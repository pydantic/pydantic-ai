name: CI

on:
  push:
    branches:
      - main
    tags:
      - "**"
  pull_request: {}

env:
  COLUMNS: 150
  UV_PYTHON: 3.12
  UV_FROZEN: "1"

permissions:
  contents: read

jobs:
  lint:
    runs-on: ubuntu-latest
    steps:
      - uses: actions/checkout@v4

      - uses: astral-sh/setup-uv@v5
        with:
          enable-cache: true

      - name: Install dependencies
        run: uv sync --all-extras --all-packages --group lint

      - uses: denoland/setup-deno@v2
        with:
          deno-version: v2.x

      - uses: pre-commit/action@v3.0.0
        with:
          extra_args: --all-files --verbose
        env:
          SKIP: no-commit-to-branch

      - run: uv build --all-packages
      - run: ls -lh dist/

  # mypy and lint are a bit slower than other jobs, so we run them separately
  mypy:
    runs-on: ubuntu-latest
    steps:
      - uses: actions/checkout@v4

      - uses: astral-sh/setup-uv@v5
        with:
          enable-cache: true

      - name: Install dependencies
        run: uv sync --no-dev --group lint

      - run: make typecheck-mypy

  docs:
    runs-on: ubuntu-latest
    steps:
      - uses: actions/checkout@v4

      - uses: astral-sh/setup-uv@v5
        with:
          enable-cache: true

      - run: uv sync --group docs

        # always build docs to check it works without insiders packages
      - run: make docs

      - run: make docs-insiders
        if: github.event.pull_request.head.repo.full_name == github.repository || github.ref == 'refs/heads/main'
        env:
          PPPR_TOKEN: ${{ secrets.PPPR_TOKEN }}

      - run: tree -sh site
      - uses: actions/setup-node@v4
      - run: npm install
        working-directory: docs-site
      - run: npm run typecheck
        working-directory: docs-site

      - name: Store docs
        uses: actions/upload-artifact@v4
        with:
          name: site
          path: site

      # check all docs images are tinified, You'll need an API key from https://tinify.com/ to fix this if it fails
      - run: uvx tinicly docs --check

  test-live:
    runs-on: ubuntu-latest
    timeout-minutes: 5
    if: github.event.pull_request.head.repo.full_name == github.repository || github.event_name == 'push'
    steps:
      - uses: actions/checkout@v4

      - uses: astral-sh/setup-uv@v5
        with:
          enable-cache: true

      - uses: pydantic/ollama-action@v3
        with:
          model: qwen2:0.5b

      - run: uv sync --only-dev
      - run: >
          uv run
          --package pydantic-ai-slim
          --extra openai
          --extra vertexai
          --extra google
          --extra groq
          --extra anthropic
          --extra mistral
          --extra cohere
          pytest tests/test_live.py -v
          --durations=100
        env:
          PYDANTIC_AI_LIVE_TEST_DANGEROUS: "CHARGE-ME!"
          OPENAI_API_KEY: ${{ secrets.OPENAI_API_KEY }}
          GEMINI_API_KEY: ${{ secrets.GEMINI_API_KEY }}
          GOOGLE_SERVICE_ACCOUNT_CONTENT: ${{ secrets.GOOGLE_SERVICE_ACCOUNT_CONTENT }}
          GROQ_API_KEY: ${{ secrets.GROQ_API_KEY }}
          ANTHROPIC_API_KEY: ${{ secrets.ANTHROPIC_API_KEY }}
          MISTRAL_API_KEY: ${{ secrets.MISTRAL_API_KEY }}
          CO_API_KEY: ${{ secrets.COHERE_API_KEY }}

  test:
    name: test on ${{ matrix.python-version }} (${{ matrix.install.name }})
    runs-on: ubuntu-latest
    timeout-minutes: 10
    strategy:
      fail-fast: false
      matrix:
        python-version: ["3.9", "3.10", "3.11", "3.12", "3.13"]
        install:
          - name: pydantic-ai-slim
            command: "--package pydantic-ai-slim"
          - name: standard
            command: ""
          - name: all-extras
            command: "--all-extras"
    env:
      UV_PYTHON: ${{ matrix.python-version }}
      CI: true
      COVERAGE_PROCESS_START: ./pyproject.toml
    steps:
      - uses: actions/checkout@v4

      - uses: astral-sh/setup-uv@v5
        with:
          enable-cache: true

      - uses: denoland/setup-deno@v2
        with:
          deno-version: v2.x

      - run: mkdir .coverage

      - run: uv sync --only-dev
<<<<<<< HEAD
      - run: uv run ${{ matrix.install.command }} coverage run -m pytest --durations=0 -n auto --dist=loadgroup
=======
      - run: uv run ${{ matrix.install.command }} coverage run -m pytest --durations=100 -n auto --dist=loadgroup
>>>>>>> 53c23fe7
        env:
          COVERAGE_FILE: .coverage/.coverage.${{ matrix.python-version }}-${{ matrix.install.name }}

      - name: store coverage files
        uses: actions/upload-artifact@v4
        if: matrix.python-version != '3.9'
        with:
          name: coverage-${{ matrix.python-version }}-${{ matrix.install.name }}
          path: .coverage
          include-hidden-files: true

  test-lowest-versions:
    name: test on ${{ matrix.python-version }} (lowest-versions)
    runs-on: ubuntu-latest
    timeout-minutes: 10
    strategy:
      fail-fast: false
      matrix:
        python-version: ["3.10", "3.11", "3.12", "3.13"]
    env:
      UV_PYTHON: ${{ matrix.python-version }}
      CI: true
      COVERAGE_PROCESS_START: ./pyproject.toml
    steps:
      - uses: actions/checkout@v4

      - uses: astral-sh/setup-uv@v5
        with:
          enable-cache: true

      - uses: denoland/setup-deno@v2
        with:
          deno-version: v2.x

      - run: mkdir .coverage

      - run: uv sync --group dev

      - run: unset UV_FROZEN

<<<<<<< HEAD
      - run: uv run --all-extras --resolution lowest-direct coverage run -m pytest --durations=0 -n auto --dist=loadgroup
=======
      - run: uv run --all-extras --resolution lowest-direct coverage run -m pytest --durations=100 -n auto --dist=loadgroup
>>>>>>> 53c23fe7
        env:
          COVERAGE_FILE: .coverage/.coverage.${{matrix.python-version}}-lowest-versions

      - name: store coverage files
        uses: actions/upload-artifact@v4
        with:
          name: coverage-${{ matrix.python-version }}-lowest-versions
          path: .coverage
          include-hidden-files: true

  test-examples:
    name: test examples on ${{ matrix.python-version }}
    runs-on: ubuntu-latest
    timeout-minutes: 10
    strategy:
      fail-fast: false
      matrix:
        python-version: ["3.11", "3.12", "3.13"]
    env:
      UV_PYTHON: ${{ matrix.python-version }}
      CI: true
    steps:
      - uses: actions/checkout@v4

      - uses: astral-sh/setup-uv@v5
        with:
          enable-cache: true

      - uses: denoland/setup-deno@v2
        with:
          deno-version: v2.x

      - run: uv run --all-extras python tests/import_examples.py

  coverage:
    runs-on: ubuntu-latest
    needs: [test, test-lowest-versions]
    steps:
      - uses: actions/checkout@v4
        with:
          # needed for diff-cover
          fetch-depth: 0

      - name: get coverage files
        uses: actions/download-artifact@v4
        with:
          merge-multiple: true
          path: .coverage

      - uses: astral-sh/setup-uv@v5
        with:
          enable-cache: true

      - run: uv sync --group dev
      - run: uv run coverage combine
      - run: uv run coverage report

      - run: uv run strict-no-cover
        env:
          COVERAGE_FILE: .coverage/.coverage

  test-mcp-run-python:
    runs-on: ubuntu-latest
    timeout-minutes: 5
    env:
      UV_PYTHON: "3.12"
    steps:
      - uses: actions/checkout@v4

      - uses: astral-sh/setup-uv@v5
        with:
          enable-cache: true

      - uses: denoland/setup-deno@v2
        with:
          deno-version: v2.x

      - run: make lint-js

      - run: uv run --package mcp-run-python pytest mcp-run-python -v --durations=100

      - run: deno task dev warmup
        working-directory: mcp-run-python

  # https://github.com/marketplace/actions/alls-green#why used for branch protection checks
  check:
    if: always()
    needs: [lint, mypy, docs, test-live, test, test-lowest-versions, test-examples, coverage, test-mcp-run-python]
    runs-on: ubuntu-latest

    steps:
      - name: Decide whether the needed jobs succeeded or failed
        uses: re-actors/alls-green@release/v1
        with:
          jobs: ${{ toJSON(needs) }}
          allowed-skips: test-live

  deploy-docs:
    needs: [check]
    if: success() && startsWith(github.ref, 'refs/tags/')
    runs-on: ubuntu-latest
    environment:
      name: deploy-docs
      url: https://ai.pydantic.dev

    steps:
      - uses: actions/checkout@v4

      - uses: actions/setup-node@v4
      - run: npm install
        working-directory: docs-site

      - uses: astral-sh/setup-uv@v5
        with:
          enable-cache: true

      - uses: actions/download-artifact@v4
        with:
          name: site
          path: site

      - uses: cloudflare/wrangler-action@v3
        with:
          apiToken: ${{ secrets.CLOUDFLARE_API_TOKEN }}
          workingDirectory: docs-site
          command: >
            deploy
            --var GIT_COMMIT_SHA:${{ github.sha }}
            --var GIT_BRANCH:main

      - run: uv sync --group docs-upload
      - run: uv run python docs/.hooks/algolia.py upload
        env:
          ALGOLIA_WRITE_API_KEY: ${{ secrets.ALGOLIA_WRITE_API_KEY }}

  deploy-docs-preview:
    needs: [check]
    if: success() && github.ref == 'refs/heads/main'
    runs-on: ubuntu-latest
    environment:
      name: deploy-docs-preview

    permissions:
      deployments: write
      statuses: write

    steps:
      - uses: actions/checkout@v4

      - uses: actions/setup-node@v4
      - run: npm install
        working-directory: docs-site

      - uses: astral-sh/setup-uv@v5
        with:
          enable-cache: true

      - uses: actions/download-artifact@v4
        with:
          name: site
          path: site

      - uses: cloudflare/wrangler-action@v3
        id: deploy
        with:
          apiToken: ${{ secrets.CLOUDFLARE_API_TOKEN }}
          environment: previews
          workingDirectory: docs-site
          command: >
            deploy
            --var GIT_COMMIT_SHA:${{ github.sha }}
            --var GIT_BRANCH:main

      - name: Set preview URL
        run: uv run --no-project --with httpx .github/set_docs_main_preview_url.py
        env:
          DEPLOY_OUTPUT: ${{ steps.deploy.outputs.command-output }}
          GITHUB_TOKEN: ${{ secrets.GITHUB_TOKEN }}
          REPOSITORY: ${{ github.repository }}
          REF: ${{ github.sha }}

  # TODO(Marcelo): We need to split this into two jobs: `build` and `release`.
  release:
    needs: [check]
    if: success() && startsWith(github.ref, 'refs/tags/')
    runs-on: ubuntu-latest

    environment:
      name: release
      url: https://pypi.org/project/pydantic-ai/${{ steps.inspect_package.outputs.version }}

    permissions:
      id-token: write

    outputs:
      package-version: ${{ steps.inspect_package.outputs.version }}

    steps:
      - uses: actions/checkout@v4

      - uses: astral-sh/setup-uv@v5
        with:
          enable-cache: true

      - run: uv build --all-packages

      - name: Inspect package version
        id: inspect_package
        run: |
          uv tool install --with uv-dynamic-versioning hatchling
          version=$(uvx hatchling version)
          echo "version=$version" >> "$GITHUB_OUTPUT"

      - name: Publish to PyPI
        uses: pypa/gh-action-pypi-publish@release/v1
        with:
          skip-existing: true

  send-tweet:
    name: Send tweet
    needs: [release]
    if: needs.release.result == 'success'
    runs-on: ubuntu-latest

    steps:
      - uses: actions/setup-python@v5
        with:
          python-version: "3.12"
      - name: Install dependencies
        run: pip install tweepy==4.14.0
      - name: Send tweet
        shell: python
        run: |
          import os
          import tweepy

          client = tweepy.Client(
              access_token=os.getenv("TWITTER_ACCESS_TOKEN"),
              access_token_secret=os.getenv("TWITTER_ACCESS_TOKEN_SECRET"),
              consumer_key=os.getenv("TWITTER_CONSUMER_KEY"),
              consumer_secret=os.getenv("TWITTER_CONSUMER_SECRET"),
          )
          version = os.getenv("VERSION").strip('"')
          tweet = os.getenv("TWEET").format(version=version)
          client.create_tweet(text=tweet)
        env:
          VERSION: ${{ needs.release.outputs.package-version }}
          TWEET: |
            Pydantic AI version {version} is out! 🎉

            https://github.com/pydantic/pydantic-ai/releases/tag/v{version}
          TWITTER_CONSUMER_KEY: ${{ secrets.TWITTER_CONSUMER_KEY }}
          TWITTER_CONSUMER_SECRET: ${{ secrets.TWITTER_CONSUMER_SECRET }}
          TWITTER_ACCESS_TOKEN: ${{ secrets.TWITTER_ACCESS_TOKEN }}
          TWITTER_ACCESS_TOKEN_SECRET: ${{ secrets.TWITTER_ACCESS_TOKEN_SECRET }}<|MERGE_RESOLUTION|>--- conflicted
+++ resolved
@@ -163,11 +163,7 @@
       - run: mkdir .coverage
 
       - run: uv sync --only-dev
-<<<<<<< HEAD
-      - run: uv run ${{ matrix.install.command }} coverage run -m pytest --durations=0 -n auto --dist=loadgroup
-=======
       - run: uv run ${{ matrix.install.command }} coverage run -m pytest --durations=100 -n auto --dist=loadgroup
->>>>>>> 53c23fe7
         env:
           COVERAGE_FILE: .coverage/.coverage.${{ matrix.python-version }}-${{ matrix.install.name }}
 
@@ -208,11 +204,7 @@
 
       - run: unset UV_FROZEN
 
-<<<<<<< HEAD
-      - run: uv run --all-extras --resolution lowest-direct coverage run -m pytest --durations=0 -n auto --dist=loadgroup
-=======
       - run: uv run --all-extras --resolution lowest-direct coverage run -m pytest --durations=100 -n auto --dist=loadgroup
->>>>>>> 53c23fe7
         env:
           COVERAGE_FILE: .coverage/.coverage.${{matrix.python-version}}-lowest-versions
 
