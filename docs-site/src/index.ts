export default {
  async fetch(request, env): Promise<Response> {
    const r = await env.ASSETS.fetch(request)
    if (r.status == 404) {
      const url = new URL(request.url)
      const redirectPath = redirect(url.pathname)
      if (redirectPath) {
        url.pathname = redirectPath
        return Response.redirect(url.toString(), 301)
      }
      url.pathname = '/404.html'
      const r = await env.ASSETS.fetch(url)
      return new Response(r.body, { status: 404, headers: {'content-type': 'text/html'} })
    }
    return r
  },
} satisfies ExportedHandler<Env>

const redirect_lookup: Record<string, string> = {
  '/common_tools': '/common-tools/',
<<<<<<< HEAD
  '/result': '/output/',
=======
  '/testing-evals': '/testing/',
>>>>>>> 1a78d7e3
}

function redirect(pathname: string): string | null {
  return redirect_lookup[pathname.replace(/\/+$/, '')] ?? null
}<|MERGE_RESOLUTION|>--- conflicted
+++ resolved
@@ -18,11 +18,8 @@
 
 const redirect_lookup: Record<string, string> = {
   '/common_tools': '/common-tools/',
-<<<<<<< HEAD
+  '/testing-evals': '/testing/',
   '/result': '/output/',
-=======
-  '/testing-evals': '/testing/',
->>>>>>> 1a78d7e3
 }
 
 function redirect(pathname: string): string | null {
