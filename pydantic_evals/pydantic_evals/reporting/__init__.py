--- conflicted
+++ resolved
@@ -1,13 +1,8 @@
 from __future__ import annotations as _annotations
 
 from collections import defaultdict
-<<<<<<< HEAD
-from collections.abc import Mapping
+from collections.abc import Callable, Mapping
 from dataclasses import dataclass, field
-=======
-from collections.abc import Callable, Mapping
-from dataclasses import dataclass
->>>>>>> 69a8476c
 from io import StringIO
 from typing import Any, Generic, Literal, Protocol, cast
 
