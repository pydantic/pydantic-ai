"""Dataset management for pydantic evals.

This module provides functionality for creating, loading, saving, and evaluating datasets of test cases.
Each case must have inputs, and can optionally have a name, expected output, metadata, and case-specific evaluators.

Datasets can be loaded from and saved to YAML or JSON files, and can be evaluated against
a task function to produce an evaluation report.
"""

from __future__ import annotations as _annotations

import functools
import inspect
import sys
import time
import warnings
from collections.abc import Awaitable, Mapping, Sequence
from contextlib import AsyncExitStack, nullcontext
from contextvars import ContextVar
from dataclasses import dataclass, field
from pathlib import Path
from typing import Any, Callable, Generic, Literal, Union, cast

import anyio
import logfire_api
import yaml
from pydantic import BaseModel, ConfigDict, Field, TypeAdapter, ValidationError, model_serializer
from pydantic._internal import _typing_extra
from pydantic_core import to_json
from pydantic_core.core_schema import SerializationInfo, SerializerFunctionWrapHandler
from rich.progress import Progress
from typing_extensions import NotRequired, Self, TypedDict, TypeVar

from pydantic_evals._utils import get_event_loop

from ._utils import get_unwrapped_function_name, task_group_gather
from .evaluators import EvaluationResult, Evaluator
from .evaluators._run_evaluator import run_evaluator
from .evaluators._spec import EvaluatorSpec
from .evaluators.common import DEFAULT_EVALUATORS
from .evaluators.context import EvaluatorContext
from .otel import SpanTree
from .otel._context_subtree import context_subtree
from .reporting import EvaluationReport, ReportCase

if sys.version_info < (3, 11):
    from exceptiongroup import ExceptionGroup  # pragma: lax no cover
else:
    ExceptionGroup = ExceptionGroup  # pragma: lax no cover

# while waiting for https://github.com/pydantic/logfire/issues/745
try:
    import logfire._internal.stack_info
except ImportError:
    pass
else:
    from pathlib import Path

    logfire._internal.stack_info.NON_USER_CODE_PREFIXES += (str(Path(__file__).parent.absolute()),)  # pyright: ignore[reportPrivateImportUsage]

__all__ = (
    'Case',
    'Dataset',
    'increment_eval_metric',
    'set_eval_attribute',
)

_logfire = logfire_api.Logfire(otel_scope='pydantic-evals')

InputsT = TypeVar('InputsT', default=Any)
"""Generic type for the inputs to the task being evaluated."""
OutputT = TypeVar('OutputT', default=Any)
"""Generic type for the expected output of the task being evaluated."""
MetadataT = TypeVar('MetadataT', default=Any)
"""Generic type for the metadata associated with the task being evaluated."""

DEFAULT_DATASET_PATH = './test_cases.yaml'
"""Default path for saving/loading datasets."""
DEFAULT_SCHEMA_PATH_TEMPLATE = './{stem}_schema.json'
"""Default template for schema file paths, where {stem} is replaced with the dataset filename stem."""
_YAML_SCHEMA_LINE_PREFIX = '# yaml-language-server: $schema='


class _CaseModel(BaseModel, Generic[InputsT, OutputT, MetadataT], extra='forbid'):
    """Internal model for a case, used for serialization/deserialization."""

    name: str | None = None
    inputs: InputsT
    metadata: MetadataT | None = None
    expected_output: OutputT | None = None
    evaluators: list[EvaluatorSpec] = Field(default_factory=list)


class _DatasetModel(BaseModel, Generic[InputsT, OutputT, MetadataT], extra='forbid'):
    """Internal model for a dataset, used for serialization/deserialization."""

    # $schema is included to avoid validation fails from the `$schema` key, see `_add_json_schema` below for context
    json_schema_path: str | None = Field(default=None, alias='$schema')
    cases: list[_CaseModel[InputsT, OutputT, MetadataT]]
    evaluators: list[EvaluatorSpec] = Field(default_factory=list)


@dataclass(init=False)
class Case(Generic[InputsT, OutputT, MetadataT]):
    """A single row of a [`Dataset`][pydantic_evals.Dataset].

    Each case represents a single test scenario with inputs to test. A case may optionally specify a name, expected
    outputs to compare against, and arbitrary metadata.

    Cases can also have their own specific evaluators which are run in addition to dataset-level evaluators.

    Example:
    ```python
    from pydantic_evals import Case

    case = Case(
        name='Simple addition',
        inputs={'a': 1, 'b': 2},
        expected_output=3,
        metadata={'description': 'Tests basic addition'},
    )
    ```
    """

    name: str | None
    """Name of the case. This is used to identify the case in the report and can be used to filter cases."""
    inputs: InputsT
    """Inputs to the task. This is the input to the task that will be evaluated."""
    metadata: MetadataT | None = None
    """Metadata to be used in the evaluation.

    This can be used to provide additional information about the case to the evaluators.
    """
    expected_output: OutputT | None = None
    """Expected output of the task. This is the expected output of the task that will be evaluated."""
    evaluators: list[Evaluator[InputsT, OutputT, MetadataT]] = field(default_factory=list)
    """Evaluators to be used just on this case."""

    def __init__(
        self,
        *,
        name: str | None = None,
        inputs: InputsT,
        metadata: MetadataT | None = None,
        expected_output: OutputT | None = None,
        evaluators: tuple[Evaluator[InputsT, OutputT, MetadataT], ...] = (),
    ):
        """Initialize a new test case.

        Args:
            name: Optional name for the case. If not provided, a generic name will be assigned when added to a dataset.
            inputs: The inputs to the task being evaluated.
            metadata: Optional metadata for the case, which can be used by evaluators.
            expected_output: Optional expected output of the task, used for comparison in evaluators.
            evaluators: Tuple of evaluators specific to this case. These are in addition to any
                dataset-level evaluators.

        """
        # Note: `evaluators` must be a tuple instead of Sequence due to misbehavior with pyright's generic parameter
        # inference if it has type `Sequence`
        self.name = name
        self.inputs = inputs
        self.metadata = metadata
        self.expected_output = expected_output
        self.evaluators = list(evaluators)


# TODO: Consider making one or more of the following changes to this type:
#  * Add `task: Callable[[InputsT], Awaitable[OutputT]` as a field
#  * Add `inputs_type`, `output_type`, etc. as kwargs on `__init__`
#  * Rename to `Evaluation`
# TODO: Allow `task` to be sync _or_ async
class Dataset(BaseModel, Generic[InputsT, OutputT, MetadataT], extra='forbid', arbitrary_types_allowed=True):
    """A dataset of test [cases][pydantic_evals.Case].

    Datasets allow you to organize a collection of test cases and evaluate them against a task function.
    They can be loaded from and saved to YAML or JSON files, and can have dataset-level evaluators that
    apply to all cases.

    Example:
    ```python
    # Create a dataset with two test cases
    from dataclasses import dataclass

    from pydantic_evals import Case, Dataset
    from pydantic_evals.evaluators import Evaluator, EvaluatorContext


    @dataclass
    class ExactMatch(Evaluator):
        def evaluate(self, ctx: EvaluatorContext) -> bool:
            return ctx.output == ctx.expected_output

    dataset = Dataset(
        cases=[
            Case(name='test1', inputs={'text': 'Hello'}, expected_output='HELLO'),
            Case(name='test2', inputs={'text': 'World'}, expected_output='WORLD'),
        ],
        evaluators=[ExactMatch()],
    )

    # Evaluate the dataset against a task function
    async def uppercase(inputs: dict) -> str:
        return inputs['text'].upper()

    async def main():
        report = await dataset.evaluate(uppercase)
        report.print()
    '''
       Evaluation Summary: uppercase
    ┏━━━━━━━━━━┳━━━━━━━━━━━━┳━━━━━━━━━━┓
    ┃ Case ID  ┃ Assertions ┃ Duration ┃
    ┡━━━━━━━━━━╇━━━━━━━━━━━━╇━━━━━━━━━━┩
    │ test1    │ ✔          │     10ms │
    ├──────────┼────────────┼──────────┤
    │ test2    │ ✔          │     10ms │
    ├──────────┼────────────┼──────────┤
    │ Averages │ 100.0% ✔   │     10ms │
    └──────────┴────────────┴──────────┘
    '''
    ```
    """

    cases: list[Case[InputsT, OutputT, MetadataT]]
    """List of test cases in the dataset."""
    evaluators: list[Evaluator[InputsT, OutputT, MetadataT]] = []
    """List of evaluators to be used on all cases in the dataset."""

    def __init__(
        self,
        *,
        cases: Sequence[Case[InputsT, OutputT, MetadataT]],
        evaluators: Sequence[Evaluator[InputsT, OutputT, MetadataT]] = (),
    ):
        """Initialize a new dataset with test cases and optional evaluators.

        Args:
            cases: Sequence of test cases to include in the dataset.
            evaluators: Optional sequence of evaluators to apply to all cases in the dataset.
        """
        case_names = set[str]()
        for case in cases:
            if case.name is None:
                continue
            if case.name in case_names:
                raise ValueError(f'Duplicate case name: {case.name!r}')
            case_names.add(case.name)

        super().__init__(
            cases=cases,
            evaluators=list(evaluators),
        )

    async def evaluate(
<<<<<<< HEAD
        self, task: Callable[[InputsT], Awaitable[OutputT]], name: str | None = None, max_concurrency: int | None = None
    ) -> EvaluationReport[InputsT, OutputT, MetadataT]:
=======
        self,
        task: Callable[[InputsT], Awaitable[OutputT]],
        name: str | None = None,
        max_concurrency: int | None = None,
        progress: bool = True,
    ) -> EvaluationReport:
>>>>>>> 98650cd0
        """Evaluates the test cases in the dataset using the given task.

        This method runs the task on each case in the dataset, applies evaluators,
        and collects results into a report. Cases are run concurrently, limited by `max_concurrency` if specified.

        Args:
            task: The task to evaluate. This should be a callable that takes the inputs of the case
                and returns the output.
            name: The name of the task being evaluated, this is used to identify the task in the report.
                If omitted, the name of the task function will be used.
            max_concurrency: The maximum number of concurrent evaluations of the task to allow.
                If None, all cases will be evaluated concurrently.
            progress: Whether to show a progress bar for the evaluation. Defaults to `True`.

        Returns:
            A report containing the results of the evaluation.
        """
        name = name or get_unwrapped_function_name(task)
        total_cases = len(self.cases)
        progress_bar = Progress() if progress else None

        limiter = anyio.Semaphore(max_concurrency) if max_concurrency is not None else AsyncExitStack()

        with _logfire.span('evaluate {name}', name=name) as eval_span, progress_bar or nullcontext():
            task_id = progress_bar.add_task(f'Evaluating {name}', total=total_cases) if progress_bar else None

            async def _handle_case(case: Case[InputsT, OutputT, MetadataT], report_case_name: str):
                async with limiter:
                    result = await _run_task_and_evaluators(task, case, report_case_name, self.evaluators)
                    if progress_bar and task_id is not None:  # pragma: no branch
                        progress_bar.update(task_id, advance=1)
                    return result

            report = EvaluationReport(
                name=name,
                cases=await task_group_gather(
                    [
                        lambda case=case, i=i: _handle_case(case, case.name or f'Case {i}')
                        for i, case in enumerate(self.cases, 1)
                    ]
                ),
            )
            # TODO(DavidM): This attribute will be too big in general; remove it once we can use child spans in details panel:
            eval_span.set_attribute('cases', report.cases)
            # TODO(DavidM): Remove this 'averages' attribute once we compute it in the details panel
            eval_span.set_attribute('averages', report.averages())
        return report

    def evaluate_sync(
<<<<<<< HEAD
        self, task: Callable[[InputsT], Awaitable[OutputT]], name: str | None = None, max_concurrency: int | None = None
    ) -> EvaluationReport[InputsT, OutputT, MetadataT]:
=======
        self,
        task: Callable[[InputsT], Awaitable[OutputT]],
        name: str | None = None,
        max_concurrency: int | None = None,
        progress: bool = True,
    ) -> EvaluationReport:
>>>>>>> 98650cd0
        """Evaluates the test cases in the dataset using the given task.

        This is a synchronous wrapper around [`evaluate`][pydantic_evals.Dataset.evaluate] provided for convenience.

        Args:
            task: The task to evaluate. This should be a callable that takes the inputs of the case
                and returns the output.
            name: The name of the task being evaluated, this is used to identify the task in the report.
                If omitted, the name of the task function will be used.
            max_concurrency: The maximum number of concurrent evaluations of the task to allow.
                If None, all cases will be evaluated concurrently.
            progress: Whether to show a progress bar for the evaluation. Defaults to True.

        Returns:
            A report containing the results of the evaluation.
        """
        return get_event_loop().run_until_complete(
            self.evaluate(task, name=name, max_concurrency=max_concurrency, progress=progress)
        )

    def add_case(
        self,
        *,
        name: str | None = None,
        inputs: InputsT,
        metadata: MetadataT | None = None,
        expected_output: OutputT | None = None,
        evaluators: tuple[Evaluator[InputsT, OutputT, MetadataT], ...] = (),
    ) -> None:
        """Adds a case to the dataset.

        This is a convenience method for creating a [`Case`][pydantic_evals.Case] and adding it to the dataset.

        Args:
            name: Optional name for the case. If not provided, a generic name will be assigned.
            inputs: The inputs to the task being evaluated.
            metadata: Optional metadata for the case, which can be used by evaluators.
            expected_output: The expected output of the task, used for comparison in evaluators.
            evaluators: Tuple of evaluators specific to this case, in addition to dataset-level evaluators.
        """
        if name in {case.name for case in self.cases}:
            raise ValueError(f'Duplicate case name: {name!r}')

        case = Case[InputsT, OutputT, MetadataT](
            name=name,
            inputs=inputs,
            metadata=metadata,
            expected_output=expected_output,
            evaluators=evaluators,
        )
        self.cases.append(case)

    def add_evaluator(
        self,
        evaluator: Evaluator[InputsT, OutputT, MetadataT],
        specific_case: str | None = None,
    ) -> None:
        """Adds an evaluator to the dataset or a specific case.

        Args:
            evaluator: The evaluator to add.
            specific_case: If provided, the evaluator will only be added to the case with this name.
                If None, the evaluator will be added to all cases in the dataset.

        Raises:
            ValueError: If `specific_case` is provided but no case with that name exists in the dataset.
        """
        if specific_case is None:
            self.evaluators.append(evaluator)
        else:
            # If this is too slow, we could try to add a case lookup dict.
            # Note that if we do that, we'd need to make the cases list private to prevent modification.
            added = False
            for case in self.cases:
                if case.name == specific_case:
                    case.evaluators.append(evaluator)
                    added = True
            if not added:
                raise ValueError(f'Case {specific_case!r} not found in the dataset')

    @classmethod
    @functools.cache
    def _params(cls) -> tuple[type[InputsT], type[OutputT], type[MetadataT]]:
        """Get the type parameters for the Dataset class.

        Returns:
            A tuple of (InputsT, OutputT, MetadataT) types.
        """
        for c in cls.__mro__:
            metadata = getattr(c, '__pydantic_generic_metadata__', {})
            if len(args := (metadata.get('args', ()) or getattr(c, '__args__', ()))) == 3:  # pragma: no branch
                return args
        else:  # pragma: no cover
            warnings.warn(
                f'Could not determine the generic parameters for {cls}; using `Any` for each.'
                f' You should explicitly set the generic parameters via `Dataset[MyInputs, MyOutput, MyMetadata]`'
                f' when serializing or deserializing.',
                UserWarning,
            )
            return Any, Any, Any  # type: ignore

    @classmethod
    def from_file(
        cls,
        path: Path | str,
        fmt: Literal['yaml', 'json'] | None = None,
        custom_evaluator_types: Sequence[type[Evaluator[InputsT, OutputT, MetadataT]]] = (),
    ) -> Self:
        """Load a dataset from a file.

        Args:
            path: Path to the file to load.
            fmt: Format of the file. If None, the format will be inferred from the file extension.
                Must be either 'yaml' or 'json'.
            custom_evaluator_types: Custom evaluator classes to use when deserializing the dataset.
                These are additional evaluators beyond the default ones.

        Returns:
            A new Dataset instance loaded from the file.

        Raises:
            ValidationError: If the file cannot be parsed as a valid dataset.
            ValueError: If the format cannot be inferred from the file extension.
        """
        path = Path(path)
        fmt = cls._infer_fmt(path, fmt)

        raw = Path(path).read_text()
        try:
            return cls.from_text(raw, fmt=fmt, custom_evaluator_types=custom_evaluator_types)
        except ValidationError as e:  # pragma: no cover
            raise ValueError(f'{path} contains data that does not match the schema for {cls.__name__}:\n{e}.') from e

    @classmethod
    def from_text(
        cls,
        contents: str,
        fmt: Literal['yaml', 'json'] = 'yaml',
        custom_evaluator_types: Sequence[type[Evaluator[InputsT, OutputT, MetadataT]]] = (),
    ) -> Self:
        """Load a dataset from a string.

        Args:
            contents: The string content to parse.
            fmt: Format of the content. Must be either 'yaml' or 'json'.
            custom_evaluator_types: Custom evaluator classes to use when deserializing the dataset.
                These are additional evaluators beyond the default ones.

        Returns:
            A new Dataset instance parsed from the string.

        Raises:
            ValidationError: If the content cannot be parsed as a valid dataset.
        """
        if fmt == 'yaml':
            loaded = yaml.safe_load(contents)
            return cls.from_dict(loaded, custom_evaluator_types)
        else:
            dataset_model_type = cls._serialization_type()
            dataset_model = dataset_model_type.model_validate_json(contents)
            return cls._from_dataset_model(dataset_model, custom_evaluator_types)

    @classmethod
    def from_dict(
        cls,
        data: dict[str, Any],
        custom_evaluator_types: Sequence[type[Evaluator[InputsT, OutputT, MetadataT]]] = (),
    ) -> Self:
        """Load a dataset from a dictionary.

        Args:
            data: Dictionary representation of the dataset.
            custom_evaluator_types: Custom evaluator classes to use when deserializing the dataset.
                These are additional evaluators beyond the default ones.

        Returns:
            A new Dataset instance created from the dictionary.

        Raises:
            ValidationError: If the dictionary cannot be converted to a valid dataset.
        """
        dataset_model_type = cls._serialization_type()
        dataset_model = dataset_model_type.model_validate(data)
        return cls._from_dataset_model(dataset_model, custom_evaluator_types)

    @classmethod
    def _from_dataset_model(
        cls,
        dataset_model: _DatasetModel[InputsT, OutputT, MetadataT],
        custom_evaluator_types: Sequence[type[Evaluator[InputsT, OutputT, MetadataT]]] = (),
    ) -> Self:
        """Create a Dataset from a _DatasetModel.

        Args:
            dataset_model: The _DatasetModel to convert.
            custom_evaluator_types: Custom evaluator classes to register for deserialization.

        Returns:
            A new Dataset instance created from the _DatasetModel.
        """
        registry = _get_registry(custom_evaluator_types)

        cases: list[Case[InputsT, OutputT, MetadataT]] = []
        errors: list[ValueError] = []
        dataset_evaluators: list[Evaluator] = []
        for spec in dataset_model.evaluators:
            try:
                dataset_evaluator = _load_evaluator_from_registry(registry, None, spec)
            except ValueError as e:
                errors.append(e)
                continue
            dataset_evaluators.append(dataset_evaluator)

        for row in dataset_model.cases:
            evaluators: list[Evaluator] = []
            for spec in row.evaluators:
                try:
                    evaluator = _load_evaluator_from_registry(registry, row.name, spec)
                except ValueError as e:
                    errors.append(e)
                    continue
                evaluators.append(evaluator)
            row = Case[InputsT, OutputT, MetadataT](
                name=row.name,
                inputs=row.inputs,
                metadata=row.metadata,
                expected_output=row.expected_output,
            )
            row.evaluators = evaluators
            cases.append(row)
        if errors:
            raise ExceptionGroup(f'{len(errors)} error(s) loading evaluators from registry', errors[:3])
        result = cls(cases=cases)
        result.evaluators = dataset_evaluators
        return result

    def to_file(
        self,
        path: Path | str,
        fmt: Literal['yaml', 'json'] | None = None,
        schema_path: Path | str | None = DEFAULT_SCHEMA_PATH_TEMPLATE,
        custom_evaluator_types: Sequence[type[Evaluator[InputsT, OutputT, MetadataT]]] = (),
    ):
        """Save the dataset to a file.

        Args:
            path: Path to save the dataset to.
            fmt: Format to use. If None, the format will be inferred from the file extension.
                Must be either 'yaml' or 'json'.
            schema_path: Path to save the JSON schema to. If None, no schema will be saved.
                Can be a string template with {stem} which will be replaced with the dataset filename stem.
            custom_evaluator_types: Custom evaluator classes to include in the schema.
        """
        path = Path(path)
        fmt = self._infer_fmt(path, fmt)

        schema_ref: str | None = None
        if schema_path is not None:  # pragma: no branch
            if isinstance(schema_path, str):  # pragma: no branch
                schema_path = Path(schema_path.format(stem=path.stem))

            if not schema_path.is_absolute():
                schema_ref = str(schema_path)
                schema_path = path.parent / schema_path
            elif schema_path.is_relative_to(path):  # pragma: no cover
                schema_ref = str(_get_relative_path_reference(schema_path, path))
            else:  # pragma: no cover
                schema_ref = str(schema_path)
            self._save_schema(schema_path, custom_evaluator_types)

        context: dict[str, Any] = {'use_short_form': True}
        if fmt == 'yaml':
            dumped_data = self.model_dump(mode='json', by_alias=True, exclude_defaults=True, context=context)
            content = yaml.dump(dumped_data, sort_keys=False)
            if schema_ref:  # pragma: no branch
                yaml_language_server_line = f'{_YAML_SCHEMA_LINE_PREFIX}{schema_ref}'
                content = f'{yaml_language_server_line}\n{content}'
            path.write_text(content)
        else:
            context['$schema'] = schema_ref
            json_data = self.model_dump_json(indent=2, by_alias=True, exclude_defaults=True, context=context)
            path.write_text(json_data + '\n')

    @classmethod
    def model_json_schema_with_evaluators(
        cls,
        custom_evaluator_types: Sequence[type[Evaluator[InputsT, OutputT, MetadataT]]] = (),
    ) -> dict[str, Any]:
        """Generate a JSON schema for this dataset type, including evaluator details.

        This is useful for generating a schema that can be used to validate YAML-format dataset files.

        Args:
            custom_evaluator_types: Custom evaluator classes to include in the schema.

        Returns:
            A dictionary representing the JSON schema.
        """
        # Note: this function could maybe be simplified now that Evaluators are always dataclasses
        registry = _get_registry(custom_evaluator_types)

        evaluator_schema_types: list[Any] = []
        for name, evaluator_class in registry.items():
            type_hints = _typing_extra.get_function_type_hints(evaluator_class)
            type_hints.pop('return', None)
            required_type_hints: dict[str, Any] = {}

            for p in inspect.signature(evaluator_class).parameters.values():
                type_hints.setdefault(p.name, Any)
                if p.default is not p.empty:
                    type_hints[p.name] = NotRequired[type_hints[p.name]]
                else:
                    required_type_hints[p.name] = type_hints[p.name]

            def _make_typed_dict(cls_name_prefix: str, fields: dict[str, Any]) -> Any:
                td = TypedDict(f'{cls_name_prefix}_{name}', fields)  # pyright: ignore[reportArgumentType]
                config = ConfigDict(extra='forbid', arbitrary_types_allowed=True)
                # TODO: Replace with pydantic.with_config after pydantic 2.11 is released
                td.__pydantic_config__ = config  # pyright: ignore[reportAttributeAccessIssue]
                return td

            # Shortest form: just the call name
            if len(type_hints) == 0 or not required_type_hints:
                evaluator_schema_types.append(Literal[name])

            # Short form: can be called with only one parameter
            if len(type_hints) == 1:
                [type_hint_type] = type_hints.values()
                evaluator_schema_types.append(_make_typed_dict('short_evaluator', {name: type_hint_type}))
            elif len(required_type_hints) == 1:  # pragma: no branch
                [type_hint_type] = required_type_hints.values()
                evaluator_schema_types.append(_make_typed_dict('short_evaluator', {name: type_hint_type}))

            # Long form: multiple parameters, possibly required
            if len(type_hints) > 1:
                params_td = _make_typed_dict('evaluator_params', type_hints)
                evaluator_schema_types.append(_make_typed_dict('evaluator', {name: params_td}))

        in_type, out_type, meta_type = cls._params()

        # Note: we shadow the `Case` and `Dataset` class names here to generate a clean JSON schema
        class Case(BaseModel, extra='forbid'):  # pyright: ignore[reportUnusedClass]  # this _is_ used below, but pyright doesn't seem to notice..
            name: str | None = None
            inputs: in_type  # pyright: ignore[reportInvalidTypeForm]
            metadata: meta_type | None = None  # pyright: ignore[reportInvalidTypeForm,reportUnknownVariableType]
            expected_output: out_type | None = None  # pyright: ignore[reportInvalidTypeForm,reportUnknownVariableType]
            if evaluator_schema_types:  # pragma: no branch
                evaluators: list[Union[tuple(evaluator_schema_types)]] = []  # pyright: ignore  # noqa UP007

        class Dataset(BaseModel, extra='forbid'):
            cases: list[Case]
            if evaluator_schema_types:  # pragma: no branch
                evaluators: list[Union[tuple(evaluator_schema_types)]] = []  # pyright: ignore  # noqa UP007

        json_schema = Dataset.model_json_schema()
        # See `_add_json_schema` below, since `$schema` is added to the JSON, it has to be supported in the JSON
        json_schema['properties']['$schema'] = {'type': 'string'}
        return json_schema

    @classmethod
    def _save_schema(
        cls, path: Path | str, custom_evaluator_types: Sequence[type[Evaluator[InputsT, OutputT, MetadataT]]] = ()
    ):
        """Save the JSON schema for this dataset type to a file.

        Args:
            path: Path to save the schema to.
            custom_evaluator_types: Custom evaluator classes to include in the schema.
        """
        path = Path(path)
        json_schema = cls.model_json_schema_with_evaluators(custom_evaluator_types)
        schema_content = to_json(json_schema, indent=2).decode() + '\n'
        if not path.exists() or path.read_text() != schema_content:  # pragma: no branch
            path.write_text(schema_content)

    @classmethod
    @functools.cache
    def _serialization_type(cls) -> type[_DatasetModel[InputsT, OutputT, MetadataT]]:
        """Get the serialization type for this dataset class.

        Returns:
            A _DatasetModel type with the same generic parameters as this Dataset class.
        """
        input_type, output_type, metadata_type = cls._params()
        return _DatasetModel[input_type, output_type, metadata_type]

    @classmethod
    def _infer_fmt(cls, path: Path, fmt: Literal['yaml', 'json'] | None) -> Literal['yaml', 'json']:
        """Infer the format to use for a file based on its extension.

        Args:
            path: The path to infer the format for.
            fmt: The explicitly provided format, if any.

        Returns:
            The inferred format ('yaml' or 'json').

        Raises:
            ValueError: If the format cannot be inferred from the file extension.
        """
        if fmt is not None:
            return fmt
        suffix = path.suffix.lower()
        if suffix in {'.yaml', '.yml'}:
            return 'yaml'
        elif suffix == '.json':
            return 'json'
        raise ValueError(
            f'Could not infer format for filename {path.name!r}. Use the `fmt` argument to specify the format.'
        )

    @model_serializer(mode='wrap')
    def _add_json_schema(self, nxt: SerializerFunctionWrapHandler, info: SerializationInfo) -> dict[str, Any]:
        """Add the JSON schema path to the serialized output.

        See <https://github.com/json-schema-org/json-schema-spec/issues/828> for context, that seems to be the nearest
        there is to a spec for this.
        """
        context = cast(Union[dict[str, Any], None], info.context)
        if isinstance(context, dict) and (schema := context.get('$schema')):
            return {'$schema': schema} | nxt(self)
        else:
            return nxt(self)


def _get_relative_path_reference(target: Path, source: Path, _prefix: str = '') -> Path:  # pragma: no cover
    """Get a relative path reference from source to target.

    Recursively resolve a relative path to target from source, adding '..' as needed.
    This is useful for creating a relative path reference from a source file to a target file.

    Args:
        target: The target path to reference.
        source: The source path to reference from.
        _prefix: Internal prefix used during recursion.

    Returns:
        A Path object representing the relative path from source to target.

    Example:
        If source is '/a/b/c.py' and target is '/a/d/e.py', the relative path reference
        would be '../../d/e.py'.
    """
    # Recursively resolve a relative path to target from source, adding '..' as needed.
    # This is useful for creating a relative path reference from a source file to a target file.
    # For example, if source is '/a/b/c.py' and target is '/a/d/e.py', the relative path reference
    # would be '../../d/e.py'.
    if not target.is_absolute():
        target = target.resolve()
    try:
        return Path(f'{_prefix}{Path(target).relative_to(source)}')
    except ValueError:
        return _get_relative_path_reference(target, source.parent, _prefix=f'{_prefix}../')


@dataclass
class _TaskRun:
    """Internal class to track metrics and attributes for a task run."""

    attributes: dict[str, Any] = field(init=False, default_factory=dict)
    metrics: dict[str, int | float] = field(init=False, default_factory=dict)

    def record_metric(self, name: str, value: int | float) -> None:
        """Record a metric value.

        Args:
            name: The name of the metric.
            value: The value of the metric.
        """
        self.metrics[name] = value

    def increment_metric(self, name: str, amount: int | float) -> None:
        """Increment a metric value.

        Args:
            name: The name of the metric.
            amount: The amount to increment by.

        Note:
            If the current value is 0 and the increment amount is 0, no metric will be recorded.
        """
        current_value = self.metrics.get(name, 0)
        incremented_value = current_value + amount
        if current_value == 0 and incremented_value == 0:
            return  # Avoid recording a metric that is always zero
        self.record_metric(name, incremented_value)

    def record_attribute(self, name: str, value: Any) -> None:
        """Record an attribute value.

        Args:
            name: The name of the attribute.
            value: The value of the attribute.
        """
        self.attributes[name] = value


async def _run_task(
    task: Callable[[InputsT], Awaitable[OutputT]], case: Case[InputsT, OutputT, MetadataT]
) -> EvaluatorContext[InputsT, OutputT, MetadataT]:
    """Run a task on a case and return the context for evaluators.

    Args:
        task: The task to run.
        case: The case to run the task on.

    Returns:
        An EvaluatorContext containing the inputs, actual output, expected output, and metadata.

    Raises:
        Exception: Any exception raised by the task.
    """
    task_run = _TaskRun()
    if _CURRENT_TASK_RUN.get() is not None:  # pragma: no cover
        raise RuntimeError('A task run has already been entered. Task runs should not be nested')

    # Note: the current behavior is for task execution errors to just bubble up all the way and kill the evaluation.
    # Should we handle them for the user in some way? If so, I guess we'd want to do that here.
    token = _CURRENT_TASK_RUN.set(task_run)
    try:
        with _logfire.span('execute {task}', task=get_unwrapped_function_name(task)) as task_span:
            with context_subtree() as span_tree:
                t0 = time.perf_counter()
                task_output = await task(case.inputs)
                fallback_duration = time.perf_counter() - t0
    finally:
        _CURRENT_TASK_RUN.reset(token)

    if isinstance(span_tree, SpanTree):  # pragma: no branch
        # TODO: Question: Should we make this metric-attributes functionality more user-configurable in some way before merging?
        #   Note: the use of otel for collecting these metrics is the main reason why I think we should require at least otel as a dependency, if not logfire;
        #   otherwise, we don't have a great way to get usage data from arbitrary frameworks.
        #   Ideally we wouldn't need to hard-code the specific logic here, but I'm not sure a great way to expose it to
        #   users. Maybe via an argument of type Callable[[SpanTree], dict[str, int | float]] or similar?
        for node in span_tree:
            if node.attributes.get('gen_ai.operation.name') == 'chat':
                task_run.increment_metric('requests', 1)
            for k, v in node.attributes.items():
                if not isinstance(v, (int, float)):
                    continue
                # TODO: Revisit this choice to strip the prefix..
                if k.startswith('gen_ai.usage.details.'):
                    task_run.increment_metric(k.removeprefix('gen_ai.usage.details.'), v)
                elif k.startswith('gen_ai.usage.'):
                    task_run.increment_metric(k.removeprefix('gen_ai.usage.'), v)

    return EvaluatorContext[InputsT, OutputT, MetadataT](
        name=case.name,
        inputs=case.inputs,
        metadata=case.metadata,
        expected_output=case.expected_output,
        output=task_output,
        duration=_get_span_duration(task_span, fallback_duration),
        _span_tree=span_tree,
        attributes=task_run.attributes,
        metrics=task_run.metrics,
    )


async def _run_task_and_evaluators(
    task: Callable[[InputsT], Awaitable[OutputT]],
    case: Case[InputsT, OutputT, MetadataT],
    report_case_name: str,
    dataset_evaluators: list[Evaluator[InputsT, OutputT, MetadataT]],
) -> ReportCase[InputsT, OutputT, MetadataT]:
    """Run a task on a case and evaluate the results.

    Args:
        task: The task to run.
        case: The case to run the task on.
        report_case_name: The name to use for this case in the report.
        dataset_evaluators: Evaluators from the dataset to apply to this case.

    Returns:
        A ReportCase containing the evaluation results.
    """
    with _logfire.span(
        'case: {case_name}',
        task_name=get_unwrapped_function_name(task),
        case_name=report_case_name,
        inputs=case.inputs,
        metadata=case.metadata,
        expected_output=case.expected_output,
    ) as case_span:
        t0 = time.time()
        scoring_context = await _run_task(task, case)

        case_span.set_attribute('output', scoring_context.output)
        case_span.set_attribute('task_duration', scoring_context.duration)
        case_span.set_attribute('metrics', scoring_context.metrics)
        case_span.set_attribute('attributes', scoring_context.attributes)

        evaluators = case.evaluators + dataset_evaluators
        evaluator_outputs: list[EvaluationResult] = []
        if evaluators:
            evaluator_outputs_by_task = await task_group_gather(
                [lambda ev=ev: run_evaluator(ev, scoring_context) for ev in evaluators]
            )
            evaluator_outputs += [out for outputs in evaluator_outputs_by_task for out in outputs]

        assertions, scores, labels = _group_evaluator_outputs_by_type(evaluator_outputs)
        case_span.set_attribute('assertions', _evaluation_results_adapter.dump_python(assertions))
        case_span.set_attribute('scores', _evaluation_results_adapter.dump_python(scores))
        case_span.set_attribute('labels', _evaluation_results_adapter.dump_python(labels))

        context = case_span.context
        if context is None:  # pragma: no cover
            trace_id = ''
            span_id = ''
        else:
            trace_id = f'{context.trace_id:032x}'
            span_id = f'{context.span_id:016x}'
        fallback_duration = time.time() - t0

    return ReportCase[InputsT, OutputT, MetadataT](
        name=report_case_name,
        inputs=case.inputs,
        metadata=case.metadata,
        expected_output=case.expected_output,
        output=scoring_context.output,
        metrics=scoring_context.metrics,
        attributes=scoring_context.attributes,
        scores=scores,
        labels=labels,
        assertions=assertions,
        task_duration=scoring_context.duration,
        total_duration=_get_span_duration(case_span, fallback_duration),
        trace_id=trace_id,
        span_id=span_id,
    )


_evaluation_results_adapter = TypeAdapter(Mapping[str, EvaluationResult])


def _group_evaluator_outputs_by_type(
    evaluation_results: Sequence[EvaluationResult],
) -> tuple[
    dict[str, EvaluationResult[bool]],
    dict[str, EvaluationResult[int | float]],
    dict[str, EvaluationResult[str]],
]:
    """Group evaluator outputs by their result type.

    Args:
        evaluation_results: Sequence of evaluation results to group.

    Returns:
        A tuple of dictionaries mapping evaluator names to their results, grouped by result type:
        (success_evaluations, metric_evaluations, string_evaluations)
    """
    assertions: dict[str, EvaluationResult[bool]] = {}
    scores: dict[str, EvaluationResult[int | float]] = {}
    labels: dict[str, EvaluationResult[str]] = {}
    seen_names = set[str]()
    for er in evaluation_results:
        name = er.name
        # Dedupe repeated names by adding a numeric suffix
        if name in seen_names:
            suffix = 2
            while f'{name}_{suffix}' in seen_names:
                suffix += 1
            name = f'{name}_{suffix}'
        seen_names.add(name)
        if assertion := er.downcast(bool):
            assertions[name] = assertion
        elif score := er.downcast(int, float):
            scores[name] = score
        elif label := er.downcast(str):  # pragma: no branch
            labels[name] = label
    return assertions, scores, labels


_CURRENT_TASK_RUN = ContextVar['_TaskRun | None']('_CURRENT_TASK_RUN', default=None)


def set_eval_attribute(name: str, value: Any) -> None:
    """Set an attribute on the current task run.

    Args:
        name: The name of the attribute.
        value: The value of the attribute.
    """
    current_case = _CURRENT_TASK_RUN.get()
    if current_case is not None:  # pragma: no branch
        current_case.record_attribute(name, value)


def increment_eval_metric(name: str, amount: int | float) -> None:
    """Increment a metric on the current task run.

    Args:
        name: The name of the metric.
        amount: The amount to increment by.
    """
    current_case = _CURRENT_TASK_RUN.get()
    if current_case is not None:  # pragma: no branch
        current_case.increment_metric(name, amount)


def _get_span_duration(span: logfire_api.LogfireSpan, fallback: float) -> float:
    """Calculate the duration of a span in seconds.

    We prefer to obtain the duration from a span for the sake of consistency with observability and to make
    the values more reliable during testing. However, if the span is not available (e.g. when using logfire_api
    without logfire installed), we fall back to the provided duration.

    Args:
        span: The span to calculate the duration for.
        fallback: The fallback duration to use if unable to obtain the duration from the span.

    Returns:
        The duration of the span in seconds.
    """
    try:
        return (span.end_time - span.start_time) / 1_000_000_000  # type: ignore
    except (AttributeError, TypeError):  # pragma: no cover
        return fallback


def _get_registry(
    custom_evaluator_types: Sequence[type[Evaluator[InputsT, OutputT, MetadataT]]],
) -> Mapping[str, type[Evaluator[InputsT, OutputT, MetadataT]]]:
    """Create a registry of evaluator types from default and custom evaluators.

    Args:
        custom_evaluator_types: Additional evaluator classes to include in the registry.

    Returns:
        A mapping from evaluator names to evaluator classes.
    """
    registry: dict[str, type[Evaluator[InputsT, OutputT, MetadataT]]] = {}

    for evaluator_class in custom_evaluator_types:
        if not issubclass(evaluator_class, Evaluator):
            raise ValueError(
                f'All custom evaluator classes must be subclasses of Evaluator, but {evaluator_class} is not'
            )
        if '__dataclass_fields__' not in evaluator_class.__dict__:
            raise ValueError(
                f'All custom evaluator classes must be decorated with `@dataclass`, but {evaluator_class} is not'
            )
        name = evaluator_class.get_serialization_name()
        if name in registry:
            raise ValueError(f'Duplicate evaluator class name: {name!r}')
        registry[name] = evaluator_class

    for evaluator_class in DEFAULT_EVALUATORS:
        # Allow overriding the default evaluators with custom evaluators raising an error
        registry.setdefault(evaluator_class.get_serialization_name(), evaluator_class)

    return registry


def _load_evaluator_from_registry(
    registry: Mapping[str, type[Evaluator[InputsT, OutputT, MetadataT]]],
    case_name: str | None,
    spec: EvaluatorSpec,
) -> Evaluator[InputsT, OutputT, MetadataT]:
    """Load an evaluator from the registry based on a specification.

    Args:
        registry: Mapping from evaluator names to evaluator classes.
        case_name: Name of the case this evaluator will be used for, or None for dataset-level evaluators.
        spec: Specification of the evaluator to load.

    Returns:
        An initialized evaluator instance.

    Raises:
        ValueError: If the evaluator name is not found in the registry.
    """
    evaluator_class = registry.get(spec.name)
    if evaluator_class is None:
        raise ValueError(
            f'Evaluator {spec.name!r} is not in the provided `custom_evaluator_types`. Valid choices: {list(registry.keys())}.'
            f' If you are trying to use a custom evaluator, you must include its type in the `custom_evaluator_types` argument.'
        )
    try:
        return evaluator_class(*spec.args, **spec.kwargs)
    except Exception as e:
        case_detail = f'case {case_name!r}' if case_name is not None else 'dataset'
        raise ValueError(f'Failed to instantiate evaluator {spec.name!r} for {case_detail}: {e}') from e<|MERGE_RESOLUTION|>--- conflicted
+++ resolved
@@ -252,17 +252,12 @@
         )
 
     async def evaluate(
-<<<<<<< HEAD
-        self, task: Callable[[InputsT], Awaitable[OutputT]], name: str | None = None, max_concurrency: int | None = None
-    ) -> EvaluationReport[InputsT, OutputT, MetadataT]:
-=======
         self,
         task: Callable[[InputsT], Awaitable[OutputT]],
         name: str | None = None,
         max_concurrency: int | None = None,
         progress: bool = True,
-    ) -> EvaluationReport:
->>>>>>> 98650cd0
+    ) -> EvaluationReport[InputsT, OutputT, MetadataT]:
         """Evaluates the test cases in the dataset using the given task.
 
         This method runs the task on each case in the dataset, applies evaluators,
@@ -312,17 +307,12 @@
         return report
 
     def evaluate_sync(
-<<<<<<< HEAD
-        self, task: Callable[[InputsT], Awaitable[OutputT]], name: str | None = None, max_concurrency: int | None = None
-    ) -> EvaluationReport[InputsT, OutputT, MetadataT]:
-=======
         self,
         task: Callable[[InputsT], Awaitable[OutputT]],
         name: str | None = None,
         max_concurrency: int | None = None,
         progress: bool = True,
-    ) -> EvaluationReport:
->>>>>>> 98650cd0
+    ) -> EvaluationReport[InputsT, OutputT, MetadataT]:
         """Evaluates the test cases in the dataset using the given task.
 
         This is a synchronous wrapper around [`evaluate`][pydantic_evals.Dataset.evaluate] provided for convenience.
