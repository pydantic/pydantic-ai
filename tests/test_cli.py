--- conflicted
+++ resolved
@@ -144,11 +144,8 @@
         'cohere',
         'deepseek',
         'heroku',
-<<<<<<< HEAD
         'moonshotai',
-=======
         'grok',
->>>>>>> 0b3d0200
         'huggingface',
     )
     models = {line.strip().split(' ')[0] for line in output[3:]}
