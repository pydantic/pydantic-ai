--- conflicted
+++ resolved
@@ -16,14 +16,10 @@
     PeekableAsyncStream,
     check_object_json_schema,
     group_by_temporal,
-<<<<<<< HEAD
+    is_async_callable,
     merge_json_schema_defs,
     run_in_executor,
     strip_markdown_fences,
-=======
-    is_async_callable,
-    run_in_executor,
->>>>>>> 477a5902
 )
 
 from .models.mock_async_stream import MockAsyncStream
@@ -169,7 +165,22 @@
     assert old_result != ctx_var.get()
 
 
-<<<<<<< HEAD
+def test_is_async_callable():
+    def sync_func(): ...  # pragma: no branch
+
+    assert is_async_callable(sync_func) is False
+
+    async def async_func(): ...  # pragma: no branch
+
+    assert is_async_callable(async_func) is True
+
+    class AsyncCallable:
+        async def __call__(self): ...  # pragma: no branch
+
+    partial_async_callable = functools.partial(AsyncCallable())
+    assert is_async_callable(partial_async_callable) is True
+
+
 def test_merge_json_schema_defs():
     foo_bar_schema = {
         '$defs': {
@@ -491,20 +502,4 @@
         strip_markdown_fences('Here is some beautiful JSON:\n\n```\n{"foo": "bar"}\n``` Nice right?')
         == '{"foo": "bar"}'
     )
-    assert strip_markdown_fences('No JSON to be found') == 'No JSON to be found'
-=======
-def test_is_async_callable():
-    def sync_func(): ...  # pragma: no branch
-
-    assert is_async_callable(sync_func) is False
-
-    async def async_func(): ...  # pragma: no branch
-
-    assert is_async_callable(async_func) is True
-
-    class AsyncCallable:
-        async def __call__(self): ...  # pragma: no branch
-
-    partial_async_callable = functools.partial(AsyncCallable())
-    assert is_async_callable(partial_async_callable) is True
->>>>>>> 477a5902
+    assert strip_markdown_fences('No JSON to be found') == 'No JSON to be found'