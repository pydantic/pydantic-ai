import json
from dataclasses import dataclass
from typing import Annotated, Any, Callable, Literal, Union

import pydantic_core
import pytest
from _pytest.logging import LogCaptureFixture
from inline_snapshot import snapshot
from pydantic import BaseModel, Field
from pydantic_core import PydanticSerializationError

from pydantic_ai import Agent, RunContext, Tool, UserError
<<<<<<< HEAD
from pydantic_ai.messages import (
    ArgsDict,
    ModelMessage,
    ModelRequest,
    ModelResponse,
    TextPart,
    ToolCallPart,
    ToolReturnPart,
)
=======
from pydantic_ai.messages import ModelMessage, ModelResponse, TextPart, ToolCallPart
>>>>>>> 81bf8833
from pydantic_ai.models.function import AgentInfo, FunctionModel
from pydantic_ai.models.test import TestModel
from pydantic_ai.tools import ToolDefinition


def test_tool_no_ctx():
    agent = Agent(TestModel())

    with pytest.raises(UserError) as exc_info:

        @agent.tool  # pyright: ignore[reportArgumentType]
        def invalid_tool(x: int) -> str:  # pragma: no cover
            return 'Hello'

    assert str(exc_info.value) == snapshot(
        'Error generating schema for test_tool_no_ctx.<locals>.invalid_tool:\n'
        '  First parameter of tools that take context must be annotated with RunContext[...]'
    )


def test_tool_plain_with_ctx():
    agent = Agent(TestModel())

    with pytest.raises(UserError) as exc_info:

        @agent.tool_plain
        async def invalid_tool(ctx: RunContext[None]) -> str:  # pragma: no cover
            return 'Hello'

    assert str(exc_info.value) == snapshot(
        'Error generating schema for test_tool_plain_with_ctx.<locals>.invalid_tool:\n'
        '  RunContext annotations can only be used with tools that take context'
    )


def test_tool_ctx_second():
    agent = Agent(TestModel())

    with pytest.raises(UserError) as exc_info:

        @agent.tool  # pyright: ignore[reportArgumentType]
        def invalid_tool(x: int, ctx: RunContext[None]) -> str:  # pragma: no cover
            return 'Hello'

    assert str(exc_info.value) == snapshot(
        'Error generating schema for test_tool_ctx_second.<locals>.invalid_tool:\n'
        '  First parameter of tools that take context must be annotated with RunContext[...]\n'
        '  RunContext annotations can only be used as the first argument'
    )


async def google_style_docstring(foo: int, bar: str) -> str:  # pragma: no cover
    """Do foobar stuff, a lot.

    Args:
        foo: The foo thing.
        bar: The bar thing.
    """
    return f'{foo} {bar}'


async def get_json_schema(_messages: list[ModelMessage], info: AgentInfo) -> ModelResponse:
<<<<<<< HEAD
    if len(info.function_tools) == 1:
        r = info.function_tools[0]
        return ModelResponse(parts=[TextPart(pydantic_core.to_json(r).decode())])
    else:
        return ModelResponse(parts=[TextPart(pydantic_core.to_json(info.function_tools).decode())])
=======
    assert len(info.function_tools) == 1
    r = info.function_tools[0]
    return ModelResponse(parts=[TextPart(pydantic_core.to_json(r).decode())])
>>>>>>> 81bf8833


@pytest.mark.parametrize('docstring_format', ['google', 'auto'])
def test_docstring_google(set_event_loop: None, docstring_format: Literal['google', 'auto']):
    agent = Agent(FunctionModel(get_json_schema))
    agent.tool_plain(docstring_format=docstring_format)(google_style_docstring)

    result = agent.run_sync('Hello')
    json_schema = json.loads(result.data)
    assert json_schema == snapshot(
        {
            'name': 'google_style_docstring',
            'description': 'Do foobar stuff, a lot.',
            'parameters_json_schema': {
                'properties': {
                    'foo': {'description': 'The foo thing.', 'title': 'Foo', 'type': 'integer'},
                    'bar': {'description': 'The bar thing.', 'title': 'Bar', 'type': 'string'},
                },
                'required': ['foo', 'bar'],
                'type': 'object',
                'additionalProperties': False,
            },
            'outer_typed_dict_key': None,
        }
    )
    keys = list(json_schema.keys())
    # name should be the first key
    assert keys[0] == 'name'
    # description should be the second key
    assert keys[1] == 'description'


def sphinx_style_docstring(foo: int, /) -> str:  # pragma: no cover
    """Sphinx style docstring.

    :param foo: The foo thing.
    :return: The result.
    """
    return str(foo)


@pytest.mark.parametrize('docstring_format', ['sphinx', 'auto'])
def test_docstring_sphinx(set_event_loop: None, docstring_format: Literal['sphinx', 'auto']):
    agent = Agent(FunctionModel(get_json_schema))
    agent.tool_plain(docstring_format=docstring_format)(sphinx_style_docstring)

    result = agent.run_sync('Hello')
    json_schema = json.loads(result.data)
    assert json_schema == snapshot(
        {
            'name': 'sphinx_style_docstring',
            'description': 'Sphinx style docstring.',
            'parameters_json_schema': {
                'properties': {'foo': {'description': 'The foo thing.', 'title': 'Foo', 'type': 'integer'}},
                'required': ['foo'],
                'type': 'object',
                'additionalProperties': False,
            },
            'outer_typed_dict_key': None,
        }
    )


def numpy_style_docstring(*, foo: int, bar: str) -> str:  # pragma: no cover
    """Numpy style docstring.

    Parameters
    ----------
    foo : int
        The foo thing.
    bar : str
        The bar thing.
    """
    return f'{foo} {bar}'


@pytest.mark.parametrize('docstring_format', ['numpy', 'auto'])
def test_docstring_numpy(set_event_loop: None, docstring_format: Literal['numpy', 'auto']):
    agent = Agent(FunctionModel(get_json_schema))
    agent.tool_plain(docstring_format=docstring_format)(numpy_style_docstring)

    result = agent.run_sync('Hello')
    json_schema = json.loads(result.data)
    assert json_schema == snapshot(
        {
            'name': 'numpy_style_docstring',
            'description': 'Numpy style docstring.',
            'parameters_json_schema': {
                'properties': {
                    'foo': {'description': 'The foo thing.', 'title': 'Foo', 'type': 'integer'},
                    'bar': {'description': 'The bar thing.', 'title': 'Bar', 'type': 'string'},
                },
                'required': ['foo', 'bar'],
                'type': 'object',
                'additionalProperties': False,
            },
            'outer_typed_dict_key': None,
        }
    )


def unknown_docstring(**kwargs: int) -> str:  # pragma: no cover
    """Unknown style docstring."""
    return str(kwargs)


def test_docstring_unknown(set_event_loop: None):
    agent = Agent(FunctionModel(get_json_schema))
    agent.tool_plain(unknown_docstring)

    result = agent.run_sync('Hello')
    json_schema = json.loads(result.data)
    assert json_schema == snapshot(
        {
            'name': 'unknown_docstring',
            'description': 'Unknown style docstring.',
            'parameters_json_schema': {'properties': {}, 'type': 'object', 'additionalProperties': True},
            'outer_typed_dict_key': None,
        }
    )


# fmt: off
async def google_style_docstring_no_body(
    foo: int, bar: Annotated[str, Field(description='from fields')]
) -> str:  # pragma: no cover
    """
    Args:
        foo: The foo thing.
        bar: The bar thing.
    """

    return f'{foo} {bar}'
# fmt: on


@pytest.mark.parametrize('docstring_format', ['google', 'auto'])
def test_docstring_google_no_body(set_event_loop: None, docstring_format: Literal['google', 'auto']):
    agent = Agent(FunctionModel(get_json_schema))
    agent.tool_plain(docstring_format=docstring_format)(google_style_docstring_no_body)

    result = agent.run_sync('')
    json_schema = json.loads(result.data)
    assert json_schema == snapshot(
        {
            'name': 'google_style_docstring_no_body',
            'description': '',
            'parameters_json_schema': {
                'properties': {
                    'foo': {'description': 'The foo thing.', 'title': 'Foo', 'type': 'integer'},
                    'bar': {'description': 'from fields', 'title': 'Bar', 'type': 'string'},
                },
                'required': ['foo', 'bar'],
                'type': 'object',
                'additionalProperties': False,
            },
            'outer_typed_dict_key': None,
        }
    )


class Foo(BaseModel):
    x: int
    y: str


def test_takes_just_model(set_event_loop: None):
    agent = Agent()

    @agent.tool_plain
    def takes_just_model(model: Foo) -> str:
        return f'{model.x} {model.y}'

    result = agent.run_sync('', model=FunctionModel(get_json_schema))
    json_schema = json.loads(result.data)
    assert json_schema == snapshot(
        {
            'name': 'takes_just_model',
            'description': None,
            'parameters_json_schema': {
                'properties': {
                    'x': {'title': 'X', 'type': 'integer'},
                    'y': {'title': 'Y', 'type': 'string'},
                },
                'required': ['x', 'y'],
                'title': 'Foo',
                'type': 'object',
            },
            'outer_typed_dict_key': None,
        }
    )

    result = agent.run_sync('', model=TestModel())
    assert result.data == snapshot('{"takes_just_model":"0 a"}')


def test_takes_model_and_int(set_event_loop: None):
    agent = Agent()

    @agent.tool_plain
    def takes_just_model(model: Foo, z: int) -> str:
        return f'{model.x} {model.y} {z}'

    result = agent.run_sync('', model=FunctionModel(get_json_schema))
    json_schema = json.loads(result.data)
    assert json_schema == snapshot(
        {
            'name': 'takes_just_model',
            'description': '',
            'parameters_json_schema': {
                '$defs': {
                    'Foo': {
                        'properties': {
                            'x': {'title': 'X', 'type': 'integer'},
                            'y': {'title': 'Y', 'type': 'string'},
                        },
                        'required': ['x', 'y'],
                        'title': 'Foo',
                        'type': 'object',
                    }
                },
                'properties': {
                    'model': {'$ref': '#/$defs/Foo'},
                    'z': {'title': 'Z', 'type': 'integer'},
                },
                'required': ['model', 'z'],
                'type': 'object',
                'additionalProperties': False,
            },
            'outer_typed_dict_key': None,
        }
    )

    result = agent.run_sync('', model=TestModel())
    assert result.data == snapshot('{"takes_just_model":"0 a 0"}')


# pyright: reportPrivateUsage=false
def test_init_tool_plain(set_event_loop: None):
    call_args: list[int] = []

    def plain_tool(x: int) -> int:
        call_args.append(x)
        return x + 1

    agent = Agent('test', tools=[Tool(plain_tool)], retries=7)
    result = agent.run_sync('foobar')
    assert result.data == snapshot('{"plain_tool":1}')
    assert call_args == snapshot([0])
    assert agent._function_tools['plain_tool'].takes_ctx is False
    assert agent._function_tools['plain_tool'].max_retries == 7

    agent_infer = Agent('test', tools=[plain_tool], retries=7)
    result = agent_infer.run_sync('foobar')
    assert result.data == snapshot('{"plain_tool":1}')
    assert call_args == snapshot([0, 0])
    assert agent_infer._function_tools['plain_tool'].takes_ctx is False
    assert agent_infer._function_tools['plain_tool'].max_retries == 7


def ctx_tool(ctx: RunContext[int], x: int) -> int:
    return x + ctx.deps


# pyright: reportPrivateUsage=false
def test_init_tool_ctx(set_event_loop: None):
    agent = Agent('test', tools=[Tool(ctx_tool, takes_ctx=True, max_retries=3)], deps_type=int, retries=7)
    result = agent.run_sync('foobar', deps=5)
    assert result.data == snapshot('{"ctx_tool":5}')
    assert agent._function_tools['ctx_tool'].takes_ctx is True
    assert agent._function_tools['ctx_tool'].max_retries == 3

    agent_infer = Agent('test', tools=[ctx_tool], deps_type=int)
    result = agent_infer.run_sync('foobar', deps=6)
    assert result.data == snapshot('{"ctx_tool":6}')
    assert agent_infer._function_tools['ctx_tool'].takes_ctx is True


def test_repeat_tool():
    with pytest.raises(UserError, match="Tool name conflicts with existing tool: 'ctx_tool'"):
        Agent('test', tools=[Tool(ctx_tool), ctx_tool], deps_type=int)


def test_tool_return_conflict():
    # this is okay
    Agent('test', tools=[ctx_tool], deps_type=int)
    # this is also okay
    Agent('test', tools=[ctx_tool], deps_type=int, result_type=int)
    # this raises an error
    with pytest.raises(UserError, match="Tool name conflicts with result schema name: 'ctx_tool'"):
        Agent('test', tools=[ctx_tool], deps_type=int, result_type=int, result_tool_name='ctx_tool')


def test_init_ctx_tool_invalid():
    def plain_tool(x: int) -> int:  # pragma: no cover
        return x + 1

    m = r'First parameter of tools that take context must be annotated with RunContext\[\.\.\.\]'
    with pytest.raises(UserError, match=m):
        Tool(plain_tool, takes_ctx=True)


def test_init_plain_tool_invalid():
    with pytest.raises(UserError, match='RunContext annotations can only be used with tools that take context'):
        Tool(ctx_tool, takes_ctx=False)


def test_return_pydantic_model(set_event_loop: None):
    agent = Agent('test')

    @agent.tool_plain
    def return_pydantic_model(x: int) -> Foo:
        return Foo(x=x, y='a')

    result = agent.run_sync('')
    assert result.data == snapshot('{"return_pydantic_model":{"x":0,"y":"a"}}')


def test_return_bytes(set_event_loop: None):
    agent = Agent('test')

    @agent.tool_plain
    def return_pydantic_model() -> bytes:
        return '🐈 Hello'.encode()

    result = agent.run_sync('')
    assert result.data == snapshot('{"return_pydantic_model":"🐈 Hello"}')


def test_return_bytes_invalid(set_event_loop: None):
    agent = Agent('test')

    @agent.tool_plain
    def return_pydantic_model() -> bytes:
        return b'\00 \x81'

    with pytest.raises(PydanticSerializationError, match='invalid utf-8 sequence of 1 bytes from index 2'):
        agent.run_sync('')


def test_return_unknown(set_event_loop: None):
    agent = Agent('test')

    class Foobar:
        pass

    @agent.tool_plain
    def return_pydantic_model() -> Foobar:
        return Foobar()

    with pytest.raises(PydanticSerializationError, match='Unable to serialize unknown type:'):
        agent.run_sync('')


def test_dynamic_cls_tool(set_event_loop: None):
    @dataclass
    class MyTool(Tool[int]):
        spam: int

        def __init__(self, spam: int = 0, **kwargs: Any):
            self.spam = spam
            kwargs.update(function=self.tool_function, takes_ctx=False)
            super().__init__(**kwargs)

        def tool_function(self, x: int, y: str) -> str:
            return f'{self.spam} {x} {y}'

        async def prepare_tool_def(self, ctx: RunContext[int]) -> Union[ToolDefinition, None]:
            if ctx.deps != 42:
                return await super().prepare_tool_def(ctx)

    agent = Agent('test', tools=[MyTool(spam=777)], deps_type=int)
    r = agent.run_sync('', deps=1)
    assert r.data == snapshot('{"tool_function":"777 0 a"}')

    r = agent.run_sync('', deps=42)
    assert r.data == snapshot('success (no tool calls)')


def test_dynamic_plain_tool_decorator(set_event_loop: None):
    agent = Agent('test', deps_type=int)

    async def prepare_tool_def(ctx: RunContext[int], tool_def: ToolDefinition) -> Union[ToolDefinition, None]:
        if ctx.deps != 42:
            return tool_def

    @agent.tool_plain(prepare=prepare_tool_def)
    def foobar(x: int, y: str) -> str:
        return f'{x} {y}'

    r = agent.run_sync('', deps=1)
    assert r.data == snapshot('{"foobar":"0 a"}')

    r = agent.run_sync('', deps=42)
    assert r.data == snapshot('success (no tool calls)')


def test_dynamic_tool_decorator(set_event_loop: None):
    agent = Agent('test', deps_type=int)

    async def prepare_tool_def(ctx: RunContext[int], tool_def: ToolDefinition) -> Union[ToolDefinition, None]:
        if ctx.deps != 42:
            return tool_def

    @agent.tool(prepare=prepare_tool_def)
    def foobar(ctx: RunContext[int], x: int, y: str) -> str:
        return f'{ctx.deps} {x} {y}'

    r = agent.run_sync('', deps=1)
    assert r.data == snapshot('{"foobar":"1 0 a"}')

    r = agent.run_sync('', deps=42)
    assert r.data == snapshot('success (no tool calls)')


def test_dynamic_tool_use_messages(set_event_loop: None):
    async def repeat_call_foobar(_messages: list[ModelMessage], info: AgentInfo) -> ModelResponse:
        if info.function_tools:
            tool = info.function_tools[0]
            return ModelResponse(parts=[ToolCallPart.from_raw_args(tool.name, {'x': 42, 'y': 'a'})])
        else:
            return ModelResponse(parts=[TextPart('done')])

    agent = Agent(FunctionModel(repeat_call_foobar), deps_type=int)

    async def prepare_tool_def(ctx: RunContext[int], tool_def: ToolDefinition) -> Union[ToolDefinition, None]:
        if len(ctx.messages) < 5:
            return tool_def

    @agent.tool(prepare=prepare_tool_def)
    def foobar(ctx: RunContext[int], x: int, y: str) -> str:
        return f'{ctx.deps} {x} {y}'

    r = agent.run_sync('', deps=1)
    assert r.data == snapshot('done')
    message_part_kinds = [(m.kind, [p.part_kind for p in m.parts]) for m in r.all_messages()]
    assert message_part_kinds == snapshot(
        [
            ('request', ['user-prompt']),
            ('response', ['tool-call']),
            ('request', ['tool-return']),
            ('response', ['tool-call']),
            ('request', ['tool-return']),
            ('response', ['text']),
        ]
    )


def test_future_run_context(set_event_loop: None, create_module: Callable[[str], Any]):
    mod = create_module("""
from __future__ import annotations

from pydantic_ai import Agent, RunContext

def ctx_tool(ctx: RunContext[int], x: int) -> int:
    return x + ctx.deps

agent = Agent('test', tools=[ctx_tool], deps_type=int)
    """)
    result = mod.agent.run_sync('foobar', deps=5)
    assert result.data == snapshot('{"ctx_tool":5}')


async def tool_without_return_annotation_in_docstring() -> str:  # pragma: no cover
    """A tool that documents what it returns but doesn't have a return annotation in the docstring.

    Returns:
        A value.
    """

    return ''


def test_suppress_griffe_logging(set_event_loop: None, caplog: LogCaptureFixture):
    # This would cause griffe to emit a warning log if we didn't suppress the griffe logging.

    agent = Agent(FunctionModel(get_json_schema))
    agent.tool_plain(tool_without_return_annotation_in_docstring)

    result = agent.run_sync('')
    json_schema = json.loads(result.data)
    assert json_schema == snapshot(
        {
            'description': "A tool that documents what it returns but doesn't have a "
            'return annotation in the docstring.',
            'name': 'tool_without_return_annotation_in_docstring',
            'outer_typed_dict_key': None,
            'parameters_json_schema': {'additionalProperties': False, 'properties': {}, 'type': 'object'},
        }
    )

    # Without suppressing griffe logging, we get:
    # assert caplog.messages == snapshot(['<module>:4: No type or annotation for returned value 1'])
    assert caplog.messages == snapshot([])


async def missing_parameter_descriptions_docstring(foo: int, bar: str) -> str:  # pragma: no cover
    """Describes function ops, but missing parameter descriptions."""
    return f'{foo} {bar}'


def test_enforce_parameter_descriptions() -> None:
    agent = Agent(FunctionModel(get_json_schema))

    with pytest.raises(UserError) as exc_info:
        agent.tool_plain(require_parameter_descriptions=True)(missing_parameter_descriptions_docstring)

    error_reason = exc_info.value.args[0]
    error_parts = [
        'Error generating schema for missing_parameter_descriptions_docstring',
        'Missing parameter descriptions for ',
        'foo',
        'bar',
    ]
    assert all(err_part in error_reason for err_part in error_parts)


def test_json_schema_required_parameters():
    agent = Agent(FunctionModel(get_json_schema))

    @agent.tool
    def my_tool(ctx: RunContext[None], a: int, b: int = 1) -> int:
        return a + b

    @agent.tool_plain
    def my_tool_plain(*, a: int = 1, b: int) -> int:
        return a * b

    result = agent.run_sync('Hello')
    json_schema = json.loads(result.data)
    assert json_schema == snapshot(
        [
            {
                'description': '',
                'name': 'my_tool',
                'outer_typed_dict_key': None,
                'parameters_json_schema': {
                    'additionalProperties': False,
                    'properties': {'a': {'title': 'A', 'type': 'integer'}, 'b': {'title': 'B', 'type': 'integer'}},
                    'required': ['a'],
                    'type': 'object',
                },
            },
            {
                'description': '',
                'name': 'my_tool_plain',
                'outer_typed_dict_key': None,
                'parameters_json_schema': {
                    'additionalProperties': False,
                    'properties': {'a': {'title': 'A', 'type': 'integer'}, 'b': {'title': 'B', 'type': 'integer'}},
                    'required': ['b'],
                    'type': 'object',
                },
            },
        ]
    )


def test_call_tool_without_unrequired_parameters():
    async def call_tools_first(messages: list[ModelMessage], info: AgentInfo) -> ModelResponse:
        if len(messages) == 1:
            return ModelResponse(
                parts=[
                    ToolCallPart(tool_name='my_tool', args=ArgsDict({'a': 13})),
                    ToolCallPart(tool_name='my_tool', args=ArgsDict({'a': 13, 'b': 4})),
                    ToolCallPart(tool_name='my_tool_plain', args=ArgsDict({'b': 17})),
                    ToolCallPart(tool_name='my_tool_plain', args=ArgsDict({'a': 4, 'b': 17})),
                ]
            )
        else:
            return ModelResponse(parts=[TextPart('finished')])

    agent = Agent(FunctionModel(call_tools_first))

    @agent.tool
    def my_tool(ctx: RunContext[None], a: int, b: int = 2) -> int:
        return a + b

    @agent.tool_plain
    def my_tool_plain(*, a: int = 3, b: int) -> int:
        return a * b

    result = agent.run_sync('Hello')
    all_messages = result.all_messages()
    first_response = all_messages[1]
    second_request = all_messages[2]
    assert isinstance(first_response, ModelResponse)
    assert isinstance(second_request, ModelRequest)
    tool_call_args = [p.args for p in first_response.parts if isinstance(p, ToolCallPart)]
    tool_returns = [p.content for p in second_request.parts if isinstance(p, ToolReturnPart)]
    assert tool_call_args == snapshot(
        [
            ArgsDict(args_dict={'a': 13}),
            ArgsDict(args_dict={'a': 13, 'b': 4}),
            ArgsDict(args_dict={'b': 17}),
            ArgsDict(args_dict={'a': 4, 'b': 17}),
        ]
    )
    assert tool_returns == snapshot([15, 17, 51, 68])<|MERGE_RESOLUTION|>--- conflicted
+++ resolved
@@ -10,7 +10,6 @@
 from pydantic_core import PydanticSerializationError
 
 from pydantic_ai import Agent, RunContext, Tool, UserError
-<<<<<<< HEAD
 from pydantic_ai.messages import (
     ArgsDict,
     ModelMessage,
@@ -20,9 +19,6 @@
     ToolCallPart,
     ToolReturnPart,
 )
-=======
-from pydantic_ai.messages import ModelMessage, ModelResponse, TextPart, ToolCallPart
->>>>>>> 81bf8833
 from pydantic_ai.models.function import AgentInfo, FunctionModel
 from pydantic_ai.models.test import TestModel
 from pydantic_ai.tools import ToolDefinition
@@ -85,17 +81,11 @@
 
 
 async def get_json_schema(_messages: list[ModelMessage], info: AgentInfo) -> ModelResponse:
-<<<<<<< HEAD
     if len(info.function_tools) == 1:
         r = info.function_tools[0]
         return ModelResponse(parts=[TextPart(pydantic_core.to_json(r).decode())])
     else:
         return ModelResponse(parts=[TextPart(pydantic_core.to_json(info.function_tools).decode())])
-=======
-    assert len(info.function_tools) == 1
-    r = info.function_tools[0]
-    return ModelResponse(parts=[TextPart(pydantic_core.to_json(r).decode())])
->>>>>>> 81bf8833
 
 
 @pytest.mark.parametrize('docstring_format', ['google', 'auto'])
