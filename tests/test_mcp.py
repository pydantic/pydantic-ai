--- conflicted
+++ resolved
@@ -110,7 +110,6 @@
     assert server._write_stream._closed  # pyright: ignore[reportPrivateUsage]
 
 
-<<<<<<< HEAD
 async def test_stdio_server_propagate_exceptions(run_context: RunContext[int]):
     server = MCPServerStdio('python', ['-mm'])
     with pytest.raises(OSError):
@@ -120,7 +119,8 @@
         except* OSError as exc:
             os_errors, others = exc.split(OSError)
             raise os_errors.exceptions[0]
-=======
+
+
 async def test_aexit_called_more_times_than_aenter():
     server = MCPServerStdio('python', ['-m', 'tests.mcp_server'])
 
@@ -132,7 +132,6 @@
 
     with pytest.raises(ValueError, match='MCPServer.__aexit__ called more times than __aenter__'):
         await server.__aexit__(None, None, None)
->>>>>>> 3c2f1cf2
 
 
 async def test_stdio_server_with_tool_prefix(run_context: RunContext[int]):
