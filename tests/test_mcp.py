--- conflicted
+++ resolved
@@ -990,13 +990,8 @@
         )
 
 
-<<<<<<< HEAD
 async def test_client_sampling(run_context: RunContext[int]):
-    server = MCPServerStdio('python', ['-m', 'tests.mcp_server'], log_level='info')
-=======
-async def test_client_sampling():
     server = MCPServerStdio('python', ['-m', 'tests.mcp_server'])
->>>>>>> a25eb963
     server.sampling_model = TestModel(custom_output_text='sampling model response')
     async with server:
         result = await server.call_tool(run_context, 'use_sampling', {'foo': 'bar'})
@@ -1011,23 +1006,17 @@
         )
 
 
-<<<<<<< HEAD
-async def test_mcp_server_raises_mcp_error(
-    allow_model_requests: None, mcp_server: MCPServerStdio, agent: Agent, run_context: RunContext[int]
-) -> None:
-=======
-async def test_client_sampling_disabled():
+async def test_client_sampling_disabled(run_context: RunContext[int]):
     server = MCPServerStdio('python', ['-m', 'tests.mcp_server'], allow_sampling=False)
     server.sampling_model = TestModel(custom_output_text='sampling model response')
     async with server:
         with pytest.raises(ModelRetry, match='Error executing tool use_sampling: Sampling not supported'):
-            await server.call_tool('use_sampling', {'foo': 'bar'})
-
-
-async def test_mcp_server_raises_mcp_error(allow_model_requests: None, agent: Agent) -> None:
-    server = agent._mcp_servers[0]  # pyright: ignore[reportPrivateUsage]
-
->>>>>>> a25eb963
+            await server.call_tool(run_context, 'use_sampling', {'foo': 'bar'})
+
+
+async def test_mcp_server_raises_mcp_error(
+    allow_model_requests: None, mcp_server: MCPServerStdio, agent: Agent, run_context: RunContext[int]
+) -> None:
     mcp_error = McpError(error=ErrorData(code=400, message='Test MCP error conversion'))
 
     async with agent.run_toolsets():
