"""Tests for the MCP (Model Context Protocol) server implementation."""

from __future__ import annotations

import base64
import re
from datetime import timezone
from pathlib import Path
from typing import Any
from unittest.mock import AsyncMock, patch

import pytest
from inline_snapshot import snapshot

from pydantic_ai import (
    BinaryContent,
    ModelRequest,
    ModelResponse,
    RetryPromptPart,
    TextPart,
    ThinkingPart,
    ToolCallPart,
    ToolReturnPart,
    UserPromptPart,
)
from pydantic_ai.agent import Agent
from pydantic_ai.exceptions import (
    ModelRetry,
    UnexpectedModelBehavior,
    UserError,
)
from pydantic_ai.mcp import (
    MCPError,
    MCPServerStreamableHTTP,
    Resource,
    ResourceAnnotations,
    ResourceTemplate,
    ServerCapabilities,
    load_mcp_servers,
)
from pydantic_ai.models import Model
from pydantic_ai.models.test import TestModel
from pydantic_ai.tools import RunContext
from pydantic_ai.usage import RequestUsage, RunUsage

from .conftest import IsDatetime, IsNow, IsStr, try_import

with try_import() as imports_successful:
    from mcp import ErrorData, McpError, SamplingMessage
    from mcp.client.session import ClientSession
    from mcp.shared.context import RequestContext
    from mcp.types import (
        CreateMessageRequestParams,
        ElicitRequestParams,
        ElicitResult,
        ImageContent,
        TextContent,
    )

    from pydantic_ai._mcp import map_from_mcp_params, map_from_model_response
    from pydantic_ai.mcp import CallToolFunc, MCPServerSSE, MCPServerStdio, ToolResult
    from pydantic_ai.models.google import GoogleModel
    from pydantic_ai.models.openai import OpenAIChatModel
    from pydantic_ai.providers.google import GoogleProvider
    from pydantic_ai.providers.openai import OpenAIProvider

pytestmark = [
    pytest.mark.skipif(not imports_successful(), reason='mcp and openai not installed'),
    pytest.mark.anyio,
    pytest.mark.vcr,
]


@pytest.fixture
def mcp_server() -> MCPServerStdio:
    return MCPServerStdio('python', ['-m', 'tests.mcp_server'])


@pytest.fixture
def model(openai_api_key: str) -> Model:
    return OpenAIChatModel('gpt-4o', provider=OpenAIProvider(api_key=openai_api_key))


@pytest.fixture
def agent(model: Model, mcp_server: MCPServerStdio) -> Agent:
    return Agent(model, toolsets=[mcp_server])


@pytest.fixture
def run_context(model: Model) -> RunContext[int]:
    return RunContext(deps=0, model=model, usage=RunUsage())


async def test_stdio_server(run_context: RunContext[int]):
    server = MCPServerStdio('python', ['-m', 'tests.mcp_server'])
    async with server:
        tools = [tool.tool_def for tool in (await server.get_tools(run_context)).values()]
        assert len(tools) == snapshot(18)
        assert tools[0].name == 'celsius_to_fahrenheit'
        assert isinstance(tools[0].description, str)
        assert tools[0].description.startswith('Convert Celsius to Fahrenheit.')

        # Test calling the temperature conversion tool
        result = await server.direct_call_tool('celsius_to_fahrenheit', {'celsius': 0})
        assert result == snapshot(32.0)


async def test_reentrant_context_manager():
    server = MCPServerStdio('python', ['-m', 'tests.mcp_server'])
    async with server:
        async with server:
            pass


async def test_context_manager_initialization_error() -> None:
    """Test if streams are closed if client fails to initialize."""
    server = MCPServerStdio('python', ['-m', 'tests.mcp_server'])
    from mcp.client.session import ClientSession

    with patch.object(ClientSession, 'initialize', side_effect=Exception):
        with pytest.raises(Exception):
            async with server:
                pass

    assert server._read_stream._closed  # pyright: ignore[reportPrivateUsage]
    assert server._write_stream._closed  # pyright: ignore[reportPrivateUsage]


async def test_aexit_called_more_times_than_aenter():
    server = MCPServerStdio('python', ['-m', 'tests.mcp_server'])

    with pytest.raises(ValueError, match='MCPServer.__aexit__ called more times than __aenter__'):
        await server.__aexit__(None, None, None)

    async with server:
        pass  # This will call __aenter__ and __aexit__ once each

    with pytest.raises(ValueError, match='MCPServer.__aexit__ called more times than __aenter__'):
        await server.__aexit__(None, None, None)


async def test_stdio_server_with_tool_prefix(run_context: RunContext[int]):
    server = MCPServerStdio('python', ['-m', 'tests.mcp_server'], tool_prefix='foo')
    async with server:
        tools = await server.get_tools(run_context)
        assert all(name.startswith('foo_') for name in tools.keys())

        result = await server.call_tool(
            'foo_celsius_to_fahrenheit', {'celsius': 0}, run_context, tools['foo_celsius_to_fahrenheit']
        )
        assert result == snapshot(32.0)


async def test_stdio_server_with_cwd(run_context: RunContext[int]):
    test_dir = Path(__file__).parent
    server = MCPServerStdio('python', ['mcp_server.py'], cwd=test_dir)
    async with server:
        tools = await server.get_tools(run_context)
        assert len(tools) == snapshot(18)


async def test_process_tool_call(run_context: RunContext[int]) -> int:
    called: bool = False

    async def process_tool_call(
        ctx: RunContext[int],
        call_tool: CallToolFunc,
        name: str,
        tool_args: dict[str, Any],
    ) -> ToolResult:
        """A process_tool_call that sets a flag and sends deps as metadata."""
        nonlocal called
        called = True
        return await call_tool(name, tool_args, {'deps': ctx.deps})

    server = MCPServerStdio('python', ['-m', 'tests.mcp_server'], process_tool_call=process_tool_call)
    async with server:
        agent = Agent(deps_type=int, model=TestModel(call_tools=['echo_deps']), toolsets=[server])
        result = await agent.run('Echo with deps set to 42', deps=42)
        assert result.output == snapshot('{"echo_deps":{"echo":"This is an echo message","deps":42}}')
        assert called, 'process_tool_call should have been called'


def test_sse_server():
    sse_server = MCPServerSSE(url='http://localhost:8000/sse')
    assert sse_server.url == 'http://localhost:8000/sse'
    assert sse_server.log_level is None


def test_sse_server_with_header_and_timeout():
    with pytest.warns(DeprecationWarning, match="'sse_read_timeout' is deprecated, use 'read_timeout' instead."):
        sse_server = MCPServerSSE(
            url='http://localhost:8000/sse',
            headers={'my-custom-header': 'my-header-value'},
            timeout=10,
            sse_read_timeout=100,
            log_level='info',
        )
    assert sse_server.url == 'http://localhost:8000/sse'
    assert sse_server.headers is not None and sse_server.headers['my-custom-header'] == 'my-header-value'
    assert sse_server.timeout == 10
    assert sse_server.read_timeout == 100
    assert sse_server.log_level == 'info'


def test_sse_server_conflicting_timeout_params():
    with pytest.raises(TypeError, match="'read_timeout' and 'sse_read_timeout' cannot be set at the same time."):
        MCPServerSSE(
            url='http://localhost:8000/sse',
            read_timeout=50,
            sse_read_timeout=100,
        )


async def test_agent_with_stdio_server(allow_model_requests: None, agent: Agent):
    async with agent:
        result = await agent.run('What is 0 degrees Celsius in Fahrenheit?')
        assert result.output == snapshot('0 degrees Celsius is equal to 32 degrees Fahrenheit.')
        assert result.all_messages() == snapshot(
            [
                ModelRequest(
                    parts=[
                        UserPromptPart(
                            content='What is 0 degrees Celsius in Fahrenheit?',
                            timestamp=IsDatetime(),
                        )
                    ],
                    run_id=IsStr(),
                ),
                ModelResponse(
                    parts=[
                        ToolCallPart(
                            tool_name='celsius_to_fahrenheit',
                            args='{"celsius":0}',
                            tool_call_id='call_QssdxTGkPblTYHmyVES1tKBj',
                        )
                    ],
                    usage=RequestUsage(
                        input_tokens=195,
                        output_tokens=19,
                        details={
                            'accepted_prediction_tokens': 0,
                            'audio_tokens': 0,
                            'reasoning_tokens': 0,
                            'rejected_prediction_tokens': 0,
                        },
                    ),
                    model_name='gpt-4o-2024-08-06',
                    timestamp=IsDatetime(),
                    provider_name='openai',
                    provider_details={'finish_reason': 'tool_calls'},
                    provider_response_id='chatcmpl-BRlnvvqIPFofAtKqtQKMWZkgXhzlT',
                    finish_reason='tool_call',
                    run_id=IsStr(),
                ),
                ModelRequest(
                    parts=[
                        ToolReturnPart(
                            tool_name='celsius_to_fahrenheit',
                            content=32.0,
                            tool_call_id='call_QssdxTGkPblTYHmyVES1tKBj',
                            timestamp=IsDatetime(),
                        )
                    ],
                    run_id=IsStr(),
                ),
                ModelResponse(
                    parts=[TextPart(content='0 degrees Celsius is equal to 32 degrees Fahrenheit.')],
                    usage=RequestUsage(
                        input_tokens=227,
                        output_tokens=13,
                        details={
                            'accepted_prediction_tokens': 0,
                            'audio_tokens': 0,
                            'reasoning_tokens': 0,
                            'rejected_prediction_tokens': 0,
                        },
                    ),
                    model_name='gpt-4o-2024-08-06',
                    timestamp=IsDatetime(),
                    provider_name='openai',
                    provider_details={'finish_reason': 'stop'},
                    provider_response_id='chatcmpl-BRlnyjUo5wlyqvdNdM5I8vIWjo1qF',
                    finish_reason='stop',
                    run_id=IsStr(),
                ),
            ]
        )


async def test_agent_with_conflict_tool_name(agent: Agent):
    @agent.tool_plain
    def get_none() -> None:  # pragma: no cover
        """Return nothing"""
        return None

    async with agent:
        with pytest.raises(
            UserError,
            match=re.escape(
                "MCPServerStdio(command='python', args=['-m', 'tests.mcp_server']) defines a tool whose name conflicts with existing tool from the agent: 'get_none'. Set the `tool_prefix` attribute to avoid name conflicts."
            ),
        ):
            await agent.run('Get me a conflict')


async def test_agent_with_prefix_tool_name(openai_api_key: str):
    server = MCPServerStdio('python', ['-m', 'tests.mcp_server'], tool_prefix='foo')
    model = OpenAIChatModel('gpt-4o', provider=OpenAIProvider(api_key=openai_api_key))
    agent = Agent(
        model,
        toolsets=[server],
    )

    @agent.tool_plain
    def get_none() -> None:  # pragma: no cover
        """Return nothing"""
        return None

    async with agent:
        # This means that we passed the _prepare_request_parameters check and there is no conflict in the tool name
        with pytest.raises(RuntimeError, match='Model requests are not allowed, since ALLOW_MODEL_REQUESTS is False'):
            await agent.run('No conflict')


async def test_agent_with_server_not_running(agent: Agent, allow_model_requests: None):
    result = await agent.run('What is 0 degrees Celsius in Fahrenheit?')
    assert result.output == snapshot('0 degrees Celsius is 32.0 degrees Fahrenheit.')


async def test_log_level_unset(run_context: RunContext[int]):
    server = MCPServerStdio('python', ['-m', 'tests.mcp_server'])
    assert server.log_level is None
    async with server:
        result = await server.direct_call_tool('get_log_level', {})
        assert result == snapshot('unset')


async def test_stdio_server_list_resources(run_context: RunContext[int]):
    server = MCPServerStdio('python', ['-m', 'tests.mcp_server'])
    async with server:
        resources = await server.list_resources()
        assert resources == snapshot(
            [
                Resource(name='kiwi_resource', description='', mime_type='image/png', uri='resource://kiwi.png'),
                Resource(name='marcelo_resource', description='', mime_type='audio/mpeg', uri='resource://marcelo.mp3'),
                Resource(
                    name='product_name_resource',
                    description='',
                    mime_type='text/plain',
                    annotations=ResourceAnnotations(audience=['user', 'assistant'], priority=0.5),
                    uri='resource://product_name.txt',
                ),
            ]
        )


async def test_stdio_server_list_resource_templates(run_context: RunContext[int]):
    server = MCPServerStdio('python', ['-m', 'tests.mcp_server'])
    async with server:
        resource_templates = await server.list_resource_templates()
        assert resource_templates == snapshot(
            [
                ResourceTemplate(
                    name='greeting_resource_template',
                    description='Dynamic greeting resource template.',
                    mime_type='text/plain',
                    uri_template='resource://greeting/{name}',
                )
            ]
        )


async def test_log_level_set(run_context: RunContext[int]):
    server = MCPServerStdio('python', ['-m', 'tests.mcp_server'], log_level='info')
    assert server.log_level == 'info'
    async with server:
        result = await server.direct_call_tool('get_log_level', {})
        assert result == snapshot('info')


async def test_tool_returning_str(allow_model_requests: None, agent: Agent):
    async with agent:
        result = await agent.run('What is the weather in Mexico City?')
        assert result.output == snapshot(
            'The weather in Mexico City is currently sunny with a temperature of 26 degrees Celsius.'
        )
        assert result.all_messages() == snapshot(
            [
                ModelRequest(
                    parts=[
                        UserPromptPart(
                            content='What is the weather in Mexico City?',
                            timestamp=IsDatetime(),
                        )
                    ],
                    run_id=IsStr(),
                ),
                ModelResponse(
                    parts=[
                        ToolCallPart(
                            tool_name='get_weather_forecast',
                            args='{"location":"Mexico City"}',
                            tool_call_id='call_m9goNwaHBbU926w47V7RtWPt',
                        )
                    ],
                    usage=RequestUsage(
                        input_tokens=194,
                        output_tokens=18,
                        details={
                            'accepted_prediction_tokens': 0,
                            'audio_tokens': 0,
                            'reasoning_tokens': 0,
                            'rejected_prediction_tokens': 0,
                        },
                    ),
                    model_name='gpt-4o-2024-08-06',
                    timestamp=IsDatetime(),
                    provider_name='openai',
                    provider_details={'finish_reason': 'tool_calls'},
                    provider_response_id='chatcmpl-BRlo3e1Ud2lnvkddMilmwC7LAemiy',
                    finish_reason='tool_call',
                    run_id=IsStr(),
                ),
                ModelRequest(
                    parts=[
                        ToolReturnPart(
                            tool_name='get_weather_forecast',
                            content='The weather in Mexico City is sunny and 26 degrees Celsius.',
                            tool_call_id='call_m9goNwaHBbU926w47V7RtWPt',
                            timestamp=IsDatetime(),
                        )
                    ],
                    run_id=IsStr(),
                ),
                ModelResponse(
                    parts=[
                        TextPart(
                            content='The weather in Mexico City is currently sunny with a temperature of 26 degrees Celsius.'
                        )
                    ],
                    usage=RequestUsage(
                        input_tokens=234,
                        output_tokens=19,
                        details={
                            'accepted_prediction_tokens': 0,
                            'audio_tokens': 0,
                            'reasoning_tokens': 0,
                            'rejected_prediction_tokens': 0,
                        },
                    ),
                    model_name='gpt-4o-2024-08-06',
                    timestamp=IsDatetime(),
                    provider_name='openai',
                    provider_details={'finish_reason': 'stop'},
                    provider_response_id='chatcmpl-BRlo41LxqBYgGKWgGrQn67fQacOLp',
                    finish_reason='stop',
                    run_id=IsStr(),
                ),
            ]
        )


async def test_tool_returning_text_resource(allow_model_requests: None, agent: Agent):
    async with agent:
        result = await agent.run('Get me the product name')
        assert result.output == snapshot('The product name is "Pydantic AI".')
        assert result.all_messages() == snapshot(
            [
                ModelRequest(
                    parts=[
                        UserPromptPart(
                            content='Get me the product name',
                            timestamp=IsDatetime(),
                        )
                    ],
                    run_id=IsStr(),
                ),
                ModelResponse(
                    parts=[
                        ToolCallPart(
                            tool_name='get_product_name',
                            args='{}',
                            tool_call_id='call_LaiWltzI39sdquflqeuF0EyE',
                        )
                    ],
                    usage=RequestUsage(
                        input_tokens=200,
                        output_tokens=12,
                        details={
                            'accepted_prediction_tokens': 0,
                            'audio_tokens': 0,
                            'reasoning_tokens': 0,
                            'rejected_prediction_tokens': 0,
                        },
                    ),
                    model_name='gpt-4o-2024-08-06',
                    timestamp=IsDatetime(),
                    provider_name='openai',
                    provider_details={'finish_reason': 'tool_calls'},
                    provider_response_id='chatcmpl-BRmhyweJVYonarb7s9ckIMSHf2vHo',
                    finish_reason='tool_call',
                    run_id=IsStr(),
                ),
                ModelRequest(
                    parts=[
                        ToolReturnPart(
                            tool_name='get_product_name',
                            content='Pydantic AI',
                            tool_call_id='call_LaiWltzI39sdquflqeuF0EyE',
                            timestamp=IsDatetime(),
                        )
                    ],
                    run_id=IsStr(),
                ),
                ModelResponse(
                    parts=[TextPart(content='The product name is "Pydantic AI".')],
                    usage=RequestUsage(
                        input_tokens=224,
                        output_tokens=12,
                        details={
                            'accepted_prediction_tokens': 0,
                            'audio_tokens': 0,
                            'reasoning_tokens': 0,
                            'rejected_prediction_tokens': 0,
                        },
                    ),
                    model_name='gpt-4o-2024-08-06',
                    timestamp=IsDatetime(),
                    provider_name='openai',
                    provider_details={'finish_reason': 'stop'},
                    provider_response_id='chatcmpl-BRmhzqXFObpYwSzREMpJvX9kbDikR',
                    finish_reason='stop',
                    run_id=IsStr(),
                ),
            ]
        )


async def test_tool_returning_text_resource_link(allow_model_requests: None, agent: Agent):
    async with agent:
        result = await agent.run('Get me the product name via get_product_name_link')
        assert result.output == snapshot('The product name is "Pydantic AI".')
        assert result.all_messages() == snapshot(
            [
                ModelRequest(
                    parts=[
                        UserPromptPart(
                            content='Get me the product name via get_product_name_link',
                            timestamp=IsDatetime(),
                        )
                    ],
                    run_id=IsStr(),
                ),
                ModelResponse(
                    parts=[
                        ToolCallPart(
                            tool_name='get_product_name_link',
                            args='{}',
                            tool_call_id='call_qi5GtBeIEyT7Y3yJvVFIi062',
                        )
                    ],
                    usage=RequestUsage(
                        input_tokens=305,
                        output_tokens=12,
                        details={
                            'accepted_prediction_tokens': 0,
                            'audio_tokens': 0,
                            'reasoning_tokens': 0,
                            'rejected_prediction_tokens': 0,
                        },
                    ),
                    model_name='gpt-4o-2024-08-06',
                    timestamp=IsDatetime(),
                    provider_name='openai',
                    provider_details={'finish_reason': 'tool_calls'},
                    provider_response_id='chatcmpl-BwdHSFe0EykAOpf0LWZzsWAodIQzb',
                    finish_reason='tool_call',
                    run_id=IsStr(),
                ),
                ModelRequest(
                    parts=[
                        ToolReturnPart(
                            tool_name='get_product_name_link',
                            content='Pydantic AI\n',
                            tool_call_id='call_qi5GtBeIEyT7Y3yJvVFIi062',
                            timestamp=IsDatetime(),
                        )
                    ],
                    run_id=IsStr(),
                ),
                ModelResponse(
                    parts=[TextPart(content='The product name is "Pydantic AI".')],
                    usage=RequestUsage(
                        input_tokens=332,
                        output_tokens=11,
                        details={
                            'accepted_prediction_tokens': 0,
                            'audio_tokens': 0,
                            'reasoning_tokens': 0,
                            'rejected_prediction_tokens': 0,
                        },
                    ),
                    model_name='gpt-4o-2024-08-06',
                    timestamp=IsDatetime(),
                    provider_name='openai',
                    provider_details={'finish_reason': 'stop'},
                    provider_response_id='chatcmpl-BwdHTIlBZWzXJPBR8VTOdC4O57ZQA',
                    finish_reason='stop',
                    run_id=IsStr(),
                ),
            ]
        )


async def test_tool_returning_image_resource(allow_model_requests: None, agent: Agent, image_content: BinaryContent):
    async with agent:
        result = await agent.run('Get me the image resource')
        assert result.output == snapshot(
            'This is an image of a sliced kiwi with a vibrant green interior and black seeds.'
        )
        assert result.all_messages() == snapshot(
            [
                ModelRequest(
                    parts=[
                        UserPromptPart(
                            content='Get me the image resource',
                            timestamp=IsDatetime(),
                        )
                    ],
                    run_id=IsStr(),
                ),
                ModelResponse(
                    parts=[
                        ToolCallPart(
                            tool_name='get_image_resource',
                            args='{}',
                            tool_call_id='call_nFsDHYDZigO0rOHqmChZ3pmt',
                        )
                    ],
                    usage=RequestUsage(
                        input_tokens=191,
                        output_tokens=12,
                        details={
                            'accepted_prediction_tokens': 0,
                            'audio_tokens': 0,
                            'reasoning_tokens': 0,
                            'rejected_prediction_tokens': 0,
                        },
                    ),
                    model_name='gpt-4o-2024-08-06',
                    timestamp=IsDatetime(),
                    provider_name='openai',
                    provider_details={'finish_reason': 'tool_calls'},
                    provider_response_id='chatcmpl-BRlo7KYJVXuNZ5lLLdYcKZDsX2CHb',
                    finish_reason='tool_call',
                    run_id=IsStr(),
                ),
                ModelRequest(
                    parts=[
                        ToolReturnPart(
                            tool_name='get_image_resource',
                            content='See file 1c8566',
                            tool_call_id='call_nFsDHYDZigO0rOHqmChZ3pmt',
                            timestamp=IsDatetime(),
                        ),
                        UserPromptPart(content=['This is file 1c8566:', image_content], timestamp=IsDatetime()),
                    ],
                    run_id=IsStr(),
                ),
                ModelResponse(
                    parts=[
                        TextPart(
                            content='This is an image of a sliced kiwi with a vibrant green interior and black seeds.'
                        )
                    ],
                    usage=RequestUsage(
                        input_tokens=1332,
                        output_tokens=19,
                        details={
                            'accepted_prediction_tokens': 0,
                            'audio_tokens': 0,
                            'reasoning_tokens': 0,
                            'rejected_prediction_tokens': 0,
                        },
                    ),
                    model_name='gpt-4o-2024-08-06',
                    timestamp=IsDatetime(),
                    provider_name='openai',
                    provider_details={'finish_reason': 'stop'},
                    provider_response_id='chatcmpl-BRloBGHh27w3fQKwxq4fX2cPuZJa9',
                    finish_reason='stop',
                    run_id=IsStr(),
                ),
            ]
        )


async def test_tool_returning_image_resource_link(
    allow_model_requests: None, agent: Agent, image_content: BinaryContent
):
    async with agent:
        result = await agent.run('Get me the image resource via get_image_resource_link')
        assert result.output == snapshot(
            'This is an image of a sliced kiwi fruit. It shows the green, seed-speckled interior with fuzzy brown skin around the edges.'
        )
        assert result.all_messages() == snapshot(
            [
                ModelRequest(
                    parts=[
                        UserPromptPart(
                            content='Get me the image resource via get_image_resource_link',
                            timestamp=IsDatetime(),
                        )
                    ],
                    run_id=IsStr(),
                ),
                ModelResponse(
                    parts=[
                        ToolCallPart(
                            tool_name='get_image_resource_link',
                            args='{}',
                            tool_call_id='call_eVFgn54V9Nuh8Y4zvuzkYjUp',
                        )
                    ],
                    usage=RequestUsage(
                        input_tokens=305,
                        output_tokens=12,
                        details={
                            'accepted_prediction_tokens': 0,
                            'audio_tokens': 0,
                            'reasoning_tokens': 0,
                            'rejected_prediction_tokens': 0,
                        },
                    ),
                    model_name='gpt-4o-2024-08-06',
                    timestamp=IsDatetime(),
                    provider_name='openai',
                    provider_details={'finish_reason': 'tool_calls'},
                    provider_response_id='chatcmpl-BwdHygYePH1mZgHo2Xxzib0Y7sId7',
                    finish_reason='tool_call',
                    run_id=IsStr(),
                ),
                ModelRequest(
                    parts=[
                        ToolReturnPart(
                            tool_name='get_image_resource_link',
                            content='See file 1c8566',
                            tool_call_id='call_eVFgn54V9Nuh8Y4zvuzkYjUp',
                            timestamp=IsDatetime(),
                        ),
                        UserPromptPart(content=['This is file 1c8566:', image_content], timestamp=IsDatetime()),
                    ],
                    run_id=IsStr(),
                ),
                ModelResponse(
                    parts=[
                        TextPart(
                            content='This is an image of a sliced kiwi fruit. It shows the green, seed-speckled interior with fuzzy brown skin around the edges.'
                        )
                    ],
                    usage=RequestUsage(
                        input_tokens=1452,
                        output_tokens=29,
                        details={
                            'accepted_prediction_tokens': 0,
                            'audio_tokens': 0,
                            'reasoning_tokens': 0,
                            'rejected_prediction_tokens': 0,
                        },
                    ),
                    model_name='gpt-4o-2024-08-06',
                    timestamp=IsDatetime(),
                    provider_name='openai',
                    provider_details={'finish_reason': 'stop'},
                    provider_response_id='chatcmpl-BwdI2D2r9dvqq3pbsA0qgwKDEdTtD',
                    finish_reason='stop',
                    run_id=IsStr(),
                ),
            ]
        )


async def test_tool_returning_audio_resource(
    allow_model_requests: None, agent: Agent, audio_content: BinaryContent, gemini_api_key: str
):
    model = GoogleModel('gemini-2.5-pro-preview-03-25', provider=GoogleProvider(api_key=gemini_api_key))
    async with agent:
        result = await agent.run("What's the content of the audio resource?", model=model)
        assert result.output == snapshot('The audio resource contains a voice saying "Hello, my name is Marcelo."')
        assert result.all_messages() == snapshot(
            [
                ModelRequest(
                    parts=[UserPromptPart(content="What's the content of the audio resource?", timestamp=IsDatetime())],
                    run_id=IsStr(),
                ),
                ModelResponse(
                    parts=[ToolCallPart(tool_name='get_audio_resource', args={}, tool_call_id=IsStr())],
                    usage=RequestUsage(
                        input_tokens=383, output_tokens=137, details={'thoughts_tokens': 125, 'text_prompt_tokens': 383}
                    ),
                    model_name='models/gemini-2.5-pro-preview-05-06',
                    timestamp=IsDatetime(),
                    provider_name='google-gla',
                    provider_details={'finish_reason': 'STOP'},
                    provider_response_id=IsStr(),
                    finish_reason='stop',
                    run_id=IsStr(),
                ),
                ModelRequest(
                    parts=[
                        ToolReturnPart(
                            tool_name='get_audio_resource',
                            content='See file 2d36ae',
                            tool_call_id=IsStr(),
                            timestamp=IsDatetime(),
                        ),
                        UserPromptPart(content=['This is file 2d36ae:', audio_content], timestamp=IsDatetime()),
                    ],
                    run_id=IsStr(),
                ),
                ModelResponse(
                    parts=[TextPart(content='The audio resource contains a voice saying "Hello, my name is Marcelo."')],
                    usage=RequestUsage(
                        input_tokens=575,
                        output_tokens=15,
                        input_audio_tokens=144,
                        details={'text_prompt_tokens': 431, 'audio_prompt_tokens': 144},
                    ),
                    model_name='models/gemini-2.5-pro-preview-05-06',
                    timestamp=IsDatetime(),
                    provider_name='google-gla',
                    provider_details={'finish_reason': 'STOP'},
                    provider_response_id=IsStr(),
                    finish_reason='stop',
                    run_id=IsStr(),
                ),
            ]
        )


async def test_tool_returning_audio_resource_link(
    allow_model_requests: None, agent: Agent, audio_content: BinaryContent, gemini_api_key: str
):
    model = GoogleModel('gemini-2.5-pro', provider=GoogleProvider(api_key=gemini_api_key))
    async with agent:
        result = await agent.run("What's the content of the audio resource via get_audio_resource_link?", model=model)
        assert result.output == snapshot('00:05')
        assert result.all_messages() == snapshot(
            [
                ModelRequest(
                    parts=[
                        UserPromptPart(
                            content="What's the content of the audio resource via get_audio_resource_link?",
                            timestamp=IsDatetime(),
                        )
                    ],
                    run_id=IsStr(),
                ),
                ModelResponse(
                    parts=[
                        ThinkingPart(
                            content='',
                            signature=IsStr(),
                            provider_name='google-gla',
                        ),
                        ToolCallPart(
                            tool_name='get_audio_resource_link',
                            args={},
                            tool_call_id=IsStr(),
                        ),
                    ],
                    usage=RequestUsage(
                        input_tokens=605, output_tokens=168, details={'thoughts_tokens': 154, 'text_prompt_tokens': 605}
                    ),
                    model_name='gemini-2.5-pro',
                    timestamp=IsDatetime(),
                    provider_name='google-gla',
                    provider_details={'finish_reason': 'STOP'},
                    provider_response_id='Pe_BaJGqOKSdz7IP0NqogA8',
                    finish_reason='stop',
                    run_id=IsStr(),
                ),
                ModelRequest(
                    parts=[
                        ToolReturnPart(
                            tool_name='get_audio_resource_link',
                            content='See file 2d36ae',
                            tool_call_id=IsStr(),
                            timestamp=IsDatetime(),
                        ),
                        UserPromptPart(
                            content=[
                                'This is file 2d36ae:',
                                audio_content,
                            ],
                            timestamp=IsDatetime(),
                        ),
                    ],
                    run_id=IsStr(),
                ),
                ModelResponse(
                    parts=[TextPart(content='00:05')],
                    usage=RequestUsage(
                        input_tokens=801,
                        output_tokens=5,
                        input_audio_tokens=144,
                        details={'text_prompt_tokens': 657, 'audio_prompt_tokens': 144},
                    ),
                    model_name='gemini-2.5-pro',
                    timestamp=IsDatetime(),
                    provider_name='google-gla',
                    provider_details={'finish_reason': 'STOP'},
                    provider_response_id='QO_BaLC6AozQz7IPh5Kj4Q4',
                    finish_reason='stop',
                    run_id=IsStr(),
                ),
            ]
        )


async def test_tool_returning_image(allow_model_requests: None, agent: Agent, image_content: BinaryContent):
    async with agent:
        result = await agent.run('Get me an image')
        assert result.output == snapshot('Here is an image of a sliced kiwi on a white background.')
        assert result.all_messages() == snapshot(
            [
                ModelRequest(
                    parts=[
                        UserPromptPart(
                            content='Get me an image',
                            timestamp=IsDatetime(),
                        )
                    ],
                    run_id=IsStr(),
                ),
                ModelResponse(
                    parts=[
                        ToolCallPart(
                            tool_name='get_image',
                            args='{}',
                            tool_call_id='call_Q7xG8CCG0dyevVfUS0ubsDdN',
                        )
                    ],
                    usage=RequestUsage(
                        input_tokens=190,
                        output_tokens=11,
                        details={
                            'accepted_prediction_tokens': 0,
                            'audio_tokens': 0,
                            'reasoning_tokens': 0,
                            'rejected_prediction_tokens': 0,
                        },
                    ),
                    model_name='gpt-4o-2024-08-06',
                    timestamp=IsDatetime(),
                    provider_name='openai',
                    provider_details={'finish_reason': 'tool_calls'},
                    provider_response_id='chatcmpl-BRloGQJWIX0Qk7gtNzF4s2Fez0O29',
                    finish_reason='tool_call',
                    run_id=IsStr(),
                ),
                ModelRequest(
                    parts=[
                        ToolReturnPart(
                            tool_name='get_image',
                            content='See file 1c8566',
                            tool_call_id='call_Q7xG8CCG0dyevVfUS0ubsDdN',
                            timestamp=IsDatetime(),
                        ),
                        UserPromptPart(
                            content=[
                                'This is file 1c8566:',
                                image_content,
                            ],
                            timestamp=IsDatetime(),
                        ),
                    ],
                    run_id=IsStr(),
                ),
                ModelResponse(
                    parts=[TextPart(content='Here is an image of a sliced kiwi on a white background.')],
                    usage=RequestUsage(
                        input_tokens=1329,
                        output_tokens=15,
                        details={
                            'accepted_prediction_tokens': 0,
                            'audio_tokens': 0,
                            'reasoning_tokens': 0,
                            'rejected_prediction_tokens': 0,
                        },
                    ),
                    model_name='gpt-4o-2024-08-06',
                    timestamp=IsDatetime(),
                    provider_name='openai',
                    provider_details={'finish_reason': 'stop'},
                    provider_response_id='chatcmpl-BRloJHR654fSD0fcvLWZxtKtn0pag',
                    finish_reason='stop',
                    run_id=IsStr(),
                ),
            ]
        )


async def test_tool_returning_dict(allow_model_requests: None, agent: Agent):
    async with agent:
        result = await agent.run('Get me a dict, respond on one line')
        assert result.output == snapshot('{"foo":"bar","baz":123}')
        assert result.all_messages() == snapshot(
            [
                ModelRequest(
                    parts=[
                        UserPromptPart(
                            content='Get me a dict, respond on one line',
                            timestamp=IsDatetime(),
                        )
                    ],
                    run_id=IsStr(),
                ),
                ModelResponse(
                    parts=[ToolCallPart(tool_name='get_dict', args='{}', tool_call_id='call_oqKviITBj8PwpQjGyUu4Zu5x')],
                    usage=RequestUsage(
                        input_tokens=195,
                        output_tokens=11,
                        details={
                            'accepted_prediction_tokens': 0,
                            'audio_tokens': 0,
                            'reasoning_tokens': 0,
                            'rejected_prediction_tokens': 0,
                        },
                    ),
                    model_name='gpt-4o-2024-08-06',
                    timestamp=IsDatetime(),
                    provider_name='openai',
                    provider_details={'finish_reason': 'tool_calls'},
                    provider_response_id='chatcmpl-BRloOs7Bb2tq8wJyy9Rv7SQ7L65a7',
                    finish_reason='tool_call',
                    run_id=IsStr(),
                ),
                ModelRequest(
                    parts=[
                        ToolReturnPart(
                            tool_name='get_dict',
                            content={'foo': 'bar', 'baz': 123},
                            tool_call_id='call_oqKviITBj8PwpQjGyUu4Zu5x',
                            timestamp=IsDatetime(),
                        )
                    ],
                    run_id=IsStr(),
                ),
                ModelResponse(
                    parts=[TextPart(content='{"foo":"bar","baz":123}')],
                    usage=RequestUsage(
                        input_tokens=222,
                        output_tokens=11,
                        details={
                            'accepted_prediction_tokens': 0,
                            'audio_tokens': 0,
                            'reasoning_tokens': 0,
                            'rejected_prediction_tokens': 0,
                        },
                    ),
                    model_name='gpt-4o-2024-08-06',
                    timestamp=IsDatetime(),
                    provider_name='openai',
                    provider_details={'finish_reason': 'stop'},
                    provider_response_id='chatcmpl-BRloPczU1HSCWnreyo21DdNtdOM7L',
                    finish_reason='stop',
                    run_id=IsStr(),
                ),
            ]
        )


async def test_tool_returning_unstructured_dict(allow_model_requests: None, agent: Agent):
    async with agent:
        result = await agent.run('Get me an unstructured dict, respond on one line')
        assert result.output == snapshot('{"foo":"bar","baz":123}')
        assert result.all_messages() == snapshot(
            [
                ModelRequest(
                    parts=[
                        UserPromptPart(
                            content='Get me an unstructured dict, respond on one line',
                            timestamp=IsDatetime(),
                        )
                    ],
                    run_id=IsStr(),
                ),
                ModelResponse(
                    parts=[
                        ToolCallPart(
                            tool_name='get_unstructured_dict', args='{}', tool_call_id='call_R0n2R7S9vL2aZOX25T9jahTd'
                        )
                    ],
                    usage=RequestUsage(
                        input_tokens=343,
                        output_tokens=12,
                        details={
                            'accepted_prediction_tokens': 0,
                            'audio_tokens': 0,
                            'reasoning_tokens': 0,
                            'rejected_prediction_tokens': 0,
                        },
                    ),
                    model_name='gpt-4o-2024-08-06',
                    timestamp=IsDatetime(),
                    provider_name='openai',
                    provider_details={'finish_reason': 'tool_calls'},
                    provider_response_id='chatcmpl-CLbP82ODQMEznhobUKdq6Rjn9Aa12',
                    finish_reason='tool_call',
                    run_id=IsStr(),
                ),
                ModelRequest(
                    parts=[
                        ToolReturnPart(
                            tool_name='get_unstructured_dict',
                            content={'foo': 'bar', 'baz': 123},
                            tool_call_id='call_R0n2R7S9vL2aZOX25T9jahTd',
                            timestamp=IsDatetime(),
                        )
                    ],
                    run_id=IsStr(),
                ),
                ModelResponse(
                    parts=[TextPart(content='{"foo":"bar","baz":123}')],
                    usage=RequestUsage(
                        input_tokens=374,
                        output_tokens=10,
                        details={
                            'accepted_prediction_tokens': 0,
                            'audio_tokens': 0,
                            'reasoning_tokens': 0,
                            'rejected_prediction_tokens': 0,
                        },
                    ),
                    model_name='gpt-4o-2024-08-06',
                    timestamp=IsDatetime(),
                    provider_name='openai',
                    provider_details={'finish_reason': 'stop'},
                    provider_response_id='chatcmpl-CLbPAOYN3jPYdvYeD8JNOOXF5N554',
                    finish_reason='stop',
                    run_id=IsStr(),
                ),
            ]
        )


async def test_tool_returning_error(allow_model_requests: None, agent: Agent):
    async with agent:
        result = await agent.run('Get me an error, pass False as a value, unless the tool tells you otherwise')
        assert result.output == snapshot(
            'I called the tool with the correct parameter, and it returned: "This is not an error."'
        )
        assert result.all_messages() == snapshot(
            [
                ModelRequest(
                    parts=[
                        UserPromptPart(
                            content='Get me an error, pass False as a value, unless the tool tells you otherwise',
                            timestamp=IsDatetime(),
                        )
                    ],
                    run_id=IsStr(),
                ),
                ModelResponse(
                    parts=[
                        ToolCallPart(
                            tool_name='get_error',
                            args='{"value":false}',
                            tool_call_id='call_rETXZWddAGZSHyVHAxptPGgc',
                        )
                    ],
                    usage=RequestUsage(
                        input_tokens=203,
                        output_tokens=15,
                        details={
                            'accepted_prediction_tokens': 0,
                            'audio_tokens': 0,
                            'reasoning_tokens': 0,
                            'rejected_prediction_tokens': 0,
                        },
                    ),
                    model_name='gpt-4o-2024-08-06',
                    timestamp=IsDatetime(),
                    provider_name='openai',
                    provider_details={'finish_reason': 'tool_calls'},
                    provider_response_id='chatcmpl-BRloSNg7aGSp1rXDkhInjMIUHKd7A',
                    finish_reason='tool_call',
                    run_id=IsStr(),
                ),
                ModelRequest(
                    parts=[
                        RetryPromptPart(
                            content='Error executing tool get_error: This is an error. Call the tool with True instead',
                            tool_name='get_error',
                            tool_call_id='call_rETXZWddAGZSHyVHAxptPGgc',
                            timestamp=IsDatetime(),
                        )
                    ],
                    run_id=IsStr(),
                ),
                ModelResponse(
                    parts=[
                        ToolCallPart(
                            tool_name='get_error',
                            args='{"value":true}',
                            tool_call_id='call_4xGyvdghYKHN8x19KWkRtA5N',
                        )
                    ],
                    usage=RequestUsage(
                        input_tokens=250,
                        output_tokens=15,
                        details={
                            'accepted_prediction_tokens': 0,
                            'audio_tokens': 0,
                            'reasoning_tokens': 0,
                            'rejected_prediction_tokens': 0,
                        },
                    ),
                    model_name='gpt-4o-2024-08-06',
                    timestamp=IsDatetime(),
                    provider_name='openai',
                    provider_details={'finish_reason': 'tool_calls'},
                    provider_response_id='chatcmpl-BRloTvSkFeX4DZKQLqfH9KbQkWlpt',
                    finish_reason='tool_call',
                    run_id=IsStr(),
                ),
                ModelRequest(
                    parts=[
                        ToolReturnPart(
                            tool_name='get_error',
                            content='This is not an error',
                            tool_call_id='call_4xGyvdghYKHN8x19KWkRtA5N',
                            timestamp=IsDatetime(),
                        )
                    ],
                    run_id=IsStr(),
                ),
                ModelResponse(
                    parts=[
                        TextPart(
                            content='I called the tool with the correct parameter, and it returned: "This is not an error."'
                        )
                    ],
                    usage=RequestUsage(
                        input_tokens=277,
                        output_tokens=22,
                        details={
                            'accepted_prediction_tokens': 0,
                            'audio_tokens': 0,
                            'reasoning_tokens': 0,
                            'rejected_prediction_tokens': 0,
                        },
                    ),
                    model_name='gpt-4o-2024-08-06',
                    timestamp=IsDatetime(),
                    provider_name='openai',
                    provider_details={'finish_reason': 'stop'},
                    provider_response_id='chatcmpl-BRloU3MhnqNEqujs28a3ofRbs7VPF',
                    finish_reason='stop',
                    run_id=IsStr(),
                ),
            ]
        )


async def test_tool_returning_none(allow_model_requests: None, agent: Agent):
    async with agent:
        result = await agent.run('Call the none tool and say Hello')
        assert result.output == snapshot('Hello! How can I assist you today?')
        assert result.all_messages() == snapshot(
            [
                ModelRequest(
                    parts=[
                        UserPromptPart(
                            content='Call the none tool and say Hello',
                            timestamp=IsDatetime(),
                        )
                    ],
                    run_id=IsStr(),
                ),
                ModelResponse(
                    parts=[ToolCallPart(tool_name='get_none', args='{}', tool_call_id='call_mJTuQ2Cl5SaHPTJbIILEUhJC')],
                    usage=RequestUsage(
                        input_tokens=193,
                        output_tokens=11,
                        details={
                            'accepted_prediction_tokens': 0,
                            'audio_tokens': 0,
                            'reasoning_tokens': 0,
                            'rejected_prediction_tokens': 0,
                        },
                    ),
                    model_name='gpt-4o-2024-08-06',
                    timestamp=IsDatetime(),
                    provider_name='openai',
                    provider_details={'finish_reason': 'tool_calls'},
                    provider_response_id='chatcmpl-BRloX2RokWc9j9PAXAuNXGR73WNqY',
                    finish_reason='tool_call',
                    run_id=IsStr(),
                ),
                ModelRequest(
                    parts=[
                        ToolReturnPart(
                            tool_name='get_none',
                            content=[],
                            tool_call_id='call_mJTuQ2Cl5SaHPTJbIILEUhJC',
                            timestamp=IsDatetime(),
                        )
                    ],
                    run_id=IsStr(),
                ),
                ModelResponse(
                    parts=[TextPart(content='Hello! How can I assist you today?')],
                    usage=RequestUsage(
                        input_tokens=212,
                        output_tokens=11,
                        details={
                            'accepted_prediction_tokens': 0,
                            'audio_tokens': 0,
                            'reasoning_tokens': 0,
                            'rejected_prediction_tokens': 0,
                        },
                    ),
                    model_name='gpt-4o-2024-08-06',
                    timestamp=IsDatetime(),
                    provider_name='openai',
                    provider_details={'finish_reason': 'stop'},
                    provider_response_id='chatcmpl-BRloYWGujk8yE94gfVSsM1T1Ol2Ej',
                    finish_reason='stop',
                    run_id=IsStr(),
                ),
            ]
        )


async def test_tool_returning_multiple_items(allow_model_requests: None, agent: Agent, image_content: BinaryContent):
    async with agent:
        result = await agent.run('Get me multiple items and summarize in one sentence')
        assert result.output == snapshot(
            'The data includes two strings, a dictionary with a key-value pair, and an image of a sliced kiwi.'
        )
        assert result.all_messages() == snapshot(
            [
                ModelRequest(
                    parts=[
                        UserPromptPart(
                            content='Get me multiple items and summarize in one sentence',
                            timestamp=IsDatetime(),
                        )
                    ],
                    run_id=IsStr(),
                ),
                ModelResponse(
                    parts=[
                        ToolCallPart(
                            tool_name='get_multiple_items',
                            args='{}',
                            tool_call_id='call_kL0TvjEVQBDGZrn1Zv7iNYOW',
                        )
                    ],
                    usage=RequestUsage(
                        input_tokens=195,
                        output_tokens=12,
                        details={
                            'accepted_prediction_tokens': 0,
                            'audio_tokens': 0,
                            'reasoning_tokens': 0,
                            'rejected_prediction_tokens': 0,
                        },
                    ),
                    model_name='gpt-4o-2024-08-06',
                    timestamp=IsDatetime(),
                    provider_name='openai',
                    provider_details={'finish_reason': 'tool_calls'},
                    provider_response_id='chatcmpl-BRlobKLgm6vf79c9O8sloZaYx3coC',
                    finish_reason='tool_call',
                    run_id=IsStr(),
                ),
                ModelRequest(
                    parts=[
                        ToolReturnPart(
                            tool_name='get_multiple_items',
                            content=[
                                'This is a string',
                                'Another string',
                                {'foo': 'bar', 'baz': 123},
                                'See file 1c8566',
                            ],
                            tool_call_id='call_kL0TvjEVQBDGZrn1Zv7iNYOW',
                            timestamp=IsDatetime(),
                        ),
                        UserPromptPart(
                            content=[
                                'This is file 1c8566:',
                                image_content,
                            ],
                            timestamp=IsDatetime(),
                        ),
                    ],
                    run_id=IsStr(),
                ),
                ModelResponse(
                    parts=[
                        TextPart(
                            content='The data includes two strings, a dictionary with a key-value pair, and an image of a sliced kiwi.'
                        )
                    ],
                    usage=RequestUsage(
                        input_tokens=1355,
                        output_tokens=24,
                        details={
                            'accepted_prediction_tokens': 0,
                            'audio_tokens': 0,
                            'reasoning_tokens': 0,
                            'rejected_prediction_tokens': 0,
                        },
                    ),
                    model_name='gpt-4o-2024-08-06',
                    timestamp=IsDatetime(),
                    provider_name='openai',
                    provider_details={'finish_reason': 'stop'},
                    provider_response_id='chatcmpl-BRloepWR5NJpTgSqFBGTSPeM1SWm8',
                    finish_reason='stop',
                    run_id=IsStr(),
                ),
            ]
        )


async def test_tool_metadata_extraction():
    """Test that MCP tool metadata is properly extracted into ToolDefinition."""

    server = MCPServerStdio('python', ['-m', 'tests.mcp_server'])
    async with server:
        ctx = RunContext(deps=None, model=TestModel(), usage=RunUsage())
        tools = [tool.tool_def for tool in (await server.get_tools(ctx)).values()]
        # find `celsius_to_fahrenheit`
        celsius_to_fahrenheit = next(tool for tool in tools if tool.name == 'celsius_to_fahrenheit')
        assert celsius_to_fahrenheit.metadata is not None
        assert celsius_to_fahrenheit.metadata.get('annotations') is not None
        assert celsius_to_fahrenheit.metadata.get('annotations', {}).get('title', None) == 'Celsius to Fahrenheit'
        assert celsius_to_fahrenheit.metadata.get('output_schema') is not None
        assert celsius_to_fahrenheit.metadata.get('output_schema', {}).get('type', None) == 'object'


async def test_client_sampling(run_context: RunContext[int]):
    server = MCPServerStdio('python', ['-m', 'tests.mcp_server'])
    server.sampling_model = TestModel(custom_output_text='sampling model response')
    async with server:
        result = await server.direct_call_tool('use_sampling', {'foo': 'bar'})
        assert result == snapshot(
            {
                '_meta': None,
                'role': 'assistant',
                'content': {'type': 'text', 'text': 'sampling model response', 'annotations': None, '_meta': None},
                'model': 'test',
                'stopReason': None,
            }
        )


async def test_client_sampling_disabled(run_context: RunContext[int]):
    server = MCPServerStdio('python', ['-m', 'tests.mcp_server'], allow_sampling=False)
    server.sampling_model = TestModel(custom_output_text='sampling model response')
    async with server:
        with pytest.raises(ModelRetry, match='Error executing tool use_sampling: Sampling not supported'):
            await server.direct_call_tool('use_sampling', {'foo': 'bar'})


async def test_mcp_server_raises_mcp_error(
    allow_model_requests: None, mcp_server: MCPServerStdio, agent: Agent, run_context: RunContext[int]
) -> None:
    mcp_error = McpError(error=ErrorData(code=400, message='Test MCP error conversion'))

    async with agent:
        with patch.object(
            mcp_server._client,  # pyright: ignore[reportPrivateUsage]
            'send_request',
            new=AsyncMock(side_effect=mcp_error),
        ):
            with pytest.raises(ModelRetry, match='Test MCP error conversion'):
                await mcp_server.direct_call_tool('test_tool', {})


def test_map_from_mcp_params_model_request():
    params = CreateMessageRequestParams(
        messages=[
            SamplingMessage(role='user', content=TextContent(type='text', text='xx')),
            SamplingMessage(
                role='user',
                content=ImageContent(type='image', data=base64.b64encode(b'img').decode(), mimeType='image/png'),
            ),
        ],
        maxTokens=8,
    )
    pai_messages = map_from_mcp_params(params)
    assert pai_messages == snapshot(
        [
            ModelRequest(
                parts=[
                    UserPromptPart(content='xx', timestamp=IsNow(tz=timezone.utc)),
                    UserPromptPart(
                        content=[BinaryContent(data=b'img', media_type='image/png', identifier='978ea7')],
                        timestamp=IsNow(tz=timezone.utc),
                    ),
                ]
            )
        ]
    )


def test_map_from_mcp_params_model_response():
    params = CreateMessageRequestParams(
        messages=[
            SamplingMessage(role='assistant', content=TextContent(type='text', text='xx')),
        ],
        maxTokens=8,
    )
    pai_messages = map_from_mcp_params(params)
    assert pai_messages == snapshot(
        [
            ModelResponse(
                parts=[TextPart(content='xx')],
                timestamp=IsNow(tz=timezone.utc),
            )
        ]
    )


def test_map_from_model_response():
    with pytest.raises(UnexpectedModelBehavior, match='Unexpected part type: ThinkingPart, expected TextPart'):
        map_from_model_response(ModelResponse(parts=[ThinkingPart(content='Thinking...')]))


async def test_elicitation_callback_functionality(run_context: RunContext[int]):
    """Test that elicitation callback is actually called and works."""
    # Track callback execution
    callback_called = False
    callback_message = None
    callback_response = 'Yes, proceed with the action'

    async def mock_elicitation_callback(
        context: RequestContext[ClientSession, Any, Any], params: ElicitRequestParams
    ) -> ElicitResult:
        nonlocal callback_called, callback_message
        callback_called = True
        callback_message = params.message
        return ElicitResult(action='accept', content={'response': callback_response})

    server = MCPServerStdio('python', ['-m', 'tests.mcp_server'], elicitation_callback=mock_elicitation_callback)

    async with server:
        # Call the tool that uses elicitation
        result = await server.direct_call_tool('use_elicitation', {'question': 'Should I continue?'})

        # Verify the callback was called
        assert callback_called, 'Elicitation callback should have been called'
        assert callback_message == 'Should I continue?', 'Callback should receive the question'
        assert result == f'User responded: {callback_response}', 'Tool should return the callback response'


async def test_elicitation_callback_not_set(run_context: RunContext[int]):
    """Test that elicitation fails when no callback is set."""
    server = MCPServerStdio('python', ['-m', 'tests.mcp_server'])

    async with server:
        # Should raise an error when elicitation is attempted without callback
        with pytest.raises(ModelRetry, match='Elicitation not supported'):
            await server.direct_call_tool('use_elicitation', {'question': 'Should I continue?'})


async def test_read_text_resource(run_context: RunContext[int]):
    """Test reading a text resource (converted to string)."""
    server = MCPServerStdio('python', ['-m', 'tests.mcp_server'])
    async with server:
        # Test reading by URI string
        content = await server.read_resource('resource://product_name.txt')
        assert isinstance(content, str)
        assert content == snapshot('Pydantic AI\n')

        # Test reading by Resource object
        resource = Resource(uri='resource://product_name.txt', name='product_name_resource')
        content_from_resource = await server.read_resource(resource)
        assert isinstance(content_from_resource, str)
        assert content_from_resource == snapshot('Pydantic AI\n')


async def test_read_blob_resource(run_context: RunContext[int]):
    """Test reading a binary resource (converted to BinaryContent)."""
    server = MCPServerStdio('python', ['-m', 'tests.mcp_server'])
    async with server:
        content = await server.read_resource('resource://kiwi.png')
        assert isinstance(content, BinaryContent)
        assert content.media_type == snapshot('image/png')
        # Verify it's PNG data (starts with PNG magic bytes)
        assert content.data[:8] == b'\x89PNG\r\n\x1a\n'  # PNG magic bytes


async def test_read_resource_template(run_context: RunContext[int]):
    """Test reading a resource template with parameters (converted to string)."""
    server = MCPServerStdio('python', ['-m', 'tests.mcp_server'])
    async with server:
        content = await server.read_resource('resource://greeting/Alice')
        assert isinstance(content, str)
        assert content == snapshot('Hello, Alice!')


async def test_read_resource_not_found(mcp_server: MCPServerStdio) -> None:
    """Test that read_resource returns None for MCP spec error code -32002 (resource not found).

    As per https://modelcontextprotocol.io/specification/2025-06-18/server/resources#error-handling

    Note: We mock this because FastMCP uses error code 0 instead of -32002, which is non-standard.
    """
    mcp_error = McpError(error=ErrorData(code=-32002, message='Resource not found'))

    async with mcp_server:
        with patch.object(
            mcp_server._client,  # pyright: ignore[reportPrivateUsage]
            'read_resource',
            new=AsyncMock(side_effect=mcp_error),
        ):
            result = await mcp_server.read_resource('resource://missing')
            assert result is None


async def test_read_resource_error(mcp_server: MCPServerStdio) -> None:
    """Test that read_resource converts McpError to MCPError for generic errors."""
    mcp_error = McpError(
        error=ErrorData(code=-32603, message='Failed to read resource', data={'details': 'disk error'})
    )

    async with mcp_server:
        with patch.object(
            mcp_server._client,  # pyright: ignore[reportPrivateUsage]
            'read_resource',
            new=AsyncMock(side_effect=mcp_error),
        ):
            with pytest.raises(MCPError, match='Failed to read resource') as exc_info:
                await mcp_server.read_resource('resource://error')

            # Verify the exception has the expected attributes
            assert exc_info.value.code == -32603
            assert exc_info.value.message == 'Failed to read resource'
            assert exc_info.value.data == {'details': 'disk error'}


async def test_read_resource_empty_contents(mcp_server: MCPServerStdio) -> None:
    """Test that read_resource returns None when server returns empty contents."""
    from mcp.types import ReadResourceResult

    # Mock a result with empty contents
    empty_result = ReadResourceResult(contents=[])

    async with mcp_server:
        with patch.object(
            mcp_server._client,  # pyright: ignore[reportPrivateUsage]
            'read_resource',
            new=AsyncMock(return_value=empty_result),
        ):
            result = await mcp_server.read_resource('resource://empty')
            assert result is None


async def test_list_resources_error(mcp_server: MCPServerStdio) -> None:
    """Test that list_resources converts McpError to MCPError."""
    mcp_error = McpError(
        error=ErrorData(code=-32603, message='Failed to list resources', data={'details': 'server overloaded'})
    )

    async with mcp_server:
        with patch.object(
            mcp_server._client,  # pyright: ignore[reportPrivateUsage]
            'list_resources',
            new=AsyncMock(side_effect=mcp_error),
        ):
            with pytest.raises(MCPError, match='Failed to list resources') as exc_info:
                await mcp_server.list_resources()

            # Verify the exception has the expected attributes
            assert exc_info.value.code == -32603
            assert exc_info.value.message == 'Failed to list resources'
            assert exc_info.value.data == {'details': 'server overloaded'}
            assert (
                str(exc_info.value) == "Failed to list resources (code: -32603, data: {'details': 'server overloaded'})"
            )


async def test_list_resource_templates_error(mcp_server: MCPServerStdio) -> None:
    """Test that list_resource_templates converts McpError to MCPError."""
    mcp_error = McpError(error=ErrorData(code=-32001, message='Service unavailable'))

    async with mcp_server:
        with patch.object(
            mcp_server._client,  # pyright: ignore[reportPrivateUsage]
            'list_resource_templates',
            new=AsyncMock(side_effect=mcp_error),
        ):
            with pytest.raises(MCPError, match='Service unavailable') as exc_info:
                await mcp_server.list_resource_templates()

            # Verify the exception has the expected attributes
            assert exc_info.value.code == -32001
            assert exc_info.value.message == 'Service unavailable'


def test_load_mcp_servers(tmp_path: Path):
    config = tmp_path / 'mcp.json'

    config.write_text('{"mcpServers": {"potato": {"url": "https://example.com/mcp"}}}')
    server = load_mcp_servers(config)[0]
    assert server == MCPServerStreamableHTTP(url='https://example.com/mcp', id='potato', tool_prefix='potato')

    config.write_text('{"mcpServers": {"potato": {"command": "python", "args": ["-m", "tests.mcp_server"]}}}')
    server = load_mcp_servers(config)[0]
    assert server == MCPServerStdio(
        command='python', args=['-m', 'tests.mcp_server'], id='potato', tool_prefix='potato'
    )

    config.write_text('{"mcpServers": {"potato": {"url": "https://example.com/sse"}}}')
    server = load_mcp_servers(config)[0]
    assert server == MCPServerSSE(url='https://example.com/sse', id='potato', tool_prefix='potato')

    with pytest.raises(FileNotFoundError):
        load_mcp_servers(tmp_path / 'does_not_exist.json')


def test_load_mcp_servers_with_env_vars(tmp_path: Path, monkeypatch: pytest.MonkeyPatch):
    """Test environment variable expansion in config files."""
    config = tmp_path / 'mcp.json'

    # Test with environment variables in command
    monkeypatch.setenv('PYTHON_CMD', 'python3')
    monkeypatch.setenv('MCP_MODULE', 'tests.mcp_server')
    config.write_text('{"mcpServers": {"my_server": {"command": "${PYTHON_CMD}", "args": ["-m", "${MCP_MODULE}"]}}}')

    servers = load_mcp_servers(config)

    assert len(servers) == 1
    server = servers[0]
    assert isinstance(server, MCPServerStdio)
    assert server.command == 'python3'
    assert server.args == ['-m', 'tests.mcp_server']
    assert server.id == 'my_server'
    assert server.tool_prefix == 'my_server'


def test_load_mcp_servers_env_var_in_env_dict(tmp_path: Path, monkeypatch: pytest.MonkeyPatch):
    """Test environment variable expansion in env dict."""
    config = tmp_path / 'mcp.json'

    # Test with environment variables in env dict
    monkeypatch.setenv('API_KEY', 'secret123')
    config.write_text(
        '{"mcpServers": {"my_server": {"command": "python", "args": ["-m", "tests.mcp_server"], '
        '"env": {"API_KEY": "${API_KEY}"}}}}'
    )

    servers = load_mcp_servers(config)

    assert len(servers) == 1
    server = servers[0]
    assert isinstance(server, MCPServerStdio)
    assert server.env == {'API_KEY': 'secret123'}


def test_load_mcp_servers_env_var_expansion_url(tmp_path: Path, monkeypatch: pytest.MonkeyPatch):
    """Test environment variable expansion in URL."""
    config = tmp_path / 'mcp.json'

    # Test with environment variables in URL
    monkeypatch.setenv('SERVER_HOST', 'example.com')
    monkeypatch.setenv('SERVER_PORT', '8080')
    config.write_text('{"mcpServers": {"web_server": {"url": "https://${SERVER_HOST}:${SERVER_PORT}/mcp"}}}')

    servers = load_mcp_servers(config)

    assert len(servers) == 1
    server = servers[0]
    assert isinstance(server, MCPServerStreamableHTTP)
    assert server.url == 'https://example.com:8080/mcp'


def test_load_mcp_servers_undefined_env_var(tmp_path: Path, monkeypatch: pytest.MonkeyPatch):
    """Test that undefined environment variables raise an error."""
    config = tmp_path / 'mcp.json'

    # Make sure the environment variable is not set
    monkeypatch.delenv('UNDEFINED_VAR', raising=False)

    config.write_text('{"mcpServers": {"my_server": {"command": "${UNDEFINED_VAR}", "args": []}}}')

    with pytest.raises(ValueError, match='Environment variable \\$\\{UNDEFINED_VAR\\} is not defined'):
        load_mcp_servers(config)


def test_load_mcp_servers_partial_env_vars(tmp_path: Path, monkeypatch: pytest.MonkeyPatch):
    """Test environment variables in partial strings."""
    config = tmp_path / 'mcp.json'

    monkeypatch.setenv('HOST', 'example.com')
    monkeypatch.setenv('PATH_SUFFIX', 'mcp')
    config.write_text('{"mcpServers": {"server": {"url": "https://${HOST}/api/${PATH_SUFFIX}"}}}')

    servers = load_mcp_servers(config)

    assert len(servers) == 1
    server = servers[0]
    assert isinstance(server, MCPServerStreamableHTTP)
    assert server.url == 'https://example.com/api/mcp'


def test_load_mcp_servers_with_non_string_values(tmp_path: Path, monkeypatch: pytest.MonkeyPatch):
    """Test that non-string primitive values (int, bool, null) in nested structures are passed through unchanged."""
    config = tmp_path / 'mcp.json'

    # Create a config with environment variables and extra fields containing primitives
    # The extra fields will be ignored during validation but go through _expand_env_vars
    monkeypatch.setenv('PYTHON_CMD', 'python')
    config.write_text(
        '{"mcpServers": {"my_server": {"command": "${PYTHON_CMD}", "args": ["-m", "tests.mcp_server"], '
        '"metadata": {"count": 42, "enabled": true, "value": null}}}}'
    )

    # This should successfully expand env vars and ignore the metadata field
    servers = load_mcp_servers(config)

    assert len(servers) == 1
    server = servers[0]
    assert isinstance(server, MCPServerStdio)
    assert server.command == 'python'


def test_load_mcp_servers_with_default_values(tmp_path: Path, monkeypatch: pytest.MonkeyPatch):
    """Test ${VAR:-default} syntax for environment variable expansion."""
    config = tmp_path / 'mcp.json'

    # Test with undefined variable using default
    monkeypatch.delenv('UNDEFINED_VAR', raising=False)
    config.write_text('{"mcpServers": {"server": {"command": "${UNDEFINED_VAR:-python3}", "args": []}}}')

    servers = load_mcp_servers(config)
    assert len(servers) == 1
    server = servers[0]
    assert isinstance(server, MCPServerStdio)
    assert server.command == 'python3'

    # Test with defined variable (should use actual value, not default)
    monkeypatch.setenv('DEFINED_VAR', 'actual_value')
    config.write_text('{"mcpServers": {"server": {"command": "${DEFINED_VAR:-default_value}", "args": []}}}')

    servers = load_mcp_servers(config)
    assert len(servers) == 1
    server = servers[0]
    assert isinstance(server, MCPServerStdio)
    assert server.command == 'actual_value'

    # Test with empty string as default
    monkeypatch.delenv('UNDEFINED_VAR', raising=False)
    config.write_text('{"mcpServers": {"server": {"command": "${UNDEFINED_VAR:-}", "args": []}}}')

    servers = load_mcp_servers(config)
    assert len(servers) == 1
    server = servers[0]
    assert isinstance(server, MCPServerStdio)
    assert server.command == ''


def test_load_mcp_servers_with_default_values_in_url(tmp_path: Path, monkeypatch: pytest.MonkeyPatch):
    """Test ${VAR:-default} syntax in URLs."""
    config = tmp_path / 'mcp.json'

    # Test with default values in URL
    monkeypatch.delenv('HOST', raising=False)
    monkeypatch.setenv('PROTOCOL', 'https')
    config.write_text('{"mcpServers": {"server": {"url": "${PROTOCOL:-http}://${HOST:-localhost}:${PORT:-8080}/mcp"}}}')

    servers = load_mcp_servers(config)
    assert len(servers) == 1
    server = servers[0]
    assert isinstance(server, MCPServerStreamableHTTP)
    assert server.url == 'https://localhost:8080/mcp'


def test_load_mcp_servers_with_default_values_in_env_dict(tmp_path: Path, monkeypatch: pytest.MonkeyPatch):
    """Test ${VAR:-default} syntax in env dictionary."""
    config = tmp_path / 'mcp.json'

    monkeypatch.delenv('API_KEY', raising=False)
    monkeypatch.setenv('CUSTOM_VAR', 'custom_value')
    config.write_text(
        '{"mcpServers": {"server": {"command": "python", "args": [], '
        '"env": {"API_KEY": "${API_KEY:-default_key}", "CUSTOM": "${CUSTOM_VAR:-fallback}"}}}}'
    )

    servers = load_mcp_servers(config)
    assert len(servers) == 1
    server = servers[0]
    assert isinstance(server, MCPServerStdio)
    assert server.env == {'API_KEY': 'default_key', 'CUSTOM': 'custom_value'}


def test_load_mcp_servers_with_complex_default_values(tmp_path: Path, monkeypatch: pytest.MonkeyPatch):
    """Test ${VAR:-default} syntax with special characters in default."""
    config = tmp_path / 'mcp.json'

    monkeypatch.delenv('PATH_VAR', raising=False)
    # Test default with slashes, dots, and dashes
    config.write_text('{"mcpServers": {"server": {"command": "${PATH_VAR:-/usr/local/bin/python-3.10}", "args": []}}}')

    servers = load_mcp_servers(config)
    assert len(servers) == 1
    server = servers[0]
    assert isinstance(server, MCPServerStdio)
    assert server.command == '/usr/local/bin/python-3.10'


def test_load_mcp_servers_with_mixed_syntax(tmp_path: Path, monkeypatch: pytest.MonkeyPatch):
    """Test mixing ${VAR} and ${VAR:-default} syntax in the same config."""
    config = tmp_path / 'mcp.json'

    monkeypatch.setenv('REQUIRED_VAR', 'required_value')
    monkeypatch.delenv('OPTIONAL_VAR', raising=False)
    config.write_text(
        '{"mcpServers": {"server": {"command": "${REQUIRED_VAR}", "args": ["${OPTIONAL_VAR:-default_arg}"]}}}'
    )

    servers = load_mcp_servers(config)
    assert len(servers) == 1
    server = servers[0]
    assert isinstance(server, MCPServerStdio)
    assert server.command == 'required_value'
    assert server.args == ['default_arg']


async def test_server_info(mcp_server: MCPServerStdio) -> None:
    with pytest.raises(
        AttributeError, match='The `MCPServerStdio.server_info` is only instantiated after initialization.'
    ):
        mcp_server.server_info
    async with mcp_server:
        assert mcp_server.server_info is not None
        assert mcp_server.server_info.name == 'Pydantic AI MCP Server'


<<<<<<< HEAD
async def test_capabilities(mcp_server: MCPServerStdio) -> None:
    with pytest.raises(
        AttributeError, match='The `MCPServerStdio.capabilities` is only instantiated after initialization.'
    ):
        mcp_server.capabilities
    async with mcp_server:
        assert mcp_server.capabilities is not None
        assert mcp_server.capabilities.resources is True
        assert mcp_server.capabilities.tools is True
        assert mcp_server.capabilities.prompts is True
        assert mcp_server.capabilities.logging is True
        assert mcp_server.capabilities.completions is False
        assert mcp_server.capabilities.experimental is None


async def test_resource_methods_without_capability(mcp_server: MCPServerStdio) -> None:
    """Test that resource methods return empty values when resources capability is not available."""
    async with mcp_server:
        # Mock the capabilities to not support resources
        mock_capabilities = ServerCapabilities(resources=False)
        with patch.object(mcp_server, '_server_capabilities', mock_capabilities):
            # list_resources should return empty list
            result = await mcp_server.list_resources()
            assert result == []

            # list_resource_templates should return empty list
            result = await mcp_server.list_resource_templates()
            assert result == []

            # read_resource should return None
            result = await mcp_server.read_resource('resource://test')
            assert result is None
=======
async def test_instructions(mcp_server: MCPServerStdio) -> None:
    with pytest.raises(
        AttributeError, match='The `MCPServerStdio.instructions` is only available after initialization.'
    ):
        mcp_server.instructions
    async with mcp_server:
        assert mcp_server.instructions == 'Be a helpful assistant.'
>>>>>>> eae558b8


async def test_agent_run_stream_with_mcp_server_http(allow_model_requests: None, model: Model):
    server = MCPServerStreamableHTTP(url='https://mcp.deepwiki.com/mcp', timeout=30)
    agent = Agent(model, toolsets=[server], instructions='Be concise.')

    # This should not raise an error.
    # See https://github.com/pydantic/pydantic-ai/issues/2818#issuecomment-3476480829
    async with agent.run_stream('Summarize the pydantic/pydantic-ai repo in one sentence') as result:
        output = await result.get_output()
    assert output == snapshot(
        'The `pydantic/pydantic-ai` repository is a Python agent framework designed to facilitate the development of production-grade Generative AI applications and workflows with a focus on type-safety and an ergonomic developer experience.'
    )<|MERGE_RESOLUTION|>--- conflicted
+++ resolved
@@ -1945,7 +1945,6 @@
         assert mcp_server.server_info.name == 'Pydantic AI MCP Server'
 
 
-<<<<<<< HEAD
 async def test_capabilities(mcp_server: MCPServerStdio) -> None:
     with pytest.raises(
         AttributeError, match='The `MCPServerStdio.capabilities` is only instantiated after initialization.'
@@ -1978,7 +1977,6 @@
             # read_resource should return None
             result = await mcp_server.read_resource('resource://test')
             assert result is None
-=======
 async def test_instructions(mcp_server: MCPServerStdio) -> None:
     with pytest.raises(
         AttributeError, match='The `MCPServerStdio.instructions` is only available after initialization.'
@@ -1986,7 +1984,6 @@
         mcp_server.instructions
     async with mcp_server:
         assert mcp_server.instructions == 'Be a helpful assistant.'
->>>>>>> eae558b8
 
 
 async def test_agent_run_stream_with_mcp_server_http(allow_model_requests: None, model: Model):
