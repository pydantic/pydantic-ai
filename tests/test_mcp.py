--- conflicted
+++ resolved
@@ -73,13 +73,8 @@
 async def test_stdio_server(run_context: RunContext[int]):
     server = MCPServerStdio('python', ['-m', 'tests.mcp_server'])
     async with server:
-<<<<<<< HEAD
-        tools = await server.list_tools()
+        tools = [tool.tool_def for tool in (await server.get_tools(run_context)).values()]
         assert len(tools) == snapshot(16)
-=======
-        tools = [tool.tool_def for tool in (await server.get_tools(run_context)).values()]
-        assert len(tools) == snapshot(13)
->>>>>>> 420166d0
         assert tools[0].name == 'celsius_to_fahrenheit'
         assert isinstance(tools[0].description, str)
         assert tools[0].description.startswith('Convert Celsius to Fahrenheit.')
@@ -112,13 +107,8 @@
     test_dir = Path(__file__).parent
     server = MCPServerStdio('python', ['mcp_server.py'], cwd=test_dir)
     async with server:
-<<<<<<< HEAD
-        tools = await server.list_tools()
+        tools = await server.get_tools(run_context)
         assert len(tools) == snapshot(16)
-=======
-        tools = await server.get_tools(run_context)
-        assert len(tools) == snapshot(13)
->>>>>>> 420166d0
 
 
 async def test_process_tool_call(run_context: RunContext[int]) -> int:
@@ -282,15 +272,9 @@
     server = MCPServerStdio('python', ['-m', 'tests.mcp_server'])
     assert server.log_level is None
     async with server:
-<<<<<<< HEAD
-        tools = await server.list_tools()
+        tools = [tool.tool_def for tool in (await server.get_tools(run_context)).values()]
         assert len(tools) == snapshot(16)
         assert tools[13].name == 'get_log_level'
-=======
-        tools = [tool.tool_def for tool in (await server.get_tools(run_context)).values()]
-        assert len(tools) == snapshot(13)
-        assert tools[10].name == 'get_log_level'
->>>>>>> 420166d0
 
         result = await server.direct_call_tool('get_log_level', {})
         assert result == snapshot('unset')
