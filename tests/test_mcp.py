--- conflicted
+++ resolved
@@ -1541,7 +1541,6 @@
         load_mcp_servers(tmp_path / 'does_not_exist.json')
 
 
-<<<<<<< HEAD
 async def test_mcp_server_access_client(mcp_server: MCPServerStdio):
     with raises(
         snapshot(
@@ -1605,7 +1604,8 @@
                 ],
             }
         )
-=======
+
+
 async def test_server_info(mcp_server: MCPServerStdio) -> None:
     with pytest.raises(
         AttributeError, match='The `MCPServerStdio.server_info` is only instantiated after initialization.'
@@ -1626,5 +1626,4 @@
         output = await result.get_output()
     assert output == snapshot(
         'The `pydantic/pydantic-ai` repository is a Python agent framework designed to facilitate the development of production-grade Generative AI applications and workflows with a focus on type-safety and an ergonomic developer experience.'
-    )
->>>>>>> 829e03b6
+    )