import asyncio
import json
import re
import sys
from collections import defaultdict
from collections.abc import AsyncIterable, AsyncIterator, Callable
from dataclasses import dataclass, replace
from datetime import timezone
from typing import Any, Generic, Literal, TypeVar, Union

import httpx
import pytest
from dirty_equals import IsJson
from inline_snapshot import snapshot
from pydantic import BaseModel, TypeAdapter, field_validator
from pydantic_core import to_json
from typing_extensions import Self

from pydantic_ai import (
    AbstractToolset,
    Agent,
    AgentRunResultEvent,
    AgentStreamEvent,
    AudioUrl,
    BinaryContent,
    BinaryImage,
    CombinedToolset,
    CustomEvent,
    DocumentUrl,
    FinalResultEvent,
    FunctionToolCallEvent,
    FunctionToolResultEvent,
    FunctionToolset,
    ImageUrl,
    IncompleteToolCall,
    ModelMessage,
    ModelMessagesTypeAdapter,
    ModelProfile,
    ModelRequest,
    ModelResponse,
    ModelResponsePart,
    ModelRetry,
    PartDeltaEvent,
    PartEndEvent,
    PartStartEvent,
    PrefixedToolset,
    RetryPromptPart,
    Return,
    RunContext,
    SystemPromptPart,
    TextPart,
    TextPartDelta,
    ToolCallPart,
    ToolReturn,
    ToolReturnPart,
    UnexpectedModelBehavior,
    UserError,
    UserPromptPart,
    VideoUrl,
    capture_run_messages,
)
from pydantic_ai._output import (
    NativeOutput,
    NativeOutputSchema,
    OutputSpec,
    PromptedOutput,
    TextOutput,
)
from pydantic_ai.agent import AgentRunResult, WrapperAgent
from pydantic_ai.builtin_tools import CodeExecutionTool, MCPServerTool, WebSearchTool
from pydantic_ai.models.function import AgentInfo, DeltaToolCall, DeltaToolCalls, FunctionModel
from pydantic_ai.models.test import TestModel
from pydantic_ai.output import OutputObjectDefinition, StructuredDict, ToolOutput
from pydantic_ai.result import RunUsage
from pydantic_ai.settings import ModelSettings
from pydantic_ai.tools import DeferredToolRequests, DeferredToolResults, ToolDefinition, ToolDenied
from pydantic_ai.usage import RequestUsage

from .conftest import IsDatetime, IsNow, IsStr, TestEnv

pytestmark = pytest.mark.anyio


def test_result_tuple():
    def return_tuple(_: list[ModelMessage], info: AgentInfo) -> ModelResponse:
        assert info.output_tools is not None
        args_json = '{"response": ["foo", "bar"]}'
        return ModelResponse(parts=[ToolCallPart(info.output_tools[0].name, args_json)])

    agent = Agent(FunctionModel(return_tuple), output_type=tuple[str, str])

    result = agent.run_sync('Hello')
    assert result.output == ('foo', 'bar')
    assert result.response == snapshot(
        ModelResponse(
            parts=[ToolCallPart(tool_name='final_result', args='{"response": ["foo", "bar"]}', tool_call_id=IsStr())],
            usage=RequestUsage(input_tokens=51, output_tokens=7),
            model_name='function:return_tuple:',
            timestamp=IsDatetime(),
        )
    )


class Person(BaseModel):
    name: str


# Generic classes for testing tool name sanitization with generic types
T = TypeVar('T')


class ResultGeneric(BaseModel, Generic[T]):
    """A generic result class."""

    value: T
    success: bool


class StringData(BaseModel):
    text: str


def test_result_list_of_models_with_stringified_response():
    def return_list(_: list[ModelMessage], info: AgentInfo) -> ModelResponse:
        assert info.output_tools is not None
        # Simulate providers that return the nested payload as a JSON string under "response"
        args_json = json.dumps(
            {
                'response': json.dumps(
                    [
                        {'name': 'John Doe'},
                        {'name': 'Jane Smith'},
                    ]
                )
            }
        )
        return ModelResponse(parts=[ToolCallPart(info.output_tools[0].name, args_json)])

    agent = Agent(FunctionModel(return_list), output_type=list[Person])

    result = agent.run_sync('Hello')
    assert result.output == snapshot(
        [
            Person(name='John Doe'),
            Person(name='Jane Smith'),
        ]
    )


class Foo(BaseModel):
    a: int
    b: str


def test_result_pydantic_model():
    def return_model(_: list[ModelMessage], info: AgentInfo) -> ModelResponse:
        assert info.output_tools is not None
        args_json = '{"a": 1, "b": "foo"}'
        return ModelResponse(parts=[ToolCallPart(info.output_tools[0].name, args_json)])

    agent = Agent(FunctionModel(return_model), output_type=Foo)

    result = agent.run_sync('Hello')
    assert isinstance(result.output, Foo)
    assert result.output.model_dump() == {'a': 1, 'b': 'foo'}


def test_result_pydantic_model_retry():
    def return_model(messages: list[ModelMessage], info: AgentInfo) -> ModelResponse:
        assert info.output_tools is not None
        if len(messages) == 1:
            args_json = '{"a": "wrong", "b": "foo"}'
        else:
            args_json = '{"a": 42, "b": "foo"}'
        return ModelResponse(parts=[ToolCallPart(info.output_tools[0].name, args_json)])

    agent = Agent(FunctionModel(return_model), output_type=Foo)

    assert agent.name is None

    result = agent.run_sync('Hello')
    assert agent.name == 'agent'
    assert isinstance(result.output, Foo)
    assert result.output.model_dump() == {'a': 42, 'b': 'foo'}
    assert result.all_messages() == snapshot(
        [
            ModelRequest(parts=[UserPromptPart(content='Hello', timestamp=IsNow(tz=timezone.utc))]),
            ModelResponse(
                parts=[ToolCallPart(tool_name='final_result', args='{"a": "wrong", "b": "foo"}', tool_call_id=IsStr())],
                usage=RequestUsage(input_tokens=51, output_tokens=7),
                model_name='function:return_model:',
                timestamp=IsNow(tz=timezone.utc),
            ),
            ModelRequest(
                parts=[
                    RetryPromptPart(
                        tool_name='final_result',
                        content=[
                            {
                                'type': 'int_parsing',
                                'loc': ('a',),
                                'msg': 'Input should be a valid integer, unable to parse string as an integer',
                                'input': 'wrong',
                            }
                        ],
                        tool_call_id=IsStr(),
                        timestamp=IsNow(tz=timezone.utc),
                    )
                ]
            ),
            ModelResponse(
                parts=[ToolCallPart(tool_name='final_result', args='{"a": 42, "b": "foo"}', tool_call_id=IsStr())],
                usage=RequestUsage(input_tokens=89, output_tokens=14),
                model_name='function:return_model:',
                timestamp=IsNow(tz=timezone.utc),
            ),
            ModelRequest(
                parts=[
                    ToolReturnPart(
                        tool_name='final_result',
                        content='Final result processed.',
                        tool_call_id=IsStr(),
                        timestamp=IsNow(tz=timezone.utc),
                    )
                ]
            ),
        ]
    )
    assert result.all_messages_json().startswith(b'[{"parts":[{"content":"Hello",')


def test_result_pydantic_model_validation_error():
    def return_model(messages: list[ModelMessage], info: AgentInfo) -> ModelResponse:
        assert info.output_tools is not None
        if len(messages) == 1:
            args_json = '{"a": 1, "b": "foo"}'
        else:
            args_json = '{"a": 1, "b": "bar"}'
        return ModelResponse(parts=[ToolCallPart(info.output_tools[0].name, args_json)])

    class Bar(BaseModel):
        a: int
        b: str

        @field_validator('b')
        def check_b(cls, v: str) -> str:
            if v == 'foo':
                raise ValueError('must not be foo')
            return v

    agent = Agent(FunctionModel(return_model), output_type=Bar)

    result = agent.run_sync('Hello')
    assert isinstance(result.output, Bar)
    assert result.output.model_dump() == snapshot({'a': 1, 'b': 'bar'})
    messages_part_kinds = [(m.kind, [p.part_kind for p in m.parts]) for m in result.all_messages()]
    assert messages_part_kinds == snapshot(
        [
            ('request', ['user-prompt']),
            ('response', ['tool-call']),
            ('request', ['retry-prompt']),
            ('response', ['tool-call']),
            ('request', ['tool-return']),
        ]
    )

    user_retry = result.all_messages()[2]
    assert isinstance(user_retry, ModelRequest)
    retry_prompt = user_retry.parts[0]
    assert isinstance(retry_prompt, RetryPromptPart)
    assert retry_prompt.model_response() == snapshot("""\
1 validation error:
```json
[
  {
    "type": "value_error",
    "loc": [
      "b"
    ],
    "msg": "Value error, must not be foo",
    "input": "foo"
  }
]
```

Fix the errors and try again.""")


def test_output_validator():
    def return_model(messages: list[ModelMessage], info: AgentInfo) -> ModelResponse:
        assert info.output_tools is not None
        if len(messages) == 1:
            args_json = '{"a": 41, "b": "foo"}'
        else:
            args_json = '{"a": 42, "b": "foo"}'
        return ModelResponse(parts=[ToolCallPart(info.output_tools[0].name, args_json)])

    agent = Agent(FunctionModel(return_model), output_type=Foo)

    @agent.output_validator
    def validate_output(ctx: RunContext[None], o: Foo) -> Foo:
        assert ctx.tool_name == 'final_result'
        if o.a == 42:
            return o
        else:
            raise ModelRetry('"a" should be 42')

    result = agent.run_sync('Hello')
    assert isinstance(result.output, Foo)
    assert result.output.model_dump() == {'a': 42, 'b': 'foo'}
    assert result.all_messages() == snapshot(
        [
            ModelRequest(parts=[UserPromptPart(content='Hello', timestamp=IsNow(tz=timezone.utc))]),
            ModelResponse(
                parts=[ToolCallPart(tool_name='final_result', args='{"a": 41, "b": "foo"}', tool_call_id=IsStr())],
                usage=RequestUsage(input_tokens=51, output_tokens=7),
                model_name='function:return_model:',
                timestamp=IsNow(tz=timezone.utc),
            ),
            ModelRequest(
                parts=[
                    RetryPromptPart(
                        content='"a" should be 42',
                        tool_name='final_result',
                        tool_call_id=IsStr(),
                        timestamp=IsNow(tz=timezone.utc),
                    )
                ]
            ),
            ModelResponse(
                parts=[ToolCallPart(tool_name='final_result', args='{"a": 42, "b": "foo"}', tool_call_id=IsStr())],
                usage=RequestUsage(input_tokens=63, output_tokens=14),
                model_name='function:return_model:',
                timestamp=IsNow(tz=timezone.utc),
            ),
            ModelRequest(
                parts=[
                    ToolReturnPart(
                        tool_name='final_result',
                        content='Final result processed.',
                        tool_call_id=IsStr(),
                        timestamp=IsNow(tz=timezone.utc),
                    )
                ]
            ),
        ]
    )


def test_output_validator_partial_sync():
    """Test that output validators receive correct value for `partial_output` in sync mode."""
    call_log: list[tuple[str, bool]] = []

    agent = Agent[None, str](TestModel(custom_output_text='test output'))

    @agent.output_validator
    def validate_output(ctx: RunContext[None], output: str) -> str:
        call_log.append((output, ctx.partial_output))
        return output

    result = agent.run_sync('Hello')
    assert result.output == 'test output'

    assert call_log == snapshot([('test output', False)])


async def test_output_validator_partial_stream_text():
    """Test that output validators receive correct value for `partial_output` when using stream_text()."""
    call_log: list[tuple[str, bool]] = []

    async def stream_text(messages: list[ModelMessage], info: AgentInfo) -> AsyncIterator[str]:
        for chunk in ['Hello', ' ', 'world', '!']:
            yield chunk

    agent = Agent(FunctionModel(stream_function=stream_text))

    @agent.output_validator
    def validate_output(ctx: RunContext[None], output: str) -> str:
        call_log.append((output, ctx.partial_output))
        return output

    async with agent.run_stream('Hello') as result:
        text_parts = []
        async for chunk in result.stream_text(debounce_by=None):
            text_parts.append(chunk)

    assert text_parts[-1] == 'Hello world!'
    assert call_log == snapshot(
        [
            ('Hello', True),
            ('Hello ', True),
            ('Hello world', True),
            ('Hello world!', True),
            ('Hello world!', False),
        ]
    )


async def test_output_validator_partial_stream_output():
    """Test that output validators receive correct value for `partial_output` when using stream_output()."""
    call_log: list[tuple[Foo, bool]] = []

    async def stream_model(messages: list[ModelMessage], info: AgentInfo) -> AsyncIterator[DeltaToolCalls]:
        assert info.output_tools is not None
        yield {0: DeltaToolCall(name=info.output_tools[0].name, json_args='{"a": 42')}
        yield {0: DeltaToolCall(json_args=', "b": "f')}
        yield {0: DeltaToolCall(json_args='oo"}')}

    agent = Agent(FunctionModel(stream_function=stream_model), output_type=Foo)

    @agent.output_validator
    def validate_output(ctx: RunContext[None], output: Foo) -> Foo:
        call_log.append((output, ctx.partial_output))
        return output

    async with agent.run_stream('Hello') as result:
        outputs = [output async for output in result.stream_output(debounce_by=None)]

    assert outputs[-1] == Foo(a=42, b='foo')
    assert call_log == snapshot(
        [
            (Foo(a=42, b='f'), True),
            (Foo(a=42, b='foo'), True),
            (Foo(a=42, b='foo'), False),
        ]
    )


def test_plain_response_then_tuple():
    call_index = 0

    def return_tuple(_: list[ModelMessage], info: AgentInfo) -> ModelResponse:
        nonlocal call_index

        assert info.output_tools is not None
        call_index += 1
        if call_index == 1:
            return ModelResponse(parts=[TextPart('hello')])
        else:
            args_json = '{"response": ["foo", "bar"]}'
            return ModelResponse(parts=[ToolCallPart(info.output_tools[0].name, args_json)])

    agent = Agent(FunctionModel(return_tuple), output_type=ToolOutput(tuple[str, str]))

    result = agent.run_sync('Hello')
    assert result.output == ('foo', 'bar')
    assert call_index == 2
    assert result.all_messages() == snapshot(
        [
            ModelRequest(parts=[UserPromptPart(content='Hello', timestamp=IsNow(tz=timezone.utc))]),
            ModelResponse(
                parts=[TextPart(content='hello')],
                usage=RequestUsage(input_tokens=51, output_tokens=1),
                model_name='function:return_tuple:',
                timestamp=IsNow(tz=timezone.utc),
            ),
            ModelRequest(
                parts=[
                    RetryPromptPart(
                        content='Please include your response in a tool call.',
                        timestamp=IsNow(tz=timezone.utc),
                        tool_call_id=IsStr(),
                    )
                ]
            ),
            ModelResponse(
                parts=[
                    ToolCallPart(tool_name='final_result', args='{"response": ["foo", "bar"]}', tool_call_id=IsStr())
                ],
                usage=RequestUsage(input_tokens=68, output_tokens=8),
                model_name='function:return_tuple:',
                timestamp=IsNow(tz=timezone.utc),
            ),
            ModelRequest(
                parts=[
                    ToolReturnPart(
                        tool_name='final_result',
                        content='Final result processed.',
                        tool_call_id=IsStr(),
                        timestamp=IsNow(tz=timezone.utc),
                    )
                ]
            ),
        ]
    )
    assert result._output_tool_name == 'final_result'  # pyright: ignore[reportPrivateUsage]
    assert result.all_messages(output_tool_return_content='foobar')[-1] == snapshot(
        ModelRequest(
            parts=[
                ToolReturnPart(
                    tool_name='final_result', content='foobar', tool_call_id=IsStr(), timestamp=IsNow(tz=timezone.utc)
                )
            ]
        )
    )
    assert result.all_messages()[-1] == snapshot(
        ModelRequest(
            parts=[
                ToolReturnPart(
                    tool_name='final_result',
                    content='Final result processed.',
                    tool_call_id=IsStr(),
                    timestamp=IsNow(tz=timezone.utc),
                )
            ]
        )
    )


def test_output_tool_return_content_str_return():
    agent = Agent('test')

    result = agent.run_sync('Hello')
    assert result.output == 'success (no tool calls)'
    assert result.response == snapshot(
        ModelResponse(
            parts=[TextPart(content='success (no tool calls)')],
            usage=RequestUsage(input_tokens=51, output_tokens=4),
            model_name='test',
            timestamp=IsDatetime(),
        )
    )

    msg = re.escape('Cannot set output tool return content when the return type is `str`.')
    with pytest.raises(ValueError, match=msg):
        result.all_messages(output_tool_return_content='foobar')


def test_output_tool_return_content_no_tool():
    agent = Agent('test', output_type=int)

    result = agent.run_sync('Hello')
    assert result.output == 0
    result._output_tool_name = 'wrong'  # pyright: ignore[reportPrivateUsage]
    with pytest.raises(LookupError, match=re.escape("No tool call found with tool name 'wrong'.")):
        result.all_messages(output_tool_return_content='foobar')


def test_response_tuple():
    m = TestModel()

    agent = Agent(m, output_type=tuple[str, str])

    result = agent.run_sync('Hello')
    assert result.output == snapshot(('a', 'a'))

    assert m.last_model_request_parameters is not None
    assert m.last_model_request_parameters.output_mode == 'tool'
    assert m.last_model_request_parameters.function_tools == snapshot([])
    assert m.last_model_request_parameters.allow_text_output is False

    assert m.last_model_request_parameters.output_tools is not None
    assert len(m.last_model_request_parameters.output_tools) == 1
    assert m.last_model_request_parameters.output_tools == snapshot(
        [
            ToolDefinition(
                name='final_result',
                description='The final response which ends this conversation',
                parameters_json_schema={
                    'properties': {
                        'response': {
                            'maxItems': 2,
                            'minItems': 2,
                            'prefixItems': [{'type': 'string'}, {'type': 'string'}],
                            'type': 'array',
                        }
                    },
                    'required': ['response'],
                    'type': 'object',
                },
                outer_typed_dict_key='response',
                kind='output',
            )
        ]
    )


def upcase(text: str) -> str:
    return text.upper()


@pytest.mark.parametrize(
    'input_union_callable',
    [
        lambda: Union[str, Foo],  # noqa: UP007
        lambda: Union[Foo, str],  # noqa: UP007
        lambda: str | Foo,
        lambda: Foo | str,
        lambda: [Foo, str],
        lambda: [TextOutput(upcase), ToolOutput(Foo)],
    ],
    ids=[
        'Union[str, Foo]',
        'Union[Foo, str]',
        'str | Foo',
        'Foo | str',
        '[Foo, str]',
        '[TextOutput(upcase), ToolOutput(Foo)]',
    ],
)
def test_response_union_allow_str(input_union_callable: Callable[[], Any]):
    try:
        union = input_union_callable()
    except TypeError:  # pragma: lax no cover
        pytest.skip('Python version does not support `|` syntax for unions')

    m = TestModel()
    agent: Agent[None, str | Foo] = Agent(m, output_type=union)

    got_tool_call_name = 'unset'

    @agent.output_validator
    def validate_output(ctx: RunContext[None], o: Any) -> Any:
        nonlocal got_tool_call_name
        got_tool_call_name = ctx.tool_name
        return o

    assert agent._output_schema.allows_text  # pyright: ignore[reportPrivateUsage]

    result = agent.run_sync('Hello')
    assert isinstance(result.output, str)
    assert result.output.lower() == snapshot('success (no tool calls)')
    assert got_tool_call_name == snapshot(None)

    assert m.last_model_request_parameters is not None
    assert m.last_model_request_parameters.function_tools == snapshot([])
    assert m.last_model_request_parameters.allow_text_output is True

    assert m.last_model_request_parameters.output_tools is not None
    assert len(m.last_model_request_parameters.output_tools) == 1

    assert m.last_model_request_parameters.output_tools == snapshot(
        [
            ToolDefinition(
                name='final_result',
                description='The final response which ends this conversation',
                parameters_json_schema={
                    'properties': {
                        'a': {'type': 'integer'},
                        'b': {'type': 'string'},
                    },
                    'required': ['a', 'b'],
                    'title': 'Foo',
                    'type': 'object',
                },
                kind='output',
            )
        ]
    )


# pyright: reportUnknownMemberType=false, reportUnknownVariableType=false
@pytest.mark.parametrize(
    'union_code',
    [
        pytest.param('OutputType = Union[Foo, Bar]'),
        pytest.param('OutputType = [Foo, Bar]'),
        pytest.param('OutputType = [ToolOutput(Foo), ToolOutput(Bar)]'),
        pytest.param('OutputType = Foo | Bar'),
        pytest.param('OutputType: TypeAlias = Foo | Bar'),
        pytest.param(
            'type OutputType = Foo | Bar', marks=pytest.mark.skipif(sys.version_info < (3, 12), reason='3.12+')
        ),
    ],
)
def test_response_multiple_return_tools(create_module: Callable[[str], Any], union_code: str):
    module_code = f'''
from pydantic import BaseModel
from typing import Union
from typing_extensions import TypeAlias
from pydantic_ai import ToolOutput

class Foo(BaseModel):
    a: int
    b: str


class Bar(BaseModel):
    """This is a bar model."""

    b: str

{union_code}
    '''

    mod = create_module(module_code)

    m = TestModel()
    agent = Agent(m, output_type=mod.OutputType)
    got_tool_call_name = 'unset'

    @agent.output_validator
    def validate_output(ctx: RunContext[None], o: Any) -> Any:
        nonlocal got_tool_call_name
        got_tool_call_name = ctx.tool_name
        return o

    result = agent.run_sync('Hello')
    assert result.output == mod.Foo(a=0, b='a')
    assert got_tool_call_name == snapshot('final_result_Foo')

    assert m.last_model_request_parameters is not None
    assert m.last_model_request_parameters.function_tools == snapshot([])
    assert m.last_model_request_parameters.allow_text_output is False

    assert m.last_model_request_parameters.output_tools is not None
    assert len(m.last_model_request_parameters.output_tools) == 2

    assert m.last_model_request_parameters.output_tools == snapshot(
        [
            ToolDefinition(
                name='final_result_Foo',
                description='Foo: The final response which ends this conversation',
                parameters_json_schema={
                    'properties': {
                        'a': {'type': 'integer'},
                        'b': {'type': 'string'},
                    },
                    'required': ['a', 'b'],
                    'title': 'Foo',
                    'type': 'object',
                },
                kind='output',
            ),
            ToolDefinition(
                name='final_result_Bar',
                description='This is a bar model.',
                parameters_json_schema={
                    'properties': {'b': {'type': 'string'}},
                    'required': ['b'],
                    'title': 'Bar',
                    'type': 'object',
                },
                kind='output',
            ),
        ]
    )

    result = agent.run_sync('Hello', model=TestModel(seed=1))
    assert result.output == mod.Bar(b='b')
    assert got_tool_call_name == snapshot('final_result_Bar')


def test_output_type_generic_class_name_sanitization():
    """Test that generic class names with brackets are properly sanitized."""
    # This will have a name like "ResultGeneric[StringData]" which needs sanitization
    output_type = [ResultGeneric[StringData], ResultGeneric[int]]

    m = TestModel()
    agent = Agent(m, output_type=output_type)
    agent.run_sync('Hello')

    # The sanitizer should remove brackets from the generic type name
    assert m.last_model_request_parameters is not None
    assert m.last_model_request_parameters.output_tools is not None
    assert len(m.last_model_request_parameters.output_tools) == 2

    tool_names = [tool.name for tool in m.last_model_request_parameters.output_tools]
    assert tool_names == snapshot(['final_result_ResultGenericStringData', 'final_result_ResultGenericint'])


def test_output_type_with_two_descriptions():
    class MyOutput(BaseModel):
        """Description from docstring"""

        valid: bool

    m = TestModel()
    agent = Agent(m, output_type=ToolOutput(MyOutput, description='Description from ToolOutput'))
    result = agent.run_sync('Hello')
    assert result.output == snapshot(MyOutput(valid=False))
    assert m.last_model_request_parameters is not None
    assert m.last_model_request_parameters.output_tools == snapshot(
        [
            ToolDefinition(
                name='final_result',
                description='Description from ToolOutput. Description from docstring',
                parameters_json_schema={
                    'properties': {'valid': {'type': 'boolean'}},
                    'required': ['valid'],
                    'title': 'MyOutput',
                    'type': 'object',
                },
                kind='output',
            )
        ]
    )


def test_output_type_tool_output_union():
    class Foo(BaseModel):
        a: int
        b: str

    class Bar(BaseModel):
        c: bool

    m = TestModel()
    marker: ToolOutput[Foo | Bar] = ToolOutput(Foo | Bar, strict=False)  # type: ignore
    agent = Agent(m, output_type=marker)
    result = agent.run_sync('Hello')
    assert result.output == snapshot(Foo(a=0, b='a'))
    assert m.last_model_request_parameters is not None
    assert m.last_model_request_parameters.output_tools == snapshot(
        [
            ToolDefinition(
                name='final_result',
                description='The final response which ends this conversation',
                parameters_json_schema={
                    '$defs': {
                        'Bar': {
                            'properties': {'c': {'type': 'boolean'}},
                            'required': ['c'],
                            'title': 'Bar',
                            'type': 'object',
                        },
                        'Foo': {
                            'properties': {'a': {'type': 'integer'}, 'b': {'type': 'string'}},
                            'required': ['a', 'b'],
                            'title': 'Foo',
                            'type': 'object',
                        },
                    },
                    'properties': {'response': {'anyOf': [{'$ref': '#/$defs/Foo'}, {'$ref': '#/$defs/Bar'}]}},
                    'required': ['response'],
                    'type': 'object',
                },
                outer_typed_dict_key='response',
                strict=False,
                kind='output',
            )
        ]
    )


def test_output_type_function():
    class Weather(BaseModel):
        temperature: float
        description: str

    def get_weather(city: str) -> Weather:
        return Weather(temperature=28.7, description='sunny')

    output_tools = None

    def call_tool(_: list[ModelMessage], info: AgentInfo) -> ModelResponse:
        assert info.output_tools is not None

        nonlocal output_tools
        output_tools = info.output_tools

        args_json = '{"city": "Mexico City"}'
        return ModelResponse(parts=[ToolCallPart(info.output_tools[0].name, args_json)])

    agent = Agent(FunctionModel(call_tool), output_type=get_weather)
    result = agent.run_sync('Mexico City')
    assert result.output == snapshot(Weather(temperature=28.7, description='sunny'))
    assert output_tools == snapshot(
        [
            ToolDefinition(
                name='final_result',
                description='The final response which ends this conversation',
                parameters_json_schema={
                    'additionalProperties': False,
                    'properties': {'city': {'type': 'string'}},
                    'required': ['city'],
                    'type': 'object',
                },
                kind='output',
            )
        ]
    )


def test_output_type_function_with_run_context():
    class Weather(BaseModel):
        temperature: float
        description: str

    def get_weather(ctx: RunContext[None], city: str) -> Weather:
        assert ctx is not None
        return Weather(temperature=28.7, description='sunny')

    output_tools = None

    def call_tool(_: list[ModelMessage], info: AgentInfo) -> ModelResponse:
        assert info.output_tools is not None

        nonlocal output_tools
        output_tools = info.output_tools

        args_json = '{"city": "Mexico City"}'
        return ModelResponse(parts=[ToolCallPart(info.output_tools[0].name, args_json)])

    agent = Agent(FunctionModel(call_tool), output_type=get_weather)
    result = agent.run_sync('Mexico City')
    assert result.output == snapshot(Weather(temperature=28.7, description='sunny'))
    assert output_tools == snapshot(
        [
            ToolDefinition(
                name='final_result',
                description='The final response which ends this conversation',
                parameters_json_schema={
                    'additionalProperties': False,
                    'properties': {'city': {'type': 'string'}},
                    'required': ['city'],
                    'type': 'object',
                },
                kind='output',
            )
        ]
    )


def test_output_type_bound_instance_method():
    class Weather(BaseModel):
        temperature: float
        description: str

        def get_weather(self, city: str) -> Self:
            return self

    weather = Weather(temperature=28.7, description='sunny')

    output_tools = None

    def call_tool(_: list[ModelMessage], info: AgentInfo) -> ModelResponse:
        assert info.output_tools is not None

        nonlocal output_tools
        output_tools = info.output_tools

        args_json = '{"city": "Mexico City"}'
        return ModelResponse(parts=[ToolCallPart(info.output_tools[0].name, args_json)])

    agent = Agent(FunctionModel(call_tool), output_type=weather.get_weather)
    result = agent.run_sync('Mexico City')
    assert result.output == snapshot(Weather(temperature=28.7, description='sunny'))
    assert output_tools == snapshot(
        [
            ToolDefinition(
                name='final_result',
                description='The final response which ends this conversation',
                parameters_json_schema={
                    'additionalProperties': False,
                    'properties': {'city': {'type': 'string'}},
                    'required': ['city'],
                    'type': 'object',
                },
                kind='output',
            )
        ]
    )


def test_output_type_bound_instance_method_with_run_context():
    class Weather(BaseModel):
        temperature: float
        description: str

        def get_weather(self, ctx: RunContext[None], city: str) -> Self:
            assert ctx is not None
            return self

    weather = Weather(temperature=28.7, description='sunny')

    output_tools = None

    def call_tool(_: list[ModelMessage], info: AgentInfo) -> ModelResponse:
        assert info.output_tools is not None

        nonlocal output_tools
        output_tools = info.output_tools

        args_json = '{"city": "Mexico City"}'
        return ModelResponse(parts=[ToolCallPart(info.output_tools[0].name, args_json)])

    agent = Agent(FunctionModel(call_tool), output_type=weather.get_weather)
    result = agent.run_sync('Mexico City')
    assert result.output == snapshot(Weather(temperature=28.7, description='sunny'))
    assert output_tools == snapshot(
        [
            ToolDefinition(
                name='final_result',
                description='The final response which ends this conversation',
                parameters_json_schema={
                    'additionalProperties': False,
                    'properties': {'city': {'type': 'string'}},
                    'required': ['city'],
                    'type': 'object',
                },
                kind='output',
            )
        ]
    )


def test_output_type_function_with_retry():
    class Weather(BaseModel):
        temperature: float
        description: str

    def get_weather(city: str) -> Weather:
        if city != 'Mexico City':
            raise ModelRetry('City not found, I only know Mexico City')
        return Weather(temperature=28.7, description='sunny')

    def call_tool(messages: list[ModelMessage], info: AgentInfo) -> ModelResponse:
        assert info.output_tools is not None

        if len(messages) == 1:
            args_json = '{"city": "New York City"}'
        else:
            args_json = '{"city": "Mexico City"}'

        return ModelResponse(parts=[ToolCallPart(info.output_tools[0].name, args_json)])

    agent = Agent(FunctionModel(call_tool), output_type=get_weather)
    result = agent.run_sync('New York City')
    assert result.output == snapshot(Weather(temperature=28.7, description='sunny'))
    assert result.all_messages() == snapshot(
        [
            ModelRequest(
                parts=[
                    UserPromptPart(
                        content='New York City',
                        timestamp=IsDatetime(),
                    )
                ]
            ),
            ModelResponse(
                parts=[
                    ToolCallPart(
                        tool_name='final_result',
                        args='{"city": "New York City"}',
                        tool_call_id=IsStr(),
                    )
                ],
                usage=RequestUsage(input_tokens=53, output_tokens=7),
                model_name='function:call_tool:',
                timestamp=IsDatetime(),
            ),
            ModelRequest(
                parts=[
                    RetryPromptPart(
                        content='City not found, I only know Mexico City',
                        tool_name='final_result',
                        tool_call_id=IsStr(),
                        timestamp=IsDatetime(),
                    )
                ]
            ),
            ModelResponse(
                parts=[
                    ToolCallPart(
                        tool_name='final_result',
                        args='{"city": "Mexico City"}',
                        tool_call_id=IsStr(),
                    )
                ],
                usage=RequestUsage(input_tokens=68, output_tokens=13),
                model_name='function:call_tool:',
                timestamp=IsDatetime(),
            ),
            ModelRequest(
                parts=[
                    ToolReturnPart(
                        tool_name='final_result',
                        content='Final result processed.',
                        tool_call_id=IsStr(),
                        timestamp=IsDatetime(),
                    )
                ]
            ),
        ]
    )


def test_output_type_text_output_function_with_retry():
    class Weather(BaseModel):
        temperature: float
        description: str

    def get_weather(ctx: RunContext[None], city: str) -> Weather:
        assert ctx is not None
        if city != 'Mexico City':
            raise ModelRetry('City not found, I only know Mexico City')
        return Weather(temperature=28.7, description='sunny')

    def call_tool(messages: list[ModelMessage], info: AgentInfo) -> ModelResponse:
        assert info.output_tools is not None

        if len(messages) == 1:
            city = 'New York City'
        else:
            city = 'Mexico City'

        return ModelResponse(parts=[TextPart(content=city)])

    agent = Agent(FunctionModel(call_tool), output_type=TextOutput(get_weather))
    result = agent.run_sync('New York City')
    assert result.output == snapshot(Weather(temperature=28.7, description='sunny'))
    assert result.all_messages() == snapshot(
        [
            ModelRequest(
                parts=[
                    UserPromptPart(
                        content='New York City',
                        timestamp=IsDatetime(),
                    )
                ]
            ),
            ModelResponse(
                parts=[TextPart(content='New York City')],
                usage=RequestUsage(input_tokens=53, output_tokens=3),
                model_name='function:call_tool:',
                timestamp=IsDatetime(),
            ),
            ModelRequest(
                parts=[
                    RetryPromptPart(
                        content='City not found, I only know Mexico City',
                        tool_call_id=IsStr(),
                        timestamp=IsDatetime(),
                    )
                ]
            ),
            ModelResponse(
                parts=[TextPart(content='Mexico City')],
                usage=RequestUsage(input_tokens=70, output_tokens=5),
                model_name='function:call_tool:',
                timestamp=IsDatetime(),
            ),
        ]
    )


@pytest.mark.parametrize(
    'output_type',
    [[str, str], [str, TextOutput(upcase)], [TextOutput(upcase), TextOutput(upcase)]],
)
def test_output_type_multiple_text_output(output_type: OutputSpec[str]):
    with pytest.raises(UserError, match='Only one `str` or `TextOutput` is allowed.'):
        Agent('test', output_type=output_type)


def test_output_type_text_output_invalid():
    def int_func(x: int) -> str:
        return str(int)  # pragma: no cover

    with pytest.raises(UserError, match='TextOutput must take a function taking a single `str` argument'):
        output_type: TextOutput[str] = TextOutput(int_func)  # type: ignore
        Agent('test', output_type=output_type)


def test_output_type_async_function():
    class Weather(BaseModel):
        temperature: float
        description: str

    async def get_weather(city: str) -> Weather:
        return Weather(temperature=28.7, description='sunny')

    output_tools = None

    def call_tool(_: list[ModelMessage], info: AgentInfo) -> ModelResponse:
        assert info.output_tools is not None

        nonlocal output_tools
        output_tools = info.output_tools

        args_json = '{"city": "Mexico City"}'
        return ModelResponse(parts=[ToolCallPart(info.output_tools[0].name, args_json)])

    agent = Agent(FunctionModel(call_tool), output_type=get_weather)
    result = agent.run_sync('Mexico City')
    assert result.output == snapshot(Weather(temperature=28.7, description='sunny'))
    assert output_tools == snapshot(
        [
            ToolDefinition(
                name='final_result',
                description='The final response which ends this conversation',
                parameters_json_schema={
                    'additionalProperties': False,
                    'properties': {'city': {'type': 'string'}},
                    'required': ['city'],
                    'type': 'object',
                },
                kind='output',
            )
        ]
    )


def test_output_type_function_with_custom_tool_name():
    class Weather(BaseModel):
        temperature: float
        description: str

    def get_weather(city: str) -> Weather:
        return Weather(temperature=28.7, description='sunny')

    output_tools = None

    def call_tool(_: list[ModelMessage], info: AgentInfo) -> ModelResponse:
        assert info.output_tools is not None

        nonlocal output_tools
        output_tools = info.output_tools

        args_json = '{"city": "Mexico City"}'
        return ModelResponse(parts=[ToolCallPart(info.output_tools[0].name, args_json)])

    agent = Agent(FunctionModel(call_tool), output_type=ToolOutput(get_weather, name='get_weather'))
    result = agent.run_sync('Mexico City')
    assert result.output == snapshot(Weather(temperature=28.7, description='sunny'))
    assert output_tools == snapshot(
        [
            ToolDefinition(
                name='get_weather',
                description='The final response which ends this conversation',
                parameters_json_schema={
                    'additionalProperties': False,
                    'properties': {'city': {'type': 'string'}},
                    'required': ['city'],
                    'type': 'object',
                },
                kind='output',
            )
        ]
    )


def test_output_type_function_or_model():
    class Weather(BaseModel):
        temperature: float
        description: str

    def get_weather(city: str) -> Weather:
        return Weather(temperature=28.7, description='sunny')

    output_tools = None

    def call_tool(_: list[ModelMessage], info: AgentInfo) -> ModelResponse:
        assert info.output_tools is not None

        nonlocal output_tools
        output_tools = info.output_tools

        args_json = '{"city": "Mexico City"}'
        return ModelResponse(parts=[ToolCallPart(info.output_tools[0].name, args_json)])

    agent = Agent(FunctionModel(call_tool), output_type=[get_weather, Weather])
    result = agent.run_sync('Mexico City')
    assert result.output == snapshot(Weather(temperature=28.7, description='sunny'))
    assert output_tools == snapshot(
        [
            ToolDefinition(
                name='final_result_get_weather',
                description='get_weather: The final response which ends this conversation',
                parameters_json_schema={
                    'additionalProperties': False,
                    'properties': {'city': {'type': 'string'}},
                    'required': ['city'],
                    'type': 'object',
                },
                kind='output',
            ),
            ToolDefinition(
                name='final_result_Weather',
                description='Weather: The final response which ends this conversation',
                parameters_json_schema={
                    'properties': {'temperature': {'type': 'number'}, 'description': {'type': 'string'}},
                    'required': ['temperature', 'description'],
                    'title': 'Weather',
                    'type': 'object',
                },
                kind='output',
            ),
        ]
    )


def test_output_type_text_output_function():
    def say_world(_: list[ModelMessage], info: AgentInfo) -> ModelResponse:
        return ModelResponse(parts=[TextPart(content='world')])

    agent = Agent(FunctionModel(say_world), output_type=TextOutput(upcase))
    result = agent.run_sync('hello')
    assert result.output == snapshot('WORLD')
    assert result.all_messages() == snapshot(
        [
            ModelRequest(
                parts=[
                    UserPromptPart(
                        content='hello',
                        timestamp=IsDatetime(),
                    )
                ]
            ),
            ModelResponse(
                parts=[TextPart(content='world')],
                usage=RequestUsage(input_tokens=51, output_tokens=1),
                model_name='function:say_world:',
                timestamp=IsDatetime(),
            ),
        ]
    )


def test_output_type_handoff_to_agent():
    class Weather(BaseModel):
        temperature: float
        description: str

    def get_weather(city: str) -> Weather:
        return Weather(temperature=28.7, description='sunny')

    def call_tool(_: list[ModelMessage], info: AgentInfo) -> ModelResponse:
        assert info.output_tools is not None

        args_json = '{"city": "Mexico City"}'
        return ModelResponse(parts=[ToolCallPart(info.output_tools[0].name, args_json)])

    agent = Agent(FunctionModel(call_tool), output_type=get_weather)

    handoff_result = None

    async def handoff(city: str) -> Weather:
        result = await agent.run(f'Get me the weather in {city}')
        nonlocal handoff_result
        handoff_result = result
        return result.output

    def call_handoff_tool(messages: list[ModelMessage], info: AgentInfo) -> ModelResponse:
        assert info.output_tools is not None

        args_json = '{"city": "Mexico City"}'
        return ModelResponse(parts=[ToolCallPart(info.output_tools[0].name, args_json)])

    supervisor_agent = Agent(FunctionModel(call_handoff_tool), output_type=handoff)

    result = supervisor_agent.run_sync('Mexico City')
    assert result.output == snapshot(Weather(temperature=28.7, description='sunny'))
    assert result.all_messages() == snapshot(
        [
            ModelRequest(
                parts=[
                    UserPromptPart(
                        content='Mexico City',
                        timestamp=IsDatetime(),
                    )
                ]
            ),
            ModelResponse(
                parts=[
                    ToolCallPart(
                        tool_name='final_result',
                        args='{"city": "Mexico City"}',
                        tool_call_id=IsStr(),
                    )
                ],
                usage=RequestUsage(input_tokens=52, output_tokens=6),
                model_name='function:call_handoff_tool:',
                timestamp=IsDatetime(),
            ),
            ModelRequest(
                parts=[
                    ToolReturnPart(
                        tool_name='final_result',
                        content='Final result processed.',
                        tool_call_id=IsStr(),
                        timestamp=IsDatetime(),
                    )
                ]
            ),
        ]
    )
    assert handoff_result is not None
    assert handoff_result.all_messages() == snapshot(
        [
            ModelRequest(
                parts=[
                    UserPromptPart(
                        content='Get me the weather in Mexico City',
                        timestamp=IsDatetime(),
                    )
                ]
            ),
            ModelResponse(
                parts=[
                    ToolCallPart(
                        tool_name='final_result',
                        args='{"city": "Mexico City"}',
                        tool_call_id=IsStr(),
                    )
                ],
                usage=RequestUsage(input_tokens=57, output_tokens=6),
                model_name='function:call_tool:',
                timestamp=IsDatetime(),
            ),
            ModelRequest(
                parts=[
                    ToolReturnPart(
                        tool_name='final_result',
                        content='Final result processed.',
                        tool_call_id=IsStr(),
                        timestamp=IsDatetime(),
                    )
                ]
            ),
        ]
    )


def test_output_type_multiple_custom_tools():
    class Weather(BaseModel):
        temperature: float
        description: str

    def get_weather(city: str) -> Weather:
        return Weather(temperature=28.7, description='sunny')

    output_tools = None

    def call_tool(_: list[ModelMessage], info: AgentInfo) -> ModelResponse:
        assert info.output_tools is not None

        nonlocal output_tools
        output_tools = info.output_tools

        args_json = '{"city": "Mexico City"}'
        return ModelResponse(parts=[ToolCallPart(info.output_tools[0].name, args_json)])

    agent = Agent(
        FunctionModel(call_tool),
        output_type=[
            ToolOutput(get_weather, name='get_weather'),
            ToolOutput(Weather, name='return_weather'),
        ],
    )
    result = agent.run_sync('Mexico City')
    assert result.output == snapshot(Weather(temperature=28.7, description='sunny'))
    assert output_tools == snapshot(
        [
            ToolDefinition(
                name='get_weather',
                description='get_weather: The final response which ends this conversation',
                parameters_json_schema={
                    'additionalProperties': False,
                    'properties': {'city': {'type': 'string'}},
                    'required': ['city'],
                    'type': 'object',
                },
                kind='output',
            ),
            ToolDefinition(
                name='return_weather',
                description='Weather: The final response which ends this conversation',
                parameters_json_schema={
                    'properties': {'temperature': {'type': 'number'}, 'description': {'type': 'string'}},
                    'required': ['temperature', 'description'],
                    'title': 'Weather',
                    'type': 'object',
                },
                kind='output',
            ),
        ]
    )


def test_output_type_structured_dict():
    PersonDict = StructuredDict(
        {
            'type': 'object',
            'properties': {
                'name': {'type': 'string'},
                'age': {'type': 'integer'},
            },
            'required': ['name', 'age'],
        },
        name='Person',
        description='A person',
    )
    AnimalDict = StructuredDict(
        {
            'type': 'object',
            'properties': {
                'name': {'type': 'string'},
                'species': {'type': 'string'},
            },
            'required': ['name', 'species'],
        },
        name='Animal',
        description='An animal',
    )

    output_tools = None

    def call_tool(_: list[ModelMessage], info: AgentInfo) -> ModelResponse:
        assert info.output_tools is not None

        nonlocal output_tools
        output_tools = info.output_tools

        args_json = '{"name": "John Doe", "age": 30}'
        return ModelResponse(parts=[ToolCallPart(info.output_tools[0].name, args_json)])

    agent = Agent(
        FunctionModel(call_tool),
        output_type=[PersonDict, AnimalDict],
    )

    result = agent.run_sync('Generate a person')

    assert result.output == snapshot({'name': 'John Doe', 'age': 30})
    assert output_tools == snapshot(
        [
            ToolDefinition(
                name='final_result_Person',
                parameters_json_schema={
                    'properties': {'name': {'type': 'string'}, 'age': {'type': 'integer'}},
                    'required': ['name', 'age'],
                    'title': 'Person',
                    'type': 'object',
                },
                description='A person',
                kind='output',
            ),
            ToolDefinition(
                name='final_result_Animal',
                parameters_json_schema={
                    'properties': {'name': {'type': 'string'}, 'species': {'type': 'string'}},
                    'required': ['name', 'species'],
                    'title': 'Animal',
                    'type': 'object',
                },
                description='An animal',
                kind='output',
            ),
        ]
    )


def test_output_type_structured_dict_nested():
    """Test StructuredDict with nested JSON schemas using $ref - Issue #2466."""
    # Schema with nested $ref that pydantic's generator can't resolve
    CarDict = StructuredDict(
        {
            '$defs': {
                'Tire': {
                    'type': 'object',
                    'properties': {'brand': {'type': 'string'}, 'size': {'type': 'integer'}},
                    'required': ['brand', 'size'],
                }
            },
            'type': 'object',
            'properties': {
                'make': {'type': 'string'},
                'model': {'type': 'string'},
                'tires': {'type': 'array', 'items': {'$ref': '#/$defs/Tire'}},
            },
            'required': ['make', 'model', 'tires'],
        },
        name='Car',
        description='A car with tires',
    )

    def call_tool(_: list[ModelMessage], info: AgentInfo) -> ModelResponse:
        assert info.output_tools is not None

        # Verify the output tool schema has been properly transformed
        # The $refs should be inlined by InlineDefsJsonSchemaTransformer
        output_tool = info.output_tools[0]
        schema = output_tool.parameters_json_schema
        assert schema is not None

        assert schema == snapshot(
            {
                'properties': {
                    'make': {'type': 'string'},
                    'model': {'type': 'string'},
                    'tires': {
                        'items': {
                            'properties': {'brand': {'type': 'string'}, 'size': {'type': 'integer'}},
                            'required': ['brand', 'size'],
                            'type': 'object',
                        },
                        'type': 'array',
                    },
                },
                'required': ['make', 'model', 'tires'],
                'title': 'Car',
                'type': 'object',
            }
        )

        return ModelResponse(
            parts=[
                ToolCallPart(
                    output_tool.name, {'make': 'Toyota', 'model': 'Camry', 'tires': [{'brand': 'Michelin', 'size': 17}]}
                )
            ]
        )

    agent = Agent(FunctionModel(call_tool), output_type=CarDict)

    result = agent.run_sync('Generate a car')

    assert result.output == snapshot({'make': 'Toyota', 'model': 'Camry', 'tires': [{'brand': 'Michelin', 'size': 17}]})


def test_structured_dict_recursive_refs():
    class Node(BaseModel):
        nodes: list['Node'] | dict[str, 'Node']

    schema = Node.model_json_schema()
    assert schema == snapshot(
        {
            '$defs': {
                'Node': {
                    'properties': {
                        'nodes': {
                            'anyOf': [
                                {'items': {'$ref': '#/$defs/Node'}, 'type': 'array'},
                                {'additionalProperties': {'$ref': '#/$defs/Node'}, 'type': 'object'},
                            ],
                            'title': 'Nodes',
                        }
                    },
                    'required': ['nodes'],
                    'title': 'Node',
                    'type': 'object',
                }
            },
            '$ref': '#/$defs/Node',
        }
    )
    with pytest.raises(
        UserError,
        match=re.escape(
            '`StructuredDict` does not currently support recursive `$ref`s and `$defs`. See https://github.com/pydantic/pydantic/issues/12145 for more information.'
        ),
    ):
        StructuredDict(schema)


def test_default_structured_output_mode():
    class Foo(BaseModel):
        bar: str

    tool_model = TestModel(profile=ModelProfile(default_structured_output_mode='tool'))
    native_model = TestModel(
        profile=ModelProfile(supports_json_schema_output=True, default_structured_output_mode='native'),
        custom_output_text=Foo(bar='baz').model_dump_json(),
    )
    prompted_model = TestModel(
        profile=ModelProfile(default_structured_output_mode='prompted'),
        custom_output_text=Foo(bar='baz').model_dump_json(),
    )

    tool_agent = Agent(tool_model, output_type=Foo)
    tool_agent.run_sync('Hello')
    assert tool_model.last_model_request_parameters is not None
    assert tool_model.last_model_request_parameters.output_mode == 'tool'
    assert tool_model.last_model_request_parameters.allow_text_output is False
    assert tool_model.last_model_request_parameters.output_object is None
    assert tool_model.last_model_request_parameters.output_tools == snapshot(
        [
            ToolDefinition(
                name='final_result',
                parameters_json_schema={
                    'properties': {'bar': {'type': 'string'}},
                    'required': ['bar'],
                    'title': 'Foo',
                    'type': 'object',
                },
                description='The final response which ends this conversation',
                kind='output',
            )
        ]
    )

    native_agent = Agent(native_model, output_type=Foo)
    native_agent.run_sync('Hello')
    assert native_model.last_model_request_parameters is not None
    assert native_model.last_model_request_parameters.output_mode == 'native'
    assert native_model.last_model_request_parameters.allow_text_output is True
    assert len(native_model.last_model_request_parameters.output_tools) == 0
    assert native_model.last_model_request_parameters.output_object == snapshot(
        OutputObjectDefinition(
            json_schema={
                'properties': {'bar': {'type': 'string'}},
                'required': ['bar'],
                'title': 'Foo',
                'type': 'object',
            },
            name='Foo',
        )
    )

    prompted_agent = Agent(prompted_model, output_type=Foo)
    prompted_agent.run_sync('Hello')
    assert prompted_model.last_model_request_parameters is not None
    assert prompted_model.last_model_request_parameters.output_mode == 'prompted'
    assert prompted_model.last_model_request_parameters.allow_text_output is True
    assert len(prompted_model.last_model_request_parameters.output_tools) == 0
    assert prompted_model.last_model_request_parameters.output_object == snapshot(
        OutputObjectDefinition(
            json_schema={
                'properties': {'bar': {'type': 'string'}},
                'required': ['bar'],
                'title': 'Foo',
                'type': 'object',
            },
            name='Foo',
        )
    )


def test_prompted_output():
    def return_city_location(_: list[ModelMessage], _info: AgentInfo) -> ModelResponse:
        text = CityLocation(city='Mexico City', country='Mexico').model_dump_json()
        return ModelResponse(parts=[TextPart(content=text)])

    m = FunctionModel(return_city_location)

    class CityLocation(BaseModel):
        """Description from docstring."""

        city: str
        country: str

    agent = Agent(
        m,
        output_type=PromptedOutput(CityLocation, name='City & Country', description='Description from PromptedOutput'),
    )

    result = agent.run_sync('What is the capital of Mexico?')
    assert result.output == snapshot(CityLocation(city='Mexico City', country='Mexico'))
    assert result.all_messages() == snapshot(
        [
            ModelRequest(
                parts=[
                    UserPromptPart(
                        content='What is the capital of Mexico?',
                        timestamp=IsDatetime(),
                    )
                ]
            ),
            ModelResponse(
                parts=[TextPart(content='{"city":"Mexico City","country":"Mexico"}')],
                usage=RequestUsage(input_tokens=56, output_tokens=7),
                model_name='function:return_city_location:',
                timestamp=IsDatetime(),
            ),
        ]
    )


def test_prompted_output_with_template():
    def return_foo(_: list[ModelMessage], _info: AgentInfo) -> ModelResponse:
        text = Foo(bar='baz').model_dump_json()
        return ModelResponse(parts=[TextPart(content=text)])

    m = FunctionModel(return_foo)

    class Foo(BaseModel):
        bar: str

    agent = Agent(m, output_type=PromptedOutput(Foo, template='Gimme some JSON:'))

    result = agent.run_sync('What is the capital of Mexico?')
    assert result.output == snapshot(Foo(bar='baz'))
    assert result.all_messages() == snapshot(
        [
            ModelRequest(
                parts=[
                    UserPromptPart(
                        content='What is the capital of Mexico?',
                        timestamp=IsDatetime(),
                    )
                ]
            ),
            ModelResponse(
                parts=[TextPart(content='{"bar":"baz"}')],
                usage=RequestUsage(input_tokens=56, output_tokens=4),
                model_name='function:return_foo:',
                timestamp=IsDatetime(),
            ),
        ]
    )


def test_prompted_output_with_defs():
    class Foo(BaseModel):
        """Foo description"""

        foo: str

    class Bar(BaseModel):
        """Bar description"""

        bar: str

    class Baz(BaseModel):
        """Baz description"""

        baz: str

    class FooBar(BaseModel):
        """FooBar description"""

        foo: Foo
        bar: Bar

    class FooBaz(BaseModel):
        """FooBaz description"""

        foo: Foo
        baz: Baz

    def return_foo_bar(_: list[ModelMessage], _info: AgentInfo) -> ModelResponse:
        text = '{"result": {"kind": "FooBar", "data": {"foo": {"foo": "foo"}, "bar": {"bar": "bar"}}}}'
        return ModelResponse(parts=[TextPart(content=text)])

    m = FunctionModel(return_foo_bar)

    agent = Agent(
        m,
        output_type=PromptedOutput(
            [FooBar, FooBaz], name='FooBar or FooBaz', description='FooBar or FooBaz description'
        ),
    )

    result = agent.run_sync('What is foo?')
    assert result.output == snapshot(FooBar(foo=Foo(foo='foo'), bar=Bar(bar='bar')))
    assert result.all_messages() == snapshot(
        [
            ModelRequest(
                parts=[
                    UserPromptPart(
                        content='What is foo?',
                        timestamp=IsDatetime(),
                    )
                ]
            ),
            ModelResponse(
                parts=[
                    TextPart(
                        content='{"result": {"kind": "FooBar", "data": {"foo": {"foo": "foo"}, "bar": {"bar": "bar"}}}}'
                    )
                ],
                usage=RequestUsage(input_tokens=53, output_tokens=17),
                model_name='function:return_foo_bar:',
                timestamp=IsDatetime(),
            ),
        ]
    )


def test_native_output():
    def return_city_location(messages: list[ModelMessage], _info: AgentInfo) -> ModelResponse:
        if len(messages) == 1:
            text = '{"city": "Mexico City"}'
        else:
            text = '{"city": "Mexico City", "country": "Mexico"}'
        return ModelResponse(parts=[TextPart(content=text)])

    m = FunctionModel(return_city_location)

    class CityLocation(BaseModel):
        city: str
        country: str

    agent = Agent(
        m,
        output_type=NativeOutput(CityLocation),
    )

    result = agent.run_sync('What is the capital of Mexico?')
    assert result.output == snapshot(CityLocation(city='Mexico City', country='Mexico'))
    assert result.all_messages() == snapshot(
        [
            ModelRequest(
                parts=[
                    UserPromptPart(
                        content='What is the capital of Mexico?',
                        timestamp=IsDatetime(),
                    )
                ]
            ),
            ModelResponse(
                parts=[TextPart(content='{"city": "Mexico City"}')],
                usage=RequestUsage(input_tokens=56, output_tokens=5),
                model_name='function:return_city_location:',
                timestamp=IsDatetime(),
            ),
            ModelRequest(
                parts=[
                    RetryPromptPart(
                        content=[
                            {
                                'type': 'missing',
                                'loc': ('country',),
                                'msg': 'Field required',
                                'input': {'city': 'Mexico City'},
                            }
                        ],
                        tool_call_id=IsStr(),
                        timestamp=IsDatetime(),
                    )
                ]
            ),
            ModelResponse(
                parts=[TextPart(content='{"city": "Mexico City", "country": "Mexico"}')],
                usage=RequestUsage(input_tokens=87, output_tokens=12),
                model_name='function:return_city_location:',
                timestamp=IsDatetime(),
            ),
        ]
    )


def test_native_output_strict_mode():
    class CityLocation(BaseModel):
        city: str
        country: str

    agent = Agent(output_type=NativeOutput(CityLocation, strict=True))
    output_schema = agent._output_schema  # pyright: ignore[reportPrivateUsage]
    assert isinstance(output_schema, NativeOutputSchema)
    assert output_schema.object_def is not None
    assert output_schema.object_def.strict


def test_prompted_output_function_with_retry():
    class Weather(BaseModel):
        temperature: float
        description: str

    def get_weather(city: str) -> Weather:
        if city != 'Mexico City':
            raise ModelRetry('City not found, I only know Mexico City')
        return Weather(temperature=28.7, description='sunny')

    def call_tool(messages: list[ModelMessage], info: AgentInfo) -> ModelResponse:
        assert info.output_tools is not None

        if len(messages) == 1:
            args_json = '{"city": "New York City"}'
        else:
            args_json = '{"city": "Mexico City"}'

        return ModelResponse(parts=[TextPart(content=args_json)])

    agent = Agent(FunctionModel(call_tool), output_type=PromptedOutput(get_weather))
    result = agent.run_sync('New York City')
    assert result.output == snapshot(Weather(temperature=28.7, description='sunny'))
    assert result.all_messages() == snapshot(
        [
            ModelRequest(
                parts=[
                    UserPromptPart(
                        content='New York City',
                        timestamp=IsDatetime(),
                    )
                ]
            ),
            ModelResponse(
                parts=[TextPart(content='{"city": "New York City"}')],
                usage=RequestUsage(input_tokens=53, output_tokens=6),
                model_name='function:call_tool:',
                timestamp=IsDatetime(),
            ),
            ModelRequest(
                parts=[
                    RetryPromptPart(
                        content='City not found, I only know Mexico City',
                        tool_call_id=IsStr(),
                        timestamp=IsDatetime(),
                    )
                ]
            ),
            ModelResponse(
                parts=[TextPart(content='{"city": "Mexico City"}')],
                usage=RequestUsage(input_tokens=70, output_tokens=11),
                model_name='function:call_tool:',
                timestamp=IsDatetime(),
            ),
        ]
    )


def test_run_with_history_new():
    m = TestModel()

    agent = Agent(m, system_prompt='Foobar')

    @agent.tool_plain
    async def ret_a(x: str) -> str:
        return f'{x}-apple'

    result1 = agent.run_sync('Hello')
    assert result1.new_messages() == snapshot(
        [
            ModelRequest(
                parts=[
                    SystemPromptPart(content='Foobar', timestamp=IsNow(tz=timezone.utc)),
                    UserPromptPart(content='Hello', timestamp=IsNow(tz=timezone.utc)),
                ]
            ),
            ModelResponse(
                parts=[ToolCallPart(tool_name='ret_a', args={'x': 'a'}, tool_call_id=IsStr())],
                usage=RequestUsage(input_tokens=52, output_tokens=5),
                model_name='test',
                timestamp=IsNow(tz=timezone.utc),
            ),
            ModelRequest(
                parts=[
                    ToolReturnPart(
                        tool_name='ret_a', content='a-apple', tool_call_id=IsStr(), timestamp=IsNow(tz=timezone.utc)
                    )
                ]
            ),
            ModelResponse(
                parts=[TextPart(content='{"ret_a":"a-apple"}')],
                usage=RequestUsage(input_tokens=53, output_tokens=9),
                model_name='test',
                timestamp=IsNow(tz=timezone.utc),
            ),
        ]
    )

    # if we pass new_messages, system prompt is inserted before the message_history messages
    result2 = agent.run_sync('Hello again', message_history=result1.new_messages())
    assert result2.all_messages() == snapshot(
        [
            ModelRequest(
                parts=[
                    SystemPromptPart(content='Foobar', timestamp=IsNow(tz=timezone.utc)),
                    UserPromptPart(content='Hello', timestamp=IsNow(tz=timezone.utc)),
                ]
            ),
            ModelResponse(
                parts=[ToolCallPart(tool_name='ret_a', args={'x': 'a'}, tool_call_id=IsStr())],
                usage=RequestUsage(input_tokens=52, output_tokens=5),
                model_name='test',
                timestamp=IsNow(tz=timezone.utc),
            ),
            ModelRequest(
                parts=[
                    ToolReturnPart(
                        tool_name='ret_a', content='a-apple', tool_call_id=IsStr(), timestamp=IsNow(tz=timezone.utc)
                    )
                ]
            ),
            ModelResponse(
                parts=[TextPart(content='{"ret_a":"a-apple"}')],
                usage=RequestUsage(input_tokens=53, output_tokens=9),
                model_name='test',
                timestamp=IsNow(tz=timezone.utc),
            ),
            ModelRequest(parts=[UserPromptPart(content='Hello again', timestamp=IsNow(tz=timezone.utc))]),
            ModelResponse(
                parts=[TextPart(content='{"ret_a":"a-apple"}')],
                usage=RequestUsage(input_tokens=55, output_tokens=13),
                model_name='test',
                timestamp=IsNow(tz=timezone.utc),
            ),
        ]
    )
    assert result2.new_messages() == result2.all_messages()[-2:]
    assert result2.output == snapshot('{"ret_a":"a-apple"}')
    assert result2._output_tool_name == snapshot(None)  # pyright: ignore[reportPrivateUsage]
    assert result2.usage() == snapshot(RunUsage(requests=1, input_tokens=55, output_tokens=13))
    new_msg_part_kinds = [(m.kind, [p.part_kind for p in m.parts]) for m in result2.all_messages()]
    assert new_msg_part_kinds == snapshot(
        [
            ('request', ['system-prompt', 'user-prompt']),
            ('response', ['tool-call']),
            ('request', ['tool-return']),
            ('response', ['text']),
            ('request', ['user-prompt']),
            ('response', ['text']),
        ]
    )
    assert result2.new_messages_json().startswith(b'[{"parts":[{"content":"Hello again",')

    # if we pass all_messages, system prompt is NOT inserted before the message_history messages,
    # so only one system prompt
    result3 = agent.run_sync('Hello again', message_history=result1.all_messages())
    # same as result2 except for datetimes
    assert result3.all_messages() == snapshot(
        [
            ModelRequest(
                parts=[
                    SystemPromptPart(content='Foobar', timestamp=IsNow(tz=timezone.utc)),
                    UserPromptPart(content='Hello', timestamp=IsNow(tz=timezone.utc)),
                ]
            ),
            ModelResponse(
                parts=[ToolCallPart(tool_name='ret_a', args={'x': 'a'}, tool_call_id=IsStr())],
                usage=RequestUsage(input_tokens=52, output_tokens=5),
                model_name='test',
                timestamp=IsNow(tz=timezone.utc),
            ),
            ModelRequest(
                parts=[
                    ToolReturnPart(
                        tool_name='ret_a', content='a-apple', tool_call_id=IsStr(), timestamp=IsNow(tz=timezone.utc)
                    )
                ]
            ),
            ModelResponse(
                parts=[TextPart(content='{"ret_a":"a-apple"}')],
                usage=RequestUsage(input_tokens=53, output_tokens=9),
                model_name='test',
                timestamp=IsNow(tz=timezone.utc),
            ),
            ModelRequest(parts=[UserPromptPart(content='Hello again', timestamp=IsNow(tz=timezone.utc))]),
            ModelResponse(
                parts=[TextPart(content='{"ret_a":"a-apple"}')],
                usage=RequestUsage(input_tokens=55, output_tokens=13),
                model_name='test',
                timestamp=IsNow(tz=timezone.utc),
            ),
        ]
    )
    assert result3.new_messages() == result3.all_messages()[-2:]
    assert result3.output == snapshot('{"ret_a":"a-apple"}')
    assert result3._output_tool_name == snapshot(None)  # pyright: ignore[reportPrivateUsage]
    assert result3.usage() == snapshot(RunUsage(requests=1, input_tokens=55, output_tokens=13))
    assert result3.timestamp() == IsNow(tz=timezone.utc)


def test_run_with_history_new_structured():
    m = TestModel()

    class Response(BaseModel):
        a: int

    agent = Agent(m, system_prompt='Foobar', output_type=Response)

    @agent.tool_plain
    async def ret_a(x: str) -> str:
        return f'{x}-apple'

    result1 = agent.run_sync('Hello')
    assert result1.new_messages() == snapshot(
        [
            ModelRequest(
                parts=[
                    SystemPromptPart(content='Foobar', timestamp=IsNow(tz=timezone.utc)),
                    UserPromptPart(content='Hello', timestamp=IsNow(tz=timezone.utc)),
                ]
            ),
            ModelResponse(
                parts=[ToolCallPart(tool_name='ret_a', args={'x': 'a'}, tool_call_id=IsStr())],
                usage=RequestUsage(input_tokens=52, output_tokens=5),
                model_name='test',
                timestamp=IsNow(tz=timezone.utc),
            ),
            ModelRequest(
                parts=[
                    ToolReturnPart(
                        tool_name='ret_a', content='a-apple', tool_call_id=IsStr(), timestamp=IsNow(tz=timezone.utc)
                    )
                ]
            ),
            ModelResponse(
                parts=[
                    ToolCallPart(
                        tool_name='final_result',
                        args={'a': 0},
                        tool_call_id=IsStr(),
                    )
                ],
                usage=RequestUsage(input_tokens=53, output_tokens=9),
                model_name='test',
                timestamp=IsNow(tz=timezone.utc),
            ),
            ModelRequest(
                parts=[
                    ToolReturnPart(
                        tool_name='final_result',
                        content='Final result processed.',
                        tool_call_id=IsStr(),
                        timestamp=IsNow(tz=timezone.utc),
                    )
                ]
            ),
        ]
    )

    result2 = agent.run_sync('Hello again', message_history=result1.new_messages())
    assert result2.all_messages() == snapshot(
        [
            ModelRequest(
                parts=[
                    SystemPromptPart(content='Foobar', timestamp=IsNow(tz=timezone.utc)),
                    UserPromptPart(content='Hello', timestamp=IsNow(tz=timezone.utc)),
                ],
            ),
            ModelResponse(
                parts=[ToolCallPart(tool_name='ret_a', args={'x': 'a'}, tool_call_id=IsStr())],
                usage=RequestUsage(input_tokens=52, output_tokens=5),
                model_name='test',
                timestamp=IsNow(tz=timezone.utc),
            ),
            ModelRequest(
                parts=[
                    ToolReturnPart(
                        tool_name='ret_a', content='a-apple', tool_call_id=IsStr(), timestamp=IsNow(tz=timezone.utc)
                    )
                ],
            ),
            ModelResponse(
                parts=[ToolCallPart(tool_name='final_result', args={'a': 0}, tool_call_id=IsStr())],
                usage=RequestUsage(input_tokens=53, output_tokens=9),
                model_name='test',
                timestamp=IsNow(tz=timezone.utc),
            ),
            ModelRequest(
                parts=[
                    ToolReturnPart(
                        tool_name='final_result',
                        content='Final result processed.',
                        tool_call_id=IsStr(),
                        timestamp=IsNow(tz=timezone.utc),
                    ),
                ],
            ),
            # second call, notice no repeated system prompt
            ModelRequest(
                parts=[
                    UserPromptPart(content='Hello again', timestamp=IsNow(tz=timezone.utc)),
                ],
            ),
            ModelResponse(
                parts=[ToolCallPart(tool_name='final_result', args={'a': 0}, tool_call_id=IsStr())],
                usage=RequestUsage(input_tokens=59, output_tokens=13),
                model_name='test',
                timestamp=IsNow(tz=timezone.utc),
            ),
            ModelRequest(
                parts=[
                    ToolReturnPart(
                        tool_name='final_result',
                        content='Final result processed.',
                        tool_call_id=IsStr(),
                        timestamp=IsNow(tz=timezone.utc),
                    ),
                ]
            ),
        ]
    )
    assert result2.output == snapshot(Response(a=0))
    assert result2.new_messages() == result2.all_messages()[-3:]
    assert result2._output_tool_name == snapshot('final_result')  # pyright: ignore[reportPrivateUsage]
    assert result2.usage() == snapshot(RunUsage(requests=1, input_tokens=59, output_tokens=13))
    new_msg_part_kinds = [(m.kind, [p.part_kind for p in m.parts]) for m in result2.all_messages()]
    assert new_msg_part_kinds == snapshot(
        [
            ('request', ['system-prompt', 'user-prompt']),
            ('response', ['tool-call']),
            ('request', ['tool-return']),
            ('response', ['tool-call']),
            ('request', ['tool-return']),
            ('request', ['user-prompt']),
            ('response', ['tool-call']),
            ('request', ['tool-return']),
        ]
    )
    assert result2.new_messages_json().startswith(b'[{"parts":[{"content":"Hello again",')


def test_run_with_history_ending_on_model_request_and_no_user_prompt():
    m = TestModel()
    agent = Agent(m)

    @agent.system_prompt(dynamic=True)
    async def system_prompt(ctx: RunContext) -> str:
        return f'System prompt: user prompt length = {len(ctx.prompt or [])}'

    messages: list[ModelMessage] = [
        ModelRequest(
            parts=[
                SystemPromptPart(content='System prompt', dynamic_ref=system_prompt.__qualname__),
                UserPromptPart(content=['Hello', ImageUrl('https://example.com/image.jpg')]),
                UserPromptPart(content='How goes it?'),
            ],
            instructions='Original instructions',
        ),
    ]

    @agent.instructions
    async def instructions(ctx: RunContext) -> str:
        assert ctx.prompt == ['Hello', ImageUrl('https://example.com/image.jpg'), 'How goes it?']
        return 'New instructions'

    result = agent.run_sync(message_history=messages)
    assert result.all_messages() == snapshot(
        [
            ModelRequest(
                parts=[
                    SystemPromptPart(
                        content='System prompt: user prompt length = 3',
                        timestamp=IsDatetime(),
                        dynamic_ref=IsStr(),
                    ),
                    UserPromptPart(
                        content=['Hello', ImageUrl(url='https://example.com/image.jpg', identifier='39cfc4')],
                        timestamp=IsDatetime(),
                    ),
                    UserPromptPart(
                        content='How goes it?',
                        timestamp=IsDatetime(),
                    ),
                ],
                instructions='New instructions',
            ),
            ModelResponse(
                parts=[TextPart(content='success (no tool calls)')],
                usage=RequestUsage(input_tokens=61, output_tokens=4),
                model_name='test',
                timestamp=IsDatetime(),
            ),
        ]
    )

    assert result.new_messages() == result.all_messages()[-1:]


def test_run_with_history_ending_on_model_response_with_tool_calls_and_no_user_prompt():
    """Test that an agent run with message_history ending on ModelResponse starts with CallToolsNode."""

    def simple_response(_messages: list[ModelMessage], _info: AgentInfo) -> ModelResponse:
        return ModelResponse(parts=[TextPart(content='Final response')])

    agent = Agent(FunctionModel(simple_response))

    @agent.tool_plain
    def test_tool() -> str:
        return 'Test response'

    message_history = [
        ModelRequest(parts=[UserPromptPart(content='Hello')]),
        ModelResponse(parts=[ToolCallPart(tool_name='test_tool', args='{}', tool_call_id='call_123')]),
    ]

    result = agent.run_sync(message_history=message_history)

    assert result.all_messages() == snapshot(
        [
            ModelRequest(
                parts=[
                    UserPromptPart(
                        content='Hello',
                        timestamp=IsDatetime(),
                    )
                ]
            ),
            ModelResponse(
                parts=[ToolCallPart(tool_name='test_tool', args='{}', tool_call_id='call_123')],
                timestamp=IsDatetime(),
            ),
            ModelRequest(
                parts=[
                    ToolReturnPart(
                        tool_name='test_tool',
                        content='Test response',
                        tool_call_id='call_123',
                        timestamp=IsDatetime(),
                    )
                ]
            ),
            ModelResponse(
                parts=[TextPart(content='Final response')],
                usage=RequestUsage(input_tokens=53, output_tokens=4),
                model_name='function:simple_response:',
                timestamp=IsDatetime(),
            ),
        ]
    )

    assert result.new_messages() == result.all_messages()[-2:]


def test_run_with_history_ending_on_model_response_with_tool_calls_and_user_prompt():
    """Test that an agent run raises error when message_history ends on ModelResponse with tool calls and there's a new prompt."""

    def simple_response(_messages: list[ModelMessage], _info: AgentInfo) -> ModelResponse:
        return ModelResponse(parts=[TextPart(content='Final response')])  # pragma: no cover

    agent = Agent(FunctionModel(simple_response))

    message_history = [
        ModelRequest(parts=[UserPromptPart(content='Hello')]),
        ModelResponse(parts=[ToolCallPart(tool_name='test_tool', args='{}', tool_call_id='call_123')]),
    ]

    with pytest.raises(
        UserError,
        match='Cannot provide a new user prompt when the message history contains unprocessed tool calls.',
    ):
        agent.run_sync(user_prompt='New question', message_history=message_history)


def test_run_with_history_ending_on_model_response_without_tool_calls_or_user_prompt():
    """Test that an agent run raises error when message_history ends on ModelResponse without tool calls or a new prompt."""

    def simple_response(_messages: list[ModelMessage], _info: AgentInfo) -> ModelResponse:
        return ModelResponse(parts=[TextPart(content='Final response')])  # pragma: no cover

    agent = Agent(FunctionModel(simple_response))

    message_history = [
        ModelRequest(parts=[UserPromptPart(content='Hello')]),
        ModelResponse(parts=[TextPart('world')]),
    ]

    result = agent.run_sync(message_history=message_history)
    assert result.all_messages() == snapshot(
        [
            ModelRequest(
                parts=[
                    UserPromptPart(
                        content='Hello',
                        timestamp=IsDatetime(),
                    )
                ]
            ),
            ModelResponse(
                parts=[TextPart(content='world')],
                timestamp=IsDatetime(),
            ),
        ]
    )

    assert result.new_messages() == []


def test_empty_response():
    def llm(messages: list[ModelMessage], _info: AgentInfo) -> ModelResponse:
        if len(messages) == 1:
            return ModelResponse(parts=[])
        else:
            return ModelResponse(parts=[TextPart('ok here is text')])

    agent = Agent(FunctionModel(llm))

    result = agent.run_sync('Hello')

    assert result.all_messages() == snapshot(
        [
            ModelRequest(
                parts=[
                    UserPromptPart(
                        content='Hello',
                        timestamp=IsDatetime(),
                    )
                ]
            ),
            ModelResponse(
                parts=[],
                usage=RequestUsage(input_tokens=51),
                model_name='function:llm:',
                timestamp=IsDatetime(),
            ),
            ModelRequest(parts=[]),
            ModelResponse(
                parts=[TextPart(content='ok here is text')],
                usage=RequestUsage(input_tokens=51, output_tokens=4),
                model_name='function:llm:',
                timestamp=IsDatetime(),
            ),
        ]
    )


def test_empty_response_without_recovery():
    def llm(messages: list[ModelMessage], _info: AgentInfo) -> ModelResponse:
        return ModelResponse(parts=[])

    agent = Agent(FunctionModel(llm), output_type=tuple[str, int])

    with capture_run_messages() as messages:
        with pytest.raises(UnexpectedModelBehavior, match=r'Exceeded maximum retries \(1\) for output validation'):
            agent.run_sync('Hello')

    assert messages == snapshot(
        [
            ModelRequest(
                parts=[
                    UserPromptPart(
                        content='Hello',
                        timestamp=IsDatetime(),
                    )
                ]
            ),
            ModelResponse(
                parts=[],
                usage=RequestUsage(input_tokens=51),
                model_name='function:llm:',
                timestamp=IsDatetime(),
            ),
            ModelRequest(parts=[]),
            ModelResponse(
                parts=[],
                usage=RequestUsage(input_tokens=51),
                model_name='function:llm:',
                timestamp=IsDatetime(),
            ),
        ]
    )


def test_unknown_tool():
    def empty(_: list[ModelMessage], _info: AgentInfo) -> ModelResponse:
        return ModelResponse(parts=[ToolCallPart('foobar', '{}')])

    agent = Agent(FunctionModel(empty))

    with capture_run_messages() as messages:
        with pytest.raises(UnexpectedModelBehavior, match=r'Exceeded maximum retries \(1\) for output validation'):
            agent.run_sync('Hello')
    assert messages == snapshot(
        [
            ModelRequest(parts=[UserPromptPart(content='Hello', timestamp=IsNow(tz=timezone.utc))]),
            ModelResponse(
                parts=[ToolCallPart(tool_name='foobar', args='{}', tool_call_id=IsStr())],
                usage=RequestUsage(input_tokens=51, output_tokens=2),
                model_name='function:empty:',
                timestamp=IsNow(tz=timezone.utc),
            ),
            ModelRequest(
                parts=[
                    RetryPromptPart(
                        tool_name='foobar',
                        content="Unknown tool name: 'foobar'. No tools available.",
                        tool_call_id=IsStr(),
                        timestamp=IsNow(tz=timezone.utc),
                    )
                ]
            ),
            ModelResponse(
                parts=[ToolCallPart(tool_name='foobar', args='{}', tool_call_id=IsStr())],
                usage=RequestUsage(input_tokens=65, output_tokens=4),
                model_name='function:empty:',
                timestamp=IsNow(tz=timezone.utc),
            ),
        ]
    )


def test_unknown_tool_fix():
    def empty(m: list[ModelMessage], _info: AgentInfo) -> ModelResponse:
        if len(m) > 1:
            return ModelResponse(parts=[TextPart('success')])
        else:
            return ModelResponse(parts=[ToolCallPart('foobar', '{}')])

    agent = Agent(FunctionModel(empty))

    result = agent.run_sync('Hello')
    assert result.output == 'success'
    assert result.all_messages() == snapshot(
        [
            ModelRequest(parts=[UserPromptPart(content='Hello', timestamp=IsNow(tz=timezone.utc))]),
            ModelResponse(
                parts=[ToolCallPart(tool_name='foobar', args='{}', tool_call_id=IsStr())],
                usage=RequestUsage(input_tokens=51, output_tokens=2),
                model_name='function:empty:',
                timestamp=IsNow(tz=timezone.utc),
            ),
            ModelRequest(
                parts=[
                    RetryPromptPart(
                        tool_name='foobar',
                        content="Unknown tool name: 'foobar'. No tools available.",
                        tool_call_id=IsStr(),
                        timestamp=IsNow(tz=timezone.utc),
                    )
                ]
            ),
            ModelResponse(
                parts=[TextPart(content='success')],
                usage=RequestUsage(input_tokens=65, output_tokens=3),
                model_name='function:empty:',
                timestamp=IsNow(tz=timezone.utc),
            ),
        ]
    )


def test_tool_exceeds_token_limit_error():
    def return_incomplete_tool(_: list[ModelMessage], info: AgentInfo) -> ModelResponse:
        resp = ModelResponse(parts=[ToolCallPart('dummy_tool', args='{"foo": "bar",')])
        resp.finish_reason = 'length'
        return resp

    agent = Agent(FunctionModel(return_incomplete_tool), output_type=str)

    with pytest.raises(
        IncompleteToolCall,
        match=r'Model token limit \(10\) exceeded while emitting a tool call, resulting in incomplete arguments. Increase max tokens or simplify tool call arguments to fit within limit.',
    ):
        agent.run_sync('Hello', model_settings=ModelSettings(max_tokens=10))

    with pytest.raises(
        IncompleteToolCall,
        match=r'Model token limit \(provider default\) exceeded while emitting a tool call, resulting in incomplete arguments. Increase max tokens or simplify tool call arguments to fit within limit.',
    ):
        agent.run_sync('Hello')


def test_tool_exceeds_token_limit_but_complete_args():
    def return_complete_tool_but_hit_limit(messages: list[ModelMessage], info: AgentInfo) -> ModelResponse:
        if len(messages) == 1:
            resp = ModelResponse(parts=[ToolCallPart('dummy_tool', args='{"foo": "bar"}')])
            resp.finish_reason = 'length'
            return resp
        return ModelResponse(parts=[TextPart('done')])

    agent = Agent(FunctionModel(return_complete_tool_but_hit_limit), output_type=str)

    @agent.tool_plain
    def dummy_tool(foo: str) -> str:
        return 'tool-ok'

    result = agent.run_sync('Hello')
    assert result.output == 'done'


def test_model_requests_blocked(env: TestEnv):
    try:
        env.set('GEMINI_API_KEY', 'foobar')
        agent = Agent('google-gla:gemini-1.5-flash', output_type=tuple[str, str], defer_model_check=True)

        with pytest.raises(RuntimeError, match='Model requests are not allowed, since ALLOW_MODEL_REQUESTS is False'):
            agent.run_sync('Hello')
    except ImportError:  # pragma: lax no cover
        pytest.skip('google-genai not installed')


def test_override_model(env: TestEnv):
    env.set('GEMINI_API_KEY', 'foobar')
    agent = Agent('google-gla:gemini-1.5-flash', output_type=tuple[int, str], defer_model_check=True)

    with agent.override(model='test'):
        result = agent.run_sync('Hello')
        assert result.output == snapshot((0, 'a'))


def test_set_model(env: TestEnv):
    env.set('GEMINI_API_KEY', 'foobar')
    agent = Agent(output_type=tuple[int, str])

    agent.model = 'test'

    result = agent.run_sync('Hello')
    assert result.output == snapshot((0, 'a'))


def test_override_model_no_model():
    agent = Agent()

    with pytest.raises(UserError, match=r'`model` must either be set.+Even when `override\(model=...\)` is customiz'):
        with agent.override(model='test'):
            agent.run_sync('Hello')


def test_run_sync_multiple():
    agent = Agent('test')

    @agent.tool_plain
    async def make_request() -> str:
        async with httpx.AsyncClient() as client:
            # use this as I suspect it's about the fastest globally available endpoint
            try:
                response = await client.get('https://cloudflare.com/cdn-cgi/trace')
            except httpx.ConnectError:  # pragma: no cover
                pytest.skip('offline')
            else:
                return str(response.status_code)

    for _ in range(2):
        result = agent.run_sync('Hello')
        assert result.output == '{"make_request":"200"}'


async def test_agent_name():
    my_agent = Agent('test')

    assert my_agent.name is None

    await my_agent.run('Hello', infer_name=False)
    assert my_agent.name is None

    await my_agent.run('Hello')
    assert my_agent.name == 'my_agent'


async def test_agent_name_already_set():
    my_agent = Agent('test', name='fig_tree')

    assert my_agent.name == 'fig_tree'

    await my_agent.run('Hello')
    assert my_agent.name == 'fig_tree'


async def test_agent_name_changes():
    my_agent = Agent('test')

    await my_agent.run('Hello')
    assert my_agent.name == 'my_agent'

    new_agent = my_agent
    del my_agent

    await new_agent.run('Hello')
    assert new_agent.name == 'my_agent'


def test_agent_name_override():
    agent = Agent('test', name='custom_name')

    with agent.override(name='overridden_name'):
        agent.run_sync('Hello')
        assert agent.name == 'overridden_name'


def test_name_from_global(create_module: Callable[[str], Any]):
    module_code = """
from pydantic_ai import Agent

my_agent = Agent('test')

def foo():
    result = my_agent.run_sync('Hello')
    return result.output
"""

    mod = create_module(module_code)

    assert mod.my_agent.name is None
    assert mod.foo() == snapshot('success (no tool calls)')
    assert mod.my_agent.name == 'my_agent'


class TestMultipleToolCalls:
    """Tests for scenarios where multiple tool calls are made in a single response."""

    class OutputType(BaseModel):
        """Result type used by all tests."""

        value: str

    def test_early_strategy_stops_after_first_final_result(self):
        """Test that 'early' strategy stops processing regular tools after first final result."""
        tool_called = []

        def return_model(_: list[ModelMessage], info: AgentInfo) -> ModelResponse:
            assert info.output_tools is not None
            return ModelResponse(
                parts=[
                    ToolCallPart('final_result', {'value': 'final'}),
                    ToolCallPart('regular_tool', {'x': 1}),
                    ToolCallPart('another_tool', {'y': 2}),
                    ToolCallPart('deferred_tool', {'x': 3}),
                ],
            )

        agent = Agent(FunctionModel(return_model), output_type=self.OutputType, end_strategy='early')

        @agent.tool_plain
        def regular_tool(x: int) -> int:  # pragma: no cover
            """A regular tool that should not be called."""
            tool_called.append('regular_tool')
            return x

        @agent.tool_plain
        def another_tool(y: int) -> int:  # pragma: no cover
            """Another tool that should not be called."""
            tool_called.append('another_tool')
            return y

        async def defer(ctx: RunContext[None], tool_def: ToolDefinition) -> ToolDefinition | None:
            return replace(tool_def, kind='external')

        @agent.tool_plain(prepare=defer)
        def deferred_tool(x: int) -> int:  # pragma: no cover
            return x + 1

        result = agent.run_sync('test early strategy')
        messages = result.all_messages()

        # Verify no tools were called after final result
        assert tool_called == []

        # Verify we got tool returns for all calls
        assert messages[-1].parts == snapshot(
            [
                ToolReturnPart(
                    tool_name='final_result',
                    content='Final result processed.',
                    tool_call_id=IsStr(),
                    timestamp=IsNow(tz=timezone.utc),
                ),
                ToolReturnPart(
                    tool_name='regular_tool',
                    content='Tool not executed - a final result was already processed.',
                    tool_call_id=IsStr(),
                    timestamp=IsNow(tz=timezone.utc),
                ),
                ToolReturnPart(
                    tool_name='another_tool',
                    content='Tool not executed - a final result was already processed.',
                    tool_call_id=IsStr(),
                    timestamp=IsNow(tz=timezone.utc),
                ),
                ToolReturnPart(
                    tool_name='deferred_tool',
                    content='Tool not executed - a final result was already processed.',
                    tool_call_id=IsStr(),
                    timestamp=IsNow(tz=timezone.utc),
                ),
            ]
        )

    def test_early_strategy_uses_first_final_result(self):
        """Test that 'early' strategy uses the first final result and ignores subsequent ones."""

        def return_model(_: list[ModelMessage], info: AgentInfo) -> ModelResponse:
            assert info.output_tools is not None
            return ModelResponse(
                parts=[
                    ToolCallPart('final_result', {'value': 'first'}),
                    ToolCallPart('final_result', {'value': 'second'}),
                ],
            )

        agent = Agent(FunctionModel(return_model), output_type=self.OutputType, end_strategy='early')
        result = agent.run_sync('test multiple final results')

        # Verify the result came from the first final tool
        assert result.output.value == 'first'

        # Verify we got appropriate tool returns
        assert result.new_messages()[-1].parts == snapshot(
            [
                ToolReturnPart(
                    tool_name='final_result',
                    content='Final result processed.',
                    tool_call_id=IsStr(),
                    timestamp=IsNow(tz=timezone.utc),
                ),
                ToolReturnPart(
                    tool_name='final_result',
                    content='Output tool not used - a final result was already processed.',
                    tool_call_id=IsStr(),
                    timestamp=IsNow(tz=timezone.utc),
                ),
            ]
        )

    def test_exhaustive_strategy_executes_all_tools(self):
        """Test that 'exhaustive' strategy executes all tools while using first final result."""
        tool_called: list[str] = []

        def return_model(_: list[ModelMessage], info: AgentInfo) -> ModelResponse:
            assert info.output_tools is not None
            return ModelResponse(
                parts=[
                    ToolCallPart('regular_tool', {'x': 42}),
                    ToolCallPart('final_result', {'value': 'first'}),
                    ToolCallPart('another_tool', {'y': 2}),
                    ToolCallPart('final_result', {'value': 'second'}),
                    ToolCallPart('unknown_tool', {'value': '???'}),
                    ToolCallPart('deferred_tool', {'x': 4}),
                ],
            )

        agent = Agent(FunctionModel(return_model), output_type=self.OutputType, end_strategy='exhaustive')

        @agent.tool_plain
        def regular_tool(x: int) -> int:
            """A regular tool that should be called."""
            tool_called.append('regular_tool')
            return x

        @agent.tool_plain
        def another_tool(y: int) -> int:
            """Another tool that should be called."""
            tool_called.append('another_tool')
            return y

        async def defer(ctx: RunContext[None], tool_def: ToolDefinition) -> ToolDefinition | None:
            return replace(tool_def, kind='external')

        @agent.tool_plain(prepare=defer)
        def deferred_tool(x: int) -> int:  # pragma: no cover
            return x + 1

        result = agent.run_sync('test exhaustive strategy')

        # Verify the result came from the first final tool
        assert result.output.value == 'first'

        # Verify all regular tools were called
        assert sorted(tool_called) == sorted(['regular_tool', 'another_tool'])

        # Verify we got tool returns in the correct order
        assert result.all_messages() == snapshot(
            [
                ModelRequest(
                    parts=[UserPromptPart(content='test exhaustive strategy', timestamp=IsNow(tz=timezone.utc))]
                ),
                ModelResponse(
                    parts=[
                        ToolCallPart(tool_name='regular_tool', args={'x': 42}, tool_call_id=IsStr()),
                        ToolCallPart(tool_name='final_result', args={'value': 'first'}, tool_call_id=IsStr()),
                        ToolCallPart(tool_name='another_tool', args={'y': 2}, tool_call_id=IsStr()),
                        ToolCallPart(tool_name='final_result', args={'value': 'second'}, tool_call_id=IsStr()),
                        ToolCallPart(tool_name='unknown_tool', args={'value': '???'}, tool_call_id=IsStr()),
                        ToolCallPart(
                            tool_name='deferred_tool',
                            args={'x': 4},
                            tool_call_id=IsStr(),
                        ),
                    ],
                    usage=RequestUsage(input_tokens=53, output_tokens=27),
                    model_name='function:return_model:',
                    timestamp=IsNow(tz=timezone.utc),
                ),
                ModelRequest(
                    parts=[
                        ToolReturnPart(
                            tool_name='final_result',
                            content='Final result processed.',
                            tool_call_id=IsStr(),
                            timestamp=IsNow(tz=timezone.utc),
                        ),
                        ToolReturnPart(
                            tool_name='final_result',
                            content='Output tool not used - a final result was already processed.',
                            tool_call_id=IsStr(),
                            timestamp=IsNow(tz=timezone.utc),
                        ),
                        ToolReturnPart(
                            tool_name='regular_tool',
                            content=42,
                            tool_call_id=IsStr(),
                            timestamp=IsNow(tz=timezone.utc),
                        ),
                        ToolReturnPart(
                            tool_name='another_tool', content=2, tool_call_id=IsStr(), timestamp=IsNow(tz=timezone.utc)
                        ),
                        RetryPromptPart(
                            content="Unknown tool name: 'unknown_tool'. Available tools: 'final_result', 'regular_tool', 'another_tool', 'deferred_tool'",
                            tool_name='unknown_tool',
                            tool_call_id=IsStr(),
                            timestamp=IsNow(tz=timezone.utc),
                        ),
                        ToolReturnPart(
                            tool_name='deferred_tool',
                            content='Tool not executed - a final result was already processed.',
                            tool_call_id=IsStr(),
                            timestamp=IsNow(tz=timezone.utc),
                        ),
                    ]
                ),
            ]
        )

    def test_early_strategy_with_final_result_in_middle(self):
        """Test that 'early' strategy stops at first final result, regardless of position."""
        tool_called = []

        def return_model(_: list[ModelMessage], info: AgentInfo) -> ModelResponse:
            assert info.output_tools is not None
            return ModelResponse(
                parts=[
                    ToolCallPart('regular_tool', {'x': 1}),
                    ToolCallPart('final_result', {'value': 'final'}),
                    ToolCallPart('another_tool', {'y': 2}),
                    ToolCallPart('unknown_tool', {'value': '???'}),
                    ToolCallPart('deferred_tool', {'x': 5}),
                ],
            )

        agent = Agent(FunctionModel(return_model), output_type=self.OutputType, end_strategy='early')

        @agent.tool_plain
        def regular_tool(x: int) -> int:  # pragma: no cover
            """A regular tool that should not be called."""
            tool_called.append('regular_tool')
            return x

        @agent.tool_plain
        def another_tool(y: int) -> int:  # pragma: no cover
            """A tool that should not be called."""
            tool_called.append('another_tool')
            return y

        async def defer(ctx: RunContext[None], tool_def: ToolDefinition) -> ToolDefinition | None:
            return replace(tool_def, kind='external')

        @agent.tool_plain(prepare=defer)
        def deferred_tool(x: int) -> int:  # pragma: no cover
            return x + 1

        result = agent.run_sync('test early strategy with final result in middle')

        # Verify no tools were called
        assert tool_called == []

        # Verify we got appropriate tool returns
        assert result.all_messages() == snapshot(
            [
                ModelRequest(
                    parts=[
                        UserPromptPart(
                            content='test early strategy with final result in middle', timestamp=IsNow(tz=timezone.utc)
                        )
                    ]
                ),
                ModelResponse(
                    parts=[
                        ToolCallPart(tool_name='regular_tool', args={'x': 1}, tool_call_id=IsStr()),
                        ToolCallPart(tool_name='final_result', args={'value': 'final'}, tool_call_id=IsStr()),
                        ToolCallPart(tool_name='another_tool', args={'y': 2}, tool_call_id=IsStr()),
                        ToolCallPart(tool_name='unknown_tool', args={'value': '???'}, tool_call_id=IsStr()),
                        ToolCallPart(
                            tool_name='deferred_tool',
                            args={'x': 5},
                            tool_call_id=IsStr(),
                        ),
                    ],
                    usage=RequestUsage(input_tokens=58, output_tokens=22),
                    model_name='function:return_model:',
                    timestamp=IsNow(tz=timezone.utc),
                ),
                ModelRequest(
                    parts=[
                        ToolReturnPart(
                            tool_name='final_result',
                            content='Final result processed.',
                            tool_call_id=IsStr(),
                            timestamp=IsNow(tz=timezone.utc),
                        ),
                        ToolReturnPart(
                            tool_name='regular_tool',
                            content='Tool not executed - a final result was already processed.',
                            tool_call_id=IsStr(),
                            timestamp=IsDatetime(),
                        ),
                        ToolReturnPart(
                            tool_name='another_tool',
                            content='Tool not executed - a final result was already processed.',
                            tool_call_id=IsStr(),
                            timestamp=IsNow(tz=timezone.utc),
                        ),
                        RetryPromptPart(
                            content="Unknown tool name: 'unknown_tool'. Available tools: 'final_result', 'regular_tool', 'another_tool', 'deferred_tool'",
                            tool_name='unknown_tool',
                            tool_call_id=IsStr(),
                            timestamp=IsNow(tz=timezone.utc),
                        ),
                        ToolReturnPart(
                            tool_name='deferred_tool',
                            content='Tool not executed - a final result was already processed.',
                            tool_call_id=IsStr(),
                            timestamp=IsNow(tz=timezone.utc),
                        ),
                    ]
                ),
            ]
        )

    def test_early_strategy_does_not_apply_to_tool_calls_without_final_tool(self):
        """Test that 'early' strategy does not apply to tool calls without final tool."""
        tool_called = []
        agent = Agent(TestModel(), output_type=self.OutputType, end_strategy='early')

        @agent.tool_plain
        def regular_tool(x: int) -> int:
            """A regular tool that should be called."""
            tool_called.append('regular_tool')
            return x

        result = agent.run_sync('test early strategy with regular tool calls')
        assert tool_called == ['regular_tool']

        tool_returns = [m for m in result.all_messages() if isinstance(m, ToolReturnPart)]
        assert tool_returns == snapshot([])

    def test_multiple_final_result_are_validated_correctly(self):
        """Tests that if multiple final results are returned, but one fails validation, the other is used."""

        def return_model(_: list[ModelMessage], info: AgentInfo) -> ModelResponse:
            assert info.output_tools is not None
            return ModelResponse(
                parts=[
                    ToolCallPart('final_result', {'bad_value': 'first'}, tool_call_id='first'),
                    ToolCallPart('final_result', {'value': 'second'}, tool_call_id='second'),
                ],
            )

        agent = Agent(FunctionModel(return_model), output_type=self.OutputType, end_strategy='early')
        result = agent.run_sync('test multiple final results')

        # Verify the result came from the second final tool
        assert result.output.value == 'second'

        # Verify we got appropriate tool returns
        assert result.new_messages()[-1].parts == snapshot(
            [
                RetryPromptPart(
                    content=[
                        {'type': 'missing', 'loc': ('value',), 'msg': 'Field required', 'input': {'bad_value': 'first'}}
                    ],
                    tool_name='final_result',
                    tool_call_id='first',
                    timestamp=IsDatetime(),
                ),
                ToolReturnPart(
                    tool_name='final_result',
                    content='Final result processed.',
                    timestamp=IsNow(tz=timezone.utc),
                    tool_call_id='second',
                ),
            ]
        )


async def test_model_settings_override() -> None:
    def return_settings(_: list[ModelMessage], info: AgentInfo) -> ModelResponse:
        return ModelResponse(parts=[TextPart(to_json(info.model_settings).decode())])

    my_agent = Agent(FunctionModel(return_settings))
    assert (await my_agent.run('Hello')).output == IsJson(None)
    assert (await my_agent.run('Hello', model_settings={'temperature': 0.5})).output == IsJson({'temperature': 0.5})

    my_agent = Agent(FunctionModel(return_settings), model_settings={'temperature': 0.1})
    assert (await my_agent.run('Hello')).output == IsJson({'temperature': 0.1})
    assert (await my_agent.run('Hello', model_settings={'temperature': 0.5})).output == IsJson({'temperature': 0.5})


async def test_empty_text_part():
    def return_empty_text(_: list[ModelMessage], info: AgentInfo) -> ModelResponse:
        assert info.output_tools is not None
        args_json = '{"response": ["foo", "bar"]}'
        return ModelResponse(
            parts=[
                TextPart(''),
                ToolCallPart(info.output_tools[0].name, args_json),
            ],
        )

    agent = Agent(FunctionModel(return_empty_text), output_type=tuple[str, str])

    result = await agent.run('Hello')
    assert result.output == ('foo', 'bar')


def test_heterogeneous_responses_non_streaming() -> None:
    """Indicates that tool calls are prioritized over text in heterogeneous responses."""

    def return_model(messages: list[ModelMessage], info: AgentInfo) -> ModelResponse:
        assert info.output_tools is not None
        parts: list[ModelResponsePart] = []
        if len(messages) == 1:
            parts = [TextPart(content='foo'), ToolCallPart('get_location', {'loc_name': 'London'})]
        else:
            parts = [TextPart(content='final response')]
        return ModelResponse(parts=parts)

    agent = Agent(FunctionModel(return_model))

    @agent.tool_plain
    async def get_location(loc_name: str) -> str:
        if loc_name == 'London':
            return json.dumps({'lat': 51, 'lng': 0})
        else:
            raise ModelRetry('Wrong location, please try again')  # pragma: no cover

    result = agent.run_sync('Hello')
    assert result.output == 'final response'
    assert result.all_messages() == snapshot(
        [
            ModelRequest(parts=[UserPromptPart(content='Hello', timestamp=IsNow(tz=timezone.utc))]),
            ModelResponse(
                parts=[
                    TextPart(content='foo'),
                    ToolCallPart(tool_name='get_location', args={'loc_name': 'London'}, tool_call_id=IsStr()),
                ],
                usage=RequestUsage(input_tokens=51, output_tokens=6),
                model_name='function:return_model:',
                timestamp=IsNow(tz=timezone.utc),
            ),
            ModelRequest(
                parts=[
                    ToolReturnPart(
                        tool_name='get_location',
                        content='{"lat": 51, "lng": 0}',
                        tool_call_id=IsStr(),
                        timestamp=IsNow(tz=timezone.utc),
                    )
                ]
            ),
            ModelResponse(
                parts=[TextPart(content='final response')],
                usage=RequestUsage(input_tokens=56, output_tokens=8),
                model_name='function:return_model:',
                timestamp=IsNow(tz=timezone.utc),
            ),
        ]
    )


def test_nested_capture_run_messages() -> None:
    agent = Agent('test')

    with capture_run_messages() as messages1:
        assert messages1 == []
        with capture_run_messages() as messages2:
            assert messages2 == []
            assert messages1 is messages2
            result = agent.run_sync('Hello')
            assert result.output == 'success (no tool calls)'

    assert messages1 == snapshot(
        [
            ModelRequest(parts=[UserPromptPart(content='Hello', timestamp=IsNow(tz=timezone.utc))]),
            ModelResponse(
                parts=[TextPart(content='success (no tool calls)')],
                usage=RequestUsage(input_tokens=51, output_tokens=4),
                model_name='test',
                timestamp=IsNow(tz=timezone.utc),
            ),
        ]
    )
    assert messages1 == messages2


def test_double_capture_run_messages() -> None:
    agent = Agent('test')

    with capture_run_messages() as messages:
        assert messages == []
        result = agent.run_sync('Hello')
        assert result.output == 'success (no tool calls)'
        result2 = agent.run_sync('Hello 2')
        assert result2.output == 'success (no tool calls)'
    assert messages == snapshot(
        [
            ModelRequest(parts=[UserPromptPart(content='Hello', timestamp=IsNow(tz=timezone.utc))]),
            ModelResponse(
                parts=[TextPart(content='success (no tool calls)')],
                usage=RequestUsage(input_tokens=51, output_tokens=4),
                model_name='test',
                timestamp=IsNow(tz=timezone.utc),
            ),
        ]
    )


def test_capture_run_messages_with_user_exception_does_not_contain_internal_errors() -> None:
    """Test that user exceptions within capture_run_messages context have clean stack traces."""
    agent = Agent('test')

    try:
        with capture_run_messages():
            agent.run_sync('Hello')
            raise ZeroDivisionError('division by zero')
    except Exception as e:
        assert e.__context__ is None


def test_dynamic_false_no_reevaluate():
    """When dynamic is false (default), the system prompt is not reevaluated
    i.e: SystemPromptPart(
            content="A",       <--- Remains the same when `message_history` is passed.
        part_kind='system-prompt')
    """
    agent = Agent('test', system_prompt='Foobar')

    dynamic_value = 'A'

    @agent.system_prompt
    async def func() -> str:
        return dynamic_value

    res = agent.run_sync('Hello')

    assert res.all_messages() == snapshot(
        [
            ModelRequest(
                parts=[
                    SystemPromptPart(content='Foobar', part_kind='system-prompt', timestamp=IsNow(tz=timezone.utc)),
                    SystemPromptPart(
                        content=dynamic_value, part_kind='system-prompt', timestamp=IsNow(tz=timezone.utc)
                    ),
                    UserPromptPart(content='Hello', timestamp=IsNow(tz=timezone.utc), part_kind='user-prompt'),
                ],
                kind='request',
            ),
            ModelResponse(
                parts=[TextPart(content='success (no tool calls)', part_kind='text')],
                usage=RequestUsage(input_tokens=53, output_tokens=4),
                model_name='test',
                timestamp=IsNow(tz=timezone.utc),
                kind='response',
            ),
        ]
    )

    dynamic_value = 'B'

    res_two = agent.run_sync('World', message_history=res.all_messages())

    assert res_two.all_messages() == snapshot(
        [
            ModelRequest(
                parts=[
                    SystemPromptPart(content='Foobar', part_kind='system-prompt', timestamp=IsNow(tz=timezone.utc)),
                    SystemPromptPart(
                        content='A',  # Remains the same
                        part_kind='system-prompt',
                        timestamp=IsNow(tz=timezone.utc),
                    ),
                    UserPromptPart(content='Hello', timestamp=IsNow(tz=timezone.utc), part_kind='user-prompt'),
                ],
                kind='request',
            ),
            ModelResponse(
                parts=[TextPart(content='success (no tool calls)', part_kind='text')],
                usage=RequestUsage(input_tokens=53, output_tokens=4),
                model_name='test',
                timestamp=IsNow(tz=timezone.utc),
                kind='response',
            ),
            ModelRequest(
                parts=[UserPromptPart(content='World', timestamp=IsNow(tz=timezone.utc), part_kind='user-prompt')],
                kind='request',
            ),
            ModelResponse(
                parts=[TextPart(content='success (no tool calls)', part_kind='text')],
                usage=RequestUsage(input_tokens=54, output_tokens=8),
                model_name='test',
                timestamp=IsNow(tz=timezone.utc),
                kind='response',
            ),
        ]
    )

    assert res_two.new_messages() == res_two.all_messages()[-2:]


def test_dynamic_true_reevaluate_system_prompt():
    """When dynamic is true, the system prompt is reevaluated
    i.e: SystemPromptPart(
            content="B",       <--- Updated value
        part_kind='system-prompt')
    """
    agent = Agent('test', system_prompt='Foobar')

    dynamic_value = 'A'

    @agent.system_prompt(dynamic=True)
    async def func():
        return dynamic_value

    res = agent.run_sync('Hello')

    assert res.all_messages() == snapshot(
        [
            ModelRequest(
                parts=[
                    SystemPromptPart(content='Foobar', part_kind='system-prompt', timestamp=IsNow(tz=timezone.utc)),
                    SystemPromptPart(
                        content=dynamic_value,
                        part_kind='system-prompt',
                        dynamic_ref=func.__qualname__,
                        timestamp=IsNow(tz=timezone.utc),
                    ),
                    UserPromptPart(content='Hello', timestamp=IsNow(tz=timezone.utc), part_kind='user-prompt'),
                ],
                kind='request',
            ),
            ModelResponse(
                parts=[TextPart(content='success (no tool calls)', part_kind='text')],
                usage=RequestUsage(input_tokens=53, output_tokens=4),
                model_name='test',
                timestamp=IsNow(tz=timezone.utc),
                kind='response',
            ),
        ]
    )

    dynamic_value = 'B'

    res_two = agent.run_sync('World', message_history=res.all_messages())

    assert res_two.all_messages() == snapshot(
        [
            ModelRequest(
                parts=[
                    SystemPromptPart(content='Foobar', part_kind='system-prompt', timestamp=IsNow(tz=timezone.utc)),
                    SystemPromptPart(
                        content='B',
                        part_kind='system-prompt',
                        dynamic_ref=func.__qualname__,
                        timestamp=IsNow(tz=timezone.utc),
                    ),
                    UserPromptPart(content='Hello', timestamp=IsNow(tz=timezone.utc), part_kind='user-prompt'),
                ],
                kind='request',
            ),
            ModelResponse(
                parts=[TextPart(content='success (no tool calls)', part_kind='text')],
                usage=RequestUsage(input_tokens=53, output_tokens=4),
                model_name='test',
                timestamp=IsNow(tz=timezone.utc),
                kind='response',
            ),
            ModelRequest(
                parts=[UserPromptPart(content='World', timestamp=IsNow(tz=timezone.utc), part_kind='user-prompt')],
                kind='request',
            ),
            ModelResponse(
                parts=[TextPart(content='success (no tool calls)', part_kind='text')],
                usage=RequestUsage(input_tokens=54, output_tokens=8),
                model_name='test',
                timestamp=IsNow(tz=timezone.utc),
                kind='response',
            ),
        ]
    )

    assert res_two.new_messages() == res_two.all_messages()[-2:]


def test_dynamic_system_prompt_no_changes():
    """Test coverage for _reevaluate_dynamic_prompts branch where no parts are changed
    and the messages loop continues after replacement of parts.
    """
    agent = Agent('test')

    @agent.system_prompt(dynamic=True)
    async def dynamic_func() -> str:
        return 'Dynamic'

    result1 = agent.run_sync('Hello')

    # Create ModelRequest with non-dynamic SystemPromptPart (no dynamic_ref)
    manual_request = ModelRequest(parts=[SystemPromptPart(content='Static'), UserPromptPart(content='Manual')])

    # Mix dynamic and non-dynamic messages to trigger branch coverage
    result2 = agent.run_sync('Second call', message_history=result1.all_messages() + [manual_request])

    assert result2.output == 'success (no tool calls)'


def test_capture_run_messages_tool_agent() -> None:
    agent_outer = Agent('test')
    agent_inner = Agent(TestModel(custom_output_text='inner agent result'))

    @agent_outer.tool_plain
    async def foobar(x: str) -> str:
        result_ = await agent_inner.run(x)
        return result_.output

    with capture_run_messages() as messages:
        result = agent_outer.run_sync('foobar')

    assert result.output == snapshot('{"foobar":"inner agent result"}')
    assert messages == snapshot(
        [
            ModelRequest(parts=[UserPromptPart(content='foobar', timestamp=IsNow(tz=timezone.utc))]),
            ModelResponse(
                parts=[ToolCallPart(tool_name='foobar', args={'x': 'a'}, tool_call_id=IsStr())],
                usage=RequestUsage(input_tokens=51, output_tokens=5),
                model_name='test',
                timestamp=IsNow(tz=timezone.utc),
            ),
            ModelRequest(
                parts=[
                    ToolReturnPart(
                        tool_name='foobar',
                        content='inner agent result',
                        tool_call_id=IsStr(),
                        timestamp=IsNow(tz=timezone.utc),
                    )
                ]
            ),
            ModelResponse(
                parts=[TextPart(content='{"foobar":"inner agent result"}')],
                usage=RequestUsage(input_tokens=54, output_tokens=11),
                model_name='test',
                timestamp=IsNow(tz=timezone.utc),
            ),
        ]
    )


class Bar(BaseModel):
    c: int
    d: str


def test_custom_output_type_sync() -> None:
    agent = Agent('test', output_type=Foo)

    assert agent.run_sync('Hello').output == snapshot(Foo(a=0, b='a'))
    assert agent.run_sync('Hello', output_type=Bar).output == snapshot(Bar(c=0, d='a'))
    assert agent.run_sync('Hello', output_type=str).output == snapshot('success (no tool calls)')
    assert agent.run_sync('Hello', output_type=int).output == snapshot(0)


async def test_custom_output_type_async() -> None:
    agent = Agent('test')

    result = await agent.run('Hello')
    assert result.output == snapshot('success (no tool calls)')

    result = await agent.run('Hello', output_type=Foo)
    assert result.output == snapshot(Foo(a=0, b='a'))
    result = await agent.run('Hello', output_type=int)
    assert result.output == snapshot(0)


def test_custom_output_type_invalid() -> None:
    agent = Agent('test')

    @agent.output_validator
    def validate_output(ctx: RunContext[None], o: Any) -> Any:  # pragma: no cover
        return o

    with pytest.raises(UserError, match='Cannot set a custom run `output_type` when the agent has output validators'):
        agent.run_sync('Hello', output_type=int)


def test_binary_content_serializable():
    agent = Agent('test')

    content = BinaryContent(data=b'Hello', media_type='text/plain')
    result = agent.run_sync(['Hello', content])

    serialized = result.all_messages_json()
    assert json.loads(serialized) == snapshot(
        [
            {
                'parts': [
                    {
                        'content': [
                            'Hello',
                            {
                                'data': 'SGVsbG8=',
                                'media_type': 'text/plain',
                                'vendor_metadata': None,
                                'kind': 'binary',
                                'identifier': 'f7ff9e',
                            },
                        ],
                        'timestamp': IsStr(),
                        'part_kind': 'user-prompt',
                    }
                ],
                'instructions': None,
                'kind': 'request',
            },
            {
                'parts': [{'content': 'success (no tool calls)', 'id': None, 'part_kind': 'text'}],
                'usage': {
                    'input_tokens': 56,
                    'cache_write_tokens': 0,
                    'cache_read_tokens': 0,
                    'output_tokens': 4,
                    'input_audio_tokens': 0,
                    'cache_audio_read_tokens': 0,
                    'output_audio_tokens': 0,
                    'details': {},
                },
                'model_name': 'test',
                'provider_name': None,
                'provider_details': None,
                'provider_response_id': None,
                'timestamp': IsStr(),
                'kind': 'response',
                'finish_reason': None,
            },
        ]
    )

    # We also need to be able to round trip the serialized messages.
    messages = ModelMessagesTypeAdapter.validate_json(serialized)
    assert messages == result.all_messages()


def test_image_url_serializable_missing_media_type():
    agent = Agent('test')
    content = ImageUrl('https://example.com/chart.jpeg')
    result = agent.run_sync(['Hello', content])
    serialized = result.all_messages_json()
    assert json.loads(serialized) == snapshot(
        [
            {
                'parts': [
                    {
                        'content': [
                            'Hello',
                            {
                                'url': 'https://example.com/chart.jpeg',
                                'force_download': False,
                                'vendor_metadata': None,
                                'kind': 'image-url',
                                'media_type': 'image/jpeg',
                                'identifier': 'a72e39',
                            },
                        ],
                        'timestamp': IsStr(),
                        'part_kind': 'user-prompt',
                    }
                ],
                'instructions': None,
                'kind': 'request',
            },
            {
                'parts': [{'content': 'success (no tool calls)', 'id': None, 'part_kind': 'text'}],
                'usage': {
                    'input_tokens': 51,
                    'cache_write_tokens': 0,
                    'cache_read_tokens': 0,
                    'output_tokens': 4,
                    'input_audio_tokens': 0,
                    'cache_audio_read_tokens': 0,
                    'output_audio_tokens': 0,
                    'details': {},
                },
                'model_name': 'test',
                'timestamp': IsStr(),
                'provider_name': None,
                'provider_details': None,
                'provider_response_id': None,
                'kind': 'response',
                'finish_reason': None,
            },
        ]
    )

    # We also need to be able to round trip the serialized messages.
    messages = ModelMessagesTypeAdapter.validate_json(serialized)
    part = messages[0].parts[0]
    assert isinstance(part, UserPromptPart)
    content = part.content[1]
    assert isinstance(content, ImageUrl)
    assert content.media_type == 'image/jpeg'
    assert messages == result.all_messages()


def test_image_url_serializable():
    agent = Agent('test')

    content = ImageUrl('https://example.com/chart', media_type='image/jpeg')
    result = agent.run_sync(['Hello', content])

    serialized = result.all_messages_json()
    assert json.loads(serialized) == snapshot(
        [
            {
                'parts': [
                    {
                        'content': [
                            'Hello',
                            {
                                'url': 'https://example.com/chart',
                                'force_download': False,
                                'vendor_metadata': None,
                                'kind': 'image-url',
                                'media_type': 'image/jpeg',
                                'identifier': 'bdd86d',
                            },
                        ],
                        'timestamp': IsStr(),
                        'part_kind': 'user-prompt',
                    }
                ],
                'instructions': None,
                'kind': 'request',
            },
            {
                'parts': [{'content': 'success (no tool calls)', 'id': None, 'part_kind': 'text'}],
                'usage': {
                    'input_tokens': 51,
                    'cache_write_tokens': 0,
                    'cache_read_tokens': 0,
                    'output_tokens': 4,
                    'input_audio_tokens': 0,
                    'cache_audio_read_tokens': 0,
                    'output_audio_tokens': 0,
                    'details': {},
                },
                'model_name': 'test',
                'timestamp': IsStr(),
                'provider_name': None,
                'provider_details': None,
                'provider_response_id': None,
                'kind': 'response',
                'finish_reason': None,
            },
        ]
    )

    # We also need to be able to round trip the serialized messages.
    messages = ModelMessagesTypeAdapter.validate_json(serialized)
    part = messages[0].parts[0]
    assert isinstance(part, UserPromptPart)
    content = part.content[1]
    assert isinstance(content, ImageUrl)
    assert content.media_type == 'image/jpeg'
    assert messages == result.all_messages()


def test_tool_return_part_binary_content_serialization():
    """Test that ToolReturnPart can properly serialize BinaryContent."""
    png_data = b'\x89PNG\r\n\x1a\n\x00\x00\x00\rIHDR\x00\x00\x00\x01\x00\x00\x00\x01\x08\x02\x00\x00\x00\x90wS\xde\x00\x00\x00\x0cIDATx\x9cc```\x00\x00\x00\x04\x00\x01\xf6\x178\x00\x00\x00\x00IEND\xaeB`\x82'
    binary_content = BinaryContent(png_data, media_type='image/png')

    tool_return = ToolReturnPart(tool_name='test_tool', content=binary_content, tool_call_id='test_call_123')

    assert tool_return.model_response_object() == snapshot(
        {
            'return_value': {
                'data': 'iVBORw0KGgoAAAANSUhEUgAAAAEAAAABCAIAAACQd1PeAAAADElEQVR4nGNgYGAAAAAEAAH2FzgAAAAASUVORK5CYII=',
                'media_type': 'image/png',
                'vendor_metadata': None,
                '_identifier': None,
                'kind': 'binary',
            }
        }
    )


def test_tool_returning_binary_content_directly():
    """Test that a tool returning BinaryContent directly works correctly."""

    def llm(messages: list[ModelMessage], info: AgentInfo) -> ModelResponse:
        if len(messages) == 1:
            return ModelResponse(parts=[ToolCallPart('get_image', {})])
        else:
            return ModelResponse(parts=[TextPart('Image received')])

    agent = Agent(FunctionModel(llm))

    @agent.tool_plain
    def get_image() -> BinaryContent:
        """Return a simple image."""
        png_data = b'\x89PNG\r\n\x1a\n\x00\x00\x00\rIHDR\x00\x00\x00\x01\x00\x00\x00\x01\x08\x02\x00\x00\x00\x90wS\xde\x00\x00\x00\x0cIDATx\x9cc```\x00\x00\x00\x04\x00\x01\xf6\x178\x00\x00\x00\x00IEND\xaeB`\x82'
        return BinaryContent(png_data, media_type='image/png')

    # This should work without the serialization error
    result = agent.run_sync('Get an image')
    assert result.output == 'Image received'


def test_tool_returning_binary_content_with_identifier():
    """Test that a tool returning BinaryContent directly works correctly."""

    def llm(messages: list[ModelMessage], info: AgentInfo) -> ModelResponse:
        if len(messages) == 1:
            return ModelResponse(parts=[ToolCallPart('get_image', {})])
        else:
            return ModelResponse(parts=[TextPart('Image received')])

    agent = Agent(FunctionModel(llm))

    @agent.tool_plain
    def get_image() -> BinaryContent:
        """Return a simple image."""
        png_data = b'\x89PNG\r\n\x1a\n\x00\x00\x00\rIHDR\x00\x00\x00\x01\x00\x00\x00\x01\x08\x02\x00\x00\x00\x90wS\xde\x00\x00\x00\x0cIDATx\x9cc```\x00\x00\x00\x04\x00\x01\xf6\x178\x00\x00\x00\x00IEND\xaeB`\x82'
        return BinaryContent(png_data, media_type='image/png', identifier='image_id_1')

    # This should work without the serialization error
    result = agent.run_sync('Get an image')
    assert result.all_messages()[2] == snapshot(
        ModelRequest(
            parts=[
                ToolReturnPart(
                    tool_name='get_image',
                    content='See file image_id_1',
                    tool_call_id=IsStr(),
                    timestamp=IsNow(tz=timezone.utc),
                ),
                UserPromptPart(
                    content=[
                        'This is file image_id_1:',
                        BinaryContent(
                            data=b'\x89PNG\r\n\x1a\n\x00\x00\x00\rIHDR\x00\x00\x00\x01\x00\x00\x00\x01\x08\x02\x00\x00\x00\x90wS\xde\x00\x00\x00\x0cIDATx\x9cc```\x00\x00\x00\x04\x00\x01\xf6\x178\x00\x00\x00\x00IEND\xaeB`\x82',
                            media_type='image/png',
                        ),
                    ],
                    timestamp=IsNow(tz=timezone.utc),
                ),
            ]
        )
    )


def test_tool_returning_file_url_with_identifier():
    """Test that a tool returning FileUrl subclasses with identifiers works correctly."""

    def llm(messages: list[ModelMessage], info: AgentInfo) -> ModelResponse:
        if len(messages) == 1:
            return ModelResponse(parts=[ToolCallPart('get_files', {})])
        else:
            return ModelResponse(parts=[TextPart('Files received')])

    agent = Agent(FunctionModel(llm))

    @agent.tool_plain
    def get_files():
        """Return various file URLs with custom identifiers."""
        return [
            ImageUrl(url='https://example.com/image.jpg', identifier='img_001'),
            VideoUrl(url='https://example.com/video.mp4', identifier='vid_002'),
            AudioUrl(url='https://example.com/audio.mp3', identifier='aud_003'),
            DocumentUrl(url='https://example.com/document.pdf', identifier='doc_004'),
        ]

    result = agent.run_sync('Get some files')
    assert result.all_messages()[2] == snapshot(
        ModelRequest(
            parts=[
                ToolReturnPart(
                    tool_name='get_files',
                    content=['See file img_001', 'See file vid_002', 'See file aud_003', 'See file doc_004'],
                    tool_call_id=IsStr(),
                    timestamp=IsNow(tz=timezone.utc),
                ),
                UserPromptPart(
                    content=[
                        'This is file img_001:',
                        ImageUrl(url='https://example.com/image.jpg', _identifier='img_001', identifier='img_001'),
                        'This is file vid_002:',
                        VideoUrl(url='https://example.com/video.mp4', _identifier='vid_002', identifier='vid_002'),
                        'This is file aud_003:',
                        AudioUrl(url='https://example.com/audio.mp3', _identifier='aud_003', identifier='aud_003'),
                        'This is file doc_004:',
                        DocumentUrl(
                            url='https://example.com/document.pdf', _identifier='doc_004', identifier='doc_004'
                        ),
                    ],
                    timestamp=IsNow(tz=timezone.utc),
                ),
            ]
        )
    )


def test_instructions_raise_error_when_system_prompt_is_set():
    agent = Agent('test', instructions='An instructions!')

    @agent.system_prompt
    def system_prompt() -> str:
        return 'A system prompt!'

    result = agent.run_sync('Hello')
    assert result.all_messages()[0] == snapshot(
        ModelRequest(
            parts=[
                SystemPromptPart(content='A system prompt!', timestamp=IsNow(tz=timezone.utc)),
                UserPromptPart(content='Hello', timestamp=IsNow(tz=timezone.utc)),
            ],
            instructions='An instructions!',
        )
    )


def test_instructions_raise_error_when_instructions_is_set():
    agent = Agent('test', system_prompt='A system prompt!')

    @agent.instructions
    def instructions() -> str:
        return 'An instructions!'

    @agent.instructions
    def empty_instructions() -> str:
        return ''

    result = agent.run_sync('Hello')
    assert result.all_messages()[0] == snapshot(
        ModelRequest(
            parts=[
                SystemPromptPart(content='A system prompt!', timestamp=IsNow(tz=timezone.utc)),
                UserPromptPart(content='Hello', timestamp=IsNow(tz=timezone.utc)),
            ],
            instructions='An instructions!',
        )
    )


def test_instructions_both_instructions_and_system_prompt_are_set():
    agent = Agent('test', instructions='An instructions!', system_prompt='A system prompt!')
    result = agent.run_sync('Hello')
    assert result.all_messages()[0] == snapshot(
        ModelRequest(
            parts=[
                SystemPromptPart(content='A system prompt!', timestamp=IsNow(tz=timezone.utc)),
                UserPromptPart(content='Hello', timestamp=IsNow(tz=timezone.utc)),
            ],
            instructions='An instructions!',
        )
    )


def test_instructions_decorator_without_parenthesis():
    agent = Agent('test')

    @agent.instructions
    def instructions() -> str:
        return 'You are a helpful assistant.'

    result = agent.run_sync('Hello')
    assert result.all_messages()[0] == snapshot(
        ModelRequest(
            parts=[UserPromptPart(content='Hello', timestamp=IsNow(tz=timezone.utc))],
            instructions='You are a helpful assistant.',
        )
    )


def test_instructions_decorator_with_parenthesis():
    agent = Agent('test')

    @agent.instructions()
    def instructions_2() -> str:
        return 'You are a helpful assistant.'

    result = agent.run_sync('Hello')
    assert result.all_messages()[0] == snapshot(
        ModelRequest(
            parts=[UserPromptPart(content='Hello', timestamp=IsNow(tz=timezone.utc))],
            instructions='You are a helpful assistant.',
        )
    )


def test_instructions_with_message_history():
    agent = Agent('test', instructions='You are a helpful assistant.')
    result = agent.run_sync(
        'Hello',
        message_history=[ModelRequest(parts=[SystemPromptPart(content='You are a helpful assistant')])],
    )
    assert result.all_messages() == snapshot(
        [
            ModelRequest(
                parts=[SystemPromptPart(content='You are a helpful assistant', timestamp=IsNow(tz=timezone.utc))]
            ),
            ModelRequest(
                parts=[UserPromptPart(content='Hello', timestamp=IsNow(tz=timezone.utc))],
                instructions='You are a helpful assistant.',
            ),
            ModelResponse(
                parts=[TextPart(content='success (no tool calls)')],
                usage=RequestUsage(input_tokens=56, output_tokens=4),
                model_name='test',
                timestamp=IsNow(tz=timezone.utc),
            ),
        ]
    )

    assert result.new_messages() == result.all_messages()[-2:]


def test_instructions_parameter_with_sequence():
    def instructions() -> str:
        return 'You are a potato.'

    def empty_instructions() -> str:
        return ''

    agent = Agent('test', instructions=('You are a helpful assistant.', empty_instructions, instructions))
    result = agent.run_sync('Hello')
    assert result.all_messages()[0] == snapshot(
        ModelRequest(
            parts=[UserPromptPart(content='Hello', timestamp=IsDatetime())],
            instructions="""\
You are a helpful assistant.

You are a potato.\
""",
        )
    )


def test_instructions_during_run():
    agent = Agent('test', instructions='You are a helpful assistant.')
    result = agent.run_sync('Hello', instructions='Your task is to greet people.')
    assert result.all_messages()[0] == snapshot(
        ModelRequest(
            parts=[UserPromptPart(content='Hello', timestamp=IsDatetime())],
            instructions="""\
You are a helpful assistant.
Your task is to greet people.\
""",
        )
    )

    result2 = agent.run_sync('Hello again!')
    assert result2.all_messages()[0] == snapshot(
        ModelRequest(
            parts=[UserPromptPart(content='Hello again!', timestamp=IsDatetime())],
            instructions="""\
You are a helpful assistant.\
""",
        )
    )


def test_multi_agent_instructions_with_structured_output():
    """Test that Agent2 uses its own instructions when called with Agent1's history.

    Reproduces issue #3207: when running agents sequentially with no user_prompt
    and structured output, Agent2's instructions were ignored.
    """

    class Output(BaseModel):
        text: str

    agent1 = Agent('test', instructions='Agent 1 instructions')
    agent2 = Agent('test', instructions='Agent 2 instructions', output_type=Output)

    result1 = agent1.run_sync('Hello')

    # TestModel doesn't support structured output, so this will fail with retries
    # But we can still verify that Agent2's instructions are used in retry requests
    with capture_run_messages() as messages:
        with pytest.raises(UnexpectedModelBehavior):
            agent2.run_sync(message_history=result1.new_messages())

    # Verify Agent2's retry requests used Agent2's instructions (not Agent1's)
    requests = [m for m in messages if isinstance(m, ModelRequest)]
    assert any(r.instructions == 'Agent 2 instructions' for r in requests)


def test_empty_final_response():
    def llm(messages: list[ModelMessage], info: AgentInfo) -> ModelResponse:
        if len(messages) == 1:
            return ModelResponse(parts=[TextPart('foo'), ToolCallPart('my_tool', {'x': 1})])
        elif len(messages) == 3:
            return ModelResponse(parts=[TextPart('bar'), ToolCallPart('my_tool', {'x': 2})])
        else:
            return ModelResponse(parts=[])

    agent = Agent(FunctionModel(llm))

    @agent.tool_plain
    def my_tool(x: int) -> int:
        return x * 2

    result = agent.run_sync('Hello')
    assert result.output == 'bar'

    assert result.new_messages() == snapshot(
        [
            ModelRequest(parts=[UserPromptPart(content='Hello', timestamp=IsNow(tz=timezone.utc))]),
            ModelResponse(
                parts=[
                    TextPart(content='foo'),
                    ToolCallPart(tool_name='my_tool', args={'x': 1}, tool_call_id=IsStr()),
                ],
                usage=RequestUsage(input_tokens=51, output_tokens=5),
                model_name='function:llm:',
                timestamp=IsNow(tz=timezone.utc),
            ),
            ModelRequest(
                parts=[
                    ToolReturnPart(
                        tool_name='my_tool', content=2, tool_call_id=IsStr(), timestamp=IsNow(tz=timezone.utc)
                    )
                ]
            ),
            ModelResponse(
                parts=[
                    TextPart(content='bar'),
                    ToolCallPart(tool_name='my_tool', args={'x': 2}, tool_call_id=IsStr()),
                ],
                usage=RequestUsage(input_tokens=52, output_tokens=10),
                model_name='function:llm:',
                timestamp=IsNow(tz=timezone.utc),
            ),
            ModelRequest(
                parts=[
                    ToolReturnPart(
                        tool_name='my_tool', content=4, tool_call_id=IsStr(), timestamp=IsNow(tz=timezone.utc)
                    )
                ]
            ),
            ModelResponse(
                parts=[],
                usage=RequestUsage(input_tokens=53, output_tokens=10),
                model_name='function:llm:',
                timestamp=IsNow(tz=timezone.utc),
            ),
        ]
    )


def test_agent_run_result_serialization() -> None:
    agent = Agent('test', output_type=Foo)
    result = agent.run_sync('Hello')

    # Check that dump_json doesn't raise an error
    adapter = TypeAdapter(AgentRunResult[Foo])
    serialized_data = adapter.dump_json(result)

    # Check that we can load the data back
    deserialized_result = adapter.validate_json(serialized_data)
    assert deserialized_result == result


def test_agent_repr() -> None:
    agent = Agent()
    assert repr(agent) == snapshot(
        "Agent(model=None, name=None, end_strategy='early', model_settings=None, output_type=<class 'str'>, instrument=None)"
    )


def test_tool_call_with_validation_value_error_serializable():
    def llm(messages: list[ModelMessage], info: AgentInfo) -> ModelResponse:
        if len(messages) == 1:
            return ModelResponse(parts=[ToolCallPart('foo_tool', {'bar': 0})])
        elif len(messages) == 3:
            return ModelResponse(parts=[ToolCallPart('foo_tool', {'bar': 1})])
        else:
            return ModelResponse(parts=[TextPart('Tool returned 1')])

    agent = Agent(FunctionModel(llm))

    class Foo(BaseModel):
        bar: int

        @field_validator('bar')
        def validate_bar(cls, v: int) -> int:
            if v == 0:
                raise ValueError('bar cannot be 0')
            return v

    @agent.tool_plain
    def foo_tool(foo: Foo) -> int:
        return foo.bar

    result = agent.run_sync('Hello')
    assert json.loads(result.all_messages_json())[2] == snapshot(
        {
            'parts': [
                {
                    'content': [
                        {'type': 'value_error', 'loc': ['bar'], 'msg': 'Value error, bar cannot be 0', 'input': 0}
                    ],
                    'tool_name': 'foo_tool',
                    'tool_call_id': IsStr(),
                    'timestamp': IsStr(),
                    'part_kind': 'retry-prompt',
                }
            ],
            'instructions': None,
            'kind': 'request',
        }
    )


def test_unsupported_output_mode():
    class Foo(BaseModel):
        bar: str

    def hello(_: list[ModelMessage], _info: AgentInfo) -> ModelResponse:
        return ModelResponse(parts=[TextPart('hello')])  # pragma: no cover

    model = FunctionModel(hello, profile=ModelProfile(supports_tools=False, supports_json_schema_output=False))

    agent = Agent(model, output_type=NativeOutput(Foo))

    with pytest.raises(UserError, match='Native structured output is not supported by this model.'):
        agent.run_sync('Hello')

    agent = Agent(model, output_type=ToolOutput(Foo))

    with pytest.raises(UserError, match='Tool output is not supported by this model.'):
        agent.run_sync('Hello')

    agent = Agent(model, output_type=BinaryImage)

    with pytest.raises(UserError, match='Image output is not supported by this model.'):
        agent.run_sync('Hello')


def test_multimodal_tool_response():
    """Test ToolReturn with custom content and tool return."""

    def llm(messages: list[ModelMessage], info: AgentInfo) -> ModelResponse:
        if len(messages) == 1:
            return ModelResponse(parts=[TextPart('Starting analysis'), ToolCallPart('analyze_data', {})])
        else:
            return ModelResponse(
                parts=[
                    TextPart('Analysis completed'),
                ]
            )

    agent = Agent(FunctionModel(llm))

    @agent.tool_plain
    def analyze_data() -> ToolReturn:
        return ToolReturn(
            return_value='Data analysis completed successfully',
            content=[
                'Here are the analysis results:',
                ImageUrl('https://example.com/chart.jpg'),
                'The chart shows positive trends.',
            ],
            metadata={'foo': 'bar'},
        )

    result = agent.run_sync('Please analyze the data')

    # Verify final output
    assert result.output == 'Analysis completed'

    # Verify message history contains the expected parts

    # Verify the complete message structure using snapshot
    assert result.all_messages() == snapshot(
        [
            ModelRequest(parts=[UserPromptPart(content='Please analyze the data', timestamp=IsNow(tz=timezone.utc))]),
            ModelResponse(
                parts=[
                    TextPart(content='Starting analysis'),
                    ToolCallPart(
                        tool_name='analyze_data',
                        args={},
                        tool_call_id=IsStr(),
                    ),
                ],
                usage=RequestUsage(input_tokens=54, output_tokens=4),
                model_name='function:llm:',
                timestamp=IsNow(tz=timezone.utc),
            ),
            ModelRequest(
                parts=[
                    ToolReturnPart(
                        tool_name='analyze_data',
                        content='Data analysis completed successfully',
                        tool_call_id=IsStr(),
                        metadata={'foo': 'bar'},
                        timestamp=IsNow(tz=timezone.utc),
                    ),
                    UserPromptPart(
                        content=[
                            'Here are the analysis results:',
                            ImageUrl(url='https://example.com/chart.jpg', identifier='672a5c'),
                            'The chart shows positive trends.',
                        ],
                        timestamp=IsNow(tz=timezone.utc),
                    ),
                ]
            ),
            ModelResponse(
                parts=[TextPart(content='Analysis completed')],
                usage=RequestUsage(input_tokens=70, output_tokens=6),
                model_name='function:llm:',
                timestamp=IsNow(tz=timezone.utc),
            ),
        ]
    )


def test_plain_tool_response():
    """Test ToolReturn with custom content and tool return."""

    def llm(messages: list[ModelMessage], info: AgentInfo) -> ModelResponse:
        if len(messages) == 1:
            return ModelResponse(parts=[TextPart('Starting analysis'), ToolCallPart('analyze_data', {})])
        else:
            return ModelResponse(
                parts=[
                    TextPart('Analysis completed'),
                ]
            )

    agent = Agent(FunctionModel(llm))

    @agent.tool_plain
    def analyze_data() -> ToolReturn:
        return ToolReturn(
            return_value='Data analysis completed successfully',
            metadata={'foo': 'bar'},
        )

    result = agent.run_sync('Please analyze the data')

    # Verify final output
    assert result.output == 'Analysis completed'

    # Verify message history contains the expected parts

    # Verify the complete message structure using snapshot
    assert result.all_messages() == snapshot(
        [
            ModelRequest(parts=[UserPromptPart(content='Please analyze the data', timestamp=IsNow(tz=timezone.utc))]),
            ModelResponse(
                parts=[
                    TextPart(content='Starting analysis'),
                    ToolCallPart(
                        tool_name='analyze_data',
                        args={},
                        tool_call_id=IsStr(),
                    ),
                ],
                usage=RequestUsage(input_tokens=54, output_tokens=4),
                model_name='function:llm:',
                timestamp=IsNow(tz=timezone.utc),
            ),
            ModelRequest(
                parts=[
                    ToolReturnPart(
                        tool_name='analyze_data',
                        content='Data analysis completed successfully',
                        tool_call_id=IsStr(),
                        metadata={'foo': 'bar'},
                        timestamp=IsNow(tz=timezone.utc),
                    ),
                ]
            ),
            ModelResponse(
                parts=[TextPart(content='Analysis completed')],
                usage=RequestUsage(input_tokens=58, output_tokens=6),
                model_name='function:llm:',
                timestamp=IsNow(tz=timezone.utc),
            ),
        ]
    )


def test_many_multimodal_tool_response():
    """Test ToolReturn with custom content and tool return."""

    def llm(messages: list[ModelMessage], info: AgentInfo) -> ModelResponse:
        if len(messages) == 1:
            return ModelResponse(parts=[TextPart('Starting analysis'), ToolCallPart('analyze_data', {})])
        else:
            return ModelResponse(  # pragma: no cover
                parts=[
                    TextPart('Analysis completed'),
                ]
            )

    agent = Agent(FunctionModel(llm))

    @agent.tool_plain
    def analyze_data() -> list[Any]:
        return [
            ToolReturn(
                return_value='Data analysis completed successfully',
                content=[
                    'Here are the analysis results:',
                    ImageUrl('https://example.com/chart.jpg'),
                    'The chart shows positive trends.',
                ],
                metadata={'foo': 'bar'},
            ),
            'Something else',
        ]

    with pytest.raises(
        UserError,
        match="The return value of tool 'analyze_data' contains invalid nested `ToolReturn` objects. `ToolReturn` should be used directly.",
    ):
        agent.run_sync('Please analyze the data')


def test_multimodal_tool_response_nested():
    """Test ToolReturn with custom content and tool return."""

    def llm(messages: list[ModelMessage], info: AgentInfo) -> ModelResponse:
        if len(messages) == 1:
            return ModelResponse(parts=[TextPart('Starting analysis'), ToolCallPart('analyze_data', {})])
        else:
            return ModelResponse(  # pragma: no cover
                parts=[
                    TextPart('Analysis completed'),
                ]
            )

    agent = Agent(FunctionModel(llm))

    @agent.tool_plain
    def analyze_data() -> ToolReturn:
        return ToolReturn(
            return_value=ImageUrl('https://example.com/chart.jpg'),
            content=[
                'Here are the analysis results:',
                ImageUrl('https://example.com/chart.jpg'),
                'The chart shows positive trends.',
            ],
            metadata={'foo': 'bar'},
        )

    with pytest.raises(
        UserError,
        match="The `return_value` of tool 'analyze_data' contains invalid nested `MultiModalContent` objects. Please use `content` instead.",
    ):
        agent.run_sync('Please analyze the data')


def test_deprecated_kwargs_validation_agent_init():
    """Test that invalid kwargs raise UserError in Agent constructor."""
    with pytest.raises(UserError, match='Unknown keyword arguments: `usage_limits`'):
        Agent('test', usage_limits='invalid')  # type: ignore[call-arg]

    with pytest.raises(UserError, match='Unknown keyword arguments: `invalid_kwarg`'):
        Agent('test', invalid_kwarg='value')  # type: ignore[call-arg]

    with pytest.raises(UserError, match='Unknown keyword arguments: `foo`, `bar`'):
        Agent('test', foo='value1', bar='value2')  # type: ignore[call-arg]


def test_deprecated_kwargs_still_work():
    """Test that valid deprecated kwargs still work with warnings."""
    import warnings

    try:
        from pydantic_ai.mcp import MCPServerStdio

        with warnings.catch_warnings(record=True) as w:
            warnings.simplefilter('always')

            Agent('test', mcp_servers=[MCPServerStdio('python', ['-m', 'tests.mcp_server'])])  # type: ignore[call-arg]
            assert len(w) == 1
            assert issubclass(w[0].category, DeprecationWarning)
            assert '`mcp_servers` is deprecated' in str(w[0].message)
    except ImportError:
        pass


def test_override_toolsets():
    foo_toolset = FunctionToolset()

    @foo_toolset.tool
    def foo() -> str:
        return 'Hello from foo'

    available_tools: list[list[str]] = []

    async def prepare_tools(ctx: RunContext[None], tool_defs: list[ToolDefinition]) -> list[ToolDefinition]:
        nonlocal available_tools
        available_tools.append([tool_def.name for tool_def in tool_defs])
        return tool_defs

    agent = Agent('test', toolsets=[foo_toolset], prepare_tools=prepare_tools)

    @agent.tool_plain
    def baz() -> str:
        return 'Hello from baz'

    result = agent.run_sync('Hello')
    assert available_tools[-1] == snapshot(['baz', 'foo'])
    assert result.output == snapshot('{"baz":"Hello from baz","foo":"Hello from foo"}')

    bar_toolset = FunctionToolset()

    @bar_toolset.tool
    def bar() -> str:
        return 'Hello from bar'

    with agent.override(toolsets=[bar_toolset]):
        result = agent.run_sync('Hello')
    assert available_tools[-1] == snapshot(['baz', 'bar'])
    assert result.output == snapshot('{"baz":"Hello from baz","bar":"Hello from bar"}')

    with agent.override(toolsets=[]):
        result = agent.run_sync('Hello')
    assert available_tools[-1] == snapshot(['baz'])
    assert result.output == snapshot('{"baz":"Hello from baz"}')

    result = agent.run_sync('Hello', toolsets=[bar_toolset])
    assert available_tools[-1] == snapshot(['baz', 'foo', 'bar'])
    assert result.output == snapshot('{"baz":"Hello from baz","foo":"Hello from foo","bar":"Hello from bar"}')

    with agent.override(toolsets=[]):
        result = agent.run_sync('Hello', toolsets=[bar_toolset])
    assert available_tools[-1] == snapshot(['baz'])
    assert result.output == snapshot('{"baz":"Hello from baz"}')


def test_override_tools():
    def foo() -> str:
        return 'Hello from foo'

    def bar() -> str:
        return 'Hello from bar'

    available_tools: list[list[str]] = []

    async def prepare_tools(ctx: RunContext[None], tool_defs: list[ToolDefinition]) -> list[ToolDefinition]:
        nonlocal available_tools
        available_tools.append([tool_def.name for tool_def in tool_defs])
        return tool_defs

    agent = Agent('test', tools=[foo], prepare_tools=prepare_tools)

    result = agent.run_sync('Hello')
    assert available_tools[-1] == snapshot(['foo'])
    assert result.output == snapshot('{"foo":"Hello from foo"}')

    with agent.override(tools=[bar]):
        result = agent.run_sync('Hello')
    assert available_tools[-1] == snapshot(['bar'])
    assert result.output == snapshot('{"bar":"Hello from bar"}')

    with agent.override(tools=[]):
        result = agent.run_sync('Hello')
    assert available_tools[-1] == snapshot([])
    assert result.output == snapshot('success (no tool calls)')


def test_toolset_factory():
    toolset = FunctionToolset()

    @toolset.tool
    def foo() -> str:
        return 'Hello from foo'

    available_tools: list[str] = []

    async def prepare_tools(ctx: RunContext[None], tool_defs: list[ToolDefinition]) -> list[ToolDefinition]:
        nonlocal available_tools
        available_tools = [tool_def.name for tool_def in tool_defs]
        return tool_defs

    toolset_creation_counts: dict[str, int] = defaultdict(int)

    def via_toolsets_arg(ctx: RunContext[None]) -> AbstractToolset[None]:
        nonlocal toolset_creation_counts
        toolset_creation_counts['via_toolsets_arg'] += 1
        return toolset.prefixed('via_toolsets_arg')

    def respond(messages: list[ModelMessage], info: AgentInfo) -> ModelResponse:
        if len(messages) == 1:
            return ModelResponse(parts=[ToolCallPart('via_toolsets_arg_foo')])
        elif len(messages) == 3:
            return ModelResponse(parts=[ToolCallPart('via_toolset_decorator_foo')])
        else:
            return ModelResponse(parts=[TextPart('Done')])

    agent = Agent(FunctionModel(respond), toolsets=[via_toolsets_arg], prepare_tools=prepare_tools)

    @agent.toolset
    def via_toolset_decorator(ctx: RunContext[None]) -> AbstractToolset[None]:
        nonlocal toolset_creation_counts
        toolset_creation_counts['via_toolset_decorator'] += 1
        return toolset.prefixed('via_toolset_decorator')

    @agent.toolset(per_run_step=False)
    async def via_toolset_decorator_for_entire_run(ctx: RunContext[None]) -> AbstractToolset[None]:
        nonlocal toolset_creation_counts
        toolset_creation_counts['via_toolset_decorator_for_entire_run'] += 1
        return toolset.prefixed('via_toolset_decorator_for_entire_run')

    run_result = agent.run_sync('Hello')

    assert run_result._state.run_step == 3  # pyright: ignore[reportPrivateUsage]
    assert len(available_tools) == 3
    assert toolset_creation_counts == snapshot(
        defaultdict(int, {'via_toolsets_arg': 3, 'via_toolset_decorator': 3, 'via_toolset_decorator_for_entire_run': 1})
    )


def test_adding_tools_during_run():
    toolset = FunctionToolset()

    def foo() -> str:
        return 'Hello from foo'

    @toolset.tool
    def add_foo_tool() -> str:
        toolset.add_function(foo)
        return 'foo tool added'

    def respond(messages: list[ModelMessage], info: AgentInfo) -> ModelResponse:
        if len(messages) == 1:
            return ModelResponse(parts=[ToolCallPart('add_foo_tool')])
        elif len(messages) == 3:
            return ModelResponse(parts=[ToolCallPart('foo')])
        else:
            return ModelResponse(parts=[TextPart('Done')])

    agent = Agent(FunctionModel(respond), toolsets=[toolset])
    result = agent.run_sync('Add the foo tool and run it')
    assert result.output == snapshot('Done')
    assert result.all_messages() == snapshot(
        [
            ModelRequest(
                parts=[
                    UserPromptPart(
                        content='Add the foo tool and run it',
                        timestamp=IsDatetime(),
                    )
                ]
            ),
            ModelResponse(
                parts=[ToolCallPart(tool_name='add_foo_tool', tool_call_id=IsStr())],
                usage=RequestUsage(input_tokens=57, output_tokens=2),
                model_name='function:respond:',
                timestamp=IsDatetime(),
            ),
            ModelRequest(
                parts=[
                    ToolReturnPart(
                        tool_name='add_foo_tool',
                        content='foo tool added',
                        tool_call_id=IsStr(),
                        timestamp=IsDatetime(),
                    )
                ]
            ),
            ModelResponse(
                parts=[ToolCallPart(tool_name='foo', tool_call_id=IsStr())],
                usage=RequestUsage(input_tokens=60, output_tokens=4),
                model_name='function:respond:',
                timestamp=IsDatetime(),
            ),
            ModelRequest(
                parts=[
                    ToolReturnPart(
                        tool_name='foo',
                        content='Hello from foo',
                        tool_call_id=IsStr(),
                        timestamp=IsDatetime(),
                    )
                ]
            ),
            ModelResponse(
                parts=[TextPart(content='Done')],
                usage=RequestUsage(input_tokens=63, output_tokens=5),
                model_name='function:respond:',
                timestamp=IsDatetime(),
            ),
        ]
    )


def test_prepare_output_tools():
    @dataclass
    class AgentDeps:
        plan_presented: bool = False

    async def present_plan(ctx: RunContext[AgentDeps], plan: str) -> str:
        """
        Present the plan to the user.
        """
        ctx.deps.plan_presented = True
        return plan

    async def run_sql(ctx: RunContext[AgentDeps], purpose: str, query: str) -> str:
        """
        Run an SQL query.
        """
        return 'SQL query executed successfully'

    async def only_if_plan_presented(
        ctx: RunContext[AgentDeps], tool_defs: list[ToolDefinition]
    ) -> list[ToolDefinition]:
        return tool_defs if ctx.deps.plan_presented else []

    agent = Agent(
        model='test',
        deps_type=AgentDeps,
        tools=[present_plan],
        output_type=[ToolOutput(run_sql, name='run_sql')],
        prepare_output_tools=only_if_plan_presented,
    )

    result = agent.run_sync('Hello', deps=AgentDeps())
    assert result.output == snapshot('SQL query executed successfully')
    assert result.all_messages() == snapshot(
        [
            ModelRequest(
                parts=[
                    UserPromptPart(
                        content='Hello',
                        timestamp=IsDatetime(),
                    )
                ]
            ),
            ModelResponse(
                parts=[
                    ToolCallPart(
                        tool_name='present_plan',
                        args={'plan': 'a'},
                        tool_call_id=IsStr(),
                    )
                ],
                usage=RequestUsage(input_tokens=51, output_tokens=5),
                model_name='test',
                timestamp=IsDatetime(),
            ),
            ModelRequest(
                parts=[
                    ToolReturnPart(
                        tool_name='present_plan',
                        content='a',
                        tool_call_id=IsStr(),
                        timestamp=IsDatetime(),
                    )
                ]
            ),
            ModelResponse(
                parts=[
                    ToolCallPart(
                        tool_name='run_sql',
                        args={'purpose': 'a', 'query': 'a'},
                        tool_call_id=IsStr(),
                    )
                ],
                usage=RequestUsage(input_tokens=52, output_tokens=12),
                model_name='test',
                timestamp=IsDatetime(),
            ),
            ModelRequest(
                parts=[
                    ToolReturnPart(
                        tool_name='run_sql',
                        content='Final result processed.',
                        tool_call_id=IsStr(),
                        timestamp=IsDatetime(),
                    )
                ]
            ),
        ]
    )


async def test_explicit_context_manager():
    try:
        from pydantic_ai.mcp import MCPServerStdio
    except ImportError:  # pragma: lax no cover
        pytest.skip('mcp is not installed')

    server1 = MCPServerStdio('python', ['-m', 'tests.mcp_server'])
    server2 = MCPServerStdio('python', ['-m', 'tests.mcp_server'])
    toolset = CombinedToolset([server1, PrefixedToolset(server2, 'prefix')])
    agent = Agent('test', toolsets=[toolset])

    async with agent:
        assert server1.is_running
        assert server2.is_running

        async with agent:
            assert server1.is_running
            assert server2.is_running


async def test_implicit_context_manager():
    try:
        from pydantic_ai.mcp import MCPServerStdio
    except ImportError:  # pragma: lax no cover
        pytest.skip('mcp is not installed')

    server1 = MCPServerStdio('python', ['-m', 'tests.mcp_server'])
    server2 = MCPServerStdio('python', ['-m', 'tests.mcp_server'])
    toolset = CombinedToolset([server1, PrefixedToolset(server2, 'prefix')])
    agent = Agent('test', toolsets=[toolset])

    async with agent.iter(user_prompt='Hello'):
        assert server1.is_running
        assert server2.is_running


def test_parallel_mcp_calls():
    try:
        from pydantic_ai.mcp import MCPServerStdio
    except ImportError:  # pragma: lax no cover
        pytest.skip('mcp is not installed')

    async def call_tools_parallel(messages: list[ModelMessage], info: AgentInfo) -> ModelResponse:
        if len(messages) == 1:
            return ModelResponse(
                parts=[
                    ToolCallPart(tool_name='get_none'),
                    ToolCallPart(tool_name='get_multiple_items'),
                ]
            )
        else:
            return ModelResponse(parts=[TextPart('finished')])

    server = MCPServerStdio('python', ['-m', 'tests.mcp_server'])
    agent = Agent(FunctionModel(call_tools_parallel), toolsets=[server])
    result = agent.run_sync('call tools in parallel')
    assert result.output == snapshot('finished')


@pytest.mark.parametrize('mode', ['argument', 'contextmanager'])
def test_sequential_calls(mode: Literal['argument', 'contextmanager']):
    """Test that tool calls are executed correctly when a `sequential` tool is present in the call."""

    async def call_tools_sequential(messages: list[ModelMessage], info: AgentInfo) -> ModelResponse:
        return ModelResponse(
            parts=[
                ToolCallPart(tool_name='call_first'),
                ToolCallPart(tool_name='call_first'),
                ToolCallPart(tool_name='call_first'),
                ToolCallPart(tool_name='call_first'),
                ToolCallPart(tool_name='call_first'),
                ToolCallPart(tool_name='call_first'),
                ToolCallPart(tool_name='increment_integer_holder'),
                ToolCallPart(tool_name='requires_approval'),
                ToolCallPart(tool_name='call_second'),
                ToolCallPart(tool_name='call_second'),
                ToolCallPart(tool_name='call_second'),
                ToolCallPart(tool_name='call_second'),
                ToolCallPart(tool_name='call_second'),
                ToolCallPart(tool_name='call_second'),
                ToolCallPart(tool_name='call_second'),
            ]
        )

    sequential_toolset = FunctionToolset()

    integer_holder: int = 1

    @sequential_toolset.tool
    def call_first():
        nonlocal integer_holder
        assert integer_holder == 1

    @sequential_toolset.tool(sequential=mode == 'argument')
    def increment_integer_holder():
        nonlocal integer_holder
        integer_holder = 2

    @sequential_toolset.tool
    def requires_approval():
        from pydantic_ai.exceptions import ApprovalRequired

        raise ApprovalRequired()

    @sequential_toolset.tool
    def call_second():
        nonlocal integer_holder
        assert integer_holder == 2

    agent = Agent(
        FunctionModel(call_tools_sequential), toolsets=[sequential_toolset], output_type=[str, DeferredToolRequests]
    )

    user_prompt = 'call a lot of tools'

    if mode == 'contextmanager':
        with agent.sequential_tool_calls():
            result = agent.run_sync(user_prompt)
    else:
        result = agent.run_sync(user_prompt)

    assert result.output == snapshot(
        DeferredToolRequests(approvals=[ToolCallPart(tool_name='requires_approval', tool_call_id=IsStr())])
    )
    assert integer_holder == 2


def test_set_mcp_sampling_model():
    try:
        from pydantic_ai.mcp import MCPServerStdio
    except ImportError:  # pragma: lax no cover
        pytest.skip('mcp is not installed')

    test_model = TestModel()
    server1 = MCPServerStdio('python', ['-m', 'tests.mcp_server'])
    server2 = MCPServerStdio('python', ['-m', 'tests.mcp_server'], sampling_model=test_model)
    toolset = CombinedToolset([server1, PrefixedToolset(server2, 'prefix')])
    agent = Agent(None, toolsets=[toolset])

    with pytest.raises(UserError, match='No sampling model provided and no model set on the agent.'):
        agent.set_mcp_sampling_model()
    assert server1.sampling_model is None
    assert server2.sampling_model is test_model

    agent.model = test_model
    agent.set_mcp_sampling_model()
    assert server1.sampling_model is test_model
    assert server2.sampling_model is test_model

    function_model = FunctionModel(lambda messages, info: ModelResponse(parts=[TextPart('Hello')]))
    with agent.override(model=function_model):
        agent.set_mcp_sampling_model()
        assert server1.sampling_model is function_model
        assert server2.sampling_model is function_model

    function_model2 = FunctionModel(lambda messages, info: ModelResponse(parts=[TextPart('Goodbye')]))
    agent.set_mcp_sampling_model(function_model2)
    assert server1.sampling_model is function_model2
    assert server2.sampling_model is function_model2


def test_toolsets():
    toolset = FunctionToolset()

    @toolset.tool
    def foo() -> str:
        return 'Hello from foo'  # pragma: no cover

    agent = Agent('test', toolsets=[toolset])
    assert toolset in agent.toolsets

    other_toolset = FunctionToolset()
    with agent.override(toolsets=[other_toolset]):
        assert other_toolset in agent.toolsets
        assert toolset not in agent.toolsets


async def test_wrapper_agent():
    async def event_stream_handler(ctx: RunContext[None], events: AsyncIterable[AgentStreamEvent]):
        pass  # pragma: no cover

    foo_toolset = FunctionToolset()

    @foo_toolset.tool
    def foo() -> str:
        return 'Hello from foo'  # pragma: no cover

    test_model = TestModel()
    agent = Agent(test_model, toolsets=[foo_toolset], output_type=Foo, event_stream_handler=event_stream_handler)
    wrapper_agent = WrapperAgent(agent)
    assert wrapper_agent.toolsets == agent.toolsets
    assert wrapper_agent.model == agent.model
    assert wrapper_agent.name == agent.name
    wrapper_agent.name = 'wrapped'
    assert wrapper_agent.name == 'wrapped'
    assert wrapper_agent.output_type == agent.output_type
    assert wrapper_agent.event_stream_handler == agent.event_stream_handler

    bar_toolset = FunctionToolset()

    @bar_toolset.tool
    def bar() -> str:
        return 'Hello from bar'

    with wrapper_agent.override(toolsets=[bar_toolset]):
        async with wrapper_agent:
            async with wrapper_agent.iter(user_prompt='Hello') as run:
                async for _ in run:
                    pass

    assert run.result is not None
    assert run.result.output == snapshot(Foo(a=0, b='a'))
    assert test_model.last_model_request_parameters is not None
    assert [t.name for t in test_model.last_model_request_parameters.function_tools] == snapshot(['bar'])


async def test_thinking_only_response_retry():
    """Test that thinking-only responses trigger a retry mechanism."""
    from pydantic_ai import ThinkingPart
    from pydantic_ai.models.function import FunctionModel

    call_count = 0

    def model_function(messages: list[ModelMessage], info: AgentInfo) -> ModelResponse:
        nonlocal call_count
        call_count += 1

        if call_count == 1:
            # First call: return thinking-only response
            return ModelResponse(
                parts=[ThinkingPart(content='Let me think about this...')],
                model_name='thinking-test-model',
            )
        else:
            # Second call: return proper response
            return ModelResponse(
                parts=[TextPart(content='Final answer')],
                model_name='thinking-test-model',
            )

    model = FunctionModel(model_function)
    agent = Agent(model, system_prompt='You are a helpful assistant.')

    result = await agent.run('Hello')

    assert result.all_messages() == snapshot(
        [
            ModelRequest(
                parts=[
                    SystemPromptPart(
                        content='You are a helpful assistant.',
                        timestamp=IsDatetime(),
                    ),
                    UserPromptPart(
                        content='Hello',
                        timestamp=IsDatetime(),
                    ),
                ]
            ),
            ModelResponse(
                parts=[ThinkingPart(content='Let me think about this...')],
                usage=RequestUsage(input_tokens=57, output_tokens=6),
                model_name='function:model_function:',
                timestamp=IsDatetime(),
            ),
            ModelRequest(
                parts=[
                    RetryPromptPart(
                        content='Please return text or call a tool.',
                        tool_call_id=IsStr(),
                        timestamp=IsDatetime(),
                    )
                ]
            ),
            ModelResponse(
                parts=[TextPart(content='Final answer')],
                usage=RequestUsage(input_tokens=73, output_tokens=8),
                model_name='function:model_function:',
                timestamp=IsDatetime(),
            ),
        ]
    )


async def test_hitl_tool_approval():
    def model_function(messages: list[ModelMessage], info: AgentInfo) -> ModelResponse:
        if len(messages) == 1:
            return ModelResponse(
                parts=[
                    ToolCallPart(
                        tool_name='create_file',
                        args={'path': 'new_file.py', 'content': 'print("Hello, world!")'},
                        tool_call_id='create_file',
                    ),
                    ToolCallPart(
                        tool_name='delete_file', args={'path': 'ok_to_delete.py'}, tool_call_id='ok_to_delete'
                    ),
                    ToolCallPart(
                        tool_name='delete_file', args={'path': 'never_delete.py'}, tool_call_id='never_delete'
                    ),
                ]
            )
        else:
            return ModelResponse(parts=[TextPart('Done!')])

    model = FunctionModel(model_function)

    agent = Agent(model, output_type=[str, DeferredToolRequests])

    @agent.tool_plain(requires_approval=True)
    def delete_file(path: str) -> str:
        return f'File {path!r} deleted'

    @agent.tool_plain
    def create_file(path: str, content: str) -> str:
        return f'File {path!r} created with content: {content}'

    result = await agent.run('Create new_file.py and delete ok_to_delete.py and never_delete.py')
    messages = result.all_messages()
    assert messages == snapshot(
        [
            ModelRequest(
                parts=[
                    UserPromptPart(
                        content='Create new_file.py and delete ok_to_delete.py and never_delete.py',
                        timestamp=IsDatetime(),
                    )
                ]
            ),
            ModelResponse(
                parts=[
                    ToolCallPart(
                        tool_name='create_file',
                        args={'path': 'new_file.py', 'content': 'print("Hello, world!")'},
                        tool_call_id='create_file',
                    ),
                    ToolCallPart(
                        tool_name='delete_file', args={'path': 'ok_to_delete.py'}, tool_call_id='ok_to_delete'
                    ),
                    ToolCallPart(
                        tool_name='delete_file', args={'path': 'never_delete.py'}, tool_call_id='never_delete'
                    ),
                ],
                usage=RequestUsage(input_tokens=60, output_tokens=23),
                model_name='function:model_function:',
                timestamp=IsDatetime(),
            ),
            ModelRequest(
                parts=[
                    ToolReturnPart(
                        tool_name='create_file',
                        content='File \'new_file.py\' created with content: print("Hello, world!")',
                        tool_call_id='create_file',
                        timestamp=IsDatetime(),
                    )
                ]
            ),
        ]
    )
    assert result.output == snapshot(
        DeferredToolRequests(
            approvals=[
                ToolCallPart(tool_name='delete_file', args={'path': 'ok_to_delete.py'}, tool_call_id='ok_to_delete'),
                ToolCallPart(tool_name='delete_file', args={'path': 'never_delete.py'}, tool_call_id='never_delete'),
            ]
        )
    )

    result = await agent.run(
        message_history=messages,
        deferred_tool_results=DeferredToolResults(
            approvals={'ok_to_delete': True, 'never_delete': ToolDenied('File cannot be deleted')},
        ),
    )
    assert result.all_messages() == snapshot(
        [
            ModelRequest(
                parts=[
                    UserPromptPart(
                        content='Create new_file.py and delete ok_to_delete.py and never_delete.py',
                        timestamp=IsDatetime(),
                    )
                ]
            ),
            ModelResponse(
                parts=[
                    ToolCallPart(
                        tool_name='create_file',
                        args={'path': 'new_file.py', 'content': 'print("Hello, world!")'},
                        tool_call_id='create_file',
                    ),
                    ToolCallPart(
                        tool_name='delete_file', args={'path': 'ok_to_delete.py'}, tool_call_id='ok_to_delete'
                    ),
                    ToolCallPart(
                        tool_name='delete_file', args={'path': 'never_delete.py'}, tool_call_id='never_delete'
                    ),
                ],
                usage=RequestUsage(input_tokens=60, output_tokens=23),
                model_name='function:model_function:',
                timestamp=IsDatetime(),
            ),
            ModelRequest(
                parts=[
                    ToolReturnPart(
                        tool_name='create_file',
                        content='File \'new_file.py\' created with content: print("Hello, world!")',
                        tool_call_id='create_file',
                        timestamp=IsDatetime(),
                    )
                ]
            ),
            ModelRequest(
                parts=[
                    ToolReturnPart(
                        tool_name='delete_file',
                        content="File 'ok_to_delete.py' deleted",
                        tool_call_id='ok_to_delete',
                        timestamp=IsDatetime(),
                    ),
                    ToolReturnPart(
                        tool_name='delete_file',
                        content='File cannot be deleted',
                        tool_call_id='never_delete',
                        timestamp=IsDatetime(),
                    ),
                ]
            ),
            ModelResponse(
                parts=[TextPart(content='Done!')],
                usage=RequestUsage(input_tokens=78, output_tokens=24),
                model_name='function:model_function:',
                timestamp=IsDatetime(),
            ),
        ]
    )
    assert result.output == snapshot('Done!')

    assert result.new_messages() == snapshot(
        [
            ModelRequest(
                parts=[
                    ToolReturnPart(
                        tool_name='delete_file',
                        content="File 'ok_to_delete.py' deleted",
                        tool_call_id='ok_to_delete',
                        timestamp=IsDatetime(),
                    ),
                    ToolReturnPart(
                        tool_name='delete_file',
                        content='File cannot be deleted',
                        tool_call_id='never_delete',
                        timestamp=IsDatetime(),
                    ),
                ]
            ),
            ModelResponse(
                parts=[TextPart(content='Done!')],
                usage=RequestUsage(input_tokens=78, output_tokens=24),
                model_name='function:model_function:',
                timestamp=IsDatetime(),
            ),
        ]
    )


async def test_run_with_deferred_tool_results_errors():
    agent = Agent('test')

    message_history: list[ModelMessage] = [ModelRequest(parts=[UserPromptPart(content=['Hello', 'world'])])]

    with pytest.raises(
        UserError,
        match='Tool call results were provided, but the message history does not contain a `ModelResponse`.',
    ):
        await agent.run(
            'Hello again',
            message_history=message_history,
            deferred_tool_results=DeferredToolResults(approvals={'create_file': True}),
        )

    message_history: list[ModelMessage] = [
        ModelRequest(parts=[UserPromptPart(content='Hello')]),
        ModelResponse(parts=[TextPart(content='Hello to you too!')]),
    ]

    with pytest.raises(
        UserError,
        match='Tool call results were provided, but the message history does not contain any unprocessed tool calls.',
    ):
        await agent.run(
            'Hello again',
            message_history=message_history,
            deferred_tool_results=DeferredToolResults(approvals={'create_file': True}),
        )

    message_history: list[ModelMessage] = [
        ModelRequest(parts=[UserPromptPart(content='Hello')]),
        ModelResponse(parts=[ToolCallPart(tool_name='say_hello')]),
    ]

    with pytest.raises(
        UserError, match='Cannot provide a new user prompt when the message history contains unprocessed tool calls.'
    ):
        await agent.run('Hello', message_history=message_history)

    with pytest.raises(UserError, match='Tool call results need to be provided for all deferred tool calls.'):
        await agent.run(
            message_history=message_history,
            deferred_tool_results=DeferredToolResults(),
        )

    with pytest.raises(UserError, match='Tool call results were provided, but the message history is empty.'):
        await agent.run(
            'Hello again',
            deferred_tool_results=DeferredToolResults(approvals={'create_file': True}),
        )

    with pytest.raises(
        UserError, match='Cannot provide a new user prompt when the message history contains unprocessed tool calls.'
    ):
        await agent.run(
            'Hello again',
            message_history=message_history,
            deferred_tool_results=DeferredToolResults(approvals={'create_file': True}),
        )

    message_history: list[ModelMessage] = [
        ModelRequest(parts=[UserPromptPart(content='Hello')]),
        ModelResponse(
            parts=[
                ToolCallPart(tool_name='run_me', tool_call_id='run_me'),
                ToolCallPart(tool_name='run_me_too', tool_call_id='run_me_too'),
                ToolCallPart(tool_name='defer_me', tool_call_id='defer_me'),
            ]
        ),
        ModelRequest(
            parts=[
                ToolReturnPart(tool_name='run_me', tool_call_id='run_me', content='Success'),
                RetryPromptPart(tool_name='run_me_too', tool_call_id='run_me_too', content='Failure'),
            ]
        ),
    ]

    with pytest.raises(UserError, match="Tool call 'run_me' was already executed and its result cannot be overridden."):
        await agent.run(
            message_history=message_history,
            deferred_tool_results=DeferredToolResults(
                calls={'run_me': 'Failure', 'defer_me': 'Failure'},
            ),
        )

    with pytest.raises(
        UserError, match="Tool call 'run_me_too' was already executed and its result cannot be overridden."
    ):
        await agent.run(
            message_history=message_history,
            deferred_tool_results=DeferredToolResults(
                calls={'run_me_too': 'Success', 'defer_me': 'Failure'},
            ),
        )


def test_tool_requires_approval_error():
    agent = Agent('test')

    with pytest.raises(
        UserError,
        match='To use tools that require approval, add `DeferredToolRequests` to the list of output types for this agent.',
    ):

        @agent.tool_plain(requires_approval=True)
        def delete_file(path: str) -> None:
            pass


async def test_consecutive_model_responses_in_history():
    received_messages: list[ModelMessage] | None = None

    def llm(messages: list[ModelMessage], info: AgentInfo) -> ModelResponse:
        nonlocal received_messages
        received_messages = messages
        return ModelResponse(
            parts=[
                TextPart('All right then, goodbye!'),
            ]
        )

    history: list[ModelMessage] = [
        ModelRequest(parts=[UserPromptPart(content='Hello...')]),
        ModelResponse(parts=[TextPart(content='...world!')]),
        ModelResponse(parts=[TextPart(content='Anything else I can help with?')]),
    ]

    m = FunctionModel(llm)
    agent = Agent(m)
    result = await agent.run('No thanks', message_history=history)

    assert result.all_messages() == snapshot(
        [
            ModelRequest(
                parts=[
                    UserPromptPart(
                        content='Hello...',
                        timestamp=IsDatetime(),
                    )
                ]
            ),
            ModelResponse(
                parts=[TextPart(content='...world!'), TextPart(content='Anything else I can help with?')],
                timestamp=IsDatetime(),
            ),
            ModelRequest(
                parts=[
                    UserPromptPart(
                        content='No thanks',
                        timestamp=IsDatetime(),
                    )
                ]
            ),
            ModelResponse(
                parts=[TextPart(content='All right then, goodbye!')],
                usage=RequestUsage(input_tokens=54, output_tokens=12),
                model_name='function:llm:',
                timestamp=IsDatetime(),
            ),
        ]
    )

    assert result.new_messages() == snapshot(
        [
            ModelRequest(
                parts=[
                    UserPromptPart(
                        content='No thanks',
                        timestamp=IsDatetime(),
                    )
                ]
            ),
            ModelResponse(
                parts=[TextPart(content='All right then, goodbye!')],
                usage=RequestUsage(input_tokens=54, output_tokens=12),
                model_name='function:llm:',
                timestamp=IsDatetime(),
            ),
        ]
    )

    assert received_messages == snapshot(
        [
            ModelRequest(
                parts=[
                    UserPromptPart(
                        content='Hello...',
                        timestamp=IsDatetime(),
                    )
                ]
            ),
            ModelResponse(
                parts=[TextPart(content='...world!'), TextPart(content='Anything else I can help with?')],
                timestamp=IsDatetime(),
            ),
            ModelRequest(
                parts=[
                    UserPromptPart(
                        content='No thanks',
                        timestamp=IsDatetime(),
                    )
                ]
            ),
        ]
    )


def test_override_instructions_basic():
    """Test that override can override instructions."""
    agent = Agent('test')

    @agent.instructions
    def instr_fn() -> str:
        return 'SHOULD_BE_IGNORED'

    with capture_run_messages() as base_messages:
        agent.run_sync('Hello', model=TestModel(custom_output_text='baseline'))

    base_req = base_messages[0]
    assert isinstance(base_req, ModelRequest)
    assert base_req.instructions == 'SHOULD_BE_IGNORED'

    with agent.override(instructions='OVERRIDE'):
        with capture_run_messages() as messages:
            agent.run_sync('Hello', model=TestModel(custom_output_text='ok'))

    req = messages[0]
    assert isinstance(req, ModelRequest)
    assert req.instructions == 'OVERRIDE'


def test_override_reset_after_context():
    """Test that instructions are reset after exiting the override context."""
    agent = Agent('test', instructions='ORIG')

    with agent.override(instructions='NEW'):
        with capture_run_messages() as messages_new:
            agent.run_sync('Hi', model=TestModel(custom_output_text='ok'))

    with capture_run_messages() as messages_orig:
        agent.run_sync('Hi', model=TestModel(custom_output_text='ok'))

    req_new = messages_new[0]
    assert isinstance(req_new, ModelRequest)
    req_orig = messages_orig[0]
    assert isinstance(req_orig, ModelRequest)
    assert req_new.instructions == 'NEW'
    assert req_orig.instructions == 'ORIG'


def test_override_none_clears_instructions():
    """Test that passing None for instructions clears all instructions."""
    agent = Agent('test', instructions='BASE')

    @agent.instructions
    def instr_fn() -> str:  # pragma: no cover - ignored under override
        return 'ALSO_BASE'

    with agent.override(instructions=None):
        with capture_run_messages() as messages:
            agent.run_sync('Hello', model=TestModel(custom_output_text='ok'))

    req = messages[0]
    assert isinstance(req, ModelRequest)
    assert req.instructions is None


def test_override_instructions_callable_replaces_functions():
    """Override with a callable should replace existing instruction functions."""
    agent = Agent('test')

    @agent.instructions
    def base_fn() -> str:
        return 'BASE_FN'

    def override_fn() -> str:
        return 'OVERRIDE_FN'

    with capture_run_messages() as base_messages:
        agent.run_sync('Hello', model=TestModel(custom_output_text='baseline'))

    base_req = base_messages[0]
    assert isinstance(base_req, ModelRequest)
    assert base_req.instructions is not None
    assert 'BASE_FN' in base_req.instructions

    with agent.override(instructions=override_fn):
        with capture_run_messages() as messages:
            agent.run_sync('Hello', model=TestModel(custom_output_text='ok'))

    req = messages[0]
    assert isinstance(req, ModelRequest)
    assert req.instructions == 'OVERRIDE_FN'
    assert 'BASE_FN' not in req.instructions


async def test_override_instructions_async_callable():
    """Override with an async callable should be awaited."""
    agent = Agent('test')

    async def override_fn() -> str:
        await asyncio.sleep(0)
        return 'ASYNC_FN'

    with agent.override(instructions=override_fn):
        with capture_run_messages() as messages:
            await agent.run('Hi', model=TestModel(custom_output_text='ok'))

    req = messages[0]
    assert isinstance(req, ModelRequest)
    assert req.instructions == 'ASYNC_FN'


def test_override_instructions_sequence_mixed_types():
    """Override can mix literal strings and functions."""
    agent = Agent('test', instructions='BASE')

    def override_fn() -> str:
        return 'FUNC_PART'

    def override_fn_2() -> str:
        return 'FUNC_PART_2'

    with agent.override(instructions=['OVERRIDE1', override_fn, 'OVERRIDE2', override_fn_2]):
        with capture_run_messages() as messages:
            agent.run_sync('Hello', model=TestModel(custom_output_text='ok'))

    req = messages[0]
    assert isinstance(req, ModelRequest)
    assert req.instructions == 'OVERRIDE1\nOVERRIDE2\n\nFUNC_PART\n\nFUNC_PART_2'
    assert 'BASE' not in req.instructions


async def test_override_concurrent_isolation():
    """Test that concurrent overrides are isolated from each other."""
    agent = Agent('test', instructions='ORIG')

    async def run_with(instr: str) -> str | None:
        with agent.override(instructions=instr):
            with capture_run_messages() as messages:
                await agent.run('Hi', model=TestModel(custom_output_text='ok'))
            req = messages[0]
            assert isinstance(req, ModelRequest)
            return req.instructions

    a, b = await asyncio.gather(
        run_with('A'),
        run_with('B'),
    )

    assert a == 'A'
    assert b == 'B'


def test_override_replaces_instructions():
    """Test overriding instructions replaces the base instructions."""
    agent = Agent('test', instructions='ORIG_INSTR')

    with agent.override(instructions='NEW_INSTR'):
        with capture_run_messages() as messages:
            agent.run_sync('Hi', model=TestModel(custom_output_text='ok'))

    req = messages[0]
    assert isinstance(req, ModelRequest)
    assert req.instructions == 'NEW_INSTR'


def test_override_nested_contexts():
    """Test nested override contexts."""
    agent = Agent('test', instructions='ORIG')

    with agent.override(instructions='OUTER'):
        with capture_run_messages() as outer_messages:
            agent.run_sync('Hi', model=TestModel(custom_output_text='ok'))

        with agent.override(instructions='INNER'):
            with capture_run_messages() as inner_messages:
                agent.run_sync('Hi', model=TestModel(custom_output_text='ok'))

    outer_req = outer_messages[0]
    assert isinstance(outer_req, ModelRequest)
    inner_req = inner_messages[0]
    assert isinstance(inner_req, ModelRequest)

    assert outer_req.instructions == 'OUTER'
    assert inner_req.instructions == 'INNER'


async def test_override_async_run():
    """Test override with async run method."""
    agent = Agent('test', instructions='ORIG')

    with agent.override(instructions='ASYNC_OVERRIDE'):
        with capture_run_messages() as messages:
            await agent.run('Hi', model=TestModel(custom_output_text='ok'))

    req = messages[0]
    assert isinstance(req, ModelRequest)
    assert req.instructions == 'ASYNC_OVERRIDE'


def test_override_with_dynamic_prompts():
    """Test override interacting with dynamic prompts."""
    agent = Agent('test')

    dynamic_value = 'DYNAMIC'

    @agent.system_prompt
    def dynamic_sys() -> str:
        return dynamic_value

    @agent.instructions
    def dynamic_instr() -> str:
        return 'DYNAMIC_INSTR'

    with capture_run_messages() as base_messages:
        agent.run_sync('Hi', model=TestModel(custom_output_text='baseline'))

    base_req = base_messages[0]
    assert isinstance(base_req, ModelRequest)
    assert base_req.instructions == 'DYNAMIC_INSTR'

    # Override should take precedence over dynamic instructions but leave system prompts intact
    with agent.override(instructions='OVERRIDE_INSTR'):
        with capture_run_messages() as messages:
            agent.run_sync('Hi', model=TestModel(custom_output_text='ok'))

    req = messages[0]
    assert isinstance(req, ModelRequest)
    assert req.instructions == 'OVERRIDE_INSTR'
    sys_texts = [p.content for p in req.parts if isinstance(p, SystemPromptPart)]
    # The dynamic system prompt should still be present since overrides target instructions only
    assert dynamic_value in sys_texts


def test_continue_conversation_that_ended_in_output_tool_call(allow_model_requests: None):
    def llm(messages: list[ModelMessage], info: AgentInfo) -> ModelResponse:
        if any(isinstance(p, ToolReturnPart) and p.tool_name == 'roll_dice' for p in messages[-1].parts):
            return ModelResponse(
                parts=[
                    ToolCallPart(
                        tool_name='final_result',
                        args={'dice_roll': 4},
                        tool_call_id='pyd_ai_tool_call_id__final_result',
                    )
                ]
            )
        return ModelResponse(
            parts=[ToolCallPart(tool_name='roll_dice', args={}, tool_call_id='pyd_ai_tool_call_id__roll_dice')]
        )

    class Result(BaseModel):
        dice_roll: int

    agent = Agent(FunctionModel(llm), output_type=Result)

    @agent.tool_plain
    def roll_dice() -> int:
        return 4

    result = agent.run_sync('Roll me a dice.')
    messages = result.all_messages()
    assert messages == snapshot(
        [
            ModelRequest(
                parts=[
                    UserPromptPart(
                        content='Roll me a dice.',
                        timestamp=IsDatetime(),
                    )
                ]
            ),
            ModelResponse(
                parts=[ToolCallPart(tool_name='roll_dice', args={}, tool_call_id='pyd_ai_tool_call_id__roll_dice')],
                usage=RequestUsage(input_tokens=55, output_tokens=2),
                model_name='function:llm:',
                timestamp=IsDatetime(),
            ),
            ModelRequest(
                parts=[
                    ToolReturnPart(
                        tool_name='roll_dice',
                        content=4,
                        tool_call_id='pyd_ai_tool_call_id__roll_dice',
                        timestamp=IsDatetime(),
                    )
                ]
            ),
            ModelResponse(
                parts=[
                    ToolCallPart(
                        tool_name='final_result',
                        args={'dice_roll': 4},
                        tool_call_id='pyd_ai_tool_call_id__final_result',
                    )
                ],
                usage=RequestUsage(input_tokens=56, output_tokens=6),
                model_name='function:llm:',
                timestamp=IsDatetime(),
            ),
            ModelRequest(
                parts=[
                    ToolReturnPart(
                        tool_name='final_result',
                        content='Final result processed.',
                        tool_call_id='pyd_ai_tool_call_id__final_result',
                        timestamp=IsDatetime(),
                    )
                ]
            ),
        ]
    )

    result = agent.run_sync('Roll me a dice again.', message_history=messages)
    new_messages = result.new_messages()
    assert new_messages == snapshot(
        [
            ModelRequest(
                parts=[
                    UserPromptPart(
                        content='Roll me a dice again.',
                        timestamp=IsDatetime(),
                    )
                ]
            ),
            ModelResponse(
                parts=[ToolCallPart(tool_name='roll_dice', args={}, tool_call_id='pyd_ai_tool_call_id__roll_dice')],
                usage=RequestUsage(input_tokens=66, output_tokens=8),
                model_name='function:llm:',
                timestamp=IsDatetime(),
            ),
            ModelRequest(
                parts=[
                    ToolReturnPart(
                        tool_name='roll_dice',
                        content=4,
                        tool_call_id='pyd_ai_tool_call_id__roll_dice',
                        timestamp=IsDatetime(),
                    )
                ]
            ),
            ModelResponse(
                parts=[
                    ToolCallPart(
                        tool_name='final_result',
                        args={'dice_roll': 4},
                        tool_call_id='pyd_ai_tool_call_id__final_result',
                    )
                ],
                usage=RequestUsage(input_tokens=67, output_tokens=12),
                model_name='function:llm:',
                timestamp=IsDatetime(),
            ),
            ModelRequest(
                parts=[
                    ToolReturnPart(
                        tool_name='final_result',
                        content='Final result processed.',
                        tool_call_id='pyd_ai_tool_call_id__final_result',
                        timestamp=IsDatetime(),
                    )
                ]
            ),
        ]
    )

    assert not any(isinstance(p, ToolReturnPart) and p.tool_name == 'final_result' for p in new_messages[0].parts)


def test_agent_builtin_tools_runtime_vs_agent_level():
    """Test that runtime builtin_tools parameter is merged with agent-level builtin_tools."""
    model = TestModel()

    agent = Agent(
        model=model,
        builtin_tools=[
            WebSearchTool(),
            CodeExecutionTool(),
            MCPServerTool(id='deepwiki', url='https://mcp.deepwiki.com/mcp'),
            MCPServerTool(id='github', url='https://api.githubcopilot.com/mcp'),
        ],
    )

    # Runtime tool with same unique ID should override agent-level tool
    with pytest.raises(Exception, match='TestModel does not support built-in tools'):
        agent.run_sync(
            'Hello',
            builtin_tools=[
                WebSearchTool(search_context_size='high'),
                MCPServerTool(id='example', url='https://mcp.example.com/mcp'),
                MCPServerTool(id='github', url='https://mcp.githubcopilot.com/mcp', authorization_token='token'),
            ],
        )

    assert model.last_model_request_parameters is not None
    assert model.last_model_request_parameters.builtin_tools == snapshot(
        [
            WebSearchTool(search_context_size='high'),
            CodeExecutionTool(),
            MCPServerTool(id='deepwiki', url='https://mcp.deepwiki.com/mcp'),
            MCPServerTool(id='github', url='https://mcp.githubcopilot.com/mcp', authorization_token='token'),
            MCPServerTool(id='example', url='https://mcp.example.com/mcp'),
        ]
    )


<<<<<<< HEAD
async def test_agent_custom_events():
    agent = Agent('test')

    @agent.tool_plain
    async def roll_dice() -> AsyncIterator[Any | ToolReturn[int]]:
        yield 'Considering 1...'
        yield 'Considering 2...'
        yield 'Considering 3...'
        yield 'Considering 4...'
        yield 'Considering 5...'
        yield 'Considering 6...'
        yield 'Choosing 4...'
        yield ToolReturn(return_value=4)

    events = [event async for event in agent.run_stream_events('Roll me a dice.')]
    assert events == snapshot(
        [
            PartStartEvent(
                index=0,
                part=ToolCallPart(tool_name='roll_dice', args={}, tool_call_id='pyd_ai_tool_call_id__roll_dice'),
            ),
            PartEndEvent(
                index=0,
                part=ToolCallPart(tool_name='roll_dice', args={}, tool_call_id='pyd_ai_tool_call_id__roll_dice'),
            ),
            FunctionToolCallEvent(
                part=ToolCallPart(tool_name='roll_dice', args={}, tool_call_id='pyd_ai_tool_call_id__roll_dice')
            ),
            CustomEvent(data='Considering 1...', tool_call_id='pyd_ai_tool_call_id__roll_dice'),
            CustomEvent(data='Considering 2...', tool_call_id='pyd_ai_tool_call_id__roll_dice'),
            CustomEvent(data='Considering 3...', tool_call_id='pyd_ai_tool_call_id__roll_dice'),
            CustomEvent(data='Considering 4...', tool_call_id='pyd_ai_tool_call_id__roll_dice'),
            CustomEvent(data='Considering 5...', tool_call_id='pyd_ai_tool_call_id__roll_dice'),
            CustomEvent(data='Considering 6...', tool_call_id='pyd_ai_tool_call_id__roll_dice'),
            CustomEvent(data='Choosing 4...', tool_call_id='pyd_ai_tool_call_id__roll_dice'),
            FunctionToolResultEvent(
                result=ToolReturnPart(
                    tool_name='roll_dice',
                    content=4,
                    tool_call_id='pyd_ai_tool_call_id__roll_dice',
                    timestamp=IsDatetime(),
                )
            ),
            PartStartEvent(index=0, part=TextPart(content='')),
            FinalResultEvent(tool_name=None, tool_call_id=None),
            PartDeltaEvent(index=0, delta=TextPartDelta(content_delta='{"roll_')),
            PartDeltaEvent(index=0, delta=TextPartDelta(content_delta='dice":4}')),
            PartEndEvent(index=0, part=TextPart(content='{"roll_dice":4}')),
            AgentRunResultEvent(result=AgentRunResult(output='{"roll_dice":4}')),
        ]
    )


async def test_agent_custom_events_model_retry():
    agent = Agent('test')

    @agent.tool
    async def roll_dice(ctx: RunContext) -> AsyncIterator[Any | ToolReturn[int]]:
        yield 'Considering 1...'
        yield 'Considering 2...'
        yield 'Considering 3...'
        if ctx.retry == 0:
            raise ModelRetry(message='Roll again.')
        else:
            yield ToolReturn(return_value=4)

    events = [event async for event in agent.run_stream_events('Roll me a dice.')]
    assert events == snapshot(
        [
            PartStartEvent(
                index=0,
                part=ToolCallPart(tool_name='roll_dice', args={}, tool_call_id='pyd_ai_tool_call_id__roll_dice'),
            ),
            PartEndEvent(
                index=0,
                part=ToolCallPart(tool_name='roll_dice', args={}, tool_call_id='pyd_ai_tool_call_id__roll_dice'),
            ),
            FunctionToolCallEvent(
                part=ToolCallPart(tool_name='roll_dice', args={}, tool_call_id='pyd_ai_tool_call_id__roll_dice')
            ),
            CustomEvent(data='Considering 1...', tool_call_id='pyd_ai_tool_call_id__roll_dice'),
            CustomEvent(data='Considering 2...', tool_call_id='pyd_ai_tool_call_id__roll_dice'),
            CustomEvent(data='Considering 3...', tool_call_id='pyd_ai_tool_call_id__roll_dice'),
            FunctionToolResultEvent(
                result=RetryPromptPart(
                    content='Roll again.',
                    tool_name='roll_dice',
                    tool_call_id='pyd_ai_tool_call_id__roll_dice',
                    timestamp=IsDatetime(),
                )
            ),
            PartStartEvent(
                index=0,
                part=ToolCallPart(tool_name='roll_dice', args={}, tool_call_id=IsStr()),
            ),
            PartEndEvent(
                index=0,
                part=ToolCallPart(tool_name='roll_dice', args={}, tool_call_id=IsStr()),
            ),
            FunctionToolCallEvent(part=ToolCallPart(tool_name='roll_dice', args={}, tool_call_id=IsStr())),
            CustomEvent(data='Considering 1...', tool_call_id=IsStr()),
            CustomEvent(data='Considering 2...', tool_call_id=IsStr()),
            CustomEvent(data='Considering 3...', tool_call_id=IsStr()),
            FunctionToolResultEvent(
                result=ToolReturnPart(
                    tool_name='roll_dice',
                    content=4,
                    tool_call_id=IsStr(),
                    timestamp=IsDatetime(),
                )
            ),
            PartStartEvent(index=0, part=TextPart(content='')),
            FinalResultEvent(tool_name=None, tool_call_id=None),
            PartDeltaEvent(index=0, delta=TextPartDelta(content_delta='{"roll_')),
            PartDeltaEvent(index=0, delta=TextPartDelta(content_delta='dice":4}')),
            PartEndEvent(index=0, part=TextPart(content='{"roll_dice":4}')),
            AgentRunResultEvent(result=AgentRunResult(output='{"roll_dice":4}')),
        ]
    )


async def test_agent_custom_events_output_function():
    # TODO (DouweM): Test with NativeOutput, PromptedOutput, TextOutput.
    # TODO (DouweM): With run_stream where we don't pass through CallToolNode
    class Weather(BaseModel):
        temperature: float
        description: str

    async def get_weather(city: str) -> AsyncIterator[str | Return[Weather]]:
        yield 'Getting weather...'
        yield Return(Weather(temperature=28.7, description='sunny'))

    agent = Agent('test', output_type=get_weather)

    events: list[AgentStreamEvent] = []
    result: AgentRunResult[Weather] | None = None
    async for event in agent.run_stream_events('What is the weather in Mexico City?'):
        if isinstance(event, AgentRunResultEvent):
            result = event.result
        else:
            events.append(event)

    assert result is not None
    assert result.output == snapshot(Weather(temperature=28.7, description='sunny'))
    assert events == snapshot(
        [
            PartStartEvent(
                index=0,
                part=ToolCallPart(
                    tool_name='final_result', args={'city': 'a'}, tool_call_id='pyd_ai_tool_call_id__final_result'
                ),
            ),
            FinalResultEvent(tool_name='final_result', tool_call_id='pyd_ai_tool_call_id__final_result'),
            PartEndEvent(
                index=0,
                part=ToolCallPart(
                    tool_name='final_result', args={'city': 'a'}, tool_call_id='pyd_ai_tool_call_id__final_result'
                ),
            ),
            CustomEvent(data='Getting weather...', tool_call_id='pyd_ai_tool_call_id__final_result'),
            # TODO (DouweM): Verify that with AG-UI/Vercel AI, there are tool call start and result events around this custom event
        ]
=======
async def test_run_with_unapproved_tool_call_in_history():
    def should_not_call_model(_messages: list[ModelMessage], _info: AgentInfo) -> ModelResponse:
        raise ValueError('The agent should not call the model.')  # pragma: no cover

    agent = Agent(
        model=FunctionModel(function=should_not_call_model),
        output_type=[str, DeferredToolRequests],
    )

    @agent.tool_plain(requires_approval=True)
    def delete_file() -> None:
        print('File deleted.')  # pragma: no cover

    messages = [
        ModelRequest(parts=[UserPromptPart(content='Hello')]),
        ModelResponse(parts=[ToolCallPart(tool_name='delete_file')]),
    ]

    result = await agent.run(message_history=messages)

    assert result.all_messages() == messages
    assert result.output == snapshot(
        DeferredToolRequests(approvals=[ToolCallPart(tool_name='delete_file', tool_call_id=IsStr())])
>>>>>>> 57684472
    )<|MERGE_RESOLUTION|>--- conflicted
+++ resolved
@@ -5818,7 +5818,32 @@
     )
 
 
-<<<<<<< HEAD
+async def test_run_with_unapproved_tool_call_in_history():
+    def should_not_call_model(_messages: list[ModelMessage], _info: AgentInfo) -> ModelResponse:
+        raise ValueError('The agent should not call the model.')  # pragma: no cover
+
+    agent = Agent(
+        model=FunctionModel(function=should_not_call_model),
+        output_type=[str, DeferredToolRequests],
+    )
+
+    @agent.tool_plain(requires_approval=True)
+    def delete_file() -> None:
+        print('File deleted.')  # pragma: no cover
+
+    messages = [
+        ModelRequest(parts=[UserPromptPart(content='Hello')]),
+        ModelResponse(parts=[ToolCallPart(tool_name='delete_file')]),
+    ]
+
+    result = await agent.run(message_history=messages)
+
+    assert result.all_messages() == messages
+    assert result.output == snapshot(
+        DeferredToolRequests(approvals=[ToolCallPart(tool_name='delete_file', tool_call_id=IsStr())])
+    )
+
+
 async def test_agent_custom_events():
     agent = Agent('test')
 
@@ -5981,29 +6006,4 @@
             CustomEvent(data='Getting weather...', tool_call_id='pyd_ai_tool_call_id__final_result'),
             # TODO (DouweM): Verify that with AG-UI/Vercel AI, there are tool call start and result events around this custom event
         ]
-=======
-async def test_run_with_unapproved_tool_call_in_history():
-    def should_not_call_model(_messages: list[ModelMessage], _info: AgentInfo) -> ModelResponse:
-        raise ValueError('The agent should not call the model.')  # pragma: no cover
-
-    agent = Agent(
-        model=FunctionModel(function=should_not_call_model),
-        output_type=[str, DeferredToolRequests],
-    )
-
-    @agent.tool_plain(requires_approval=True)
-    def delete_file() -> None:
-        print('File deleted.')  # pragma: no cover
-
-    messages = [
-        ModelRequest(parts=[UserPromptPart(content='Hello')]),
-        ModelResponse(parts=[ToolCallPart(tool_name='delete_file')]),
-    ]
-
-    result = await agent.run(message_history=messages)
-
-    assert result.all_messages() == messages
-    assert result.output == snapshot(
-        DeferredToolRequests(approvals=[ToolCallPart(tool_name='delete_file', tool_call_id=IsStr())])
->>>>>>> 57684472
     )