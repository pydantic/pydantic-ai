--- conflicted
+++ resolved
@@ -47,18 +47,6 @@
     UserPromptPart,
     VideoUrl,
     capture_run_messages,
-<<<<<<< HEAD
-)
-from pydantic_ai._output import (
-    NativeOutput,
-    NativeOutputSchema,
-    OutputSpec,
-    PromptedOutput,
-    TextOutput,
-    ToolOutputSchema,
-)
-from pydantic_ai.agent import AgentRunResult, WrapperAgent
-=======
 )
 from pydantic_ai._output import (
     NativeOutput,
@@ -70,7 +58,6 @@
 )
 from pydantic_ai.agent import AgentRunResult, WrapperAgent
 from pydantic_ai.builtin_tools import WebSearchTool
->>>>>>> f2b9e9fa
 from pydantic_ai.models.function import AgentInfo, FunctionModel
 from pydantic_ai.models.test import TestModel
 from pydantic_ai.output import StructuredDict, ToolOutput
@@ -5593,9 +5580,6 @@
         ]
     )
 
-<<<<<<< HEAD
-    assert not any(isinstance(p, ToolReturnPart) and p.tool_name == 'final_result' for p in new_messages[0].parts)
-=======
     assert not any(isinstance(p, ToolReturnPart) and p.tool_name == 'final_result' for p in new_messages[0].parts)
 
 
@@ -5705,5 +5689,4 @@
 
     assert model.last_model_request_parameters is not None
     assert len(model.last_model_request_parameters.builtin_tools) == 1
-    assert model.last_model_request_parameters.builtin_tools[0] == web_search_tool
->>>>>>> f2b9e9fa
+    assert model.last_model_request_parameters.builtin_tools[0] == web_search_tool