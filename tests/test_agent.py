--- conflicted
+++ resolved
@@ -6260,24 +6260,7 @@
                 ),
             ]
         )
-<<<<<<< HEAD
         assert run.all_messages_json().startswith(b'[{"parts":[{"content":"Hello",')
-
-
-def test_message_history_cannot_start_with_model_response():
-    """Test that message history starting with ModelResponse raises UserError."""
-
-    agent = Agent('test')
-
-    invalid_history = [
-        ModelResponse(parts=[TextPart(content='ai response')]),
-    ]
-
-    with pytest.raises(
-        UserError,
-        match='Message history cannot start with a `ModelResponse`.',
-    ):
-        agent.run_sync('hello', message_history=invalid_history)
 
 
 async def test_text_output_json_schema():
@@ -6513,7 +6496,4 @@
             'required': ['result'],
             'additionalProperties': False,
         }
-    )
-=======
-        assert run.all_messages_json().startswith(b'[{"parts":[{"content":"Hello",')
->>>>>>> bcd3d83f
+    )