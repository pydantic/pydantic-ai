--- conflicted
+++ resolved
@@ -891,12 +891,12 @@
 
 def test_set_model(env: TestEnv):
     env.set('GEMINI_API_KEY', 'foobar')
-    agent = Agent(result_type=tuple[int, str])
+    agent = Agent(output_type=tuple[int, str])
 
     agent.model = 'test'
 
     result = agent.run_sync('Hello')
-    assert result.data == snapshot((0, 'a'))
+    assert result.output == snapshot((0, 'a'))
 
 
 def test_override_model_no_model():
@@ -1152,12 +1152,8 @@
                             timestamp=IsNow(tz=timezone.utc),
                         ),
                         RetryPromptPart(
-<<<<<<< HEAD
+                            tool_name='unknown_tool',
                             content="Unknown tool name: 'unknown_tool'. Available tools: regular_tool, another_tool, final_output",
-=======
-                            tool_name='unknown_tool',
-                            content="Unknown tool name: 'unknown_tool'. Available tools: regular_tool, another_tool, final_result",
->>>>>>> 1a78d7e3
                             timestamp=IsNow(tz=timezone.utc),
                             tool_call_id=IsStr(),
                         ),
@@ -1250,12 +1246,8 @@
                             timestamp=IsNow(tz=timezone.utc),
                         ),
                         RetryPromptPart(
-<<<<<<< HEAD
+                            tool_name='unknown_tool',
                             content="Unknown tool name: 'unknown_tool'. Available tools: regular_tool, another_tool, final_output",
-=======
-                            tool_name='unknown_tool',
-                            content="Unknown tool name: 'unknown_tool'. Available tools: regular_tool, another_tool, final_result",
->>>>>>> 1a78d7e3
                             timestamp=IsNow(tz=timezone.utc),
                             tool_call_id=IsStr(),
                         ),
