--- conflicted
+++ resolved
@@ -1,11 +1,8 @@
 import json
 import re
 import sys
-<<<<<<< HEAD
 from collections import defaultdict
-=======
 from collections.abc import AsyncIterable
->>>>>>> 57454023
 from dataclasses import dataclass
 from datetime import timezone
 from typing import Any, Callable, Union
@@ -3693,7 +3690,37 @@
     assert result.output == snapshot('{"baz":"Hello from baz"}')
 
 
-<<<<<<< HEAD
+def test_override_tools():
+    def foo() -> str:
+        return 'Hello from foo'
+
+    def bar() -> str:
+        return 'Hello from bar'
+
+    available_tools: list[list[str]] = []
+
+    async def prepare_tools(ctx: RunContext[None], tool_defs: list[ToolDefinition]) -> list[ToolDefinition]:
+        nonlocal available_tools
+        available_tools.append([tool_def.name for tool_def in tool_defs])
+        return tool_defs
+
+    agent = Agent('test', tools=[foo], prepare_tools=prepare_tools)
+
+    result = agent.run_sync('Hello')
+    assert available_tools[-1] == snapshot(['foo'])
+    assert result.output == snapshot('{"foo":"Hello from foo"}')
+
+    with agent.override(tools=[bar]):
+        result = agent.run_sync('Hello')
+    assert available_tools[-1] == snapshot(['bar'])
+    assert result.output == snapshot('{"bar":"Hello from bar"}')
+
+    with agent.override(tools=[]):
+        result = agent.run_sync('Hello')
+    assert available_tools[-1] == snapshot([])
+    assert result.output == snapshot('success (no tool calls)')
+
+
 def test_toolset_factory():
     toolset = FunctionToolset()
 
@@ -3748,37 +3775,6 @@
             'via_toolset_decorator_for_entire_run': 1,
         }
     )
-=======
-def test_override_tools():
-    def foo() -> str:
-        return 'Hello from foo'
-
-    def bar() -> str:
-        return 'Hello from bar'
-
-    available_tools: list[list[str]] = []
-
-    async def prepare_tools(ctx: RunContext[None], tool_defs: list[ToolDefinition]) -> list[ToolDefinition]:
-        nonlocal available_tools
-        available_tools.append([tool_def.name for tool_def in tool_defs])
-        return tool_defs
-
-    agent = Agent('test', tools=[foo], prepare_tools=prepare_tools)
-
-    result = agent.run_sync('Hello')
-    assert available_tools[-1] == snapshot(['foo'])
-    assert result.output == snapshot('{"foo":"Hello from foo"}')
-
-    with agent.override(tools=[bar]):
-        result = agent.run_sync('Hello')
-    assert available_tools[-1] == snapshot(['bar'])
-    assert result.output == snapshot('{"bar":"Hello from bar"}')
-
-    with agent.override(tools=[]):
-        result = agent.run_sync('Hello')
-    assert available_tools[-1] == snapshot([])
-    assert result.output == snapshot('success (no tool calls)')
->>>>>>> 57454023
 
 
 def test_adding_tools_during_run():
