--- conflicted
+++ resolved
@@ -57,17 +57,13 @@
     TextOutput,
 )
 from pydantic_ai.agent import AgentRunResult, WrapperAgent
-<<<<<<< HEAD
-from pydantic_ai.builtin_tools import CodeExecutionTool, MCPServerTool, WebSearchTool
-from pydantic_ai.messages import PromptTemplates
-=======
 from pydantic_ai.builtin_tools import (
     CodeExecutionTool,
     MCPServerTool,
     WebSearchTool,
     WebSearchUserLocation,
 )
->>>>>>> 8d111fec
+from pydantic_ai.messages import PromptTemplates
 from pydantic_ai.models.function import AgentInfo, DeltaToolCall, DeltaToolCalls, FunctionModel
 from pydantic_ai.models.test import TestModel
 from pydantic_ai.output import OutputObjectDefinition, StructuredDict, ToolOutput
