import json
import re
import sys
from datetime import timezone
from typing import Any, Callable, Union

import httpx
import pytest
from dirty_equals import IsJson
from inline_snapshot import snapshot
from pydantic import BaseModel, TypeAdapter, field_validator
from pydantic_core import to_json
from typing_extensions import Self

from pydantic_ai import Agent, ModelRetry, RunContext, UnexpectedModelBehavior, UserError, capture_run_messages
from pydantic_ai._output import (
<<<<<<< HEAD
    ModelStructuredOutput,
    OutputSpec,
    PromptedStructuredOutput,
=======
    NativeOutput,
    OutputSpec,
    PromptedOutput,
>>>>>>> 8039c20f
    TextOutput,
    TextOutputSchema,
    ToolOutputSchema,
)
from pydantic_ai.agent import AgentRunResult
from pydantic_ai.messages import (
    BinaryContent,
    ModelMessage,
    ModelMessagesTypeAdapter,
    ModelRequest,
    ModelResponse,
    ModelResponsePart,
    RetryPromptPart,
    SystemPromptPart,
    TextPart,
    ToolCallPart,
    ToolReturnPart,
    UserPromptPart,
)
from pydantic_ai.models.function import AgentInfo, FunctionModel
from pydantic_ai.models.test import TestModel
from pydantic_ai.output import ToolOutput
from pydantic_ai.profiles import ModelProfile
from pydantic_ai.result import Usage
from pydantic_ai.tools import ToolDefinition

from .conftest import IsDatetime, IsNow, IsStr, TestEnv

pytestmark = pytest.mark.anyio


def test_result_tuple():
    def return_tuple(_: list[ModelMessage], info: AgentInfo) -> ModelResponse:
        assert info.output_tools is not None
        args_json = '{"response": ["foo", "bar"]}'
        return ModelResponse(parts=[ToolCallPart(info.output_tools[0].name, args_json)])

    agent = Agent(FunctionModel(return_tuple), output_type=tuple[str, str])

    result = agent.run_sync('Hello')
    assert result.output == ('foo', 'bar')


class Foo(BaseModel):
    a: int
    b: str


def test_result_pydantic_model():
    def return_model(_: list[ModelMessage], info: AgentInfo) -> ModelResponse:
        assert info.output_tools is not None
        args_json = '{"a": 1, "b": "foo"}'
        return ModelResponse(parts=[ToolCallPart(info.output_tools[0].name, args_json)])

    agent = Agent(FunctionModel(return_model), output_type=Foo)

    result = agent.run_sync('Hello')
    assert isinstance(result.output, Foo)
    assert result.output.model_dump() == {'a': 1, 'b': 'foo'}


def test_result_pydantic_model_retry():
    def return_model(messages: list[ModelMessage], info: AgentInfo) -> ModelResponse:
        assert info.output_tools is not None
        if len(messages) == 1:
            args_json = '{"a": "wrong", "b": "foo"}'
        else:
            args_json = '{"a": 42, "b": "foo"}'
        return ModelResponse(parts=[ToolCallPart(info.output_tools[0].name, args_json)])

    agent = Agent(FunctionModel(return_model), output_type=Foo)

    assert agent.name is None

    result = agent.run_sync('Hello')
    assert agent.name == 'agent'
    assert isinstance(result.output, Foo)
    assert result.output.model_dump() == {'a': 42, 'b': 'foo'}
    assert result.all_messages() == snapshot(
        [
            ModelRequest(parts=[UserPromptPart(content='Hello', timestamp=IsNow(tz=timezone.utc))]),
            ModelResponse(
                parts=[ToolCallPart(tool_name='final_result', args='{"a": "wrong", "b": "foo"}', tool_call_id=IsStr())],
                usage=Usage(requests=1, request_tokens=51, response_tokens=7, total_tokens=58),
                model_name='function:return_model:',
                timestamp=IsNow(tz=timezone.utc),
            ),
            ModelRequest(
                parts=[
                    RetryPromptPart(
                        tool_name='final_result',
                        content=[
                            {
                                'type': 'int_parsing',
                                'loc': ('a',),
                                'msg': 'Input should be a valid integer, unable to parse string as an integer',
                                'input': 'wrong',
                            }
                        ],
                        tool_call_id=IsStr(),
                        timestamp=IsNow(tz=timezone.utc),
                    )
                ]
            ),
            ModelResponse(
                parts=[ToolCallPart(tool_name='final_result', args='{"a": 42, "b": "foo"}', tool_call_id=IsStr())],
                usage=Usage(requests=1, request_tokens=87, response_tokens=14, total_tokens=101),
                model_name='function:return_model:',
                timestamp=IsNow(tz=timezone.utc),
            ),
            ModelRequest(
                parts=[
                    ToolReturnPart(
                        tool_name='final_result',
                        content='Final result processed.',
                        tool_call_id=IsStr(),
                        timestamp=IsNow(tz=timezone.utc),
                    )
                ]
            ),
        ]
    )
    assert result.all_messages_json().startswith(b'[{"parts":[{"content":"Hello",')


def test_result_pydantic_model_validation_error():
    def return_model(messages: list[ModelMessage], info: AgentInfo) -> ModelResponse:
        assert info.output_tools is not None
        if len(messages) == 1:
            args_json = '{"a": 1, "b": "foo"}'
        else:
            args_json = '{"a": 1, "b": "bar"}'
        return ModelResponse(parts=[ToolCallPart(info.output_tools[0].name, args_json)])

    class Bar(BaseModel):
        a: int
        b: str

        @field_validator('b')
        def check_b(cls, v: str) -> str:
            if v == 'foo':
                raise ValueError('must not be foo')
            return v

    agent = Agent(FunctionModel(return_model), output_type=Bar)

    result = agent.run_sync('Hello')
    assert isinstance(result.output, Bar)
    assert result.output.model_dump() == snapshot({'a': 1, 'b': 'bar'})
    messages_part_kinds = [(m.kind, [p.part_kind for p in m.parts]) for m in result.all_messages()]
    assert messages_part_kinds == snapshot(
        [
            ('request', ['user-prompt']),
            ('response', ['tool-call']),
            ('request', ['retry-prompt']),
            ('response', ['tool-call']),
            ('request', ['tool-return']),
        ]
    )

    user_retry = result.all_messages()[2]
    assert isinstance(user_retry, ModelRequest)
    retry_prompt = user_retry.parts[0]
    assert isinstance(retry_prompt, RetryPromptPart)
    assert retry_prompt.model_response() == snapshot("""\
1 validation errors: [
  {
    "type": "value_error",
    "loc": [
      "b"
    ],
    "msg": "Value error, must not be foo",
    "input": "foo"
  }
]

Fix the errors and try again.""")


def test_output_validator():
    def return_model(messages: list[ModelMessage], info: AgentInfo) -> ModelResponse:
        assert info.output_tools is not None
        if len(messages) == 1:
            args_json = '{"a": 41, "b": "foo"}'
        else:
            args_json = '{"a": 42, "b": "foo"}'
        return ModelResponse(parts=[ToolCallPart(info.output_tools[0].name, args_json)])

    agent = Agent(FunctionModel(return_model), output_type=Foo)

    @agent.output_validator
    def validate_output(ctx: RunContext[None], o: Foo) -> Foo:
        assert ctx.tool_name == 'final_result'
        if o.a == 42:
            return o
        else:
            raise ModelRetry('"a" should be 42')

    result = agent.run_sync('Hello')
    assert isinstance(result.output, Foo)
    assert result.output.model_dump() == {'a': 42, 'b': 'foo'}
    assert result.all_messages() == snapshot(
        [
            ModelRequest(parts=[UserPromptPart(content='Hello', timestamp=IsNow(tz=timezone.utc))]),
            ModelResponse(
                parts=[ToolCallPart(tool_name='final_result', args='{"a": 41, "b": "foo"}', tool_call_id=IsStr())],
                usage=Usage(requests=1, request_tokens=51, response_tokens=7, total_tokens=58),
                model_name='function:return_model:',
                timestamp=IsNow(tz=timezone.utc),
            ),
            ModelRequest(
                parts=[
                    RetryPromptPart(
                        content='"a" should be 42',
                        tool_name='final_result',
                        tool_call_id=IsStr(),
                        timestamp=IsNow(tz=timezone.utc),
                    )
                ]
            ),
            ModelResponse(
                parts=[ToolCallPart(tool_name='final_result', args='{"a": 42, "b": "foo"}', tool_call_id=IsStr())],
                usage=Usage(requests=1, request_tokens=63, response_tokens=14, total_tokens=77),
                model_name='function:return_model:',
                timestamp=IsNow(tz=timezone.utc),
            ),
            ModelRequest(
                parts=[
                    ToolReturnPart(
                        tool_name='final_result',
                        content='Final result processed.',
                        tool_call_id=IsStr(),
                        timestamp=IsNow(tz=timezone.utc),
                    )
                ]
            ),
        ]
    )


def test_plain_response_then_tuple():
    call_index = 0

    def return_tuple(_: list[ModelMessage], info: AgentInfo) -> ModelResponse:
        nonlocal call_index

        assert info.output_tools is not None
        call_index += 1
        if call_index == 1:
            return ModelResponse(parts=[TextPart('hello')])
        else:
            args_json = '{"response": ["foo", "bar"]}'
            return ModelResponse(parts=[ToolCallPart(info.output_tools[0].name, args_json)])

    agent = Agent(FunctionModel(return_tuple), output_type=ToolOutput(tuple[str, str]))

    result = agent.run_sync('Hello')
    assert result.output == ('foo', 'bar')
    assert call_index == 2
    assert result.all_messages() == snapshot(
        [
            ModelRequest(parts=[UserPromptPart(content='Hello', timestamp=IsNow(tz=timezone.utc))]),
            ModelResponse(
                parts=[TextPart(content='hello')],
                usage=Usage(requests=1, request_tokens=51, response_tokens=1, total_tokens=52),
                model_name='function:return_tuple:',
                timestamp=IsNow(tz=timezone.utc),
            ),
            ModelRequest(
                parts=[
                    RetryPromptPart(
                        content='Plain text responses are not permitted, please include your response in a tool call',
                        timestamp=IsNow(tz=timezone.utc),
                        tool_call_id=IsStr(),
                    )
                ]
            ),
            ModelResponse(
                parts=[
                    ToolCallPart(tool_name='final_result', args='{"response": ["foo", "bar"]}', tool_call_id=IsStr())
                ],
                usage=Usage(requests=1, request_tokens=72, response_tokens=8, total_tokens=80),
                model_name='function:return_tuple:',
                timestamp=IsNow(tz=timezone.utc),
            ),
            ModelRequest(
                parts=[
                    ToolReturnPart(
                        tool_name='final_result',
                        content='Final result processed.',
                        tool_call_id=IsStr(),
                        timestamp=IsNow(tz=timezone.utc),
                    )
                ]
            ),
        ]
    )
    assert result._output_tool_name == 'final_result'  # pyright: ignore[reportPrivateUsage]
    assert result.all_messages(output_tool_return_content='foobar')[-1] == snapshot(
        ModelRequest(
            parts=[
                ToolReturnPart(
                    tool_name='final_result', content='foobar', tool_call_id=IsStr(), timestamp=IsNow(tz=timezone.utc)
                )
            ]
        )
    )
    assert result.all_messages()[-1] == snapshot(
        ModelRequest(
            parts=[
                ToolReturnPart(
                    tool_name='final_result',
                    content='Final result processed.',
                    tool_call_id=IsStr(),
                    timestamp=IsNow(tz=timezone.utc),
                )
            ]
        )
    )


def test_output_tool_return_content_str_return():
    agent = Agent('test')

    result = agent.run_sync('Hello')
    assert result.output == 'success (no tool calls)'

    msg = re.escape('Cannot set output tool return content when the return type is `str`.')
    with pytest.raises(ValueError, match=msg):
        result.all_messages(output_tool_return_content='foobar')


def test_output_tool_return_content_no_tool():
    agent = Agent('test', output_type=int)

    result = agent.run_sync('Hello')
    assert result.output == 0
    result._output_tool_name = 'wrong'  # pyright: ignore[reportPrivateUsage]
    with pytest.raises(LookupError, match=re.escape("No tool call found with tool name 'wrong'.")):
        result.all_messages(output_tool_return_content='foobar')


def test_response_tuple():
    m = TestModel()

    agent = Agent(m, output_type=tuple[str, str])
    assert isinstance(agent._output_schema, ToolOutputSchema)  # pyright: ignore[reportPrivateUsage]

    result = agent.run_sync('Hello')
    assert result.output == snapshot(('a', 'a'))

    assert m.last_model_request_parameters is not None
    assert m.last_model_request_parameters.function_tools == snapshot([])
    assert m.last_model_request_parameters.allow_text_output is False

    assert m.last_model_request_parameters.output_tools is not None
    assert len(m.last_model_request_parameters.output_tools) == 1
    assert m.last_model_request_parameters.output_tools == snapshot(
        [
            ToolDefinition(
                name='final_result',
                description='The final response which ends this conversation',
                parameters_json_schema={
                    'additionalProperties': False,
                    'properties': {
                        'response': {
                            'maxItems': 2,
                            'minItems': 2,
                            'prefixItems': [{'type': 'string'}, {'type': 'string'}],
                            'type': 'array',
                        }
                    },
                    'required': ['response'],
                    'type': 'object',
                },
                outer_typed_dict_key='response',
                kind='output',
            )
        ]
    )


def upcase(text: str) -> str:
    return text.upper()


@pytest.mark.parametrize(
    'input_union_callable',
    [
        lambda: Union[str, Foo],
        lambda: Union[Foo, str],
        lambda: str | Foo,
        lambda: Foo | str,
        lambda: [Foo, str],
        lambda: [TextOutput(upcase), ToolOutput(Foo)],
    ],
    ids=[
        'Union[str, Foo]',
        'Union[Foo, str]',
        'str | Foo',
        'Foo | str',
        '[Foo, str]',
        '[TextOutput(upcase), ToolOutput(Foo)]',
    ],
)
def test_response_union_allow_str(input_union_callable: Callable[[], Any]):
    try:
        union = input_union_callable()
    except TypeError:  # pragma: lax no cover
        pytest.skip('Python version does not support `|` syntax for unions')

    m = TestModel()
    agent: Agent[None, Union[str, Foo]] = Agent(m, output_type=union)

    got_tool_call_name = 'unset'

    @agent.output_validator
    def validate_output(ctx: RunContext[None], o: Any) -> Any:
        nonlocal got_tool_call_name
        got_tool_call_name = ctx.tool_name
        return o

    assert isinstance(agent._output_schema, TextOutputSchema)  # pyright: ignore[reportPrivateUsage]

    result = agent.run_sync('Hello')
    assert isinstance(result.output, str)
    assert result.output.lower() == snapshot('success (no tool calls)')
    assert got_tool_call_name == snapshot(None)

    assert m.last_model_request_parameters is not None
    assert m.last_model_request_parameters.function_tools == snapshot([])
    assert m.last_model_request_parameters.allow_text_output is True

    assert m.last_model_request_parameters.output_tools is not None
    assert len(m.last_model_request_parameters.output_tools) == 1

    assert m.last_model_request_parameters.output_tools == snapshot(
        [
            ToolDefinition(
                name='final_result',
                description='The final response which ends this conversation',
                parameters_json_schema={
                    'properties': {
                        'a': {'type': 'integer'},
                        'b': {'type': 'string'},
                    },
                    'required': ['a', 'b'],
                    'title': 'Foo',
                    'type': 'object',
                },
                kind='output',
            )
        ]
    )


# pyright: reportUnknownMemberType=false, reportUnknownVariableType=false
@pytest.mark.parametrize(
    'union_code',
    [
        pytest.param('OutputType = Union[Foo, Bar]'),
        pytest.param('OutputType = [Foo, Bar]'),
        pytest.param('OutputType = [ToolOutput(Foo), ToolOutput(Bar)]'),
        pytest.param('OutputType = Foo | Bar', marks=pytest.mark.skipif(sys.version_info < (3, 10), reason='3.10+')),
        pytest.param(
            'OutputType: TypeAlias = Foo | Bar',
            marks=pytest.mark.skipif(sys.version_info < (3, 10), reason='Python 3.10+'),
        ),
        pytest.param(
            'type OutputType = Foo | Bar', marks=pytest.mark.skipif(sys.version_info < (3, 12), reason='3.12+')
        ),
    ],
)
def test_response_multiple_return_tools(create_module: Callable[[str], Any], union_code: str):
    module_code = f'''
from pydantic import BaseModel
from typing import Union
from typing_extensions import TypeAlias
from pydantic_ai import ToolOutput

class Foo(BaseModel):
    a: int
    b: str


class Bar(BaseModel):
    """This is a bar model."""

    b: str

{union_code}
    '''

    mod = create_module(module_code)

    m = TestModel()
    agent = Agent(m, output_type=mod.OutputType)
    got_tool_call_name = 'unset'

    @agent.output_validator
    def validate_output(ctx: RunContext[None], o: Any) -> Any:
        nonlocal got_tool_call_name
        got_tool_call_name = ctx.tool_name
        return o

    result = agent.run_sync('Hello')
    assert result.output == mod.Foo(a=0, b='a')
    assert got_tool_call_name == snapshot('final_result_Foo')

    assert m.last_model_request_parameters is not None
    assert m.last_model_request_parameters.function_tools == snapshot([])
    assert m.last_model_request_parameters.allow_text_output is False

    assert m.last_model_request_parameters.output_tools is not None
    assert len(m.last_model_request_parameters.output_tools) == 2

    assert m.last_model_request_parameters.output_tools == snapshot(
        [
            ToolDefinition(
                name='final_result_Foo',
                description='Foo: The final response which ends this conversation',
                parameters_json_schema={
                    'properties': {
                        'a': {'type': 'integer'},
                        'b': {'type': 'string'},
                    },
                    'required': ['a', 'b'],
                    'title': 'Foo',
                    'type': 'object',
                },
                kind='output',
            ),
            ToolDefinition(
                name='final_result_Bar',
                description='This is a bar model.',
                parameters_json_schema={
                    'properties': {'b': {'type': 'string'}},
                    'required': ['b'],
                    'title': 'Bar',
                    'type': 'object',
                },
                kind='output',
            ),
        ]
    )

    result = agent.run_sync('Hello', model=TestModel(seed=1))
    assert result.output == mod.Bar(b='b')
    assert got_tool_call_name == snapshot('final_result_Bar')


def test_output_type_with_two_descriptions():
    class MyOutput(BaseModel):
        """Description from docstring"""

        valid: bool

    m = TestModel()
    agent = Agent(m, output_type=ToolOutput(MyOutput, description='Description from ToolOutput'))
    result = agent.run_sync('Hello')
    assert result.output == snapshot(MyOutput(valid=False))
    assert m.last_model_request_parameters is not None
    assert m.last_model_request_parameters.output_tools == snapshot(
        [
            ToolDefinition(
                name='final_result',
                description='Description from ToolOutput. Description from docstring',
                parameters_json_schema={
                    'properties': {'valid': {'type': 'boolean'}},
                    'required': ['valid'],
                    'title': 'MyOutput',
                    'type': 'object',
                },
                kind='output',
            )
        ]
    )


def test_output_type_tool_output_union():
    class Foo(BaseModel):
        a: int
        b: str

    class Bar(BaseModel):
        c: bool

    m = TestModel()
    marker: ToolOutput[Union[Foo, Bar]] = ToolOutput(Union[Foo, Bar], strict=False)  # type: ignore
    agent = Agent(m, output_type=marker)
    result = agent.run_sync('Hello')
    assert result.output == snapshot(Foo(a=0, b='a'))
    assert m.last_model_request_parameters is not None
    assert m.last_model_request_parameters.output_tools == snapshot(
        [
            ToolDefinition(
                name='final_result',
                description='The final response which ends this conversation',
                parameters_json_schema={
                    '$defs': {
                        'Bar': {
                            'properties': {'c': {'type': 'boolean'}},
                            'required': ['c'],
                            'title': 'Bar',
                            'type': 'object',
                        },
                        'Foo': {
                            'properties': {'a': {'type': 'integer'}, 'b': {'type': 'string'}},
                            'required': ['a', 'b'],
                            'title': 'Foo',
                            'type': 'object',
                        },
                    },
                    'additionalProperties': False,
                    'properties': {'response': {'anyOf': [{'$ref': '#/$defs/Foo'}, {'$ref': '#/$defs/Bar'}]}},
                    'required': ['response'],
                    'type': 'object',
                },
                outer_typed_dict_key='response',
                strict=False,
                kind='output',
            )
        ]
    )


def test_output_type_function():
    class Weather(BaseModel):
        temperature: float
        description: str

    def get_weather(city: str) -> Weather:
        return Weather(temperature=28.7, description='sunny')

    output_tools = None

    def call_tool(_: list[ModelMessage], info: AgentInfo) -> ModelResponse:
        assert info.output_tools is not None

        nonlocal output_tools
        output_tools = info.output_tools

        args_json = '{"city": "Mexico City"}'
        return ModelResponse(parts=[ToolCallPart(info.output_tools[0].name, args_json)])

    agent = Agent(FunctionModel(call_tool), output_type=get_weather)
    result = agent.run_sync('Mexico City')
    assert result.output == snapshot(Weather(temperature=28.7, description='sunny'))
    assert output_tools == snapshot(
        [
            ToolDefinition(
                name='final_result',
                description='The final response which ends this conversation',
                parameters_json_schema={
                    'additionalProperties': False,
                    'properties': {'city': {'type': 'string'}},
                    'required': ['city'],
                    'type': 'object',
                },
                kind='output',
            )
        ]
    )


def test_output_type_function_with_run_context():
    class Weather(BaseModel):
        temperature: float
        description: str

    def get_weather(ctx: RunContext[None], city: str) -> Weather:
        assert ctx is not None
        return Weather(temperature=28.7, description='sunny')

    output_tools = None

    def call_tool(_: list[ModelMessage], info: AgentInfo) -> ModelResponse:
        assert info.output_tools is not None

        nonlocal output_tools
        output_tools = info.output_tools

        args_json = '{"city": "Mexico City"}'
        return ModelResponse(parts=[ToolCallPart(info.output_tools[0].name, args_json)])

    agent = Agent(FunctionModel(call_tool), output_type=get_weather)
    result = agent.run_sync('Mexico City')
    assert result.output == snapshot(Weather(temperature=28.7, description='sunny'))
    assert output_tools == snapshot(
        [
            ToolDefinition(
                name='final_result',
                description='The final response which ends this conversation',
                parameters_json_schema={
                    'additionalProperties': False,
                    'properties': {'city': {'type': 'string'}},
                    'required': ['city'],
                    'type': 'object',
                },
                kind='output',
            )
        ]
    )


def test_output_type_bound_instance_method():
    class Weather(BaseModel):
        temperature: float
        description: str

        def get_weather(self, city: str) -> Self:
            return self

    weather = Weather(temperature=28.7, description='sunny')

    output_tools = None

    def call_tool(_: list[ModelMessage], info: AgentInfo) -> ModelResponse:
        assert info.output_tools is not None

        nonlocal output_tools
        output_tools = info.output_tools

        args_json = '{"city": "Mexico City"}'
        return ModelResponse(parts=[ToolCallPart(info.output_tools[0].name, args_json)])

    agent = Agent(FunctionModel(call_tool), output_type=weather.get_weather)
    result = agent.run_sync('Mexico City')
    assert result.output == snapshot(Weather(temperature=28.7, description='sunny'))
    assert output_tools == snapshot(
        [
            ToolDefinition(
                name='final_result',
                description='The final response which ends this conversation',
                parameters_json_schema={
                    'additionalProperties': False,
                    'properties': {'city': {'type': 'string'}},
                    'required': ['city'],
                    'type': 'object',
                },
                kind='output',
            )
        ]
    )


def test_output_type_bound_instance_method_with_run_context():
    class Weather(BaseModel):
        temperature: float
        description: str

        def get_weather(self, ctx: RunContext[None], city: str) -> Self:
            assert ctx is not None
            return self

    weather = Weather(temperature=28.7, description='sunny')

    output_tools = None

    def call_tool(_: list[ModelMessage], info: AgentInfo) -> ModelResponse:
        assert info.output_tools is not None

        nonlocal output_tools
        output_tools = info.output_tools

        args_json = '{"city": "Mexico City"}'
        return ModelResponse(parts=[ToolCallPart(info.output_tools[0].name, args_json)])

    agent = Agent(FunctionModel(call_tool), output_type=weather.get_weather)
    result = agent.run_sync('Mexico City')
    assert result.output == snapshot(Weather(temperature=28.7, description='sunny'))
    assert output_tools == snapshot(
        [
            ToolDefinition(
                name='final_result',
                description='The final response which ends this conversation',
                parameters_json_schema={
                    'additionalProperties': False,
                    'properties': {'city': {'type': 'string'}},
                    'required': ['city'],
                    'type': 'object',
                },
                kind='output',
            )
        ]
    )


def test_output_type_function_with_retry():
    class Weather(BaseModel):
        temperature: float
        description: str

    def get_weather(city: str) -> Weather:
        if city != 'Mexico City':
            raise ModelRetry('City not found, I only know Mexico City')
        return Weather(temperature=28.7, description='sunny')

    def call_tool(messages: list[ModelMessage], info: AgentInfo) -> ModelResponse:
        assert info.output_tools is not None

        if len(messages) == 1:
            args_json = '{"city": "New York City"}'
        else:
            args_json = '{"city": "Mexico City"}'

        return ModelResponse(parts=[ToolCallPart(info.output_tools[0].name, args_json)])

    agent = Agent(FunctionModel(call_tool), output_type=get_weather)
    result = agent.run_sync('New York City')
    assert result.output == snapshot(Weather(temperature=28.7, description='sunny'))
    assert result.all_messages() == snapshot(
        [
            ModelRequest(
                parts=[
                    UserPromptPart(
                        content='New York City',
                        timestamp=IsDatetime(),
                    )
                ]
            ),
            ModelResponse(
                parts=[
                    ToolCallPart(
                        tool_name='final_result',
                        args='{"city": "New York City"}',
                        tool_call_id=IsStr(),
                    )
                ],
                usage=Usage(requests=1, request_tokens=53, response_tokens=7, total_tokens=60),
                model_name='function:call_tool:',
                timestamp=IsDatetime(),
            ),
            ModelRequest(
                parts=[
                    RetryPromptPart(
                        content='City not found, I only know Mexico City',
                        tool_name='final_result',
                        tool_call_id=IsStr(),
                        timestamp=IsDatetime(),
                    )
                ]
            ),
            ModelResponse(
                parts=[
                    ToolCallPart(
                        tool_name='final_result',
                        args='{"city": "Mexico City"}',
                        tool_call_id=IsStr(),
                    )
                ],
                usage=Usage(requests=1, request_tokens=68, response_tokens=13, total_tokens=81),
                model_name='function:call_tool:',
                timestamp=IsDatetime(),
            ),
            ModelRequest(
                parts=[
                    ToolReturnPart(
                        tool_name='final_result',
                        content='Final result processed.',
                        tool_call_id=IsStr(),
                        timestamp=IsDatetime(),
                    )
                ]
            ),
        ]
    )


def test_output_type_text_output_function_with_retry():
    class Weather(BaseModel):
        temperature: float
        description: str

    def get_weather(ctx: RunContext[None], city: str) -> Weather:
        assert ctx is not None
        if city != 'Mexico City':
            raise ModelRetry('City not found, I only know Mexico City')
        return Weather(temperature=28.7, description='sunny')

    def call_tool(messages: list[ModelMessage], info: AgentInfo) -> ModelResponse:
        assert info.output_tools is not None

        if len(messages) == 1:
            city = 'New York City'
        else:
            city = 'Mexico City'

        return ModelResponse(parts=[TextPart(content=city)])

    agent = Agent(FunctionModel(call_tool), output_type=TextOutput(get_weather))
    result = agent.run_sync('New York City')
    assert result.output == snapshot(Weather(temperature=28.7, description='sunny'))
    assert result.all_messages() == snapshot(
        [
            ModelRequest(
                parts=[
                    UserPromptPart(
                        content='New York City',
                        timestamp=IsDatetime(),
                    )
                ]
            ),
            ModelResponse(
                parts=[TextPart(content='New York City')],
                usage=Usage(requests=1, request_tokens=53, response_tokens=3, total_tokens=56),
                model_name='function:call_tool:',
                timestamp=IsDatetime(),
            ),
            ModelRequest(
                parts=[
                    RetryPromptPart(
                        content='City not found, I only know Mexico City',
                        tool_call_id=IsStr(),
                        timestamp=IsDatetime(),
                    )
                ]
            ),
            ModelResponse(
                parts=[TextPart(content='Mexico City')],
                usage=Usage(requests=1, request_tokens=68, response_tokens=5, total_tokens=73),
                model_name='function:call_tool:',
                timestamp=IsDatetime(),
            ),
        ]
    )


@pytest.mark.parametrize(
    'output_type',
    [[str, str], [str, TextOutput(upcase)], [TextOutput(upcase), TextOutput(upcase)]],
)
def test_output_type_multiple_text_output(output_type: OutputSpec[str]):
    with pytest.raises(UserError, match='Only one text output is allowed.'):
        Agent('test', output_type=output_type)


def test_output_type_text_output_invalid():
    def int_func(x: int) -> str:
        return str(int)  # pragma: no cover

    with pytest.raises(UserError, match='TextOutput must take a function taking a `str`'):
        output_type: TextOutput[str] = TextOutput(int_func)  # type: ignore
        Agent('test', output_type=output_type)


def test_output_type_async_function():
    class Weather(BaseModel):
        temperature: float
        description: str

    async def get_weather(city: str) -> Weather:
        return Weather(temperature=28.7, description='sunny')

    output_tools = None

    def call_tool(_: list[ModelMessage], info: AgentInfo) -> ModelResponse:
        assert info.output_tools is not None

        nonlocal output_tools
        output_tools = info.output_tools

        args_json = '{"city": "Mexico City"}'
        return ModelResponse(parts=[ToolCallPart(info.output_tools[0].name, args_json)])

    agent = Agent(FunctionModel(call_tool), output_type=get_weather)
    result = agent.run_sync('Mexico City')
    assert result.output == snapshot(Weather(temperature=28.7, description='sunny'))
    assert output_tools == snapshot(
        [
            ToolDefinition(
                name='final_result',
                description='The final response which ends this conversation',
                parameters_json_schema={
                    'additionalProperties': False,
                    'properties': {'city': {'type': 'string'}},
                    'required': ['city'],
                    'type': 'object',
                },
                kind='output',
            )
        ]
    )


def test_output_type_function_with_custom_tool_name():
    class Weather(BaseModel):
        temperature: float
        description: str

    def get_weather(city: str) -> Weather:
        return Weather(temperature=28.7, description='sunny')

    output_tools = None

    def call_tool(_: list[ModelMessage], info: AgentInfo) -> ModelResponse:
        assert info.output_tools is not None

        nonlocal output_tools
        output_tools = info.output_tools

        args_json = '{"city": "Mexico City"}'
        return ModelResponse(parts=[ToolCallPart(info.output_tools[0].name, args_json)])

    agent = Agent(FunctionModel(call_tool), output_type=ToolOutput(get_weather, name='get_weather'))
    result = agent.run_sync('Mexico City')
    assert result.output == snapshot(Weather(temperature=28.7, description='sunny'))
    assert output_tools == snapshot(
        [
            ToolDefinition(
                name='get_weather',
                description='The final response which ends this conversation',
                parameters_json_schema={
                    'additionalProperties': False,
                    'properties': {'city': {'type': 'string'}},
                    'required': ['city'],
                    'type': 'object',
                },
                kind='output',
            )
        ]
    )


def test_output_type_function_or_model():
    class Weather(BaseModel):
        temperature: float
        description: str

    def get_weather(city: str) -> Weather:
        return Weather(temperature=28.7, description='sunny')

    output_tools = None

    def call_tool(_: list[ModelMessage], info: AgentInfo) -> ModelResponse:
        assert info.output_tools is not None

        nonlocal output_tools
        output_tools = info.output_tools

        args_json = '{"city": "Mexico City"}'
        return ModelResponse(parts=[ToolCallPart(info.output_tools[0].name, args_json)])

    agent = Agent(FunctionModel(call_tool), output_type=[get_weather, Weather])
    result = agent.run_sync('Mexico City')
    assert result.output == snapshot(Weather(temperature=28.7, description='sunny'))
    assert output_tools == snapshot(
        [
            ToolDefinition(
                name='final_result_get_weather',
                description='get_weather: The final response which ends this conversation',
                parameters_json_schema={
                    'additionalProperties': False,
                    'properties': {'city': {'type': 'string'}},
                    'required': ['city'],
                    'type': 'object',
                },
                kind='output',
            ),
            ToolDefinition(
                name='final_result_Weather',
                description='Weather: The final response which ends this conversation',
                parameters_json_schema={
                    'properties': {'temperature': {'type': 'number'}, 'description': {'type': 'string'}},
                    'required': ['temperature', 'description'],
                    'title': 'Weather',
                    'type': 'object',
                },
                kind='output',
            ),
        ]
    )


def test_output_type_text_output_function():
    def say_world(_: list[ModelMessage], info: AgentInfo) -> ModelResponse:
        return ModelResponse(parts=[TextPart(content='world')])

    agent = Agent(FunctionModel(say_world), output_type=TextOutput(upcase))
    result = agent.run_sync('hello')
    assert result.output == snapshot('WORLD')
    assert result.all_messages() == snapshot(
        [
            ModelRequest(
                parts=[
                    UserPromptPart(
                        content='hello',
                        timestamp=IsDatetime(),
                    )
                ]
            ),
            ModelResponse(
                parts=[TextPart(content='world')],
                usage=Usage(requests=1, request_tokens=51, response_tokens=1, total_tokens=52),
                model_name='function:say_world:',
                timestamp=IsDatetime(),
            ),
        ]
    )


def test_output_type_text_output_function():
    def say_world(_: list[ModelMessage], info: AgentInfo) -> ModelResponse:
        return ModelResponse(parts=[TextPart(content='world')])

    agent = Agent(FunctionModel(say_world), output_type=TextOutput(upcase))
    result = agent.run_sync('hello')
    assert result.output == snapshot('WORLD')
    assert result.all_messages() == snapshot(
        [
            ModelRequest(
                parts=[
                    UserPromptPart(
                        content='hello',
                        timestamp=IsDatetime(),
                    )
                ]
            ),
            ModelResponse(
                parts=[TextPart(content='world')],
                usage=Usage(requests=1, request_tokens=51, response_tokens=1, total_tokens=52),
                model_name='function:say_world:',
                timestamp=IsDatetime(),
            ),
        ]
    )


def test_output_type_handoff_to_agent():
    class Weather(BaseModel):
        temperature: float
        description: str

    def get_weather(city: str) -> Weather:
        return Weather(temperature=28.7, description='sunny')

    def call_tool(_: list[ModelMessage], info: AgentInfo) -> ModelResponse:
        assert info.output_tools is not None

        args_json = '{"city": "Mexico City"}'
        return ModelResponse(parts=[ToolCallPart(info.output_tools[0].name, args_json)])

    agent = Agent(FunctionModel(call_tool), output_type=get_weather)

    handoff_result = None

    async def handoff(city: str) -> Weather:
        result = await agent.run(f'Get me the weather in {city}')
        nonlocal handoff_result
        handoff_result = result
        return result.output

    def call_handoff_tool(messages: list[ModelMessage], info: AgentInfo) -> ModelResponse:
        assert info.output_tools is not None

        args_json = '{"city": "Mexico City"}'
        return ModelResponse(parts=[ToolCallPart(info.output_tools[0].name, args_json)])

    supervisor_agent = Agent(FunctionModel(call_handoff_tool), output_type=handoff)

    result = supervisor_agent.run_sync('Mexico City')
    assert result.output == snapshot(Weather(temperature=28.7, description='sunny'))
    assert result.all_messages() == snapshot(
        [
            ModelRequest(
                parts=[
                    UserPromptPart(
                        content='Mexico City',
                        timestamp=IsDatetime(),
                    )
                ]
            ),
            ModelResponse(
                parts=[
                    ToolCallPart(
                        tool_name='final_result',
                        args='{"city": "Mexico City"}',
                        tool_call_id=IsStr(),
                    )
                ],
                usage=Usage(requests=1, request_tokens=52, response_tokens=6, total_tokens=58),
                model_name='function:call_handoff_tool:',
                timestamp=IsDatetime(),
            ),
            ModelRequest(
                parts=[
                    ToolReturnPart(
                        tool_name='final_result',
                        content='Final result processed.',
                        tool_call_id=IsStr(),
                        timestamp=IsDatetime(),
                    )
                ]
            ),
        ]
    )
    assert handoff_result is not None
    assert handoff_result.all_messages() == snapshot(
        [
            ModelRequest(
                parts=[
                    UserPromptPart(
                        content='Get me the weather in Mexico City',
                        timestamp=IsDatetime(),
                    )
                ]
            ),
            ModelResponse(
                parts=[
                    ToolCallPart(
                        tool_name='final_result',
                        args='{"city": "Mexico City"}',
                        tool_call_id=IsStr(),
                    )
                ],
                usage=Usage(requests=1, request_tokens=57, response_tokens=6, total_tokens=63),
                model_name='function:call_tool:',
                timestamp=IsDatetime(),
            ),
            ModelRequest(
                parts=[
                    ToolReturnPart(
                        tool_name='final_result',
                        content='Final result processed.',
                        tool_call_id=IsStr(),
                        timestamp=IsDatetime(),
                    )
                ]
            ),
        ]
    )


def test_output_type_multiple_custom_tools():
    class Weather(BaseModel):
        temperature: float
        description: str

    def get_weather(city: str) -> Weather:
        return Weather(temperature=28.7, description='sunny')

    output_tools = None

    def call_tool(_: list[ModelMessage], info: AgentInfo) -> ModelResponse:
        assert info.output_tools is not None

        nonlocal output_tools
        output_tools = info.output_tools

        args_json = '{"city": "Mexico City"}'
        return ModelResponse(parts=[ToolCallPart(info.output_tools[0].name, args_json)])

    agent = Agent(
        FunctionModel(call_tool),
        output_type=[
            ToolOutput(get_weather, name='get_weather'),
            ToolOutput(Weather, name='return_weather'),
        ],
    )
    result = agent.run_sync('Mexico City')
    assert result.output == snapshot(Weather(temperature=28.7, description='sunny'))
    assert output_tools == snapshot(
        [
            ToolDefinition(
                name='get_weather',
                description='get_weather: The final response which ends this conversation',
                parameters_json_schema={
                    'additionalProperties': False,
                    'properties': {'city': {'type': 'string'}},
                    'required': ['city'],
                    'type': 'object',
                },
                kind='output',
            ),
            ToolDefinition(
                name='return_weather',
                description='Weather: The final response which ends this conversation',
                parameters_json_schema={
                    'properties': {'temperature': {'type': 'number'}, 'description': {'type': 'string'}},
                    'required': ['temperature', 'description'],
                    'title': 'Weather',
                    'type': 'object',
                },
                kind='output',
            ),
        ]
    )


def test_default_structured_output_mode():
    def hello(_: list[ModelMessage], _info: AgentInfo) -> ModelResponse:
        return ModelResponse(parts=[TextPart(content='hello')])  # pragma: no cover

    tool_model = FunctionModel(hello, profile=ModelProfile(default_structured_output_mode='tool'))
    model_structured_model = FunctionModel(
        hello,
        profile=ModelProfile(supports_structured_output=True, default_structured_output_mode='model_structured'),
    )
    prompted_structured_model = FunctionModel(
        hello,
        profile=ModelProfile(default_structured_output_mode='prompted_structured'),
    )

    class Foo(BaseModel):
        bar: str

    tool_agent = Agent(tool_model, output_type=Foo)
    assert tool_agent._output_schema.mode == 'tool'  # type: ignore[reportPrivateUsage]

    model_structured_agent = Agent(model_structured_model, output_type=Foo)
    assert model_structured_agent._output_schema.mode == 'model_structured'  # type: ignore[reportPrivateUsage]

    prompted_structured_agent = Agent(prompted_structured_model, output_type=Foo)
    assert prompted_structured_agent._output_schema.mode == 'prompted_structured'  # type: ignore[reportPrivateUsage]


def test_prompted_structured_output():
    def return_city_location(_: list[ModelMessage], _info: AgentInfo) -> ModelResponse:
        text = CityLocation(city='Mexico City', country='Mexico').model_dump_json()
        return ModelResponse(parts=[TextPart(content=text)])

    m = FunctionModel(return_city_location)

    class CityLocation(BaseModel):
        """Description from docstring."""

        city: str
        country: str

    agent = Agent(
        m,
        output_type=PromptedStructuredOutput(
            CityLocation, name='City & Country', description='Description from PromptedStructuredOutput'
        ),
    )

    result = agent.run_sync('What is the capital of Mexico?')
    assert result.output == snapshot(CityLocation(city='Mexico City', country='Mexico'))
    assert result.all_messages() == snapshot(
        [
            ModelRequest(
                parts=[
                    UserPromptPart(
                        content='What is the capital of Mexico?',
                        timestamp=IsDatetime(),
                    )
                ],
                instructions="""\
Always respond with a JSON object that's compatible with this schema:

{"properties": {"city": {"type": "string"}, "country": {"type": "string"}}, "required": ["city", "country"], "title": "City & Country", "type": "object", "description": "Description from PromptedStructuredOutput. Description from docstring."}

Don't include any text or Markdown fencing before or after.\
""",
            ),
            ModelResponse(
                parts=[TextPart(content='{"city":"Mexico City","country":"Mexico"}')],
                usage=Usage(requests=1, request_tokens=56, response_tokens=7, total_tokens=63),
                model_name='function:return_city_location:',
                timestamp=IsDatetime(),
            ),
        ]
    )


def test_prompted_structured_output_with_template():
    def return_foo(_: list[ModelMessage], _info: AgentInfo) -> ModelResponse:
        text = Foo(bar='baz').model_dump_json()
        return ModelResponse(parts=[TextPart(content=text)])

    m = FunctionModel(return_foo)

    class Foo(BaseModel):
        bar: str

    agent = Agent(m, output_type=PromptedStructuredOutput(Foo, template='Gimme some JSON:'))

    result = agent.run_sync('What is the capital of Mexico?')
    assert result.output == snapshot(Foo(bar='baz'))
    assert result.all_messages() == snapshot(
        [
            ModelRequest(
                parts=[
                    UserPromptPart(
                        content='What is the capital of Mexico?',
                        timestamp=IsDatetime(),
                    )
                ],
                instructions="""\
Gimme some JSON:

{"properties": {"bar": {"type": "string"}}, "required": ["bar"], "title": "Foo", "type": "object"}\
""",
            ),
            ModelResponse(
                parts=[TextPart(content='{"bar":"baz"}')],
                usage=Usage(requests=1, request_tokens=56, response_tokens=4, total_tokens=60),
                model_name='function:return_foo:',
                timestamp=IsDatetime(),
            ),
        ]
    )


def test_prompted_structured_output_with_defs():
    class Foo(BaseModel):
        """Foo description"""

        foo: str

    class Bar(BaseModel):
        """Bar description"""

        bar: str

    class Baz(BaseModel):
        """Baz description"""

        baz: str

    class FooBar(BaseModel):
        """FooBar description"""

        foo: Foo
        bar: Bar

    class FooBaz(BaseModel):
        """FooBaz description"""

        foo: Foo
        baz: Baz

    def return_foo_bar(_: list[ModelMessage], _info: AgentInfo) -> ModelResponse:
        text = '{"result": {"kind": "FooBar", "data": {"foo": {"foo": "foo"}, "bar": {"bar": "bar"}}}}'
        return ModelResponse(parts=[TextPart(content=text)])

    m = FunctionModel(return_foo_bar)

    agent = Agent(
        m,
        output_type=PromptedStructuredOutput(
            [FooBar, FooBaz], name='FooBar or FooBaz', description='FooBar or FooBaz description'
        ),
    )

    result = agent.run_sync('What is foo?')
    assert result.output == snapshot(FooBar(foo=Foo(foo='foo'), bar=Bar(bar='bar')))
    assert result.all_messages() == snapshot(
        [
            ModelRequest(
                parts=[
                    UserPromptPart(
                        content='What is foo?',
                        timestamp=IsDatetime(),
                    )
                ],
                instructions="""\
Always respond with a JSON object that's compatible with this schema:

{"type": "object", "properties": {"result": {"anyOf": [{"type": "object", "properties": {"kind": {"type": "string", "const": "FooBar"}, "data": {"properties": {"foo": {"$ref": "#/$defs/Foo"}, "bar": {"$ref": "#/$defs/Bar"}}, "required": ["foo", "bar"], "type": "object"}}, "required": ["kind", "data"], "additionalProperties": false, "title": "FooBar", "description": "FooBar description"}, {"type": "object", "properties": {"kind": {"type": "string", "const": "FooBaz"}, "data": {"properties": {"foo": {"$ref": "#/$defs/Foo"}, "baz": {"$ref": "#/$defs/Baz"}}, "required": ["foo", "baz"], "type": "object"}}, "required": ["kind", "data"], "additionalProperties": false, "title": "FooBaz", "description": "FooBaz description"}]}}, "required": ["result"], "additionalProperties": false, "$defs": {"Bar": {"description": "Bar description", "properties": {"bar": {"type": "string"}}, "required": ["bar"], "title": "Bar", "type": "object"}, "Foo": {"description": "Foo description", "properties": {"foo": {"type": "string"}}, "required": ["foo"], "title": "Foo", "type": "object"}, "Baz": {"description": "Baz description", "properties": {"baz": {"type": "string"}}, "required": ["baz"], "title": "Baz", "type": "object"}}, "title": "FooBar or FooBaz", "description": "FooBaz description"}

Don't include any text or Markdown fencing before or after.\
""",
            ),
            ModelResponse(
                parts=[
                    TextPart(
                        content='{"result": {"kind": "FooBar", "data": {"foo": {"foo": "foo"}, "bar": {"bar": "bar"}}}}'
                    )
                ],
                usage=Usage(requests=1, request_tokens=53, response_tokens=17, total_tokens=70),
                model_name='function:return_foo_bar:',
                timestamp=IsDatetime(),
            ),
        ]
    )


def test_model_structured_output():
    def return_city_location(messages: list[ModelMessage], _info: AgentInfo) -> ModelResponse:
        if len(messages) == 1:
            text = '{"city": "Mexico City"}'
        else:
            text = '{"city": "Mexico City", "country": "Mexico"}'
        return ModelResponse(parts=[TextPart(content=text)])

    m = FunctionModel(return_city_location, profile=ModelProfile(supports_structured_output=True))

    class CityLocation(BaseModel):
        city: str
        country: str

    agent = Agent(
        m,
        output_type=ModelStructuredOutput(CityLocation),
    )

    result = agent.run_sync('What is the capital of Mexico?')
    assert result.output == snapshot(CityLocation(city='Mexico City', country='Mexico'))
    assert result.all_messages() == snapshot(
        [
            ModelRequest(
                parts=[
                    UserPromptPart(
                        content='What is the capital of Mexico?',
                        timestamp=IsDatetime(),
                    )
                ]
            ),
            ModelResponse(
                parts=[TextPart(content='{"city": "Mexico City"}')],
                usage=Usage(requests=1, request_tokens=56, response_tokens=5, total_tokens=61),
                model_name='function:return_city_location:',
                timestamp=IsDatetime(),
            ),
            ModelRequest(
                parts=[
                    RetryPromptPart(
                        content=[
                            {
                                'type': 'missing',
                                'loc': ('country',),
                                'msg': 'Field required',
                                'input': {'city': 'Mexico City'},
                            }
                        ],
                        tool_call_id=IsStr(),
                        timestamp=IsDatetime(),
                    )
                ]
            ),
            ModelResponse(
                parts=[TextPart(content='{"city": "Mexico City", "country": "Mexico"}')],
                usage=Usage(requests=1, request_tokens=85, response_tokens=12, total_tokens=97),
                model_name='function:return_city_location:',
                timestamp=IsDatetime(),
            ),
        ]
    )


def test_prompted_structured_output_function_with_retry():
    class Weather(BaseModel):
        temperature: float
        description: str

    def get_weather(city: str) -> Weather:
        if city != 'Mexico City':
            raise ModelRetry('City not found, I only know Mexico City')
        return Weather(temperature=28.7, description='sunny')

    def call_tool(messages: list[ModelMessage], info: AgentInfo) -> ModelResponse:
        assert info.output_tools is not None

        if len(messages) == 1:
            args_json = '{"city": "New York City"}'
        else:
            args_json = '{"city": "Mexico City"}'

        return ModelResponse(parts=[TextPart(content=args_json)])

    agent = Agent(FunctionModel(call_tool), output_type=PromptedStructuredOutput(get_weather))
    result = agent.run_sync('New York City')
    assert result.output == snapshot(Weather(temperature=28.7, description='sunny'))
    assert result.all_messages() == snapshot(
        [
            ModelRequest(
                parts=[
                    UserPromptPart(
                        content='New York City',
                        timestamp=IsDatetime(),
                    )
                ],
                instructions="""\
Always respond with a JSON object that's compatible with this schema:

{"additionalProperties": false, "properties": {"city": {"type": "string"}}, "required": ["city"], "type": "object", "title": "get_weather"}

Don't include any text or Markdown fencing before or after.\
""",
            ),
            ModelResponse(
                parts=[TextPart(content='{"city": "New York City"}')],
                usage=Usage(requests=1, request_tokens=53, response_tokens=6, total_tokens=59),
                model_name='function:call_tool:',
                timestamp=IsDatetime(),
            ),
            ModelRequest(
                parts=[
                    RetryPromptPart(
                        content='City not found, I only know Mexico City',
                        tool_call_id=IsStr(),
                        timestamp=IsDatetime(),
                    )
                ]
            ),
            ModelResponse(
                parts=[TextPart(content='{"city": "Mexico City"}')],
                usage=Usage(requests=1, request_tokens=68, response_tokens=11, total_tokens=79),
                model_name='function:call_tool:',
                timestamp=IsDatetime(),
            ),
        ]
    )


def test_default_structured_output_mode():
    def hello(_: list[ModelMessage], _info: AgentInfo) -> ModelResponse:
        return ModelResponse(parts=[TextPart(content='hello')])  # pragma: no cover

    tool_model = FunctionModel(hello, profile=ModelProfile(default_structured_output_mode='tool'))
    native_model = FunctionModel(
        hello,
        profile=ModelProfile(supports_json_schema_output=True, default_structured_output_mode='native'),
    )
    prompted_model = FunctionModel(
        hello,
        profile=ModelProfile(default_structured_output_mode='prompted'),
    )

    class Foo(BaseModel):
        bar: str

    tool_agent = Agent(tool_model, output_type=Foo)
    assert tool_agent._output_schema.mode == 'tool'  # type: ignore[reportPrivateUsage]

    native_agent = Agent(native_model, output_type=Foo)
    assert native_agent._output_schema.mode == 'native'  # type: ignore[reportPrivateUsage]

    prompted_agent = Agent(prompted_model, output_type=Foo)
    assert prompted_agent._output_schema.mode == 'prompted'  # type: ignore[reportPrivateUsage]


def test_prompted_output():
    def return_city_location(_: list[ModelMessage], _info: AgentInfo) -> ModelResponse:
        text = CityLocation(city='Mexico City', country='Mexico').model_dump_json()
        return ModelResponse(parts=[TextPart(content=text)])

    m = FunctionModel(return_city_location)

    class CityLocation(BaseModel):
        """Description from docstring."""

        city: str
        country: str

    agent = Agent(
        m,
        output_type=PromptedOutput(CityLocation, name='City & Country', description='Description from PromptedOutput'),
    )

    result = agent.run_sync('What is the capital of Mexico?')
    assert result.output == snapshot(CityLocation(city='Mexico City', country='Mexico'))
    assert result.all_messages() == snapshot(
        [
            ModelRequest(
                parts=[
                    UserPromptPart(
                        content='What is the capital of Mexico?',
                        timestamp=IsDatetime(),
                    )
                ],
                instructions="""\
Always respond with a JSON object that's compatible with this schema:

{"properties": {"city": {"type": "string"}, "country": {"type": "string"}}, "required": ["city", "country"], "title": "City & Country", "type": "object", "description": "Description from PromptedOutput. Description from docstring."}

Don't include any text or Markdown fencing before or after.\
""",
            ),
            ModelResponse(
                parts=[TextPart(content='{"city":"Mexico City","country":"Mexico"}')],
                usage=Usage(requests=1, request_tokens=56, response_tokens=7, total_tokens=63),
                model_name='function:return_city_location:',
                timestamp=IsDatetime(),
            ),
        ]
    )


def test_prompted_output_with_template():
    def return_foo(_: list[ModelMessage], _info: AgentInfo) -> ModelResponse:
        text = Foo(bar='baz').model_dump_json()
        return ModelResponse(parts=[TextPart(content=text)])

    m = FunctionModel(return_foo)

    class Foo(BaseModel):
        bar: str

    agent = Agent(m, output_type=PromptedOutput(Foo, template='Gimme some JSON:'))

    result = agent.run_sync('What is the capital of Mexico?')
    assert result.output == snapshot(Foo(bar='baz'))
    assert result.all_messages() == snapshot(
        [
            ModelRequest(
                parts=[
                    UserPromptPart(
                        content='What is the capital of Mexico?',
                        timestamp=IsDatetime(),
                    )
                ],
                instructions="""\
Gimme some JSON:

{"properties": {"bar": {"type": "string"}}, "required": ["bar"], "title": "Foo", "type": "object"}\
""",
            ),
            ModelResponse(
                parts=[TextPart(content='{"bar":"baz"}')],
                usage=Usage(requests=1, request_tokens=56, response_tokens=4, total_tokens=60),
                model_name='function:return_foo:',
                timestamp=IsDatetime(),
            ),
        ]
    )


def test_prompted_output_with_defs():
    class Foo(BaseModel):
        """Foo description"""

        foo: str

    class Bar(BaseModel):
        """Bar description"""

        bar: str

    class Baz(BaseModel):
        """Baz description"""

        baz: str

    class FooBar(BaseModel):
        """FooBar description"""

        foo: Foo
        bar: Bar

    class FooBaz(BaseModel):
        """FooBaz description"""

        foo: Foo
        baz: Baz

    def return_foo_bar(_: list[ModelMessage], _info: AgentInfo) -> ModelResponse:
        text = '{"result": {"kind": "FooBar", "data": {"foo": {"foo": "foo"}, "bar": {"bar": "bar"}}}}'
        return ModelResponse(parts=[TextPart(content=text)])

    m = FunctionModel(return_foo_bar)

    agent = Agent(
        m,
        output_type=PromptedOutput(
            [FooBar, FooBaz], name='FooBar or FooBaz', description='FooBar or FooBaz description'
        ),
    )

    result = agent.run_sync('What is foo?')
    assert result.output == snapshot(FooBar(foo=Foo(foo='foo'), bar=Bar(bar='bar')))
    assert result.all_messages() == snapshot(
        [
            ModelRequest(
                parts=[
                    UserPromptPart(
                        content='What is foo?',
                        timestamp=IsDatetime(),
                    )
                ],
                instructions="""\
Always respond with a JSON object that's compatible with this schema:

{"type": "object", "properties": {"result": {"anyOf": [{"type": "object", "properties": {"kind": {"type": "string", "const": "FooBar"}, "data": {"properties": {"foo": {"$ref": "#/$defs/Foo"}, "bar": {"$ref": "#/$defs/Bar"}}, "required": ["foo", "bar"], "type": "object"}}, "required": ["kind", "data"], "additionalProperties": false, "title": "FooBar", "description": "FooBar description"}, {"type": "object", "properties": {"kind": {"type": "string", "const": "FooBaz"}, "data": {"properties": {"foo": {"$ref": "#/$defs/Foo"}, "baz": {"$ref": "#/$defs/Baz"}}, "required": ["foo", "baz"], "type": "object"}}, "required": ["kind", "data"], "additionalProperties": false, "title": "FooBaz", "description": "FooBaz description"}]}}, "required": ["result"], "additionalProperties": false, "$defs": {"Bar": {"description": "Bar description", "properties": {"bar": {"type": "string"}}, "required": ["bar"], "title": "Bar", "type": "object"}, "Foo": {"description": "Foo description", "properties": {"foo": {"type": "string"}}, "required": ["foo"], "title": "Foo", "type": "object"}, "Baz": {"description": "Baz description", "properties": {"baz": {"type": "string"}}, "required": ["baz"], "title": "Baz", "type": "object"}}, "title": "FooBar or FooBaz", "description": "FooBaz description"}

Don't include any text or Markdown fencing before or after.\
""",
            ),
            ModelResponse(
                parts=[
                    TextPart(
                        content='{"result": {"kind": "FooBar", "data": {"foo": {"foo": "foo"}, "bar": {"bar": "bar"}}}}'
                    )
                ],
                usage=Usage(requests=1, request_tokens=53, response_tokens=17, total_tokens=70),
                model_name='function:return_foo_bar:',
                timestamp=IsDatetime(),
            ),
        ]
    )


def test_native_output():
    def return_city_location(messages: list[ModelMessage], _info: AgentInfo) -> ModelResponse:
        if len(messages) == 1:
            text = '{"city": "Mexico City"}'
        else:
            text = '{"city": "Mexico City", "country": "Mexico"}'
        return ModelResponse(parts=[TextPart(content=text)])

    m = FunctionModel(return_city_location, profile=ModelProfile(supports_json_schema_output=True))

    class CityLocation(BaseModel):
        city: str
        country: str

    agent = Agent(
        m,
        output_type=NativeOutput(CityLocation),
    )

    result = agent.run_sync('What is the capital of Mexico?')
    assert result.output == snapshot(CityLocation(city='Mexico City', country='Mexico'))
    assert result.all_messages() == snapshot(
        [
            ModelRequest(
                parts=[
                    UserPromptPart(
                        content='What is the capital of Mexico?',
                        timestamp=IsDatetime(),
                    )
                ]
            ),
            ModelResponse(
                parts=[TextPart(content='{"city": "Mexico City"}')],
                usage=Usage(requests=1, request_tokens=56, response_tokens=5, total_tokens=61),
                model_name='function:return_city_location:',
                timestamp=IsDatetime(),
            ),
            ModelRequest(
                parts=[
                    RetryPromptPart(
                        content=[
                            {
                                'type': 'missing',
                                'loc': ('country',),
                                'msg': 'Field required',
                                'input': {'city': 'Mexico City'},
                            }
                        ],
                        tool_call_id=IsStr(),
                        timestamp=IsDatetime(),
                    )
                ]
            ),
            ModelResponse(
                parts=[TextPart(content='{"city": "Mexico City", "country": "Mexico"}')],
                usage=Usage(requests=1, request_tokens=85, response_tokens=12, total_tokens=97),
                model_name='function:return_city_location:',
                timestamp=IsDatetime(),
            ),
        ]
    )


def test_prompted_output_function_with_retry():
    class Weather(BaseModel):
        temperature: float
        description: str

    def get_weather(city: str) -> Weather:
        if city != 'Mexico City':
            raise ModelRetry('City not found, I only know Mexico City')
        return Weather(temperature=28.7, description='sunny')

    def call_tool(messages: list[ModelMessage], info: AgentInfo) -> ModelResponse:
        assert info.output_tools is not None

        if len(messages) == 1:
            args_json = '{"city": "New York City"}'
        else:
            args_json = '{"city": "Mexico City"}'

        return ModelResponse(parts=[TextPart(content=args_json)])

    agent = Agent(FunctionModel(call_tool), output_type=PromptedOutput(get_weather))
    result = agent.run_sync('New York City')
    assert result.output == snapshot(Weather(temperature=28.7, description='sunny'))
    assert result.all_messages() == snapshot(
        [
            ModelRequest(
                parts=[
                    UserPromptPart(
                        content='New York City',
                        timestamp=IsDatetime(),
                    )
                ],
                instructions="""\
Always respond with a JSON object that's compatible with this schema:

{"additionalProperties": false, "properties": {"city": {"type": "string"}}, "required": ["city"], "type": "object", "title": "get_weather"}

Don't include any text or Markdown fencing before or after.\
""",
            ),
            ModelResponse(
                parts=[TextPart(content='{"city": "New York City"}')],
                usage=Usage(requests=1, request_tokens=53, response_tokens=6, total_tokens=59),
                model_name='function:call_tool:',
                timestamp=IsDatetime(),
            ),
            ModelRequest(
                parts=[
                    RetryPromptPart(
                        content='City not found, I only know Mexico City',
                        tool_call_id=IsStr(),
                        timestamp=IsDatetime(),
                    )
                ]
            ),
            ModelResponse(
                parts=[TextPart(content='{"city": "Mexico City"}')],
                usage=Usage(requests=1, request_tokens=68, response_tokens=11, total_tokens=79),
                model_name='function:call_tool:',
                timestamp=IsDatetime(),
            ),
        ]
    )


def test_run_with_history_new():
    m = TestModel()

    agent = Agent(m, system_prompt='Foobar')

    @agent.tool_plain
    async def ret_a(x: str) -> str:
        return f'{x}-apple'

    result1 = agent.run_sync('Hello')
    assert result1.new_messages() == snapshot(
        [
            ModelRequest(
                parts=[
                    SystemPromptPart(content='Foobar', timestamp=IsNow(tz=timezone.utc)),
                    UserPromptPart(content='Hello', timestamp=IsNow(tz=timezone.utc)),
                ]
            ),
            ModelResponse(
                parts=[ToolCallPart(tool_name='ret_a', args={'x': 'a'}, tool_call_id=IsStr())],
                usage=Usage(requests=1, request_tokens=52, response_tokens=5, total_tokens=57),
                model_name='test',
                timestamp=IsNow(tz=timezone.utc),
            ),
            ModelRequest(
                parts=[
                    ToolReturnPart(
                        tool_name='ret_a', content='a-apple', tool_call_id=IsStr(), timestamp=IsNow(tz=timezone.utc)
                    )
                ]
            ),
            ModelResponse(
                parts=[TextPart(content='{"ret_a":"a-apple"}')],
                usage=Usage(requests=1, request_tokens=53, response_tokens=9, total_tokens=62),
                model_name='test',
                timestamp=IsNow(tz=timezone.utc),
            ),
        ]
    )

    # if we pass new_messages, system prompt is inserted before the message_history messages
    result2 = agent.run_sync('Hello again', message_history=result1.new_messages())
    assert result2.all_messages() == snapshot(
        [
            ModelRequest(
                parts=[
                    SystemPromptPart(content='Foobar', timestamp=IsNow(tz=timezone.utc)),
                    UserPromptPart(content='Hello', timestamp=IsNow(tz=timezone.utc)),
                ]
            ),
            ModelResponse(
                parts=[ToolCallPart(tool_name='ret_a', args={'x': 'a'}, tool_call_id=IsStr())],
                usage=Usage(requests=1, request_tokens=52, response_tokens=5, total_tokens=57),
                model_name='test',
                timestamp=IsNow(tz=timezone.utc),
            ),
            ModelRequest(
                parts=[
                    ToolReturnPart(
                        tool_name='ret_a', content='a-apple', tool_call_id=IsStr(), timestamp=IsNow(tz=timezone.utc)
                    )
                ]
            ),
            ModelResponse(
                parts=[TextPart(content='{"ret_a":"a-apple"}')],
                usage=Usage(requests=1, request_tokens=53, response_tokens=9, total_tokens=62),
                model_name='test',
                timestamp=IsNow(tz=timezone.utc),
            ),
            ModelRequest(parts=[UserPromptPart(content='Hello again', timestamp=IsNow(tz=timezone.utc))]),
            ModelResponse(
                parts=[TextPart(content='{"ret_a":"a-apple"}')],
                usage=Usage(requests=1, request_tokens=55, response_tokens=13, total_tokens=68),
                model_name='test',
                timestamp=IsNow(tz=timezone.utc),
            ),
        ]
    )
    assert result2._new_message_index == snapshot(4)  # pyright: ignore[reportPrivateUsage]
    assert result2.output == snapshot('{"ret_a":"a-apple"}')
    assert result2._output_tool_name == snapshot(None)  # pyright: ignore[reportPrivateUsage]
    assert result2.usage() == snapshot(
        Usage(requests=1, request_tokens=55, response_tokens=13, total_tokens=68, details=None)
    )
    new_msg_part_kinds = [(m.kind, [p.part_kind for p in m.parts]) for m in result2.all_messages()]
    assert new_msg_part_kinds == snapshot(
        [
            ('request', ['system-prompt', 'user-prompt']),
            ('response', ['tool-call']),
            ('request', ['tool-return']),
            ('response', ['text']),
            ('request', ['user-prompt']),
            ('response', ['text']),
        ]
    )
    assert result2.new_messages_json().startswith(b'[{"parts":[{"content":"Hello again",')

    # if we pass all_messages, system prompt is NOT inserted before the message_history messages,
    # so only one system prompt
    result3 = agent.run_sync('Hello again', message_history=result1.all_messages())
    # same as result2 except for datetimes
    assert result3.all_messages() == snapshot(
        [
            ModelRequest(
                parts=[
                    SystemPromptPart(content='Foobar', timestamp=IsNow(tz=timezone.utc)),
                    UserPromptPart(content='Hello', timestamp=IsNow(tz=timezone.utc)),
                ]
            ),
            ModelResponse(
                parts=[ToolCallPart(tool_name='ret_a', args={'x': 'a'}, tool_call_id=IsStr())],
                usage=Usage(requests=1, request_tokens=52, response_tokens=5, total_tokens=57),
                model_name='test',
                timestamp=IsNow(tz=timezone.utc),
            ),
            ModelRequest(
                parts=[
                    ToolReturnPart(
                        tool_name='ret_a', content='a-apple', tool_call_id=IsStr(), timestamp=IsNow(tz=timezone.utc)
                    )
                ]
            ),
            ModelResponse(
                parts=[TextPart(content='{"ret_a":"a-apple"}')],
                usage=Usage(requests=1, request_tokens=53, response_tokens=9, total_tokens=62),
                model_name='test',
                timestamp=IsNow(tz=timezone.utc),
            ),
            ModelRequest(parts=[UserPromptPart(content='Hello again', timestamp=IsNow(tz=timezone.utc))]),
            ModelResponse(
                parts=[TextPart(content='{"ret_a":"a-apple"}')],
                usage=Usage(requests=1, request_tokens=55, response_tokens=13, total_tokens=68),
                model_name='test',
                timestamp=IsNow(tz=timezone.utc),
            ),
        ]
    )
    assert result3._new_message_index == snapshot(4)  # pyright: ignore[reportPrivateUsage]
    assert result3.output == snapshot('{"ret_a":"a-apple"}')
    assert result3._output_tool_name == snapshot(None)  # pyright: ignore[reportPrivateUsage]
    assert result3.usage() == snapshot(
        Usage(requests=1, request_tokens=55, response_tokens=13, total_tokens=68, details=None)
    )


def test_run_with_history_new_structured():
    m = TestModel()

    class Response(BaseModel):
        a: int

    agent = Agent(m, system_prompt='Foobar', output_type=Response)

    @agent.tool_plain
    async def ret_a(x: str) -> str:
        return f'{x}-apple'

    result1 = agent.run_sync('Hello')
    assert result1.new_messages() == snapshot(
        [
            ModelRequest(
                parts=[
                    SystemPromptPart(content='Foobar', timestamp=IsNow(tz=timezone.utc)),
                    UserPromptPart(content='Hello', timestamp=IsNow(tz=timezone.utc)),
                ]
            ),
            ModelResponse(
                parts=[ToolCallPart(tool_name='ret_a', args={'x': 'a'}, tool_call_id=IsStr())],
                usage=Usage(requests=1, request_tokens=52, response_tokens=5, total_tokens=57),
                model_name='test',
                timestamp=IsNow(tz=timezone.utc),
            ),
            ModelRequest(
                parts=[
                    ToolReturnPart(
                        tool_name='ret_a', content='a-apple', tool_call_id=IsStr(), timestamp=IsNow(tz=timezone.utc)
                    )
                ]
            ),
            ModelResponse(
                parts=[
                    ToolCallPart(
                        tool_name='final_result',
                        args={'a': 0},
                        tool_call_id=IsStr(),
                    )
                ],
                usage=Usage(requests=1, request_tokens=53, response_tokens=9, total_tokens=62),
                model_name='test',
                timestamp=IsNow(tz=timezone.utc),
            ),
            ModelRequest(
                parts=[
                    ToolReturnPart(
                        tool_name='final_result',
                        content='Final result processed.',
                        tool_call_id=IsStr(),
                        timestamp=IsNow(tz=timezone.utc),
                    )
                ]
            ),
        ]
    )

    result2 = agent.run_sync('Hello again', message_history=result1.new_messages())
    assert result2.all_messages() == snapshot(
        [
            ModelRequest(
                parts=[
                    SystemPromptPart(content='Foobar', timestamp=IsNow(tz=timezone.utc)),
                    UserPromptPart(content='Hello', timestamp=IsNow(tz=timezone.utc)),
                ],
            ),
            ModelResponse(
                parts=[ToolCallPart(tool_name='ret_a', args={'x': 'a'}, tool_call_id=IsStr())],
                usage=Usage(requests=1, request_tokens=52, response_tokens=5, total_tokens=57),
                model_name='test',
                timestamp=IsNow(tz=timezone.utc),
            ),
            ModelRequest(
                parts=[
                    ToolReturnPart(
                        tool_name='ret_a', content='a-apple', tool_call_id=IsStr(), timestamp=IsNow(tz=timezone.utc)
                    )
                ],
            ),
            ModelResponse(
                parts=[ToolCallPart(tool_name='final_result', args={'a': 0}, tool_call_id=IsStr())],
                usage=Usage(requests=1, request_tokens=53, response_tokens=9, total_tokens=62),
                model_name='test',
                timestamp=IsNow(tz=timezone.utc),
            ),
            ModelRequest(
                parts=[
                    ToolReturnPart(
                        tool_name='final_result',
                        content='Final result processed.',
                        tool_call_id=IsStr(),
                        timestamp=IsNow(tz=timezone.utc),
                    ),
                ],
            ),
            # second call, notice no repeated system prompt
            ModelRequest(
                parts=[
                    UserPromptPart(content='Hello again', timestamp=IsNow(tz=timezone.utc)),
                ],
            ),
            ModelResponse(
                parts=[ToolCallPart(tool_name='final_result', args={'a': 0}, tool_call_id=IsStr())],
                usage=Usage(requests=1, request_tokens=59, response_tokens=13, total_tokens=72),
                model_name='test',
                timestamp=IsNow(tz=timezone.utc),
            ),
            ModelRequest(
                parts=[
                    ToolReturnPart(
                        tool_name='final_result',
                        content='Final result processed.',
                        tool_call_id=IsStr(),
                        timestamp=IsNow(tz=timezone.utc),
                    ),
                ]
            ),
        ]
    )
    assert result2.output == snapshot(Response(a=0))
    assert result2._new_message_index == snapshot(5)  # pyright: ignore[reportPrivateUsage]
    assert result2._output_tool_name == snapshot('final_result')  # pyright: ignore[reportPrivateUsage]
    assert result2.usage() == snapshot(
        Usage(requests=1, request_tokens=59, response_tokens=13, total_tokens=72, details=None)
    )
    new_msg_part_kinds = [(m.kind, [p.part_kind for p in m.parts]) for m in result2.all_messages()]
    assert new_msg_part_kinds == snapshot(
        [
            ('request', ['system-prompt', 'user-prompt']),
            ('response', ['tool-call']),
            ('request', ['tool-return']),
            ('response', ['tool-call']),
            ('request', ['tool-return']),
            ('request', ['user-prompt']),
            ('response', ['tool-call']),
            ('request', ['tool-return']),
        ]
    )
    assert result2.new_messages_json().startswith(b'[{"parts":[{"content":"Hello again",')


def test_run_with_history_and_no_user_prompt():
    messages: list[ModelMessage] = [
        ModelRequest(parts=[UserPromptPart(content='Hello')], instructions='Original instructions'),
    ]

    m = TestModel()
    agent = Agent(m, instructions='New instructions')

    result = agent.run_sync(message_history=messages)
    assert result.all_messages() == snapshot(
        [
            ModelRequest(
                parts=[
                    UserPromptPart(
                        content='Hello',
                        timestamp=IsDatetime(),
                    )
                ],
                instructions='New instructions',
            ),
            ModelResponse(
                parts=[TextPart(content='success (no tool calls)')],
                usage=Usage(requests=1, request_tokens=51, response_tokens=4, total_tokens=55),
                model_name='test',
                timestamp=IsDatetime(),
            ),
        ]
    )


def test_empty_tool_calls():
    def empty(_: list[ModelMessage], _info: AgentInfo) -> ModelResponse:
        return ModelResponse(parts=[])

    agent = Agent(FunctionModel(empty))

    with pytest.raises(UnexpectedModelBehavior, match='Received empty model response'):
        agent.run_sync('Hello')


def test_unknown_tool():
    def empty(_: list[ModelMessage], _info: AgentInfo) -> ModelResponse:
        return ModelResponse(parts=[ToolCallPart('foobar', '{}')])

    agent = Agent(FunctionModel(empty))

    with capture_run_messages() as messages:
        with pytest.raises(UnexpectedModelBehavior, match=r'Exceeded maximum retries \(1\) for result validation'):
            agent.run_sync('Hello')
    assert messages == snapshot(
        [
            ModelRequest(parts=[UserPromptPart(content='Hello', timestamp=IsNow(tz=timezone.utc))]),
            ModelResponse(
                parts=[ToolCallPart(tool_name='foobar', args='{}', tool_call_id=IsStr())],
                usage=Usage(requests=1, request_tokens=51, response_tokens=2, total_tokens=53),
                model_name='function:empty:',
                timestamp=IsNow(tz=timezone.utc),
            ),
            ModelRequest(
                parts=[
                    RetryPromptPart(
                        tool_name='foobar',
                        content="Unknown tool name: 'foobar'. No tools available.",
                        tool_call_id=IsStr(),
                        timestamp=IsNow(tz=timezone.utc),
                    )
                ]
            ),
            ModelResponse(
                parts=[ToolCallPart(tool_name='foobar', args='{}', tool_call_id=IsStr())],
                usage=Usage(requests=1, request_tokens=65, response_tokens=4, total_tokens=69),
                model_name='function:empty:',
                timestamp=IsNow(tz=timezone.utc),
            ),
        ]
    )


def test_unknown_tool_fix():
    def empty(m: list[ModelMessage], _info: AgentInfo) -> ModelResponse:
        if len(m) > 1:
            return ModelResponse(parts=[TextPart('success')])
        else:
            return ModelResponse(parts=[ToolCallPart('foobar', '{}')])

    agent = Agent(FunctionModel(empty))

    result = agent.run_sync('Hello')
    assert result.output == 'success'
    assert result.all_messages() == snapshot(
        [
            ModelRequest(parts=[UserPromptPart(content='Hello', timestamp=IsNow(tz=timezone.utc))]),
            ModelResponse(
                parts=[ToolCallPart(tool_name='foobar', args='{}', tool_call_id=IsStr())],
                usage=Usage(requests=1, request_tokens=51, response_tokens=2, total_tokens=53),
                model_name='function:empty:',
                timestamp=IsNow(tz=timezone.utc),
            ),
            ModelRequest(
                parts=[
                    RetryPromptPart(
                        tool_name='foobar',
                        content="Unknown tool name: 'foobar'. No tools available.",
                        tool_call_id=IsStr(),
                        timestamp=IsNow(tz=timezone.utc),
                    )
                ]
            ),
            ModelResponse(
                parts=[TextPart(content='success')],
                usage=Usage(requests=1, request_tokens=65, response_tokens=3, total_tokens=68),
                model_name='function:empty:',
                timestamp=IsNow(tz=timezone.utc),
            ),
        ]
    )


def test_model_requests_blocked(env: TestEnv):
    try:
        env.set('GEMINI_API_KEY', 'foobar')
        agent = Agent('google-gla:gemini-1.5-flash', output_type=tuple[str, str], defer_model_check=True)

        with pytest.raises(RuntimeError, match='Model requests are not allowed, since ALLOW_MODEL_REQUESTS is False'):
            agent.run_sync('Hello')
    except ImportError:  # pragma: lax no cover
        pytest.skip('google-genai not installed')


def test_override_model(env: TestEnv):
    env.set('GEMINI_API_KEY', 'foobar')
    agent = Agent('google-gla:gemini-1.5-flash', output_type=tuple[int, str], defer_model_check=True)

    with agent.override(model='test'):
        result = agent.run_sync('Hello')
        assert result.output == snapshot((0, 'a'))


def test_set_model(env: TestEnv):
    env.set('GEMINI_API_KEY', 'foobar')
    agent = Agent(output_type=tuple[int, str])

    agent.model = 'test'

    result = agent.run_sync('Hello')
    assert result.output == snapshot((0, 'a'))


def test_override_model_no_model():
    agent = Agent()

    with pytest.raises(UserError, match=r'`model` must either be set.+Even when `override\(model=...\)` is customiz'):
        with agent.override(model='test'):
            agent.run_sync('Hello')


def test_run_sync_multiple():
    agent = Agent('test')

    @agent.tool_plain
    async def make_request() -> str:
        async with httpx.AsyncClient() as client:
            # use this as I suspect it's about the fastest globally available endpoint
            try:
                response = await client.get('https://cloudflare.com/cdn-cgi/trace')
            except httpx.ConnectError:  # pragma: no cover
                pytest.skip('offline')
            else:
                return str(response.status_code)

    for _ in range(2):
        result = agent.run_sync('Hello')
        assert result.output == '{"make_request":"200"}'


async def test_agent_name():
    my_agent = Agent('test')

    assert my_agent.name is None

    await my_agent.run('Hello', infer_name=False)
    assert my_agent.name is None

    await my_agent.run('Hello')
    assert my_agent.name == 'my_agent'


async def test_agent_name_already_set():
    my_agent = Agent('test', name='fig_tree')

    assert my_agent.name == 'fig_tree'

    await my_agent.run('Hello')
    assert my_agent.name == 'fig_tree'


async def test_agent_name_changes():
    my_agent = Agent('test')

    await my_agent.run('Hello')
    assert my_agent.name == 'my_agent'

    new_agent = my_agent
    del my_agent

    await new_agent.run('Hello')
    assert new_agent.name == 'my_agent'


def test_name_from_global(create_module: Callable[[str], Any]):
    module_code = """
from pydantic_ai import Agent

my_agent = Agent('test')

def foo():
    result = my_agent.run_sync('Hello')
    return result.output
"""

    mod = create_module(module_code)

    assert mod.my_agent.name is None
    assert mod.foo() == snapshot('success (no tool calls)')
    assert mod.my_agent.name == 'my_agent'


class TestMultipleToolCalls:
    """Tests for scenarios where multiple tool calls are made in a single response."""

    pytestmark = pytest.mark.usefixtures('set_event_loop')

    class OutputType(BaseModel):
        """Result type used by all tests."""

        value: str

    def test_early_strategy_stops_after_first_final_result(self):
        """Test that 'early' strategy stops processing regular tools after first final result."""
        tool_called = []

        def return_model(_: list[ModelMessage], info: AgentInfo) -> ModelResponse:
            assert info.output_tools is not None
            return ModelResponse(
                parts=[
                    ToolCallPart('final_result', {'value': 'final'}),
                    ToolCallPart('regular_tool', {'x': 1}),
                    ToolCallPart('another_tool', {'y': 2}),
                ],
            )

        agent = Agent(FunctionModel(return_model), output_type=self.OutputType, end_strategy='early')

        @agent.tool_plain
        def regular_tool(x: int) -> int:  # pragma: no cover
            """A regular tool that should not be called."""
            tool_called.append('regular_tool')
            return x

        @agent.tool_plain
        def another_tool(y: int) -> int:  # pragma: no cover
            """Another tool that should not be called."""
            tool_called.append('another_tool')
            return y

        result = agent.run_sync('test early strategy')
        messages = result.all_messages()

        # Verify no tools were called after final result
        assert tool_called == []

        # Verify we got tool returns for all calls
        assert messages[-1].parts == snapshot(
            [
                ToolReturnPart(
                    tool_name='final_result',
                    content='Final result processed.',
                    tool_call_id=IsStr(),
                    timestamp=IsNow(tz=timezone.utc),
                ),
                ToolReturnPart(
                    tool_name='regular_tool',
                    content='Tool not executed - a final result was already processed.',
                    tool_call_id=IsStr(),
                    timestamp=IsNow(tz=timezone.utc),
                ),
                ToolReturnPart(
                    tool_name='another_tool',
                    content='Tool not executed - a final result was already processed.',
                    tool_call_id=IsStr(),
                    timestamp=IsNow(tz=timezone.utc),
                ),
            ]
        )

    def test_early_strategy_uses_first_final_result(self):
        """Test that 'early' strategy uses the first final result and ignores subsequent ones."""

        def return_model(_: list[ModelMessage], info: AgentInfo) -> ModelResponse:
            assert info.output_tools is not None
            return ModelResponse(
                parts=[
                    ToolCallPart('final_result', {'value': 'first'}),
                    ToolCallPart('final_result', {'value': 'second'}),
                ],
            )

        agent = Agent(FunctionModel(return_model), output_type=self.OutputType, end_strategy='early')
        result = agent.run_sync('test multiple final results')

        # Verify the result came from the first final tool
        assert result.output.value == 'first'

        # Verify we got appropriate tool returns
        assert result.new_messages()[-1].parts == snapshot(
            [
                ToolReturnPart(
                    tool_name='final_result',
                    content='Final result processed.',
                    tool_call_id=IsStr(),
                    timestamp=IsNow(tz=timezone.utc),
                ),
                ToolReturnPart(
                    tool_name='final_result',
                    content='Output tool not used - a final result was already processed.',
                    tool_call_id=IsStr(),
                    timestamp=IsNow(tz=timezone.utc),
                ),
            ]
        )

    def test_exhaustive_strategy_executes_all_tools(self):
        """Test that 'exhaustive' strategy executes all tools while using first final result."""
        tool_called: list[str] = []

        def return_model(_: list[ModelMessage], info: AgentInfo) -> ModelResponse:
            assert info.output_tools is not None
            return ModelResponse(
                parts=[
                    ToolCallPart('regular_tool', {'x': 42}),
                    ToolCallPart('final_result', {'value': 'first'}),
                    ToolCallPart('another_tool', {'y': 2}),
                    ToolCallPart('final_result', {'value': 'second'}),
                    ToolCallPart('unknown_tool', {'value': '???'}),
                ],
            )

        agent = Agent(FunctionModel(return_model), output_type=self.OutputType, end_strategy='exhaustive')

        @agent.tool_plain
        def regular_tool(x: int) -> int:
            """A regular tool that should be called."""
            tool_called.append('regular_tool')
            return x

        @agent.tool_plain
        def another_tool(y: int) -> int:
            """Another tool that should be called."""
            tool_called.append('another_tool')
            return y

        result = agent.run_sync('test exhaustive strategy')

        # Verify the result came from the first final tool
        assert result.output.value == 'first'

        # Verify all regular tools were called
        assert sorted(tool_called) == sorted(['regular_tool', 'another_tool'])

        # Verify we got tool returns in the correct order
        assert result.all_messages() == snapshot(
            [
                ModelRequest(
                    parts=[UserPromptPart(content='test exhaustive strategy', timestamp=IsNow(tz=timezone.utc))]
                ),
                ModelResponse(
                    parts=[
                        ToolCallPart(tool_name='regular_tool', args={'x': 42}, tool_call_id=IsStr()),
                        ToolCallPart(tool_name='final_result', args={'value': 'first'}, tool_call_id=IsStr()),
                        ToolCallPart(tool_name='another_tool', args={'y': 2}, tool_call_id=IsStr()),
                        ToolCallPart(tool_name='final_result', args={'value': 'second'}, tool_call_id=IsStr()),
                        ToolCallPart(tool_name='unknown_tool', args={'value': '???'}, tool_call_id=IsStr()),
                    ],
                    usage=Usage(requests=1, request_tokens=53, response_tokens=23, total_tokens=76),
                    model_name='function:return_model:',
                    timestamp=IsNow(tz=timezone.utc),
                ),
                ModelRequest(
                    parts=[
                        ToolReturnPart(
                            tool_name='final_result',
                            content='Final result processed.',
                            tool_call_id=IsStr(),
                            timestamp=IsNow(tz=timezone.utc),
                        ),
                        ToolReturnPart(
                            tool_name='final_result',
                            content='Output tool not used - a final result was already processed.',
                            tool_call_id=IsStr(),
                            timestamp=IsNow(tz=timezone.utc),
                        ),
                        ToolReturnPart(
                            tool_name='regular_tool',
                            content=42,
                            tool_call_id=IsStr(),
                            timestamp=IsNow(tz=timezone.utc),
                        ),
                        ToolReturnPart(
                            tool_name='another_tool', content=2, tool_call_id=IsStr(), timestamp=IsNow(tz=timezone.utc)
                        ),
                        RetryPromptPart(
                            content="Unknown tool name: 'unknown_tool'. Available tools: regular_tool, another_tool, final_result",
                            tool_name='unknown_tool',
                            tool_call_id=IsStr(),
                            timestamp=IsDatetime(),
                        ),
                    ]
                ),
            ]
        )

    def test_early_strategy_with_final_result_in_middle(self):
        """Test that 'early' strategy stops at first final result, regardless of position."""
        tool_called = []

        def return_model(_: list[ModelMessage], info: AgentInfo) -> ModelResponse:
            assert info.output_tools is not None
            return ModelResponse(
                parts=[
                    ToolCallPart('regular_tool', {'x': 1}),
                    ToolCallPart('final_result', {'value': 'final'}),
                    ToolCallPart('another_tool', {'y': 2}),
                    ToolCallPart('unknown_tool', {'value': '???'}),
                ],
            )

        agent = Agent(FunctionModel(return_model), output_type=self.OutputType, end_strategy='early')

        @agent.tool_plain
        def regular_tool(x: int) -> int:  # pragma: no cover
            """A regular tool that should not be called."""
            tool_called.append('regular_tool')
            return x

        @agent.tool_plain
        def another_tool(y: int) -> int:  # pragma: no cover
            """A tool that should not be called."""
            tool_called.append('another_tool')
            return y

        result = agent.run_sync('test early strategy with final result in middle')

        # Verify no tools were called
        assert tool_called == []

        # Verify we got appropriate tool returns
        assert result.all_messages() == snapshot(
            [
                ModelRequest(
                    parts=[
                        UserPromptPart(
                            content='test early strategy with final result in middle', timestamp=IsNow(tz=timezone.utc)
                        )
                    ]
                ),
                ModelResponse(
                    parts=[
                        ToolCallPart(tool_name='regular_tool', args={'x': 1}, tool_call_id=IsStr()),
                        ToolCallPart(tool_name='final_result', args={'value': 'final'}, tool_call_id=IsStr()),
                        ToolCallPart(tool_name='another_tool', args={'y': 2}, tool_call_id=IsStr()),
                        ToolCallPart(tool_name='unknown_tool', args={'value': '???'}, tool_call_id=IsStr()),
                    ],
                    usage=Usage(requests=1, request_tokens=58, response_tokens=18, total_tokens=76),
                    model_name='function:return_model:',
                    timestamp=IsNow(tz=timezone.utc),
                ),
                ModelRequest(
                    parts=[
                        ToolReturnPart(
                            tool_name='final_result',
                            content='Final result processed.',
                            tool_call_id=IsStr(),
                            timestamp=IsNow(tz=timezone.utc),
                        ),
                        ToolReturnPart(
                            tool_name='regular_tool',
                            content='Tool not executed - a final result was already processed.',
                            tool_call_id=IsStr(),
                            timestamp=IsDatetime(),
                        ),
                        ToolReturnPart(
                            tool_name='another_tool',
                            content='Tool not executed - a final result was already processed.',
                            tool_call_id=IsStr(),
                            timestamp=IsNow(tz=timezone.utc),
                        ),
                        RetryPromptPart(
                            tool_name='unknown_tool',
                            content="Unknown tool name: 'unknown_tool'. Available tools: regular_tool, another_tool, final_result",
                            timestamp=IsNow(tz=timezone.utc),
                            tool_call_id=IsStr(),
                        ),
                    ]
                ),
            ]
        )

    def test_early_strategy_does_not_apply_to_tool_calls_without_final_tool(self):
        """Test that 'early' strategy does not apply to tool calls without final tool."""
        tool_called = []
        agent = Agent(TestModel(), output_type=self.OutputType, end_strategy='early')

        @agent.tool_plain
        def regular_tool(x: int) -> int:
            """A regular tool that should be called."""
            tool_called.append('regular_tool')
            return x

        result = agent.run_sync('test early strategy with regular tool calls')
        assert tool_called == ['regular_tool']

        tool_returns = [m for m in result.all_messages() if isinstance(m, ToolReturnPart)]
        assert tool_returns == snapshot([])

    def test_multiple_final_result_are_validated_correctly(self):
        """Tests that if multiple final results are returned, but one fails validation, the other is used."""

        def return_model(_: list[ModelMessage], info: AgentInfo) -> ModelResponse:
            assert info.output_tools is not None
            return ModelResponse(
                parts=[
                    ToolCallPart('final_result', {'bad_value': 'first'}, tool_call_id='first'),
                    ToolCallPart('final_result', {'value': 'second'}, tool_call_id='second'),
                ],
            )

        agent = Agent(FunctionModel(return_model), output_type=self.OutputType, end_strategy='early')
        result = agent.run_sync('test multiple final results')

        # Verify the result came from the second final tool
        assert result.output.value == 'second'

        # Verify we got appropriate tool returns
        assert result.new_messages()[-1].parts == snapshot(
            [
                RetryPromptPart(
                    content=[
                        {'type': 'missing', 'loc': ('value',), 'msg': 'Field required', 'input': {'bad_value': 'first'}}
                    ],
                    tool_name='final_result',
                    tool_call_id='first',
                    timestamp=IsDatetime(),
                ),
                ToolReturnPart(
                    tool_name='final_result',
                    content='Final result processed.',
                    timestamp=IsNow(tz=timezone.utc),
                    tool_call_id='second',
                ),
            ]
        )


async def test_model_settings_override() -> None:
    def return_settings(_: list[ModelMessage], info: AgentInfo) -> ModelResponse:
        return ModelResponse(parts=[TextPart(to_json(info.model_settings).decode())])

    my_agent = Agent(FunctionModel(return_settings))
    assert (await my_agent.run('Hello')).output == IsJson(None)
    assert (await my_agent.run('Hello', model_settings={'temperature': 0.5})).output == IsJson({'temperature': 0.5})

    my_agent = Agent(FunctionModel(return_settings), model_settings={'temperature': 0.1})
    assert (await my_agent.run('Hello')).output == IsJson({'temperature': 0.1})
    assert (await my_agent.run('Hello', model_settings={'temperature': 0.5})).output == IsJson({'temperature': 0.5})


async def test_empty_text_part():
    def return_empty_text(_: list[ModelMessage], info: AgentInfo) -> ModelResponse:
        assert info.output_tools is not None
        args_json = '{"response": ["foo", "bar"]}'
        return ModelResponse(
            parts=[
                TextPart(''),
                ToolCallPart(info.output_tools[0].name, args_json),
            ],
        )

    agent = Agent(FunctionModel(return_empty_text), output_type=tuple[str, str])

    result = await agent.run('Hello')
    assert result.output == ('foo', 'bar')


def test_heterogeneous_responses_non_streaming() -> None:
    """Indicates that tool calls are prioritized over text in heterogeneous responses."""

    def return_model(messages: list[ModelMessage], info: AgentInfo) -> ModelResponse:
        assert info.output_tools is not None
        parts: list[ModelResponsePart] = []
        if len(messages) == 1:
            parts = [TextPart(content='foo'), ToolCallPart('get_location', {'loc_name': 'London'})]
        else:
            parts = [TextPart(content='final response')]
        return ModelResponse(parts=parts)

    agent = Agent(FunctionModel(return_model))

    @agent.tool_plain
    async def get_location(loc_name: str) -> str:
        if loc_name == 'London':
            return json.dumps({'lat': 51, 'lng': 0})
        else:
            raise ModelRetry('Wrong location, please try again')  # pragma: no cover

    result = agent.run_sync('Hello')
    assert result.output == 'final response'
    assert result.all_messages() == snapshot(
        [
            ModelRequest(parts=[UserPromptPart(content='Hello', timestamp=IsNow(tz=timezone.utc))]),
            ModelResponse(
                parts=[
                    TextPart(content='foo'),
                    ToolCallPart(tool_name='get_location', args={'loc_name': 'London'}, tool_call_id=IsStr()),
                ],
                usage=Usage(requests=1, request_tokens=51, response_tokens=6, total_tokens=57),
                model_name='function:return_model:',
                timestamp=IsNow(tz=timezone.utc),
            ),
            ModelRequest(
                parts=[
                    ToolReturnPart(
                        tool_name='get_location',
                        content='{"lat": 51, "lng": 0}',
                        tool_call_id=IsStr(),
                        timestamp=IsNow(tz=timezone.utc),
                    )
                ]
            ),
            ModelResponse(
                parts=[TextPart(content='final response')],
                usage=Usage(requests=1, request_tokens=56, response_tokens=8, total_tokens=64),
                model_name='function:return_model:',
                timestamp=IsNow(tz=timezone.utc),
            ),
        ]
    )


def test_last_run_messages() -> None:
    agent = Agent('test')

    with pytest.raises(AttributeError, match='The `last_run_messages` attribute has been removed,'):
        agent.last_run_messages  # pyright: ignore[reportDeprecated]


def test_nested_capture_run_messages() -> None:
    agent = Agent('test')

    with capture_run_messages() as messages1:
        assert messages1 == []
        with capture_run_messages() as messages2:
            assert messages2 == []
            assert messages1 is messages2
            result = agent.run_sync('Hello')
            assert result.output == 'success (no tool calls)'

    assert messages1 == snapshot(
        [
            ModelRequest(parts=[UserPromptPart(content='Hello', timestamp=IsNow(tz=timezone.utc))]),
            ModelResponse(
                parts=[TextPart(content='success (no tool calls)')],
                usage=Usage(requests=1, request_tokens=51, response_tokens=4, total_tokens=55),
                model_name='test',
                timestamp=IsNow(tz=timezone.utc),
            ),
        ]
    )
    assert messages1 == messages2


def test_double_capture_run_messages() -> None:
    agent = Agent('test')

    with capture_run_messages() as messages:
        assert messages == []
        result = agent.run_sync('Hello')
        assert result.output == 'success (no tool calls)'
        result2 = agent.run_sync('Hello 2')
        assert result2.output == 'success (no tool calls)'
    assert messages == snapshot(
        [
            ModelRequest(parts=[UserPromptPart(content='Hello', timestamp=IsNow(tz=timezone.utc))]),
            ModelResponse(
                parts=[TextPart(content='success (no tool calls)')],
                usage=Usage(requests=1, request_tokens=51, response_tokens=4, total_tokens=55),
                model_name='test',
                timestamp=IsNow(tz=timezone.utc),
            ),
        ]
    )


def test_dynamic_false_no_reevaluate():
    """When dynamic is false (default), the system prompt is not reevaluated
    i.e: SystemPromptPart(
            content="A",       <--- Remains the same when `message_history` is passed.
        part_kind='system-prompt')
    """
    agent = Agent('test', system_prompt='Foobar')

    dynamic_value = 'A'

    @agent.system_prompt
    async def func() -> str:
        return dynamic_value

    res = agent.run_sync('Hello')

    assert res.all_messages() == snapshot(
        [
            ModelRequest(
                parts=[
                    SystemPromptPart(content='Foobar', part_kind='system-prompt', timestamp=IsNow(tz=timezone.utc)),
                    SystemPromptPart(
                        content=dynamic_value, part_kind='system-prompt', timestamp=IsNow(tz=timezone.utc)
                    ),
                    UserPromptPart(content='Hello', timestamp=IsNow(tz=timezone.utc), part_kind='user-prompt'),
                ],
                kind='request',
            ),
            ModelResponse(
                parts=[TextPart(content='success (no tool calls)', part_kind='text')],
                usage=Usage(requests=1, request_tokens=53, response_tokens=4, total_tokens=57),
                model_name='test',
                timestamp=IsNow(tz=timezone.utc),
                kind='response',
            ),
        ]
    )

    dynamic_value = 'B'

    res_two = agent.run_sync('World', message_history=res.all_messages())

    assert res_two.all_messages() == snapshot(
        [
            ModelRequest(
                parts=[
                    SystemPromptPart(content='Foobar', part_kind='system-prompt', timestamp=IsNow(tz=timezone.utc)),
                    SystemPromptPart(
                        content='A',  # Remains the same
                        part_kind='system-prompt',
                        timestamp=IsNow(tz=timezone.utc),
                    ),
                    UserPromptPart(content='Hello', timestamp=IsNow(tz=timezone.utc), part_kind='user-prompt'),
                ],
                kind='request',
            ),
            ModelResponse(
                parts=[TextPart(content='success (no tool calls)', part_kind='text')],
                usage=Usage(requests=1, request_tokens=53, response_tokens=4, total_tokens=57),
                model_name='test',
                timestamp=IsNow(tz=timezone.utc),
                kind='response',
            ),
            ModelRequest(
                parts=[UserPromptPart(content='World', timestamp=IsNow(tz=timezone.utc), part_kind='user-prompt')],
                kind='request',
            ),
            ModelResponse(
                parts=[TextPart(content='success (no tool calls)', part_kind='text')],
                usage=Usage(requests=1, request_tokens=54, response_tokens=8, total_tokens=62),
                model_name='test',
                timestamp=IsNow(tz=timezone.utc),
                kind='response',
            ),
        ]
    )


def test_dynamic_true_reevaluate_system_prompt():
    """When dynamic is true, the system prompt is reevaluated
    i.e: SystemPromptPart(
            content="B",       <--- Updated value
        part_kind='system-prompt')
    """
    agent = Agent('test', system_prompt='Foobar')

    dynamic_value = 'A'

    @agent.system_prompt(dynamic=True)
    async def func():
        return dynamic_value

    res = agent.run_sync('Hello')

    assert res.all_messages() == snapshot(
        [
            ModelRequest(
                parts=[
                    SystemPromptPart(content='Foobar', part_kind='system-prompt', timestamp=IsNow(tz=timezone.utc)),
                    SystemPromptPart(
                        content=dynamic_value,
                        part_kind='system-prompt',
                        dynamic_ref=func.__qualname__,
                        timestamp=IsNow(tz=timezone.utc),
                    ),
                    UserPromptPart(content='Hello', timestamp=IsNow(tz=timezone.utc), part_kind='user-prompt'),
                ],
                kind='request',
            ),
            ModelResponse(
                parts=[TextPart(content='success (no tool calls)', part_kind='text')],
                usage=Usage(requests=1, request_tokens=53, response_tokens=4, total_tokens=57),
                model_name='test',
                timestamp=IsNow(tz=timezone.utc),
                kind='response',
            ),
        ]
    )

    dynamic_value = 'B'

    res_two = agent.run_sync('World', message_history=res.all_messages())

    assert res_two.all_messages() == snapshot(
        [
            ModelRequest(
                parts=[
                    SystemPromptPart(content='Foobar', part_kind='system-prompt', timestamp=IsNow(tz=timezone.utc)),
                    SystemPromptPart(
                        content='B',
                        part_kind='system-prompt',
                        dynamic_ref=func.__qualname__,
                        timestamp=IsNow(tz=timezone.utc),
                    ),
                    UserPromptPart(content='Hello', timestamp=IsNow(tz=timezone.utc), part_kind='user-prompt'),
                ],
                kind='request',
            ),
            ModelResponse(
                parts=[TextPart(content='success (no tool calls)', part_kind='text')],
                usage=Usage(requests=1, request_tokens=53, response_tokens=4, total_tokens=57),
                model_name='test',
                timestamp=IsNow(tz=timezone.utc),
                kind='response',
            ),
            ModelRequest(
                parts=[UserPromptPart(content='World', timestamp=IsNow(tz=timezone.utc), part_kind='user-prompt')],
                kind='request',
            ),
            ModelResponse(
                parts=[TextPart(content='success (no tool calls)', part_kind='text')],
                usage=Usage(requests=1, request_tokens=54, response_tokens=8, total_tokens=62),
                model_name='test',
                timestamp=IsNow(tz=timezone.utc),
                kind='response',
            ),
        ]
    )


def test_capture_run_messages_tool_agent() -> None:
    agent_outer = Agent('test')
    agent_inner = Agent(TestModel(custom_output_text='inner agent result'))

    @agent_outer.tool_plain
    async def foobar(x: str) -> str:
        result_ = await agent_inner.run(x)
        return result_.output

    with capture_run_messages() as messages:
        result = agent_outer.run_sync('foobar')

    assert result.output == snapshot('{"foobar":"inner agent result"}')
    assert messages == snapshot(
        [
            ModelRequest(parts=[UserPromptPart(content='foobar', timestamp=IsNow(tz=timezone.utc))]),
            ModelResponse(
                parts=[ToolCallPart(tool_name='foobar', args={'x': 'a'}, tool_call_id=IsStr())],
                usage=Usage(requests=1, request_tokens=51, response_tokens=5, total_tokens=56),
                model_name='test',
                timestamp=IsNow(tz=timezone.utc),
            ),
            ModelRequest(
                parts=[
                    ToolReturnPart(
                        tool_name='foobar',
                        content='inner agent result',
                        tool_call_id=IsStr(),
                        timestamp=IsNow(tz=timezone.utc),
                    )
                ]
            ),
            ModelResponse(
                parts=[TextPart(content='{"foobar":"inner agent result"}')],
                usage=Usage(requests=1, request_tokens=54, response_tokens=11, total_tokens=65),
                model_name='test',
                timestamp=IsNow(tz=timezone.utc),
            ),
        ]
    )


class Bar(BaseModel):
    c: int
    d: str


def test_custom_output_type_sync() -> None:
    agent = Agent('test', output_type=Foo)

    assert agent.run_sync('Hello').output == snapshot(Foo(a=0, b='a'))
    assert agent.run_sync('Hello', output_type=Bar).output == snapshot(Bar(c=0, d='a'))
    assert agent.run_sync('Hello', output_type=str).output == snapshot('success (no tool calls)')
    assert agent.run_sync('Hello', output_type=int).output == snapshot(0)


async def test_custom_output_type_async() -> None:
    agent = Agent('test')

    result = await agent.run('Hello')
    assert result.output == snapshot('success (no tool calls)')

    result = await agent.run('Hello', output_type=Foo)
    assert result.output == snapshot(Foo(a=0, b='a'))
    result = await agent.run('Hello', output_type=int)
    assert result.output == snapshot(0)


def test_custom_output_type_invalid() -> None:
    agent = Agent('test')

    @agent.output_validator
    def validate_output(ctx: RunContext[None], o: Any) -> Any:  # pragma: no cover
        return o

    with pytest.raises(UserError, match='Cannot set a custom run `output_type` when the agent has output validators'):
        agent.run_sync('Hello', output_type=int)


def test_binary_content_all_messages_json():
    agent = Agent('test')

    content = BinaryContent(data=b'Hello', media_type='text/plain')
    result = agent.run_sync(['Hello', content])

    serialized = result.all_messages_json()
    assert json.loads(serialized) == snapshot(
        [
            {
                'parts': [
                    {
                        'content': ['Hello', {'data': 'SGVsbG8=', 'media_type': 'text/plain', 'kind': 'binary'}],
                        'timestamp': IsStr(),
                        'part_kind': 'user-prompt',
                    }
                ],
                'instructions': None,
                'kind': 'request',
            },
            {
                'parts': [{'content': 'success (no tool calls)', 'part_kind': 'text'}],
                'usage': {
                    'requests': 1,
                    'request_tokens': 56,
                    'response_tokens': 4,
                    'total_tokens': 60,
                    'details': None,
                },
                'model_name': 'test',
                'vendor_id': None,
                'timestamp': IsStr(),
                'kind': 'response',
                'vendor_details': None,
            },
        ]
    )

    # We also need to be able to round trip the serialized messages.
    messages = ModelMessagesTypeAdapter.validate_json(serialized)
    assert messages == result.all_messages()


def test_instructions_raise_error_when_system_prompt_is_set():
    agent = Agent('test', instructions='An instructions!')

    @agent.system_prompt
    def system_prompt() -> str:
        return 'A system prompt!'

    result = agent.run_sync('Hello')
    assert result.all_messages()[0] == snapshot(
        ModelRequest(
            parts=[
                SystemPromptPart(content='A system prompt!', timestamp=IsNow(tz=timezone.utc)),
                UserPromptPart(content='Hello', timestamp=IsNow(tz=timezone.utc)),
            ],
            instructions='An instructions!',
        )
    )


def test_instructions_raise_error_when_instructions_is_set():
    agent = Agent('test', system_prompt='A system prompt!')

    @agent.instructions
    def instructions() -> str:
        return 'An instructions!'

    @agent.instructions
    def empty_instructions() -> str:
        return ''

    result = agent.run_sync('Hello')
    assert result.all_messages()[0] == snapshot(
        ModelRequest(
            parts=[
                SystemPromptPart(content='A system prompt!', timestamp=IsNow(tz=timezone.utc)),
                UserPromptPart(content='Hello', timestamp=IsNow(tz=timezone.utc)),
            ],
            instructions='An instructions!',
        )
    )


def test_instructions_both_instructions_and_system_prompt_are_set():
    agent = Agent('test', instructions='An instructions!', system_prompt='A system prompt!')
    result = agent.run_sync('Hello')
    assert result.all_messages()[0] == snapshot(
        ModelRequest(
            parts=[
                SystemPromptPart(content='A system prompt!', timestamp=IsNow(tz=timezone.utc)),
                UserPromptPart(content='Hello', timestamp=IsNow(tz=timezone.utc)),
            ],
            instructions='An instructions!',
        )
    )


def test_instructions_decorator_without_parenthesis():
    agent = Agent('test')

    @agent.instructions
    def instructions() -> str:
        return 'You are a helpful assistant.'

    result = agent.run_sync('Hello')
    assert result.all_messages()[0] == snapshot(
        ModelRequest(
            parts=[UserPromptPart(content='Hello', timestamp=IsNow(tz=timezone.utc))],
            instructions='You are a helpful assistant.',
        )
    )


def test_instructions_decorator_with_parenthesis():
    agent = Agent('test')

    @agent.instructions()
    def instructions_2() -> str:
        return 'You are a helpful assistant.'

    result = agent.run_sync('Hello')
    assert result.all_messages()[0] == snapshot(
        ModelRequest(
            parts=[UserPromptPart(content='Hello', timestamp=IsNow(tz=timezone.utc))],
            instructions='You are a helpful assistant.',
        )
    )


def test_instructions_with_message_history():
    agent = Agent('test', instructions='You are a helpful assistant.')
    result = agent.run_sync(
        'Hello',
        message_history=[ModelRequest(parts=[SystemPromptPart(content='You are a helpful assistant')])],
    )
    assert result.all_messages() == snapshot(
        [
            ModelRequest(
                parts=[SystemPromptPart(content='You are a helpful assistant', timestamp=IsNow(tz=timezone.utc))]
            ),
            ModelRequest(
                parts=[UserPromptPart(content='Hello', timestamp=IsNow(tz=timezone.utc))],
                instructions='You are a helpful assistant.',
            ),
            ModelResponse(
                parts=[TextPart(content='success (no tool calls)')],
                usage=Usage(requests=1, request_tokens=56, response_tokens=4, total_tokens=60),
                model_name='test',
                timestamp=IsNow(tz=timezone.utc),
            ),
        ]
    )


def test_instructions_parameter_with_sequence():
    def instructions() -> str:
        return 'You are a potato.'

    def empty_instructions() -> str:
        return ''

    agent = Agent('test', instructions=('You are a helpful assistant.', empty_instructions, instructions))
    result = agent.run_sync('Hello')
    assert result.all_messages()[0] == snapshot(
        ModelRequest(
            parts=[UserPromptPart(content='Hello', timestamp=IsDatetime())],
            instructions="""\
You are a helpful assistant.

You are a potato.\
""",
        )
    )


def test_empty_final_response():
    def llm(messages: list[ModelMessage], info: AgentInfo) -> ModelResponse:
        if len(messages) == 1:
            return ModelResponse(parts=[TextPart('foo'), ToolCallPart('my_tool', {'x': 1})])
        elif len(messages) == 3:
            return ModelResponse(parts=[TextPart('bar'), ToolCallPart('my_tool', {'x': 2})])
        else:
            return ModelResponse(parts=[])

    agent = Agent(FunctionModel(llm))

    @agent.tool_plain
    def my_tool(x: int) -> int:
        return x * 2

    result = agent.run_sync('Hello')
    assert result.output == 'bar'

    assert result.new_messages() == snapshot(
        [
            ModelRequest(parts=[UserPromptPart(content='Hello', timestamp=IsNow(tz=timezone.utc))]),
            ModelResponse(
                parts=[
                    TextPart(content='foo'),
                    ToolCallPart(tool_name='my_tool', args={'x': 1}, tool_call_id=IsStr()),
                ],
                usage=Usage(requests=1, request_tokens=51, response_tokens=5, total_tokens=56),
                model_name='function:llm:',
                timestamp=IsNow(tz=timezone.utc),
            ),
            ModelRequest(
                parts=[
                    ToolReturnPart(
                        tool_name='my_tool', content=2, tool_call_id=IsStr(), timestamp=IsNow(tz=timezone.utc)
                    )
                ]
            ),
            ModelResponse(
                parts=[
                    TextPart(content='bar'),
                    ToolCallPart(tool_name='my_tool', args={'x': 2}, tool_call_id=IsStr()),
                ],
                usage=Usage(requests=1, request_tokens=52, response_tokens=10, total_tokens=62),
                model_name='function:llm:',
                timestamp=IsNow(tz=timezone.utc),
            ),
            ModelRequest(
                parts=[
                    ToolReturnPart(
                        tool_name='my_tool', content=4, tool_call_id=IsStr(), timestamp=IsNow(tz=timezone.utc)
                    )
                ]
            ),
            ModelResponse(
                parts=[],
                usage=Usage(requests=1, request_tokens=53, response_tokens=10, total_tokens=63),
                model_name='function:llm:',
                timestamp=IsNow(tz=timezone.utc),
            ),
        ]
    )


def test_agent_run_result_serialization() -> None:
    agent = Agent('test', output_type=Foo)
    result = agent.run_sync('Hello')

    # Check that dump_json doesn't raise an error
    adapter = TypeAdapter(AgentRunResult[Foo])
    serialized_data = adapter.dump_json(result)

    # Check that we can load the data back
    deserialized_result = adapter.validate_json(serialized_data)
    assert deserialized_result == result


def test_agent_repr() -> None:
    agent = Agent()
    assert repr(agent) == snapshot(
        "Agent(model=None, name=None, end_strategy='early', model_settings=None, output_type=<class 'str'>, instrument=None)"
    )


def test_tool_call_with_validation_value_error_serializable():
    def llm(messages: list[ModelMessage], info: AgentInfo) -> ModelResponse:
        if len(messages) == 1:
            return ModelResponse(parts=[ToolCallPart('foo_tool', {'bar': 0})])
        elif len(messages) == 3:
            return ModelResponse(parts=[ToolCallPart('foo_tool', {'bar': 1})])
        else:
            return ModelResponse(parts=[TextPart('Tool returned 1')])

    agent = Agent(FunctionModel(llm))

    class Foo(BaseModel):
        bar: int

        @field_validator('bar')
        def validate_bar(cls, v: int) -> int:
            if v == 0:
                raise ValueError('bar cannot be 0')
            return v

    @agent.tool_plain
    def foo_tool(foo: Foo) -> int:
        return foo.bar

    result = agent.run_sync('Hello')
    assert json.loads(result.all_messages_json())[2] == snapshot(
        {
            'parts': [
                {
                    'content': [
                        {'type': 'value_error', 'loc': ['bar'], 'msg': 'Value error, bar cannot be 0', 'input': 0}
                    ],
                    'tool_name': 'foo_tool',
                    'tool_call_id': IsStr(),
                    'timestamp': IsStr(),
                    'part_kind': 'retry-prompt',
                }
            ],
            'instructions': None,
            'kind': 'request',
        }
    )


def test_unsupported_output_mode():
    class Foo(BaseModel):
        bar: str

    def hello(_: list[ModelMessage], _info: AgentInfo) -> ModelResponse:
        return ModelResponse(parts=[TextPart('hello')])  # pragma: no cover

<<<<<<< HEAD
    model = FunctionModel(hello, profile=ModelProfile(supports_tools=False, supports_structured_output=False))

    agent = Agent(model, output_type=ModelStructuredOutput(Foo))
=======
    model = FunctionModel(hello, profile=ModelProfile(supports_tools=False, supports_json_schema_output=False))

    agent = Agent(model, output_type=NativeOutput(Foo))
>>>>>>> 8039c20f

    with pytest.raises(UserError, match='Structured output is not supported by the model.'):
        agent.run_sync('Hello')

    agent = Agent(model, output_type=ToolOutput(Foo))

    with pytest.raises(UserError, match='Output tools are not supported by the model.'):
        agent.run_sync('Hello')<|MERGE_RESOLUTION|>--- conflicted
+++ resolved
@@ -14,15 +14,9 @@
 
 from pydantic_ai import Agent, ModelRetry, RunContext, UnexpectedModelBehavior, UserError, capture_run_messages
 from pydantic_ai._output import (
-<<<<<<< HEAD
-    ModelStructuredOutput,
-    OutputSpec,
-    PromptedStructuredOutput,
-=======
     NativeOutput,
     OutputSpec,
     PromptedOutput,
->>>>>>> 8039c20f
     TextOutput,
     TextOutputSchema,
     ToolOutputSchema,
@@ -1124,33 +1118,6 @@
     )
 
 
-def test_output_type_text_output_function():
-    def say_world(_: list[ModelMessage], info: AgentInfo) -> ModelResponse:
-        return ModelResponse(parts=[TextPart(content='world')])
-
-    agent = Agent(FunctionModel(say_world), output_type=TextOutput(upcase))
-    result = agent.run_sync('hello')
-    assert result.output == snapshot('WORLD')
-    assert result.all_messages() == snapshot(
-        [
-            ModelRequest(
-                parts=[
-                    UserPromptPart(
-                        content='hello',
-                        timestamp=IsDatetime(),
-                    )
-                ]
-            ),
-            ModelResponse(
-                parts=[TextPart(content='world')],
-                usage=Usage(requests=1, request_tokens=51, response_tokens=1, total_tokens=52),
-                model_name='function:say_world:',
-                timestamp=IsDatetime(),
-            ),
-        ]
-    )
-
-
 def test_output_type_handoff_to_agent():
     class Weather(BaseModel):
         temperature: float
@@ -1307,323 +1274,6 @@
                     'type': 'object',
                 },
                 kind='output',
-            ),
-        ]
-    )
-
-
-def test_default_structured_output_mode():
-    def hello(_: list[ModelMessage], _info: AgentInfo) -> ModelResponse:
-        return ModelResponse(parts=[TextPart(content='hello')])  # pragma: no cover
-
-    tool_model = FunctionModel(hello, profile=ModelProfile(default_structured_output_mode='tool'))
-    model_structured_model = FunctionModel(
-        hello,
-        profile=ModelProfile(supports_structured_output=True, default_structured_output_mode='model_structured'),
-    )
-    prompted_structured_model = FunctionModel(
-        hello,
-        profile=ModelProfile(default_structured_output_mode='prompted_structured'),
-    )
-
-    class Foo(BaseModel):
-        bar: str
-
-    tool_agent = Agent(tool_model, output_type=Foo)
-    assert tool_agent._output_schema.mode == 'tool'  # type: ignore[reportPrivateUsage]
-
-    model_structured_agent = Agent(model_structured_model, output_type=Foo)
-    assert model_structured_agent._output_schema.mode == 'model_structured'  # type: ignore[reportPrivateUsage]
-
-    prompted_structured_agent = Agent(prompted_structured_model, output_type=Foo)
-    assert prompted_structured_agent._output_schema.mode == 'prompted_structured'  # type: ignore[reportPrivateUsage]
-
-
-def test_prompted_structured_output():
-    def return_city_location(_: list[ModelMessage], _info: AgentInfo) -> ModelResponse:
-        text = CityLocation(city='Mexico City', country='Mexico').model_dump_json()
-        return ModelResponse(parts=[TextPart(content=text)])
-
-    m = FunctionModel(return_city_location)
-
-    class CityLocation(BaseModel):
-        """Description from docstring."""
-
-        city: str
-        country: str
-
-    agent = Agent(
-        m,
-        output_type=PromptedStructuredOutput(
-            CityLocation, name='City & Country', description='Description from PromptedStructuredOutput'
-        ),
-    )
-
-    result = agent.run_sync('What is the capital of Mexico?')
-    assert result.output == snapshot(CityLocation(city='Mexico City', country='Mexico'))
-    assert result.all_messages() == snapshot(
-        [
-            ModelRequest(
-                parts=[
-                    UserPromptPart(
-                        content='What is the capital of Mexico?',
-                        timestamp=IsDatetime(),
-                    )
-                ],
-                instructions="""\
-Always respond with a JSON object that's compatible with this schema:
-
-{"properties": {"city": {"type": "string"}, "country": {"type": "string"}}, "required": ["city", "country"], "title": "City & Country", "type": "object", "description": "Description from PromptedStructuredOutput. Description from docstring."}
-
-Don't include any text or Markdown fencing before or after.\
-""",
-            ),
-            ModelResponse(
-                parts=[TextPart(content='{"city":"Mexico City","country":"Mexico"}')],
-                usage=Usage(requests=1, request_tokens=56, response_tokens=7, total_tokens=63),
-                model_name='function:return_city_location:',
-                timestamp=IsDatetime(),
-            ),
-        ]
-    )
-
-
-def test_prompted_structured_output_with_template():
-    def return_foo(_: list[ModelMessage], _info: AgentInfo) -> ModelResponse:
-        text = Foo(bar='baz').model_dump_json()
-        return ModelResponse(parts=[TextPart(content=text)])
-
-    m = FunctionModel(return_foo)
-
-    class Foo(BaseModel):
-        bar: str
-
-    agent = Agent(m, output_type=PromptedStructuredOutput(Foo, template='Gimme some JSON:'))
-
-    result = agent.run_sync('What is the capital of Mexico?')
-    assert result.output == snapshot(Foo(bar='baz'))
-    assert result.all_messages() == snapshot(
-        [
-            ModelRequest(
-                parts=[
-                    UserPromptPart(
-                        content='What is the capital of Mexico?',
-                        timestamp=IsDatetime(),
-                    )
-                ],
-                instructions="""\
-Gimme some JSON:
-
-{"properties": {"bar": {"type": "string"}}, "required": ["bar"], "title": "Foo", "type": "object"}\
-""",
-            ),
-            ModelResponse(
-                parts=[TextPart(content='{"bar":"baz"}')],
-                usage=Usage(requests=1, request_tokens=56, response_tokens=4, total_tokens=60),
-                model_name='function:return_foo:',
-                timestamp=IsDatetime(),
-            ),
-        ]
-    )
-
-
-def test_prompted_structured_output_with_defs():
-    class Foo(BaseModel):
-        """Foo description"""
-
-        foo: str
-
-    class Bar(BaseModel):
-        """Bar description"""
-
-        bar: str
-
-    class Baz(BaseModel):
-        """Baz description"""
-
-        baz: str
-
-    class FooBar(BaseModel):
-        """FooBar description"""
-
-        foo: Foo
-        bar: Bar
-
-    class FooBaz(BaseModel):
-        """FooBaz description"""
-
-        foo: Foo
-        baz: Baz
-
-    def return_foo_bar(_: list[ModelMessage], _info: AgentInfo) -> ModelResponse:
-        text = '{"result": {"kind": "FooBar", "data": {"foo": {"foo": "foo"}, "bar": {"bar": "bar"}}}}'
-        return ModelResponse(parts=[TextPart(content=text)])
-
-    m = FunctionModel(return_foo_bar)
-
-    agent = Agent(
-        m,
-        output_type=PromptedStructuredOutput(
-            [FooBar, FooBaz], name='FooBar or FooBaz', description='FooBar or FooBaz description'
-        ),
-    )
-
-    result = agent.run_sync('What is foo?')
-    assert result.output == snapshot(FooBar(foo=Foo(foo='foo'), bar=Bar(bar='bar')))
-    assert result.all_messages() == snapshot(
-        [
-            ModelRequest(
-                parts=[
-                    UserPromptPart(
-                        content='What is foo?',
-                        timestamp=IsDatetime(),
-                    )
-                ],
-                instructions="""\
-Always respond with a JSON object that's compatible with this schema:
-
-{"type": "object", "properties": {"result": {"anyOf": [{"type": "object", "properties": {"kind": {"type": "string", "const": "FooBar"}, "data": {"properties": {"foo": {"$ref": "#/$defs/Foo"}, "bar": {"$ref": "#/$defs/Bar"}}, "required": ["foo", "bar"], "type": "object"}}, "required": ["kind", "data"], "additionalProperties": false, "title": "FooBar", "description": "FooBar description"}, {"type": "object", "properties": {"kind": {"type": "string", "const": "FooBaz"}, "data": {"properties": {"foo": {"$ref": "#/$defs/Foo"}, "baz": {"$ref": "#/$defs/Baz"}}, "required": ["foo", "baz"], "type": "object"}}, "required": ["kind", "data"], "additionalProperties": false, "title": "FooBaz", "description": "FooBaz description"}]}}, "required": ["result"], "additionalProperties": false, "$defs": {"Bar": {"description": "Bar description", "properties": {"bar": {"type": "string"}}, "required": ["bar"], "title": "Bar", "type": "object"}, "Foo": {"description": "Foo description", "properties": {"foo": {"type": "string"}}, "required": ["foo"], "title": "Foo", "type": "object"}, "Baz": {"description": "Baz description", "properties": {"baz": {"type": "string"}}, "required": ["baz"], "title": "Baz", "type": "object"}}, "title": "FooBar or FooBaz", "description": "FooBaz description"}
-
-Don't include any text or Markdown fencing before or after.\
-""",
-            ),
-            ModelResponse(
-                parts=[
-                    TextPart(
-                        content='{"result": {"kind": "FooBar", "data": {"foo": {"foo": "foo"}, "bar": {"bar": "bar"}}}}'
-                    )
-                ],
-                usage=Usage(requests=1, request_tokens=53, response_tokens=17, total_tokens=70),
-                model_name='function:return_foo_bar:',
-                timestamp=IsDatetime(),
-            ),
-        ]
-    )
-
-
-def test_model_structured_output():
-    def return_city_location(messages: list[ModelMessage], _info: AgentInfo) -> ModelResponse:
-        if len(messages) == 1:
-            text = '{"city": "Mexico City"}'
-        else:
-            text = '{"city": "Mexico City", "country": "Mexico"}'
-        return ModelResponse(parts=[TextPart(content=text)])
-
-    m = FunctionModel(return_city_location, profile=ModelProfile(supports_structured_output=True))
-
-    class CityLocation(BaseModel):
-        city: str
-        country: str
-
-    agent = Agent(
-        m,
-        output_type=ModelStructuredOutput(CityLocation),
-    )
-
-    result = agent.run_sync('What is the capital of Mexico?')
-    assert result.output == snapshot(CityLocation(city='Mexico City', country='Mexico'))
-    assert result.all_messages() == snapshot(
-        [
-            ModelRequest(
-                parts=[
-                    UserPromptPart(
-                        content='What is the capital of Mexico?',
-                        timestamp=IsDatetime(),
-                    )
-                ]
-            ),
-            ModelResponse(
-                parts=[TextPart(content='{"city": "Mexico City"}')],
-                usage=Usage(requests=1, request_tokens=56, response_tokens=5, total_tokens=61),
-                model_name='function:return_city_location:',
-                timestamp=IsDatetime(),
-            ),
-            ModelRequest(
-                parts=[
-                    RetryPromptPart(
-                        content=[
-                            {
-                                'type': 'missing',
-                                'loc': ('country',),
-                                'msg': 'Field required',
-                                'input': {'city': 'Mexico City'},
-                            }
-                        ],
-                        tool_call_id=IsStr(),
-                        timestamp=IsDatetime(),
-                    )
-                ]
-            ),
-            ModelResponse(
-                parts=[TextPart(content='{"city": "Mexico City", "country": "Mexico"}')],
-                usage=Usage(requests=1, request_tokens=85, response_tokens=12, total_tokens=97),
-                model_name='function:return_city_location:',
-                timestamp=IsDatetime(),
-            ),
-        ]
-    )
-
-
-def test_prompted_structured_output_function_with_retry():
-    class Weather(BaseModel):
-        temperature: float
-        description: str
-
-    def get_weather(city: str) -> Weather:
-        if city != 'Mexico City':
-            raise ModelRetry('City not found, I only know Mexico City')
-        return Weather(temperature=28.7, description='sunny')
-
-    def call_tool(messages: list[ModelMessage], info: AgentInfo) -> ModelResponse:
-        assert info.output_tools is not None
-
-        if len(messages) == 1:
-            args_json = '{"city": "New York City"}'
-        else:
-            args_json = '{"city": "Mexico City"}'
-
-        return ModelResponse(parts=[TextPart(content=args_json)])
-
-    agent = Agent(FunctionModel(call_tool), output_type=PromptedStructuredOutput(get_weather))
-    result = agent.run_sync('New York City')
-    assert result.output == snapshot(Weather(temperature=28.7, description='sunny'))
-    assert result.all_messages() == snapshot(
-        [
-            ModelRequest(
-                parts=[
-                    UserPromptPart(
-                        content='New York City',
-                        timestamp=IsDatetime(),
-                    )
-                ],
-                instructions="""\
-Always respond with a JSON object that's compatible with this schema:
-
-{"additionalProperties": false, "properties": {"city": {"type": "string"}}, "required": ["city"], "type": "object", "title": "get_weather"}
-
-Don't include any text or Markdown fencing before or after.\
-""",
-            ),
-            ModelResponse(
-                parts=[TextPart(content='{"city": "New York City"}')],
-                usage=Usage(requests=1, request_tokens=53, response_tokens=6, total_tokens=59),
-                model_name='function:call_tool:',
-                timestamp=IsDatetime(),
-            ),
-            ModelRequest(
-                parts=[
-                    RetryPromptPart(
-                        content='City not found, I only know Mexico City',
-                        tool_call_id=IsStr(),
-                        timestamp=IsDatetime(),
-                    )
-                ]
-            ),
-            ModelResponse(
-                parts=[TextPart(content='{"city": "Mexico City"}')],
-                usage=Usage(requests=1, request_tokens=68, response_tokens=11, total_tokens=79),
-                model_name='function:call_tool:',
-                timestamp=IsDatetime(),
             ),
         ]
     )
@@ -3484,17 +3134,11 @@
     def hello(_: list[ModelMessage], _info: AgentInfo) -> ModelResponse:
         return ModelResponse(parts=[TextPart('hello')])  # pragma: no cover
 
-<<<<<<< HEAD
-    model = FunctionModel(hello, profile=ModelProfile(supports_tools=False, supports_structured_output=False))
-
-    agent = Agent(model, output_type=ModelStructuredOutput(Foo))
-=======
     model = FunctionModel(hello, profile=ModelProfile(supports_tools=False, supports_json_schema_output=False))
 
     agent = Agent(model, output_type=NativeOutput(Foo))
->>>>>>> 8039c20f
-
-    with pytest.raises(UserError, match='Structured output is not supported by the model.'):
+
+    with pytest.raises(UserError, match='Native structured output is not supported by the model.'):
         agent.run_sync('Hello')
 
     agent = Agent(model, output_type=ToolOutput(Foo))
