import asyncio
import json
import re
import sys
from collections import defaultdict
from collections.abc import AsyncIterable, AsyncIterator, Callable
from dataclasses import dataclass, replace
from datetime import timezone
from typing import Any, Generic, Literal, TypeVar, Union

import httpx
import pytest
from dirty_equals import IsJson
from inline_snapshot import snapshot
from pydantic import BaseModel, TypeAdapter, field_validator
from pydantic_core import ErrorDetails, to_json
from typing_extensions import Self

from pydantic_ai import (
    AbstractToolset,
    Agent,
    AgentStreamEvent,
    AudioUrl,
    BinaryContent,
    BinaryImage,
    CallDeferred,
    CombinedToolset,
    DocumentUrl,
    ExternalToolset,
    FunctionToolset,
    ImageUrl,
    IncompleteToolCall,
    ModelMessage,
    ModelMessagesTypeAdapter,
    ModelProfile,
    ModelRequest,
    ModelResponse,
    ModelResponsePart,
    ModelRetry,
    PrefixedToolset,
    RetryPromptPart,
    RunContext,
    SystemPromptPart,
    TextPart,
    ToolCallPart,
    ToolReturn,
    ToolReturnPart,
    UnexpectedModelBehavior,
    UserError,
    UserPromptPart,
    VideoUrl,
    capture_run_messages,
)
from pydantic_ai._output import (
    NativeOutput,
    NativeOutputSchema,
    OutputSpec,
    PromptedOutput,
    TextOutput,
)
from pydantic_ai.agent import AgentRunResult, WrapperAgent
from pydantic_ai.builtin_tools import (
    CodeExecutionTool,
    MCPServerTool,
    WebSearchTool,
    WebSearchUserLocation,
)
from pydantic_ai.models.function import AgentInfo, DeltaToolCall, DeltaToolCalls, FunctionModel
from pydantic_ai.models.test import TestModel
from pydantic_ai.output import OutputObjectDefinition, StructuredDict, ToolOutput
from pydantic_ai.prompt_config import PromptConfig, PromptTemplates
from pydantic_ai.result import RunUsage
from pydantic_ai.settings import ModelSettings
from pydantic_ai.tools import DeferredToolRequests, DeferredToolResults, ToolDefinition, ToolDenied
from pydantic_ai.usage import RequestUsage

from .conftest import IsDatetime, IsNow, IsStr, TestEnv

pytestmark = pytest.mark.anyio


def test_result_tuple():
    def return_tuple(_: list[ModelMessage], info: AgentInfo) -> ModelResponse:
        assert info.output_tools is not None
        args_json = '{"response": ["foo", "bar"]}'
        return ModelResponse(parts=[ToolCallPart(info.output_tools[0].name, args_json)])

    agent = Agent(FunctionModel(return_tuple), output_type=tuple[str, str])

    result = agent.run_sync('Hello')
    assert isinstance(result.run_id, str)
    assert result.output == ('foo', 'bar')
    assert result.response == snapshot(
        ModelResponse(
            parts=[ToolCallPart(tool_name='final_result', args='{"response": ["foo", "bar"]}', tool_call_id=IsStr())],
            usage=RequestUsage(input_tokens=51, output_tokens=7),
            model_name='function:return_tuple:',
            timestamp=IsDatetime(),
            run_id=IsStr(),
        )
    )


class Person(BaseModel):
    name: str


# Generic classes for testing tool name sanitization with generic types
T = TypeVar('T')


class ResultGeneric(BaseModel, Generic[T]):
    """A generic result class."""

    value: T
    success: bool


class StringData(BaseModel):
    text: str


def test_result_list_of_models_with_stringified_response():
    def return_list(_: list[ModelMessage], info: AgentInfo) -> ModelResponse:
        assert info.output_tools is not None
        # Simulate providers that return the nested payload as a JSON string under "response"
        args_json = json.dumps(
            {
                'response': json.dumps(
                    [
                        {'name': 'John Doe'},
                        {'name': 'Jane Smith'},
                    ]
                )
            }
        )
        return ModelResponse(parts=[ToolCallPart(info.output_tools[0].name, args_json)])

    agent = Agent(FunctionModel(return_list), output_type=list[Person])

    result = agent.run_sync('Hello')
    assert result.output == snapshot(
        [
            Person(name='John Doe'),
            Person(name='Jane Smith'),
        ]
    )


class Foo(BaseModel):
    a: int
    b: str


def test_result_pydantic_model():
    def return_model(_: list[ModelMessage], info: AgentInfo) -> ModelResponse:
        assert info.output_tools is not None
        args_json = '{"a": 1, "b": "foo"}'
        return ModelResponse(parts=[ToolCallPart(info.output_tools[0].name, args_json)])

    agent = Agent(FunctionModel(return_model), output_type=Foo)

    result = agent.run_sync('Hello')
    assert isinstance(result.output, Foo)
    assert result.output.model_dump() == {'a': 1, 'b': 'foo'}


def test_result_pydantic_model_retry():
    def return_model(messages: list[ModelMessage], info: AgentInfo) -> ModelResponse:
        assert info.output_tools is not None
        if len(messages) == 1:
            args_json = '{"a": "wrong", "b": "foo"}'
        else:
            args_json = '{"a": 42, "b": "foo"}'
        return ModelResponse(parts=[ToolCallPart(info.output_tools[0].name, args_json)])

    agent = Agent(FunctionModel(return_model), output_type=Foo)

    assert agent.name is None

    result = agent.run_sync('Hello')
    assert agent.name == 'agent'
    assert isinstance(result.output, Foo)
    assert result.output.model_dump() == {'a': 42, 'b': 'foo'}
    assert result.all_messages() == snapshot(
        [
            ModelRequest(
                parts=[UserPromptPart(content='Hello', timestamp=IsNow(tz=timezone.utc))],
                run_id=IsStr(),
            ),
            ModelResponse(
                parts=[ToolCallPart(tool_name='final_result', args='{"a": "wrong", "b": "foo"}', tool_call_id=IsStr())],
                usage=RequestUsage(input_tokens=51, output_tokens=7),
                model_name='function:return_model:',
                timestamp=IsNow(tz=timezone.utc),
                run_id=IsStr(),
            ),
            ModelRequest(
                parts=[
                    RetryPromptPart(
                        tool_name='final_result',
                        content=[
                            ErrorDetails(
                                type='int_parsing',
                                loc=('a',),
                                msg='Input should be a valid integer, unable to parse string as an integer',
                                input='wrong',
                            )
                        ],
                        tool_call_id=IsStr(),
                        timestamp=IsNow(tz=timezone.utc),
                    )
                ],
                run_id=IsStr(),
            ),
            ModelResponse(
                parts=[ToolCallPart(tool_name='final_result', args='{"a": 42, "b": "foo"}', tool_call_id=IsStr())],
                usage=RequestUsage(input_tokens=89, output_tokens=14),
                model_name='function:return_model:',
                timestamp=IsNow(tz=timezone.utc),
                run_id=IsStr(),
            ),
            ModelRequest(
                parts=[
                    ToolReturnPart(
                        tool_name='final_result',
                        content='Final result processed.',
                        tool_call_id=IsStr(),
                        timestamp=IsNow(tz=timezone.utc),
                        return_kind='final-result-processed',
                    )
                ],
                run_id=IsStr(),
            ),
        ]
    )
    assert result.all_messages_json().startswith(b'[{"parts":[{"content":"Hello",')


def test_prompt_config_callable():
    """Test all prompt templates: validation_errors_retry, final_result_processed, output_tool_not_executed, and function_tool_not_executed."""

    def my_function_tool() -> str:  # pragma: no cover
        return 'function executed'

    def return_model(messages: list[ModelMessage], info: AgentInfo) -> ModelResponse:
        assert info.output_tools is not None

        if len(messages) == 1:
            return ModelResponse(parts=[ToolCallPart(info.output_tools[0].name, '{"a": "wrong", "b": "foo"}')])

        else:
            assert info.function_tools is not None
            return ModelResponse(
                parts=[
                    ToolCallPart(info.output_tools[0].name, '{"a": 42, "b": "foo"}'),  # Succeeds
                    ToolCallPart(info.output_tools[0].name, '{"a": 99, "b": "bar"}'),  # Not executed
                    ToolCallPart(info.function_tools[0].name, '{}'),  # Not executed
                ]
            )

    agent = Agent(
        FunctionModel(return_model),
        output_type=Foo,
        prompt_config=PromptConfig(
            templates=PromptTemplates(
                validation_errors_retry=lambda part, ctx: 'Please fix these validation errors and try again.',
                final_result_processed=lambda part, ctx: f'Custom final result {part.content}',
                output_tool_not_executed=lambda part, ctx: f'Custom output not executed: {part.tool_name}',
                function_tool_not_executed=lambda part, ctx: f'Custom function not executed: {part.tool_name}',
            )
        ),
    )

    agent.tool_plain(my_function_tool)

    result = agent.run_sync('Hello')
    assert result.output.model_dump() == {'a': 42, 'b': 'foo'}

    retry_request = result.all_messages()[2]
    assert isinstance(retry_request, ModelRequest)
    retry_part = retry_request.parts[0]
    assert isinstance(retry_part, RetryPromptPart)
    # model_response() returns validation errors + retry_message appended
    assert retry_part.model_response() == snapshot("""\
1 validation error:
```json
[
  {
    "type": "int_parsing",
    "loc": [
      "a"
    ],
    "msg": "Input should be a valid integer, unable to parse string as an integer",
    "input": "wrong"
  }
]
```

Please fix these validation errors and try again.\
""")

    assert result.all_messages() == snapshot(
        [
            ModelRequest(
                parts=[UserPromptPart(content='Hello', timestamp=IsNow(tz=timezone.utc))],
                run_id=IsStr(),
            ),
            ModelResponse(
                parts=[ToolCallPart(tool_name='final_result', args='{"a": "wrong", "b": "foo"}', tool_call_id=IsStr())],
                usage=RequestUsage(input_tokens=51, output_tokens=7),
                model_name='function:return_model:',
                timestamp=IsNow(tz=timezone.utc),
                run_id=IsStr(),
            ),
            ModelRequest(
                parts=[
                    RetryPromptPart(
                        tool_name='final_result',
                        content=[
                            {
                                'type': 'int_parsing',
                                'loc': ('a',),
                                'msg': 'Input should be a valid integer, unable to parse string as an integer',
                                'input': 'wrong',
                            }
                        ],
                        tool_call_id=IsStr(),
                        timestamp=IsNow(tz=timezone.utc),
                        retry_message='Please fix these validation errors and try again.',
                    )
                ],
                run_id=IsStr(),
            ),
            ModelResponse(
                parts=[
                    ToolCallPart(tool_name='final_result', args='{"a": 42, "b": "foo"}', tool_call_id=IsStr()),
                    ToolCallPart(tool_name='final_result', args='{"a": 99, "b": "bar"}', tool_call_id=IsStr()),
                    ToolCallPart(tool_name='my_function_tool', args='{}', tool_call_id=IsStr()),
                ],
                usage=RequestUsage(input_tokens=91, output_tokens=23),
                model_name='function:return_model:',
                timestamp=IsNow(tz=timezone.utc),
                run_id=IsStr(),
            ),
            ModelRequest(
                parts=[
                    ToolReturnPart(
                        tool_name='final_result',
                        content='Custom final result Final result processed.',
                        tool_call_id=IsStr(),
                        timestamp=IsNow(tz=timezone.utc),
                        return_kind='final-result-processed',
                    ),
                    ToolReturnPart(
                        tool_name='final_result',
                        content='Custom output not executed: final_result',
                        tool_call_id=IsStr(),
                        timestamp=IsNow(tz=timezone.utc),
                        return_kind='output-tool-not-executed',
                    ),
                    ToolReturnPart(
                        tool_name='my_function_tool',
                        content='Custom function not executed: my_function_tool',
                        tool_call_id=IsStr(),
                        timestamp=IsNow(tz=timezone.utc),
                        return_kind='function-tool-not-executed',
                    ),
                ],
                run_id=IsStr(),
            ),
        ]
    )


def test_prompt_config_string_and_override_prompt_config():
    """Test all prompt templates: validation_errors_retry, final_result_processed, output_tool_not_executed, and function_tool_not_executed."""

    def my_function_tool() -> str:  # pragma: no cover
        return 'function executed'

    def return_model(messages: list[ModelMessage], info: AgentInfo) -> ModelResponse:
        assert info.output_tools is not None

        if len(messages) == 1:
            return ModelResponse(parts=[ToolCallPart(info.output_tools[0].name, '{"a": "wrong", "b": "foo"}')])

        else:
            assert info.function_tools is not None
            return ModelResponse(
                parts=[
                    ToolCallPart(info.output_tools[0].name, '{"a": 42, "b": "foo"}'),  # Succeeds
                    ToolCallPart(info.output_tools[0].name, '{"a": 99, "b": "bar"}'),  # Not executed
                    ToolCallPart(info.function_tools[0].name, '{}'),  # Not executed
                ]
            )

    agent = Agent(
        FunctionModel(return_model),
        output_type=Foo,
        prompt_config=PromptConfig(
            templates=PromptTemplates(
                validation_errors_retry='Custom retry message',
                final_result_processed='Custom final result',
                output_tool_not_executed='Custom output not executed:',
                function_tool_not_executed='Custom function not executed',
            )
        ),
    )

    agent.tool_plain(my_function_tool)

    result = agent.run_sync('Hello')
    assert result.output.model_dump() == {'a': 42, 'b': 'foo'}

    retry_request = result.all_messages()[2]
    assert isinstance(retry_request, ModelRequest)
    retry_part = retry_request.parts[0]
    assert isinstance(retry_part, RetryPromptPart)
    # model_response() returns validation errors + retry_message appended
    assert retry_part.model_response() == snapshot("""\
1 validation error:
```json
[
  {
    "type": "int_parsing",
    "loc": [
      "a"
    ],
    "msg": "Input should be a valid integer, unable to parse string as an integer",
    "input": "wrong"
  }
]
```

Custom retry message""")
    assert result.all_messages() == snapshot(
        [
            ModelRequest(
                parts=[UserPromptPart(content='Hello', timestamp=IsNow(tz=timezone.utc))],
                run_id=IsStr(),
            ),
            ModelResponse(
                parts=[ToolCallPart(tool_name='final_result', args='{"a": "wrong", "b": "foo"}', tool_call_id=IsStr())],
                usage=RequestUsage(input_tokens=51, output_tokens=7),
                model_name='function:return_model:',
                timestamp=IsNow(tz=timezone.utc),
                run_id=IsStr(),
            ),
            ModelRequest(
                parts=[
                    RetryPromptPart(
                        tool_name='final_result',
                        content=[
                            {
                                'type': 'int_parsing',
                                'loc': ('a',),
                                'msg': 'Input should be a valid integer, unable to parse string as an integer',
                                'input': 'wrong',
                            }
                        ],
                        tool_call_id=IsStr(),
                        timestamp=IsNow(tz=timezone.utc),
                        retry_message='Custom retry message',
                    )
                ],
                run_id=IsStr(),
            ),
            ModelResponse(
                parts=[
                    ToolCallPart(tool_name='final_result', args='{"a": 42, "b": "foo"}', tool_call_id=IsStr()),
                    ToolCallPart(tool_name='final_result', args='{"a": 99, "b": "bar"}', tool_call_id=IsStr()),
                    ToolCallPart(tool_name='my_function_tool', args='{}', tool_call_id=IsStr()),
                ],
                usage=RequestUsage(input_tokens=85, output_tokens=23),
                model_name='function:return_model:',
                timestamp=IsNow(tz=timezone.utc),
                run_id=IsStr(),
            ),
            ModelRequest(
                parts=[
                    ToolReturnPart(
                        tool_name='final_result',
                        content='Custom final result',
                        tool_call_id=IsStr(),
                        timestamp=IsNow(tz=timezone.utc),
                        return_kind='final-result-processed',
                    ),
                    ToolReturnPart(
                        tool_name='final_result',
                        content='Custom output not executed:',
                        tool_call_id=IsStr(),
                        timestamp=IsNow(tz=timezone.utc),
                        return_kind='output-tool-not-executed',
                    ),
                    ToolReturnPart(
                        tool_name='my_function_tool',
                        content='Custom function not executed',
                        tool_call_id=IsStr(),
                        timestamp=IsNow(tz=timezone.utc),
                        return_kind='function-tool-not-executed',
                    ),
                ],
                run_id=IsStr(),
            ),
        ]
    )

    # Verify prompt_config can be overridden
    with agent.override(
        prompt_config=PromptConfig(templates=PromptTemplates(validation_errors_retry='Custom retry message override'))
    ):
        result = agent.run_sync('Hello')
        assert result.output.model_dump() == {'a': 42, 'b': 'foo'}
        retry_request = result.all_messages()[2]
        assert isinstance(retry_request, ModelRequest)
        retry_part = retry_request.parts[0]
        assert isinstance(retry_part, RetryPromptPart)
        # model_response() returns validation errors + retry_message appended
        assert retry_part.model_response() == snapshot("""\
1 validation error:
```json
[
  {
    "type": "int_parsing",
    "loc": [
      "a"
    ],
    "msg": "Input should be a valid integer, unable to parse string as an integer",
    "input": "wrong"
  }
]
```

Custom retry message override""")


def test_result_pydantic_model_validation_error():
    def return_model(messages: list[ModelMessage], info: AgentInfo) -> ModelResponse:
        assert info.output_tools is not None
        if len(messages) == 1:
            args_json = '{"a": 1, "b": "foo"}'
        else:
            args_json = '{"a": 1, "b": "bar"}'
        return ModelResponse(parts=[ToolCallPart(info.output_tools[0].name, args_json)])

    class Bar(BaseModel):
        a: int
        b: str

        @field_validator('b')
        def check_b(cls, v: str) -> str:
            if v == 'foo':
                raise ValueError('must not be foo')
            return v

    agent = Agent(FunctionModel(return_model), output_type=Bar)

    result = agent.run_sync('Hello')
    assert isinstance(result.output, Bar)
    assert result.output.model_dump() == snapshot({'a': 1, 'b': 'bar'})
    messages_part_kinds = [(m.kind, [p.part_kind for p in m.parts]) for m in result.all_messages()]
    assert messages_part_kinds == snapshot(
        [
            ('request', ['user-prompt']),
            ('response', ['tool-call']),
            ('request', ['retry-prompt']),
            ('response', ['tool-call']),
            ('request', ['tool-return']),
        ]
    )

    user_retry = result.all_messages()[2]
    assert isinstance(user_retry, ModelRequest)
    retry_prompt = user_retry.parts[0]
    assert isinstance(retry_prompt, RetryPromptPart)
    assert retry_prompt.model_response() == snapshot("""\
1 validation error:
```json
[
  {
    "type": "value_error",
    "loc": [
      "b"
    ],
    "msg": "Value error, must not be foo",
    "input": "foo"
  }
]
```

Fix the errors and try again.\
""")


def test_output_validator():
    def return_model(messages: list[ModelMessage], info: AgentInfo) -> ModelResponse:
        assert info.output_tools is not None
        if len(messages) == 1:
            args_json = '{"a": 41, "b": "foo"}'
        else:
            args_json = '{"a": 42, "b": "foo"}'
        return ModelResponse(parts=[ToolCallPart(info.output_tools[0].name, args_json)])

    agent = Agent(FunctionModel(return_model), output_type=Foo)

    @agent.output_validator
    def validate_output(ctx: RunContext[None], o: Foo) -> Foo:
        assert ctx.tool_name == 'final_result'
        if o.a == 42:
            return o
        else:
            raise ModelRetry('"a" should be 42')

    result = agent.run_sync('Hello')
    assert isinstance(result.output, Foo)
    assert result.output.model_dump() == {'a': 42, 'b': 'foo'}
    assert result.all_messages() == snapshot(
        [
            ModelRequest(
                parts=[UserPromptPart(content='Hello', timestamp=IsNow(tz=timezone.utc))],
                run_id=IsStr(),
            ),
            ModelResponse(
                parts=[ToolCallPart(tool_name='final_result', args='{"a": 41, "b": "foo"}', tool_call_id=IsStr())],
                usage=RequestUsage(input_tokens=51, output_tokens=7),
                model_name='function:return_model:',
                timestamp=IsNow(tz=timezone.utc),
                run_id=IsStr(),
            ),
            ModelRequest(
                parts=[
                    RetryPromptPart(
                        content='"a" should be 42',
                        tool_name='final_result',
                        tool_call_id=IsStr(),
                        timestamp=IsNow(tz=timezone.utc),
                    )
                ],
                run_id=IsStr(),
            ),
            ModelResponse(
                parts=[ToolCallPart(tool_name='final_result', args='{"a": 42, "b": "foo"}', tool_call_id=IsStr())],
                usage=RequestUsage(input_tokens=63, output_tokens=14),
                model_name='function:return_model:',
                timestamp=IsNow(tz=timezone.utc),
                run_id=IsStr(),
            ),
            ModelRequest(
                parts=[
                    ToolReturnPart(
                        tool_name='final_result',
                        content='Final result processed.',
                        tool_call_id=IsStr(),
                        timestamp=IsNow(tz=timezone.utc),
                        return_kind='final-result-processed',
                    )
                ],
                run_id=IsStr(),
            ),
        ]
    )


def test_output_validator_partial_sync():
    """Test that output validators receive correct value for `partial_output` in sync mode."""
    call_log: list[tuple[str, bool]] = []

    agent = Agent[None, str](TestModel(custom_output_text='test output'))

    @agent.output_validator
    def validate_output(ctx: RunContext[None], output: str) -> str:
        call_log.append((output, ctx.partial_output))
        return output

    result = agent.run_sync('Hello')
    assert result.output == 'test output'

    assert call_log == snapshot([('test output', False)])


async def test_output_validator_partial_stream_text():
    """Test that output validators receive correct value for `partial_output` when using stream_text()."""
    call_log: list[tuple[str, bool]] = []

    async def stream_text(messages: list[ModelMessage], info: AgentInfo) -> AsyncIterator[str]:
        for chunk in ['Hello', ' ', 'world', '!']:
            yield chunk

    agent = Agent(FunctionModel(stream_function=stream_text))

    @agent.output_validator
    def validate_output(ctx: RunContext[None], output: str) -> str:
        call_log.append((output, ctx.partial_output))
        return output

    async with agent.run_stream('Hello') as result:
        text_parts = []
        async for chunk in result.stream_text(debounce_by=None):
            text_parts.append(chunk)

    assert text_parts[-1] == 'Hello world!'
    assert call_log == snapshot(
        [
            ('Hello', True),
            ('Hello ', True),
            ('Hello world', True),
            ('Hello world!', True),
            ('Hello world!', False),
        ]
    )


async def test_output_validator_partial_stream_output():
    """Test that output validators receive correct value for `partial_output` when using stream_output()."""
    call_log: list[tuple[Foo, bool]] = []

    async def stream_model(messages: list[ModelMessage], info: AgentInfo) -> AsyncIterator[DeltaToolCalls]:
        assert info.output_tools is not None
        yield {0: DeltaToolCall(name=info.output_tools[0].name, json_args='{"a": 42')}
        yield {0: DeltaToolCall(json_args=', "b": "f')}
        yield {0: DeltaToolCall(json_args='oo"}')}

    agent = Agent(FunctionModel(stream_function=stream_model), output_type=Foo)

    @agent.output_validator
    def validate_output(ctx: RunContext[None], output: Foo) -> Foo:
        call_log.append((output, ctx.partial_output))
        return output

    async with agent.run_stream('Hello') as result:
        outputs = [output async for output in result.stream_output(debounce_by=None)]

    assert outputs[-1] == Foo(a=42, b='foo')
    assert call_log == snapshot(
        [
            (Foo(a=42, b='f'), True),
            (Foo(a=42, b='foo'), True),
            (Foo(a=42, b='foo'), False),
        ]
    )


def test_plain_response_then_tuple():
    call_index = 0

    def return_tuple(_: list[ModelMessage], info: AgentInfo) -> ModelResponse:
        nonlocal call_index

        assert info.output_tools is not None
        call_index += 1
        if call_index == 1:
            return ModelResponse(parts=[TextPart('hello')])
        else:
            args_json = '{"response": ["foo", "bar"]}'
            return ModelResponse(parts=[ToolCallPart(info.output_tools[0].name, args_json)])

    agent = Agent(FunctionModel(return_tuple), output_type=ToolOutput(tuple[str, str]))

    result = agent.run_sync('Hello')
    assert result.output == ('foo', 'bar')
    assert call_index == 2
    assert result.all_messages() == snapshot(
        [
            ModelRequest(
                parts=[UserPromptPart(content='Hello', timestamp=IsNow(tz=timezone.utc))],
                run_id=IsStr(),
            ),
            ModelResponse(
                parts=[TextPart(content='hello')],
                usage=RequestUsage(input_tokens=51, output_tokens=1),
                model_name='function:return_tuple:',
                timestamp=IsNow(tz=timezone.utc),
                run_id=IsStr(),
            ),
            ModelRequest(
                parts=[
                    RetryPromptPart(
                        content='Please include your response in a tool call.',
                        timestamp=IsNow(tz=timezone.utc),
                        tool_call_id=IsStr(),
                    )
                ],
                run_id=IsStr(),
            ),
            ModelResponse(
                parts=[
                    ToolCallPart(tool_name='final_result', args='{"response": ["foo", "bar"]}', tool_call_id=IsStr())
                ],
                usage=RequestUsage(input_tokens=68, output_tokens=8),
                model_name='function:return_tuple:',
                timestamp=IsNow(tz=timezone.utc),
                run_id=IsStr(),
            ),
            ModelRequest(
                parts=[
                    ToolReturnPart(
                        tool_name='final_result',
                        content='Final result processed.',
                        tool_call_id=IsStr(),
                        timestamp=IsNow(tz=timezone.utc),
                        return_kind='final-result-processed',
                    )
                ],
                run_id=IsStr(),
            ),
        ]
    )
    assert result._output_tool_name == 'final_result'  # pyright: ignore[reportPrivateUsage]
    assert result.all_messages(output_tool_return_content='foobar')[-1] == snapshot(
        ModelRequest(
            parts=[
                ToolReturnPart(
                    tool_name='final_result',
                    content='foobar',
                    tool_call_id=IsStr(),
                    timestamp=IsNow(tz=timezone.utc),
                    return_kind='final-result-processed',
                )
            ],
            run_id=IsStr(),
        )
    )
    assert result.all_messages()[-1] == snapshot(
        ModelRequest(
            parts=[
                ToolReturnPart(
                    tool_name='final_result',
                    content='Final result processed.',
                    tool_call_id=IsStr(),
                    timestamp=IsNow(tz=timezone.utc),
                    return_kind='final-result-processed',
                )
            ],
            run_id=IsStr(),
        )
    )


def test_output_tool_return_content_str_return():
    agent = Agent('test')

    result = agent.run_sync('Hello')
    assert result.output == 'success (no tool calls)'
    assert result.response == snapshot(
        ModelResponse(
            parts=[TextPart(content='success (no tool calls)')],
            usage=RequestUsage(input_tokens=51, output_tokens=4),
            model_name='test',
            timestamp=IsDatetime(),
            run_id=IsStr(),
        )
    )

    msg = re.escape('Cannot set output tool return content when the return type is `str`.')
    with pytest.raises(ValueError, match=msg):
        result.all_messages(output_tool_return_content='foobar')


def test_output_tool_return_content_no_tool():
    agent = Agent('test', output_type=int)

    result = agent.run_sync('Hello')
    assert result.output == 0
    result._output_tool_name = 'wrong'  # pyright: ignore[reportPrivateUsage]
    with pytest.raises(LookupError, match=re.escape("No tool call found with tool name 'wrong'.")):
        result.all_messages(output_tool_return_content='foobar')


def test_response_tuple():
    m = TestModel()

    agent = Agent(m, output_type=tuple[str, str])

    result = agent.run_sync('Hello')
    assert result.output == snapshot(('a', 'a'))

    assert m.last_model_request_parameters is not None
    assert m.last_model_request_parameters.output_mode == 'tool'
    assert m.last_model_request_parameters.function_tools == snapshot([])
    assert m.last_model_request_parameters.allow_text_output is False

    assert m.last_model_request_parameters.output_tools is not None
    assert len(m.last_model_request_parameters.output_tools) == 1
    assert m.last_model_request_parameters.output_tools == snapshot(
        [
            ToolDefinition(
                name='final_result',
                description='The final response which ends this conversation',
                parameters_json_schema={
                    'properties': {
                        'response': {
                            'maxItems': 2,
                            'minItems': 2,
                            'prefixItems': [{'type': 'string'}, {'type': 'string'}],
                            'type': 'array',
                        }
                    },
                    'required': ['response'],
                    'type': 'object',
                },
                outer_typed_dict_key='response',
                kind='output',
            )
        ]
    )


def upcase(text: str) -> str:
    return text.upper()


@pytest.mark.parametrize(
    'input_union_callable',
    [
        lambda: Union[str, Foo],  # noqa: UP007
        lambda: Union[Foo, str],  # noqa: UP007
        lambda: str | Foo,
        lambda: Foo | str,
        lambda: [Foo, str],
        lambda: [TextOutput(upcase), ToolOutput(Foo)],
    ],
    ids=[
        'Union[str, Foo]',
        'Union[Foo, str]',
        'str | Foo',
        'Foo | str',
        '[Foo, str]',
        '[TextOutput(upcase), ToolOutput(Foo)]',
    ],
)
def test_response_union_allow_str(input_union_callable: Callable[[], Any]):
    try:
        union = input_union_callable()
    except TypeError:  # pragma: lax no cover
        pytest.skip('Python version does not support `|` syntax for unions')

    m = TestModel()
    agent: Agent[None, str | Foo] = Agent(m, output_type=union)

    got_tool_call_name = 'unset'

    @agent.output_validator
    def validate_output(ctx: RunContext[None], o: Any) -> Any:
        nonlocal got_tool_call_name
        got_tool_call_name = ctx.tool_name
        return o

    assert agent._output_schema.allows_text  # pyright: ignore[reportPrivateUsage]

    result = agent.run_sync('Hello')
    assert isinstance(result.output, str)
    assert result.output.lower() == snapshot('success (no tool calls)')
    assert got_tool_call_name == snapshot(None)

    assert m.last_model_request_parameters is not None
    assert m.last_model_request_parameters.function_tools == snapshot([])
    assert m.last_model_request_parameters.allow_text_output is True

    assert m.last_model_request_parameters.output_tools is not None
    assert len(m.last_model_request_parameters.output_tools) == 1

    assert m.last_model_request_parameters.output_tools == snapshot(
        [
            ToolDefinition(
                name='final_result',
                description='The final response which ends this conversation',
                parameters_json_schema={
                    'properties': {
                        'a': {'type': 'integer'},
                        'b': {'type': 'string'},
                    },
                    'required': ['a', 'b'],
                    'title': 'Foo',
                    'type': 'object',
                },
                kind='output',
            )
        ]
    )


# pyright: reportUnknownMemberType=false, reportUnknownVariableType=false
@pytest.mark.parametrize(
    'union_code',
    [
        pytest.param('OutputType = Union[Foo, Bar]'),
        pytest.param('OutputType = [Foo, Bar]'),
        pytest.param('OutputType = [ToolOutput(Foo), ToolOutput(Bar)]'),
        pytest.param('OutputType = Foo | Bar'),
        pytest.param('OutputType: TypeAlias = Foo | Bar'),
        pytest.param(
            'type OutputType = Foo | Bar', marks=pytest.mark.skipif(sys.version_info < (3, 12), reason='3.12+')
        ),
    ],
)
def test_response_multiple_return_tools(create_module: Callable[[str], Any], union_code: str):
    module_code = f'''
from pydantic import BaseModel
from typing import Union
from typing_extensions import TypeAlias
from pydantic_ai import ToolOutput

class Foo(BaseModel):
    a: int
    b: str


class Bar(BaseModel):
    """This is a bar model."""

    b: str

{union_code}
    '''

    mod = create_module(module_code)

    m = TestModel()
    agent = Agent(m, output_type=mod.OutputType)
    got_tool_call_name = 'unset'

    @agent.output_validator
    def validate_output(ctx: RunContext[None], o: Any) -> Any:
        nonlocal got_tool_call_name
        got_tool_call_name = ctx.tool_name
        return o

    result = agent.run_sync('Hello')
    assert result.output == mod.Foo(a=0, b='a')
    assert got_tool_call_name == snapshot('final_result_Foo')

    assert m.last_model_request_parameters is not None
    assert m.last_model_request_parameters.function_tools == snapshot([])
    assert m.last_model_request_parameters.allow_text_output is False

    assert m.last_model_request_parameters.output_tools is not None
    assert len(m.last_model_request_parameters.output_tools) == 2

    assert m.last_model_request_parameters.output_tools == snapshot(
        [
            ToolDefinition(
                name='final_result_Foo',
                description='Foo: The final response which ends this conversation',
                parameters_json_schema={
                    'properties': {
                        'a': {'type': 'integer'},
                        'b': {'type': 'string'},
                    },
                    'required': ['a', 'b'],
                    'title': 'Foo',
                    'type': 'object',
                },
                kind='output',
            ),
            ToolDefinition(
                name='final_result_Bar',
                description='This is a bar model.',
                parameters_json_schema={
                    'properties': {'b': {'type': 'string'}},
                    'required': ['b'],
                    'title': 'Bar',
                    'type': 'object',
                },
                kind='output',
            ),
        ]
    )

    result = agent.run_sync('Hello', model=TestModel(seed=1))
    assert result.output == mod.Bar(b='b')
    assert got_tool_call_name == snapshot('final_result_Bar')


def test_output_type_generic_class_name_sanitization():
    """Test that generic class names with brackets are properly sanitized."""
    # This will have a name like "ResultGeneric[StringData]" which needs sanitization
    output_type = [ResultGeneric[StringData], ResultGeneric[int]]

    m = TestModel()
    agent = Agent(m, output_type=output_type)
    agent.run_sync('Hello')

    # The sanitizer should remove brackets from the generic type name
    assert m.last_model_request_parameters is not None
    assert m.last_model_request_parameters.output_tools is not None
    assert len(m.last_model_request_parameters.output_tools) == 2

    tool_names = [tool.name for tool in m.last_model_request_parameters.output_tools]
    assert tool_names == snapshot(['final_result_ResultGenericStringData', 'final_result_ResultGenericint'])


def test_output_type_with_two_descriptions():
    class MyOutput(BaseModel):
        """Description from docstring"""

        valid: bool

    m = TestModel()
    agent = Agent(m, output_type=ToolOutput(MyOutput, description='Description from ToolOutput'))
    result = agent.run_sync('Hello')
    assert result.output == snapshot(MyOutput(valid=False))
    assert m.last_model_request_parameters is not None
    assert m.last_model_request_parameters.output_tools == snapshot(
        [
            ToolDefinition(
                name='final_result',
                description='Description from ToolOutput. Description from docstring',
                parameters_json_schema={
                    'properties': {'valid': {'type': 'boolean'}},
                    'required': ['valid'],
                    'title': 'MyOutput',
                    'type': 'object',
                },
                kind='output',
            )
        ]
    )


def test_output_type_tool_output_union():
    class Foo(BaseModel):
        a: int
        b: str

    class Bar(BaseModel):
        c: bool

    m = TestModel()
    marker: ToolOutput[Foo | Bar] = ToolOutput(Foo | Bar, strict=False)  # type: ignore
    agent = Agent(m, output_type=marker)
    result = agent.run_sync('Hello')
    assert result.output == snapshot(Foo(a=0, b='a'))
    assert m.last_model_request_parameters is not None
    assert m.last_model_request_parameters.output_tools == snapshot(
        [
            ToolDefinition(
                name='final_result',
                description='The final response which ends this conversation',
                parameters_json_schema={
                    '$defs': {
                        'Bar': {
                            'properties': {'c': {'type': 'boolean'}},
                            'required': ['c'],
                            'title': 'Bar',
                            'type': 'object',
                        },
                        'Foo': {
                            'properties': {'a': {'type': 'integer'}, 'b': {'type': 'string'}},
                            'required': ['a', 'b'],
                            'title': 'Foo',
                            'type': 'object',
                        },
                    },
                    'properties': {'response': {'anyOf': [{'$ref': '#/$defs/Foo'}, {'$ref': '#/$defs/Bar'}]}},
                    'required': ['response'],
                    'type': 'object',
                },
                outer_typed_dict_key='response',
                strict=False,
                kind='output',
            )
        ]
    )


def test_output_type_function():
    class Weather(BaseModel):
        temperature: float
        description: str

    def get_weather(city: str) -> Weather:
        return Weather(temperature=28.7, description='sunny')

    output_tools = None

    def call_tool(_: list[ModelMessage], info: AgentInfo) -> ModelResponse:
        assert info.output_tools is not None

        nonlocal output_tools
        output_tools = info.output_tools

        args_json = '{"city": "Mexico City"}'
        return ModelResponse(parts=[ToolCallPart(info.output_tools[0].name, args_json)])

    agent = Agent(FunctionModel(call_tool), output_type=get_weather)
    result = agent.run_sync('Mexico City')
    assert result.output == snapshot(Weather(temperature=28.7, description='sunny'))
    assert output_tools == snapshot(
        [
            ToolDefinition(
                name='final_result',
                description='The final response which ends this conversation',
                parameters_json_schema={
                    'additionalProperties': False,
                    'properties': {'city': {'type': 'string'}},
                    'required': ['city'],
                    'type': 'object',
                },
                kind='output',
            )
        ]
    )


def test_output_type_function_with_run_context():
    class Weather(BaseModel):
        temperature: float
        description: str

    def get_weather(ctx: RunContext[None], city: str) -> Weather:
        assert ctx is not None
        return Weather(temperature=28.7, description='sunny')

    output_tools = None

    def call_tool(_: list[ModelMessage], info: AgentInfo) -> ModelResponse:
        assert info.output_tools is not None

        nonlocal output_tools
        output_tools = info.output_tools

        args_json = '{"city": "Mexico City"}'
        return ModelResponse(parts=[ToolCallPart(info.output_tools[0].name, args_json)])

    agent = Agent(FunctionModel(call_tool), output_type=get_weather)
    result = agent.run_sync('Mexico City')
    assert result.output == snapshot(Weather(temperature=28.7, description='sunny'))
    assert output_tools == snapshot(
        [
            ToolDefinition(
                name='final_result',
                description='The final response which ends this conversation',
                parameters_json_schema={
                    'additionalProperties': False,
                    'properties': {'city': {'type': 'string'}},
                    'required': ['city'],
                    'type': 'object',
                },
                kind='output',
            )
        ]
    )


def test_output_type_bound_instance_method():
    class Weather(BaseModel):
        temperature: float
        description: str

        def get_weather(self, city: str) -> Self:
            return self

    weather = Weather(temperature=28.7, description='sunny')

    output_tools = None

    def call_tool(_: list[ModelMessage], info: AgentInfo) -> ModelResponse:
        assert info.output_tools is not None

        nonlocal output_tools
        output_tools = info.output_tools

        args_json = '{"city": "Mexico City"}'
        return ModelResponse(parts=[ToolCallPart(info.output_tools[0].name, args_json)])

    agent = Agent(FunctionModel(call_tool), output_type=weather.get_weather)
    result = agent.run_sync('Mexico City')
    assert result.output == snapshot(Weather(temperature=28.7, description='sunny'))
    assert output_tools == snapshot(
        [
            ToolDefinition(
                name='final_result',
                description='The final response which ends this conversation',
                parameters_json_schema={
                    'additionalProperties': False,
                    'properties': {'city': {'type': 'string'}},
                    'required': ['city'],
                    'type': 'object',
                },
                kind='output',
            )
        ]
    )


def test_output_type_bound_instance_method_with_run_context():
    class Weather(BaseModel):
        temperature: float
        description: str

        def get_weather(self, ctx: RunContext[None], city: str) -> Self:
            assert ctx is not None
            return self

    weather = Weather(temperature=28.7, description='sunny')

    output_tools = None

    def call_tool(_: list[ModelMessage], info: AgentInfo) -> ModelResponse:
        assert info.output_tools is not None

        nonlocal output_tools
        output_tools = info.output_tools

        args_json = '{"city": "Mexico City"}'
        return ModelResponse(parts=[ToolCallPart(info.output_tools[0].name, args_json)])

    agent = Agent(FunctionModel(call_tool), output_type=weather.get_weather)
    result = agent.run_sync('Mexico City')
    assert result.output == snapshot(Weather(temperature=28.7, description='sunny'))
    assert output_tools == snapshot(
        [
            ToolDefinition(
                name='final_result',
                description='The final response which ends this conversation',
                parameters_json_schema={
                    'additionalProperties': False,
                    'properties': {'city': {'type': 'string'}},
                    'required': ['city'],
                    'type': 'object',
                },
                kind='output',
            )
        ]
    )


def test_output_type_function_with_retry():
    class Weather(BaseModel):
        temperature: float
        description: str

    def get_weather(city: str) -> Weather:
        if city != 'Mexico City':
            raise ModelRetry('City not found, I only know Mexico City')
        return Weather(temperature=28.7, description='sunny')

    def call_tool(messages: list[ModelMessage], info: AgentInfo) -> ModelResponse:
        assert info.output_tools is not None

        if len(messages) == 1:
            args_json = '{"city": "New York City"}'
        else:
            args_json = '{"city": "Mexico City"}'

        return ModelResponse(parts=[ToolCallPart(info.output_tools[0].name, args_json)])

    agent = Agent(FunctionModel(call_tool), output_type=get_weather)
    result = agent.run_sync('New York City')
    assert result.output == snapshot(Weather(temperature=28.7, description='sunny'))
    assert result.all_messages() == snapshot(
        [
            ModelRequest(
                parts=[
                    UserPromptPart(
                        content='New York City',
                        timestamp=IsDatetime(),
                    )
                ],
                run_id=IsStr(),
            ),
            ModelResponse(
                parts=[
                    ToolCallPart(
                        tool_name='final_result',
                        args='{"city": "New York City"}',
                        tool_call_id=IsStr(),
                    )
                ],
                usage=RequestUsage(input_tokens=53, output_tokens=7),
                model_name='function:call_tool:',
                timestamp=IsDatetime(),
                run_id=IsStr(),
            ),
            ModelRequest(
                parts=[
                    RetryPromptPart(
                        content='City not found, I only know Mexico City',
                        tool_name='final_result',
                        tool_call_id=IsStr(),
                        timestamp=IsDatetime(),
                    )
                ],
                run_id=IsStr(),
            ),
            ModelResponse(
                parts=[
                    ToolCallPart(
                        tool_name='final_result',
                        args='{"city": "Mexico City"}',
                        tool_call_id=IsStr(),
                    )
                ],
                usage=RequestUsage(input_tokens=68, output_tokens=13),
                model_name='function:call_tool:',
                timestamp=IsDatetime(),
                run_id=IsStr(),
            ),
            ModelRequest(
                parts=[
                    ToolReturnPart(
                        tool_name='final_result',
                        content='Final result processed.',
                        tool_call_id=IsStr(),
                        timestamp=IsDatetime(),
                        return_kind='final-result-processed',
                    )
                ],
                run_id=IsStr(),
            ),
        ]
    )


def test_output_type_text_output_function_with_retry():
    class Weather(BaseModel):
        temperature: float
        description: str

    def get_weather(ctx: RunContext[None], city: str) -> Weather:
        assert ctx is not None
        if city != 'Mexico City':
            raise ModelRetry('City not found, I only know Mexico City')
        return Weather(temperature=28.7, description='sunny')

    def call_tool(messages: list[ModelMessage], info: AgentInfo) -> ModelResponse:
        assert info.output_tools is not None

        if len(messages) == 1:
            city = 'New York City'
        else:
            city = 'Mexico City'

        return ModelResponse(parts=[TextPart(content=city)])

    agent = Agent(FunctionModel(call_tool), output_type=TextOutput(get_weather))
    result = agent.run_sync('New York City')
    assert result.output == snapshot(Weather(temperature=28.7, description='sunny'))
    assert result.all_messages() == snapshot(
        [
            ModelRequest(
                parts=[
                    UserPromptPart(
                        content='New York City',
                        timestamp=IsDatetime(),
                    )
                ],
                run_id=IsStr(),
            ),
            ModelResponse(
                parts=[TextPart(content='New York City')],
                usage=RequestUsage(input_tokens=53, output_tokens=3),
                model_name='function:call_tool:',
                timestamp=IsDatetime(),
                run_id=IsStr(),
            ),
            ModelRequest(
                parts=[
                    RetryPromptPart(
                        content='City not found, I only know Mexico City', tool_call_id=IsStr(), timestamp=IsDatetime()
                    )
                ],
                run_id=IsStr(),
            ),
            ModelResponse(
                parts=[TextPart(content='Mexico City')],
                usage=RequestUsage(input_tokens=70, output_tokens=5),
                model_name='function:call_tool:',
                timestamp=IsDatetime(),
                run_id=IsStr(),
            ),
        ]
    )


@pytest.mark.parametrize(
    'output_type',
    [[str, str], [str, TextOutput(upcase)], [TextOutput(upcase), TextOutput(upcase)]],
)
def test_output_type_multiple_text_output(output_type: OutputSpec[str]):
    with pytest.raises(UserError, match='Only one `str` or `TextOutput` is allowed.'):
        Agent('test', output_type=output_type)


def test_output_type_text_output_invalid():
    def int_func(x: int) -> str:
        return str(int)  # pragma: no cover

    with pytest.raises(UserError, match='TextOutput must take a function taking a single `str` argument'):
        output_type: TextOutput[str] = TextOutput(int_func)  # type: ignore
        Agent('test', output_type=output_type)


def test_output_type_async_function():
    class Weather(BaseModel):
        temperature: float
        description: str

    async def get_weather(city: str) -> Weather:
        return Weather(temperature=28.7, description='sunny')

    output_tools = None

    def call_tool(_: list[ModelMessage], info: AgentInfo) -> ModelResponse:
        assert info.output_tools is not None

        nonlocal output_tools
        output_tools = info.output_tools

        args_json = '{"city": "Mexico City"}'
        return ModelResponse(parts=[ToolCallPart(info.output_tools[0].name, args_json)])

    agent = Agent(FunctionModel(call_tool), output_type=get_weather)
    result = agent.run_sync('Mexico City')
    assert result.output == snapshot(Weather(temperature=28.7, description='sunny'))
    assert output_tools == snapshot(
        [
            ToolDefinition(
                name='final_result',
                description='The final response which ends this conversation',
                parameters_json_schema={
                    'additionalProperties': False,
                    'properties': {'city': {'type': 'string'}},
                    'required': ['city'],
                    'type': 'object',
                },
                kind='output',
            )
        ]
    )


def test_output_type_function_with_custom_tool_name():
    class Weather(BaseModel):
        temperature: float
        description: str

    def get_weather(city: str) -> Weather:
        return Weather(temperature=28.7, description='sunny')

    output_tools = None

    def call_tool(_: list[ModelMessage], info: AgentInfo) -> ModelResponse:
        assert info.output_tools is not None

        nonlocal output_tools
        output_tools = info.output_tools

        args_json = '{"city": "Mexico City"}'
        return ModelResponse(parts=[ToolCallPart(info.output_tools[0].name, args_json)])

    agent = Agent(FunctionModel(call_tool), output_type=ToolOutput(get_weather, name='get_weather'))
    result = agent.run_sync('Mexico City')
    assert result.output == snapshot(Weather(temperature=28.7, description='sunny'))
    assert output_tools == snapshot(
        [
            ToolDefinition(
                name='get_weather',
                description='The final response which ends this conversation',
                parameters_json_schema={
                    'additionalProperties': False,
                    'properties': {'city': {'type': 'string'}},
                    'required': ['city'],
                    'type': 'object',
                },
                kind='output',
            )
        ]
    )


def test_output_type_function_or_model():
    class Weather(BaseModel):
        temperature: float
        description: str

    def get_weather(city: str) -> Weather:
        return Weather(temperature=28.7, description='sunny')

    output_tools = None

    def call_tool(_: list[ModelMessage], info: AgentInfo) -> ModelResponse:
        assert info.output_tools is not None

        nonlocal output_tools
        output_tools = info.output_tools

        args_json = '{"city": "Mexico City"}'
        return ModelResponse(parts=[ToolCallPart(info.output_tools[0].name, args_json)])

    agent = Agent(FunctionModel(call_tool), output_type=[get_weather, Weather])
    result = agent.run_sync('Mexico City')
    assert result.output == snapshot(Weather(temperature=28.7, description='sunny'))
    assert output_tools == snapshot(
        [
            ToolDefinition(
                name='final_result_get_weather',
                description='get_weather: The final response which ends this conversation',
                parameters_json_schema={
                    'additionalProperties': False,
                    'properties': {'city': {'type': 'string'}},
                    'required': ['city'],
                    'type': 'object',
                },
                kind='output',
            ),
            ToolDefinition(
                name='final_result_Weather',
                description='Weather: The final response which ends this conversation',
                parameters_json_schema={
                    'properties': {'temperature': {'type': 'number'}, 'description': {'type': 'string'}},
                    'required': ['temperature', 'description'],
                    'title': 'Weather',
                    'type': 'object',
                },
                kind='output',
            ),
        ]
    )


def test_output_type_text_output_function():
    def say_world(_: list[ModelMessage], info: AgentInfo) -> ModelResponse:
        return ModelResponse(parts=[TextPart(content='world')])

    agent = Agent(FunctionModel(say_world), output_type=TextOutput(upcase))
    result = agent.run_sync('hello')
    assert result.output == snapshot('WORLD')
    assert result.all_messages() == snapshot(
        [
            ModelRequest(
                parts=[
                    UserPromptPart(
                        content='hello',
                        timestamp=IsDatetime(),
                    )
                ],
                run_id=IsStr(),
            ),
            ModelResponse(
                parts=[TextPart(content='world')],
                usage=RequestUsage(input_tokens=51, output_tokens=1),
                model_name='function:say_world:',
                timestamp=IsDatetime(),
                run_id=IsStr(),
            ),
        ]
    )


def test_output_type_handoff_to_agent():
    class Weather(BaseModel):
        temperature: float
        description: str

    def get_weather(city: str) -> Weather:
        return Weather(temperature=28.7, description='sunny')

    def call_tool(_: list[ModelMessage], info: AgentInfo) -> ModelResponse:
        assert info.output_tools is not None

        args_json = '{"city": "Mexico City"}'
        return ModelResponse(parts=[ToolCallPart(info.output_tools[0].name, args_json)])

    agent = Agent(FunctionModel(call_tool), output_type=get_weather)

    handoff_result = None

    async def handoff(city: str) -> Weather:
        result = await agent.run(f'Get me the weather in {city}')
        nonlocal handoff_result
        handoff_result = result
        return result.output

    def call_handoff_tool(messages: list[ModelMessage], info: AgentInfo) -> ModelResponse:
        assert info.output_tools is not None

        args_json = '{"city": "Mexico City"}'
        return ModelResponse(parts=[ToolCallPart(info.output_tools[0].name, args_json)])

    supervisor_agent = Agent(FunctionModel(call_handoff_tool), output_type=handoff)

    result = supervisor_agent.run_sync('Mexico City')
    assert result.output == snapshot(Weather(temperature=28.7, description='sunny'))
    assert result.all_messages() == snapshot(
        [
            ModelRequest(
                parts=[
                    UserPromptPart(
                        content='Mexico City',
                        timestamp=IsDatetime(),
                    )
                ],
                run_id=IsStr(),
            ),
            ModelResponse(
                parts=[
                    ToolCallPart(
                        tool_name='final_result',
                        args='{"city": "Mexico City"}',
                        tool_call_id=IsStr(),
                    )
                ],
                usage=RequestUsage(input_tokens=52, output_tokens=6),
                model_name='function:call_handoff_tool:',
                timestamp=IsDatetime(),
                run_id=IsStr(),
            ),
            ModelRequest(
                parts=[
                    ToolReturnPart(
                        tool_name='final_result',
                        content='Final result processed.',
                        tool_call_id=IsStr(),
                        timestamp=IsDatetime(),
                        return_kind='final-result-processed',
                    )
                ],
                run_id=IsStr(),
            ),
        ]
    )
    assert handoff_result is not None
    assert handoff_result.all_messages() == snapshot(
        [
            ModelRequest(
                parts=[
                    UserPromptPart(
                        content='Get me the weather in Mexico City',
                        timestamp=IsDatetime(),
                    )
                ],
                run_id=IsStr(),
            ),
            ModelResponse(
                parts=[
                    ToolCallPart(
                        tool_name='final_result',
                        args='{"city": "Mexico City"}',
                        tool_call_id=IsStr(),
                    )
                ],
                usage=RequestUsage(input_tokens=57, output_tokens=6),
                model_name='function:call_tool:',
                timestamp=IsDatetime(),
                run_id=IsStr(),
            ),
            ModelRequest(
                parts=[
                    ToolReturnPart(
                        tool_name='final_result',
                        content='Final result processed.',
                        tool_call_id=IsStr(),
                        timestamp=IsDatetime(),
                        return_kind='final-result-processed',
                    )
                ],
                run_id=IsStr(),
            ),
        ]
    )


def test_output_type_multiple_custom_tools():
    class Weather(BaseModel):
        temperature: float
        description: str

    def get_weather(city: str) -> Weather:
        return Weather(temperature=28.7, description='sunny')

    output_tools = None

    def call_tool(_: list[ModelMessage], info: AgentInfo) -> ModelResponse:
        assert info.output_tools is not None

        nonlocal output_tools
        output_tools = info.output_tools

        args_json = '{"city": "Mexico City"}'
        return ModelResponse(parts=[ToolCallPart(info.output_tools[0].name, args_json)])

    agent = Agent(
        FunctionModel(call_tool),
        output_type=[
            ToolOutput(get_weather, name='get_weather'),
            ToolOutput(Weather, name='return_weather'),
        ],
    )
    result = agent.run_sync('Mexico City')
    assert result.output == snapshot(Weather(temperature=28.7, description='sunny'))
    assert output_tools == snapshot(
        [
            ToolDefinition(
                name='get_weather',
                description='get_weather: The final response which ends this conversation',
                parameters_json_schema={
                    'additionalProperties': False,
                    'properties': {'city': {'type': 'string'}},
                    'required': ['city'],
                    'type': 'object',
                },
                kind='output',
            ),
            ToolDefinition(
                name='return_weather',
                description='Weather: The final response which ends this conversation',
                parameters_json_schema={
                    'properties': {'temperature': {'type': 'number'}, 'description': {'type': 'string'}},
                    'required': ['temperature', 'description'],
                    'title': 'Weather',
                    'type': 'object',
                },
                kind='output',
            ),
        ]
    )


def test_output_type_structured_dict():
    PersonDict = StructuredDict(
        {
            'type': 'object',
            'properties': {
                'name': {'type': 'string'},
                'age': {'type': 'integer'},
            },
            'required': ['name', 'age'],
        },
        name='Person',
        description='A person',
    )
    AnimalDict = StructuredDict(
        {
            'type': 'object',
            'properties': {
                'name': {'type': 'string'},
                'species': {'type': 'string'},
            },
            'required': ['name', 'species'],
        },
        name='Animal',
        description='An animal',
    )

    output_tools = None

    def call_tool(_: list[ModelMessage], info: AgentInfo) -> ModelResponse:
        assert info.output_tools is not None

        nonlocal output_tools
        output_tools = info.output_tools

        args_json = '{"name": "John Doe", "age": 30}'
        return ModelResponse(parts=[ToolCallPart(info.output_tools[0].name, args_json)])

    agent = Agent(
        FunctionModel(call_tool),
        output_type=[PersonDict, AnimalDict],
    )

    result = agent.run_sync('Generate a person')

    assert result.output == snapshot({'name': 'John Doe', 'age': 30})
    assert output_tools == snapshot(
        [
            ToolDefinition(
                name='final_result_Person',
                parameters_json_schema={
                    'properties': {'name': {'type': 'string'}, 'age': {'type': 'integer'}},
                    'required': ['name', 'age'],
                    'title': 'Person',
                    'type': 'object',
                },
                description='A person',
                kind='output',
            ),
            ToolDefinition(
                name='final_result_Animal',
                parameters_json_schema={
                    'properties': {'name': {'type': 'string'}, 'species': {'type': 'string'}},
                    'required': ['name', 'species'],
                    'title': 'Animal',
                    'type': 'object',
                },
                description='An animal',
                kind='output',
            ),
        ]
    )


def test_output_type_structured_dict_nested():
    """Test StructuredDict with nested JSON schemas using $ref - Issue #2466."""
    # Schema with nested $ref that pydantic's generator can't resolve
    CarDict = StructuredDict(
        {
            '$defs': {
                'Tire': {
                    'type': 'object',
                    'properties': {'brand': {'type': 'string'}, 'size': {'type': 'integer'}},
                    'required': ['brand', 'size'],
                }
            },
            'type': 'object',
            'properties': {
                'make': {'type': 'string'},
                'model': {'type': 'string'},
                'tires': {'type': 'array', 'items': {'$ref': '#/$defs/Tire'}},
            },
            'required': ['make', 'model', 'tires'],
        },
        name='Car',
        description='A car with tires',
    )

    def call_tool(_: list[ModelMessage], info: AgentInfo) -> ModelResponse:
        assert info.output_tools is not None

        # Verify the output tool schema has been properly transformed
        # The $refs should be inlined by InlineDefsJsonSchemaTransformer
        output_tool = info.output_tools[0]
        schema = output_tool.parameters_json_schema
        assert schema is not None

        assert schema == snapshot(
            {
                'properties': {
                    'make': {'type': 'string'},
                    'model': {'type': 'string'},
                    'tires': {
                        'items': {
                            'properties': {'brand': {'type': 'string'}, 'size': {'type': 'integer'}},
                            'required': ['brand', 'size'],
                            'type': 'object',
                        },
                        'type': 'array',
                    },
                },
                'required': ['make', 'model', 'tires'],
                'title': 'Car',
                'type': 'object',
            }
        )

        return ModelResponse(
            parts=[
                ToolCallPart(
                    output_tool.name, {'make': 'Toyota', 'model': 'Camry', 'tires': [{'brand': 'Michelin', 'size': 17}]}
                )
            ]
        )

    agent = Agent(FunctionModel(call_tool), output_type=CarDict)

    result = agent.run_sync('Generate a car')

    assert result.output == snapshot({'make': 'Toyota', 'model': 'Camry', 'tires': [{'brand': 'Michelin', 'size': 17}]})


def test_structured_dict_recursive_refs():
    class Node(BaseModel):
        nodes: list['Node'] | dict[str, 'Node']

    schema = Node.model_json_schema()
    assert schema == snapshot(
        {
            '$defs': {
                'Node': {
                    'properties': {
                        'nodes': {
                            'anyOf': [
                                {'items': {'$ref': '#/$defs/Node'}, 'type': 'array'},
                                {'additionalProperties': {'$ref': '#/$defs/Node'}, 'type': 'object'},
                            ],
                            'title': 'Nodes',
                        }
                    },
                    'required': ['nodes'],
                    'title': 'Node',
                    'type': 'object',
                }
            },
            '$ref': '#/$defs/Node',
        }
    )
    with pytest.raises(
        UserError,
        match=re.escape(
            '`StructuredDict` does not currently support recursive `$ref`s and `$defs`. See https://github.com/pydantic/pydantic/issues/12145 for more information.'
        ),
    ):
        StructuredDict(schema)


def test_default_structured_output_mode():
    class Foo(BaseModel):
        bar: str

    tool_model = TestModel(profile=ModelProfile(default_structured_output_mode='tool'))
    native_model = TestModel(
        profile=ModelProfile(supports_json_schema_output=True, default_structured_output_mode='native'),
        custom_output_text=Foo(bar='baz').model_dump_json(),
    )
    prompted_model = TestModel(
        profile=ModelProfile(default_structured_output_mode='prompted'),
        custom_output_text=Foo(bar='baz').model_dump_json(),
    )

    tool_agent = Agent(tool_model, output_type=Foo)
    tool_agent.run_sync('Hello')
    assert tool_model.last_model_request_parameters is not None
    assert tool_model.last_model_request_parameters.output_mode == 'tool'
    assert tool_model.last_model_request_parameters.allow_text_output is False
    assert tool_model.last_model_request_parameters.output_object is None
    assert tool_model.last_model_request_parameters.output_tools == snapshot(
        [
            ToolDefinition(
                name='final_result',
                parameters_json_schema={
                    'properties': {'bar': {'type': 'string'}},
                    'required': ['bar'],
                    'title': 'Foo',
                    'type': 'object',
                },
                description='The final response which ends this conversation',
                kind='output',
            )
        ]
    )

    native_agent = Agent(native_model, output_type=Foo)
    native_agent.run_sync('Hello')
    assert native_model.last_model_request_parameters is not None
    assert native_model.last_model_request_parameters.output_mode == 'native'
    assert native_model.last_model_request_parameters.allow_text_output is True
    assert len(native_model.last_model_request_parameters.output_tools) == 0
    assert native_model.last_model_request_parameters.output_object == snapshot(
        OutputObjectDefinition(
            json_schema={
                'properties': {'bar': {'type': 'string'}},
                'required': ['bar'],
                'title': 'Foo',
                'type': 'object',
            },
            name='Foo',
        )
    )

    prompted_agent = Agent(prompted_model, output_type=Foo)
    prompted_agent.run_sync('Hello')
    assert prompted_model.last_model_request_parameters is not None
    assert prompted_model.last_model_request_parameters.output_mode == 'prompted'
    assert prompted_model.last_model_request_parameters.allow_text_output is True
    assert len(prompted_model.last_model_request_parameters.output_tools) == 0
    assert prompted_model.last_model_request_parameters.output_object == snapshot(
        OutputObjectDefinition(
            json_schema={
                'properties': {'bar': {'type': 'string'}},
                'required': ['bar'],
                'title': 'Foo',
                'type': 'object',
            },
            name='Foo',
        )
    )


def test_prompted_output():
    def return_city_location(_: list[ModelMessage], _info: AgentInfo) -> ModelResponse:
        text = CityLocation(city='Mexico City', country='Mexico').model_dump_json()
        return ModelResponse(parts=[TextPart(content=text)])

    m = FunctionModel(return_city_location)

    class CityLocation(BaseModel):
        """Description from docstring."""

        city: str
        country: str

    agent = Agent(
        m,
        output_type=PromptedOutput(CityLocation, name='City & Country', description='Description from PromptedOutput'),
    )

    result = agent.run_sync('What is the capital of Mexico?')
    assert result.output == snapshot(CityLocation(city='Mexico City', country='Mexico'))
    assert result.all_messages() == snapshot(
        [
            ModelRequest(
                parts=[
                    UserPromptPart(
                        content='What is the capital of Mexico?',
                        timestamp=IsDatetime(),
                    )
                ],
                run_id=IsStr(),
            ),
            ModelResponse(
                parts=[TextPart(content='{"city":"Mexico City","country":"Mexico"}')],
                usage=RequestUsage(input_tokens=56, output_tokens=7),
                model_name='function:return_city_location:',
                timestamp=IsDatetime(),
                run_id=IsStr(),
            ),
        ]
    )


def test_prompted_output_with_template():
    def return_foo(_: list[ModelMessage], _info: AgentInfo) -> ModelResponse:
        text = Foo(bar='baz').model_dump_json()
        return ModelResponse(parts=[TextPart(content=text)])

    m = FunctionModel(return_foo)

    class Foo(BaseModel):
        bar: str

    agent = Agent(m, output_type=PromptedOutput(Foo, template='Gimme some JSON:'))

    result = agent.run_sync('What is the capital of Mexico?')
    assert result.output == snapshot(Foo(bar='baz'))
    assert result.all_messages() == snapshot(
        [
            ModelRequest(
                parts=[
                    UserPromptPart(
                        content='What is the capital of Mexico?',
                        timestamp=IsDatetime(),
                    )
                ],
                run_id=IsStr(),
            ),
            ModelResponse(
                parts=[TextPart(content='{"bar":"baz"}')],
                usage=RequestUsage(input_tokens=56, output_tokens=4),
                model_name='function:return_foo:',
                timestamp=IsDatetime(),
                run_id=IsStr(),
            ),
        ]
    )


def test_prompted_output_with_defs():
    class Foo(BaseModel):
        """Foo description"""

        foo: str

    class Bar(BaseModel):
        """Bar description"""

        bar: str

    class Baz(BaseModel):
        """Baz description"""

        baz: str

    class FooBar(BaseModel):
        """FooBar description"""

        foo: Foo
        bar: Bar

    class FooBaz(BaseModel):
        """FooBaz description"""

        foo: Foo
        baz: Baz

    def return_foo_bar(_: list[ModelMessage], _info: AgentInfo) -> ModelResponse:
        text = '{"result": {"kind": "FooBar", "data": {"foo": {"foo": "foo"}, "bar": {"bar": "bar"}}}}'
        return ModelResponse(parts=[TextPart(content=text)])

    m = FunctionModel(return_foo_bar)

    agent = Agent(
        m,
        output_type=PromptedOutput(
            [FooBar, FooBaz], name='FooBar or FooBaz', description='FooBar or FooBaz description'
        ),
    )

    result = agent.run_sync('What is foo?')
    assert result.output == snapshot(FooBar(foo=Foo(foo='foo'), bar=Bar(bar='bar')))
    assert result.all_messages() == snapshot(
        [
            ModelRequest(
                parts=[
                    UserPromptPart(
                        content='What is foo?',
                        timestamp=IsDatetime(),
                    )
                ],
                run_id=IsStr(),
            ),
            ModelResponse(
                parts=[
                    TextPart(
                        content='{"result": {"kind": "FooBar", "data": {"foo": {"foo": "foo"}, "bar": {"bar": "bar"}}}}'
                    )
                ],
                usage=RequestUsage(input_tokens=53, output_tokens=17),
                model_name='function:return_foo_bar:',
                timestamp=IsDatetime(),
                run_id=IsStr(),
            ),
        ]
    )


def test_native_output():
    def return_city_location(messages: list[ModelMessage], _info: AgentInfo) -> ModelResponse:
        if len(messages) == 1:
            text = '{"city": "Mexico City"}'
        else:
            text = '{"city": "Mexico City", "country": "Mexico"}'
        return ModelResponse(parts=[TextPart(content=text)])

    m = FunctionModel(return_city_location)

    class CityLocation(BaseModel):
        city: str
        country: str

    agent = Agent(
        m,
        output_type=NativeOutput(CityLocation),
    )

    result = agent.run_sync('What is the capital of Mexico?')
    assert result.output == snapshot(CityLocation(city='Mexico City', country='Mexico'))
    assert result.all_messages() == snapshot(
        [
            ModelRequest(
                parts=[
                    UserPromptPart(
                        content='What is the capital of Mexico?',
                        timestamp=IsDatetime(),
                    )
                ],
                run_id=IsStr(),
            ),
            ModelResponse(
                parts=[TextPart(content='{"city": "Mexico City"}')],
                usage=RequestUsage(input_tokens=56, output_tokens=5),
                model_name='function:return_city_location:',
                timestamp=IsDatetime(),
                run_id=IsStr(),
            ),
            ModelRequest(
                parts=[
                    RetryPromptPart(
                        content=[
                            ErrorDetails(
                                type='missing',
                                loc=('country',),
                                msg='Field required',
                                input={'city': 'Mexico City'},
                            ),
                        ],
                        tool_call_id=IsStr(),
                        timestamp=IsDatetime(),
                    )
                ],
                run_id=IsStr(),
            ),
            ModelResponse(
                parts=[TextPart(content='{"city": "Mexico City", "country": "Mexico"}')],
                usage=RequestUsage(input_tokens=87, output_tokens=12),
                model_name='function:return_city_location:',
                timestamp=IsDatetime(),
                run_id=IsStr(),
            ),
        ]
    )


def test_native_output_strict_mode():
    class CityLocation(BaseModel):
        city: str
        country: str

    agent = Agent(output_type=NativeOutput(CityLocation, strict=True))
    output_schema = agent._output_schema  # pyright: ignore[reportPrivateUsage]
    assert isinstance(output_schema, NativeOutputSchema)
    assert output_schema.object_def is not None
    assert output_schema.object_def.strict


def test_prompted_output_function_with_retry():
    class Weather(BaseModel):
        temperature: float
        description: str

    def get_weather(city: str) -> Weather:
        if city != 'Mexico City':
            raise ModelRetry('City not found, I only know Mexico City')
        return Weather(temperature=28.7, description='sunny')

    def call_tool(messages: list[ModelMessage], info: AgentInfo) -> ModelResponse:
        assert info.output_tools is not None

        if len(messages) == 1:
            args_json = '{"city": "New York City"}'
        else:
            args_json = '{"city": "Mexico City"}'

        return ModelResponse(parts=[TextPart(content=args_json)])

    agent = Agent(FunctionModel(call_tool), output_type=PromptedOutput(get_weather))
    result = agent.run_sync('New York City')
    assert result.output == snapshot(Weather(temperature=28.7, description='sunny'))
    assert result.all_messages() == snapshot(
        [
            ModelRequest(
                parts=[
                    UserPromptPart(
                        content='New York City',
                        timestamp=IsDatetime(),
                    )
                ],
                run_id=IsStr(),
            ),
            ModelResponse(
                parts=[TextPart(content='{"city": "New York City"}')],
                usage=RequestUsage(input_tokens=53, output_tokens=6),
                model_name='function:call_tool:',
                timestamp=IsDatetime(),
                run_id=IsStr(),
            ),
            ModelRequest(
                parts=[
                    RetryPromptPart(
                        content='City not found, I only know Mexico City', tool_call_id=IsStr(), timestamp=IsDatetime()
                    )
                ],
                run_id=IsStr(),
            ),
            ModelResponse(
                parts=[TextPart(content='{"city": "Mexico City"}')],
                usage=RequestUsage(input_tokens=70, output_tokens=11),
                model_name='function:call_tool:',
                timestamp=IsDatetime(),
                run_id=IsStr(),
            ),
        ]
    )


def test_run_with_history_new():
    m = TestModel()

    agent = Agent(m, system_prompt='Foobar')

    @agent.tool_plain
    async def ret_a(x: str) -> str:
        return f'{x}-apple'

    result1 = agent.run_sync('Hello')
    assert result1.new_messages() == snapshot(
        [
            ModelRequest(
                parts=[
                    SystemPromptPart(content='Foobar', timestamp=IsNow(tz=timezone.utc)),
                    UserPromptPart(content='Hello', timestamp=IsNow(tz=timezone.utc)),
                ],
                run_id=IsStr(),
            ),
            ModelResponse(
                parts=[ToolCallPart(tool_name='ret_a', args={'x': 'a'}, tool_call_id=IsStr())],
                usage=RequestUsage(input_tokens=52, output_tokens=5),
                model_name='test',
                timestamp=IsNow(tz=timezone.utc),
                run_id=IsStr(),
            ),
            ModelRequest(
                parts=[
                    ToolReturnPart(
                        tool_name='ret_a',
                        content='a-apple',
                        tool_call_id=IsStr(),
                        timestamp=IsNow(tz=timezone.utc),
                        return_kind='tool-executed',
                    )
                ],
                run_id=IsStr(),
            ),
            ModelResponse(
                parts=[TextPart(content='{"ret_a":"a-apple"}')],
                usage=RequestUsage(input_tokens=53, output_tokens=9),
                model_name='test',
                timestamp=IsNow(tz=timezone.utc),
                run_id=IsStr(),
            ),
        ]
    )

    # if we pass new_messages, system prompt is inserted before the message_history messages
    result2 = agent.run_sync('Hello again', message_history=result1.new_messages())
    assert result2.all_messages() == snapshot(
        [
            ModelRequest(
                parts=[
                    SystemPromptPart(content='Foobar', timestamp=IsNow(tz=timezone.utc)),
                    UserPromptPart(content='Hello', timestamp=IsNow(tz=timezone.utc)),
                ],
                run_id=IsStr(),
            ),
            ModelResponse(
                parts=[ToolCallPart(tool_name='ret_a', args={'x': 'a'}, tool_call_id=IsStr())],
                usage=RequestUsage(input_tokens=52, output_tokens=5),
                model_name='test',
                timestamp=IsNow(tz=timezone.utc),
                run_id=IsStr(),
            ),
            ModelRequest(
                parts=[
                    ToolReturnPart(
                        tool_name='ret_a',
                        content='a-apple',
                        tool_call_id=IsStr(),
                        timestamp=IsNow(tz=timezone.utc),
                        return_kind='tool-executed',
                    )
                ],
                run_id=IsStr(),
            ),
            ModelResponse(
                parts=[TextPart(content='{"ret_a":"a-apple"}')],
                usage=RequestUsage(input_tokens=53, output_tokens=9),
                model_name='test',
                timestamp=IsNow(tz=timezone.utc),
                run_id=IsStr(),
            ),
            ModelRequest(
                parts=[UserPromptPart(content='Hello again', timestamp=IsNow(tz=timezone.utc))],
                run_id=IsStr(),
            ),
            ModelResponse(
                parts=[TextPart(content='{"ret_a":"a-apple"}')],
                usage=RequestUsage(input_tokens=55, output_tokens=13),
                model_name='test',
                timestamp=IsNow(tz=timezone.utc),
                run_id=IsStr(),
            ),
        ]
    )
    assert result2.new_messages() == result2.all_messages()[-2:]
    assert result2.output == snapshot('{"ret_a":"a-apple"}')
    assert result2._output_tool_name == snapshot(None)  # pyright: ignore[reportPrivateUsage]
    assert result2.usage() == snapshot(RunUsage(requests=1, input_tokens=55, output_tokens=13))
    new_msg_part_kinds = [(m.kind, [p.part_kind for p in m.parts]) for m in result2.all_messages()]
    assert new_msg_part_kinds == snapshot(
        [
            ('request', ['system-prompt', 'user-prompt']),
            ('response', ['tool-call']),
            ('request', ['tool-return']),
            ('response', ['text']),
            ('request', ['user-prompt']),
            ('response', ['text']),
        ]
    )
    assert result2.new_messages_json().startswith(b'[{"parts":[{"content":"Hello again",')

    # if we pass all_messages, system prompt is NOT inserted before the message_history messages,
    # so only one system prompt
    result3 = agent.run_sync('Hello again', message_history=result1.all_messages())
    # same as result2 except for datetimes
    assert result3.all_messages() == snapshot(
        [
            ModelRequest(
                parts=[
                    SystemPromptPart(content='Foobar', timestamp=IsNow(tz=timezone.utc)),
                    UserPromptPart(content='Hello', timestamp=IsNow(tz=timezone.utc)),
                ],
                run_id=IsStr(),
            ),
            ModelResponse(
                parts=[ToolCallPart(tool_name='ret_a', args={'x': 'a'}, tool_call_id=IsStr())],
                usage=RequestUsage(input_tokens=52, output_tokens=5),
                model_name='test',
                timestamp=IsNow(tz=timezone.utc),
                run_id=IsStr(),
            ),
            ModelRequest(
                parts=[
                    ToolReturnPart(
                        tool_name='ret_a',
                        content='a-apple',
                        tool_call_id=IsStr(),
                        timestamp=IsNow(tz=timezone.utc),
                        return_kind='tool-executed',
                    )
                ],
                run_id=IsStr(),
            ),
            ModelResponse(
                parts=[TextPart(content='{"ret_a":"a-apple"}')],
                usage=RequestUsage(input_tokens=53, output_tokens=9),
                model_name='test',
                timestamp=IsNow(tz=timezone.utc),
                run_id=IsStr(),
            ),
            ModelRequest(
                parts=[UserPromptPart(content='Hello again', timestamp=IsNow(tz=timezone.utc))],
                run_id=IsStr(),
            ),
            ModelResponse(
                parts=[TextPart(content='{"ret_a":"a-apple"}')],
                usage=RequestUsage(input_tokens=55, output_tokens=13),
                model_name='test',
                timestamp=IsNow(tz=timezone.utc),
                run_id=IsStr(),
            ),
        ]
    )
    assert result3.new_messages() == result3.all_messages()[-2:]
    assert result3.output == snapshot('{"ret_a":"a-apple"}')
    assert result3._output_tool_name == snapshot(None)  # pyright: ignore[reportPrivateUsage]
    assert result3.usage() == snapshot(RunUsage(requests=1, input_tokens=55, output_tokens=13))
    assert result3.timestamp() == IsNow(tz=timezone.utc)


def test_run_with_history_new_structured():
    m = TestModel()

    class Response(BaseModel):
        a: int

    agent = Agent(m, system_prompt='Foobar', output_type=Response)

    @agent.tool_plain
    async def ret_a(x: str) -> str:
        return f'{x}-apple'

    result1 = agent.run_sync('Hello')
    assert result1.new_messages() == snapshot(
        [
            ModelRequest(
                parts=[
                    SystemPromptPart(content='Foobar', timestamp=IsNow(tz=timezone.utc)),
                    UserPromptPart(content='Hello', timestamp=IsNow(tz=timezone.utc)),
                ],
                run_id=IsStr(),
            ),
            ModelResponse(
                parts=[ToolCallPart(tool_name='ret_a', args={'x': 'a'}, tool_call_id=IsStr())],
                usage=RequestUsage(input_tokens=52, output_tokens=5),
                model_name='test',
                timestamp=IsNow(tz=timezone.utc),
                run_id=IsStr(),
            ),
            ModelRequest(
                parts=[
                    ToolReturnPart(
                        tool_name='ret_a',
                        content='a-apple',
                        tool_call_id=IsStr(),
                        timestamp=IsNow(tz=timezone.utc),
                        return_kind='tool-executed',
                    )
                ],
                run_id=IsStr(),
            ),
            ModelResponse(
                parts=[
                    ToolCallPart(
                        tool_name='final_result',
                        args={'a': 0},
                        tool_call_id=IsStr(),
                    )
                ],
                usage=RequestUsage(input_tokens=53, output_tokens=9),
                model_name='test',
                timestamp=IsNow(tz=timezone.utc),
                run_id=IsStr(),
            ),
            ModelRequest(
                parts=[
                    ToolReturnPart(
                        tool_name='final_result',
                        content='Final result processed.',
                        tool_call_id=IsStr(),
                        timestamp=IsNow(tz=timezone.utc),
                        return_kind='final-result-processed',
                    )
                ],
                run_id=IsStr(),
            ),
        ]
    )

    result2 = agent.run_sync('Hello again', message_history=result1.new_messages())
    assert result2.all_messages() == snapshot(
        [
            ModelRequest(
                parts=[
                    SystemPromptPart(content='Foobar', timestamp=IsNow(tz=timezone.utc)),
                    UserPromptPart(content='Hello', timestamp=IsNow(tz=timezone.utc)),
                ],
                run_id=IsStr(),
            ),
            ModelResponse(
                parts=[ToolCallPart(tool_name='ret_a', args={'x': 'a'}, tool_call_id=IsStr())],
                usage=RequestUsage(input_tokens=52, output_tokens=5),
                model_name='test',
                timestamp=IsNow(tz=timezone.utc),
                run_id=IsStr(),
            ),
            ModelRequest(
                parts=[
                    ToolReturnPart(
                        tool_name='ret_a',
                        content='a-apple',
                        tool_call_id=IsStr(),
                        timestamp=IsNow(tz=timezone.utc),
                        return_kind='tool-executed',
                    )
                ],
                run_id=IsStr(),
            ),
            ModelResponse(
                parts=[ToolCallPart(tool_name='final_result', args={'a': 0}, tool_call_id=IsStr())],
                usage=RequestUsage(input_tokens=53, output_tokens=9),
                model_name='test',
                timestamp=IsNow(tz=timezone.utc),
                run_id=IsStr(),
            ),
            ModelRequest(
                parts=[
                    ToolReturnPart(
                        tool_name='final_result',
                        content='Final result processed.',
                        tool_call_id=IsStr(),
                        timestamp=IsNow(tz=timezone.utc),
                        return_kind='final-result-processed',
                    ),
                ],
                run_id=IsStr(),
            ),
            # second call, notice no repeated system prompt
            ModelRequest(
                parts=[
                    UserPromptPart(content='Hello again', timestamp=IsNow(tz=timezone.utc)),
                ],
                run_id=IsStr(),
            ),
            ModelResponse(
                parts=[ToolCallPart(tool_name='final_result', args={'a': 0}, tool_call_id=IsStr())],
                usage=RequestUsage(input_tokens=59, output_tokens=13),
                model_name='test',
                timestamp=IsNow(tz=timezone.utc),
                run_id=IsStr(),
            ),
            ModelRequest(
                parts=[
                    ToolReturnPart(
                        tool_name='final_result',
                        content='Final result processed.',
                        tool_call_id=IsStr(),
                        timestamp=IsNow(tz=timezone.utc),
                        return_kind='final-result-processed',
                    ),
                ],
                run_id=IsStr(),
            ),
        ]
    )
    assert result2.output == snapshot(Response(a=0))
    assert result2.new_messages() == result2.all_messages()[-3:]
    assert result2._output_tool_name == snapshot('final_result')  # pyright: ignore[reportPrivateUsage]
    assert result2.usage() == snapshot(RunUsage(requests=1, input_tokens=59, output_tokens=13))
    new_msg_part_kinds = [(m.kind, [p.part_kind for p in m.parts]) for m in result2.all_messages()]
    assert new_msg_part_kinds == snapshot(
        [
            ('request', ['system-prompt', 'user-prompt']),
            ('response', ['tool-call']),
            ('request', ['tool-return']),
            ('response', ['tool-call']),
            ('request', ['tool-return']),
            ('request', ['user-prompt']),
            ('response', ['tool-call']),
            ('request', ['tool-return']),
        ]
    )
    assert result2.new_messages_json().startswith(b'[{"parts":[{"content":"Hello again",')


def test_run_with_history_ending_on_model_request_and_no_user_prompt():
    m = TestModel()
    agent = Agent(m)

    @agent.system_prompt(dynamic=True)
    async def system_prompt(ctx: RunContext) -> str:
        return f'System prompt: user prompt length = {len(ctx.prompt or [])}'

    messages: list[ModelMessage] = [
        ModelRequest(
            parts=[
                SystemPromptPart(content='System prompt', dynamic_ref=system_prompt.__qualname__),
                UserPromptPart(content=['Hello', ImageUrl('https://example.com/image.jpg')]),
                UserPromptPart(content='How goes it?'),
            ],
            instructions='Original instructions',
        ),
    ]

    @agent.instructions
    async def instructions(ctx: RunContext) -> str:
        assert ctx.prompt == ['Hello', ImageUrl('https://example.com/image.jpg'), 'How goes it?']
        return 'New instructions'

    result = agent.run_sync(message_history=messages)
    assert result.all_messages() == snapshot(
        [
            ModelRequest(
                parts=[
                    SystemPromptPart(
                        content='System prompt: user prompt length = 3',
                        timestamp=IsDatetime(),
                        dynamic_ref=IsStr(),
                    ),
                    UserPromptPart(
                        content=['Hello', ImageUrl(url='https://example.com/image.jpg', identifier='39cfc4')],
                        timestamp=IsDatetime(),
                    ),
                    UserPromptPart(
                        content='How goes it?',
                        timestamp=IsDatetime(),
                    ),
                ],
                instructions='New instructions',
                run_id=IsStr(),
            ),
            ModelResponse(
                parts=[TextPart(content='success (no tool calls)')],
                usage=RequestUsage(input_tokens=61, output_tokens=4),
                model_name='test',
                timestamp=IsDatetime(),
                run_id=IsStr(),
            ),
        ]
    )

    assert result.new_messages() == result.all_messages()[-1:]


def test_run_with_history_ending_on_model_response_with_tool_calls_and_no_user_prompt():
    """Test that an agent run with message_history ending on ModelResponse starts with CallToolsNode."""

    def simple_response(_messages: list[ModelMessage], _info: AgentInfo) -> ModelResponse:
        return ModelResponse(parts=[TextPart(content='Final response')])

    agent = Agent(FunctionModel(simple_response))

    @agent.tool_plain
    def test_tool() -> str:
        return 'Test response'

    message_history = [
        ModelRequest(parts=[UserPromptPart(content='Hello')]),
        ModelResponse(parts=[ToolCallPart(tool_name='test_tool', args='{}', tool_call_id='call_123')]),
    ]

    result = agent.run_sync(message_history=message_history)

    assert result.all_messages() == snapshot(
        [
            ModelRequest(
                parts=[
                    UserPromptPart(
                        content='Hello',
                        timestamp=IsDatetime(),
                    )
                ]
            ),
            ModelResponse(
                parts=[ToolCallPart(tool_name='test_tool', args='{}', tool_call_id='call_123')],
                timestamp=IsDatetime(),
            ),
            ModelRequest(
                parts=[
                    ToolReturnPart(
                        tool_name='test_tool',
                        content='Test response',
                        tool_call_id='call_123',
                        timestamp=IsDatetime(),
                        return_kind='tool-executed',
                    )
                ],
                run_id=IsStr(),
            ),
            ModelResponse(
                parts=[TextPart(content='Final response')],
                usage=RequestUsage(input_tokens=53, output_tokens=4),
                model_name='function:simple_response:',
                timestamp=IsDatetime(),
                run_id=IsStr(),
            ),
        ]
    )

    assert result.new_messages() == result.all_messages()[-2:]


def test_run_with_history_ending_on_model_response_with_tool_calls_and_user_prompt():
    """Test that an agent run raises error when message_history ends on ModelResponse with tool calls and there's a new prompt."""

    def simple_response(_messages: list[ModelMessage], _info: AgentInfo) -> ModelResponse:
        return ModelResponse(parts=[TextPart(content='Final response')])  # pragma: no cover

    agent = Agent(FunctionModel(simple_response))

    message_history = [
        ModelRequest(parts=[UserPromptPart(content='Hello')]),
        ModelResponse(parts=[ToolCallPart(tool_name='test_tool', args='{}', tool_call_id='call_123')]),
    ]

    with pytest.raises(
        UserError,
        match='Cannot provide a new user prompt when the message history contains unprocessed tool calls.',
    ):
        agent.run_sync(user_prompt='New question', message_history=message_history)


def test_run_with_history_ending_on_model_response_without_tool_calls_or_user_prompt():
    def simple_response(_messages: list[ModelMessage], _info: AgentInfo) -> ModelResponse:
        return ModelResponse(parts=[TextPart(content='Final response')])  # pragma: no cover

    agent = Agent(FunctionModel(simple_response))

    message_history = [
        ModelRequest(parts=[UserPromptPart(content='Hello')]),
        ModelResponse(parts=[TextPart('world')]),
    ]

    result = agent.run_sync(message_history=message_history)
    assert result.all_messages() == snapshot(
        [
            ModelRequest(
                parts=[
                    UserPromptPart(
                        content='Hello',
                        timestamp=IsDatetime(),
                    )
                ]
            ),
            ModelResponse(
                parts=[TextPart(content='world')],
                timestamp=IsDatetime(),
            ),
        ]
    )

    assert result.new_messages() == snapshot([])


async def test_message_history_ending_on_model_response_with_instructions():
    model = TestModel(custom_output_text='James likes cars in general, especially the Fiat 126p that his parents had.')
    summarize_agent = Agent(
        model,
        instructions="""
        Summarize this conversation to include all important facts about the user and
        what their interactions were about.
        """,
    )

    message_history = [
        ModelRequest(parts=[UserPromptPart(content='Hi, my name is James')]),
        ModelResponse(parts=[TextPart(content='Nice to meet you, James.')]),
        ModelRequest(parts=[UserPromptPart(content='I like cars')]),
        ModelResponse(parts=[TextPart(content='I like them too. Sport cars?')]),
        ModelRequest(parts=[UserPromptPart(content='No, cars in general.')]),
        ModelResponse(parts=[TextPart(content='Awesome. Which one do you like most?')]),
        ModelRequest(parts=[UserPromptPart(content='Fiat 126p')]),
        ModelResponse(parts=[TextPart(content="That's an old one, isn't it?")]),
        ModelRequest(parts=[UserPromptPart(content='Yes, it is. My parents had one.')]),
        ModelResponse(parts=[TextPart(content='Cool. Was it fast?')]),
    ]

    result = await summarize_agent.run(message_history=message_history)

    assert result.output == snapshot('James likes cars in general, especially the Fiat 126p that his parents had.')
    assert result.new_messages() == snapshot(
        [
            ModelRequest(
                parts=[],
                instructions="""\
Summarize this conversation to include all important facts about the user and
        what their interactions were about.\
""",
                run_id=IsStr(),
            ),
            ModelResponse(
                parts=[TextPart(content='James likes cars in general, especially the Fiat 126p that his parents had.')],
                usage=RequestUsage(input_tokens=73, output_tokens=43),
                model_name='test',
                timestamp=IsDatetime(),
                run_id=IsStr(),
            ),
        ]
    )


def test_empty_response():
    def llm(messages: list[ModelMessage], _info: AgentInfo) -> ModelResponse:
        if len(messages) == 1:
            return ModelResponse(parts=[])
        else:
            return ModelResponse(parts=[TextPart('ok here is text')])

    agent = Agent(FunctionModel(llm))

    result = agent.run_sync('Hello')

    assert result.all_messages() == snapshot(
        [
            ModelRequest(
                parts=[
                    UserPromptPart(
                        content='Hello',
                        timestamp=IsDatetime(),
                    )
                ],
                run_id=IsStr(),
            ),
            ModelResponse(
                parts=[],
                usage=RequestUsage(input_tokens=51),
                model_name='function:llm:',
                timestamp=IsDatetime(),
                run_id=IsStr(),
            ),
            ModelRequest(
                parts=[],
                run_id=IsStr(),
            ),
            ModelResponse(
                parts=[TextPart(content='ok here is text')],
                usage=RequestUsage(input_tokens=51, output_tokens=4),
                model_name='function:llm:',
                timestamp=IsDatetime(),
                run_id=IsStr(),
            ),
        ]
    )


def test_empty_response_without_recovery():
    def llm(messages: list[ModelMessage], _info: AgentInfo) -> ModelResponse:
        return ModelResponse(parts=[])

    agent = Agent(FunctionModel(llm), output_type=tuple[str, int])

    with capture_run_messages() as messages:
        with pytest.raises(UnexpectedModelBehavior, match=r'Exceeded maximum retries \(1\) for output validation'):
            agent.run_sync('Hello')

    assert messages == snapshot(
        [
            ModelRequest(
                parts=[
                    UserPromptPart(
                        content='Hello',
                        timestamp=IsDatetime(),
                    )
                ],
                run_id=IsStr(),
            ),
            ModelResponse(
                parts=[],
                usage=RequestUsage(input_tokens=51),
                model_name='function:llm:',
                timestamp=IsDatetime(),
                run_id=IsStr(),
            ),
            ModelRequest(
                parts=[],
                run_id=IsStr(),
            ),
            ModelResponse(
                parts=[],
                usage=RequestUsage(input_tokens=51),
                model_name='function:llm:',
                timestamp=IsDatetime(),
                run_id=IsStr(),
            ),
        ]
    )


def test_agent_message_history_includes_run_id() -> None:
    agent = Agent(TestModel(custom_output_text='testing run_id'))

    result = agent.run_sync('Hello')
    history = result.all_messages()

    run_ids = [message.run_id for message in history]
    assert run_ids == snapshot([IsStr(), IsStr()])
    assert len({*run_ids}) == snapshot(1)


def test_unknown_tool():
    def empty(_: list[ModelMessage], _info: AgentInfo) -> ModelResponse:
        return ModelResponse(parts=[ToolCallPart('foobar', '{}')])

    agent = Agent(FunctionModel(empty))

    with capture_run_messages() as messages:
        with pytest.raises(UnexpectedModelBehavior, match=r'Exceeded maximum retries \(1\) for output validation'):
            agent.run_sync('Hello')
    assert messages == snapshot(
        [
            ModelRequest(
                parts=[UserPromptPart(content='Hello', timestamp=IsNow(tz=timezone.utc))],
                run_id=IsStr(),
            ),
            ModelResponse(
                parts=[ToolCallPart(tool_name='foobar', args='{}', tool_call_id=IsStr())],
                usage=RequestUsage(input_tokens=51, output_tokens=2),
                model_name='function:empty:',
                timestamp=IsNow(tz=timezone.utc),
                run_id=IsStr(),
            ),
            ModelRequest(
                parts=[
                    RetryPromptPart(
                        tool_name='foobar',
                        content="Unknown tool name: 'foobar'. No tools available.",
                        tool_call_id=IsStr(),
                        timestamp=IsNow(tz=timezone.utc),
                    )
                ],
                run_id=IsStr(),
            ),
            ModelResponse(
                parts=[ToolCallPart(tool_name='foobar', args='{}', tool_call_id=IsStr())],
                usage=RequestUsage(input_tokens=65, output_tokens=4),
                model_name='function:empty:',
                timestamp=IsNow(tz=timezone.utc),
                run_id=IsStr(),
            ),
        ]
    )


def test_unknown_tool_fix():
    def empty(m: list[ModelMessage], _info: AgentInfo) -> ModelResponse:
        if len(m) > 1:
            return ModelResponse(parts=[TextPart('success')])
        else:
            return ModelResponse(parts=[ToolCallPart('foobar', '{}')])

    agent = Agent(FunctionModel(empty))

    result = agent.run_sync('Hello')
    assert result.output == 'success'
    assert result.all_messages() == snapshot(
        [
            ModelRequest(
                parts=[UserPromptPart(content='Hello', timestamp=IsNow(tz=timezone.utc))],
                run_id=IsStr(),
            ),
            ModelResponse(
                parts=[ToolCallPart(tool_name='foobar', args='{}', tool_call_id=IsStr())],
                usage=RequestUsage(input_tokens=51, output_tokens=2),
                model_name='function:empty:',
                timestamp=IsNow(tz=timezone.utc),
                run_id=IsStr(),
            ),
            ModelRequest(
                parts=[
                    RetryPromptPart(
                        tool_name='foobar',
                        content="Unknown tool name: 'foobar'. No tools available.",
                        tool_call_id=IsStr(),
                        timestamp=IsNow(tz=timezone.utc),
                    )
                ],
                run_id=IsStr(),
            ),
            ModelResponse(
                parts=[TextPart(content='success')],
                usage=RequestUsage(input_tokens=65, output_tokens=3),
                model_name='function:empty:',
                timestamp=IsNow(tz=timezone.utc),
                run_id=IsStr(),
            ),
        ]
    )


def test_tool_exceeds_token_limit_error():
    def return_incomplete_tool(_: list[ModelMessage], info: AgentInfo) -> ModelResponse:
        resp = ModelResponse(parts=[ToolCallPart('dummy_tool', args='{"foo": "bar",')])
        resp.finish_reason = 'length'
        return resp

    agent = Agent(FunctionModel(return_incomplete_tool), output_type=str)

    with pytest.raises(
        IncompleteToolCall,
        match=r'Model token limit \(10\) exceeded while generating a tool call, resulting in incomplete arguments.',
    ):
        agent.run_sync('Hello', model_settings=ModelSettings(max_tokens=10))

    with pytest.raises(
        IncompleteToolCall,
        match=r'Model token limit \(provider default\) exceeded while generating a tool call, resulting in incomplete arguments.',
    ):
        agent.run_sync('Hello')


def test_tool_exceeds_token_limit_but_complete_args():
    def return_complete_tool_but_hit_limit(messages: list[ModelMessage], info: AgentInfo) -> ModelResponse:
        if len(messages) == 1:
            resp = ModelResponse(parts=[ToolCallPart('dummy_tool', args='{"foo": "bar"}')])
            resp.finish_reason = 'length'
            return resp
        return ModelResponse(parts=[TextPart('done')])

    agent = Agent(FunctionModel(return_complete_tool_but_hit_limit), output_type=str)

    @agent.tool_plain
    def dummy_tool(foo: str) -> str:
        return 'tool-ok'

    result = agent.run_sync('Hello')
    assert result.output == 'done'


def test_empty_response_with_finish_reason_length():
    def return_empty_response(_: list[ModelMessage], info: AgentInfo) -> ModelResponse:
        resp = ModelResponse(parts=[])
        resp.finish_reason = 'length'
        return resp

    agent = Agent(FunctionModel(return_empty_response), output_type=str)

    with pytest.raises(
        UnexpectedModelBehavior,
        match=r'Model token limit \(10\) exceeded before any response was generated.',
    ):
        agent.run_sync('Hello', model_settings=ModelSettings(max_tokens=10))

    with pytest.raises(
        UnexpectedModelBehavior,
        match=r'Model token limit \(provider default\) exceeded before any response was generated.',
    ):
        agent.run_sync('Hello')


def test_model_requests_blocked(env: TestEnv):
    try:
        env.set('GEMINI_API_KEY', 'foobar')
        agent = Agent('google-gla:gemini-1.5-flash', output_type=tuple[str, str], defer_model_check=True)

        with pytest.raises(RuntimeError, match='Model requests are not allowed, since ALLOW_MODEL_REQUESTS is False'):
            agent.run_sync('Hello')
    except ImportError:  # pragma: lax no cover
        pytest.skip('google-genai not installed')


def test_override_model(env: TestEnv):
    env.set('GEMINI_API_KEY', 'foobar')
    agent = Agent('google-gla:gemini-1.5-flash', output_type=tuple[int, str], defer_model_check=True)

    with agent.override(model='test'):
        result = agent.run_sync('Hello')
        assert result.output == snapshot((0, 'a'))


def test_set_model(env: TestEnv):
    env.set('GEMINI_API_KEY', 'foobar')
    agent = Agent(output_type=tuple[int, str])

    agent.model = 'test'

    result = agent.run_sync('Hello')
    assert result.output == snapshot((0, 'a'))


def test_override_model_no_model():
    agent = Agent()

    with pytest.raises(UserError, match=r'`model` must either be set.+Even when `override\(model=...\)` is customiz'):
        with agent.override(model='test'):
            agent.run_sync('Hello')


def test_run_sync_multiple():
    agent = Agent('test')

    @agent.tool_plain
    async def make_request() -> str:
        async with httpx.AsyncClient() as client:
            # use this as I suspect it's about the fastest globally available endpoint
            try:
                response = await client.get('https://cloudflare.com/cdn-cgi/trace')
            except httpx.ConnectError:  # pragma: no cover
                pytest.skip('offline')
            else:
                return str(response.status_code)

    for _ in range(2):
        result = agent.run_sync('Hello')
        assert result.output == '{"make_request":"200"}'


async def test_agent_name():
    my_agent = Agent('test')

    assert my_agent.name is None

    await my_agent.run('Hello', infer_name=False)
    assert my_agent.name is None

    await my_agent.run('Hello')
    assert my_agent.name == 'my_agent'


async def test_agent_name_already_set():
    my_agent = Agent('test', name='fig_tree')

    assert my_agent.name == 'fig_tree'

    await my_agent.run('Hello')
    assert my_agent.name == 'fig_tree'


async def test_agent_name_changes():
    my_agent = Agent('test')

    await my_agent.run('Hello')
    assert my_agent.name == 'my_agent'

    new_agent = my_agent
    del my_agent

    await new_agent.run('Hello')
    assert new_agent.name == 'my_agent'


def test_agent_name_override():
    agent = Agent('test', name='custom_name')

    with agent.override(name='overridden_name'):
        agent.run_sync('Hello')
        assert agent.name == 'overridden_name'


def test_name_from_global(create_module: Callable[[str], Any]):
    module_code = """
from pydantic_ai import Agent

my_agent = Agent('test')

def foo():
    result = my_agent.run_sync('Hello')
    return result.output
"""

    mod = create_module(module_code)

    assert mod.my_agent.name is None
    assert mod.foo() == snapshot('success (no tool calls)')
    assert mod.my_agent.name == 'my_agent'


class OutputType(BaseModel):
    """Result type used by multiple tests."""

    value: str


class TestMultipleToolCalls:
    """Tests for scenarios where multiple tool calls are made in a single response."""

    # NOTE: When changing these tests:
    # 1. Follow the existing order
    # 2. Update tests in `tests/test_streaming.py::TestMultipleToolCallsStreaming` as well

    def test_early_strategy_stops_after_first_final_result(self):
        """Test that 'early' strategy stops processing regular tools after first final result."""
        tool_called: list[str] = []

        def return_model(_: list[ModelMessage], info: AgentInfo) -> ModelResponse:
            assert info.output_tools is not None
            return ModelResponse(
                parts=[
                    ToolCallPart('final_result', {'value': 'final'}),
                    ToolCallPart('regular_tool', {'x': 1}),
                    ToolCallPart('another_tool', {'y': 2}),
                    ToolCallPart('deferred_tool', {'x': 3}),
                ],
            )

        agent = Agent(FunctionModel(return_model), output_type=OutputType, end_strategy='early')

        @agent.tool_plain
        def regular_tool(x: int) -> int:  # pragma: no cover
            """A regular tool that should not be called."""
            tool_called.append('regular_tool')
            return x

        @agent.tool_plain
        def another_tool(y: int) -> int:  # pragma: no cover
            """Another tool that should not be called."""
            tool_called.append('another_tool')
            return y

        async def defer(ctx: RunContext[None], tool_def: ToolDefinition) -> ToolDefinition | None:
            return replace(tool_def, kind='external')

        @agent.tool_plain(prepare=defer)
        def deferred_tool(x: int) -> int:  # pragma: no cover
            return x + 1

        result = agent.run_sync('test early strategy')
        messages = result.all_messages()

        # Verify no tools were called after final result
        assert tool_called == []

        # Verify we got tool returns for all calls
        assert messages == snapshot(
            [
<<<<<<< HEAD
                ToolReturnPart(
                    tool_name='final_result',
                    content='Final result processed.',
                    tool_call_id=IsStr(),
                    timestamp=IsNow(tz=timezone.utc),
                    return_kind='final-result-processed',
                ),
                ToolReturnPart(
                    tool_name='regular_tool',
                    content='Tool not executed - a final result was already processed.',
                    tool_call_id=IsStr(),
                    timestamp=IsNow(tz=timezone.utc),
                    return_kind='function-tool-not-executed',
=======
                ModelRequest(
                    parts=[UserPromptPart(content='test early strategy', timestamp=IsNow(tz=timezone.utc))],
                    run_id=IsStr(),
>>>>>>> ccefddce
                ),
                ModelResponse(
                    parts=[
                        ToolCallPart(tool_name='final_result', args={'value': 'final'}, tool_call_id=IsStr()),
                        ToolCallPart(tool_name='regular_tool', args={'x': 1}, tool_call_id=IsStr()),
                        ToolCallPart(tool_name='another_tool', args={'y': 2}, tool_call_id=IsStr()),
                        ToolCallPart(tool_name='deferred_tool', args={'x': 3}, tool_call_id=IsStr()),
                    ],
                    usage=RequestUsage(input_tokens=53, output_tokens=17),
                    model_name='function:return_model:',
                    timestamp=IsNow(tz=timezone.utc),
<<<<<<< HEAD
                    return_kind='function-tool-not-executed',
                ),
                ToolReturnPart(
                    tool_name='deferred_tool',
                    content='Tool not executed - a final result was already processed.',
                    tool_call_id=IsStr(),
                    timestamp=IsNow(tz=timezone.utc),
                    return_kind='function-tool-not-executed',
=======
                    run_id=IsStr(),
                ),
                ModelRequest(
                    parts=[
                        ToolReturnPart(
                            tool_name='final_result',
                            content='Final result processed.',
                            tool_call_id=IsStr(),
                            timestamp=IsNow(tz=timezone.utc),
                        ),
                        ToolReturnPart(
                            tool_name='regular_tool',
                            content='Tool not executed - a final result was already processed.',
                            tool_call_id=IsStr(),
                            timestamp=IsNow(tz=timezone.utc),
                        ),
                        ToolReturnPart(
                            tool_name='another_tool',
                            content='Tool not executed - a final result was already processed.',
                            tool_call_id=IsStr(),
                            timestamp=IsNow(tz=timezone.utc),
                        ),
                        ToolReturnPart(
                            tool_name='deferred_tool',
                            content='Tool not executed - a final result was already processed.',
                            tool_call_id=IsStr(),
                            timestamp=IsNow(tz=timezone.utc),
                        ),
                    ],
                    run_id=IsStr(),
>>>>>>> ccefddce
                ),
            ]
        )

    def test_early_strategy_does_not_call_additional_output_tools(self):
        """Test that 'early' strategy does not execute additional output tool functions."""
        output_tools_called: list[str] = []

        def process_first(output: OutputType) -> OutputType:
            """Process first output."""
            output_tools_called.append('first')
            return output

        def process_second(output: OutputType) -> OutputType:  # pragma: no cover
            """Process second output."""
            output_tools_called.append('second')
            return output

        def return_model(_: list[ModelMessage], info: AgentInfo) -> ModelResponse:
            assert info.output_tools is not None
            return ModelResponse(
                parts=[
                    ToolCallPart('first_output', {'value': 'first'}),
                    ToolCallPart('second_output', {'value': 'second'}),
                ],
            )

        agent = Agent(
            FunctionModel(return_model),
            output_type=[
                ToolOutput(process_first, name='first_output'),
                ToolOutput(process_second, name='second_output'),
            ],
            end_strategy='early',
        )

        result = agent.run_sync('test early output tools')

        # Verify the result came from the first output tool
        assert isinstance(result.output, OutputType)
        assert result.output.value == 'first'

        # Verify only the first output tool was called
        assert output_tools_called == ['first']

        # Verify we got tool returns in the correct order
        assert result.all_messages() == snapshot(
            [
<<<<<<< HEAD
                ToolReturnPart(
                    tool_name='final_result',
                    content='Final result processed.',
                    tool_call_id=IsStr(),
                    timestamp=IsNow(tz=timezone.utc),
                    return_kind='final-result-processed',
=======
                ModelRequest(
                    parts=[UserPromptPart(content='test early output tools', timestamp=IsNow(tz=timezone.utc))],
                    run_id=IsStr(),
>>>>>>> ccefddce
                ),
                ModelResponse(
                    parts=[
                        ToolCallPart(tool_name='first_output', args={'value': 'first'}, tool_call_id=IsStr()),
                        ToolCallPart(tool_name='second_output', args={'value': 'second'}, tool_call_id=IsStr()),
                    ],
                    usage=RequestUsage(input_tokens=54, output_tokens=10),
                    model_name='function:return_model:',
                    timestamp=IsNow(tz=timezone.utc),
<<<<<<< HEAD
                    return_kind='output-tool-not-executed',
=======
                    run_id=IsStr(),
                ),
                ModelRequest(
                    parts=[
                        ToolReturnPart(
                            tool_name='first_output',
                            content='Final result processed.',
                            tool_call_id=IsStr(),
                            timestamp=IsNow(tz=timezone.utc),
                        ),
                        ToolReturnPart(
                            tool_name='second_output',
                            content='Output tool not used - a final result was already processed.',
                            tool_call_id=IsStr(),
                            timestamp=IsNow(tz=timezone.utc),
                        ),
                    ],
                    run_id=IsStr(),
>>>>>>> ccefddce
                ),
            ]
        )

    def test_early_strategy_uses_first_final_result(self):
        """Test that 'early' strategy uses the first final result and ignores subsequent ones."""

        def return_model(_: list[ModelMessage], info: AgentInfo) -> ModelResponse:
            assert info.output_tools is not None
            return ModelResponse(
                parts=[
                    ToolCallPart('final_result', {'value': 'first'}),
                    ToolCallPart('final_result', {'value': 'second'}),
                ],
            )

        agent = Agent(FunctionModel(return_model), output_type=OutputType, end_strategy='early')
        result = agent.run_sync('test multiple final results')
        messages = result.all_messages()

        # Verify the result came from the first final tool
        assert result.output.value == 'first'

        # Verify we got appropriate tool returns
        assert messages == snapshot(
            [
                ModelRequest(
                    parts=[UserPromptPart(content='test multiple final results', timestamp=IsNow(tz=timezone.utc))],
                    run_id=IsStr(),
                ),
                ModelResponse(
                    parts=[
                        ToolCallPart(tool_name='final_result', args={'value': 'first'}, tool_call_id=IsStr()),
                        ToolCallPart(tool_name='final_result', args={'value': 'second'}, tool_call_id=IsStr()),
                    ],
                    usage=RequestUsage(input_tokens=54, output_tokens=10),
                    model_name='function:return_model:',
                    timestamp=IsNow(tz=timezone.utc),
                    run_id=IsStr(),
                ),
                ModelRequest(
                    parts=[
                        ToolReturnPart(
                            tool_name='final_result',
                            content='Final result processed.',
                            tool_call_id=IsStr(),
                            timestamp=IsNow(tz=timezone.utc),
                            return_kind='final-result-processed',
                        ),
                        ToolReturnPart(
                            tool_name='final_result',
                            content='Output tool not used - a final result was already processed.',
                            tool_call_id=IsStr(),
                            timestamp=IsNow(tz=timezone.utc),
                            return_kind='output-tool-not-executed',
                        ),
<<<<<<< HEAD
                        ToolReturnPart(
                            tool_name='regular_tool',
                            content=42,
                            tool_call_id=IsStr(),
                            timestamp=IsNow(tz=timezone.utc),
                            return_kind='tool-executed',
                        ),
                        ToolReturnPart(
                            tool_name='another_tool',
                            content=2,
                            tool_call_id=IsStr(),
                            timestamp=IsNow(tz=timezone.utc),
                            return_kind='tool-executed',
                        ),
                        RetryPromptPart(
                            content="Unknown tool name: 'unknown_tool'. Available tools: 'final_result', 'regular_tool', 'another_tool', 'deferred_tool'",
                            tool_name='unknown_tool',
                            tool_call_id=IsStr(),
                            timestamp=IsNow(tz=timezone.utc),
                        ),
                        ToolReturnPart(
                            tool_name='deferred_tool',
                            content='Tool not executed - a final result was already processed.',
                            tool_call_id=IsStr(),
                            timestamp=IsNow(tz=timezone.utc),
                            return_kind='function-tool-not-executed',
                        ),
=======
>>>>>>> ccefddce
                    ],
                    run_id=IsStr(),
                ),
            ]
        )

    def test_early_strategy_with_final_result_in_middle(self):
        """Test that 'early' strategy stops at first final result, regardless of position."""
        tool_called: list[str] = []

        def return_model(_: list[ModelMessage], info: AgentInfo) -> ModelResponse:
            assert info.output_tools is not None
            return ModelResponse(
                parts=[
                    ToolCallPart('regular_tool', {'x': 1}),
                    ToolCallPart('final_result', {'value': 'final'}),
                    ToolCallPart('another_tool', {'y': 2}),
                    ToolCallPart('unknown_tool', {'value': '???'}),
                    ToolCallPart('deferred_tool', {'x': 5}),
                ],
            )

        agent = Agent(FunctionModel(return_model), output_type=OutputType, end_strategy='early')

        @agent.tool_plain
        def regular_tool(x: int) -> int:  # pragma: no cover
            """A regular tool that should not be called."""
            tool_called.append('regular_tool')
            return x

        @agent.tool_plain
        def another_tool(y: int) -> int:  # pragma: no cover
            """A tool that should not be called."""
            tool_called.append('another_tool')
            return y

        async def defer(ctx: RunContext[None], tool_def: ToolDefinition) -> ToolDefinition | None:
            return replace(tool_def, kind='external')

        @agent.tool_plain(prepare=defer)
        def deferred_tool(x: int) -> int:  # pragma: no cover
            return x + 1

        result = agent.run_sync('test early strategy with final result in middle')

        # Verify no tools were called
        assert tool_called == []

        # Verify we got appropriate tool returns
        assert result.all_messages() == snapshot(
            [
                ModelRequest(
                    parts=[
                        UserPromptPart(
                            content='test early strategy with final result in middle', timestamp=IsNow(tz=timezone.utc)
                        )
                    ],
                    run_id=IsStr(),
                ),
                ModelResponse(
                    parts=[
                        ToolCallPart(tool_name='regular_tool', args={'x': 1}, tool_call_id=IsStr()),
                        ToolCallPart(tool_name='final_result', args={'value': 'final'}, tool_call_id=IsStr()),
                        ToolCallPart(tool_name='another_tool', args={'y': 2}, tool_call_id=IsStr()),
                        ToolCallPart(tool_name='unknown_tool', args={'value': '???'}, tool_call_id=IsStr()),
                        ToolCallPart(
                            tool_name='deferred_tool',
                            args={'x': 5},
                            tool_call_id=IsStr(),
                        ),
                    ],
                    usage=RequestUsage(input_tokens=58, output_tokens=22),
                    model_name='function:return_model:',
                    timestamp=IsNow(tz=timezone.utc),
                    run_id=IsStr(),
                ),
                ModelRequest(
                    parts=[
                        ToolReturnPart(
                            tool_name='final_result',
                            content='Final result processed.',
                            tool_call_id=IsStr(),
                            timestamp=IsNow(tz=timezone.utc),
                            return_kind='final-result-processed',
                        ),
                        ToolReturnPart(
                            tool_name='regular_tool',
                            content='Tool not executed - a final result was already processed.',
                            tool_call_id=IsStr(),
                            timestamp=IsDatetime(),
                            return_kind='function-tool-not-executed',
                        ),
                        ToolReturnPart(
                            tool_name='another_tool',
                            content='Tool not executed - a final result was already processed.',
                            tool_call_id=IsStr(),
                            timestamp=IsNow(tz=timezone.utc),
                            return_kind='function-tool-not-executed',
                        ),
                        RetryPromptPart(
                            content="Unknown tool name: 'unknown_tool'. Available tools: 'final_result', 'regular_tool', 'another_tool', 'deferred_tool'",
                            tool_name='unknown_tool',
                            tool_call_id=IsStr(),
                            timestamp=IsNow(tz=timezone.utc),
                        ),
                        ToolReturnPart(
                            tool_name='deferred_tool',
                            content='Tool not executed - a final result was already processed.',
                            tool_call_id=IsStr(),
                            timestamp=IsNow(tz=timezone.utc),
                            return_kind='function-tool-not-executed',
                        ),
                    ],
                    run_id=IsStr(),
                ),
            ]
        )

    def test_early_strategy_with_external_tool_call(self):
        """Test that early strategy handles external tool calls correctly."""
        tool_called: list[str] = []

        def return_model(_: list[ModelMessage], info: AgentInfo) -> ModelResponse:
            assert info.output_tools is not None
            return ModelResponse(
                parts=[
                    ToolCallPart('external_tool'),
                    ToolCallPart('final_result', {'value': 'final'}),
                    ToolCallPart('regular_tool', {'x': 1}),
                ],
            )

        agent = Agent(
            FunctionModel(return_model),
            output_type=[OutputType, DeferredToolRequests],
            toolsets=[
                ExternalToolset(
                    tool_defs=[
                        ToolDefinition(
                            name='external_tool',
                            kind='external',
                        )
                    ]
                )
            ],
            end_strategy='early',
        )

        @agent.tool_plain
        def regular_tool(x: int) -> int:  # pragma: no cover
            """A regular tool that should not be called."""
            tool_called.append('regular_tool')
            return x

        result = agent.run_sync('test early strategy with external tool call')
        assert result.output == snapshot(OutputType(value='final'))
        messages = result.all_messages()

        # Verify no tools were called
        assert tool_called == []

        # Verify we got appropriate tool returns
        assert messages == snapshot(
            [
                ModelRequest(
                    parts=[
                        UserPromptPart(
                            content='test early strategy with external tool call', timestamp=IsNow(tz=timezone.utc)
                        )
                    ],
                    run_id=IsStr(),
                ),
                ModelResponse(
                    parts=[
                        ToolCallPart(tool_name='external_tool', tool_call_id=IsStr()),
                        ToolCallPart(
                            tool_name='final_result',
                            args={'value': 'final'},
                            tool_call_id=IsStr(),
                        ),
                        ToolCallPart(
                            tool_name='regular_tool',
                            args={'x': 1},
                            tool_call_id=IsStr(),
                        ),
                    ],
                    usage=RequestUsage(input_tokens=57, output_tokens=11),
                    model_name='function:return_model:',
                    timestamp=IsNow(tz=timezone.utc),
<<<<<<< HEAD
                    tool_call_id='second',
                    return_kind='final-result-processed',
=======
                    run_id=IsStr(),
>>>>>>> ccefddce
                ),
                ModelRequest(
                    parts=[
                        ToolReturnPart(
                            tool_name='final_result',
                            content='Final result processed.',
                            tool_call_id=IsStr(),
                            timestamp=IsNow(tz=timezone.utc),
                        ),
                        ToolReturnPart(
                            tool_name='regular_tool',
                            content='Tool not executed - a final result was already processed.',
                            tool_call_id=IsStr(),
                            timestamp=IsNow(tz=timezone.utc),
                        ),
                        ToolReturnPart(
                            tool_name='external_tool',
                            content='Tool not executed - a final result was already processed.',
                            tool_call_id=IsStr(),
                            timestamp=IsNow(tz=timezone.utc),
                        ),
                    ],
                    run_id=IsStr(),
                ),
            ]
        )

    def test_early_strategy_with_deferred_tool_call(self):
        """Test that early strategy handles deferred tool calls correctly."""
        tool_called: list[str] = []

        def return_model(_: list[ModelMessage], info: AgentInfo) -> ModelResponse:
            assert info.output_tools is not None
            return ModelResponse(
                parts=[
                    ToolCallPart('deferred_tool'),
                    ToolCallPart('regular_tool', {'x': 1}),
                ],
            )

        agent = Agent(
            FunctionModel(return_model),
            output_type=[str, DeferredToolRequests],
            end_strategy='early',
        )

        @agent.tool_plain
        def deferred_tool() -> int:
            raise CallDeferred

        @agent.tool_plain
        def regular_tool(x: int) -> int:
            tool_called.append('regular_tool')
            return x

        result = agent.run_sync('test early strategy with deferred tool call')
        assert result.output == snapshot(
            DeferredToolRequests(calls=[ToolCallPart(tool_name='deferred_tool', tool_call_id=IsStr())])
        )
        messages = result.all_messages()

        # Verify regular tool was called
        assert tool_called == ['regular_tool']

        # Verify we got appropriate tool returns
        assert messages == snapshot(
            [
                ModelRequest(
                    parts=[
                        UserPromptPart(
                            content='test early strategy with deferred tool call', timestamp=IsNow(tz=timezone.utc)
                        )
                    ],
                    run_id=IsStr(),
                ),
                ModelResponse(
                    parts=[
                        ToolCallPart(tool_name='deferred_tool', tool_call_id=IsStr()),
                        ToolCallPart(
                            tool_name='regular_tool',
                            args={'x': 1},
                            tool_call_id=IsStr(),
                        ),
                    ],
                    usage=RequestUsage(input_tokens=57, output_tokens=6),
                    model_name='function:return_model:',
                    timestamp=IsNow(tz=timezone.utc),
                    run_id=IsStr(),
                ),
                ModelRequest(
                    parts=[
                        ToolReturnPart(
                            tool_name='regular_tool',
                            content=1,
                            tool_call_id=IsStr(),
                            timestamp=IsNow(tz=timezone.utc),
                        )
                    ],
                    run_id=IsStr(),
                ),
            ]
        )

    def test_early_strategy_does_not_apply_to_tool_calls_without_final_tool(self):
        """Test that 'early' strategy does not apply to tool calls when no output tool is called."""
        tool_called: list[str] = []
        agent = Agent(TestModel(), output_type=OutputType, end_strategy='early')

        @agent.tool_plain
        def regular_tool(x: int) -> int:
            """A regular tool that should be called."""
            tool_called.append('regular_tool')
            return x

        result = agent.run_sync('test early strategy with regular tool calls')

        # Verify the regular tool was executed
        assert tool_called == ['regular_tool']

        # Verify we got appropriate tool returns
        assert result.all_messages() == snapshot(
            [
                ModelRequest(
                    parts=[
                        UserPromptPart(
                            content='test early strategy with regular tool calls',
                            timestamp=IsNow(tz=timezone.utc),
                        )
                    ],
                    run_id=IsStr(),
                ),
                ModelResponse(
                    parts=[
                        ToolCallPart(
                            tool_name='regular_tool',
                            args={'x': 0},
                            tool_call_id=IsStr(),
                        )
                    ],
                    usage=RequestUsage(input_tokens=57, output_tokens=4),
                    model_name='test',
                    timestamp=IsNow(tz=timezone.utc),
                    run_id=IsStr(),
                ),
                ModelRequest(
                    parts=[
                        ToolReturnPart(
                            tool_name='regular_tool',
                            content=0,
                            tool_call_id=IsStr(),
                            timestamp=IsNow(tz=timezone.utc),
                        )
                    ],
                    run_id=IsStr(),
                ),
                ModelResponse(
                    parts=[
                        ToolCallPart(
                            tool_name='final_result',
                            args={'value': 'a'},
                            tool_call_id=IsStr(),
                        )
                    ],
                    usage=RequestUsage(input_tokens=58, output_tokens=9),
                    model_name='test',
                    timestamp=IsNow(tz=timezone.utc),
                    run_id=IsStr(),
                ),
                ModelRequest(
                    parts=[
                        ToolReturnPart(
                            tool_name='final_result',
                            content='Final result processed.',
                            tool_call_id=IsStr(),
                            timestamp=IsNow(tz=timezone.utc),
                        )
                    ],
                    run_id=IsStr(),
                ),
            ]
        )

    def test_exhaustive_strategy_executes_all_tools(self):
        """Test that 'exhaustive' strategy executes all tools while using first final result."""
        tool_called: list[str] = []

        def return_model(_: list[ModelMessage], info: AgentInfo) -> ModelResponse:
            assert info.output_tools is not None
            return ModelResponse(
                parts=[
                    ToolCallPart('regular_tool', {'x': 42}),
                    ToolCallPart('final_result', {'value': 'first'}),
                    ToolCallPart('another_tool', {'y': 2}),
                    ToolCallPart('final_result', {'value': 'second'}),
                    ToolCallPart('unknown_tool', {'value': '???'}),
                    ToolCallPart('deferred_tool', {'x': 4}),
                ],
            )

        agent = Agent(FunctionModel(return_model), output_type=OutputType, end_strategy='exhaustive')

        @agent.tool_plain
        def regular_tool(x: int) -> int:
            """A regular tool that should be called."""
            tool_called.append('regular_tool')
            return x

        @agent.tool_plain
        def another_tool(y: int) -> int:
            """Another tool that should be called."""
            tool_called.append('another_tool')
            return y

        async def defer(ctx: RunContext[None], tool_def: ToolDefinition) -> ToolDefinition | None:
            return replace(tool_def, kind='external')

        @agent.tool_plain(prepare=defer)
        def deferred_tool(x: int) -> int:  # pragma: no cover
            return x + 1

        result = agent.run_sync('test exhaustive strategy')

        # Verify the result came from the first final tool
        assert result.output.value == 'first'

        # Verify all regular tools were called
        assert sorted(tool_called) == sorted(['regular_tool', 'another_tool'])

        # Verify we got tool returns in the correct order
        assert result.all_messages() == snapshot(
            [
                ModelRequest(
                    parts=[UserPromptPart(content='test exhaustive strategy', timestamp=IsNow(tz=timezone.utc))],
                    run_id=IsStr(),
                ),
                ModelResponse(
                    parts=[
                        ToolCallPart(tool_name='regular_tool', args={'x': 42}, tool_call_id=IsStr()),
                        ToolCallPart(tool_name='final_result', args={'value': 'first'}, tool_call_id=IsStr()),
                        ToolCallPart(tool_name='another_tool', args={'y': 2}, tool_call_id=IsStr()),
                        ToolCallPart(tool_name='final_result', args={'value': 'second'}, tool_call_id=IsStr()),
                        ToolCallPart(tool_name='unknown_tool', args={'value': '???'}, tool_call_id=IsStr()),
                        ToolCallPart(
                            tool_name='deferred_tool',
                            args={'x': 4},
                            tool_call_id=IsStr(),
                        ),
                    ],
                    usage=RequestUsage(input_tokens=53, output_tokens=27),
                    model_name='function:return_model:',
                    timestamp=IsNow(tz=timezone.utc),
                    run_id=IsStr(),
                ),
                ModelRequest(
                    parts=[
                        ToolReturnPart(
                            tool_name='final_result',
                            content='Final result processed.',
                            tool_call_id=IsStr(),
                            timestamp=IsNow(tz=timezone.utc),
                        ),
                        ToolReturnPart(
                            tool_name='final_result',
                            content='Final result processed.',
                            tool_call_id=IsStr(),
                            timestamp=IsNow(tz=timezone.utc),
                        ),
                        ToolReturnPart(
                            tool_name='regular_tool',
                            content=42,
                            tool_call_id=IsStr(),
                            timestamp=IsNow(tz=timezone.utc),
                        ),
                        ToolReturnPart(
                            tool_name='another_tool', content=2, tool_call_id=IsStr(), timestamp=IsNow(tz=timezone.utc)
                        ),
                        RetryPromptPart(
                            content="Unknown tool name: 'unknown_tool'. Available tools: 'final_result', 'regular_tool', 'another_tool', 'deferred_tool'",
                            tool_name='unknown_tool',
                            tool_call_id=IsStr(),
                            timestamp=IsNow(tz=timezone.utc),
                        ),
                        ToolReturnPart(
                            tool_name='deferred_tool',
                            content='Tool not executed - a final result was already processed.',
                            tool_call_id=IsStr(),
                            timestamp=IsNow(tz=timezone.utc),
                        ),
                    ],
                    run_id=IsStr(),
                ),
            ]
        )

    def test_exhaustive_strategy_calls_all_output_tools(self):
        """Test that 'exhaustive' strategy executes all output tool functions."""
        output_tools_called: list[str] = []

        def process_first(output: OutputType) -> OutputType:
            """Process first output."""
            output_tools_called.append('first')
            return output

        def process_second(output: OutputType) -> OutputType:
            """Process second output."""
            output_tools_called.append('second')
            return output

        def return_model(_: list[ModelMessage], info: AgentInfo) -> ModelResponse:
            assert info.output_tools is not None
            return ModelResponse(
                parts=[
                    ToolCallPart('first_output', {'value': 'first'}),
                    ToolCallPart('second_output', {'value': 'second'}),
                ],
            )

        agent = Agent(
            FunctionModel(return_model),
            output_type=[
                ToolOutput(process_first, name='first_output'),
                ToolOutput(process_second, name='second_output'),
            ],
            end_strategy='exhaustive',
        )

        result = agent.run_sync('test exhaustive output tools')

        # Verify the result came from the first output tool
        assert isinstance(result.output, OutputType)
        assert result.output.value == 'first'

        # Verify both output tools were called
        assert output_tools_called == ['first', 'second']

        # Verify we got tool returns in the correct order
        assert result.all_messages() == snapshot(
            [
                ModelRequest(
                    parts=[UserPromptPart(content='test exhaustive output tools', timestamp=IsNow(tz=timezone.utc))],
                    run_id=IsStr(),
                ),
                ModelResponse(
                    parts=[
                        ToolCallPart(tool_name='first_output', args={'value': 'first'}, tool_call_id=IsStr()),
                        ToolCallPart(tool_name='second_output', args={'value': 'second'}, tool_call_id=IsStr()),
                    ],
                    usage=RequestUsage(input_tokens=54, output_tokens=10),
                    model_name='function:return_model:',
                    timestamp=IsNow(tz=timezone.utc),
                    run_id=IsStr(),
                ),
                ModelRequest(
                    parts=[
                        ToolReturnPart(
                            tool_name='first_output',
                            content='Final result processed.',
                            tool_call_id=IsStr(),
                            timestamp=IsNow(tz=timezone.utc),
                        ),
                        ToolReturnPart(
                            tool_name='second_output',
                            content='Final result processed.',
                            tool_call_id=IsStr(),
                            timestamp=IsNow(tz=timezone.utc),
                        ),
                    ],
                    run_id=IsStr(),
                ),
            ]
        )

    def test_exhaustive_strategy_invalid_first_valid_second_output(self):
        """Test that exhaustive strategy uses the second valid output when the first is invalid."""
        output_tools_called: list[str] = []

        def process_first(output: OutputType) -> OutputType:
            """Process first output - will be invalid."""
            output_tools_called.append('first')
            raise ModelRetry('First output validation failed')

        def process_second(output: OutputType) -> OutputType:
            """Process second output - will be valid."""
            output_tools_called.append('second')
            return output

        def return_model(_: list[ModelMessage], info: AgentInfo) -> ModelResponse:
            assert info.output_tools is not None
            return ModelResponse(
                parts=[
                    ToolCallPart('first_output', {'value': 'invalid'}),
                    ToolCallPart('second_output', {'value': 'valid'}),
                ],
            )

        agent = Agent(
            FunctionModel(return_model),
            output_type=[
                ToolOutput(process_first, name='first_output'),
                ToolOutput(process_second, name='second_output'),
            ],
            end_strategy='exhaustive',
        )

        result = agent.run_sync('test invalid first valid second')

        # Verify the result came from the second output tool (first was invalid)
        assert isinstance(result.output, OutputType)
        assert result.output.value == 'valid'

        # Verify both output tools were called
        assert output_tools_called == ['first', 'second']

        # Verify we got appropriate messages
        assert result.all_messages() == snapshot(
            [
                ModelRequest(
                    parts=[UserPromptPart(content='test invalid first valid second', timestamp=IsNow(tz=timezone.utc))],
                    run_id=IsStr(),
                ),
                ModelResponse(
                    parts=[
                        ToolCallPart(tool_name='first_output', args={'value': 'invalid'}, tool_call_id=IsStr()),
                        ToolCallPart(tool_name='second_output', args={'value': 'valid'}, tool_call_id=IsStr()),
                    ],
                    usage=RequestUsage(input_tokens=55, output_tokens=10),
                    model_name='function:return_model:',
                    timestamp=IsNow(tz=timezone.utc),
                    run_id=IsStr(),
                ),
                ModelRequest(
                    parts=[
                        RetryPromptPart(
                            content='First output validation failed',
                            tool_name='first_output',
                            tool_call_id=IsStr(),
                            timestamp=IsNow(tz=timezone.utc),
                        ),
                        ToolReturnPart(
                            tool_name='second_output',
                            content='Final result processed.',
                            tool_call_id=IsStr(),
                            timestamp=IsNow(tz=timezone.utc),
                        ),
                    ],
                    run_id=IsStr(),
                ),
            ]
        )

    def test_exhaustive_strategy_valid_first_invalid_second_output(self):
        """Test that exhaustive strategy uses the first valid output even when the second is invalid."""
        output_tools_called: list[str] = []

        def process_first(output: OutputType) -> OutputType:
            """Process first output - will be valid."""
            output_tools_called.append('first')
            return output

        def process_second(output: OutputType) -> OutputType:
            """Process second output - will be invalid."""
            output_tools_called.append('second')
            raise ModelRetry('Second output validation failed')

        def return_model(_: list[ModelMessage], info: AgentInfo) -> ModelResponse:
            assert info.output_tools is not None
            return ModelResponse(
                parts=[
                    ToolCallPart('first_output', {'value': 'valid'}),
                    ToolCallPart('second_output', {'value': 'invalid'}),
                ],
            )

        agent = Agent(
            FunctionModel(return_model),
            output_type=[
                ToolOutput(process_first, name='first_output'),
                ToolOutput(process_second, name='second_output'),
            ],
            end_strategy='exhaustive',
            output_retries=0,  # No retries - model must succeed first try
        )

        result = agent.run_sync('test valid first invalid second')

        # Verify the result came from the first output tool (second was invalid, but we ignore it)
        assert isinstance(result.output, OutputType)
        assert result.output.value == 'valid'

        # Verify both output tools were called
        assert output_tools_called == ['first', 'second']

        # Verify we got appropriate messages
        assert result.all_messages() == snapshot(
            [
                ModelRequest(
                    parts=[UserPromptPart(content='test valid first invalid second', timestamp=IsNow(tz=timezone.utc))],
                    run_id=IsStr(),
                ),
                ModelResponse(
                    parts=[
                        ToolCallPart(tool_name='first_output', args={'value': 'valid'}, tool_call_id=IsStr()),
                        ToolCallPart(tool_name='second_output', args={'value': 'invalid'}, tool_call_id=IsStr()),
                    ],
                    usage=RequestUsage(input_tokens=55, output_tokens=10),
                    model_name='function:return_model:',
                    timestamp=IsNow(tz=timezone.utc),
                    run_id=IsStr(),
                ),
                ModelRequest(
                    parts=[
                        ToolReturnPart(
                            tool_name='first_output',
                            content='Final result processed.',
                            tool_call_id=IsStr(),
                            timestamp=IsNow(tz=timezone.utc),
                        ),
                        ToolReturnPart(
                            tool_name='second_output',
                            content='Output tool not used - output failed validation.',
                            tool_call_id=IsStr(),
                            timestamp=IsNow(tz=timezone.utc),
                        ),
                    ],
                    run_id=IsStr(),
                ),
            ]
        )

    def test_exhaustive_strategy_with_tool_retry_and_final_result(self):
        """Test that exhaustive strategy doesn't increment retries when `final_result` exists and `ToolRetryError` occurs."""
        output_tools_called: list[str] = []

        def process_first(output: OutputType) -> OutputType:
            """Process first output - will be valid."""
            output_tools_called.append('first')
            return output

        def process_second(output: OutputType) -> OutputType:
            """Process second output - will raise ModelRetry."""
            output_tools_called.append('second')
            raise ModelRetry('Second output validation failed')

        def return_model(_: list[ModelMessage], info: AgentInfo) -> ModelResponse:
            assert info.output_tools is not None
            return ModelResponse(
                parts=[
                    ToolCallPart('first_output', {'value': 'valid'}),
                    ToolCallPart('second_output', {'value': 'invalid'}),
                ],
            )

        agent = Agent(
            FunctionModel(return_model),
            output_type=[
                ToolOutput(process_first, name='first_output'),
                ToolOutput(process_second, name='second_output'),
            ],
            end_strategy='exhaustive',
            output_retries=1,  # Allow 1 retry so `ToolRetryError` is raised
        )

        result = agent.run_sync('test exhaustive with tool retry')

        # Verify the result came from the first output tool
        assert isinstance(result.output, OutputType)
        assert result.output.value == 'valid'

        # Verify both output tools were called
        assert output_tools_called == ['first', 'second']

        # Verify we got appropriate messages
        assert result.all_messages() == snapshot(
            [
                ModelRequest(
                    parts=[UserPromptPart(content='test exhaustive with tool retry', timestamp=IsNow(tz=timezone.utc))],
                    run_id=IsStr(),
                ),
                ModelResponse(
                    parts=[
                        ToolCallPart(tool_name='first_output', args={'value': 'valid'}, tool_call_id=IsStr()),
                        ToolCallPart(tool_name='second_output', args={'value': 'invalid'}, tool_call_id=IsStr()),
                    ],
                    usage=RequestUsage(input_tokens=55, output_tokens=10),
                    model_name='function:return_model:',
                    timestamp=IsNow(tz=timezone.utc),
                    run_id=IsStr(),
                ),
                ModelRequest(
                    parts=[
                        ToolReturnPart(
                            tool_name='first_output',
                            content='Final result processed.',
                            tool_call_id=IsStr(),
                            timestamp=IsNow(tz=timezone.utc),
                        ),
                        RetryPromptPart(
                            content='Second output validation failed',
                            tool_name='second_output',
                            tool_call_id=IsStr(),
                            timestamp=IsNow(tz=timezone.utc),
                        ),
                    ],
                    run_id=IsStr(),
                ),
            ]
        )

    def test_exhaustive_raises_unexpected_model_behavior(self):
        """Test that exhaustive strategy raises `UnexpectedModelBehavior` when all outputs have validation errors."""

        def process_output(output: OutputType) -> OutputType:  # pragma: no cover
            """A tool that should not be called."""
            assert False

        def return_model(_: list[ModelMessage], info: AgentInfo) -> ModelResponse:
            assert info.output_tools is not None
            return ModelResponse(
                parts=[
                    # Missing 'value' field will cause validation error
                    ToolCallPart('output_tool', {'invalid_field': 'invalid'}),
                ],
            )

        agent = Agent(
            FunctionModel(return_model),
            output_type=[
                ToolOutput(process_output, name='output_tool'),
            ],
            end_strategy='exhaustive',
        )

        with pytest.raises(UnexpectedModelBehavior, match='Exceeded maximum retries \\(1\\) for output validation'):
            agent.run_sync('test')

    def test_multiple_final_result_are_validated_correctly(self):
        """Tests that if multiple final results are returned, but one fails validation, the other is used."""

        def return_model(_: list[ModelMessage], info: AgentInfo) -> ModelResponse:
            assert info.output_tools is not None
            return ModelResponse(
                parts=[
                    ToolCallPart('final_result', {'bad_value': 'first'}, tool_call_id='first'),
                    ToolCallPart('final_result', {'value': 'second'}, tool_call_id='second'),
                ],
            )

        agent = Agent(FunctionModel(return_model), output_type=OutputType, end_strategy='early')
        result = agent.run_sync('test multiple final results')

        # Verify the result came from the second final tool
        assert result.output.value == 'second'

        # Verify we got appropriate tool returns
        assert result.new_messages() == snapshot(
            [
                ModelRequest(
                    parts=[UserPromptPart(content='test multiple final results', timestamp=IsNow(tz=timezone.utc))],
                    run_id=IsStr(),
                ),
                ModelResponse(
                    parts=[
                        ToolCallPart(tool_name='final_result', args={'bad_value': 'first'}, tool_call_id='first'),
                        ToolCallPart(tool_name='final_result', args={'value': 'second'}, tool_call_id='second'),
                    ],
                    usage=RequestUsage(input_tokens=54, output_tokens=10),
                    model_name='function:return_model:',
                    timestamp=IsNow(tz=timezone.utc),
                    run_id=IsStr(),
                ),
                ModelRequest(
                    parts=[
                        RetryPromptPart(
                            content=[
                                ErrorDetails(
                                    type='missing',
                                    loc=('value',),
                                    msg='Field required',
                                    input={'bad_value': 'first'},
                                ),
                            ],
                            tool_name='final_result',
                            tool_call_id='first',
                            timestamp=IsDatetime(),
                        ),
                        ToolReturnPart(
                            tool_name='final_result',
                            content='Final result processed.',
                            timestamp=IsNow(tz=timezone.utc),
                            tool_call_id='second',
                        ),
                    ],
                    run_id=IsStr(),
                ),
            ]
        )


async def test_model_settings_override() -> None:
    def return_settings(_: list[ModelMessage], info: AgentInfo) -> ModelResponse:
        return ModelResponse(parts=[TextPart(to_json(info.model_settings).decode())])

    my_agent = Agent(FunctionModel(return_settings))
    assert (await my_agent.run('Hello')).output == IsJson(None)
    assert (await my_agent.run('Hello', model_settings={'temperature': 0.5})).output == IsJson({'temperature': 0.5})

    my_agent = Agent(FunctionModel(return_settings), model_settings={'temperature': 0.1})
    assert (await my_agent.run('Hello')).output == IsJson({'temperature': 0.1})
    assert (await my_agent.run('Hello', model_settings={'temperature': 0.5})).output == IsJson({'temperature': 0.5})


async def test_empty_text_part():
    def return_empty_text(_: list[ModelMessage], info: AgentInfo) -> ModelResponse:
        assert info.output_tools is not None
        args_json = '{"response": ["foo", "bar"]}'
        return ModelResponse(
            parts=[
                TextPart(''),
                ToolCallPart(info.output_tools[0].name, args_json),
            ],
        )

    agent = Agent(FunctionModel(return_empty_text), output_type=tuple[str, str])

    result = await agent.run('Hello')
    assert result.output == ('foo', 'bar')


def test_heterogeneous_responses_non_streaming() -> None:
    """Indicates that tool calls are prioritized over text in heterogeneous responses."""

    def return_model(messages: list[ModelMessage], info: AgentInfo) -> ModelResponse:
        assert info.output_tools is not None
        parts: list[ModelResponsePart] = []
        if len(messages) == 1:
            parts = [TextPart(content='foo'), ToolCallPart('get_location', {'loc_name': 'London'})]
        else:
            parts = [TextPart(content='final response')]
        return ModelResponse(parts=parts)

    agent = Agent(FunctionModel(return_model))

    @agent.tool_plain
    async def get_location(loc_name: str) -> str:
        if loc_name == 'London':
            return json.dumps({'lat': 51, 'lng': 0})
        else:
            raise ModelRetry('Wrong location, please try again')  # pragma: no cover

    result = agent.run_sync('Hello')
    assert result.output == 'final response'
    assert result.all_messages() == snapshot(
        [
            ModelRequest(
                parts=[UserPromptPart(content='Hello', timestamp=IsNow(tz=timezone.utc))],
                run_id=IsStr(),
            ),
            ModelResponse(
                parts=[
                    TextPart(content='foo'),
                    ToolCallPart(tool_name='get_location', args={'loc_name': 'London'}, tool_call_id=IsStr()),
                ],
                usage=RequestUsage(input_tokens=51, output_tokens=6),
                model_name='function:return_model:',
                timestamp=IsNow(tz=timezone.utc),
                run_id=IsStr(),
            ),
            ModelRequest(
                parts=[
                    ToolReturnPart(
                        tool_name='get_location',
                        content='{"lat": 51, "lng": 0}',
                        tool_call_id=IsStr(),
                        timestamp=IsNow(tz=timezone.utc),
                        return_kind='tool-executed',
                    )
                ],
                run_id=IsStr(),
            ),
            ModelResponse(
                parts=[TextPart(content='final response')],
                usage=RequestUsage(input_tokens=56, output_tokens=8),
                model_name='function:return_model:',
                timestamp=IsNow(tz=timezone.utc),
                run_id=IsStr(),
            ),
        ]
    )


def test_nested_capture_run_messages() -> None:
    agent = Agent('test')

    with capture_run_messages() as messages1:
        assert messages1 == []
        with capture_run_messages() as messages2:
            assert messages2 == []
            assert messages1 is messages2
            result = agent.run_sync('Hello')
            assert result.output == 'success (no tool calls)'

    assert messages1 == snapshot(
        [
            ModelRequest(
                parts=[UserPromptPart(content='Hello', timestamp=IsNow(tz=timezone.utc))],
                run_id=IsStr(),
            ),
            ModelResponse(
                parts=[TextPart(content='success (no tool calls)')],
                usage=RequestUsage(input_tokens=51, output_tokens=4),
                model_name='test',
                timestamp=IsNow(tz=timezone.utc),
                run_id=IsStr(),
            ),
        ]
    )
    assert messages1 == messages2


def test_double_capture_run_messages() -> None:
    agent = Agent('test')

    with capture_run_messages() as messages:
        assert messages == []
        result = agent.run_sync('Hello')
        assert result.output == 'success (no tool calls)'
        result2 = agent.run_sync('Hello 2')
        assert result2.output == 'success (no tool calls)'
    assert messages == snapshot(
        [
            ModelRequest(
                parts=[UserPromptPart(content='Hello', timestamp=IsNow(tz=timezone.utc))],
                run_id=IsStr(),
            ),
            ModelResponse(
                parts=[TextPart(content='success (no tool calls)')],
                usage=RequestUsage(input_tokens=51, output_tokens=4),
                model_name='test',
                timestamp=IsNow(tz=timezone.utc),
                run_id=IsStr(),
            ),
        ]
    )


def test_capture_run_messages_with_user_exception_does_not_contain_internal_errors() -> None:
    """Test that user exceptions within capture_run_messages context have clean stack traces."""
    agent = Agent('test')

    try:
        with capture_run_messages():
            agent.run_sync('Hello')
            raise ZeroDivisionError('division by zero')
    except Exception as e:
        assert e.__context__ is None


def test_dynamic_false_no_reevaluate():
    """When dynamic is false (default), the system prompt is not reevaluated
    i.e: SystemPromptPart(
            content="A",       <--- Remains the same when `message_history` is passed.
    )
    """
    agent = Agent('test', system_prompt='Foobar')

    dynamic_value = 'A'

    @agent.system_prompt
    async def func() -> str:
        return dynamic_value

    res = agent.run_sync('Hello')

    assert res.all_messages() == snapshot(
        [
            ModelRequest(
                parts=[
                    SystemPromptPart(content='Foobar', timestamp=IsNow(tz=timezone.utc)),
                    SystemPromptPart(content=dynamic_value, timestamp=IsNow(tz=timezone.utc)),
                    UserPromptPart(content='Hello', timestamp=IsNow(tz=timezone.utc)),
                ],
                run_id=IsStr(),
                kind='request',
            ),
            ModelResponse(
                parts=[TextPart(content='success (no tool calls)')],
                usage=RequestUsage(input_tokens=53, output_tokens=4),
                model_name='test',
                timestamp=IsNow(tz=timezone.utc),
                run_id=IsStr(),
                kind='response',
            ),
        ]
    )

    dynamic_value = 'B'

    res_two = agent.run_sync('World', message_history=res.all_messages())

    assert res_two.all_messages() == snapshot(
        [
            ModelRequest(
                parts=[
                    SystemPromptPart(content='Foobar', timestamp=IsNow(tz=timezone.utc)),
                    SystemPromptPart(
                        content='A',  # Remains the same
                        timestamp=IsNow(tz=timezone.utc),
                    ),
                    UserPromptPart(content='Hello', timestamp=IsNow(tz=timezone.utc)),
                ],
                run_id=IsStr(),
                kind='request',
            ),
            ModelResponse(
                parts=[TextPart(content='success (no tool calls)')],
                usage=RequestUsage(input_tokens=53, output_tokens=4),
                model_name='test',
                timestamp=IsNow(tz=timezone.utc),
                run_id=IsStr(),
                kind='response',
            ),
            ModelRequest(
                parts=[UserPromptPart(content='World', timestamp=IsNow(tz=timezone.utc))],
                run_id=IsStr(),
                kind='request',
            ),
            ModelResponse(
                parts=[TextPart(content='success (no tool calls)')],
                usage=RequestUsage(input_tokens=54, output_tokens=8),
                model_name='test',
                timestamp=IsNow(tz=timezone.utc),
                run_id=IsStr(),
                kind='response',
            ),
        ]
    )

    assert res_two.new_messages() == res_two.all_messages()[-2:]


def test_dynamic_true_reevaluate_system_prompt():
    """When dynamic is true, the system prompt is reevaluated
    i.e: SystemPromptPart(
            content="B",       <--- Updated value
    )
    """
    agent = Agent('test', system_prompt='Foobar')

    dynamic_value = 'A'

    @agent.system_prompt(dynamic=True)
    async def func():
        return dynamic_value

    res = agent.run_sync('Hello')

    assert res.all_messages() == snapshot(
        [
            ModelRequest(
                parts=[
                    SystemPromptPart(content='Foobar', timestamp=IsNow(tz=timezone.utc)),
                    SystemPromptPart(
                        content=dynamic_value,
                        dynamic_ref=func.__qualname__,
                        timestamp=IsNow(tz=timezone.utc),
                    ),
                    UserPromptPart(content='Hello', timestamp=IsNow(tz=timezone.utc)),
                ],
                run_id=IsStr(),
                kind='request',
            ),
            ModelResponse(
                parts=[TextPart(content='success (no tool calls)')],
                usage=RequestUsage(input_tokens=53, output_tokens=4),
                model_name='test',
                timestamp=IsNow(tz=timezone.utc),
                run_id=IsStr(),
                kind='response',
            ),
        ]
    )

    dynamic_value = 'B'

    res_two = agent.run_sync('World', message_history=res.all_messages())

    assert res_two.all_messages() == snapshot(
        [
            ModelRequest(
                parts=[
                    SystemPromptPart(content='Foobar', timestamp=IsNow(tz=timezone.utc)),
                    SystemPromptPart(
                        content='B',
                        dynamic_ref=func.__qualname__,
                        timestamp=IsNow(tz=timezone.utc),
                    ),
                    UserPromptPart(content='Hello', timestamp=IsNow(tz=timezone.utc)),
                ],
                run_id=IsStr(),
                kind='request',
            ),
            ModelResponse(
                parts=[TextPart(content='success (no tool calls)')],
                usage=RequestUsage(input_tokens=53, output_tokens=4),
                model_name='test',
                timestamp=IsNow(tz=timezone.utc),
                run_id=IsStr(),
                kind='response',
            ),
            ModelRequest(
                parts=[UserPromptPart(content='World', timestamp=IsNow(tz=timezone.utc))],
                run_id=IsStr(),
                kind='request',
            ),
            ModelResponse(
                parts=[TextPart(content='success (no tool calls)')],
                usage=RequestUsage(input_tokens=54, output_tokens=8),
                model_name='test',
                timestamp=IsNow(tz=timezone.utc),
                run_id=IsStr(),
                kind='response',
            ),
        ]
    )

    assert res_two.new_messages() == res_two.all_messages()[-2:]


def test_dynamic_system_prompt_no_changes():
    """Test coverage for _reevaluate_dynamic_prompts branch where no parts are changed
    and the messages loop continues after replacement of parts.
    """
    agent = Agent('test')

    @agent.system_prompt(dynamic=True)
    async def dynamic_func() -> str:
        return 'Dynamic'

    result1 = agent.run_sync('Hello')

    # Create ModelRequest with non-dynamic SystemPromptPart (no dynamic_ref)
    manual_request = ModelRequest(parts=[SystemPromptPart(content='Static'), UserPromptPart(content='Manual')])

    # Mix dynamic and non-dynamic messages to trigger branch coverage
    result2 = agent.run_sync('Second call', message_history=result1.all_messages() + [manual_request])

    assert result2.output == 'success (no tool calls)'


def test_capture_run_messages_tool_agent() -> None:
    agent_outer = Agent('test')
    agent_inner = Agent(TestModel(custom_output_text='inner agent result'))

    @agent_outer.tool_plain
    async def foobar(x: str) -> str:
        result_ = await agent_inner.run(x)
        return result_.output

    with capture_run_messages() as messages:
        result = agent_outer.run_sync('foobar')

    assert result.output == snapshot('{"foobar":"inner agent result"}')
    assert messages == snapshot(
        [
            ModelRequest(
                parts=[UserPromptPart(content='foobar', timestamp=IsNow(tz=timezone.utc))],
                run_id=IsStr(),
            ),
            ModelResponse(
                parts=[ToolCallPart(tool_name='foobar', args={'x': 'a'}, tool_call_id=IsStr())],
                usage=RequestUsage(input_tokens=51, output_tokens=5),
                model_name='test',
                timestamp=IsNow(tz=timezone.utc),
                run_id=IsStr(),
            ),
            ModelRequest(
                parts=[
                    ToolReturnPart(
                        tool_name='foobar',
                        content='inner agent result',
                        tool_call_id=IsStr(),
                        timestamp=IsNow(tz=timezone.utc),
                        return_kind='tool-executed',
                    )
                ],
                run_id=IsStr(),
            ),
            ModelResponse(
                parts=[TextPart(content='{"foobar":"inner agent result"}')],
                usage=RequestUsage(input_tokens=54, output_tokens=11),
                model_name='test',
                timestamp=IsNow(tz=timezone.utc),
                run_id=IsStr(),
            ),
        ]
    )


class Bar(BaseModel):
    c: int
    d: str


def test_custom_output_type_sync() -> None:
    agent = Agent('test', output_type=Foo)

    assert agent.run_sync('Hello').output == snapshot(Foo(a=0, b='a'))
    assert agent.run_sync('Hello', output_type=Bar).output == snapshot(Bar(c=0, d='a'))
    assert agent.run_sync('Hello', output_type=str).output == snapshot('success (no tool calls)')
    assert agent.run_sync('Hello', output_type=int).output == snapshot(0)


async def test_custom_output_type_async() -> None:
    agent = Agent('test')

    result = await agent.run('Hello')
    assert result.output == snapshot('success (no tool calls)')

    result = await agent.run('Hello', output_type=Foo)
    assert result.output == snapshot(Foo(a=0, b='a'))
    result = await agent.run('Hello', output_type=int)
    assert result.output == snapshot(0)


def test_custom_output_type_invalid() -> None:
    agent = Agent('test')

    @agent.output_validator
    def validate_output(ctx: RunContext[None], o: Any) -> Any:  # pragma: no cover
        return o

    with pytest.raises(UserError, match='Cannot set a custom run `output_type` when the agent has output validators'):
        agent.run_sync('Hello', output_type=int)


def test_binary_content_serializable():
    agent = Agent('test')

    content = BinaryContent(data=b'Hello', media_type='text/plain')
    result = agent.run_sync(['Hello', content])

    serialized = result.all_messages_json()
    assert json.loads(serialized) == snapshot(
        [
            {
                'parts': [
                    {
                        'content': [
                            'Hello',
                            {
                                'data': 'SGVsbG8=',
                                'media_type': 'text/plain',
                                'vendor_metadata': None,
                                'kind': 'binary',
                                'identifier': 'f7ff9e',
                            },
                        ],
                        'timestamp': IsStr(),
                        'part_kind': 'user-prompt',
                    }
                ],
                'instructions': None,
                'kind': 'request',
                'run_id': IsStr(),
                'metadata': None,
            },
            {
                'parts': [
                    {'content': 'success (no tool calls)', 'id': None, 'part_kind': 'text', 'provider_details': None}
                ],
                'usage': {
                    'input_tokens': 56,
                    'cache_write_tokens': 0,
                    'cache_read_tokens': 0,
                    'output_tokens': 4,
                    'input_audio_tokens': 0,
                    'cache_audio_read_tokens': 0,
                    'output_audio_tokens': 0,
                    'details': {},
                },
                'model_name': 'test',
                'provider_name': None,
                'provider_details': None,
                'provider_response_id': None,
                'provider_url': None,
                'timestamp': IsStr(),
                'kind': 'response',
                'finish_reason': None,
                'run_id': IsStr(),
                'metadata': None,
            },
        ]
    )

    # We also need to be able to round trip the serialized messages.
    messages = ModelMessagesTypeAdapter.validate_json(serialized)
    assert messages == result.all_messages()


def test_image_url_serializable_missing_media_type():
    agent = Agent('test')
    content = ImageUrl('https://example.com/chart.jpeg')
    result = agent.run_sync(['Hello', content])
    serialized = result.all_messages_json()
    assert json.loads(serialized) == snapshot(
        [
            {
                'parts': [
                    {
                        'content': [
                            'Hello',
                            {
                                'url': 'https://example.com/chart.jpeg',
                                'force_download': False,
                                'vendor_metadata': None,
                                'kind': 'image-url',
                                'media_type': 'image/jpeg',
                                'identifier': 'a72e39',
                            },
                        ],
                        'timestamp': IsStr(),
                        'part_kind': 'user-prompt',
                    }
                ],
                'instructions': None,
                'kind': 'request',
                'run_id': IsStr(),
                'metadata': None,
            },
            {
                'parts': [
                    {'content': 'success (no tool calls)', 'id': None, 'part_kind': 'text', 'provider_details': None}
                ],
                'usage': {
                    'input_tokens': 51,
                    'cache_write_tokens': 0,
                    'cache_read_tokens': 0,
                    'output_tokens': 4,
                    'input_audio_tokens': 0,
                    'cache_audio_read_tokens': 0,
                    'output_audio_tokens': 0,
                    'details': {},
                },
                'model_name': 'test',
                'timestamp': IsStr(),
                'provider_name': None,
                'provider_details': None,
                'provider_url': None,
                'provider_response_id': None,
                'kind': 'response',
                'finish_reason': None,
                'run_id': IsStr(),
                'metadata': None,
            },
        ]
    )

    # We also need to be able to round trip the serialized messages.
    messages = ModelMessagesTypeAdapter.validate_json(serialized)
    part = messages[0].parts[0]
    assert isinstance(part, UserPromptPart)
    content = part.content[1]
    assert isinstance(content, ImageUrl)
    assert content.media_type == 'image/jpeg'
    assert messages == result.all_messages()


def test_image_url_serializable():
    agent = Agent('test')

    content = ImageUrl('https://example.com/chart', media_type='image/jpeg')
    result = agent.run_sync(['Hello', content])

    serialized = result.all_messages_json()
    assert json.loads(serialized) == snapshot(
        [
            {
                'parts': [
                    {
                        'content': [
                            'Hello',
                            {
                                'url': 'https://example.com/chart',
                                'force_download': False,
                                'vendor_metadata': None,
                                'kind': 'image-url',
                                'media_type': 'image/jpeg',
                                'identifier': 'bdd86d',
                            },
                        ],
                        'timestamp': IsStr(),
                        'part_kind': 'user-prompt',
                    }
                ],
                'instructions': None,
                'kind': 'request',
                'run_id': IsStr(),
                'metadata': None,
            },
            {
                'parts': [
                    {'content': 'success (no tool calls)', 'id': None, 'part_kind': 'text', 'provider_details': None}
                ],
                'usage': {
                    'input_tokens': 51,
                    'cache_write_tokens': 0,
                    'cache_read_tokens': 0,
                    'output_tokens': 4,
                    'input_audio_tokens': 0,
                    'cache_audio_read_tokens': 0,
                    'output_audio_tokens': 0,
                    'details': {},
                },
                'model_name': 'test',
                'timestamp': IsStr(),
                'provider_name': None,
                'provider_details': None,
                'provider_url': None,
                'provider_response_id': None,
                'kind': 'response',
                'finish_reason': None,
                'run_id': IsStr(),
                'metadata': None,
            },
        ]
    )

    # We also need to be able to round trip the serialized messages.
    messages = ModelMessagesTypeAdapter.validate_json(serialized)
    part = messages[0].parts[0]
    assert isinstance(part, UserPromptPart)
    content = part.content[1]
    assert isinstance(content, ImageUrl)
    assert content.media_type == 'image/jpeg'
    assert messages == result.all_messages()


def test_tool_return_part_binary_content_serialization():
    """Test that ToolReturnPart can properly serialize BinaryContent."""
    png_data = b'\x89PNG\r\n\x1a\n\x00\x00\x00\rIHDR\x00\x00\x00\x01\x00\x00\x00\x01\x08\x02\x00\x00\x00\x90wS\xde\x00\x00\x00\x0cIDATx\x9cc```\x00\x00\x00\x04\x00\x01\xf6\x178\x00\x00\x00\x00IEND\xaeB`\x82'
    binary_content = BinaryContent(png_data, media_type='image/png')

    tool_return = ToolReturnPart(tool_name='test_tool', content=binary_content, tool_call_id='test_call_123')

    assert tool_return.model_response_object() == snapshot(
        {
            'data': 'iVBORw0KGgoAAAANSUhEUgAAAAEAAAABCAIAAACQd1PeAAAADElEQVR4nGNgYGAAAAAEAAH2FzgAAAAASUVORK5CYII=',
            'media_type': 'image/png',
            'vendor_metadata': None,
            '_identifier': None,
            'kind': 'binary',
        }
    )


def test_tool_returning_binary_content_directly():
    """Test that a tool returning BinaryContent directly works correctly."""

    def llm(messages: list[ModelMessage], info: AgentInfo) -> ModelResponse:
        if len(messages) == 1:
            return ModelResponse(parts=[ToolCallPart('get_image', {})])
        else:
            return ModelResponse(parts=[TextPart('Image received')])

    agent = Agent(FunctionModel(llm))

    @agent.tool_plain
    def get_image() -> BinaryContent:
        """Return a simple image."""
        png_data = b'\x89PNG\r\n\x1a\n\x00\x00\x00\rIHDR\x00\x00\x00\x01\x00\x00\x00\x01\x08\x02\x00\x00\x00\x90wS\xde\x00\x00\x00\x0cIDATx\x9cc```\x00\x00\x00\x04\x00\x01\xf6\x178\x00\x00\x00\x00IEND\xaeB`\x82'
        return BinaryContent(png_data, media_type='image/png')

    # This should work without the serialization error
    result = agent.run_sync('Get an image')
    assert result.output == 'Image received'


def test_tool_returning_binary_content_with_identifier():
    """Test that a tool returning BinaryContent directly works correctly."""

    def llm(messages: list[ModelMessage], info: AgentInfo) -> ModelResponse:
        if len(messages) == 1:
            return ModelResponse(parts=[ToolCallPart('get_image', {})])
        else:
            return ModelResponse(parts=[TextPart('Image received')])

    agent = Agent(FunctionModel(llm))

    @agent.tool_plain
    def get_image() -> BinaryContent:
        """Return a simple image."""
        png_data = b'\x89PNG\r\n\x1a\n\x00\x00\x00\rIHDR\x00\x00\x00\x01\x00\x00\x00\x01\x08\x02\x00\x00\x00\x90wS\xde\x00\x00\x00\x0cIDATx\x9cc```\x00\x00\x00\x04\x00\x01\xf6\x178\x00\x00\x00\x00IEND\xaeB`\x82'
        return BinaryContent(png_data, media_type='image/png', identifier='image_id_1')

    # This should work without the serialization error
    result = agent.run_sync('Get an image')
    assert result.all_messages()[2] == snapshot(
        ModelRequest(
            parts=[
                ToolReturnPart(
                    tool_name='get_image',
                    content='See file image_id_1',
                    tool_call_id=IsStr(),
                    timestamp=IsNow(tz=timezone.utc),
                    return_kind='tool-executed',
                ),
                UserPromptPart(
                    content=[
                        'This is file image_id_1:',
                        BinaryContent(
                            data=b'\x89PNG\r\n\x1a\n\x00\x00\x00\rIHDR\x00\x00\x00\x01\x00\x00\x00\x01\x08\x02\x00\x00\x00\x90wS\xde\x00\x00\x00\x0cIDATx\x9cc```\x00\x00\x00\x04\x00\x01\xf6\x178\x00\x00\x00\x00IEND\xaeB`\x82',
                            media_type='image/png',
                            _identifier='image_id_1',
                        ),
                    ],
                    timestamp=IsNow(tz=timezone.utc),
                ),
            ],
            run_id=IsStr(),
        )
    )


def test_tool_returning_file_url_with_identifier():
    """Test that a tool returning FileUrl subclasses with identifiers works correctly."""

    def llm(messages: list[ModelMessage], info: AgentInfo) -> ModelResponse:
        if len(messages) == 1:
            return ModelResponse(parts=[ToolCallPart('get_files', {})])
        else:
            return ModelResponse(parts=[TextPart('Files received')])

    agent = Agent(FunctionModel(llm))

    @agent.tool_plain
    def get_files():
        """Return various file URLs with custom identifiers."""
        return [
            ImageUrl(url='https://example.com/image.jpg', identifier='img_001'),
            VideoUrl(url='https://example.com/video.mp4', identifier='vid_002'),
            AudioUrl(url='https://example.com/audio.mp3', identifier='aud_003'),
            DocumentUrl(url='https://example.com/document.pdf', identifier='doc_004'),
        ]

    result = agent.run_sync('Get some files')
    assert result.all_messages()[2] == snapshot(
        ModelRequest(
            parts=[
                ToolReturnPart(
                    tool_name='get_files',
                    content=['See file img_001', 'See file vid_002', 'See file aud_003', 'See file doc_004'],
                    tool_call_id=IsStr(),
                    timestamp=IsNow(tz=timezone.utc),
                    return_kind='tool-executed',
                ),
                UserPromptPart(
                    content=[
                        'This is file img_001:',
                        ImageUrl(url='https://example.com/image.jpg', _identifier='img_001', identifier='img_001'),
                        'This is file vid_002:',
                        VideoUrl(url='https://example.com/video.mp4', _identifier='vid_002', identifier='vid_002'),
                        'This is file aud_003:',
                        AudioUrl(url='https://example.com/audio.mp3', _identifier='aud_003', identifier='aud_003'),
                        'This is file doc_004:',
                        DocumentUrl(
                            url='https://example.com/document.pdf', _identifier='doc_004', identifier='doc_004'
                        ),
                    ],
                    timestamp=IsNow(tz=timezone.utc),
                ),
            ],
            run_id=IsStr(),
        )
    )


def test_instructions_raise_error_when_system_prompt_is_set():
    agent = Agent('test', instructions='An instructions!')

    @agent.system_prompt
    def system_prompt() -> str:
        return 'A system prompt!'

    result = agent.run_sync('Hello')
    assert result.all_messages()[0] == snapshot(
        ModelRequest(
            parts=[
                SystemPromptPart(content='A system prompt!', timestamp=IsNow(tz=timezone.utc)),
                UserPromptPart(content='Hello', timestamp=IsNow(tz=timezone.utc)),
            ],
            instructions='An instructions!',
            run_id=IsStr(),
        )
    )


def test_instructions_raise_error_when_instructions_is_set():
    agent = Agent('test', system_prompt='A system prompt!')

    @agent.instructions
    def instructions() -> str:
        return 'An instructions!'

    @agent.instructions
    def empty_instructions() -> str:
        return ''

    result = agent.run_sync('Hello')
    assert result.all_messages()[0] == snapshot(
        ModelRequest(
            parts=[
                SystemPromptPart(content='A system prompt!', timestamp=IsNow(tz=timezone.utc)),
                UserPromptPart(content='Hello', timestamp=IsNow(tz=timezone.utc)),
            ],
            instructions='An instructions!',
            run_id=IsStr(),
        )
    )


def test_instructions_both_instructions_and_system_prompt_are_set():
    agent = Agent('test', instructions='An instructions!', system_prompt='A system prompt!')
    result = agent.run_sync('Hello')
    assert result.all_messages()[0] == snapshot(
        ModelRequest(
            parts=[
                SystemPromptPart(content='A system prompt!', timestamp=IsNow(tz=timezone.utc)),
                UserPromptPart(content='Hello', timestamp=IsNow(tz=timezone.utc)),
            ],
            instructions='An instructions!',
            run_id=IsStr(),
        )
    )


def test_instructions_decorator_without_parenthesis():
    agent = Agent('test')

    @agent.instructions
    def instructions() -> str:
        return 'You are a helpful assistant.'

    result = agent.run_sync('Hello')
    assert result.all_messages()[0] == snapshot(
        ModelRequest(
            parts=[UserPromptPart(content='Hello', timestamp=IsNow(tz=timezone.utc))],
            instructions='You are a helpful assistant.',
            run_id=IsStr(),
        )
    )


def test_instructions_decorator_with_parenthesis():
    agent = Agent('test')

    @agent.instructions()
    def instructions_2() -> str:
        return 'You are a helpful assistant.'

    result = agent.run_sync('Hello')
    assert result.all_messages()[0] == snapshot(
        ModelRequest(
            parts=[UserPromptPart(content='Hello', timestamp=IsNow(tz=timezone.utc))],
            instructions='You are a helpful assistant.',
            run_id=IsStr(),
        )
    )


def test_instructions_with_message_history():
    agent = Agent('test', instructions='You are a helpful assistant.')
    result = agent.run_sync(
        'Hello',
        message_history=[ModelRequest(parts=[SystemPromptPart(content='You are a helpful assistant')])],
    )
    assert result.all_messages() == snapshot(
        [
            ModelRequest(
                parts=[SystemPromptPart(content='You are a helpful assistant', timestamp=IsNow(tz=timezone.utc))]
            ),
            ModelRequest(
                parts=[UserPromptPart(content='Hello', timestamp=IsNow(tz=timezone.utc))],
                instructions='You are a helpful assistant.',
                run_id=IsStr(),
            ),
            ModelResponse(
                parts=[TextPart(content='success (no tool calls)')],
                usage=RequestUsage(input_tokens=56, output_tokens=4),
                model_name='test',
                timestamp=IsNow(tz=timezone.utc),
                run_id=IsStr(),
            ),
        ]
    )

    assert result.new_messages() == result.all_messages()[-2:]


def test_instructions_parameter_with_sequence():
    def instructions() -> str:
        return 'You are a potato.'

    def empty_instructions() -> str:
        return ''

    agent = Agent('test', instructions=('You are a helpful assistant.', empty_instructions, instructions))
    result = agent.run_sync('Hello')
    assert result.all_messages()[0] == snapshot(
        ModelRequest(
            parts=[UserPromptPart(content='Hello', timestamp=IsDatetime())],
            instructions="""\
You are a helpful assistant.

You are a potato.\
""",
            run_id=IsStr(),
        )
    )


def test_instructions_during_run():
    agent = Agent('test', instructions='You are a helpful assistant.')
    result = agent.run_sync('Hello', instructions='Your task is to greet people.')
    assert result.all_messages()[0] == snapshot(
        ModelRequest(
            parts=[UserPromptPart(content='Hello', timestamp=IsDatetime())],
            instructions="""\
You are a helpful assistant.
Your task is to greet people.\
""",
            run_id=IsStr(),
        )
    )

    result2 = agent.run_sync('Hello again!')
    assert result2.all_messages()[0] == snapshot(
        ModelRequest(
            parts=[UserPromptPart(content='Hello again!', timestamp=IsDatetime())],
            instructions="""\
You are a helpful assistant.\
""",
            run_id=IsStr(),
        )
    )


def test_multi_agent_instructions_with_structured_output():
    """Test that Agent2 uses its own instructions when called with Agent1's history.

    Reproduces issue #3207: when running agents sequentially with no user_prompt
    and structured output, Agent2's instructions were ignored.
    """

    class Output(BaseModel):
        text: str

    agent1 = Agent('test', instructions='Agent 1 instructions')
    agent2 = Agent('test', instructions='Agent 2 instructions', output_type=Output)

    result1 = agent1.run_sync('Hello')

    result2 = agent2.run_sync(message_history=result1.new_messages())
    messages = result2.new_messages()

    assert messages == snapshot(
        [
            ModelRequest(parts=[], instructions='Agent 2 instructions', run_id=IsStr()),
            ModelResponse(
                parts=[ToolCallPart(tool_name='final_result', args={'text': 'a'}, tool_call_id=IsStr())],
                usage=RequestUsage(input_tokens=51, output_tokens=9),
                model_name='test',
                timestamp=IsDatetime(),
                run_id=IsStr(),
            ),
            ModelRequest(
                parts=[
                    ToolReturnPart(
                        tool_name='final_result',
                        content='Final result processed.',
                        tool_call_id=IsStr(),
                        timestamp=IsDatetime(),
                        return_kind='final-result-processed',
                    )
                ],
                run_id=IsStr(),
            ),
        ]
    )

    # Verify Agent2's retry requests used Agent2's instructions (not Agent1's)
    requests = [m for m in messages if isinstance(m, ModelRequest)]
    assert any(r.instructions == 'Agent 2 instructions' for r in requests)


def test_empty_final_response():
    def llm(messages: list[ModelMessage], info: AgentInfo) -> ModelResponse:
        if len(messages) == 1:
            return ModelResponse(parts=[TextPart('foo'), ToolCallPart('my_tool', {'x': 1})])
        elif len(messages) == 3:
            return ModelResponse(parts=[TextPart('bar'), ToolCallPart('my_tool', {'x': 2})])
        else:
            return ModelResponse(parts=[])

    agent = Agent(FunctionModel(llm))

    @agent.tool_plain
    def my_tool(x: int) -> int:
        return x * 2

    result = agent.run_sync('Hello')
    assert result.output == 'bar'

    assert result.new_messages() == snapshot(
        [
            ModelRequest(
                parts=[UserPromptPart(content='Hello', timestamp=IsNow(tz=timezone.utc))],
                run_id=IsStr(),
            ),
            ModelResponse(
                parts=[
                    TextPart(content='foo'),
                    ToolCallPart(tool_name='my_tool', args={'x': 1}, tool_call_id=IsStr()),
                ],
                usage=RequestUsage(input_tokens=51, output_tokens=5),
                model_name='function:llm:',
                timestamp=IsNow(tz=timezone.utc),
                run_id=IsStr(),
            ),
            ModelRequest(
                parts=[
                    ToolReturnPart(
                        tool_name='my_tool',
                        content=2,
                        tool_call_id=IsStr(),
                        timestamp=IsNow(tz=timezone.utc),
                        return_kind='tool-executed',
                    )
                ],
                run_id=IsStr(),
            ),
            ModelResponse(
                parts=[
                    TextPart(content='bar'),
                    ToolCallPart(tool_name='my_tool', args={'x': 2}, tool_call_id=IsStr()),
                ],
                usage=RequestUsage(input_tokens=52, output_tokens=10),
                model_name='function:llm:',
                timestamp=IsNow(tz=timezone.utc),
                run_id=IsStr(),
            ),
            ModelRequest(
                parts=[
                    ToolReturnPart(
                        tool_name='my_tool',
                        content=4,
                        tool_call_id=IsStr(),
                        timestamp=IsNow(tz=timezone.utc),
                        return_kind='tool-executed',
                    )
                ],
                run_id=IsStr(),
            ),
            ModelResponse(
                parts=[],
                usage=RequestUsage(input_tokens=53, output_tokens=10),
                model_name='function:llm:',
                timestamp=IsNow(tz=timezone.utc),
                run_id=IsStr(),
            ),
        ]
    )


def test_agent_run_result_serialization() -> None:
    agent = Agent('test', output_type=Foo)
    result = agent.run_sync('Hello')

    # Check that dump_json doesn't raise an error
    adapter = TypeAdapter(AgentRunResult[Foo])
    serialized_data = adapter.dump_json(result)

    # Check that we can load the data back
    deserialized_result = adapter.validate_json(serialized_data)
    assert deserialized_result == result


def test_agent_repr() -> None:
    agent = Agent()
    assert repr(agent) == snapshot(
        "Agent(model=None, name=None, end_strategy='early', model_settings=None, output_type=<class 'str'>, instrument=None)"
    )


def test_tool_call_with_validation_value_error_serializable():
    def llm(messages: list[ModelMessage], info: AgentInfo) -> ModelResponse:
        if len(messages) == 1:
            return ModelResponse(parts=[ToolCallPart('foo_tool', {'bar': 0})])
        elif len(messages) == 3:
            return ModelResponse(parts=[ToolCallPart('foo_tool', {'bar': 1})])
        else:
            return ModelResponse(parts=[TextPart('Tool returned 1')])

    agent = Agent(FunctionModel(llm))

    class Foo(BaseModel):
        bar: int

        @field_validator('bar')
        def validate_bar(cls, v: int) -> int:
            if v == 0:
                raise ValueError('bar cannot be 0')
            return v

    @agent.tool_plain
    def foo_tool(foo: Foo) -> int:
        return foo.bar

    result = agent.run_sync('Hello')
    assert json.loads(result.all_messages_json())[2] == snapshot(
        {
            'parts': [
                {
                    'content': [
                        {'type': 'value_error', 'loc': ['bar'], 'msg': 'Value error, bar cannot be 0', 'input': 0}
                    ],
                    'tool_name': 'foo_tool',
                    'tool_call_id': IsStr(),
                    'timestamp': IsStr(),
                    'part_kind': 'retry-prompt',
                    'retry_message': 'Fix the errors and try again.',
                }
            ],
            'instructions': None,
            'kind': 'request',
            'run_id': IsStr(),
            'metadata': None,
        }
    )


def test_unsupported_output_mode():
    class Foo(BaseModel):
        bar: str

    def hello(_: list[ModelMessage], _info: AgentInfo) -> ModelResponse:
        return ModelResponse(parts=[TextPart('hello')])  # pragma: no cover

    model = FunctionModel(hello, profile=ModelProfile(supports_tools=False, supports_json_schema_output=False))

    agent = Agent(model, output_type=NativeOutput(Foo))

    with pytest.raises(UserError, match='Native structured output is not supported by this model.'):
        agent.run_sync('Hello')

    agent = Agent(model, output_type=ToolOutput(Foo))

    with pytest.raises(UserError, match='Tool output is not supported by this model.'):
        agent.run_sync('Hello')

    agent = Agent(model, output_type=BinaryImage)

    with pytest.raises(UserError, match='Image output is not supported by this model.'):
        agent.run_sync('Hello')


def test_multimodal_tool_response():
    """Test ToolReturn with custom content and tool return."""

    def llm(messages: list[ModelMessage], info: AgentInfo) -> ModelResponse:
        if len(messages) == 1:
            return ModelResponse(parts=[TextPart('Starting analysis'), ToolCallPart('analyze_data', {})])
        else:
            return ModelResponse(
                parts=[
                    TextPart('Analysis completed'),
                ]
            )

    agent = Agent(FunctionModel(llm))

    @agent.tool_plain
    def analyze_data() -> ToolReturn:
        return ToolReturn(
            return_value='Data analysis completed successfully',
            content=[
                'Here are the analysis results:',
                ImageUrl('https://example.com/chart.jpg'),
                'The chart shows positive trends.',
            ],
            metadata={'foo': 'bar'},
        )

    result = agent.run_sync('Please analyze the data')

    # Verify final output
    assert result.output == 'Analysis completed'

    # Verify message history contains the expected parts

    # Verify the complete message structure using snapshot
    assert result.all_messages() == snapshot(
        [
            ModelRequest(
                parts=[UserPromptPart(content='Please analyze the data', timestamp=IsNow(tz=timezone.utc))],
                run_id=IsStr(),
            ),
            ModelResponse(
                parts=[
                    TextPart(content='Starting analysis'),
                    ToolCallPart(
                        tool_name='analyze_data',
                        args={},
                        tool_call_id=IsStr(),
                    ),
                ],
                usage=RequestUsage(input_tokens=54, output_tokens=4),
                model_name='function:llm:',
                timestamp=IsNow(tz=timezone.utc),
                run_id=IsStr(),
            ),
            ModelRequest(
                parts=[
                    ToolReturnPart(
                        tool_name='analyze_data',
                        content='Data analysis completed successfully',
                        tool_call_id=IsStr(),
                        metadata={'foo': 'bar'},
                        timestamp=IsNow(tz=timezone.utc),
                        return_kind='tool-executed',
                    ),
                    UserPromptPart(
                        content=[
                            'Here are the analysis results:',
                            ImageUrl(url='https://example.com/chart.jpg', identifier='672a5c'),
                            'The chart shows positive trends.',
                        ],
                        timestamp=IsNow(tz=timezone.utc),
                    ),
                ],
                run_id=IsStr(),
            ),
            ModelResponse(
                parts=[TextPart(content='Analysis completed')],
                usage=RequestUsage(input_tokens=70, output_tokens=6),
                model_name='function:llm:',
                timestamp=IsNow(tz=timezone.utc),
                run_id=IsStr(),
            ),
        ]
    )


def test_plain_tool_response():
    """Test ToolReturn with custom content and tool return."""

    def llm(messages: list[ModelMessage], info: AgentInfo) -> ModelResponse:
        if len(messages) == 1:
            return ModelResponse(parts=[TextPart('Starting analysis'), ToolCallPart('analyze_data', {})])
        else:
            return ModelResponse(
                parts=[
                    TextPart('Analysis completed'),
                ]
            )

    agent = Agent(FunctionModel(llm))

    @agent.tool_plain
    def analyze_data() -> ToolReturn:
        return ToolReturn(
            return_value='Data analysis completed successfully',
            metadata={'foo': 'bar'},
        )

    result = agent.run_sync('Please analyze the data')

    # Verify final output
    assert result.output == 'Analysis completed'

    # Verify message history contains the expected parts

    # Verify the complete message structure using snapshot
    assert result.all_messages() == snapshot(
        [
            ModelRequest(
                parts=[UserPromptPart(content='Please analyze the data', timestamp=IsNow(tz=timezone.utc))],
                run_id=IsStr(),
            ),
            ModelResponse(
                parts=[
                    TextPart(content='Starting analysis'),
                    ToolCallPart(
                        tool_name='analyze_data',
                        args={},
                        tool_call_id=IsStr(),
                    ),
                ],
                usage=RequestUsage(input_tokens=54, output_tokens=4),
                model_name='function:llm:',
                timestamp=IsNow(tz=timezone.utc),
                run_id=IsStr(),
            ),
            ModelRequest(
                parts=[
                    ToolReturnPart(
                        tool_name='analyze_data',
                        content='Data analysis completed successfully',
                        tool_call_id=IsStr(),
                        metadata={'foo': 'bar'},
                        timestamp=IsNow(tz=timezone.utc),
                        return_kind='tool-executed',
                    ),
                ],
                run_id=IsStr(),
            ),
            ModelResponse(
                parts=[TextPart(content='Analysis completed')],
                usage=RequestUsage(input_tokens=58, output_tokens=6),
                model_name='function:llm:',
                timestamp=IsNow(tz=timezone.utc),
                run_id=IsStr(),
            ),
        ]
    )


def test_many_multimodal_tool_response():
    """Test ToolReturn with custom content and tool return."""

    def llm(messages: list[ModelMessage], info: AgentInfo) -> ModelResponse:
        if len(messages) == 1:
            return ModelResponse(parts=[TextPart('Starting analysis'), ToolCallPart('analyze_data', {})])
        else:
            return ModelResponse(  # pragma: no cover
                parts=[
                    TextPart('Analysis completed'),
                ]
            )

    agent = Agent(FunctionModel(llm))

    @agent.tool_plain
    def analyze_data() -> list[Any]:
        return [
            ToolReturn(
                return_value='Data analysis completed successfully',
                content=[
                    'Here are the analysis results:',
                    ImageUrl('https://example.com/chart.jpg'),
                    'The chart shows positive trends.',
                ],
                metadata={'foo': 'bar'},
            ),
            'Something else',
        ]

    with pytest.raises(
        UserError,
        match="The return value of tool 'analyze_data' contains invalid nested `ToolReturn` objects. `ToolReturn` should be used directly.",
    ):
        agent.run_sync('Please analyze the data')


def test_multimodal_tool_response_nested():
    """Test ToolReturn with custom content and tool return."""

    def llm(messages: list[ModelMessage], info: AgentInfo) -> ModelResponse:
        if len(messages) == 1:
            return ModelResponse(parts=[TextPart('Starting analysis'), ToolCallPart('analyze_data', {})])
        else:
            return ModelResponse(  # pragma: no cover
                parts=[
                    TextPart('Analysis completed'),
                ]
            )

    agent = Agent(FunctionModel(llm))

    @agent.tool_plain
    def analyze_data() -> ToolReturn:
        return ToolReturn(
            return_value=ImageUrl('https://example.com/chart.jpg'),
            content=[
                'Here are the analysis results:',
                ImageUrl('https://example.com/chart.jpg'),
                'The chart shows positive trends.',
            ],
            metadata={'foo': 'bar'},
        )

    with pytest.raises(
        UserError,
        match="The `return_value` of tool 'analyze_data' contains invalid nested `MultiModalContent` objects. Please use `content` instead.",
    ):
        agent.run_sync('Please analyze the data')


def test_deprecated_kwargs_validation_agent_init():
    """Test that invalid kwargs raise UserError in Agent constructor."""
    with pytest.raises(UserError, match='Unknown keyword arguments: `usage_limits`'):
        Agent('test', usage_limits='invalid')  # type: ignore[call-arg]

    with pytest.raises(UserError, match='Unknown keyword arguments: `invalid_kwarg`'):
        Agent('test', invalid_kwarg='value')  # type: ignore[call-arg]

    with pytest.raises(UserError, match='Unknown keyword arguments: `foo`, `bar`'):
        Agent('test', foo='value1', bar='value2')  # type: ignore[call-arg]


def test_deprecated_kwargs_still_work():
    """Test that valid deprecated kwargs still work with warnings."""
    import warnings

    try:
        from pydantic_ai.mcp import MCPServerStdio

        with warnings.catch_warnings(record=True) as w:
            warnings.simplefilter('always')

            Agent('test', mcp_servers=[MCPServerStdio('python', ['-m', 'tests.mcp_server'])])  # type: ignore[call-arg]
            assert len(w) == 1
            assert issubclass(w[0].category, DeprecationWarning)
            assert '`mcp_servers` is deprecated' in str(w[0].message)
    except ImportError:
        pass


def test_override_toolsets():
    foo_toolset = FunctionToolset()

    @foo_toolset.tool
    def foo() -> str:
        return 'Hello from foo'

    available_tools: list[list[str]] = []

    async def prepare_tools(ctx: RunContext[None], tool_defs: list[ToolDefinition]) -> list[ToolDefinition]:
        nonlocal available_tools
        available_tools.append([tool_def.name for tool_def in tool_defs])
        return tool_defs

    agent = Agent('test', toolsets=[foo_toolset], prepare_tools=prepare_tools)

    @agent.tool_plain
    def baz() -> str:
        return 'Hello from baz'

    result = agent.run_sync('Hello')
    assert available_tools[-1] == snapshot(['baz', 'foo'])
    assert result.output == snapshot('{"baz":"Hello from baz","foo":"Hello from foo"}')

    bar_toolset = FunctionToolset()

    @bar_toolset.tool
    def bar() -> str:
        return 'Hello from bar'

    with agent.override(toolsets=[bar_toolset]):
        result = agent.run_sync('Hello')
    assert available_tools[-1] == snapshot(['baz', 'bar'])
    assert result.output == snapshot('{"baz":"Hello from baz","bar":"Hello from bar"}')

    with agent.override(toolsets=[]):
        result = agent.run_sync('Hello')
    assert available_tools[-1] == snapshot(['baz'])
    assert result.output == snapshot('{"baz":"Hello from baz"}')

    result = agent.run_sync('Hello', toolsets=[bar_toolset])
    assert available_tools[-1] == snapshot(['baz', 'foo', 'bar'])
    assert result.output == snapshot('{"baz":"Hello from baz","foo":"Hello from foo","bar":"Hello from bar"}')

    with agent.override(toolsets=[]):
        result = agent.run_sync('Hello', toolsets=[bar_toolset])
    assert available_tools[-1] == snapshot(['baz'])
    assert result.output == snapshot('{"baz":"Hello from baz"}')


def test_override_tools():
    def foo() -> str:
        return 'Hello from foo'

    def bar() -> str:
        return 'Hello from bar'

    available_tools: list[list[str]] = []

    async def prepare_tools(ctx: RunContext[None], tool_defs: list[ToolDefinition]) -> list[ToolDefinition]:
        nonlocal available_tools
        available_tools.append([tool_def.name for tool_def in tool_defs])
        return tool_defs

    agent = Agent('test', tools=[foo], prepare_tools=prepare_tools)

    result = agent.run_sync('Hello')
    assert available_tools[-1] == snapshot(['foo'])
    assert result.output == snapshot('{"foo":"Hello from foo"}')

    with agent.override(tools=[bar]):
        result = agent.run_sync('Hello')
    assert available_tools[-1] == snapshot(['bar'])
    assert result.output == snapshot('{"bar":"Hello from bar"}')

    with agent.override(tools=[]):
        result = agent.run_sync('Hello')
    assert available_tools[-1] == snapshot([])
    assert result.output == snapshot('success (no tool calls)')


def test_toolset_factory():
    toolset = FunctionToolset()

    @toolset.tool
    def foo() -> str:
        return 'Hello from foo'

    available_tools: list[str] = []

    async def prepare_tools(ctx: RunContext[None], tool_defs: list[ToolDefinition]) -> list[ToolDefinition]:
        nonlocal available_tools
        available_tools = [tool_def.name for tool_def in tool_defs]
        return tool_defs

    toolset_creation_counts: dict[str, int] = defaultdict(int)

    def via_toolsets_arg(ctx: RunContext[None]) -> AbstractToolset[None]:
        nonlocal toolset_creation_counts
        toolset_creation_counts['via_toolsets_arg'] += 1
        return toolset.prefixed('via_toolsets_arg')

    def respond(messages: list[ModelMessage], info: AgentInfo) -> ModelResponse:
        if len(messages) == 1:
            return ModelResponse(parts=[ToolCallPart('via_toolsets_arg_foo')])
        elif len(messages) == 3:
            return ModelResponse(parts=[ToolCallPart('via_toolset_decorator_foo')])
        else:
            return ModelResponse(parts=[TextPart('Done')])

    agent = Agent(FunctionModel(respond), toolsets=[via_toolsets_arg], prepare_tools=prepare_tools)

    @agent.toolset
    def via_toolset_decorator(ctx: RunContext[None]) -> AbstractToolset[None]:
        nonlocal toolset_creation_counts
        toolset_creation_counts['via_toolset_decorator'] += 1
        return toolset.prefixed('via_toolset_decorator')

    @agent.toolset(per_run_step=False)
    async def via_toolset_decorator_for_entire_run(ctx: RunContext[None]) -> AbstractToolset[None]:
        nonlocal toolset_creation_counts
        toolset_creation_counts['via_toolset_decorator_for_entire_run'] += 1
        return toolset.prefixed('via_toolset_decorator_for_entire_run')

    run_result = agent.run_sync('Hello')

    assert run_result._state.run_step == 3  # pyright: ignore[reportPrivateUsage]
    assert len(available_tools) == 3
    assert toolset_creation_counts == snapshot(
        defaultdict(int, {'via_toolsets_arg': 3, 'via_toolset_decorator': 3, 'via_toolset_decorator_for_entire_run': 1})
    )


def test_adding_tools_during_run():
    toolset = FunctionToolset()

    def foo() -> str:
        return 'Hello from foo'

    @toolset.tool
    def add_foo_tool() -> str:
        toolset.add_function(foo)
        return 'foo tool added'

    def respond(messages: list[ModelMessage], info: AgentInfo) -> ModelResponse:
        if len(messages) == 1:
            return ModelResponse(parts=[ToolCallPart('add_foo_tool')])
        elif len(messages) == 3:
            return ModelResponse(parts=[ToolCallPart('foo')])
        else:
            return ModelResponse(parts=[TextPart('Done')])

    agent = Agent(FunctionModel(respond), toolsets=[toolset])
    result = agent.run_sync('Add the foo tool and run it')
    assert result.output == snapshot('Done')
    assert result.all_messages() == snapshot(
        [
            ModelRequest(
                parts=[
                    UserPromptPart(
                        content='Add the foo tool and run it',
                        timestamp=IsDatetime(),
                    )
                ],
                run_id=IsStr(),
            ),
            ModelResponse(
                parts=[ToolCallPart(tool_name='add_foo_tool', tool_call_id=IsStr())],
                usage=RequestUsage(input_tokens=57, output_tokens=2),
                model_name='function:respond:',
                timestamp=IsDatetime(),
                run_id=IsStr(),
            ),
            ModelRequest(
                parts=[
                    ToolReturnPart(
                        tool_name='add_foo_tool',
                        content='foo tool added',
                        tool_call_id=IsStr(),
                        timestamp=IsDatetime(),
                        return_kind='tool-executed',
                    )
                ],
                run_id=IsStr(),
            ),
            ModelResponse(
                parts=[ToolCallPart(tool_name='foo', tool_call_id=IsStr())],
                usage=RequestUsage(input_tokens=60, output_tokens=4),
                model_name='function:respond:',
                timestamp=IsDatetime(),
                run_id=IsStr(),
            ),
            ModelRequest(
                parts=[
                    ToolReturnPart(
                        tool_name='foo',
                        content='Hello from foo',
                        tool_call_id=IsStr(),
                        timestamp=IsDatetime(),
                        return_kind='tool-executed',
                    )
                ],
                run_id=IsStr(),
            ),
            ModelResponse(
                parts=[TextPart(content='Done')],
                usage=RequestUsage(input_tokens=63, output_tokens=5),
                model_name='function:respond:',
                timestamp=IsDatetime(),
                run_id=IsStr(),
            ),
        ]
    )


def test_prepare_output_tools():
    @dataclass
    class AgentDeps:
        plan_presented: bool = False

    async def present_plan(ctx: RunContext[AgentDeps], plan: str) -> str:
        """
        Present the plan to the user.
        """
        ctx.deps.plan_presented = True
        return plan

    async def run_sql(ctx: RunContext[AgentDeps], purpose: str, query: str) -> str:
        """
        Run an SQL query.
        """
        return 'SQL query executed successfully'

    async def only_if_plan_presented(
        ctx: RunContext[AgentDeps], tool_defs: list[ToolDefinition]
    ) -> list[ToolDefinition]:
        return tool_defs if ctx.deps.plan_presented else []

    agent = Agent(
        model='test',
        deps_type=AgentDeps,
        tools=[present_plan],
        output_type=[ToolOutput(run_sql, name='run_sql')],
        prepare_output_tools=only_if_plan_presented,
    )

    result = agent.run_sync('Hello', deps=AgentDeps())
    assert result.output == snapshot('SQL query executed successfully')
    assert result.all_messages() == snapshot(
        [
            ModelRequest(
                parts=[
                    UserPromptPart(
                        content='Hello',
                        timestamp=IsDatetime(),
                    )
                ],
                run_id=IsStr(),
            ),
            ModelResponse(
                parts=[
                    ToolCallPart(
                        tool_name='present_plan',
                        args={'plan': 'a'},
                        tool_call_id=IsStr(),
                    )
                ],
                usage=RequestUsage(input_tokens=51, output_tokens=5),
                model_name='test',
                timestamp=IsDatetime(),
                run_id=IsStr(),
            ),
            ModelRequest(
                parts=[
                    ToolReturnPart(
                        tool_name='present_plan',
                        content='a',
                        tool_call_id=IsStr(),
                        timestamp=IsDatetime(),
                        return_kind='tool-executed',
                    )
                ],
                run_id=IsStr(),
            ),
            ModelResponse(
                parts=[
                    ToolCallPart(
                        tool_name='run_sql',
                        args={'purpose': 'a', 'query': 'a'},
                        tool_call_id=IsStr(),
                    )
                ],
                usage=RequestUsage(input_tokens=52, output_tokens=12),
                model_name='test',
                timestamp=IsDatetime(),
                run_id=IsStr(),
            ),
            ModelRequest(
                parts=[
                    ToolReturnPart(
                        tool_name='run_sql',
                        content='Final result processed.',
                        tool_call_id=IsStr(),
                        timestamp=IsDatetime(),
                        return_kind='final-result-processed',
                    )
                ],
                run_id=IsStr(),
            ),
        ]
    )


async def test_explicit_context_manager():
    try:
        from pydantic_ai.mcp import MCPServerStdio
    except ImportError:  # pragma: lax no cover
        pytest.skip('mcp is not installed')

    server1 = MCPServerStdio('python', ['-m', 'tests.mcp_server'])
    server2 = MCPServerStdio('python', ['-m', 'tests.mcp_server'])
    toolset = CombinedToolset([server1, PrefixedToolset(server2, 'prefix')])
    agent = Agent('test', toolsets=[toolset])

    async with agent:
        assert server1.is_running
        assert server2.is_running

        async with agent:
            assert server1.is_running
            assert server2.is_running


async def test_implicit_context_manager():
    try:
        from pydantic_ai.mcp import MCPServerStdio
    except ImportError:  # pragma: lax no cover
        pytest.skip('mcp is not installed')

    server1 = MCPServerStdio('python', ['-m', 'tests.mcp_server'])
    server2 = MCPServerStdio('python', ['-m', 'tests.mcp_server'])
    toolset = CombinedToolset([server1, PrefixedToolset(server2, 'prefix')])
    agent = Agent('test', toolsets=[toolset])

    async with agent.iter(user_prompt='Hello'):
        assert server1.is_running
        assert server2.is_running


def test_parallel_mcp_calls():
    try:
        from pydantic_ai.mcp import MCPServerStdio
    except ImportError:  # pragma: lax no cover
        pytest.skip('mcp is not installed')

    async def call_tools_parallel(messages: list[ModelMessage], info: AgentInfo) -> ModelResponse:
        if len(messages) == 1:
            return ModelResponse(
                parts=[
                    ToolCallPart(tool_name='get_none'),
                    ToolCallPart(tool_name='get_multiple_items'),
                ]
            )
        else:
            return ModelResponse(parts=[TextPart('finished')])

    server = MCPServerStdio('python', ['-m', 'tests.mcp_server'])
    agent = Agent(FunctionModel(call_tools_parallel), toolsets=[server])
    result = agent.run_sync('call tools in parallel')
    assert result.output == snapshot('finished')


@pytest.mark.parametrize('mode', ['argument', 'contextmanager'])
def test_sequential_calls(mode: Literal['argument', 'contextmanager']):
    """Test that tool calls are executed correctly when a `sequential` tool is present in the call."""

    async def call_tools_sequential(messages: list[ModelMessage], info: AgentInfo) -> ModelResponse:
        return ModelResponse(
            parts=[
                ToolCallPart(tool_name='call_first'),
                ToolCallPart(tool_name='call_first'),
                ToolCallPart(tool_name='call_first'),
                ToolCallPart(tool_name='call_first'),
                ToolCallPart(tool_name='call_first'),
                ToolCallPart(tool_name='call_first'),
                ToolCallPart(tool_name='increment_integer_holder'),
                ToolCallPart(tool_name='requires_approval'),
                ToolCallPart(tool_name='call_second'),
                ToolCallPart(tool_name='call_second'),
                ToolCallPart(tool_name='call_second'),
                ToolCallPart(tool_name='call_second'),
                ToolCallPart(tool_name='call_second'),
                ToolCallPart(tool_name='call_second'),
                ToolCallPart(tool_name='call_second'),
            ]
        )

    sequential_toolset = FunctionToolset()

    integer_holder: int = 1

    @sequential_toolset.tool
    def call_first():
        nonlocal integer_holder
        assert integer_holder == 1

    @sequential_toolset.tool(sequential=mode == 'argument')
    def increment_integer_holder():
        nonlocal integer_holder
        integer_holder = 2

    @sequential_toolset.tool
    def requires_approval():
        from pydantic_ai.exceptions import ApprovalRequired

        raise ApprovalRequired()

    @sequential_toolset.tool
    def call_second():
        nonlocal integer_holder
        assert integer_holder == 2

    agent = Agent(
        FunctionModel(call_tools_sequential), toolsets=[sequential_toolset], output_type=[str, DeferredToolRequests]
    )

    user_prompt = 'call a lot of tools'

    if mode == 'contextmanager':
        with agent.sequential_tool_calls():
            result = agent.run_sync(user_prompt)
    else:
        result = agent.run_sync(user_prompt)

    assert result.output == snapshot(
        DeferredToolRequests(approvals=[ToolCallPart(tool_name='requires_approval', tool_call_id=IsStr())])
    )
    assert integer_holder == 2


def test_set_mcp_sampling_model():
    try:
        from pydantic_ai.mcp import MCPServerStdio
    except ImportError:  # pragma: lax no cover
        pytest.skip('mcp is not installed')

    test_model = TestModel()
    server1 = MCPServerStdio('python', ['-m', 'tests.mcp_server'])
    server2 = MCPServerStdio('python', ['-m', 'tests.mcp_server'], sampling_model=test_model)
    toolset = CombinedToolset([server1, PrefixedToolset(server2, 'prefix')])
    agent = Agent(None, toolsets=[toolset])

    with pytest.raises(UserError, match='No sampling model provided and no model set on the agent.'):
        agent.set_mcp_sampling_model()
    assert server1.sampling_model is None
    assert server2.sampling_model is test_model

    agent.model = test_model
    agent.set_mcp_sampling_model()
    assert server1.sampling_model is test_model
    assert server2.sampling_model is test_model

    function_model = FunctionModel(lambda messages, info: ModelResponse(parts=[TextPart('Hello')]))
    with agent.override(model=function_model):
        agent.set_mcp_sampling_model()
        assert server1.sampling_model is function_model
        assert server2.sampling_model is function_model

    function_model2 = FunctionModel(lambda messages, info: ModelResponse(parts=[TextPart('Goodbye')]))
    agent.set_mcp_sampling_model(function_model2)
    assert server1.sampling_model is function_model2
    assert server2.sampling_model is function_model2


def test_toolsets():
    toolset = FunctionToolset()

    @toolset.tool
    def foo() -> str:
        return 'Hello from foo'  # pragma: no cover

    agent = Agent('test', toolsets=[toolset])
    assert toolset in agent.toolsets

    other_toolset = FunctionToolset()
    with agent.override(toolsets=[other_toolset]):
        assert other_toolset in agent.toolsets
        assert toolset not in agent.toolsets


async def test_wrapper_agent():
    async def event_stream_handler(ctx: RunContext[None], events: AsyncIterable[AgentStreamEvent]):
        pass  # pragma: no cover

    foo_toolset = FunctionToolset()

    @foo_toolset.tool
    def foo() -> str:
        return 'Hello from foo'  # pragma: no cover

    test_model = TestModel()
    agent = Agent(test_model, toolsets=[foo_toolset], output_type=Foo, event_stream_handler=event_stream_handler)
    wrapper_agent = WrapperAgent(agent)
    assert wrapper_agent.toolsets == agent.toolsets
    assert wrapper_agent.model == agent.model
    assert wrapper_agent.name == agent.name
    wrapper_agent.name = 'wrapped'
    assert wrapper_agent.name == 'wrapped'
    assert wrapper_agent.output_type == agent.output_type
    assert wrapper_agent.event_stream_handler == agent.event_stream_handler
    assert wrapper_agent.output_json_schema() == snapshot(
        {
            'type': 'object',
            'properties': {'a': {'title': 'A', 'type': 'integer'}, 'b': {'title': 'B', 'type': 'string'}},
            'title': 'Foo',
            'required': ['a', 'b'],
        }
    )
    assert wrapper_agent.output_json_schema(output_type=str) == snapshot({'type': 'string'})

    bar_toolset = FunctionToolset()

    @bar_toolset.tool
    def bar() -> str:
        return 'Hello from bar'

    with wrapper_agent.override(toolsets=[bar_toolset]):
        async with wrapper_agent:
            async with wrapper_agent.iter(user_prompt='Hello') as run:
                async for _ in run:
                    pass

    assert run.result is not None
    assert run.result.output == snapshot(Foo(a=0, b='a'))
    assert test_model.last_model_request_parameters is not None
    assert [t.name for t in test_model.last_model_request_parameters.function_tools] == snapshot(['bar'])


async def test_thinking_only_response_retry():
    """Test that thinking-only responses trigger a retry mechanism."""
    from pydantic_ai import ThinkingPart
    from pydantic_ai.models.function import FunctionModel

    call_count = 0

    def model_function(messages: list[ModelMessage], info: AgentInfo) -> ModelResponse:
        nonlocal call_count
        call_count += 1

        if call_count == 1:
            # First call: return thinking-only response
            return ModelResponse(
                parts=[ThinkingPart(content='Let me think about this...')],
                model_name='thinking-test-model',
            )
        else:
            # Second call: return proper response
            return ModelResponse(
                parts=[TextPart(content='Final answer')],
                model_name='thinking-test-model',
            )

    model = FunctionModel(model_function)
    agent = Agent(model, system_prompt='You are a helpful assistant.')

    result = await agent.run('Hello')

    assert result.all_messages() == snapshot(
        [
            ModelRequest(
                parts=[
                    SystemPromptPart(
                        content='You are a helpful assistant.',
                        timestamp=IsDatetime(),
                    ),
                    UserPromptPart(
                        content='Hello',
                        timestamp=IsDatetime(),
                    ),
                ],
                run_id=IsStr(),
            ),
            ModelResponse(
                parts=[ThinkingPart(content='Let me think about this...')],
                usage=RequestUsage(input_tokens=57, output_tokens=6),
                model_name='function:model_function:',
                timestamp=IsDatetime(),
                run_id=IsStr(),
            ),
            ModelRequest(
                parts=[
                    RetryPromptPart(
                        content='Please return text or call a tool.', tool_call_id=IsStr(), timestamp=IsDatetime()
                    )
                ],
                run_id=IsStr(),
            ),
            ModelResponse(
                parts=[TextPart(content='Final answer')],
                usage=RequestUsage(input_tokens=73, output_tokens=8),
                model_name='function:model_function:',
                timestamp=IsDatetime(),
                run_id=IsStr(),
            ),
        ]
    )


async def test_hitl_tool_approval():
    def model_function(messages: list[ModelMessage], info: AgentInfo) -> ModelResponse:
        if len(messages) == 1:
            return ModelResponse(
                parts=[
                    ToolCallPart(
                        tool_name='create_file',
                        args={'path': 'new_file.py', 'content': 'print("Hello, world!")'},
                        tool_call_id='create_file',
                    ),
                    ToolCallPart(
                        tool_name='delete_file', args={'path': 'ok_to_delete.py'}, tool_call_id='ok_to_delete'
                    ),
                    ToolCallPart(
                        tool_name='delete_file', args={'path': 'never_delete.py'}, tool_call_id='never_delete'
                    ),
                ]
            )
        else:
            return ModelResponse(parts=[TextPart('Done!')])

    model = FunctionModel(model_function)

    # Using prompt_config without setting tool_call_denied to cover line 78 in prompt_config.py
    agent = Agent(
        model,
        output_type=[str, DeferredToolRequests],
        prompt_config=PromptConfig(templates=PromptTemplates(tool_call_denied='Tool call denied custom message.')),
    )

    @agent.tool_plain(requires_approval=True)
    def delete_file(path: str) -> str:
        return f'File {path!r} deleted'

    @agent.tool_plain
    def create_file(path: str, content: str) -> str:
        return f'File {path!r} created with content: {content}'

    result = await agent.run('Create new_file.py and delete ok_to_delete.py and never_delete.py')
    messages = result.all_messages()
    assert messages == snapshot(
        [
            ModelRequest(
                parts=[
                    UserPromptPart(
                        content='Create new_file.py and delete ok_to_delete.py and never_delete.py',
                        timestamp=IsDatetime(),
                    )
                ],
                run_id=IsStr(),
            ),
            ModelResponse(
                parts=[
                    ToolCallPart(
                        tool_name='create_file',
                        args={'path': 'new_file.py', 'content': 'print("Hello, world!")'},
                        tool_call_id='create_file',
                    ),
                    ToolCallPart(
                        tool_name='delete_file', args={'path': 'ok_to_delete.py'}, tool_call_id='ok_to_delete'
                    ),
                    ToolCallPart(
                        tool_name='delete_file', args={'path': 'never_delete.py'}, tool_call_id='never_delete'
                    ),
                ],
                usage=RequestUsage(input_tokens=60, output_tokens=23),
                model_name='function:model_function:',
                timestamp=IsDatetime(),
                run_id=IsStr(),
            ),
            ModelRequest(
                parts=[
                    ToolReturnPart(
                        tool_name='create_file',
                        content='File \'new_file.py\' created with content: print("Hello, world!")',
                        tool_call_id='create_file',
                        timestamp=IsDatetime(),
                        return_kind='tool-executed',
                    )
                ],
                run_id=IsStr(),
            ),
        ]
    )
    assert result.output == snapshot(
        DeferredToolRequests(
            approvals=[
                ToolCallPart(tool_name='delete_file', args={'path': 'ok_to_delete.py'}, tool_call_id='ok_to_delete'),
                ToolCallPart(tool_name='delete_file', args={'path': 'never_delete.py'}, tool_call_id='never_delete'),
            ]
        )
    )

    result = await agent.run(
        message_history=messages,
        deferred_tool_results=DeferredToolResults(
            approvals={'ok_to_delete': True, 'never_delete': ToolDenied('File cannot be deleted')},
        ),
    )
    assert result.all_messages() == snapshot(
        [
            ModelRequest(
                parts=[
                    UserPromptPart(
                        content='Create new_file.py and delete ok_to_delete.py and never_delete.py',
                        timestamp=IsDatetime(),
                    )
                ],
                run_id=IsStr(),
            ),
            ModelResponse(
                parts=[
                    ToolCallPart(
                        tool_name='create_file',
                        args={'path': 'new_file.py', 'content': 'print("Hello, world!")'},
                        tool_call_id='create_file',
                    ),
                    ToolCallPart(
                        tool_name='delete_file', args={'path': 'ok_to_delete.py'}, tool_call_id='ok_to_delete'
                    ),
                    ToolCallPart(
                        tool_name='delete_file', args={'path': 'never_delete.py'}, tool_call_id='never_delete'
                    ),
                ],
                usage=RequestUsage(input_tokens=60, output_tokens=23),
                model_name='function:model_function:',
                timestamp=IsDatetime(),
                run_id=IsStr(),
            ),
            ModelRequest(
                parts=[
                    ToolReturnPart(
                        tool_name='create_file',
                        content='File \'new_file.py\' created with content: print("Hello, world!")',
                        tool_call_id='create_file',
                        timestamp=IsDatetime(),
                        return_kind='tool-executed',
                    )
                ],
                run_id=IsStr(),
            ),
            ModelRequest(
                parts=[
                    ToolReturnPart(
                        tool_name='delete_file',
                        content="File 'ok_to_delete.py' deleted",
                        tool_call_id='ok_to_delete',
                        timestamp=IsDatetime(),
                        return_kind='tool-executed',
                    ),
                    ToolReturnPart(
                        tool_name='delete_file',
                        content='Tool call denied custom message.',
                        tool_call_id='never_delete',
                        timestamp=IsDatetime(),
                        return_kind='tool-denied',
                    ),
                ],
                run_id=IsStr(),
            ),
            ModelResponse(
                parts=[TextPart(content='Done!')],
                usage=RequestUsage(input_tokens=80, output_tokens=24),
                model_name='function:model_function:',
                timestamp=IsDatetime(),
                run_id=IsStr(),
            ),
        ]
    )
    assert result.output == snapshot('Done!')

    assert result.new_messages() == snapshot(
        [
            ModelRequest(
                parts=[
                    ToolReturnPart(
                        tool_name='delete_file',
                        content="File 'ok_to_delete.py' deleted",
                        tool_call_id='ok_to_delete',
                        timestamp=IsDatetime(),
                        return_kind='tool-executed',
                    ),
                    ToolReturnPart(
                        tool_name='delete_file',
                        content='Tool call denied custom message.',
                        tool_call_id='never_delete',
                        timestamp=IsDatetime(),
                        return_kind='tool-denied',
                    ),
                ],
                run_id=IsStr(),
            ),
            ModelResponse(
                parts=[TextPart(content='Done!')],
                usage=RequestUsage(input_tokens=80, output_tokens=24),
                model_name='function:model_function:',
                timestamp=IsDatetime(),
                run_id=IsStr(),
            ),
        ]
    )


async def test_run_with_deferred_tool_results_errors():
    agent = Agent('test')

    message_history: list[ModelMessage] = [ModelRequest(parts=[UserPromptPart(content=['Hello', 'world'])])]

    with pytest.raises(
        UserError,
        match='Tool call results were provided, but the message history does not contain a `ModelResponse`.',
    ):
        await agent.run(
            'Hello again',
            message_history=message_history,
            deferred_tool_results=DeferredToolResults(approvals={'create_file': True}),
        )

    message_history: list[ModelMessage] = [
        ModelRequest(parts=[UserPromptPart(content='Hello')]),
        ModelResponse(parts=[TextPart(content='Hello to you too!')]),
    ]

    with pytest.raises(
        UserError,
        match='Tool call results were provided, but the message history does not contain any unprocessed tool calls.',
    ):
        await agent.run(
            'Hello again',
            message_history=message_history,
            deferred_tool_results=DeferredToolResults(approvals={'create_file': True}),
        )

    message_history: list[ModelMessage] = [
        ModelRequest(parts=[UserPromptPart(content='Hello')]),
        ModelResponse(parts=[ToolCallPart(tool_name='say_hello')]),
    ]

    with pytest.raises(
        UserError, match='Cannot provide a new user prompt when the message history contains unprocessed tool calls.'
    ):
        await agent.run('Hello', message_history=message_history)

    with pytest.raises(UserError, match='Tool call results need to be provided for all deferred tool calls.'):
        await agent.run(
            message_history=message_history,
            deferred_tool_results=DeferredToolResults(),
        )

    with pytest.raises(UserError, match='Tool call results were provided, but the message history is empty.'):
        await agent.run(
            'Hello again',
            deferred_tool_results=DeferredToolResults(approvals={'create_file': True}),
        )

    message_history: list[ModelMessage] = [
        ModelRequest(parts=[UserPromptPart(content='Hello')]),
        ModelResponse(
            parts=[
                ToolCallPart(tool_name='run_me', tool_call_id='run_me'),
                ToolCallPart(tool_name='run_me_too', tool_call_id='run_me_too'),
                ToolCallPart(tool_name='defer_me', tool_call_id='defer_me'),
            ]
        ),
        ModelRequest(
            parts=[
                ToolReturnPart(tool_name='run_me', tool_call_id='run_me', content='Success'),
                RetryPromptPart(tool_name='run_me_too', tool_call_id='run_me_too', content='Failure'),
            ]
        ),
    ]

    with pytest.raises(UserError, match="Tool call 'run_me' was already executed and its result cannot be overridden."):
        await agent.run(
            message_history=message_history,
            deferred_tool_results=DeferredToolResults(
                calls={'run_me': 'Failure', 'defer_me': 'Failure'},
            ),
        )

    with pytest.raises(
        UserError, match="Tool call 'run_me_too' was already executed and its result cannot be overridden."
    ):
        await agent.run(
            message_history=message_history,
            deferred_tool_results=DeferredToolResults(
                calls={'run_me_too': 'Success', 'defer_me': 'Failure'},
            ),
        )


async def test_user_prompt_with_deferred_tool_results():
    """Test that user_prompt can be provided alongside deferred_tool_results."""
    from pydantic_ai.exceptions import ApprovalRequired

    def llm(messages: list[ModelMessage], info: AgentInfo) -> ModelResponse:
        # First call: model requests tool approval
        if len(messages) == 1:
            return ModelResponse(
                parts=[
                    ToolCallPart(
                        tool_name='update_file', tool_call_id='update_file_1', args={'path': '.env', 'content': ''}
                    ),
                ]
            )
        # Second call: model responds to tool results and user prompt
        else:
            # Verify we received both tool results and user prompt
            last_request = messages[-1]
            assert isinstance(last_request, ModelRequest)
            has_tool_return = any(isinstance(p, ToolReturnPart) for p in last_request.parts)
            has_user_prompt = any(isinstance(p, UserPromptPart) for p in last_request.parts)
            assert has_tool_return, 'Expected tool return part in request'
            assert has_user_prompt, 'Expected user prompt part in request'

            # Get user prompt content
            user_prompt_content = next(p.content for p in last_request.parts if isinstance(p, UserPromptPart))
            return ModelResponse(parts=[TextPart(f'Approved and {user_prompt_content}')])

    agent = Agent(FunctionModel(llm), output_type=[str, DeferredToolRequests])

    @agent.tool
    def update_file(ctx: RunContext, path: str, content: str) -> str:
        if path == '.env' and not ctx.tool_call_approved:
            raise ApprovalRequired
        return f'File {path!r} updated'

    # First run: get deferred tool requests
    result = await agent.run('Update .env file')
    assert isinstance(result.output, DeferredToolRequests)
    assert len(result.output.approvals) == 1

    messages = result.all_messages()
    # Snapshot the message history after first run to show the state before deferred tool results
    assert messages == snapshot(
        [
            ModelRequest(
                parts=[UserPromptPart(content='Update .env file', timestamp=IsDatetime())],
                run_id=IsStr(),
            ),
            ModelResponse(
                parts=[
                    ToolCallPart(
                        tool_name='update_file', tool_call_id='update_file_1', args={'path': '.env', 'content': ''}
                    )
                ],
                usage=RequestUsage(input_tokens=53, output_tokens=6),
                model_name='function:llm:',
                timestamp=IsDatetime(),
                run_id=IsStr(),
            ),
        ]
    )

    # Second run: provide approvals AND user prompt
    results = DeferredToolResults(approvals={result.output.approvals[0].tool_call_id: True})
    result2 = await agent.run('continue with the operation', message_history=messages, deferred_tool_results=results)

    assert isinstance(result2.output, str)
    assert 'continue with the operation' in result2.output

    # Snapshot the new messages to show how tool results and user prompt are combined
    new_messages = result2.new_messages()
    assert new_messages == snapshot(
        [
            ModelRequest(
                parts=[
                    ToolReturnPart(
                        tool_name='update_file',
                        content="File '.env' updated",
                        tool_call_id='update_file_1',
                        timestamp=IsDatetime(),
                        return_kind='tool-executed',
                    ),
                    UserPromptPart(content='continue with the operation', timestamp=IsDatetime()),
                ],
                run_id=IsStr(),
            ),
            ModelResponse(
                parts=[TextPart(content='Approved and continue with the operation')],
                usage=RequestUsage(input_tokens=61, output_tokens=12),
                model_name='function:llm:',
                timestamp=IsDatetime(),
                run_id=IsStr(),
            ),
        ]
    )


def test_tool_requires_approval_error():
    agent = Agent('test')

    with pytest.raises(
        UserError,
        match='To use tools that require approval, add `DeferredToolRequests` to the list of output types for this agent.',
    ):

        @agent.tool_plain(requires_approval=True)
        def delete_file(path: str) -> None:
            pass


async def test_consecutive_model_responses_in_history():
    received_messages: list[ModelMessage] | None = None

    def llm(messages: list[ModelMessage], info: AgentInfo) -> ModelResponse:
        nonlocal received_messages
        received_messages = messages
        return ModelResponse(
            parts=[
                TextPart('All right then, goodbye!'),
            ]
        )

    history: list[ModelMessage] = [
        ModelRequest(parts=[UserPromptPart(content='Hello...')]),
        ModelResponse(parts=[TextPart(content='...world!')]),
        ModelResponse(parts=[TextPart(content='Anything else I can help with?')]),
    ]

    m = FunctionModel(llm)
    agent = Agent(m)
    result = await agent.run('No thanks', message_history=history)

    assert result.all_messages() == snapshot(
        [
            ModelRequest(
                parts=[
                    UserPromptPart(
                        content='Hello...',
                        timestamp=IsDatetime(),
                    )
                ]
            ),
            ModelResponse(
                parts=[TextPart(content='...world!'), TextPart(content='Anything else I can help with?')],
                timestamp=IsDatetime(),
            ),
            ModelRequest(
                parts=[
                    UserPromptPart(
                        content='No thanks',
                        timestamp=IsDatetime(),
                    )
                ],
                run_id=IsStr(),
            ),
            ModelResponse(
                parts=[TextPart(content='All right then, goodbye!')],
                usage=RequestUsage(input_tokens=54, output_tokens=12),
                model_name='function:llm:',
                timestamp=IsDatetime(),
                run_id=IsStr(),
            ),
        ]
    )

    assert result.new_messages() == snapshot(
        [
            ModelRequest(
                parts=[
                    UserPromptPart(
                        content='No thanks',
                        timestamp=IsDatetime(),
                    )
                ],
                run_id=IsStr(),
            ),
            ModelResponse(
                parts=[TextPart(content='All right then, goodbye!')],
                usage=RequestUsage(input_tokens=54, output_tokens=12),
                model_name='function:llm:',
                timestamp=IsDatetime(),
                run_id=IsStr(),
            ),
        ]
    )

    assert received_messages == snapshot(
        [
            ModelRequest(
                parts=[
                    UserPromptPart(
                        content='Hello...',
                        timestamp=IsDatetime(),
                    )
                ]
            ),
            ModelResponse(
                parts=[TextPart(content='...world!'), TextPart(content='Anything else I can help with?')],
                timestamp=IsDatetime(),
            ),
            ModelRequest(
                parts=[
                    UserPromptPart(
                        content='No thanks',
                        timestamp=IsDatetime(),
                    )
                ],
                run_id=IsStr(),
            ),
        ]
    )


def test_override_instructions_basic():
    """Test that override can override instructions."""
    agent = Agent('test')

    @agent.instructions
    def instr_fn() -> str:
        return 'SHOULD_BE_IGNORED'

    with capture_run_messages() as base_messages:
        agent.run_sync('Hello', model=TestModel(custom_output_text='baseline'))

    base_req = base_messages[0]
    assert isinstance(base_req, ModelRequest)
    assert base_req.instructions == 'SHOULD_BE_IGNORED'

    with agent.override(instructions='OVERRIDE'):
        with capture_run_messages() as messages:
            agent.run_sync('Hello', model=TestModel(custom_output_text='ok'))

    req = messages[0]
    assert isinstance(req, ModelRequest)
    assert req.instructions == 'OVERRIDE'


def test_override_reset_after_context():
    """Test that instructions are reset after exiting the override context."""
    agent = Agent('test', instructions='ORIG')

    with agent.override(instructions='NEW'):
        with capture_run_messages() as messages_new:
            agent.run_sync('Hi', model=TestModel(custom_output_text='ok'))

    with capture_run_messages() as messages_orig:
        agent.run_sync('Hi', model=TestModel(custom_output_text='ok'))

    req_new = messages_new[0]
    assert isinstance(req_new, ModelRequest)
    req_orig = messages_orig[0]
    assert isinstance(req_orig, ModelRequest)
    assert req_new.instructions == 'NEW'
    assert req_orig.instructions == 'ORIG'


def test_override_none_clears_instructions():
    """Test that passing None for instructions clears all instructions."""
    agent = Agent('test', instructions='BASE')

    @agent.instructions
    def instr_fn() -> str:  # pragma: no cover - ignored under override
        return 'ALSO_BASE'

    with agent.override(instructions=None):
        with capture_run_messages() as messages:
            agent.run_sync('Hello', model=TestModel(custom_output_text='ok'))

    req = messages[0]
    assert isinstance(req, ModelRequest)
    assert req.instructions is None


def test_override_instructions_callable_replaces_functions():
    """Override with a callable should replace existing instruction functions."""
    agent = Agent('test')

    @agent.instructions
    def base_fn() -> str:
        return 'BASE_FN'

    def override_fn() -> str:
        return 'OVERRIDE_FN'

    with capture_run_messages() as base_messages:
        agent.run_sync('Hello', model=TestModel(custom_output_text='baseline'))

    base_req = base_messages[0]
    assert isinstance(base_req, ModelRequest)
    assert base_req.instructions is not None
    assert 'BASE_FN' in base_req.instructions

    with agent.override(instructions=override_fn):
        with capture_run_messages() as messages:
            agent.run_sync('Hello', model=TestModel(custom_output_text='ok'))

    req = messages[0]
    assert isinstance(req, ModelRequest)
    assert req.instructions == 'OVERRIDE_FN'
    assert 'BASE_FN' not in req.instructions


async def test_override_instructions_async_callable():
    """Override with an async callable should be awaited."""
    agent = Agent('test')

    async def override_fn() -> str:
        await asyncio.sleep(0)
        return 'ASYNC_FN'

    with agent.override(instructions=override_fn):
        with capture_run_messages() as messages:
            await agent.run('Hi', model=TestModel(custom_output_text='ok'))

    req = messages[0]
    assert isinstance(req, ModelRequest)
    assert req.instructions == 'ASYNC_FN'


def test_override_instructions_sequence_mixed_types():
    """Override can mix literal strings and functions."""
    agent = Agent('test', instructions='BASE')

    def override_fn() -> str:
        return 'FUNC_PART'

    def override_fn_2() -> str:
        return 'FUNC_PART_2'

    with agent.override(instructions=['OVERRIDE1', override_fn, 'OVERRIDE2', override_fn_2]):
        with capture_run_messages() as messages:
            agent.run_sync('Hello', model=TestModel(custom_output_text='ok'))

    req = messages[0]
    assert isinstance(req, ModelRequest)
    assert req.instructions == 'OVERRIDE1\nOVERRIDE2\n\nFUNC_PART\n\nFUNC_PART_2'
    assert 'BASE' not in req.instructions


async def test_override_concurrent_isolation():
    """Test that concurrent overrides are isolated from each other."""
    agent = Agent('test', instructions='ORIG')

    async def run_with(instr: str) -> str | None:
        with agent.override(instructions=instr):
            with capture_run_messages() as messages:
                await agent.run('Hi', model=TestModel(custom_output_text='ok'))
            req = messages[0]
            assert isinstance(req, ModelRequest)
            return req.instructions

    a, b = await asyncio.gather(
        run_with('A'),
        run_with('B'),
    )

    assert a == 'A'
    assert b == 'B'


def test_override_replaces_instructions():
    """Test overriding instructions replaces the base instructions."""
    agent = Agent('test', instructions='ORIG_INSTR')

    with agent.override(instructions='NEW_INSTR'):
        with capture_run_messages() as messages:
            agent.run_sync('Hi', model=TestModel(custom_output_text='ok'))

    req = messages[0]
    assert isinstance(req, ModelRequest)
    assert req.instructions == 'NEW_INSTR'


def test_override_nested_contexts():
    """Test nested override contexts."""
    agent = Agent('test', instructions='ORIG')

    with agent.override(instructions='OUTER'):
        with capture_run_messages() as outer_messages:
            agent.run_sync('Hi', model=TestModel(custom_output_text='ok'))

        with agent.override(instructions='INNER'):
            with capture_run_messages() as inner_messages:
                agent.run_sync('Hi', model=TestModel(custom_output_text='ok'))

    outer_req = outer_messages[0]
    assert isinstance(outer_req, ModelRequest)
    inner_req = inner_messages[0]
    assert isinstance(inner_req, ModelRequest)

    assert outer_req.instructions == 'OUTER'
    assert inner_req.instructions == 'INNER'


async def test_override_async_run():
    """Test override with async run method."""
    agent = Agent('test', instructions='ORIG')

    with agent.override(instructions='ASYNC_OVERRIDE'):
        with capture_run_messages() as messages:
            await agent.run('Hi', model=TestModel(custom_output_text='ok'))

    req = messages[0]
    assert isinstance(req, ModelRequest)
    assert req.instructions == 'ASYNC_OVERRIDE'


def test_override_with_dynamic_prompts():
    """Test override interacting with dynamic prompts."""
    agent = Agent('test')

    dynamic_value = 'DYNAMIC'

    @agent.system_prompt
    def dynamic_sys() -> str:
        return dynamic_value

    @agent.instructions
    def dynamic_instr() -> str:
        return 'DYNAMIC_INSTR'

    with capture_run_messages() as base_messages:
        agent.run_sync('Hi', model=TestModel(custom_output_text='baseline'))

    base_req = base_messages[0]
    assert isinstance(base_req, ModelRequest)
    assert base_req.instructions == 'DYNAMIC_INSTR'

    # Override should take precedence over dynamic instructions but leave system prompts intact
    with agent.override(instructions='OVERRIDE_INSTR'):
        with capture_run_messages() as messages:
            agent.run_sync('Hi', model=TestModel(custom_output_text='ok'))

    req = messages[0]
    assert isinstance(req, ModelRequest)
    assert req.instructions == 'OVERRIDE_INSTR'
    sys_texts = [p.content for p in req.parts if isinstance(p, SystemPromptPart)]
    # The dynamic system prompt should still be present since overrides target instructions only
    assert dynamic_value in sys_texts


def test_continue_conversation_that_ended_in_output_tool_call(allow_model_requests: None):
    def llm(messages: list[ModelMessage], info: AgentInfo) -> ModelResponse:
        if any(isinstance(p, ToolReturnPart) and p.tool_name == 'roll_dice' for p in messages[-1].parts):
            return ModelResponse(
                parts=[
                    ToolCallPart(
                        tool_name='final_result',
                        args={'dice_roll': 4},
                        tool_call_id='pyd_ai_tool_call_id__final_result',
                    )
                ]
            )
        return ModelResponse(
            parts=[ToolCallPart(tool_name='roll_dice', args={}, tool_call_id='pyd_ai_tool_call_id__roll_dice')]
        )

    class Result(BaseModel):
        dice_roll: int

    agent = Agent(FunctionModel(llm), output_type=Result)

    @agent.tool_plain
    def roll_dice() -> int:
        return 4

    result = agent.run_sync('Roll me a dice.')
    messages = result.all_messages()
    assert messages == snapshot(
        [
            ModelRequest(
                parts=[
                    UserPromptPart(
                        content='Roll me a dice.',
                        timestamp=IsDatetime(),
                    )
                ],
                run_id=IsStr(),
            ),
            ModelResponse(
                parts=[ToolCallPart(tool_name='roll_dice', args={}, tool_call_id='pyd_ai_tool_call_id__roll_dice')],
                usage=RequestUsage(input_tokens=55, output_tokens=2),
                model_name='function:llm:',
                timestamp=IsDatetime(),
                run_id=IsStr(),
            ),
            ModelRequest(
                parts=[
                    ToolReturnPart(
                        tool_name='roll_dice',
                        content=4,
                        tool_call_id='pyd_ai_tool_call_id__roll_dice',
                        timestamp=IsDatetime(),
                        return_kind='tool-executed',
                    )
                ],
                run_id=IsStr(),
            ),
            ModelResponse(
                parts=[
                    ToolCallPart(
                        tool_name='final_result',
                        args={'dice_roll': 4},
                        tool_call_id='pyd_ai_tool_call_id__final_result',
                    )
                ],
                usage=RequestUsage(input_tokens=56, output_tokens=6),
                model_name='function:llm:',
                timestamp=IsDatetime(),
                run_id=IsStr(),
            ),
            ModelRequest(
                parts=[
                    ToolReturnPart(
                        tool_name='final_result',
                        content='Final result processed.',
                        tool_call_id='pyd_ai_tool_call_id__final_result',
                        timestamp=IsDatetime(),
                        return_kind='final-result-processed',
                    )
                ],
                run_id=IsStr(),
            ),
        ]
    )

    result = agent.run_sync('Roll me a dice again.', message_history=messages)
    new_messages = result.new_messages()
    assert new_messages == snapshot(
        [
            ModelRequest(
                parts=[
                    UserPromptPart(
                        content='Roll me a dice again.',
                        timestamp=IsDatetime(),
                    )
                ],
                run_id=IsStr(),
            ),
            ModelResponse(
                parts=[ToolCallPart(tool_name='roll_dice', args={}, tool_call_id='pyd_ai_tool_call_id__roll_dice')],
                usage=RequestUsage(input_tokens=66, output_tokens=8),
                model_name='function:llm:',
                timestamp=IsDatetime(),
                run_id=IsStr(),
            ),
            ModelRequest(
                parts=[
                    ToolReturnPart(
                        tool_name='roll_dice',
                        content=4,
                        tool_call_id='pyd_ai_tool_call_id__roll_dice',
                        timestamp=IsDatetime(),
                        return_kind='tool-executed',
                    )
                ],
                run_id=IsStr(),
            ),
            ModelResponse(
                parts=[
                    ToolCallPart(
                        tool_name='final_result',
                        args={'dice_roll': 4},
                        tool_call_id='pyd_ai_tool_call_id__final_result',
                    )
                ],
                usage=RequestUsage(input_tokens=67, output_tokens=12),
                model_name='function:llm:',
                timestamp=IsDatetime(),
                run_id=IsStr(),
            ),
            ModelRequest(
                parts=[
                    ToolReturnPart(
                        tool_name='final_result',
                        content='Final result processed.',
                        tool_call_id='pyd_ai_tool_call_id__final_result',
                        timestamp=IsDatetime(),
                        return_kind='final-result-processed',
                    )
                ],
                run_id=IsStr(),
            ),
        ]
    )

    assert not any(isinstance(p, ToolReturnPart) and p.tool_name == 'final_result' for p in new_messages[0].parts)


def test_agent_builtin_tools_runtime_vs_agent_level():
    """Test that runtime builtin_tools parameter is merged with agent-level builtin_tools."""
    model = TestModel()

    agent = Agent(
        model=model,
        builtin_tools=[
            WebSearchTool(),
            CodeExecutionTool(),
            MCPServerTool(id='deepwiki', url='https://mcp.deepwiki.com/mcp'),
            MCPServerTool(id='github', url='https://api.githubcopilot.com/mcp'),
        ],
    )

    # Runtime tool with same unique ID should override agent-level tool
    with pytest.raises(Exception, match='TestModel does not support built-in tools'):
        agent.run_sync(
            'Hello',
            builtin_tools=[
                WebSearchTool(search_context_size='high'),
                MCPServerTool(id='example', url='https://mcp.example.com/mcp'),
                MCPServerTool(id='github', url='https://mcp.githubcopilot.com/mcp', authorization_token='token'),
            ],
        )

    assert model.last_model_request_parameters is not None
    assert model.last_model_request_parameters.builtin_tools == snapshot(
        [
            WebSearchTool(search_context_size='high'),
            CodeExecutionTool(),
            MCPServerTool(id='deepwiki', url='https://mcp.deepwiki.com/mcp'),
            MCPServerTool(id='github', url='https://mcp.githubcopilot.com/mcp', authorization_token='token'),
            MCPServerTool(id='example', url='https://mcp.example.com/mcp'),
        ]
    )


async def test_run_with_unapproved_tool_call_in_history():
    def should_not_call_model(_messages: list[ModelMessage], _info: AgentInfo) -> ModelResponse:
        raise ValueError('The agent should not call the model.')  # pragma: no cover

    agent = Agent(
        model=FunctionModel(function=should_not_call_model),
        output_type=[str, DeferredToolRequests],
    )

    @agent.tool_plain(requires_approval=True)
    def delete_file() -> None:
        print('File deleted.')  # pragma: no cover

    messages = [
        ModelRequest(parts=[UserPromptPart(content='Hello')]),
        ModelResponse(parts=[ToolCallPart(tool_name='delete_file')]),
    ]

    result = await agent.run(message_history=messages)

    assert result.all_messages() == messages
    assert result.output == snapshot(
        DeferredToolRequests(approvals=[ToolCallPart(tool_name='delete_file', tool_call_id=IsStr())])
    )


async def test_message_history():
    def llm(messages: list[ModelMessage], _info: AgentInfo) -> ModelResponse:
        return ModelResponse(parts=[TextPart('ok here is text')])

    agent = Agent(FunctionModel(llm))

    async with agent.iter(
        message_history=[
            ModelRequest(parts=[UserPromptPart(content='Hello')]),
        ],
    ) as run:
        async for _ in run:
            pass
        assert run.new_messages() == snapshot(
            [
                ModelResponse(
                    parts=[TextPart(content='ok here is text')],
                    usage=RequestUsage(input_tokens=51, output_tokens=4),
                    model_name='function:llm:',
                    timestamp=IsDatetime(),
                    run_id=IsStr(),
                ),
            ]
        )
        assert run.new_messages_json().startswith(b'[{"parts":[{"content":"ok here is text",')
        assert run.all_messages() == snapshot(
            [
                ModelRequest(
                    parts=[
                        UserPromptPart(
                            content='Hello',
                            timestamp=IsDatetime(),
                        )
                    ],
                    run_id=IsStr(),
                ),
                ModelResponse(
                    parts=[TextPart(content='ok here is text')],
                    usage=RequestUsage(input_tokens=51, output_tokens=4),
                    model_name='function:llm:',
                    timestamp=IsDatetime(),
                    run_id=IsStr(),
                ),
            ]
        )
        assert run.all_messages_json().startswith(b'[{"parts":[{"content":"Hello",')


@dataclass
class UserContext:
    location: str | None


async def prepared_web_search(ctx: RunContext[UserContext]) -> WebSearchTool | None:
    if not ctx.deps.location:
        return None

    return WebSearchTool(
        search_context_size='medium',
        user_location=WebSearchUserLocation(city=ctx.deps.location),
    )


async def test_dynamic_builtin_tool_configured():
    model = TestModel()
    agent = Agent(model, builtin_tools=[prepared_web_search], deps_type=UserContext)

    user_context = UserContext(location='London')

    with pytest.raises(UserError, match='TestModel does not support built-in tools'):
        await agent.run('Hello', deps=user_context)

    assert model.last_model_request_parameters is not None
    tools = model.last_model_request_parameters.builtin_tools
    assert len(tools) == 1
    tool = tools[0]
    assert isinstance(tool, WebSearchTool)
    assert tool.user_location is not None
    assert tool.user_location.get('city') == 'London'
    assert tool.search_context_size == 'medium'


async def test_dynamic_builtin_tool_omitted():
    model = TestModel()
    agent = Agent(model, builtin_tools=[prepared_web_search], deps_type=UserContext)

    user_context = UserContext(location=None)

    await agent.run('Hello', deps=user_context)

    assert model.last_model_request_parameters is not None
    tools = model.last_model_request_parameters.builtin_tools
    assert len(tools) == 0


async def test_mixed_static_and_dynamic_builtin_tools():
    model = TestModel()

    static_tool = CodeExecutionTool()
    agent = Agent(model, builtin_tools=[static_tool, prepared_web_search], deps_type=UserContext)

    # Case 1: Dynamic tool returns None
    with pytest.raises(UserError, match='TestModel does not support built-in tools'):
        await agent.run('Hello', deps=UserContext(location=None))

    assert model.last_model_request_parameters is not None
    tools = model.last_model_request_parameters.builtin_tools
    assert len(tools) == 1
    assert tools[0] == static_tool

    # Case 2: Dynamic tool returns a tool
    with pytest.raises(UserError, match='TestModel does not support built-in tools'):
        await agent.run('Hello', deps=UserContext(location='Paris'))

    assert model.last_model_request_parameters is not None
    tools = model.last_model_request_parameters.builtin_tools
    assert len(tools) == 2
    assert tools[0] == static_tool
    dynamic_tool = tools[1]
    assert isinstance(dynamic_tool, WebSearchTool)
    assert dynamic_tool.user_location is not None
    assert dynamic_tool.user_location.get('city') == 'Paris'


def sync_dynamic_tool(ctx: RunContext[UserContext]) -> WebSearchTool:
    """Verify that synchronous functions work."""
    return WebSearchTool(search_context_size='low')


async def test_sync_dynamic_tool():
    model = TestModel()
    agent = Agent(model, builtin_tools=[sync_dynamic_tool], deps_type=UserContext)

    with pytest.raises(UserError, match='TestModel does not support built-in tools'):
        await agent.run('Hello', deps=UserContext(location='London'))

    assert model.last_model_request_parameters is not None
    tools = model.last_model_request_parameters.builtin_tools
    assert len(tools) == 1
    assert isinstance(tools[0], WebSearchTool)
    assert tools[0].search_context_size == 'low'


async def test_dynamic_tool_in_run_call():
    """Verify dynamic tools can be passed to agent.run()."""
    model = TestModel()
    agent = Agent(model, deps_type=UserContext)

    with pytest.raises(UserError, match='TestModel does not support built-in tools'):
        await agent.run('Hello', deps=UserContext(location='Berlin'), builtin_tools=[prepared_web_search])

    assert model.last_model_request_parameters is not None
    tools = model.last_model_request_parameters.builtin_tools
    assert len(tools) == 1
    tool = tools[0]
    assert isinstance(tool, WebSearchTool)
    assert tool.user_location is not None
    assert tool.user_location.get('city') == 'Berlin'<|MERGE_RESOLUTION|>--- conflicted
+++ resolved
@@ -318,6 +318,304 @@
                     RetryPromptPart(
                         tool_name='final_result',
                         content=[
+                            ErrorDetails(
+                                type='int_parsing',
+                                loc=('a',),
+                                msg='Input should be a valid integer, unable to parse string as an integer',
+                                input='wrong',
+                            )
+                        ],
+                        tool_call_id=IsStr(),
+                        timestamp=IsNow(tz=timezone.utc),
+                        retry_message='Please fix these validation errors and try again.',
+                    )
+                ],
+                run_id=IsStr(),
+            ),
+            ModelResponse(
+                parts=[
+                    ToolCallPart(tool_name='final_result', args='{"a": 42, "b": "foo"}', tool_call_id=IsStr()),
+                    ToolCallPart(tool_name='final_result', args='{"a": 99, "b": "bar"}', tool_call_id=IsStr()),
+                    ToolCallPart(tool_name='my_function_tool', args='{}', tool_call_id=IsStr()),
+                ],
+                usage=RequestUsage(input_tokens=91, output_tokens=23),
+                model_name='function:return_model:',
+                timestamp=IsNow(tz=timezone.utc),
+                run_id=IsStr(),
+            ),
+            ModelRequest(
+                parts=[
+                    ToolReturnPart(
+                        tool_name='final_result',
+                        content='Custom final result Final result processed.',
+                        tool_call_id=IsStr(),
+                        timestamp=IsNow(tz=timezone.utc),
+                        return_kind='final-result-processed',
+                    ),
+                    ToolReturnPart(
+                        tool_name='final_result',
+                        content='Custom output not executed: final_result',
+                        tool_call_id=IsStr(),
+                        timestamp=IsNow(tz=timezone.utc),
+                        return_kind='output-tool-not-executed',
+                    ),
+                    ToolReturnPart(
+                        tool_name='my_function_tool',
+                        content='Custom function not executed: my_function_tool',
+                        tool_call_id=IsStr(),
+                        timestamp=IsNow(tz=timezone.utc),
+                        return_kind='function-tool-not-executed',
+                    ),
+                ],
+                run_id=IsStr(),
+            ),
+        ]
+    )
+
+
+def test_prompt_config_string_and_override_prompt_config():
+    """Test all prompt templates: validation_errors_retry, final_result_processed, output_tool_not_executed, and function_tool_not_executed."""
+
+    def my_function_tool() -> str:  # pragma: no cover
+        return 'function executed'
+
+    def return_model(messages: list[ModelMessage], info: AgentInfo) -> ModelResponse:
+        assert info.output_tools is not None
+
+        if len(messages) == 1:
+            return ModelResponse(parts=[ToolCallPart(info.output_tools[0].name, '{"a": "wrong", "b": "foo"}')])
+
+        else:
+            assert info.function_tools is not None
+            return ModelResponse(
+                parts=[
+                    ToolCallPart(info.output_tools[0].name, '{"a": 42, "b": "foo"}'),  # Succeeds
+                    ToolCallPart(info.output_tools[0].name, '{"a": 99, "b": "bar"}'),  # Not executed
+                    ToolCallPart(info.function_tools[0].name, '{}'),  # Not executed
+                ]
+            )
+
+    agent = Agent(
+        FunctionModel(return_model),
+        output_type=Foo,
+        prompt_config=PromptConfig(
+            templates=PromptTemplates(
+                validation_errors_retry='Custom retry message',
+                final_result_processed='Custom final result',
+                output_tool_not_executed='Custom output not executed:',
+                function_tool_not_executed='Custom function not executed',
+            )
+        ),
+    )
+
+    agent.tool_plain(my_function_tool)
+
+    result = agent.run_sync('Hello')
+    assert result.output.model_dump() == {'a': 42, 'b': 'foo'}
+
+    retry_request = result.all_messages()[2]
+    assert isinstance(retry_request, ModelRequest)
+    retry_part = retry_request.parts[0]
+    assert isinstance(retry_part, RetryPromptPart)
+    # model_response() returns validation errors + retry_message appended
+    assert retry_part.model_response() == snapshot("""\
+1 validation error:
+```json
+[
+  {
+    "type": "int_parsing",
+    "loc": [
+      "a"
+    ],
+    "msg": "Input should be a valid integer, unable to parse string as an integer",
+    "input": "wrong"
+  }
+]
+```
+
+Custom retry message""")
+    assert result.all_messages() == snapshot(
+        [
+            ModelRequest(
+                parts=[UserPromptPart(content='Hello', timestamp=IsNow(tz=timezone.utc))],
+                run_id=IsStr(),
+            ),
+            ModelResponse(
+                parts=[ToolCallPart(tool_name='final_result', args='{"a": "wrong", "b": "foo"}', tool_call_id=IsStr())],
+                usage=RequestUsage(input_tokens=51, output_tokens=7),
+                model_name='function:return_model:',
+                timestamp=IsNow(tz=timezone.utc),
+                run_id=IsStr(),
+            ),
+            ModelRequest(
+                parts=[
+                    RetryPromptPart(
+                        tool_name='final_result',
+                        content=[
+                            {
+                                'type': 'int_parsing',
+                                'loc': ('a',),
+                                'msg': 'Input should be a valid integer, unable to parse string as an integer',
+                                'input': 'wrong',
+                            }
+                        ],
+                        tool_call_id=IsStr(),
+                        timestamp=IsNow(tz=timezone.utc),
+                        retry_message='Custom retry message',
+                    )
+                ],
+                run_id=IsStr(),
+            ),
+            ModelResponse(
+                parts=[
+                    ToolCallPart(tool_name='final_result', args='{"a": 42, "b": "foo"}', tool_call_id=IsStr()),
+                    ToolCallPart(tool_name='final_result', args='{"a": 99, "b": "bar"}', tool_call_id=IsStr()),
+                    ToolCallPart(tool_name='my_function_tool', args='{}', tool_call_id=IsStr()),
+                ],
+                usage=RequestUsage(input_tokens=85, output_tokens=23),
+                model_name='function:return_model:',
+                timestamp=IsNow(tz=timezone.utc),
+                run_id=IsStr(),
+            ),
+            ModelRequest(
+                parts=[
+                    ToolReturnPart(
+                        tool_name='final_result',
+                        content='Custom final result',
+                        tool_call_id=IsStr(),
+                        timestamp=IsNow(tz=timezone.utc),
+                        return_kind='final-result-processed',
+                    ),
+                    ToolReturnPart(
+                        tool_name='final_result',
+                        content='Custom output not executed:',
+                        tool_call_id=IsStr(),
+                        timestamp=IsNow(tz=timezone.utc),
+                        return_kind='output-tool-not-executed',
+                    ),
+                    ToolReturnPart(
+                        tool_name='my_function_tool',
+                        content='Custom function not executed',
+                        tool_call_id=IsStr(),
+                        timestamp=IsNow(tz=timezone.utc),
+                        return_kind='function-tool-not-executed',
+                    ),
+                ],
+                run_id=IsStr(),
+            ),
+        ]
+    )
+
+    # Verify prompt_config can be overridden
+    with agent.override(
+        prompt_config=PromptConfig(templates=PromptTemplates(validation_errors_retry='Custom retry message override'))
+    ):
+        result = agent.run_sync('Hello')
+        assert result.output.model_dump() == {'a': 42, 'b': 'foo'}
+        retry_request = result.all_messages()[2]
+        assert isinstance(retry_request, ModelRequest)
+        retry_part = retry_request.parts[0]
+        assert isinstance(retry_part, RetryPromptPart)
+        # model_response() returns validation errors + retry_message appended
+        assert retry_part.model_response() == snapshot("""\
+1 validation error:
+```json
+[
+  {
+    "type": "int_parsing",
+    "loc": [
+      "a"
+    ],
+    "msg": "Input should be a valid integer, unable to parse string as an integer",
+    "input": "wrong"
+  }
+]
+```
+
+Custom retry message override""")
+
+
+def test_prompt_config_callable():
+    """Test all prompt templates: validation_errors_retry, final_result_processed, output_tool_not_executed, and function_tool_not_executed."""
+
+    def my_function_tool() -> str:  # pragma: no cover
+        return 'function executed'
+
+    def return_model(messages: list[ModelMessage], info: AgentInfo) -> ModelResponse:
+        assert info.output_tools is not None
+
+        if len(messages) == 1:
+            return ModelResponse(parts=[ToolCallPart(info.output_tools[0].name, '{"a": "wrong", "b": "foo"}')])
+
+        else:
+            assert info.function_tools is not None
+            return ModelResponse(
+                parts=[
+                    ToolCallPart(info.output_tools[0].name, '{"a": 42, "b": "foo"}'),  # Succeeds
+                    ToolCallPart(info.output_tools[0].name, '{"a": 99, "b": "bar"}'),  # Not executed
+                    ToolCallPart(info.function_tools[0].name, '{}'),  # Not executed
+                ]
+            )
+
+    agent = Agent(
+        FunctionModel(return_model),
+        output_type=Foo,
+        prompt_config=PromptConfig(
+            templates=PromptTemplates(
+                validation_errors_retry=lambda part, ctx: 'Please fix these validation errors and try again.',
+                final_result_processed=lambda part, ctx: f'Custom final result {part.content}',
+                output_tool_not_executed=lambda part, ctx: f'Custom output not executed: {part.tool_name}',
+                function_tool_not_executed=lambda part, ctx: f'Custom function not executed: {part.tool_name}',
+            )
+        ),
+    )
+
+    agent.tool_plain(my_function_tool)
+
+    result = agent.run_sync('Hello')
+    assert result.output.model_dump() == {'a': 42, 'b': 'foo'}
+
+    retry_request = result.all_messages()[2]
+    assert isinstance(retry_request, ModelRequest)
+    retry_part = retry_request.parts[0]
+    assert isinstance(retry_part, RetryPromptPart)
+    # model_response() returns validation errors + retry_message appended
+    assert retry_part.model_response() == snapshot("""\
+1 validation error:
+```json
+[
+  {
+    "type": "int_parsing",
+    "loc": [
+      "a"
+    ],
+    "msg": "Input should be a valid integer, unable to parse string as an integer",
+    "input": "wrong"
+  }
+]
+```
+
+Please fix these validation errors and try again.\
+""")
+
+    assert result.all_messages() == snapshot(
+        [
+            ModelRequest(
+                parts=[UserPromptPart(content='Hello', timestamp=IsNow(tz=timezone.utc))],
+                run_id=IsStr(),
+            ),
+            ModelResponse(
+                parts=[ToolCallPart(tool_name='final_result', args='{"a": "wrong", "b": "foo"}', tool_call_id=IsStr())],
+                usage=RequestUsage(input_tokens=51, output_tokens=7),
+                model_name='function:return_model:',
+                timestamp=IsNow(tz=timezone.utc),
+                run_id=IsStr(),
+            ),
+            ModelRequest(
+                parts=[
+                    RetryPromptPart(
+                        tool_name='final_result',
+                        content=[
                             {
                                 'type': 'int_parsing',
                                 'loc': ('a',),
@@ -3331,25 +3629,9 @@
         # Verify we got tool returns for all calls
         assert messages == snapshot(
             [
-<<<<<<< HEAD
-                ToolReturnPart(
-                    tool_name='final_result',
-                    content='Final result processed.',
-                    tool_call_id=IsStr(),
-                    timestamp=IsNow(tz=timezone.utc),
-                    return_kind='final-result-processed',
-                ),
-                ToolReturnPart(
-                    tool_name='regular_tool',
-                    content='Tool not executed - a final result was already processed.',
-                    tool_call_id=IsStr(),
-                    timestamp=IsNow(tz=timezone.utc),
-                    return_kind='function-tool-not-executed',
-=======
                 ModelRequest(
                     parts=[UserPromptPart(content='test early strategy', timestamp=IsNow(tz=timezone.utc))],
                     run_id=IsStr(),
->>>>>>> ccefddce
                 ),
                 ModelResponse(
                     parts=[
@@ -3361,16 +3643,6 @@
                     usage=RequestUsage(input_tokens=53, output_tokens=17),
                     model_name='function:return_model:',
                     timestamp=IsNow(tz=timezone.utc),
-<<<<<<< HEAD
-                    return_kind='function-tool-not-executed',
-                ),
-                ToolReturnPart(
-                    tool_name='deferred_tool',
-                    content='Tool not executed - a final result was already processed.',
-                    tool_call_id=IsStr(),
-                    timestamp=IsNow(tz=timezone.utc),
-                    return_kind='function-tool-not-executed',
-=======
                     run_id=IsStr(),
                 ),
                 ModelRequest(
@@ -3380,19 +3652,22 @@
                             content='Final result processed.',
                             tool_call_id=IsStr(),
                             timestamp=IsNow(tz=timezone.utc),
-                        ),
+                            return_kind='final-result-processed',
+                ),
                         ToolReturnPart(
                             tool_name='regular_tool',
                             content='Tool not executed - a final result was already processed.',
                             tool_call_id=IsStr(),
                             timestamp=IsNow(tz=timezone.utc),
-                        ),
+                            return_kind='function-tool-not-executed',
+                ),
                         ToolReturnPart(
                             tool_name='another_tool',
                             content='Tool not executed - a final result was already processed.',
                             tool_call_id=IsStr(),
                             timestamp=IsNow(tz=timezone.utc),
-                        ),
+                            return_kind='function-tool-not-executed',
+                ),
                         ToolReturnPart(
                             tool_name='deferred_tool',
                             content='Tool not executed - a final result was already processed.',
@@ -3401,7 +3676,6 @@
                         ),
                     ],
                     run_id=IsStr(),
->>>>>>> ccefddce
                 ),
             ]
         )
@@ -3450,18 +3724,9 @@
         # Verify we got tool returns in the correct order
         assert result.all_messages() == snapshot(
             [
-<<<<<<< HEAD
-                ToolReturnPart(
-                    tool_name='final_result',
-                    content='Final result processed.',
-                    tool_call_id=IsStr(),
-                    timestamp=IsNow(tz=timezone.utc),
-                    return_kind='final-result-processed',
-=======
                 ModelRequest(
                     parts=[UserPromptPart(content='test early output tools', timestamp=IsNow(tz=timezone.utc))],
                     run_id=IsStr(),
->>>>>>> ccefddce
                 ),
                 ModelResponse(
                     parts=[
@@ -3471,9 +3736,6 @@
                     usage=RequestUsage(input_tokens=54, output_tokens=10),
                     model_name='function:return_model:',
                     timestamp=IsNow(tz=timezone.utc),
-<<<<<<< HEAD
-                    return_kind='output-tool-not-executed',
-=======
                     run_id=IsStr(),
                 ),
                 ModelRequest(
@@ -3492,7 +3754,7 @@
                         ),
                     ],
                     run_id=IsStr(),
->>>>>>> ccefddce
+                    return_kind='function-tool-not-executed',
                 ),
             ]
         )
@@ -3541,44 +3803,13 @@
                             tool_call_id=IsStr(),
                             timestamp=IsNow(tz=timezone.utc),
                             return_kind='final-result-processed',
-                        ),
+                ),
                         ToolReturnPart(
                             tool_name='final_result',
                             content='Output tool not used - a final result was already processed.',
                             tool_call_id=IsStr(),
                             timestamp=IsNow(tz=timezone.utc),
-                            return_kind='output-tool-not-executed',
                         ),
-<<<<<<< HEAD
-                        ToolReturnPart(
-                            tool_name='regular_tool',
-                            content=42,
-                            tool_call_id=IsStr(),
-                            timestamp=IsNow(tz=timezone.utc),
-                            return_kind='tool-executed',
-                        ),
-                        ToolReturnPart(
-                            tool_name='another_tool',
-                            content=2,
-                            tool_call_id=IsStr(),
-                            timestamp=IsNow(tz=timezone.utc),
-                            return_kind='tool-executed',
-                        ),
-                        RetryPromptPart(
-                            content="Unknown tool name: 'unknown_tool'. Available tools: 'final_result', 'regular_tool', 'another_tool', 'deferred_tool'",
-                            tool_name='unknown_tool',
-                            tool_call_id=IsStr(),
-                            timestamp=IsNow(tz=timezone.utc),
-                        ),
-                        ToolReturnPart(
-                            tool_name='deferred_tool',
-                            content='Tool not executed - a final result was already processed.',
-                            tool_call_id=IsStr(),
-                            timestamp=IsNow(tz=timezone.utc),
-                            return_kind='function-tool-not-executed',
-                        ),
-=======
->>>>>>> ccefddce
                     ],
                     run_id=IsStr(),
                 ),
@@ -3662,21 +3893,18 @@
                             content='Final result processed.',
                             tool_call_id=IsStr(),
                             timestamp=IsNow(tz=timezone.utc),
-                            return_kind='final-result-processed',
                         ),
                         ToolReturnPart(
                             tool_name='regular_tool',
                             content='Tool not executed - a final result was already processed.',
                             tool_call_id=IsStr(),
                             timestamp=IsDatetime(),
-                            return_kind='function-tool-not-executed',
                         ),
                         ToolReturnPart(
                             tool_name='another_tool',
                             content='Tool not executed - a final result was already processed.',
                             tool_call_id=IsStr(),
                             timestamp=IsNow(tz=timezone.utc),
-                            return_kind='function-tool-not-executed',
                         ),
                         RetryPromptPart(
                             content="Unknown tool name: 'unknown_tool'. Available tools: 'final_result', 'regular_tool', 'another_tool', 'deferred_tool'",
@@ -3689,7 +3917,6 @@
                             content='Tool not executed - a final result was already processed.',
                             tool_call_id=IsStr(),
                             timestamp=IsNow(tz=timezone.utc),
-                            return_kind='function-tool-not-executed',
                         ),
                     ],
                     run_id=IsStr(),
@@ -3768,12 +3995,7 @@
                     usage=RequestUsage(input_tokens=57, output_tokens=11),
                     model_name='function:return_model:',
                     timestamp=IsNow(tz=timezone.utc),
-<<<<<<< HEAD
-                    tool_call_id='second',
-                    return_kind='final-result-processed',
-=======
                     run_id=IsStr(),
->>>>>>> ccefddce
                 ),
                 ModelRequest(
                     parts=[
@@ -3952,6 +4174,7 @@
                         )
                     ],
                     run_id=IsStr(),
+                    return_kind='output-tool-not-executed',
                 ),
             ]
         )
@@ -4034,21 +4257,28 @@
                             content='Final result processed.',
                             tool_call_id=IsStr(),
                             timestamp=IsNow(tz=timezone.utc),
+                            return_kind='final-result-processed',
                         ),
                         ToolReturnPart(
                             tool_name='final_result',
                             content='Final result processed.',
                             tool_call_id=IsStr(),
                             timestamp=IsNow(tz=timezone.utc),
+                            return_kind='output-tool-not-executed',
                         ),
                         ToolReturnPart(
                             tool_name='regular_tool',
                             content=42,
                             tool_call_id=IsStr(),
                             timestamp=IsNow(tz=timezone.utc),
+                            return_kind='tool-executed',
                         ),
                         ToolReturnPart(
-                            tool_name='another_tool', content=2, tool_call_id=IsStr(), timestamp=IsNow(tz=timezone.utc)
+                            tool_name='another_tool',
+                            content=2,
+                            tool_call_id=IsStr(),
+                            timestamp=IsNow(tz=timezone.utc),
+                            return_kind='tool-executed',
                         ),
                         RetryPromptPart(
                             content="Unknown tool name: 'unknown_tool'. Available tools: 'final_result', 'regular_tool', 'another_tool', 'deferred_tool'",
@@ -4061,6 +4291,7 @@
                             content='Tool not executed - a final result was already processed.',
                             tool_call_id=IsStr(),
                             timestamp=IsNow(tz=timezone.utc),
+                            return_kind='function-tool-not-executed',
                         ),
                     ],
                     run_id=IsStr(),
@@ -4290,6 +4521,7 @@
                             content='Final result processed.',
                             tool_call_id=IsStr(),
                             timestamp=IsNow(tz=timezone.utc),
+                            return_kind='final-result-processed',
                         ),
                         ToolReturnPart(
                             tool_name='second_output',
@@ -4364,17 +4596,28 @@
                 ),
                 ModelRequest(
                     parts=[
+                            timestamp=IsDatetime(),
+                            return_kind='function-tool-not-executed',
+                        ),
                         ToolReturnPart(
                             tool_name='first_output',
                             content='Final result processed.',
                             tool_call_id=IsStr(),
                             timestamp=IsNow(tz=timezone.utc),
+                            return_kind='function-tool-not-executed',
                         ),
                         RetryPromptPart(
                             content='Second output validation failed',
                             tool_name='second_output',
                             tool_call_id=IsStr(),
                             timestamp=IsNow(tz=timezone.utc),
+                        ),
+                        ToolReturnPart(
+                            tool_name='deferred_tool',
+                            content='Tool not executed - a final result was already processed.',
+                            tool_call_id=IsStr(),
+                            timestamp=IsNow(tz=timezone.utc),
+                            return_kind='function-tool-not-executed',
                         ),
                     ],
                     run_id=IsStr(),
@@ -4467,6 +4710,7 @@
                         ),
                     ],
                     run_id=IsStr(),
+                    return_kind='final-result-processed',
                 ),
             ]
         )
