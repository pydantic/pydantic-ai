from __future__ import annotations

import pytest
from pydantic import TypeAdapter

from pydantic_ai.agent import Agent
<<<<<<< HEAD
from pydantic_ai.builtin_tools import CodeExecutionTool, FileSearchTool, WebSearchTool
=======
from pydantic_ai.builtin_tools import (
    AbstractBuiltinTool,
    CodeExecutionTool,
    UrlContextTool,  # pyright: ignore[reportDeprecated]
    WebFetchTool,
    WebSearchTool,
)
>>>>>>> ffafffea
from pydantic_ai.exceptions import UserError
from pydantic_ai.models import Model


@pytest.mark.parametrize('model', ('bedrock', 'mistral', 'cohere', 'huggingface', 'test', 'outlines'), indirect=True)
async def test_builtin_tools_not_supported_web_search(model: Model, allow_model_requests: None):
    agent = Agent(model=model, builtin_tools=[WebSearchTool()])

    with pytest.raises(UserError):
        await agent.run('What day is tomorrow?')


@pytest.mark.parametrize('model', ('bedrock', 'mistral', 'huggingface', 'outlines'), indirect=True)
async def test_builtin_tools_not_supported_web_search_stream(model: Model, allow_model_requests: None):
    agent = Agent(model=model, builtin_tools=[WebSearchTool()])

    with pytest.raises(UserError):
        async with agent.run_stream('What day is tomorrow?'):
            ...  # pragma: no cover


@pytest.mark.parametrize('model', ('groq', 'openai', 'outlines'), indirect=True)
async def test_builtin_tools_not_supported_code_execution(model: Model, allow_model_requests: None):
    agent = Agent(model=model, builtin_tools=[CodeExecutionTool()])

    with pytest.raises(UserError):
        await agent.run('What day is tomorrow?')


@pytest.mark.parametrize('model', ('groq', 'openai', 'outlines'), indirect=True)
async def test_builtin_tools_not_supported_code_execution_stream(model: Model, allow_model_requests: None):
    agent = Agent(model=model, builtin_tools=[CodeExecutionTool()])

    with pytest.raises(UserError):
        async with agent.run_stream('What day is tomorrow?'):
            ...  # pragma: no cover


<<<<<<< HEAD
@pytest.mark.parametrize(
    'model', ('bedrock', 'mistral', 'cohere', 'huggingface', 'groq', 'anthropic', 'test', 'outlines'), indirect=True
)
async def test_builtin_tools_not_supported_file_search(model: Model, allow_model_requests: None):
    agent = Agent(model=model, builtin_tools=[FileSearchTool(file_store_ids={'test-id'})])

    with pytest.raises(UserError):
        await agent.run('Search my files')


@pytest.mark.parametrize('model', ('bedrock', 'mistral', 'huggingface', 'groq', 'anthropic', 'outlines'), indirect=True)
async def test_builtin_tools_not_supported_file_search_stream(model: Model, allow_model_requests: None):
    agent = Agent(model=model, builtin_tools=[FileSearchTool(file_store_ids={'test-id'})])

    with pytest.raises(UserError):
        async with agent.run_stream('Search my files'):
            ...  # pragma: no cover
=======
def test_url_context_tool_is_deprecated():
    """Test that UrlContextTool is deprecated and warns users to use WebFetchTool instead."""
    with pytest.warns(DeprecationWarning, match='Use `WebFetchTool` instead.'):
        UrlContextTool()  # pyright: ignore[reportDeprecated]


def test_url_context_tool_backward_compatibility():
    """Test that old payloads with 'url_context' kind can be deserialized."""
    adapter = TypeAdapter(AbstractBuiltinTool)

    # Test 1: Old payload with url_context should deserialize to UrlContextTool (which is deprecated)
    old_payload = {'kind': 'url_context', 'max_uses': 5, 'enable_citations': True}
    with pytest.warns(DeprecationWarning, match='Use `WebFetchTool` instead.'):
        result = adapter.validate_python(old_payload)
    assert isinstance(result, UrlContextTool)  # pyright: ignore[reportDeprecated]
    assert isinstance(result, WebFetchTool)  # UrlContextTool is a subclass of WebFetchTool
    assert result.kind == 'url_context'  # Preserves the original kind from payload
    assert result.max_uses == 5
    assert result.enable_citations is True

    # Test 2: Re-serialization should preserve the kind
    serialized = adapter.dump_python(result)
    assert serialized['kind'] == 'url_context'
    assert serialized['max_uses'] == 5
    assert serialized['enable_citations'] is True

    # Test 3: New payload with web_fetch should work normally
    new_payload = {'kind': 'web_fetch', 'max_uses': 10}
    result2 = adapter.validate_python(new_payload)
    assert isinstance(result2, WebFetchTool)
    assert result2.kind == 'web_fetch'
    assert result2.max_uses == 10


def test_url_context_tool_instance_behavior():
    """Test that UrlContextTool instances work correctly with deprecation warning."""
    adapter = TypeAdapter(AbstractBuiltinTool)

    # Create instance with deprecation warning
    with pytest.warns(DeprecationWarning, match='Use `WebFetchTool` instead.'):
        tool = UrlContextTool(max_uses=3, enable_citations=True)  # pyright: ignore[reportDeprecated]

    # UrlContextTool inherits from WebFetchTool and overrides kind to 'url_context'
    assert isinstance(tool, WebFetchTool)
    assert tool.kind == 'url_context'
    assert tool.max_uses == 3
    assert tool.enable_citations is True

    # Serialization should use 'url_context'
    serialized = adapter.dump_python(tool)
    assert serialized['kind'] == 'url_context'
    assert serialized['max_uses'] == 3


def test_url_context_discriminated_union():
    """Test that the discriminated union correctly handles both url_context and web_fetch."""
    adapter = TypeAdapter(list[AbstractBuiltinTool])

    # Mix of old and new payloads
    payloads = [
        {'kind': 'url_context', 'max_uses': 1},
        {'kind': 'web_fetch', 'max_uses': 2},
        {'kind': 'web_search'},
        {'kind': 'code_execution'},
    ]

    # Old url_context payloads will trigger deprecation warnings
    with pytest.warns(DeprecationWarning, match='Use `WebFetchTool` instead.'):
        results = adapter.validate_python(payloads)
    assert len(results) == 4
    assert isinstance(results[0], UrlContextTool)  # pyright: ignore[reportDeprecated]
    assert isinstance(results[0], WebFetchTool)  # UrlContextTool is a subclass
    assert results[0].kind == 'url_context'
    assert results[0].max_uses == 1
    assert isinstance(results[1], WebFetchTool)
    assert results[1].kind == 'web_fetch'
    assert results[1].max_uses == 2
>>>>>>> ffafffea
<|MERGE_RESOLUTION|>--- conflicted
+++ resolved
@@ -4,17 +4,14 @@
 from pydantic import TypeAdapter
 
 from pydantic_ai.agent import Agent
-<<<<<<< HEAD
-from pydantic_ai.builtin_tools import CodeExecutionTool, FileSearchTool, WebSearchTool
-=======
 from pydantic_ai.builtin_tools import (
     AbstractBuiltinTool,
     CodeExecutionTool,
+    FileSearchTool,
     UrlContextTool,  # pyright: ignore[reportDeprecated]
     WebFetchTool,
     WebSearchTool,
 )
->>>>>>> ffafffea
 from pydantic_ai.exceptions import UserError
 from pydantic_ai.models import Model
 
@@ -53,7 +50,6 @@
             ...  # pragma: no cover
 
 
-<<<<<<< HEAD
 @pytest.mark.parametrize(
     'model', ('bedrock', 'mistral', 'cohere', 'huggingface', 'groq', 'anthropic', 'test', 'outlines'), indirect=True
 )
@@ -71,7 +67,8 @@
     with pytest.raises(UserError):
         async with agent.run_stream('Search my files'):
             ...  # pragma: no cover
-=======
+
+
 def test_url_context_tool_is_deprecated():
     """Test that UrlContextTool is deprecated and warns users to use WebFetchTool instead."""
     with pytest.warns(DeprecationWarning, match='Use `WebFetchTool` instead.'):
@@ -148,5 +145,4 @@
     assert results[0].max_uses == 1
     assert isinstance(results[1], WebFetchTool)
     assert results[1].kind == 'web_fetch'
-    assert results[1].max_uses == 2
->>>>>>> ffafffea
+    assert results[1].max_uses == 2