import base64
from pathlib import Path
from typing import Any

from mcp.server.fastmcp import Context, FastMCP, Image
<<<<<<< HEAD
from mcp.types import BlobResourceContents, EmbeddedResource, SamplingMessage, TextContent, TextResourceContents
=======
from mcp.server.session import ServerSessionT
from mcp.shared.context import LifespanContextT, RequestT
from mcp.types import BlobResourceContents, EmbeddedResource, TextResourceContents
>>>>>>> f2646ded
from pydantic import AnyUrl

mcp = FastMCP('PydanticAI MCP Server')
log_level = 'unset'


@mcp.tool()
async def celsius_to_fahrenheit(celsius: float) -> float:
    """Convert Celsius to Fahrenheit.

    Args:
        celsius: Temperature in Celsius

    Returns:
        Temperature in Fahrenheit
    """
    return (celsius * 9 / 5) + 32


@mcp.tool()
async def get_weather_forecast(location: str) -> str:
    """Get the weather forecast for a location.

    Args:
        location: The location to get the weather forecast for.

    Returns:
        The weather forecast for the location.
    """
    return f'The weather in {location} is sunny and 26 degrees Celsius.'


@mcp.tool()
async def get_image_resource() -> EmbeddedResource:
    data = Path(__file__).parent.joinpath('assets/kiwi.png').read_bytes()
    return EmbeddedResource(
        type='resource',
        resource=BlobResourceContents(
            uri='resource://kiwi.png',  # type: ignore
            blob=base64.b64encode(data).decode('utf-8'),
            mimeType='image/png',
        ),
    )


@mcp.tool()
async def get_audio_resource() -> EmbeddedResource:
    data = Path(__file__).parent.joinpath('assets/marcelo.mp3').read_bytes()
    return EmbeddedResource(
        type='resource',
        resource=BlobResourceContents(
            uri=AnyUrl('resource://marcelo.mp3'),
            blob=base64.b64encode(data).decode('utf-8'),
            mimeType='audio/mpeg',
        ),
    )


@mcp.tool()
async def get_product_name() -> EmbeddedResource:
    return EmbeddedResource(
        type='resource',
        resource=TextResourceContents(
            uri='resource://product_name.txt',  # type: ignore
            text='PydanticAI',
        ),
    )


@mcp.tool()
async def get_image() -> Image:
    data = Path(__file__).parent.joinpath('assets/kiwi.png').read_bytes()
    return Image(data=data, format='png')


@mcp.tool()
async def get_dict() -> dict[str, Any]:
    return {'foo': 'bar', 'baz': 123}


@mcp.tool()
async def get_error(value: bool = False):
    if value:
        return 'This is not an error'

    raise ValueError('This is an error. Call the tool with True instead')


@mcp.tool()
async def get_none():
    return None


@mcp.tool()
async def get_multiple_items():
    return [
        'This is a string',
        'Another string',
        {'foo': 'bar', 'baz': 123},
        await get_image(),
    ]


@mcp.tool()
async def get_log_level(ctx: Context) -> str:  # type: ignore
    """Get the current log level.

    Returns:
        The current log level.
    """
    await ctx.info('this is a log message')
    return log_level


@mcp.tool()
<<<<<<< HEAD
async def use_sampling(ctx: Context, foo: str) -> str:  # type: ignore
    """Use sampling callback."""

    result = await ctx.session.create_message(
        [
            SamplingMessage(role='assistant', content=TextContent(type='text', text='')),
            SamplingMessage(role='user', content=TextContent(type='text', text=foo)),
        ],
        max_tokens=1_024,
        system_prompt='this is a test of MCP sampling',
    )
    return result.model_dump_json(indent=2)
=======
async def echo_deps(ctx: Context[ServerSessionT, LifespanContextT, RequestT]) -> dict[str, Any]:
    """Echo the run context.

    Args:
        ctx: Context object containing request and session information.

    Returns:
        Dictionary with an echo message and the deps.
    """
    await ctx.info('This is an info message')

    deps: Any = getattr(ctx.request_context.meta, 'deps')
    return {'echo': 'This is an echo message', 'deps': deps}
>>>>>>> f2646ded


@mcp._mcp_server.set_logging_level()  # pyright: ignore[reportPrivateUsage]
async def set_logging_level(level: str) -> None:
    global log_level
    log_level = level


if __name__ == '__main__':
    mcp.run()<|MERGE_RESOLUTION|>--- conflicted
+++ resolved
@@ -3,13 +3,9 @@
 from typing import Any
 
 from mcp.server.fastmcp import Context, FastMCP, Image
-<<<<<<< HEAD
-from mcp.types import BlobResourceContents, EmbeddedResource, SamplingMessage, TextContent, TextResourceContents
-=======
 from mcp.server.session import ServerSessionT
 from mcp.shared.context import LifespanContextT, RequestT
-from mcp.types import BlobResourceContents, EmbeddedResource, TextResourceContents
->>>>>>> f2646ded
+from mcp.types import BlobResourceContents, EmbeddedResource, SamplingMessage, TextContent, TextResourceContents
 from pydantic import AnyUrl
 
 mcp = FastMCP('PydanticAI MCP Server')
@@ -125,20 +121,6 @@
 
 
 @mcp.tool()
-<<<<<<< HEAD
-async def use_sampling(ctx: Context, foo: str) -> str:  # type: ignore
-    """Use sampling callback."""
-
-    result = await ctx.session.create_message(
-        [
-            SamplingMessage(role='assistant', content=TextContent(type='text', text='')),
-            SamplingMessage(role='user', content=TextContent(type='text', text=foo)),
-        ],
-        max_tokens=1_024,
-        system_prompt='this is a test of MCP sampling',
-    )
-    return result.model_dump_json(indent=2)
-=======
 async def echo_deps(ctx: Context[ServerSessionT, LifespanContextT, RequestT]) -> dict[str, Any]:
     """Echo the run context.
 
@@ -152,7 +134,21 @@
 
     deps: Any = getattr(ctx.request_context.meta, 'deps')
     return {'echo': 'This is an echo message', 'deps': deps}
->>>>>>> f2646ded
+
+
+@mcp.tool()
+async def use_sampling(ctx: Context, foo: str) -> str:  # type: ignore
+    """Use sampling callback."""
+
+    result = await ctx.session.create_message(
+        [
+            SamplingMessage(role='assistant', content=TextContent(type='text', text='')),
+            SamplingMessage(role='user', content=TextContent(type='text', text=foo)),
+        ],
+        max_tokens=1_024,
+        system_prompt='this is a test of MCP sampling',
+    )
+    return result.model_dump_json(indent=2)
 
 
 @mcp._mcp_server.set_logging_level()  # pyright: ignore[reportPrivateUsage]
