import re

import httpx
import pytest
from inline_snapshot import snapshot
from pytest_mock import MockerFixture

from pydantic_ai import ModelHTTPError
from pydantic_ai.agent import Agent
from pydantic_ai.exceptions import UserError
<<<<<<< HEAD
from pydantic_ai.messages import ModelRequest, ModelResponse, TextPart, UserPromptPart
from pydantic_ai.usage import Usage
=======
from pydantic_ai.profiles._json_schema import InlineDefsJsonSchemaTransformer
from pydantic_ai.profiles.amazon import amazon_model_profile
from pydantic_ai.profiles.anthropic import anthropic_model_profile
from pydantic_ai.profiles.cohere import cohere_model_profile
from pydantic_ai.profiles.deepseek import deepseek_model_profile
from pydantic_ai.profiles.google import GoogleJsonSchemaTransformer, google_model_profile
from pydantic_ai.profiles.grok import grok_model_profile
from pydantic_ai.profiles.meta import meta_model_profile
from pydantic_ai.profiles.mistral import mistral_model_profile
from pydantic_ai.profiles.openai import OpenAIJsonSchemaTransformer, openai_model_profile
from pydantic_ai.profiles.qwen import qwen_model_profile
>>>>>>> 7a7ca1ec

from ..conftest import IsDatetime, IsStr, TestEnv, try_import

with try_import() as imports_successful:
    import openai

    from pydantic_ai.models.openrouter import OpenRouterModel
    from pydantic_ai.providers.openrouter import OpenRouterProvider


pytestmark = [
    pytest.mark.skipif(not imports_successful(), reason='openai not installed'),
    pytest.mark.vcr,
    pytest.mark.anyio,
]


def test_openrouter_provider():
    provider = OpenRouterProvider(api_key='api-key')
    assert provider.name == 'openrouter'
    assert provider.base_url == 'https://openrouter.ai/api/v1'
    assert isinstance(provider.client, openai.AsyncOpenAI)
    assert provider.client.api_key == 'api-key'


def test_openrouter_provider_need_api_key(env: TestEnv) -> None:
    env.remove('OPENROUTER_API_KEY')
    with pytest.raises(
        UserError,
        match=re.escape(
            'Set the `OPENROUTER_API_KEY` environment variable or pass it via `OpenRouterProvider(api_key=...)`'
            'to use the OpenRouter provider.'
        ),
    ):
        OpenRouterProvider()


def test_openrouter_provider_pass_http_client() -> None:
    http_client = httpx.AsyncClient()
    provider = OpenRouterProvider(http_client=http_client, api_key='api-key')
    assert provider.client._client == http_client  # type: ignore[reportPrivateUsage]


def test_openrouter_pass_openai_client() -> None:
    openai_client = openai.AsyncOpenAI(api_key='api-key')
    provider = OpenRouterProvider(openai_client=openai_client)
    assert provider.client == openai_client


async def test_openrouter_errors_raised(allow_model_requests: None, openrouter_api_key: str) -> None:
    provider = OpenRouterProvider(api_key=openrouter_api_key)
    model = OpenRouterModel('google/gemini-2.0-flash-exp:free', provider=provider)
    agent = Agent(model, instructions='Be helpful.', retries=1)
    with pytest.raises(ModelHTTPError) as exc_info:
        await agent.run('Tell me a joke.')
    assert str(exc_info.value) == snapshot(
        "status_code: 429, model_name: google/gemini-2.0-flash-exp:free, body: {'code': 429, 'message': 'Provider returned error', 'metadata': {'provider_name': 'Google', 'raw': 'google/gemini-2.0-flash-exp:free is temporarily rate-limited upstream; please retry shortly.'}}"
    )


async def test_openrouter_with_google_model(allow_model_requests: None, openrouter_api_key: str) -> None:
    provider = OpenRouterProvider(api_key=openrouter_api_key)
    model = OpenRouterModel('google/gemini-2.0-flash-exp:free', provider=provider)
    agent = Agent(model, instructions='Be helpful.', retries=1)
    response = await agent.run('Tell me a joke.')
    assert response.output == snapshot("""\
Why don't scientists trust atoms? \n\

Because they make up everything!
""")

<<<<<<< HEAD
    assert response.all_messages() == snapshot(
        [
            ModelRequest(
                parts=[
                    UserPromptPart(
                        content='Tell me a joke.',
                        timestamp=IsDatetime(iso_string=True),
                    )
                ],
                instructions='Be helpful.',
            ),
            ModelResponse(
                parts=[
                    TextPart(
                        content="""\
Why don't scientists trust atoms? \n\

Because they make up everything!
"""
                    )
                ],
                usage=Usage(requests=1, request_tokens=8, response_tokens=17, total_tokens=25, details={}),
                model_name='google/gemini-2.0-flash-exp:free',
                timestamp=IsDatetime(iso_string=True),
                vendor_details={'provider': 'Google'},
                vendor_id=IsStr(),
            ),
        ]
    )
=======

def test_openrouter_provider_model_profile(mocker: MockerFixture):
    provider = OpenRouterProvider(api_key='api-key')

    ns = 'pydantic_ai.providers.openrouter'
    google_model_profile_mock = mocker.patch(f'{ns}.google_model_profile', wraps=google_model_profile)
    openai_model_profile_mock = mocker.patch(f'{ns}.openai_model_profile', wraps=openai_model_profile)
    anthropic_model_profile_mock = mocker.patch(f'{ns}.anthropic_model_profile', wraps=anthropic_model_profile)
    mistral_model_profile_mock = mocker.patch(f'{ns}.mistral_model_profile', wraps=mistral_model_profile)
    qwen_model_profile_mock = mocker.patch(f'{ns}.qwen_model_profile', wraps=qwen_model_profile)
    grok_model_profile_mock = mocker.patch(f'{ns}.grok_model_profile', wraps=grok_model_profile)
    cohere_model_profile_mock = mocker.patch(f'{ns}.cohere_model_profile', wraps=cohere_model_profile)
    amazon_model_profile_mock = mocker.patch(f'{ns}.amazon_model_profile', wraps=amazon_model_profile)
    deepseek_model_profile_mock = mocker.patch(f'{ns}.deepseek_model_profile', wraps=deepseek_model_profile)
    meta_model_profile_mock = mocker.patch(f'{ns}.meta_model_profile', wraps=meta_model_profile)

    google_profile = provider.model_profile('google/gemini-2.5-pro-preview')
    google_model_profile_mock.assert_called_with('gemini-2.5-pro-preview')
    assert google_profile is not None
    assert google_profile.json_schema_transformer == GoogleJsonSchemaTransformer

    google_profile = provider.model_profile('google/gemma-3n-e4b-it:free')
    google_model_profile_mock.assert_called_with('gemma-3n-e4b-it')
    assert google_profile is not None
    assert google_profile.json_schema_transformer == GoogleJsonSchemaTransformer

    openai_profile = provider.model_profile('openai/o1-mini')
    openai_model_profile_mock.assert_called_with('o1-mini')
    assert openai_profile is not None
    assert openai_profile.json_schema_transformer == OpenAIJsonSchemaTransformer

    anthropic_profile = provider.model_profile('anthropic/claude-3.5-sonnet')
    anthropic_model_profile_mock.assert_called_with('claude-3.5-sonnet')
    assert anthropic_profile is not None
    assert anthropic_profile.json_schema_transformer == OpenAIJsonSchemaTransformer

    mistral_profile = provider.model_profile('mistralai/mistral-large-2407')
    mistral_model_profile_mock.assert_called_with('mistral-large-2407')
    assert mistral_profile is not None
    assert mistral_profile.json_schema_transformer == OpenAIJsonSchemaTransformer

    qwen_profile = provider.model_profile('qwen/qwen-2.5-coder-32b')
    qwen_model_profile_mock.assert_called_with('qwen-2.5-coder-32b')
    assert qwen_profile is not None
    assert qwen_profile.json_schema_transformer == InlineDefsJsonSchemaTransformer

    grok_profile = provider.model_profile('x-ai/grok-3')
    grok_model_profile_mock.assert_called_with('grok-3')
    assert grok_profile is not None
    assert grok_profile.json_schema_transformer == OpenAIJsonSchemaTransformer

    cohere_profile = provider.model_profile('cohere/command-a')
    cohere_model_profile_mock.assert_called_with('command-a')
    assert cohere_profile is not None
    assert cohere_profile.json_schema_transformer == OpenAIJsonSchemaTransformer

    amazon_profile = provider.model_profile('amazon/titan-text-express-v1')
    amazon_model_profile_mock.assert_called_with('titan-text-express-v1')
    assert amazon_profile is not None
    assert amazon_profile.json_schema_transformer == InlineDefsJsonSchemaTransformer

    deepseek_profile = provider.model_profile('deepseek/deepseek-r1')
    deepseek_model_profile_mock.assert_called_with('deepseek-r1')
    assert deepseek_profile is not None
    assert deepseek_profile.json_schema_transformer == OpenAIJsonSchemaTransformer

    meta_profile = provider.model_profile('meta-llama/llama-4-maverick')
    meta_model_profile_mock.assert_called_with('llama-4-maverick')
    assert meta_profile is not None
    assert meta_profile.json_schema_transformer == InlineDefsJsonSchemaTransformer

    unknown_profile = provider.model_profile('unknown/model')
    assert unknown_profile is not None
    assert unknown_profile.json_schema_transformer == OpenAIJsonSchemaTransformer
>>>>>>> 7a7ca1ec
<|MERGE_RESOLUTION|>--- conflicted
+++ resolved
@@ -8,10 +8,7 @@
 from pydantic_ai import ModelHTTPError
 from pydantic_ai.agent import Agent
 from pydantic_ai.exceptions import UserError
-<<<<<<< HEAD
 from pydantic_ai.messages import ModelRequest, ModelResponse, TextPart, UserPromptPart
-from pydantic_ai.usage import Usage
-=======
 from pydantic_ai.profiles._json_schema import InlineDefsJsonSchemaTransformer
 from pydantic_ai.profiles.amazon import amazon_model_profile
 from pydantic_ai.profiles.anthropic import anthropic_model_profile
@@ -23,7 +20,7 @@
 from pydantic_ai.profiles.mistral import mistral_model_profile
 from pydantic_ai.profiles.openai import OpenAIJsonSchemaTransformer, openai_model_profile
 from pydantic_ai.profiles.qwen import qwen_model_profile
->>>>>>> 7a7ca1ec
+from pydantic_ai.usage import Usage
 
 from ..conftest import IsDatetime, IsStr, TestEnv, try_import
 
@@ -95,7 +92,6 @@
 Because they make up everything!
 """)
 
-<<<<<<< HEAD
     assert response.all_messages() == snapshot(
         [
             ModelRequest(
@@ -125,7 +121,7 @@
             ),
         ]
     )
-=======
+
 
 def test_openrouter_provider_model_profile(mocker: MockerFixture):
     provider = OpenRouterProvider(api_key='api-key')
@@ -199,5 +195,4 @@
 
     unknown_profile = provider.model_profile('unknown/model')
     assert unknown_profile is not None
-    assert unknown_profile.json_schema_transformer == OpenAIJsonSchemaTransformer
->>>>>>> 7a7ca1ec
+    assert unknown_profile.json_schema_transformer == OpenAIJsonSchemaTransformer