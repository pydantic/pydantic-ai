--- conflicted
+++ resolved
@@ -17,11 +17,8 @@
 
     from pydantic_ai.providers.anthropic import AnthropicProvider
     from pydantic_ai.providers.azure import AzureProvider
-<<<<<<< HEAD
+    from pydantic_ai.providers.bedrock import BedrockProvider
     from pydantic_ai.providers.cloudflare import CloudflareProvider
-=======
-    from pydantic_ai.providers.bedrock import BedrockProvider
->>>>>>> 86b645f4
     from pydantic_ai.providers.cohere import CohereProvider
     from pydantic_ai.providers.deepseek import DeepSeekProvider
     from pydantic_ai.providers.fireworks import FireworksProvider
