--- conflicted
+++ resolved
@@ -1,7 +1,6 @@
 import pytest
 
-<<<<<<< HEAD
-from pydantic_ai.messages import BinaryContent, DocumentUrl, FileUrl, ImageUrl
+from pydantic_ai.messages import BinaryContent, DocumentUrl, FileUrl, ImageUrl, VideoUrl
 
 
 def test_file_url_jpeg():
@@ -17,9 +16,6 @@
     )
     assert file_url.url == 'https://storage.googleapis.com/cloud-samples-data/generative-ai/pdf/2403.05530.pdf'
     assert file_url.media_type == 'application/pdf'
-=======
-from pydantic_ai.messages import BinaryContent, DocumentUrl, ImageUrl, VideoUrl
->>>>>>> 1e561011
 
 
 def test_image_url():
