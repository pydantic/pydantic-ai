--- conflicted
+++ resolved
@@ -409,21 +409,8 @@
             'all_messages_events': IsJson(
                 snapshot(
                     [
-<<<<<<< HEAD
                         {'role': 'system'},
                         {'content': {'kind': 'text'}, 'role': 'user', 'gen_ai.message.index': 0},
-=======
-                        {
-                            'role': 'system',
-                            'event.name': 'gen_ai.system.message',
-                        },
-                        {
-                            'content': {'kind': 'text'},
-                            'role': 'user',
-                            'gen_ai.message.index': 0,
-                            'event.name': 'gen_ai.user.message',
-                        },
->>>>>>> 2b180f32
                         {
                             'role': 'assistant',
                             'tool_calls': [
@@ -456,15 +443,6 @@
                 [
                     {'role': 'system', 'gen_ai.system': 'test'},
                     {
-<<<<<<< HEAD
-=======
-                        'role': 'system',
-                        'gen_ai.system': 'test',
-                        'event.name': 'gen_ai.system.message',
-                    },
-                    {
-                        'event.name': 'gen_ai.user.message',
->>>>>>> 2b180f32
                         'content': {'kind': 'text'},
                         'role': 'user',
                         'gen_ai.message.index': 0,
