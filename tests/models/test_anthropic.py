--- conflicted
+++ resolved
@@ -566,17 +566,9 @@
             ImageUrl(url='https://t3.ftcdn.net/jpg/00/85/79/92/360_F_85799278_0BBGV9OAdQDTLnKwAPBCcg1J7QtiieJY.jpg'),
         ]
     )
-<<<<<<< HEAD
-    assert result.output == snapshot("""\
-This is a potato. It's a yellow-skinned potato with a somewhat oblong or oval shape. The surface is covered in small eyes or dimples, which is typical of potato skin. The color is a golden-yellow, and the potato appears to be clean and fresh, photographed against a white background.
-
-Potatoes are root vegetables that are staple foods in many cuisines around the world. They can be prepared in numerous ways such as boiling, baking, roasting, frying, or mashing. This particular potato looks like it could be a Yukon Gold or a similar yellow-fleshed variety.\
-""")
-=======
-    assert result.data == snapshot(
+    assert result.output == snapshot(
         "This is a potato. It's a yellow-brown, oblong-shaped potato with a smooth skin and some small eyes or blemishes visible on its surface. Potatoes are starchy root vegetables that are a staple food in many cuisines around the world. They can be prepared in numerous ways, such as boiling, baking, frying, or mashing, and are rich in carbohydrates and nutrients."
     )
->>>>>>> 1a78d7e3
 
 
 @pytest.mark.vcr()
@@ -648,13 +640,8 @@
     document_url = DocumentUrl(url='https://pdfobject.com/pdf/sample.pdf')
 
     result = await agent.run(['What is the main content on this document?', document_url])
-<<<<<<< HEAD
     assert result.output == snapshot(
-        'The document appears to be a simple PDF file with only the text "Dummy PDF file" displayed at the top. It seems to be a blank or template document with minimal content.'
-=======
-    assert result.data == snapshot(
         'This document appears to be a sample PDF file that primarily contains Lorem ipsum text, which is placeholder text commonly used in design and publishing. The document begins with "Sample PDF" and states "This is a simple PDF file. Fun fun fun." followed by several paragraphs of Lorem ipsum text. The content doesn\'t convey any meaningful information as Lorem ipsum is essentially dummy text used to demonstrate the visual form of a document without the distraction of meaningful content.'
->>>>>>> 1a78d7e3
     )
 
 
