from __future__ import annotations as _annotations

import json
import os
from collections.abc import Sequence
from dataclasses import dataclass, field
from datetime import timezone
from functools import cached_property
from typing import Any, Callable, TypeVar, Union, cast

import httpx
import pytest
from inline_snapshot import snapshot

from pydantic_ai import Agent, ModelHTTPError, ModelRetry
from pydantic_ai.messages import (
    BinaryContent,
    DocumentUrl,
    ImageUrl,
    ModelRequest,
    ModelResponse,
    RetryPromptPart,
    SystemPromptPart,
    TextPart,
    ToolCallPart,
    ToolReturnPart,
    UserPromptPart,
)
from pydantic_ai.result import Usage
from pydantic_ai.settings import ModelSettings

from ..conftest import IsDatetime, IsNow, IsStr, TestEnv, raise_if_exception, try_import
from .mock_async_stream import MockAsyncStream

with try_import() as imports_successful:
    from anthropic import NOT_GIVEN, APIStatusError, AsyncAnthropic
    from anthropic.types import (
        ContentBlock,
        InputJSONDelta,
        Message as AnthropicMessage,
        MessageDeltaUsage,
        RawContentBlockDeltaEvent,
        RawContentBlockStartEvent,
        RawContentBlockStopEvent,
        RawMessageDeltaEvent,
        RawMessageStartEvent,
        RawMessageStopEvent,
        RawMessageStreamEvent,
        TextBlock,
        ToolUseBlock,
        Usage as AnthropicUsage,
    )
    from anthropic.types.raw_message_delta_event import Delta

    from pydantic_ai.models.anthropic import (
        AnthropicModel,
        AnthropicModelSettings,
        _map_usage,  # pyright: ignore[reportPrivateUsage]
    )
    from pydantic_ai.providers.anthropic import AnthropicProvider

    # note: we use Union here so that casting works with Python 3.9
    MockAnthropicMessage = Union[AnthropicMessage, Exception]
    MockRawMessageStreamEvent = Union[RawMessageStreamEvent, Exception]

pytestmark = [
    pytest.mark.skipif(not imports_successful(), reason='anthropic not installed'),
    pytest.mark.anyio,
]

# Type variable for generic AsyncStream
T = TypeVar('T')


def test_init():
    m = AnthropicModel('claude-3-5-haiku-latest', provider=AnthropicProvider(api_key='foobar'))
    assert m.client.api_key == 'foobar'
    assert m.model_name == 'claude-3-5-haiku-latest'
    assert m.system == 'anthropic'
    assert m.base_url == 'https://api.anthropic.com'


@dataclass
class MockAnthropic:
    messages_: MockAnthropicMessage | Sequence[MockAnthropicMessage] | None = None
    stream: Sequence[MockRawMessageStreamEvent] | Sequence[Sequence[MockRawMessageStreamEvent]] | None = None
    index = 0
    chat_completion_kwargs: list[dict[str, Any]] = field(default_factory=list)
    base_url: str | None = None

    @cached_property
    def messages(self) -> Any:
        return type('Messages', (), {'create': self.messages_create})

    @classmethod
    def create_mock(cls, messages_: MockAnthropicMessage | Sequence[MockAnthropicMessage]) -> AsyncAnthropic:
        return cast(AsyncAnthropic, cls(messages_=messages_))

    @classmethod
    def create_stream_mock(
        cls, stream: Sequence[MockRawMessageStreamEvent] | Sequence[Sequence[MockRawMessageStreamEvent]]
    ) -> AsyncAnthropic:
        return cast(AsyncAnthropic, cls(stream=stream))

    async def messages_create(
        self, *_args: Any, stream: bool = False, **kwargs: Any
    ) -> AnthropicMessage | MockAsyncStream[MockRawMessageStreamEvent]:
        self.chat_completion_kwargs.append({k: v for k, v in kwargs.items() if v is not NOT_GIVEN})

        if stream:
            assert self.stream is not None, 'you can only use `stream=True` if `stream` is provided'
            if isinstance(self.stream[0], Sequence):
                response = MockAsyncStream(iter(cast(list[MockRawMessageStreamEvent], self.stream[self.index])))
            else:
                response = MockAsyncStream(iter(cast(list[MockRawMessageStreamEvent], self.stream)))
        else:
            assert self.messages_ is not None, '`messages` must be provided'
            if isinstance(self.messages_, Sequence):
                raise_if_exception(self.messages_[self.index])
                response = cast(AnthropicMessage, self.messages_[self.index])
            else:
                raise_if_exception(self.messages_)
                response = cast(AnthropicMessage, self.messages_)
        self.index += 1
        return response


def completion_message(content: list[ContentBlock], usage: AnthropicUsage) -> AnthropicMessage:
    return AnthropicMessage(
        id='123',
        content=content,
        model='claude-3-5-haiku-123',
        role='assistant',
        stop_reason='end_turn',
        type='message',
        usage=usage,
    )


async def test_sync_request_text_response(allow_model_requests: None):
    c = completion_message([TextBlock(text='world', type='text')], AnthropicUsage(input_tokens=5, output_tokens=10))
    mock_client = MockAnthropic.create_mock(c)
    m = AnthropicModel('claude-3-5-haiku-latest', provider=AnthropicProvider(anthropic_client=mock_client))
    agent = Agent(m)

    result = await agent.run('hello')
    assert result.output == 'world'
    assert result.usage() == snapshot(
        Usage(
            requests=1,
            request_tokens=5,
            response_tokens=10,
            total_tokens=15,
            details={'input_tokens': 5, 'output_tokens': 10},
        )
    )
    # reset the index so we get the same response again
    mock_client.index = 0  # type: ignore

    result = await agent.run('hello', message_history=result.new_messages())
    assert result.output == 'world'
    assert result.usage() == snapshot(
        Usage(
            requests=1,
            request_tokens=5,
            response_tokens=10,
            total_tokens=15,
            details={'input_tokens': 5, 'output_tokens': 10},
        )
    )
    assert result.all_messages() == snapshot(
        [
            ModelRequest(parts=[UserPromptPart(content='hello', timestamp=IsNow(tz=timezone.utc))]),
            ModelResponse(
                parts=[TextPart(content='world')],
                usage=Usage(
                    requests=1,
                    request_tokens=5,
                    response_tokens=10,
                    total_tokens=15,
                    details={'input_tokens': 5, 'output_tokens': 10},
                ),
                model_name='claude-3-5-haiku-123',
                timestamp=IsNow(tz=timezone.utc),
            ),
            ModelRequest(parts=[UserPromptPart(content='hello', timestamp=IsNow(tz=timezone.utc))]),
            ModelResponse(
                parts=[TextPart(content='world')],
                usage=Usage(
                    requests=1,
                    request_tokens=5,
                    response_tokens=10,
                    total_tokens=15,
                    details={'input_tokens': 5, 'output_tokens': 10},
                ),
                model_name='claude-3-5-haiku-123',
                timestamp=IsNow(tz=timezone.utc),
            ),
        ]
    )


async def test_async_request_prompt_caching(allow_model_requests: None):
    c = completion_message(
        [TextBlock(text='world', type='text')],
        usage=AnthropicUsage(
            input_tokens=3,
            output_tokens=5,
            cache_creation_input_tokens=4,
            cache_read_input_tokens=6,
        ),
    )
    mock_client = MockAnthropic.create_mock(c)
    m = AnthropicModel('claude-3-5-haiku-latest', provider=AnthropicProvider(anthropic_client=mock_client))
    agent = Agent(m)

    result = await agent.run('hello')
    assert result.output == 'world'
    assert result.usage() == snapshot(
        Usage(
            requests=1,
            request_tokens=13,
            response_tokens=5,
            total_tokens=18,
            details={
                'input_tokens': 3,
                'output_tokens': 5,
                'cache_creation_input_tokens': 4,
                'cache_read_input_tokens': 6,
            },
        )
    )


async def test_async_request_text_response(allow_model_requests: None):
    c = completion_message(
        [TextBlock(text='world', type='text')],
        usage=AnthropicUsage(input_tokens=3, output_tokens=5),
    )
    mock_client = MockAnthropic.create_mock(c)
    m = AnthropicModel('claude-3-5-haiku-latest', provider=AnthropicProvider(anthropic_client=mock_client))
    agent = Agent(m)

    result = await agent.run('hello')
    assert result.output == 'world'
    assert result.usage() == snapshot(
        Usage(
            requests=1,
            request_tokens=3,
            response_tokens=5,
            total_tokens=8,
            details={'input_tokens': 3, 'output_tokens': 5},
        )
    )


async def test_request_structured_response(allow_model_requests: None):
    c = completion_message(
        [ToolUseBlock(id='123', input={'response': [1, 2, 3]}, name='final_result', type='tool_use')],
        usage=AnthropicUsage(input_tokens=3, output_tokens=5),
    )
    mock_client = MockAnthropic.create_mock(c)
    m = AnthropicModel('claude-3-5-haiku-latest', provider=AnthropicProvider(anthropic_client=mock_client))
    agent = Agent(m, output_type=list[int])

    result = await agent.run('hello')
    assert result.output == [1, 2, 3]
    assert result.all_messages() == snapshot(
        [
            ModelRequest(parts=[UserPromptPart(content='hello', timestamp=IsNow(tz=timezone.utc))]),
            ModelResponse(
                parts=[
                    ToolCallPart(
                        tool_name='final_result',
                        args={'response': [1, 2, 3]},
                        tool_call_id='123',
                    )
                ],
                usage=Usage(
                    requests=1,
                    request_tokens=3,
                    response_tokens=5,
                    total_tokens=8,
                    details={'input_tokens': 3, 'output_tokens': 5},
                ),
                model_name='claude-3-5-haiku-123',
                timestamp=IsNow(tz=timezone.utc),
            ),
            ModelRequest(
                parts=[
                    ToolReturnPart(
                        tool_name='final_result',
                        content='Final result processed.',
                        tool_call_id='123',
                        timestamp=IsNow(tz=timezone.utc),
                    )
                ]
            ),
        ]
    )


async def test_request_tool_call(allow_model_requests: None):
    responses = [
        completion_message(
            [ToolUseBlock(id='1', input={'loc_name': 'San Francisco'}, name='get_location', type='tool_use')],
            usage=AnthropicUsage(input_tokens=2, output_tokens=1),
        ),
        completion_message(
            [ToolUseBlock(id='2', input={'loc_name': 'London'}, name='get_location', type='tool_use')],
            usage=AnthropicUsage(input_tokens=3, output_tokens=2),
        ),
        completion_message(
            [TextBlock(text='final response', type='text')],
            usage=AnthropicUsage(input_tokens=3, output_tokens=5),
        ),
    ]

    mock_client = MockAnthropic.create_mock(responses)
    m = AnthropicModel('claude-3-5-haiku-latest', provider=AnthropicProvider(anthropic_client=mock_client))
    agent = Agent(m, system_prompt='this is the system prompt')

    @agent.tool_plain
    async def get_location(loc_name: str) -> str:
        if loc_name == 'London':
            return json.dumps({'lat': 51, 'lng': 0})
        else:
            raise ModelRetry('Wrong location, please try again')

    result = await agent.run('hello')
    assert result.output == 'final response'
    assert result.all_messages() == snapshot(
        [
            ModelRequest(
                parts=[
                    SystemPromptPart(content='this is the system prompt', timestamp=IsNow(tz=timezone.utc)),
                    UserPromptPart(content='hello', timestamp=IsNow(tz=timezone.utc)),
                ]
            ),
            ModelResponse(
                parts=[
                    ToolCallPart(
                        tool_name='get_location',
                        args={'loc_name': 'San Francisco'},
                        tool_call_id='1',
                    )
                ],
                usage=Usage(
                    requests=1,
                    request_tokens=2,
                    response_tokens=1,
                    total_tokens=3,
                    details={'input_tokens': 2, 'output_tokens': 1},
                ),
                model_name='claude-3-5-haiku-123',
                timestamp=IsNow(tz=timezone.utc),
            ),
            ModelRequest(
                parts=[
                    RetryPromptPart(
                        content='Wrong location, please try again',
                        tool_name='get_location',
                        tool_call_id='1',
                        timestamp=IsNow(tz=timezone.utc),
                    )
                ]
            ),
            ModelResponse(
                parts=[
                    ToolCallPart(
                        tool_name='get_location',
                        args={'loc_name': 'London'},
                        tool_call_id='2',
                    )
                ],
                usage=Usage(
                    requests=1,
                    request_tokens=3,
                    response_tokens=2,
                    total_tokens=5,
                    details={'input_tokens': 3, 'output_tokens': 2},
                ),
                model_name='claude-3-5-haiku-123',
                timestamp=IsNow(tz=timezone.utc),
            ),
            ModelRequest(
                parts=[
                    ToolReturnPart(
                        tool_name='get_location',
                        content='{"lat": 51, "lng": 0}',
                        tool_call_id='2',
                        timestamp=IsNow(tz=timezone.utc),
                    )
                ]
            ),
            ModelResponse(
                parts=[TextPart(content='final response')],
                usage=Usage(
                    requests=1,
                    request_tokens=3,
                    response_tokens=5,
                    total_tokens=8,
                    details={'input_tokens': 3, 'output_tokens': 5},
                ),
                model_name='claude-3-5-haiku-123',
                timestamp=IsNow(tz=timezone.utc),
            ),
        ]
    )


def get_mock_chat_completion_kwargs(async_anthropic: AsyncAnthropic) -> list[dict[str, Any]]:
    if isinstance(async_anthropic, MockAnthropic):
        return async_anthropic.chat_completion_kwargs
    else:  # pragma: no cover
        raise RuntimeError('Not a MockOpenAI instance')


@pytest.mark.parametrize('parallel_tool_calls', [True, False])
async def test_parallel_tool_calls(allow_model_requests: None, parallel_tool_calls: bool) -> None:
    responses = [
        completion_message(
            [ToolUseBlock(id='1', input={'loc_name': 'San Francisco'}, name='get_location', type='tool_use')],
            usage=AnthropicUsage(input_tokens=2, output_tokens=1),
        ),
        completion_message(
            [TextBlock(text='final response', type='text')],
            usage=AnthropicUsage(input_tokens=3, output_tokens=5),
        ),
    ]

    mock_client = MockAnthropic.create_mock(responses)
    m = AnthropicModel('claude-3-5-haiku-latest', provider=AnthropicProvider(anthropic_client=mock_client))
    agent = Agent(m, model_settings=ModelSettings(parallel_tool_calls=parallel_tool_calls))

    @agent.tool_plain
    async def get_location(loc_name: str) -> str:
        if loc_name == 'London':
            return json.dumps({'lat': 51, 'lng': 0})
        else:
            raise ModelRetry('Wrong location, please try again')

    await agent.run('hello')
    assert get_mock_chat_completion_kwargs(mock_client)[0]['tool_choice']['disable_parallel_tool_use'] == (
        not parallel_tool_calls
    )


@pytest.mark.vcr
async def test_multiple_parallel_tool_calls(allow_model_requests: None):
    async def retrieve_entity_info(name: str) -> str:
        """Get the knowledge about the given entity."""
        data = {
            'alice': "alice is bob's wife",
            'bob': "bob is alice's husband",
            'charlie': "charlie is alice's son",
            'daisy': "daisy is bob's daughter and charlie's younger sister",
        }
        return data[name.lower()]

    system_prompt = """
    Use the `retrieve_entity_info` tool to get information about a specific person.
    If you need to use `retrieve_entity_info` to get information about multiple people, try
    to call them in parallel as much as possible.
    Think step by step and then provide a single most probable concise answer.
    """

    # If we don't provide some value for the API key, the anthropic SDK will raise an error.
    # However, we do want to use the environment variable if present when rewriting VCR cassettes.
    api_key = os.environ.get('ANTHROPIC_API_KEY', 'mock-value')
    agent = Agent(
        AnthropicModel('claude-3-5-haiku-latest', provider=AnthropicProvider(api_key=api_key)),
        system_prompt=system_prompt,
        tools=[retrieve_entity_info],
    )

    result = await agent.run('Alice, Bob, Charlie and Daisy are a family. Who is the youngest?')
    assert 'Daisy is the youngest' in result.output

    all_messages = result.all_messages()
    first_response = all_messages[1]
    second_request = all_messages[2]
    assert first_response.parts == [
        TextPart(
            content="I'll retrieve the information about each family member to determine their ages.",
            part_kind='text',
        ),
        ToolCallPart(
            tool_name='retrieve_entity_info', args={'name': 'Alice'}, tool_call_id=IsStr(), part_kind='tool-call'
        ),
        ToolCallPart(
            tool_name='retrieve_entity_info', args={'name': 'Bob'}, tool_call_id=IsStr(), part_kind='tool-call'
        ),
        ToolCallPart(
            tool_name='retrieve_entity_info', args={'name': 'Charlie'}, tool_call_id=IsStr(), part_kind='tool-call'
        ),
        ToolCallPart(
            tool_name='retrieve_entity_info', args={'name': 'Daisy'}, tool_call_id=IsStr(), part_kind='tool-call'
        ),
    ]
    assert second_request.parts == [
        ToolReturnPart(
            tool_name='retrieve_entity_info',
            content="alice is bob's wife",
            tool_call_id=IsStr(),
            timestamp=IsDatetime(),
            part_kind='tool-return',
        ),
        ToolReturnPart(
            tool_name='retrieve_entity_info',
            content="bob is alice's husband",
            tool_call_id=IsStr(),
            timestamp=IsDatetime(),
            part_kind='tool-return',
        ),
        ToolReturnPart(
            tool_name='retrieve_entity_info',
            content="charlie is alice's son",
            tool_call_id=IsStr(),
            timestamp=IsDatetime(),
            part_kind='tool-return',
        ),
        ToolReturnPart(
            tool_name='retrieve_entity_info',
            content="daisy is bob's daughter and charlie's younger sister",
            tool_call_id=IsStr(),
            timestamp=IsDatetime(),
            part_kind='tool-return',
        ),
    ]

    # Ensure the tool call IDs match between the tool calls and the tool returns
    tool_call_part_ids = [part.tool_call_id for part in first_response.parts if part.part_kind == 'tool-call']
    tool_return_part_ids = [part.tool_call_id for part in second_request.parts if part.part_kind == 'tool-return']
    assert len(set(tool_call_part_ids)) == 4  # ensure they are all unique
    assert tool_call_part_ids == tool_return_part_ids


async def test_anthropic_specific_metadata(allow_model_requests: None) -> None:
    c = completion_message([TextBlock(text='world', type='text')], AnthropicUsage(input_tokens=5, output_tokens=10))
    mock_client = MockAnthropic.create_mock(c)
    m = AnthropicModel('claude-3-5-haiku-latest', provider=AnthropicProvider(anthropic_client=mock_client))
    agent = Agent(m)

    result = await agent.run('hello', model_settings=AnthropicModelSettings(anthropic_metadata={'user_id': '123'}))
    assert result.output == 'world'
    assert get_mock_chat_completion_kwargs(mock_client)[0]['metadata']['user_id'] == '123'


async def test_stream_structured(allow_model_requests: None):
    """Test streaming structured responses with Anthropic's API.

    This test simulates how Anthropic streams tool calls:
    1. Message start
    2. Tool block start with initial data
    3. Tool block delta with additional data
    4. Tool block stop
    5. Update usage
    6. Message stop
    """
    stream = [
        RawMessageStartEvent(
            type='message_start',
            message=AnthropicMessage(
                id='msg_123',
                model='claude-3-5-haiku-latest',
                role='assistant',
                type='message',
                content=[],
                stop_reason=None,
                usage=AnthropicUsage(input_tokens=20, output_tokens=0),
            ),
        ),
        # Start tool block with initial data
        RawContentBlockStartEvent(
            type='content_block_start',
            index=0,
            content_block=ToolUseBlock(type='tool_use', id='tool_1', name='my_tool', input={'first': 'One'}),
        ),
        # Add more data through an incomplete JSON delta
        RawContentBlockDeltaEvent(
            type='content_block_delta',
            index=0,
            delta=InputJSONDelta(type='input_json_delta', partial_json='{"second":'),
        ),
        RawContentBlockDeltaEvent(
            type='content_block_delta',
            index=0,
            delta=InputJSONDelta(type='input_json_delta', partial_json='"Two"}'),
        ),
        # Mark tool block as complete
        RawContentBlockStopEvent(type='content_block_stop', index=0),
        # Update the top-level message with usage
        RawMessageDeltaEvent(
            type='message_delta',
            delta=Delta(
                stop_reason='end_turn',
            ),
            usage=MessageDeltaUsage(
                output_tokens=5,
            ),
        ),
        # Mark message as complete
        RawMessageStopEvent(type='message_stop'),
    ]

    done_stream = [
        RawMessageStartEvent(
            type='message_start',
            message=AnthropicMessage(
                id='msg_123',
                model='claude-3-5-haiku-latest',
                role='assistant',
                type='message',
                content=[],
                stop_reason=None,
                usage=AnthropicUsage(input_tokens=0, output_tokens=0),
            ),
        ),
        # Text block with final data
        RawContentBlockStartEvent(
            type='content_block_start',
            index=0,
            content_block=TextBlock(type='text', text='FINAL_PAYLOAD'),
        ),
        RawContentBlockStopEvent(type='content_block_stop', index=0),
        RawMessageStopEvent(type='message_stop'),
    ]

    mock_client = MockAnthropic.create_stream_mock([stream, done_stream])
    m = AnthropicModel('claude-3-5-haiku-latest', provider=AnthropicProvider(anthropic_client=mock_client))
    agent = Agent(m)

    tool_called = False

    @agent.tool_plain
    async def my_tool(first: str, second: str) -> int:
        nonlocal tool_called
        tool_called = True
        return len(first) + len(second)

    async with agent.run_stream('') as result:
        assert not result.is_complete
        chunks = [c async for c in result.stream(debounce_by=None)]

        # The tool output doesn't echo any content to the stream, so we only get the final payload once when
        # the block starts and once when it ends.
        assert chunks == snapshot(
            [
                'FINAL_PAYLOAD',
                'FINAL_PAYLOAD',
            ]
        )
        assert result.is_complete
        assert result.usage() == snapshot(
            Usage(
                requests=2,
                request_tokens=20,
                response_tokens=5,
                total_tokens=25,
                details={'input_tokens': 20, 'output_tokens': 5},
            )
        )
        assert tool_called


@pytest.mark.vcr()
async def test_image_url_input(allow_model_requests: None, anthropic_api_key: str):
    m = AnthropicModel('claude-3-5-haiku-latest', provider=AnthropicProvider(api_key=anthropic_api_key))
    agent = Agent(m)

    result = await agent.run(
        [
            'What is this vegetable?',
            ImageUrl(url='https://t3.ftcdn.net/jpg/00/85/79/92/360_F_85799278_0BBGV9OAdQDTLnKwAPBCcg1J7QtiieJY.jpg'),
        ]
    )
    assert result.output == snapshot(
        "This is a potato. It's a yellow-brown, oblong-shaped potato with a smooth skin and some small eyes or blemishes visible on its surface. Potatoes are starchy root vegetables that are a staple food in many cuisines around the world. They can be prepared in numerous ways, such as boiling, baking, frying, or mashing, and are rich in carbohydrates and nutrients."
    )


@pytest.mark.vcr()
async def test_extra_headers(allow_model_requests: None, anthropic_api_key: str):
    # This test doesn't do anything, it's just here to ensure that calls with `extra_headers` don't cause errors, including type.
    m = AnthropicModel('claude-3-5-haiku-latest', provider=AnthropicProvider(api_key=anthropic_api_key))
    agent = Agent(
        m,
        model_settings=AnthropicModelSettings(
            anthropic_metadata={'user_id': '123'}, extra_headers={'Extra-Header-Key': 'Extra-Header-Value'}
        ),
    )
    await agent.run('hello')


@pytest.mark.vcr()
async def test_image_url_input_invalid_mime_type(allow_model_requests: None, anthropic_api_key: str):
    m = AnthropicModel('claude-3-5-haiku-latest', provider=AnthropicProvider(api_key=anthropic_api_key))
    agent = Agent(m)

    result = await agent.run(
        [
            'What animal is this?',
            ImageUrl(
                url='https://lh3.googleusercontent.com/proxy/YngsuS8jQJysXxeucAgVBcSgIdwZlSQ-HvsNxGjHS0SrUKXI161bNKh6SOcMsNUGsnxoOrS3AYX--MT4T3S3SoCgSD1xKrtBwwItcgexaX_7W-qHo-VupmYgjjzWO-BuORLp9-pj8Kjr'
            ),
        ]
    )
    assert result.output == snapshot(
        'This is a Great Horned Owl (Bubo virginianus), a large and powerful owl species. It has distinctive ear tufts (the "horns"), large yellow eyes, and a mottled gray-brown plumage that provides excellent camouflage. In this image, the owl is perched on a branch, surrounded by soft yellow and green vegetation, which creates a beautiful, slightly blurred background that highlights the owl\'s sharp features. Great Horned Owls are known for their adaptability, wide distribution across the Americas, and their status as powerful nocturnal predators.'
    )


@pytest.mark.vcr()
async def test_image_as_binary_content_tool_response(
    allow_model_requests: None, anthropic_api_key: str, image_content: BinaryContent
):
    m = AnthropicModel('claude-3-5-sonnet-latest', provider=AnthropicProvider(api_key=anthropic_api_key))
    agent = Agent(m)

    @agent.tool_plain
    async def get_image() -> BinaryContent:
        return image_content

    result = await agent.run(['What fruit is in the image you can get from the get_image tool?'])
    assert result.all_messages() == snapshot(
        [
            ModelRequest(
                parts=[
                    UserPromptPart(
                        content=['What fruit is in the image you can get from the get_image tool?'],
                        timestamp=IsDatetime(),
                    )
                ]
            ),
            ModelResponse(
                parts=[
                    TextPart(content='Let me get the image and check what fruit is shown.'),
                    ToolCallPart(tool_name='get_image', args={}, tool_call_id='toolu_01VMGXdexE1Fy5xdWgoom9Te'),
                ],
                usage=Usage(
                    requests=1,
                    request_tokens=372,
                    response_tokens=49,
                    total_tokens=421,
                    details={
                        'cache_creation_input_tokens': 0,
                        'cache_read_input_tokens': 0,
                        'input_tokens': 372,
                        'output_tokens': 49,
                    },
                ),
                model_name='claude-3-5-sonnet-20241022',
                timestamp=IsDatetime(),
            ),
            ModelRequest(
                parts=[
                    ToolReturnPart(
                        tool_name='get_image',
                        content='See file 1c8566',
                        tool_call_id='toolu_01VMGXdexE1Fy5xdWgoom9Te',
                        timestamp=IsDatetime(),
                    ),
                    UserPromptPart(
                        content=[
                            'This is file 1c8566:',
                            image_content,
                        ],
                        timestamp=IsDatetime(),
                    ),
                ]
            ),
            ModelResponse(
                parts=[
                    TextPart(
                        content="The image shows a kiwi fruit that has been cut in half, displaying its characteristic bright green flesh with small black seeds arranged in a circular pattern around a white center core. The kiwi's fuzzy brown skin is visible around the edges of the slice."
                    )
                ],
                usage=Usage(
                    requests=1,
                    request_tokens=2025,
                    response_tokens=57,
                    total_tokens=2082,
                    details={
                        'cache_creation_input_tokens': 0,
                        'cache_read_input_tokens': 0,
                        'input_tokens': 2025,
                        'output_tokens': 57,
                    },
                ),
                model_name='claude-3-5-sonnet-20241022',
                timestamp=IsDatetime(),
            ),
        ]
    )


@pytest.mark.parametrize('media_type', ('audio/wav', 'audio/mpeg'))
async def test_audio_as_binary_content_input(allow_model_requests: None, media_type: str):
    c = completion_message([TextBlock(text='world', type='text')], AnthropicUsage(input_tokens=5, output_tokens=10))
    mock_client = MockAnthropic.create_mock(c)
    m = AnthropicModel('claude-3-5-haiku-latest', provider=AnthropicProvider(anthropic_client=mock_client))
    agent = Agent(m)

    base64_content = b'//uQZ'

    with pytest.raises(RuntimeError, match='Only images and PDFs are supported for binary content'):
        await agent.run(['hello', BinaryContent(data=base64_content, media_type=media_type)])


def test_model_status_error(allow_model_requests: None) -> None:
    mock_client = MockAnthropic.create_mock(
        APIStatusError(
            'test error',
            response=httpx.Response(status_code=500, request=httpx.Request('POST', 'https://example.com/v1')),
            body={'error': 'test error'},
        )
    )
    m = AnthropicModel('claude-3-5-sonnet-latest', provider=AnthropicProvider(anthropic_client=mock_client))
    agent = Agent(m)
    with pytest.raises(ModelHTTPError) as exc_info:
        agent.run_sync('hello')
    assert str(exc_info.value) == snapshot(
        "status_code: 500, model_name: claude-3-5-sonnet-latest, body: {'error': 'test error'}"
    )


@pytest.mark.vcr()
async def test_document_binary_content_input(
    allow_model_requests: None, anthropic_api_key: str, document_content: BinaryContent
):
    m = AnthropicModel('claude-3-5-sonnet-latest', provider=AnthropicProvider(api_key=anthropic_api_key))
    agent = Agent(m)

    result = await agent.run(['What is the main content on this document?', document_content])
    assert result.output == snapshot(
        'The document appears to be a simple PDF file with only the text "Dummy PDF file" displayed at the top. It appears to be mostly blank otherwise, likely serving as a template or placeholder document.'
    )


@pytest.mark.vcr()
async def test_document_url_input(allow_model_requests: None, anthropic_api_key: str):
    m = AnthropicModel('claude-3-5-sonnet-latest', provider=AnthropicProvider(api_key=anthropic_api_key))
    agent = Agent(m)

    document_url = DocumentUrl(url='https://pdfobject.com/pdf/sample.pdf')

    result = await agent.run(['What is the main content on this document?', document_url])
    assert result.output == snapshot(
        'This document appears to be a sample PDF file that primarily contains Lorem ipsum text, which is placeholder text commonly used in design and publishing. The document begins with "Sample PDF" and states "This is a simple PDF file. Fun fun fun." followed by several paragraphs of Lorem ipsum text. The content doesn\'t convey any meaningful information as Lorem ipsum is essentially dummy text used to demonstrate the visual form of a document without the distraction of meaningful content.'
    )


@pytest.mark.vcr()
async def test_text_document_url_input(allow_model_requests: None, anthropic_api_key: str):
    m = AnthropicModel('claude-3-5-sonnet-latest', provider=AnthropicProvider(api_key=anthropic_api_key))
    agent = Agent(m)

    text_document_url = DocumentUrl(url='https://example-files.online-convert.com/document/txt/example.txt')

    result = await agent.run(['What is the main content on this document?', text_document_url])
    assert result.output == snapshot("""\
This document is a TXT test file that primarily contains information about the use of placeholder names, specifically focusing on "John Doe" and its variants. The main content explains how these placeholder names are used in legal contexts and popular culture, particularly in English-speaking countries. The text describes:

1. The various placeholder names used:
- "John Doe" for males
- "Jane Doe" or "Jane Roe" for females
- "Jonnie Doe" and "Janie Doe" for children
- "Baby Doe" for unknown children

2. The usage of these names in different English-speaking countries, noting that while common in the US and Canada, they're less used in the UK, where "Joe Bloggs" or "John Smith" are preferred.

3. How these names are used in legal contexts, forms, and popular culture.

The document is formatted as a test file with metadata including its purpose, file type, and version. It also includes attribution information indicating the content is from Wikipedia and is licensed under Attribution-ShareAlike 4.0.\
""")


def test_init_with_provider():
    provider = AnthropicProvider(api_key='api-key')
    model = AnthropicModel('claude-3-opus-latest', provider=provider)
    assert model.model_name == 'claude-3-opus-latest'
    assert model.client == provider.client


def test_init_with_provider_string(env: TestEnv):
    env.set('ANTHROPIC_API_KEY', 'env-api-key')
    model = AnthropicModel('claude-3-opus-latest', provider='anthropic')
    assert model.model_name == 'claude-3-opus-latest'
    assert model.client is not None


@pytest.mark.vcr()
async def test_anthropic_model_instructions(allow_model_requests: None, anthropic_api_key: str):
    m = AnthropicModel('claude-3-opus-latest', provider=AnthropicProvider(api_key=anthropic_api_key))
    agent = Agent(m)

    @agent.instructions
    def simple_instructions():
        return 'You are a helpful assistant.'

    result = await agent.run('What is the capital of France?')
    assert result.all_messages() == snapshot(
        [
            ModelRequest(
                parts=[UserPromptPart(content='What is the capital of France?', timestamp=IsDatetime())],
                instructions='You are a helpful assistant.',
            ),
            ModelResponse(
                parts=[TextPart(content='The capital of France is Paris.')],
                usage=Usage(
                    requests=1,
                    request_tokens=20,
                    response_tokens=10,
                    total_tokens=30,
                    details={
                        'cache_creation_input_tokens': 0,
                        'cache_read_input_tokens': 0,
                        'input_tokens': 20,
                        'output_tokens': 10,
                    },
                ),
                model_name='claude-3-opus-20240229',
                timestamp=IsDatetime(),
            ),
        ]
    )


<<<<<<< HEAD
async def test_multiple_system_prompt_formatting(allow_model_requests: None):
    c = completion_message([TextBlock(text='world', type='text')], AnthropicUsage(input_tokens=5, output_tokens=10))
    mock_client = MockAnthropic().create_mock(c)
    m = AnthropicModel('claude-3-5-haiku-latest', provider=AnthropicProvider(anthropic_client=mock_client))
    agent = Agent(m, system_prompt='this is the system prompt')

    @agent.system_prompt
    def system_prompt() -> str:
        return 'and this is another'

    await agent.run('hello')
    completion_kwargs = get_mock_chat_completion_kwargs(mock_client)[0]
    assert 'system' in completion_kwargs
    assert completion_kwargs['system'] == 'this is the system prompt\n\nand this is another'
=======
def anth_msg(usage: AnthropicUsage) -> AnthropicMessage:
    return AnthropicMessage(
        id='x',
        content=[],
        model='claude-3-7-sonnet-latest',
        role='assistant',
        type='message',
        usage=usage,
    )


@pytest.mark.parametrize(
    'message_callback,usage',
    [
        pytest.param(
            lambda: anth_msg(AnthropicUsage(input_tokens=1, output_tokens=1)),
            snapshot(
                Usage(
                    request_tokens=1, response_tokens=1, total_tokens=2, details={'input_tokens': 1, 'output_tokens': 1}
                )
            ),
            id='AnthropicMessage',
        ),
        pytest.param(
            lambda: anth_msg(
                AnthropicUsage(
                    input_tokens=1, output_tokens=1, cache_creation_input_tokens=2, cache_read_input_tokens=3
                )
            ),
            snapshot(
                Usage(
                    request_tokens=6,
                    response_tokens=1,
                    total_tokens=7,
                    details={
                        'cache_creation_input_tokens': 2,
                        'cache_read_input_tokens': 3,
                        'input_tokens': 1,
                        'output_tokens': 1,
                    },
                )
            ),
            id='AnthropicMessage-cached',
        ),
        pytest.param(
            lambda: RawMessageStartEvent(
                message=anth_msg(AnthropicUsage(input_tokens=1, output_tokens=1)), type='message_start'
            ),
            snapshot(
                Usage(
                    request_tokens=1, response_tokens=1, total_tokens=2, details={'input_tokens': 1, 'output_tokens': 1}
                )
            ),
            id='RawMessageStartEvent',
        ),
        pytest.param(
            lambda: RawMessageDeltaEvent(
                delta=Delta(),
                usage=MessageDeltaUsage(output_tokens=5),
                type='message_delta',
            ),
            snapshot(Usage(response_tokens=5, total_tokens=5, details={'output_tokens': 5})),
            id='RawMessageDeltaEvent',
        ),
        pytest.param(lambda: RawMessageStopEvent(type='message_stop'), snapshot(Usage()), id='RawMessageStopEvent'),
    ],
)
def test_usage(message_callback: Callable[[], AnthropicMessage | RawMessageStreamEvent], usage: Usage):
    assert _map_usage(message_callback()) == usage
>>>>>>> 51755ef6
<|MERGE_RESOLUTION|>--- conflicted
+++ resolved
@@ -927,7 +927,6 @@
     )
 
 
-<<<<<<< HEAD
 async def test_multiple_system_prompt_formatting(allow_model_requests: None):
     c = completion_message([TextBlock(text='world', type='text')], AnthropicUsage(input_tokens=5, output_tokens=10))
     mock_client = MockAnthropic().create_mock(c)
@@ -942,7 +941,8 @@
     completion_kwargs = get_mock_chat_completion_kwargs(mock_client)[0]
     assert 'system' in completion_kwargs
     assert completion_kwargs['system'] == 'this is the system prompt\n\nand this is another'
-=======
+
+    
 def anth_msg(usage: AnthropicUsage) -> AnthropicMessage:
     return AnthropicMessage(
         id='x',
@@ -1011,5 +1011,4 @@
     ],
 )
 def test_usage(message_callback: Callable[[], AnthropicMessage | RawMessageStreamEvent], usage: Usage):
-    assert _map_usage(message_callback()) == usage
->>>>>>> 51755ef6
+    assert _map_usage(message_callback()) == usage