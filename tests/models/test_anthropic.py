--- conflicted
+++ resolved
@@ -605,7 +605,6 @@
     assert system[0]['cache_control'] == snapshot({'type': 'ephemeral', 'ttl': '5m'})
 
 
-<<<<<<< HEAD
 async def test_anthropic_incompatible_schema_disables_auto_strict(allow_model_requests: None):
     """Ensure strict mode is disabled when Anthropic cannot enforce the tool schema."""
     c = completion_message(
@@ -702,7 +701,6 @@
         for part in message.parts
     )
 
-=======
 async def test_anthropic_cache_messages(allow_model_requests: None):
     """Test that anthropic_cache_messages caches only the last message."""
     c = completion_message(
@@ -859,7 +857,6 @@
     # (4 total - 1 system - 1 tool = 2 available for messages)
     assert cache_count == 2
 
->>>>>>> a9608032
 
 async def test_async_request_text_response(allow_model_requests: None):
     c = completion_message(
@@ -6507,22 +6504,6 @@
     )
 
 
-<<<<<<< HEAD
-=======
-async def test_anthropic_native_output(allow_model_requests: None, anthropic_api_key: str):  # pragma: lax no cover
-    m = AnthropicModel('claude-sonnet-4-5', provider=AnthropicProvider(api_key=anthropic_api_key))
-
-    class CityLocation(BaseModel):
-        city: str
-        country: str
-
-    agent = Agent(m, output_type=NativeOutput(CityLocation))
-
-    with pytest.raises(UserError, match='Native structured output is not supported by this model.'):
-        await agent.run('What is the largest city in the user country?')
-
-
->>>>>>> a9608032
 async def test_anthropic_output_tool_with_thinking(allow_model_requests: None, anthropic_api_key: str):
     m = AnthropicModel(
         'claude-sonnet-4-0',
