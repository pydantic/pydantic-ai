from __future__ import annotations as _annotations

import json
import os
from collections.abc import Sequence
from dataclasses import dataclass, field
from datetime import timezone
from functools import cached_property
from typing import Any, Callable, TypeVar, Union, cast

import httpx
import pytest
from inline_snapshot import snapshot
from pydantic import BaseModel

from pydantic_ai import Agent, ModelHTTPError, ModelRetry
from pydantic_ai.exceptions import UserError
from pydantic_ai.messages import (
    BinaryContent,
    DocumentUrl,
    FinalResultEvent,
    ImageUrl,
    ModelRequest,
    ModelResponse,
    PartDeltaEvent,
    PartStartEvent,
    RetryPromptPart,
    SystemPromptPart,
    TextPart,
    TextPartDelta,
    ThinkingPart,
    ThinkingPartDelta,
    ToolCallPart,
    ToolReturnPart,
    UserPromptPart,
)
<<<<<<< HEAD
from pydantic_ai.output import ModelStructuredOutput, PromptedStructuredOutput, TextOutput, ToolOutput
=======
from pydantic_ai.output import NativeOutput, PromptedOutput, TextOutput, ToolOutput
>>>>>>> 8039c20f
from pydantic_ai.result import Usage
from pydantic_ai.settings import ModelSettings

from ..conftest import IsDatetime, IsInstance, IsNow, IsStr, TestEnv, raise_if_exception, try_import
from .mock_async_stream import MockAsyncStream

with try_import() as imports_successful:
    from anthropic import NOT_GIVEN, APIStatusError, AsyncAnthropic
    from anthropic.resources.beta import AsyncBeta
    from anthropic.types.beta import (
        BetaContentBlock,
        BetaInputJSONDelta,
        BetaMessage,
        BetaMessageDeltaUsage,
        BetaRawContentBlockDeltaEvent,
        BetaRawContentBlockStartEvent,
        BetaRawContentBlockStopEvent,
        BetaRawMessageDeltaEvent,
        BetaRawMessageStartEvent,
        BetaRawMessageStopEvent,
        BetaRawMessageStreamEvent,
        BetaTextBlock,
        BetaToolUseBlock,
        BetaUsage,
    )
    from anthropic.types.beta.beta_raw_message_delta_event import Delta

    from pydantic_ai.models.anthropic import (
        AnthropicModel,
        AnthropicModelSettings,
        _map_usage,  # pyright: ignore[reportPrivateUsage]
    )
    from pydantic_ai.providers.anthropic import AnthropicProvider

    # note: we use Union here so that casting works with Python 3.9
    MockAnthropicMessage = Union[BetaMessage, Exception]
    MockRawMessageStreamEvent = Union[BetaRawMessageStreamEvent, Exception]

pytestmark = [
    pytest.mark.skipif(not imports_successful(), reason='anthropic not installed'),
    pytest.mark.anyio,
    pytest.mark.vcr,
]

# Type variable for generic AsyncStream
T = TypeVar('T')


def test_init():
    m = AnthropicModel('claude-3-5-haiku-latest', provider=AnthropicProvider(api_key='foobar'))
    assert m.client.api_key == 'foobar'
    assert m.model_name == 'claude-3-5-haiku-latest'
    assert m.system == 'anthropic'
    assert m.base_url == 'https://api.anthropic.com'


@dataclass
class MockAnthropic:
    messages_: MockAnthropicMessage | Sequence[MockAnthropicMessage] | None = None
    stream: Sequence[MockRawMessageStreamEvent] | Sequence[Sequence[MockRawMessageStreamEvent]] | None = None
    index = 0
    chat_completion_kwargs: list[dict[str, Any]] = field(default_factory=list)
    base_url: str | None = None

    @cached_property
    def beta(self) -> AsyncBeta:
        return cast(AsyncBeta, self)

    @cached_property
    def messages(self) -> Any:
        return type('Messages', (), {'create': self.messages_create})

    @classmethod
    def create_mock(cls, messages_: MockAnthropicMessage | Sequence[MockAnthropicMessage]) -> AsyncAnthropic:
        return cast(AsyncAnthropic, cls(messages_=messages_))

    @classmethod
    def create_stream_mock(
        cls, stream: Sequence[MockRawMessageStreamEvent] | Sequence[Sequence[MockRawMessageStreamEvent]]
    ) -> AsyncAnthropic:
        return cast(AsyncAnthropic, cls(stream=stream))

    async def messages_create(
        self, *_args: Any, stream: bool = False, **kwargs: Any
    ) -> BetaMessage | MockAsyncStream[MockRawMessageStreamEvent]:
        self.chat_completion_kwargs.append({k: v for k, v in kwargs.items() if v is not NOT_GIVEN})

        if stream:
            assert self.stream is not None, 'you can only use `stream=True` if `stream` is provided'
            if isinstance(self.stream[0], Sequence):
                response = MockAsyncStream(iter(cast(list[MockRawMessageStreamEvent], self.stream[self.index])))
            else:
                response = MockAsyncStream(  # pragma: no cover
                    iter(cast(list[MockRawMessageStreamEvent], self.stream))
                )
        else:
            assert self.messages_ is not None, '`messages` must be provided'
            if isinstance(self.messages_, Sequence):
                raise_if_exception(self.messages_[self.index])
                response = cast(BetaMessage, self.messages_[self.index])
            else:
                raise_if_exception(self.messages_)
                response = cast(BetaMessage, self.messages_)
        self.index += 1
        return response


def completion_message(content: list[BetaContentBlock], usage: BetaUsage) -> BetaMessage:
    return BetaMessage(
        id='123',
        content=content,
        model='claude-3-5-haiku-123',
        role='assistant',
        stop_reason='end_turn',
        type='message',
        usage=usage,
    )


async def test_sync_request_text_response(allow_model_requests: None):
    c = completion_message([BetaTextBlock(text='world', type='text')], BetaUsage(input_tokens=5, output_tokens=10))
    mock_client = MockAnthropic.create_mock(c)
    m = AnthropicModel('claude-3-5-haiku-latest', provider=AnthropicProvider(anthropic_client=mock_client))
    agent = Agent(m)

    result = await agent.run('hello')
    assert result.output == 'world'
    assert result.usage() == snapshot(
        Usage(
            requests=1,
            request_tokens=5,
            response_tokens=10,
            total_tokens=15,
            details={'input_tokens': 5, 'output_tokens': 10},
        )
    )
    # reset the index so we get the same response again
    mock_client.index = 0  # type: ignore

    result = await agent.run('hello', message_history=result.new_messages())
    assert result.output == 'world'
    assert result.usage() == snapshot(
        Usage(
            requests=1,
            request_tokens=5,
            response_tokens=10,
            total_tokens=15,
            details={'input_tokens': 5, 'output_tokens': 10},
        )
    )
    assert result.all_messages() == snapshot(
        [
            ModelRequest(parts=[UserPromptPart(content='hello', timestamp=IsNow(tz=timezone.utc))]),
            ModelResponse(
                parts=[TextPart(content='world')],
                usage=Usage(
                    requests=1,
                    request_tokens=5,
                    response_tokens=10,
                    total_tokens=15,
                    details={'input_tokens': 5, 'output_tokens': 10},
                ),
                model_name='claude-3-5-haiku-123',
                timestamp=IsNow(tz=timezone.utc),
                vendor_id='123',
            ),
            ModelRequest(parts=[UserPromptPart(content='hello', timestamp=IsNow(tz=timezone.utc))]),
            ModelResponse(
                parts=[TextPart(content='world')],
                usage=Usage(
                    requests=1,
                    request_tokens=5,
                    response_tokens=10,
                    total_tokens=15,
                    details={'input_tokens': 5, 'output_tokens': 10},
                ),
                model_name='claude-3-5-haiku-123',
                timestamp=IsNow(tz=timezone.utc),
                vendor_id='123',
            ),
        ]
    )


async def test_async_request_prompt_caching(allow_model_requests: None):
    c = completion_message(
        [BetaTextBlock(text='world', type='text')],
        usage=BetaUsage(
            input_tokens=3,
            output_tokens=5,
            cache_creation_input_tokens=4,
            cache_read_input_tokens=6,
        ),
    )
    mock_client = MockAnthropic.create_mock(c)
    m = AnthropicModel('claude-3-5-haiku-latest', provider=AnthropicProvider(anthropic_client=mock_client))
    agent = Agent(m)

    result = await agent.run('hello')
    assert result.output == 'world'
    assert result.usage() == snapshot(
        Usage(
            requests=1,
            request_tokens=13,
            response_tokens=5,
            total_tokens=18,
            details={
                'input_tokens': 3,
                'output_tokens': 5,
                'cache_creation_input_tokens': 4,
                'cache_read_input_tokens': 6,
            },
        )
    )


async def test_async_request_text_response(allow_model_requests: None):
    c = completion_message(
        [BetaTextBlock(text='world', type='text')],
        usage=BetaUsage(input_tokens=3, output_tokens=5),
    )
    mock_client = MockAnthropic.create_mock(c)
    m = AnthropicModel('claude-3-5-haiku-latest', provider=AnthropicProvider(anthropic_client=mock_client))
    agent = Agent(m)

    result = await agent.run('hello')
    assert result.output == 'world'
    assert result.usage() == snapshot(
        Usage(
            requests=1,
            request_tokens=3,
            response_tokens=5,
            total_tokens=8,
            details={'input_tokens': 3, 'output_tokens': 5},
        )
    )


async def test_request_structured_response(allow_model_requests: None):
    c = completion_message(
        [BetaToolUseBlock(id='123', input={'response': [1, 2, 3]}, name='final_result', type='tool_use')],
        usage=BetaUsage(input_tokens=3, output_tokens=5),
    )
    mock_client = MockAnthropic.create_mock(c)
    m = AnthropicModel('claude-3-5-haiku-latest', provider=AnthropicProvider(anthropic_client=mock_client))
    agent = Agent(m, output_type=list[int])

    result = await agent.run('hello')
    assert result.output == [1, 2, 3]
    assert result.all_messages() == snapshot(
        [
            ModelRequest(parts=[UserPromptPart(content='hello', timestamp=IsNow(tz=timezone.utc))]),
            ModelResponse(
                parts=[
                    ToolCallPart(
                        tool_name='final_result',
                        args={'response': [1, 2, 3]},
                        tool_call_id='123',
                    )
                ],
                usage=Usage(
                    requests=1,
                    request_tokens=3,
                    response_tokens=5,
                    total_tokens=8,
                    details={'input_tokens': 3, 'output_tokens': 5},
                ),
                model_name='claude-3-5-haiku-123',
                timestamp=IsNow(tz=timezone.utc),
                vendor_id='123',
            ),
            ModelRequest(
                parts=[
                    ToolReturnPart(
                        tool_name='final_result',
                        content='Final result processed.',
                        tool_call_id='123',
                        timestamp=IsNow(tz=timezone.utc),
                    )
                ]
            ),
        ]
    )


async def test_request_tool_call(allow_model_requests: None):
    responses = [
        completion_message(
            [BetaToolUseBlock(id='1', input={'loc_name': 'San Francisco'}, name='get_location', type='tool_use')],
            usage=BetaUsage(input_tokens=2, output_tokens=1),
        ),
        completion_message(
            [BetaToolUseBlock(id='2', input={'loc_name': 'London'}, name='get_location', type='tool_use')],
            usage=BetaUsage(input_tokens=3, output_tokens=2),
        ),
        completion_message(
            [BetaTextBlock(text='final response', type='text')],
            usage=BetaUsage(input_tokens=3, output_tokens=5),
        ),
    ]

    mock_client = MockAnthropic.create_mock(responses)
    m = AnthropicModel('claude-3-5-haiku-latest', provider=AnthropicProvider(anthropic_client=mock_client))
    agent = Agent(m, system_prompt='this is the system prompt')

    @agent.tool_plain
    async def get_location(loc_name: str) -> str:
        if loc_name == 'London':
            return json.dumps({'lat': 51, 'lng': 0})
        else:
            raise ModelRetry('Wrong location, please try again')

    result = await agent.run('hello')
    assert result.output == 'final response'
    assert result.all_messages() == snapshot(
        [
            ModelRequest(
                parts=[
                    SystemPromptPart(content='this is the system prompt', timestamp=IsNow(tz=timezone.utc)),
                    UserPromptPart(content='hello', timestamp=IsNow(tz=timezone.utc)),
                ]
            ),
            ModelResponse(
                parts=[
                    ToolCallPart(
                        tool_name='get_location',
                        args={'loc_name': 'San Francisco'},
                        tool_call_id='1',
                    )
                ],
                usage=Usage(
                    requests=1,
                    request_tokens=2,
                    response_tokens=1,
                    total_tokens=3,
                    details={'input_tokens': 2, 'output_tokens': 1},
                ),
                model_name='claude-3-5-haiku-123',
                timestamp=IsNow(tz=timezone.utc),
                vendor_id='123',
            ),
            ModelRequest(
                parts=[
                    RetryPromptPart(
                        content='Wrong location, please try again',
                        tool_name='get_location',
                        tool_call_id='1',
                        timestamp=IsNow(tz=timezone.utc),
                    )
                ]
            ),
            ModelResponse(
                parts=[
                    ToolCallPart(
                        tool_name='get_location',
                        args={'loc_name': 'London'},
                        tool_call_id='2',
                    )
                ],
                usage=Usage(
                    requests=1,
                    request_tokens=3,
                    response_tokens=2,
                    total_tokens=5,
                    details={'input_tokens': 3, 'output_tokens': 2},
                ),
                model_name='claude-3-5-haiku-123',
                timestamp=IsNow(tz=timezone.utc),
                vendor_id='123',
            ),
            ModelRequest(
                parts=[
                    ToolReturnPart(
                        tool_name='get_location',
                        content='{"lat": 51, "lng": 0}',
                        tool_call_id='2',
                        timestamp=IsNow(tz=timezone.utc),
                    )
                ]
            ),
            ModelResponse(
                parts=[TextPart(content='final response')],
                usage=Usage(
                    requests=1,
                    request_tokens=3,
                    response_tokens=5,
                    total_tokens=8,
                    details={'input_tokens': 3, 'output_tokens': 5},
                ),
                model_name='claude-3-5-haiku-123',
                timestamp=IsNow(tz=timezone.utc),
                vendor_id='123',
            ),
        ]
    )


def get_mock_chat_completion_kwargs(async_anthropic: AsyncAnthropic) -> list[dict[str, Any]]:
    if isinstance(async_anthropic, MockAnthropic):
        return async_anthropic.chat_completion_kwargs
    else:  # pragma: no cover
        raise RuntimeError('Not a MockOpenAI instance')


@pytest.mark.parametrize('parallel_tool_calls', [True, False])
async def test_parallel_tool_calls(allow_model_requests: None, parallel_tool_calls: bool) -> None:
    responses = [
        completion_message(
            [BetaToolUseBlock(id='1', input={'loc_name': 'San Francisco'}, name='get_location', type='tool_use')],
            usage=BetaUsage(input_tokens=2, output_tokens=1),
        ),
        completion_message(
            [BetaTextBlock(text='final response', type='text')],
            usage=BetaUsage(input_tokens=3, output_tokens=5),
        ),
    ]

    mock_client = MockAnthropic.create_mock(responses)
    m = AnthropicModel('claude-3-5-haiku-latest', provider=AnthropicProvider(anthropic_client=mock_client))
    agent = Agent(m, model_settings=ModelSettings(parallel_tool_calls=parallel_tool_calls))

    @agent.tool_plain
    async def get_location(loc_name: str) -> str:
        if loc_name == 'London':
            return json.dumps({'lat': 51, 'lng': 0})  # pragma: no cover
        else:
            raise ModelRetry('Wrong location, please try again')

    await agent.run('hello')
    assert get_mock_chat_completion_kwargs(mock_client)[0]['tool_choice']['disable_parallel_tool_use'] == (
        not parallel_tool_calls
    )


async def test_multiple_parallel_tool_calls(allow_model_requests: None):
    async def retrieve_entity_info(name: str) -> str:
        """Get the knowledge about the given entity."""
        data = {
            'alice': "alice is bob's wife",
            'bob': "bob is alice's husband",
            'charlie': "charlie is alice's son",
            'daisy': "daisy is bob's daughter and charlie's younger sister",
        }
        return data[name.lower()]

    system_prompt = """
    Use the `retrieve_entity_info` tool to get information about a specific person.
    If you need to use `retrieve_entity_info` to get information about multiple people, try
    to call them in parallel as much as possible.
    Think step by step and then provide a single most probable concise answer.
    """

    # If we don't provide some value for the API key, the anthropic SDK will raise an error.
    # However, we do want to use the environment variable if present when rewriting VCR cassettes.
    api_key = os.environ.get('ANTHROPIC_API_KEY', 'mock-value')
    agent = Agent(
        AnthropicModel('claude-3-5-haiku-latest', provider=AnthropicProvider(api_key=api_key)),
        system_prompt=system_prompt,
        tools=[retrieve_entity_info],
    )

    result = await agent.run('Alice, Bob, Charlie and Daisy are a family. Who is the youngest?')
    assert 'Daisy is the youngest' in result.output

    all_messages = result.all_messages()
    first_response = all_messages[1]
    second_request = all_messages[2]
    assert first_response.parts == snapshot(
        [
            TextPart(
                content="I'll help you find out who is the youngest by retrieving information about each family member.",
                part_kind='text',
            ),
            ToolCallPart(
                tool_name='retrieve_entity_info', args={'name': 'Alice'}, tool_call_id=IsStr(), part_kind='tool-call'
            ),
            ToolCallPart(
                tool_name='retrieve_entity_info', args={'name': 'Bob'}, tool_call_id=IsStr(), part_kind='tool-call'
            ),
            ToolCallPart(
                tool_name='retrieve_entity_info', args={'name': 'Charlie'}, tool_call_id=IsStr(), part_kind='tool-call'
            ),
            ToolCallPart(
                tool_name='retrieve_entity_info', args={'name': 'Daisy'}, tool_call_id=IsStr(), part_kind='tool-call'
            ),
        ]
    )
    assert second_request.parts == snapshot(
        [
            ToolReturnPart(
                tool_name='retrieve_entity_info',
                content="alice is bob's wife",
                tool_call_id=IsStr(),
                timestamp=IsDatetime(),
                part_kind='tool-return',
            ),
            ToolReturnPart(
                tool_name='retrieve_entity_info',
                content="bob is alice's husband",
                tool_call_id=IsStr(),
                timestamp=IsDatetime(),
                part_kind='tool-return',
            ),
            ToolReturnPart(
                tool_name='retrieve_entity_info',
                content="charlie is alice's son",
                tool_call_id=IsStr(),
                timestamp=IsDatetime(),
                part_kind='tool-return',
            ),
            ToolReturnPart(
                tool_name='retrieve_entity_info',
                content="daisy is bob's daughter and charlie's younger sister",
                tool_call_id=IsStr(),
                timestamp=IsDatetime(),
                part_kind='tool-return',
            ),
        ]
    )

    # Ensure the tool call IDs match between the tool calls and the tool returns
    tool_call_part_ids = [part.tool_call_id for part in first_response.parts if part.part_kind == 'tool-call']
    tool_return_part_ids = [part.tool_call_id for part in second_request.parts if part.part_kind == 'tool-return']
    assert len(set(tool_call_part_ids)) == 4  # ensure they are all unique
    assert tool_call_part_ids == tool_return_part_ids


async def test_anthropic_specific_metadata(allow_model_requests: None) -> None:
    c = completion_message([BetaTextBlock(text='world', type='text')], BetaUsage(input_tokens=5, output_tokens=10))
    mock_client = MockAnthropic.create_mock(c)
    m = AnthropicModel('claude-3-5-haiku-latest', provider=AnthropicProvider(anthropic_client=mock_client))
    agent = Agent(m)

    result = await agent.run('hello', model_settings=AnthropicModelSettings(anthropic_metadata={'user_id': '123'}))
    assert result.output == 'world'
    assert get_mock_chat_completion_kwargs(mock_client)[0]['metadata']['user_id'] == '123'


async def test_stream_structured(allow_model_requests: None):
    """Test streaming structured responses with Anthropic's API.

    This test simulates how Anthropic streams tool calls:
    1. Message start
    2. Tool block start with initial data
    3. Tool block delta with additional data
    4. Tool block stop
    5. Update usage
    6. Message stop
    """
    stream = [
        BetaRawMessageStartEvent(
            type='message_start',
            message=BetaMessage(
                id='msg_123',
                model='claude-3-5-haiku-latest',
                role='assistant',
                type='message',
                content=[],
                stop_reason=None,
                usage=BetaUsage(input_tokens=20, output_tokens=0),
            ),
        ),
        # Start tool block with initial data
        BetaRawContentBlockStartEvent(
            type='content_block_start',
            index=0,
            content_block=BetaToolUseBlock(type='tool_use', id='tool_1', name='my_tool', input={}),
        ),
        # Add more data through an incomplete JSON delta
        BetaRawContentBlockDeltaEvent(
            type='content_block_delta',
            index=0,
            delta=BetaInputJSONDelta(type='input_json_delta', partial_json='{"first": "One'),
        ),
        BetaRawContentBlockDeltaEvent(
            type='content_block_delta',
            index=0,
            delta=BetaInputJSONDelta(type='input_json_delta', partial_json='", "second": "Two"'),
        ),
        BetaRawContentBlockDeltaEvent(
            type='content_block_delta',
            index=0,
            delta=BetaInputJSONDelta(type='input_json_delta', partial_json='}'),
        ),
        # Mark tool block as complete
        BetaRawContentBlockStopEvent(type='content_block_stop', index=0),
        # Update the top-level message with usage
        BetaRawMessageDeltaEvent(
            type='message_delta',
            delta=Delta(stop_reason='end_turn'),
            usage=BetaMessageDeltaUsage(output_tokens=5),
        ),
        # Mark message as complete
        BetaRawMessageStopEvent(type='message_stop'),
    ]

    done_stream = [
        BetaRawMessageStartEvent(
            type='message_start',
            message=BetaMessage(
                id='msg_123',
                model='claude-3-5-haiku-latest',
                role='assistant',
                type='message',
                content=[],
                stop_reason=None,
                usage=BetaUsage(input_tokens=0, output_tokens=0),
            ),
        ),
        # Text block with final data
        BetaRawContentBlockStartEvent(
            type='content_block_start',
            index=0,
            content_block=BetaTextBlock(type='text', text='FINAL_PAYLOAD'),
        ),
        BetaRawContentBlockStopEvent(type='content_block_stop', index=0),
        BetaRawMessageStopEvent(type='message_stop'),
    ]

    mock_client = MockAnthropic.create_stream_mock([stream, done_stream])
    m = AnthropicModel('claude-3-5-haiku-latest', provider=AnthropicProvider(anthropic_client=mock_client))
    agent = Agent(m)

    tool_called = False

    @agent.tool_plain
    async def my_tool(first: str, second: str) -> int:
        nonlocal tool_called
        tool_called = True
        return len(first) + len(second)

    async with agent.run_stream('') as result:
        assert not result.is_complete
        chunks = [c async for c in result.stream(debounce_by=None)]

        # The tool output doesn't echo any content to the stream, so we only get the final payload once when
        # the block starts and once when it ends.
        assert chunks == snapshot(
            [
                'FINAL_PAYLOAD',
                'FINAL_PAYLOAD',
            ]
        )
        assert result.is_complete
        assert result.usage() == snapshot(
            Usage(
                requests=2,
                request_tokens=20,
                response_tokens=5,
                total_tokens=25,
                details={'input_tokens': 20, 'output_tokens': 5},
            )
        )
        assert tool_called


async def test_image_url_input(allow_model_requests: None, anthropic_api_key: str):
    m = AnthropicModel('claude-3-5-haiku-latest', provider=AnthropicProvider(api_key=anthropic_api_key))
    agent = Agent(m)

    result = await agent.run(
        [
            'What is this vegetable?',
            ImageUrl(url='https://t3.ftcdn.net/jpg/00/85/79/92/360_F_85799278_0BBGV9OAdQDTLnKwAPBCcg1J7QtiieJY.jpg'),
        ]
    )
    assert result.output == snapshot(
        "This is a potato. It's a yellow/golden-colored potato with a characteristic oblong, slightly irregular shape and a skin covered in small eyes or indentations. Potatoes are a starchy root vegetable that belongs to the nightshade family and are a staple food in many cuisines around the world. This particular potato looks like it's in good condition, with a smooth, unblemished skin and a uniform yellow color."
    )


async def test_extra_headers(allow_model_requests: None, anthropic_api_key: str):
    # This test doesn't do anything, it's just here to ensure that calls with `extra_headers` don't cause errors, including type.
    m = AnthropicModel('claude-3-5-haiku-latest', provider=AnthropicProvider(api_key=anthropic_api_key))
    agent = Agent(
        m,
        model_settings=AnthropicModelSettings(
            anthropic_metadata={'user_id': '123'}, extra_headers={'Extra-Header-Key': 'Extra-Header-Value'}
        ),
    )
    await agent.run('hello')


async def test_image_url_input_invalid_mime_type(allow_model_requests: None, anthropic_api_key: str):
    m = AnthropicModel('claude-3-5-haiku-latest', provider=AnthropicProvider(api_key=anthropic_api_key))
    agent = Agent(m)

    result = await agent.run(
        [
            'What animal is this?',
            ImageUrl(
                url='https://lh3.googleusercontent.com/proxy/YngsuS8jQJysXxeucAgVBcSgIdwZlSQ-HvsNxGjHS0SrUKXI161bNKh6SOcMsNUGsnxoOrS3AYX--MT4T3S3SoCgSD1xKrtBwwItcgexaX_7W-qHo-VupmYgjjzWO-BuORLp9-pj8Kjr'
            ),
        ]
    )
    assert result.output == snapshot(
        'This is a Great Horned Owl (Bubo virginianus), a large and powerful owl species native to the Americas. The owl is shown sitting on a branch surrounded by yellow-green foliage, with its distinctive mottled gray-brown feathers and prominent ear tufts (often called "horns"). It has striking yellow eyes that are looking directly at the camera, giving it an intense and alert appearance. Great Horned Owls are known for their excellent camouflage, powerful talons, and nocturnal hunting habits. They are widespread across North and South America and are one of the most common and adaptable owl species.'
    )


async def test_image_as_binary_content_tool_response(
    allow_model_requests: None, anthropic_api_key: str, image_content: BinaryContent
):
    m = AnthropicModel('claude-3-5-sonnet-latest', provider=AnthropicProvider(api_key=anthropic_api_key))
    agent = Agent(m)

    @agent.tool_plain
    async def get_image() -> BinaryContent:
        return image_content

    result = await agent.run(['What fruit is in the image you can get from the get_image tool?'])
    assert result.all_messages() == snapshot(
        [
            ModelRequest(
                parts=[
                    UserPromptPart(
                        content=['What fruit is in the image you can get from the get_image tool?'],
                        timestamp=IsDatetime(),
                    )
                ]
            ),
            ModelResponse(
                parts=[
                    TextPart(content='Let me get the image and check.'),
                    ToolCallPart(tool_name='get_image', args={}, tool_call_id='toolu_01YJiJ82nETV7aRdJr9f6Np7'),
                ],
                usage=Usage(
                    requests=1,
                    request_tokens=372,
                    response_tokens=45,
                    total_tokens=417,
                    details={
                        'cache_creation_input_tokens': 0,
                        'cache_read_input_tokens': 0,
                        'input_tokens': 372,
                        'output_tokens': 45,
                    },
                ),
                model_name='claude-3-5-sonnet-20241022',
                timestamp=IsDatetime(),
                vendor_id='msg_01CC59GmUmYXKCV26rHfr32m',
            ),
            ModelRequest(
                parts=[
                    ToolReturnPart(
                        tool_name='get_image',
                        content='See file 1c8566',
                        tool_call_id='toolu_01YJiJ82nETV7aRdJr9f6Np7',
                        timestamp=IsDatetime(),
                    ),
                    UserPromptPart(
                        content=[
                            'This is file 1c8566:',
                            image_content,
                        ],
                        timestamp=IsDatetime(),
                    ),
                ]
            ),
            ModelResponse(
                parts=[
                    TextPart(
                        content="The image shows a kiwi fruit that has been cut in half, displaying its characteristic bright green flesh with small black seeds arranged in a circular pattern around a white center core. The fruit's thin, fuzzy brown skin is visible around the edges of the slice."
                    )
                ],
                usage=Usage(
                    requests=1,
                    request_tokens=2021,
                    response_tokens=57,
                    total_tokens=2078,
                    details={
                        'cache_creation_input_tokens': 0,
                        'cache_read_input_tokens': 0,
                        'input_tokens': 2021,
                        'output_tokens': 57,
                    },
                ),
                model_name='claude-3-5-sonnet-20241022',
                timestamp=IsDatetime(),
                vendor_id='msg_014MJqSsWD1pUC23Vvi57LoY',
            ),
        ]
    )


@pytest.mark.parametrize('media_type', ('audio/wav', 'audio/mpeg'))
async def test_audio_as_binary_content_input(allow_model_requests: None, media_type: str):
    c = completion_message([BetaTextBlock(text='world', type='text')], BetaUsage(input_tokens=5, output_tokens=10))
    mock_client = MockAnthropic.create_mock(c)
    m = AnthropicModel('claude-3-5-haiku-latest', provider=AnthropicProvider(anthropic_client=mock_client))
    agent = Agent(m)

    base64_content = b'//uQZ'

    with pytest.raises(RuntimeError, match='Only images and PDFs are supported for binary content'):
        await agent.run(['hello', BinaryContent(data=base64_content, media_type=media_type)])


def test_model_status_error(allow_model_requests: None) -> None:
    mock_client = MockAnthropic.create_mock(
        APIStatusError(
            'test error',
            response=httpx.Response(status_code=500, request=httpx.Request('POST', 'https://example.com/v1')),
            body={'error': 'test error'},
        )
    )
    m = AnthropicModel('claude-3-5-sonnet-latest', provider=AnthropicProvider(anthropic_client=mock_client))
    agent = Agent(m)
    with pytest.raises(ModelHTTPError) as exc_info:
        agent.run_sync('hello')
    assert str(exc_info.value) == snapshot(
        "status_code: 500, model_name: claude-3-5-sonnet-latest, body: {'error': 'test error'}"
    )


async def test_document_binary_content_input(
    allow_model_requests: None, anthropic_api_key: str, document_content: BinaryContent
):
    m = AnthropicModel('claude-3-5-sonnet-latest', provider=AnthropicProvider(api_key=anthropic_api_key))
    agent = Agent(m)

    result = await agent.run(['What is the main content on this document?', document_content])
    assert result.output == snapshot(
        'The document shows only the text "Dummy PDF file" at the top of what appears to be a blank white page.'
    )


async def test_document_url_input(allow_model_requests: None, anthropic_api_key: str):
    m = AnthropicModel('claude-3-5-sonnet-latest', provider=AnthropicProvider(api_key=anthropic_api_key))
    agent = Agent(m)

    document_url = DocumentUrl(url='https://pdfobject.com/pdf/sample.pdf')

    result = await agent.run(['What is the main content on this document?', document_url])
    assert result.output == snapshot(
        'This document appears to be a sample PDF file that contains Lorem ipsum text, which is placeholder text commonly used in design and publishing. The document starts with "Sample PDF" and includes the line "This is a simple PDF file. Fun fun fun." followed by several paragraphs of Lorem ipsum text. Lorem ipsum is dummy text that has no meaningful content - it\'s typically used to demonstrate the visual form of a document or typeface without the distraction of meaningful content.'
    )


async def test_text_document_url_input(allow_model_requests: None, anthropic_api_key: str):
    m = AnthropicModel('claude-3-5-sonnet-latest', provider=AnthropicProvider(api_key=anthropic_api_key))
    agent = Agent(m)

    text_document_url = DocumentUrl(url='https://example-files.online-convert.com/document/txt/example.txt')

    result = await agent.run(['What is the main content on this document?', text_document_url])
    assert result.output == snapshot("""\
This document is primarily about the use of placeholder names, specifically focusing on "John Doe" and its variants. The content explains how these placeholder names are used in legal contexts and other situations when a person's identity is unknown or needs to be withheld. The text describes:

1. Various placeholder names like:
- "John Doe" (for males)
- "Jane Doe" or "Jane Roe" (for females)
- "Jonnie Doe" and "Janie Doe" (for children)
- "Baby Doe" (for unidentified children)

2. The usage of these names in:
- Legal actions and cases
- Hospital settings for unidentified patients
- Forms and examples
- Popular culture

3. Regional variations, noting that while this practice is common in the United States and Canada, other English-speaking countries like the UK use alternatives such as "Joe Bloggs" or "John Smith."

The document appears to be a test file with example content sourced from Wikipedia, including licensing information and attribution details at the end.\
""")


def test_init_with_provider():
    provider = AnthropicProvider(api_key='api-key')
    model = AnthropicModel('claude-3-opus-latest', provider=provider)
    assert model.model_name == 'claude-3-opus-latest'
    assert model.client == provider.client


def test_init_with_provider_string(env: TestEnv):
    env.set('ANTHROPIC_API_KEY', 'env-api-key')
    model = AnthropicModel('claude-3-opus-latest', provider='anthropic')
    assert model.model_name == 'claude-3-opus-latest'
    assert model.client is not None


async def test_anthropic_model_instructions(allow_model_requests: None, anthropic_api_key: str):
    m = AnthropicModel('claude-3-opus-latest', provider=AnthropicProvider(api_key=anthropic_api_key))
    agent = Agent(m)

    @agent.instructions
    def simple_instructions():
        return 'You are a helpful assistant.'

    result = await agent.run('What is the capital of France?')
    assert result.all_messages() == snapshot(
        [
            ModelRequest(
                parts=[UserPromptPart(content='What is the capital of France?', timestamp=IsDatetime())],
                instructions='You are a helpful assistant.',
            ),
            ModelResponse(
                parts=[TextPart(content='The capital of France is Paris.')],
                usage=Usage(
                    requests=1,
                    request_tokens=20,
                    response_tokens=10,
                    total_tokens=30,
                    details={
                        'cache_creation_input_tokens': 0,
                        'cache_read_input_tokens': 0,
                        'input_tokens': 20,
                        'output_tokens': 10,
                    },
                ),
                model_name='claude-3-opus-20240229',
                timestamp=IsDatetime(),
                vendor_id='msg_01BznVNBje2zyfpCfNQCD5en',
            ),
        ]
    )


async def test_anthropic_model_thinking_part(allow_model_requests: None, anthropic_api_key: str):
    m = AnthropicModel('claude-3-7-sonnet-latest', provider=AnthropicProvider(api_key=anthropic_api_key))
    settings = AnthropicModelSettings(anthropic_thinking={'type': 'enabled', 'budget_tokens': 1024})
    agent = Agent(m, model_settings=settings)

    result = await agent.run('How do I cross the street?')
    assert result.all_messages() == snapshot(
        [
            ModelRequest(parts=[UserPromptPart(content='How do I cross the street?', timestamp=IsDatetime())]),
            ModelResponse(
                parts=[
                    ThinkingPart(
                        content="This is a basic question about pedestrian safety when crossing a street. I'll provide a clear, step-by-step explanation of how to safely cross a street. This is important safety information that applies to most places, though specific rules might vary slightly by country.",
                        signature='ErUBCkYIBBgCIkDdtS5sPfAhQSct3TDKHzeqm87m7bk/P0ecMKVxqofk9q15fEDVWXxuIzQIYZCLUfcJzFi4/IYnpQYrgP34x4pnEgzeA7mWRCy/f1bK+IYaDH5i0Q5hgZkqPeMdwSIwMzHMBPM4Xae4czWnzjHGLR9Xg7DN+sb+MXKFgdXY4bcaOKzhImS05aqIjqBs4CHyKh1dTzSnHd76MAHgM1qjBQ2eIZJJ7s5WGkRkbvWzTxgC',
                    ),
                    TextPart(content=IsStr()),
                ],
                usage=Usage(
                    requests=1,
                    request_tokens=42,
                    response_tokens=302,
                    total_tokens=344,
                    details={
                        'cache_creation_input_tokens': 0,
                        'cache_read_input_tokens': 0,
                        'input_tokens': 42,
                        'output_tokens': 302,
                    },
                ),
                model_name='claude-3-7-sonnet-20250219',
                timestamp=IsDatetime(),
                vendor_id='msg_01FWiSVNCRHvHUYU21BRandY',
            ),
        ]
    )

    result = await agent.run(
        'Considering the way to cross the street, analogously, how do I cross the river?',
        message_history=result.all_messages(),
    )
    assert result.all_messages() == snapshot(
        [
            ModelRequest(parts=[UserPromptPart(content='How do I cross the street?', timestamp=IsDatetime())]),
            ModelResponse(
                parts=[IsInstance(ThinkingPart), IsInstance(TextPart)],
                usage=Usage(
                    requests=1,
                    request_tokens=42,
                    response_tokens=302,
                    total_tokens=344,
                    details={
                        'cache_creation_input_tokens': 0,
                        'cache_read_input_tokens': 0,
                        'input_tokens': 42,
                        'output_tokens': 302,
                    },
                ),
                model_name='claude-3-7-sonnet-20250219',
                timestamp=IsDatetime(),
                vendor_id=IsStr(),
            ),
            ModelRequest(
                parts=[
                    UserPromptPart(
                        content='Considering the way to cross the street, analogously, how do I cross the river?',
                        timestamp=IsDatetime(),
                    )
                ]
            ),
            ModelResponse(
                parts=[
                    ThinkingPart(
                        content="""\
This is an interesting analogy question. The person is asking how to cross a river by comparing it to crossing a street. I should outline the key principles of river crossing that parallel street crossing safety, while adapting for the unique challenges of a river environment.

For crossing a river, I should consider:
1. Finding the right spot (like shallow areas, bridges, or ferry crossings)
2. Assessing the conditions (river speed, depth, width, obstacles)
3. Choosing the appropriate method based on the river conditions
4. Safety precautions specific to water crossings
5. The actual crossing technique

I'll structure this as a parallel to the street crossing guide, highlighting the similarities in approach while acknowledging the different hazards and considerations.\
""",
                        signature='ErUBCkYIBBgCIkCNPEqIUXmAqiaqIqaHEmtiTi5sG6jBLYWmyfr9ELAh9dLAPPiq0Bnp2YQFJB2kz0aWYC8pJW9ylay8cJPFOGdIEgwcoJGGceEVCihog7MaDBZNwmI8LweQANgdvCIwvYrhAAqUDGHfQUYWuVB3ay4ySnmnROCDhtjOe6zTA2N2NC+BCePcZQBGQh/tnuoXKh37QqP3KRrKdVU5j1x4vAtUNtxQhbh4ip5qU5J12xgC',
                    ),
                    TextPart(content=IsStr()),
                ],
                usage=Usage(
                    requests=1,
                    request_tokens=303,
                    response_tokens=486,
                    total_tokens=789,
                    details={
                        'cache_creation_input_tokens': 0,
                        'cache_read_input_tokens': 0,
                        'input_tokens': 303,
                        'output_tokens': 486,
                    },
                ),
                model_name='claude-3-7-sonnet-20250219',
                timestamp=IsDatetime(),
                vendor_id=IsStr(),
            ),
        ]
    )


async def test_anthropic_model_thinking_part_stream(allow_model_requests: None, anthropic_api_key: str):
    m = AnthropicModel('claude-3-7-sonnet-latest', provider=AnthropicProvider(api_key=anthropic_api_key))
    settings = AnthropicModelSettings(anthropic_thinking={'type': 'enabled', 'budget_tokens': 1024})
    agent = Agent(m, model_settings=settings)

    event_parts: list[Any] = []
    async with agent.iter(user_prompt='How do I cross the street?') as agent_run:
        async for node in agent_run:
            if Agent.is_model_request_node(node) or Agent.is_call_tools_node(node):
                async with node.stream(agent_run.ctx) as request_stream:
                    async for event in request_stream:
                        event_parts.append(event)

    assert event_parts == snapshot(
        [
            PartStartEvent(index=0, part=ThinkingPart(content='', signature='')),
            PartDeltaEvent(index=0, delta=IsInstance(ThinkingPartDelta)),
            PartDeltaEvent(index=0, delta=IsInstance(ThinkingPartDelta)),
            PartDeltaEvent(index=0, delta=IsInstance(ThinkingPartDelta)),
            PartDeltaEvent(index=0, delta=IsInstance(ThinkingPartDelta)),
            PartDeltaEvent(index=0, delta=IsInstance(ThinkingPartDelta)),
            PartDeltaEvent(index=0, delta=IsInstance(ThinkingPartDelta)),
            PartDeltaEvent(index=0, delta=IsInstance(ThinkingPartDelta)),
            PartDeltaEvent(index=0, delta=IsInstance(ThinkingPartDelta)),
            PartDeltaEvent(index=0, delta=IsInstance(ThinkingPartDelta)),
            PartStartEvent(index=1, part=IsInstance(TextPart)),
            FinalResultEvent(tool_name=None, tool_call_id=None),
            PartDeltaEvent(
                index=1,
                delta=TextPartDelta(
                    content_delta="""\


1. **Fin\
"""
                ),
            ),
            PartDeltaEvent(index=1, delta=TextPartDelta(content_delta='d a designated crossing point** if')),
            PartDeltaEvent(
                index=1,
                delta=TextPartDelta(
                    content_delta="""\
 possible:
   -\
"""
                ),
            ),
            PartDeltaEvent(index=1, delta=TextPartDelta(content_delta=' Crosswalks')),
            PartDeltaEvent(
                index=1,
                delta=TextPartDelta(
                    content_delta="""\

   - Pedestrian signals
   -\
"""
                ),
            ),
            PartDeltaEvent(index=1, delta=TextPartDelta(content_delta=' Pedestrian bridges')),
            PartDeltaEvent(
                index=1,
                delta=TextPartDelta(
                    content_delta="""\

   - Inters\
"""
                ),
            ),
            PartDeltaEvent(
                index=1,
                delta=TextPartDelta(
                    content_delta="""\
ections

2. **Before\
"""
                ),
            ),
            PartDeltaEvent(
                index=1,
                delta=TextPartDelta(
                    content_delta="""\
 crossing:**
   - Stop\
"""
                ),
            ),
            PartDeltaEvent(index=1, delta=TextPartDelta(content_delta=' at the curb or edge of the road')),
            PartDeltaEvent(
                index=1,
                delta=TextPartDelta(
                    content_delta="""\

   - Look left,\
"""
                ),
            ),
            PartDeltaEvent(index=1, delta=TextPartDelta(content_delta=' right, then left again (')),
            PartDeltaEvent(index=1, delta=TextPartDelta(content_delta='or right, left, right again')),
            PartDeltaEvent(index=1, delta=TextPartDelta(content_delta=' in countries with left')),
            PartDeltaEvent(index=1, delta=IsInstance(TextPartDelta)),
            PartDeltaEvent(index=1, delta=IsInstance(TextPartDelta)),
            PartDeltaEvent(index=1, delta=IsInstance(TextPartDelta)),
            PartDeltaEvent(index=1, delta=IsInstance(TextPartDelta)),
            PartDeltaEvent(index=1, delta=IsInstance(TextPartDelta)),
            PartDeltaEvent(index=1, delta=IsInstance(TextPartDelta)),
            PartDeltaEvent(index=1, delta=IsInstance(TextPartDelta)),
            PartDeltaEvent(index=1, delta=IsInstance(TextPartDelta)),
            PartDeltaEvent(index=1, delta=IsInstance(TextPartDelta)),
            PartDeltaEvent(index=1, delta=IsInstance(TextPartDelta)),
            PartDeltaEvent(index=1, delta=IsInstance(TextPartDelta)),
            PartDeltaEvent(index=1, delta=IsInstance(TextPartDelta)),
            PartDeltaEvent(index=1, delta=IsInstance(TextPartDelta)),
            PartDeltaEvent(index=1, delta=IsInstance(TextPartDelta)),
            PartDeltaEvent(index=1, delta=IsInstance(TextPartDelta)),
            PartDeltaEvent(index=1, delta=IsInstance(TextPartDelta)),
            PartDeltaEvent(index=1, delta=IsInstance(TextPartDelta)),
            PartDeltaEvent(index=1, delta=IsInstance(TextPartDelta)),
            PartDeltaEvent(index=1, delta=IsInstance(TextPartDelta)),
            PartDeltaEvent(index=1, delta=IsInstance(TextPartDelta)),
            PartDeltaEvent(index=1, delta=IsInstance(TextPartDelta)),
            PartDeltaEvent(index=1, delta=IsInstance(TextPartDelta)),
            PartDeltaEvent(index=1, delta=IsInstance(TextPartDelta)),
            PartDeltaEvent(index=1, delta=IsInstance(TextPartDelta)),
            PartDeltaEvent(index=1, delta=IsInstance(TextPartDelta)),
            PartDeltaEvent(index=1, delta=IsInstance(TextPartDelta)),
            PartDeltaEvent(index=1, delta=IsInstance(TextPartDelta)),
            PartDeltaEvent(index=1, delta=IsInstance(TextPartDelta)),
            PartDeltaEvent(index=1, delta=IsInstance(TextPartDelta)),
        ]
    )


async def test_multiple_system_prompt_formatting(allow_model_requests: None):
    c = completion_message([BetaTextBlock(text='world', type='text')], BetaUsage(input_tokens=5, output_tokens=10))
    mock_client = MockAnthropic().create_mock(c)
    m = AnthropicModel('claude-3-5-haiku-latest', provider=AnthropicProvider(anthropic_client=mock_client))
    agent = Agent(m, system_prompt='this is the system prompt')

    @agent.system_prompt
    def system_prompt() -> str:
        return 'and this is another'

    await agent.run('hello')
    completion_kwargs = get_mock_chat_completion_kwargs(mock_client)[0]
    assert 'system' in completion_kwargs
    assert completion_kwargs['system'] == 'this is the system prompt\n\nand this is another'


def anth_msg(usage: BetaUsage) -> BetaMessage:
    return BetaMessage(
        id='x',
        content=[],
        model='claude-3-7-sonnet-latest',
        role='assistant',
        type='message',
        usage=usage,
    )


@pytest.mark.parametrize(
    'message_callback,usage',
    [
        pytest.param(
            lambda: anth_msg(BetaUsage(input_tokens=1, output_tokens=1)),
            snapshot(
                Usage(
                    request_tokens=1, response_tokens=1, total_tokens=2, details={'input_tokens': 1, 'output_tokens': 1}
                )
            ),
            id='AnthropicMessage',
        ),
        pytest.param(
            lambda: anth_msg(
                BetaUsage(input_tokens=1, output_tokens=1, cache_creation_input_tokens=2, cache_read_input_tokens=3)
            ),
            snapshot(
                Usage(
                    request_tokens=6,
                    response_tokens=1,
                    total_tokens=7,
                    details={
                        'cache_creation_input_tokens': 2,
                        'cache_read_input_tokens': 3,
                        'input_tokens': 1,
                        'output_tokens': 1,
                    },
                )
            ),
            id='AnthropicMessage-cached',
        ),
        pytest.param(
            lambda: BetaRawMessageStartEvent(
                message=anth_msg(BetaUsage(input_tokens=1, output_tokens=1)), type='message_start'
            ),
            snapshot(
                Usage(
                    request_tokens=1, response_tokens=1, total_tokens=2, details={'input_tokens': 1, 'output_tokens': 1}
                )
            ),
            id='RawMessageStartEvent',
        ),
        pytest.param(
            lambda: BetaRawMessageDeltaEvent(
                delta=Delta(),
                usage=BetaMessageDeltaUsage(output_tokens=5),
                type='message_delta',
            ),
            snapshot(Usage(response_tokens=5, total_tokens=5, details={'output_tokens': 5})),
            id='RawMessageDeltaEvent',
        ),
        pytest.param(lambda: BetaRawMessageStopEvent(type='message_stop'), snapshot(Usage()), id='RawMessageStopEvent'),
    ],
)
def test_usage(message_callback: Callable[[], BetaMessage | BetaRawMessageStreamEvent], usage: Usage):
    assert _map_usage(message_callback()) == usage


async def test_anthropic_model_empty_message_on_history(allow_model_requests: None, anthropic_api_key: str):
    """The Anthropic API will error if you send an empty message on the history.

    Check <https://github.com/pydantic/pydantic-ai/pull/1027> for more details.
    """
    m = AnthropicModel('claude-3-5-sonnet-latest', provider=AnthropicProvider(api_key=anthropic_api_key))
    agent = Agent(m, instructions='You are a helpful assistant.')

    result = await agent.run(
        'I need a potato!',
        message_history=[
            ModelRequest(parts=[], instructions='You are a helpful assistant.', kind='request'),
            ModelResponse(parts=[TextPart(content='Hello, how can I help you?')], kind='response'),
        ],
    )
    assert result.output == snapshot("""\
I can't physically give you a potato since I'm a computer program. However, I can:

1. Help you find recipes that use potatoes
2. Give you tips on how to select, store, or cook potatoes
3. Share information about different potato varieties
4. Provide guidance on growing potatoes

What specifically would you like to know about potatoes?\
""")


async def test_anthropic_empty_content_filtering(env: TestEnv):
    """Test the empty content filtering logic directly."""

    from pydantic_ai.messages import (
        ModelMessage,
        ModelRequest,
        ModelResponse,
        SystemPromptPart,
        TextPart,
        UserPromptPart,
    )

    # Initialize model for all tests
    env.set('ANTHROPIC_API_KEY', 'test-key')
    model = AnthropicModel('claude-3-5-sonnet-latest', provider='anthropic')

    # Test _map_message with empty string in user prompt
    messages_empty_string: list[ModelMessage] = [
        ModelRequest(parts=[UserPromptPart(content='')], kind='request'),
    ]
    _, anthropic_messages = await model._map_message(messages_empty_string)  # type: ignore[attr-defined]
    assert anthropic_messages == snapshot([])  # Empty content should be filtered out

    # Test _map_message with list containing empty strings in user prompt
    messages_mixed_content: list[ModelMessage] = [
        ModelRequest(parts=[UserPromptPart(content=['', 'Hello', '', 'World'])], kind='request'),
    ]
    _, anthropic_messages = await model._map_message(messages_mixed_content)  # type: ignore[attr-defined]
    assert anthropic_messages == snapshot(
        [{'role': 'user', 'content': [{'text': 'Hello', 'type': 'text'}, {'text': 'World', 'type': 'text'}]}]
    )

    # Test _map_message with empty assistant response
    messages: list[ModelMessage] = [
        ModelRequest(parts=[SystemPromptPart(content='You are helpful')], kind='request'),
        ModelResponse(parts=[TextPart(content='')], kind='response'),  # Empty response
        ModelRequest(parts=[UserPromptPart(content='Hello')], kind='request'),
    ]
    _, anthropic_messages = await model._map_message(messages)  # type: ignore[attr-defined]
    # The empty assistant message should be filtered out
    assert anthropic_messages == snapshot([{'role': 'user', 'content': [{'text': 'Hello', 'type': 'text'}]}])

    # Test with only empty assistant parts
    messages_resp: list[ModelMessage] = [
        ModelResponse(parts=[TextPart(content=''), TextPart(content='')], kind='response'),
    ]
    _, anthropic_messages = await model._map_message(messages_resp)  # type: ignore[attr-defined]
    assert len(anthropic_messages) == 0  # No messages should be added


@pytest.mark.vcr()
async def test_anthropic_tool_output(allow_model_requests: None, anthropic_api_key: str):
    m = AnthropicModel('claude-3-5-sonnet-latest', provider=AnthropicProvider(api_key=anthropic_api_key))

    class CityLocation(BaseModel):
        city: str
        country: str

    agent = Agent(m, output_type=ToolOutput(CityLocation))

    @agent.tool_plain
    async def get_user_country() -> str:
        return 'Mexico'

    result = await agent.run('What is the largest city in the user country?')
    assert result.output == snapshot(CityLocation(city='Mexico City', country='Mexico'))

    assert result.all_messages() == snapshot(
        [
            ModelRequest(
                parts=[
                    UserPromptPart(
                        content='What is the largest city in the user country?',
                        timestamp=IsDatetime(),
                    )
                ]
            ),
            ModelResponse(
                parts=[
                    ToolCallPart(tool_name='get_user_country', args={}, tool_call_id='toolu_019pMboNVRg5jkw4PKkofQ6Y')
                ],
                usage=Usage(
                    requests=1,
                    request_tokens=445,
                    response_tokens=23,
                    total_tokens=468,
                    details={
                        'cache_creation_input_tokens': 0,
                        'cache_read_input_tokens': 0,
                        'input_tokens': 445,
                        'output_tokens': 23,
                    },
                ),
                model_name='claude-3-5-sonnet-20241022',
                timestamp=IsDatetime(),
                vendor_id='msg_01EnfsDTixCmHjqvk9QarBj4',
            ),
            ModelRequest(
                parts=[
                    ToolReturnPart(
                        tool_name='get_user_country',
                        content='Mexico',
                        tool_call_id='toolu_019pMboNVRg5jkw4PKkofQ6Y',
                        timestamp=IsDatetime(),
                    )
                ]
            ),
            ModelResponse(
                parts=[
                    ToolCallPart(
                        tool_name='final_result',
                        args={'city': 'Mexico City', 'country': 'Mexico'},
                        tool_call_id='toolu_01V4d2H4EWp5LDM2aXaeyR6W',
                    )
                ],
                usage=Usage(
                    requests=1,
                    request_tokens=497,
                    response_tokens=56,
                    total_tokens=553,
                    details={
                        'cache_creation_input_tokens': 0,
                        'cache_read_input_tokens': 0,
                        'input_tokens': 497,
                        'output_tokens': 56,
                    },
                ),
                model_name='claude-3-5-sonnet-20241022',
                timestamp=IsDatetime(),
                vendor_id='msg_01Hbm5BtKzfVtWs8Eb7rCNNx',
            ),
            ModelRequest(
                parts=[
                    ToolReturnPart(
                        tool_name='final_result',
                        content='Final result processed.',
                        tool_call_id='toolu_01V4d2H4EWp5LDM2aXaeyR6W',
                        timestamp=IsDatetime(),
                    )
                ]
            ),
        ]
    )


@pytest.mark.vcr()
async def test_anthropic_text_output_function(allow_model_requests: None, anthropic_api_key: str):
    m = AnthropicModel('claude-3-5-sonnet-latest', provider=AnthropicProvider(api_key=anthropic_api_key))

    def upcase(text: str) -> str:
        return text.upper()

    agent = Agent(m, output_type=TextOutput(upcase))

    @agent.tool_plain
    async def get_user_country() -> str:
        return 'Mexico'

    result = await agent.run(
        'What is the largest city in the user country? Use the get_user_country tool and then your own world knowledge.'
    )
    assert result.output == snapshot(
        "BASED ON THE RESULT, YOU ARE LOCATED IN MEXICO. THE LARGEST CITY IN MEXICO IS MEXICO CITY (CIUDAD DE MÉXICO), WHICH IS ALSO THE NATION'S CAPITAL. MEXICO CITY HAS A POPULATION OF APPROXIMATELY 9.2 MILLION PEOPLE IN THE CITY PROPER, AND OVER 21 MILLION PEOPLE IN ITS METROPOLITAN AREA, MAKING IT ONE OF THE LARGEST URBAN AGGLOMERATIONS IN THE WORLD. IT IS BOTH THE POLITICAL AND ECONOMIC CENTER OF MEXICO, LOCATED IN THE VALLEY OF MEXICO IN THE CENTRAL PART OF THE COUNTRY."
    )

    assert result.all_messages() == snapshot(
        [
            ModelRequest(
                parts=[
                    UserPromptPart(
                        content='What is the largest city in the user country? Use the get_user_country tool and then your own world knowledge.',
                        timestamp=IsDatetime(),
                    )
                ]
            ),
            ModelResponse(
                parts=[
                    TextPart(
                        content="I'll help you find the largest city in your country. Let me first check your country using the get_user_country tool."
                    ),
                    ToolCallPart(tool_name='get_user_country', args={}, tool_call_id='toolu_01EZuxfc6MsPsPgrAKQohw3e'),
                ],
                usage=Usage(
                    requests=1,
                    request_tokens=383,
                    response_tokens=66,
                    total_tokens=449,
                    details={
                        'cache_creation_input_tokens': 0,
                        'cache_read_input_tokens': 0,
                        'input_tokens': 383,
                        'output_tokens': 66,
                    },
                ),
                model_name='claude-3-5-sonnet-20241022',
                timestamp=IsDatetime(),
                vendor_id='msg_014NE4yfV1Yz2vLAJzapxxef',
            ),
            ModelRequest(
                parts=[
                    ToolReturnPart(
                        tool_name='get_user_country',
                        content='Mexico',
                        tool_call_id='toolu_01EZuxfc6MsPsPgrAKQohw3e',
                        timestamp=IsDatetime(),
                    )
                ]
            ),
            ModelResponse(
                parts=[
                    TextPart(
                        content="Based on the result, you are located in Mexico. The largest city in Mexico is Mexico City (Ciudad de México), which is also the nation's capital. Mexico City has a population of approximately 9.2 million people in the city proper, and over 21 million people in its metropolitan area, making it one of the largest urban agglomerations in the world. It is both the political and economic center of Mexico, located in the Valley of Mexico in the central part of the country."
                    )
                ],
                usage=Usage(
                    requests=1,
                    request_tokens=461,
                    response_tokens=107,
                    total_tokens=568,
                    details={
                        'cache_creation_input_tokens': 0,
                        'cache_read_input_tokens': 0,
                        'input_tokens': 461,
                        'output_tokens': 107,
                    },
                ),
                model_name='claude-3-5-sonnet-20241022',
                timestamp=IsDatetime(),
                vendor_id='msg_0193srwo7TCx49h97wDwc7K7',
            ),
        ]
    )


@pytest.mark.vcr()
<<<<<<< HEAD
async def test_anthropic_prompted_structured_output(allow_model_requests: None, anthropic_api_key: str):
=======
async def test_anthropic_prompted_output(allow_model_requests: None, anthropic_api_key: str):
>>>>>>> 8039c20f
    m = AnthropicModel('claude-3-5-sonnet-latest', provider=AnthropicProvider(api_key=anthropic_api_key))

    class CityLocation(BaseModel):
        city: str
        country: str

<<<<<<< HEAD
    agent = Agent(m, output_type=PromptedStructuredOutput(CityLocation))
=======
    agent = Agent(m, output_type=PromptedOutput(CityLocation))
>>>>>>> 8039c20f

    @agent.tool_plain
    async def get_user_country() -> str:
        return 'Mexico'

    result = await agent.run(
        'What is the largest city in the user country? Use the get_user_country tool and then your own world knowledge.'
    )
    assert result.output == snapshot(CityLocation(city='Mexico City', country='Mexico'))

    assert result.all_messages() == snapshot(
        [
            ModelRequest(
                parts=[
                    UserPromptPart(
                        content='What is the largest city in the user country? Use the get_user_country tool and then your own world knowledge.',
                        timestamp=IsDatetime(),
                    )
                ],
                instructions="""\
Always respond with a JSON object that's compatible with this schema:

{"properties": {"city": {"type": "string"}, "country": {"type": "string"}}, "required": ["city", "country"], "title": "CityLocation", "type": "object"}

Don't include any text or Markdown fencing before or after.\
""",
            ),
            ModelResponse(
                parts=[
                    ToolCallPart(tool_name='get_user_country', args={}, tool_call_id='toolu_017UryVwtsKsjonhFV3cgV3X')
                ],
                usage=Usage(
                    requests=1,
                    request_tokens=459,
                    response_tokens=38,
                    total_tokens=497,
                    details={
                        'cache_creation_input_tokens': 0,
                        'cache_read_input_tokens': 0,
                        'input_tokens': 459,
                        'output_tokens': 38,
                    },
                ),
                model_name='claude-3-5-sonnet-20241022',
                timestamp=IsDatetime(),
                vendor_id='msg_014CpBKzioMqUyLWrMihpvsz',
            ),
            ModelRequest(
                parts=[
                    ToolReturnPart(
                        tool_name='get_user_country',
                        content='Mexico',
                        tool_call_id='toolu_017UryVwtsKsjonhFV3cgV3X',
                        timestamp=IsDatetime(),
                    )
                ],
                instructions="""\
Always respond with a JSON object that's compatible with this schema:

{"properties": {"city": {"type": "string"}, "country": {"type": "string"}}, "required": ["city", "country"], "title": "CityLocation", "type": "object"}

Don't include any text or Markdown fencing before or after.\
""",
            ),
            ModelResponse(
                parts=[TextPart(content='{"city": "Mexico City", "country": "Mexico"}')],
                usage=Usage(
                    requests=1,
                    request_tokens=510,
                    response_tokens=17,
                    total_tokens=527,
                    details={
                        'cache_creation_input_tokens': 0,
                        'cache_read_input_tokens': 0,
                        'input_tokens': 510,
                        'output_tokens': 17,
                    },
                ),
                model_name='claude-3-5-sonnet-20241022',
                timestamp=IsDatetime(),
                vendor_id='msg_014JeWCouH6DpdqzMTaBdkpJ',
            ),
        ]
    )


@pytest.mark.vcr()
<<<<<<< HEAD
async def test_anthropic_prompted_structured_output_multiple(allow_model_requests: None, anthropic_api_key: str):
=======
async def test_anthropic_prompted_output_multiple(allow_model_requests: None, anthropic_api_key: str):
>>>>>>> 8039c20f
    m = AnthropicModel('claude-3-5-sonnet-latest', provider=AnthropicProvider(api_key=anthropic_api_key))

    class CityLocation(BaseModel):
        city: str
        country: str

    class CountryLanguage(BaseModel):
        country: str
        language: str

<<<<<<< HEAD
    agent = Agent(m, output_type=PromptedStructuredOutput([CityLocation, CountryLanguage]))
=======
    agent = Agent(m, output_type=PromptedOutput([CityLocation, CountryLanguage]))
>>>>>>> 8039c20f

    result = await agent.run('What is the largest city in Mexico?')
    assert result.output == snapshot(CityLocation(city='Mexico City', country='Mexico'))

    assert result.all_messages() == snapshot(
        [
            ModelRequest(
                parts=[
                    UserPromptPart(
                        content='What is the largest city in Mexico?',
                        timestamp=IsDatetime(),
                    )
                ],
                instructions="""\
Always respond with a JSON object that's compatible with this schema:

{"type": "object", "properties": {"result": {"anyOf": [{"type": "object", "properties": {"kind": {"type": "string", "const": "CityLocation"}, "data": {"properties": {"city": {"type": "string"}, "country": {"type": "string"}}, "required": ["city", "country"], "type": "object"}}, "required": ["kind", "data"], "additionalProperties": false, "title": "CityLocation"}, {"type": "object", "properties": {"kind": {"type": "string", "const": "CountryLanguage"}, "data": {"properties": {"country": {"type": "string"}, "language": {"type": "string"}}, "required": ["country", "language"], "type": "object"}}, "required": ["kind", "data"], "additionalProperties": false, "title": "CountryLanguage"}]}}, "required": ["result"], "additionalProperties": false}

Don't include any text or Markdown fencing before or after.\
""",
            ),
            ModelResponse(
                parts=[
                    TextPart(
                        content='{"result": {"kind": "CityLocation", "data": {"city": "Mexico City", "country": "Mexico"}}}'
                    )
                ],
                usage=Usage(
                    requests=1,
                    request_tokens=281,
                    response_tokens=31,
                    total_tokens=312,
                    details={
                        'cache_creation_input_tokens': 0,
                        'cache_read_input_tokens': 0,
                        'input_tokens': 281,
                        'output_tokens': 31,
                    },
                ),
                model_name='claude-3-5-sonnet-20241022',
                timestamp=IsDatetime(),
                vendor_id='msg_013ttUi3HCcKt7PkJpoWs5FT',
            ),
        ]
    )


@pytest.mark.vcr()
<<<<<<< HEAD
async def test_anthropic_model_structured_output(allow_model_requests: None, anthropic_api_key: str):
=======
async def test_anthropic_native_output(allow_model_requests: None, anthropic_api_key: str):
>>>>>>> 8039c20f
    m = AnthropicModel('claude-3-5-sonnet-latest', provider=AnthropicProvider(api_key=anthropic_api_key))

    class CityLocation(BaseModel):
        city: str
        country: str

<<<<<<< HEAD
    agent = Agent(m, output_type=ModelStructuredOutput(CityLocation))
=======
    agent = Agent(m, output_type=NativeOutput(CityLocation))
>>>>>>> 8039c20f

    with pytest.raises(UserError, match='Structured output is not supported by the model.'):
        await agent.run('What is the largest city in the user country?')<|MERGE_RESOLUTION|>--- conflicted
+++ resolved
@@ -34,11 +34,7 @@
     ToolReturnPart,
     UserPromptPart,
 )
-<<<<<<< HEAD
-from pydantic_ai.output import ModelStructuredOutput, PromptedStructuredOutput, TextOutput, ToolOutput
-=======
 from pydantic_ai.output import NativeOutput, PromptedOutput, TextOutput, ToolOutput
->>>>>>> 8039c20f
 from pydantic_ai.result import Usage
 from pydantic_ai.settings import ModelSettings
 
@@ -1545,22 +1541,14 @@
 
 
 @pytest.mark.vcr()
-<<<<<<< HEAD
-async def test_anthropic_prompted_structured_output(allow_model_requests: None, anthropic_api_key: str):
-=======
 async def test_anthropic_prompted_output(allow_model_requests: None, anthropic_api_key: str):
->>>>>>> 8039c20f
     m = AnthropicModel('claude-3-5-sonnet-latest', provider=AnthropicProvider(api_key=anthropic_api_key))
 
     class CityLocation(BaseModel):
         city: str
         country: str
 
-<<<<<<< HEAD
-    agent = Agent(m, output_type=PromptedStructuredOutput(CityLocation))
-=======
     agent = Agent(m, output_type=PromptedOutput(CityLocation))
->>>>>>> 8039c20f
 
     @agent.tool_plain
     async def get_user_country() -> str:
@@ -1648,11 +1636,7 @@
 
 
 @pytest.mark.vcr()
-<<<<<<< HEAD
-async def test_anthropic_prompted_structured_output_multiple(allow_model_requests: None, anthropic_api_key: str):
-=======
 async def test_anthropic_prompted_output_multiple(allow_model_requests: None, anthropic_api_key: str):
->>>>>>> 8039c20f
     m = AnthropicModel('claude-3-5-sonnet-latest', provider=AnthropicProvider(api_key=anthropic_api_key))
 
     class CityLocation(BaseModel):
@@ -1663,11 +1647,7 @@
         country: str
         language: str
 
-<<<<<<< HEAD
-    agent = Agent(m, output_type=PromptedStructuredOutput([CityLocation, CountryLanguage]))
-=======
     agent = Agent(m, output_type=PromptedOutput([CityLocation, CountryLanguage]))
->>>>>>> 8039c20f
 
     result = await agent.run('What is the largest city in Mexico?')
     assert result.output == snapshot(CityLocation(city='Mexico City', country='Mexico'))
@@ -1716,22 +1696,14 @@
 
 
 @pytest.mark.vcr()
-<<<<<<< HEAD
-async def test_anthropic_model_structured_output(allow_model_requests: None, anthropic_api_key: str):
-=======
 async def test_anthropic_native_output(allow_model_requests: None, anthropic_api_key: str):
->>>>>>> 8039c20f
     m = AnthropicModel('claude-3-5-sonnet-latest', provider=AnthropicProvider(api_key=anthropic_api_key))
 
     class CityLocation(BaseModel):
         city: str
         country: str
 
-<<<<<<< HEAD
-    agent = Agent(m, output_type=ModelStructuredOutput(CityLocation))
-=======
     agent = Agent(m, output_type=NativeOutput(CityLocation))
->>>>>>> 8039c20f
 
     with pytest.raises(UserError, match='Structured output is not supported by the model.'):
         await agent.run('What is the largest city in the user country?')