--- conflicted
+++ resolved
@@ -735,17 +735,9 @@
                     TextPart(content='Let me get the image and check what fruit is shown.'),
                     ToolCallPart(tool_name='get_image', args={}, tool_call_id='toolu_01WALUz3dC75yywrmL6dF3Bc'),
                 ],
-<<<<<<< HEAD
                 usage=RequestUsage(
                     input_tokens=372,
-                    output_tokens=45,
-=======
-                usage=Usage(
-                    requests=1,
-                    request_tokens=372,
-                    response_tokens=49,
-                    total_tokens=421,
->>>>>>> f25a4e15
+                    output_tokens=49,
                     details={
                         'cache_creation_input_tokens': 0,
                         'cache_read_input_tokens': 0,
@@ -755,11 +747,7 @@
                 ),
                 model_name='claude-3-5-sonnet-20241022',
                 timestamp=IsDatetime(),
-<<<<<<< HEAD
-                provider_request_id='msg_01CC59GmUmYXKCV26rHfr32m',
-=======
-                vendor_id='msg_01Kwjzggomz7bv9og51qGFuH',
->>>>>>> f25a4e15
+                provider_request_id='msg_01Kwjzggomz7bv9og51qGFuH',
             ),
             ModelRequest(
                 parts=[
@@ -784,17 +772,9 @@
                         content="The image shows a kiwi fruit that has been cut in half, displaying its characteristic bright green flesh with small black seeds arranged in a circular pattern around a white center core. The kiwi's flesh has the typical fuzzy brown skin visible around the edges. The image is a clean, well-lit close-up shot of the kiwi slice against a white background."
                     )
                 ],
-<<<<<<< HEAD
                 usage=RequestUsage(
-                    input_tokens=2021,
-                    output_tokens=57,
-=======
-                usage=Usage(
-                    requests=1,
-                    request_tokens=2025,
-                    response_tokens=81,
-                    total_tokens=2106,
->>>>>>> f25a4e15
+                    input_tokens=2025,
+                    output_tokens=81,
                     details={
                         'cache_creation_input_tokens': 0,
                         'cache_read_input_tokens': 0,
@@ -804,11 +784,7 @@
                 ),
                 model_name='claude-3-5-sonnet-20241022',
                 timestamp=IsDatetime(),
-<<<<<<< HEAD
-                provider_request_id='msg_014MJqSsWD1pUC23Vvi57LoY',
-=======
-                vendor_id='msg_015btMBYLTuDnMP7zAeuHQGi',
->>>>>>> f25a4e15
+                provider_request_id='msg_015btMBYLTuDnMP7zAeuHQGi',
             ),
         ]
     )
@@ -929,11 +905,7 @@
                 ),
                 model_name='claude-3-opus-20240229',
                 timestamp=IsDatetime(),
-<<<<<<< HEAD
-                provider_request_id='msg_01BznVNBje2zyfpCfNQCD5en',
-=======
-                vendor_id='msg_01Fg1JVgvCYUHWsxrj9GkpEv',
->>>>>>> f25a4e15
+                provider_request_id='msg_01Fg1JVgvCYUHWsxrj9GkpEv',
             ),
         ]
     )
@@ -968,17 +940,9 @@
                     ),
                     TextPart(content=IsStr()),
                 ],
-<<<<<<< HEAD
                 usage=RequestUsage(
                     input_tokens=42,
-                    output_tokens=302,
-=======
-                usage=Usage(
-                    requests=1,
-                    request_tokens=42,
-                    response_tokens=363,
-                    total_tokens=405,
->>>>>>> f25a4e15
+                    output_tokens=363,
                     details={
                         'cache_creation_input_tokens': 0,
                         'cache_read_input_tokens': 0,
@@ -988,11 +952,7 @@
                 ),
                 model_name='claude-3-7-sonnet-20250219',
                 timestamp=IsDatetime(),
-<<<<<<< HEAD
-                provider_request_id='msg_01FWiSVNCRHvHUYU21BRandY',
-=======
-                vendor_id='msg_01BnZvs3naGorn93wjjCDwbd',
->>>>>>> f25a4e15
+                provider_request_id='msg_01BnZvs3naGorn93wjjCDwbd',
             ),
         ]
     )
@@ -1006,17 +966,9 @@
             ModelRequest(parts=[UserPromptPart(content='How do I cross the street?', timestamp=IsDatetime())]),
             ModelResponse(
                 parts=[IsInstance(ThinkingPart), IsInstance(TextPart)],
-<<<<<<< HEAD
                 usage=RequestUsage(
                     input_tokens=42,
-                    output_tokens=302,
-=======
-                usage=Usage(
-                    requests=1,
-                    request_tokens=42,
-                    response_tokens=363,
-                    total_tokens=405,
->>>>>>> f25a4e15
+                    output_tokens=363,
                     details={
                         'cache_creation_input_tokens': 0,
                         'cache_read_input_tokens': 0,
@@ -1056,17 +1008,9 @@
                     ),
                     TextPart(content=IsStr()),
                 ],
-<<<<<<< HEAD
                 usage=RequestUsage(
-                    input_tokens=303,
-                    output_tokens=486,
-=======
-                usage=Usage(
-                    requests=1,
-                    request_tokens=291,
-                    response_tokens=471,
-                    total_tokens=762,
->>>>>>> f25a4e15
+                    input_tokens=291,
+                    output_tokens=471,
                     details={
                         'cache_creation_input_tokens': 0,
                         'cache_read_input_tokens': 0,
@@ -1488,47 +1432,24 @@
 
 
 """
-<<<<<<< HEAD
-                        ),
-                        TextPart(
-                            content="On May 26, 2025, there are significant developments happening, including India's launch of the Bharat Forecasting System to boost weather prediction and disaster preparedness"
-                        ),
-                    ],
-                    usage=RequestUsage(
-                        input_tokens=16312,
-                        output_tokens=258,
-                        details={
-                            'cache_creation_input_tokens': 0,
-                            'cache_read_input_tokens': 0,
-                            'input_tokens': 16312,
-                            'output_tokens': 258,
-                        },
-                    ),
-                    model_name='claude-3-5-sonnet-20241022',
-                    timestamp=IsDatetime(),
-                    provider_request_id='msg_01WWvGdHT1E2kYaV5ZLWMB2N',
-=======
                     ),
                     TextPart(
                         content="Mount Lewotobi Laki Laki in Indonesia is experiencing its second consecutive day of eruption, sending volcanic materials and ash up to 18 km into the sky. This is one of Indonesia's largest eruptions since 2010, though fortunately no casualties have been reported."
                     ),
                 ],
-                usage=Usage(
-                    requests=1,
-                    request_tokens=14923,
-                    response_tokens=317,
-                    total_tokens=15240,
+                usage=RequestUsage(
+                    input_tokens=14923,
+                    output_tokens=317,
                     details={
                         'cache_creation_input_tokens': 0,
                         'cache_read_input_tokens': 0,
                         'input_tokens': 14923,
                         'output_tokens': 317,
                     },
->>>>>>> f25a4e15
                 ),
                 model_name='claude-3-5-sonnet-20241022',
                 timestamp=IsDatetime(),
-                vendor_id=IsStr(),
+                provider_request_id='msg_01W2YfD2EF8BbAqLRr8ftH4W',
             ),
         ]
     )
@@ -1571,17 +1492,9 @@
                     ),
                     TextPart(content='3 * 12390 = 37,170'),
                 ],
-<<<<<<< HEAD
                 usage=RequestUsage(
                     input_tokens=1630,
-                    output_tokens=105,
-=======
-                usage=Usage(
-                    requests=1,
-                    request_tokens=1630,
-                    response_tokens=109,
-                    total_tokens=1739,
->>>>>>> f25a4e15
+                    output_tokens=109,
                     details={
                         'cache_creation_input_tokens': 0,
                         'cache_read_input_tokens': 0,
@@ -1591,7 +1504,7 @@
                 ),
                 model_name='claude-sonnet-4-20250514',
                 timestamp=IsDatetime(),
-                provider_request_id='msg_015H6Emn2T8vZhE52mU2jF1U',
+                provider_request_id='msg_01RJnbK7VMxvS2SyvtyJAQVU',
             ),
         ]
     )
@@ -1636,24 +1549,11 @@
         [
             ModelRequest(parts=[UserPromptPart(content='What day is tomorrow?', timestamp=IsDatetime())]),
             ModelResponse(
-<<<<<<< HEAD
-                parts=[TextPart(content='Tomorrow will be **Tuesday, May 27, 2025**.')],
-                usage=RequestUsage(input_tokens=410, output_tokens=17, details={'reasoning_tokens': 0}),
+                parts=[TextPart(content='Tomorrow will be **Friday, August 15, 2025**.')],
+                usage=RequestUsage(input_tokens=458, output_tokens=17, details={'reasoning_tokens': 0}),
                 model_name='gpt-4.1-2025-04-14',
                 timestamp=IsDatetime(),
-                provider_request_id='resp_6834631faf2481918638284f62855ddf040b4e5d7e74f261',
-=======
-                parts=[TextPart(content='Tomorrow will be **Friday, August 15, 2025**.')],
-                usage=Usage(
-                    request_tokens=458,
-                    response_tokens=17,
-                    total_tokens=475,
-                    details={'reasoning_tokens': 0, 'cached_tokens': 0},
-                ),
-                model_name='gpt-4.1-2025-04-14',
-                timestamp=IsDatetime(),
-                vendor_id='resp_689dc4abe31c81968ed493d15d8810fe0afe80ec3d42722e',
->>>>>>> f25a4e15
+                provider_request_id='resp_689dc4abe31c81968ed493d15d8810fe0afe80ec3d42722e',
             ),
         ]
     )
@@ -1768,11 +1668,7 @@
                 ),
                 model_name='claude-3-5-sonnet-20241022',
                 timestamp=IsDatetime(),
-<<<<<<< HEAD
-                provider_request_id='msg_01EnfsDTixCmHjqvk9QarBj4',
-=======
-                vendor_id='msg_012TXW181edhmR5JCsQRsBKx',
->>>>>>> f25a4e15
+                provider_request_id='msg_012TXW181edhmR5JCsQRsBKx',
             ),
             ModelRequest(
                 parts=[
@@ -1804,11 +1700,7 @@
                 ),
                 model_name='claude-3-5-sonnet-20241022',
                 timestamp=IsDatetime(),
-<<<<<<< HEAD
-                provider_request_id='msg_01Hbm5BtKzfVtWs8Eb7rCNNx',
-=======
-                vendor_id='msg_01K4Fzcf1bhiyLzHpwLdrefj',
->>>>>>> f25a4e15
+                provider_request_id='msg_01K4Fzcf1bhiyLzHpwLdrefj',
             ),
             ModelRequest(
                 parts=[
@@ -1860,17 +1752,9 @@
                     ),
                     ToolCallPart(tool_name='get_user_country', args={}, tool_call_id='toolu_01JJ8TequDsrEU2pv1QFRWAK'),
                 ],
-<<<<<<< HEAD
                 usage=RequestUsage(
                     input_tokens=383,
-                    output_tokens=66,
-=======
-                usage=Usage(
-                    requests=1,
-                    request_tokens=383,
-                    response_tokens=65,
-                    total_tokens=448,
->>>>>>> f25a4e15
+                    output_tokens=65,
                     details={
                         'cache_creation_input_tokens': 0,
                         'cache_read_input_tokens': 0,
@@ -1880,11 +1764,7 @@
                 ),
                 model_name='claude-3-5-sonnet-20241022',
                 timestamp=IsDatetime(),
-<<<<<<< HEAD
-                provider_request_id='msg_014NE4yfV1Yz2vLAJzapxxef',
-=======
-                vendor_id='msg_01MsqUB7ZyhjGkvepS1tCXp3',
->>>>>>> f25a4e15
+                provider_request_id='msg_01MsqUB7ZyhjGkvepS1tCXp3',
             ),
             ModelRequest(
                 parts=[
@@ -1902,17 +1782,9 @@
                         content='Based on the result, you are located in Mexico. The largest city in Mexico is Mexico City (Ciudad de México), which is both the capital and the most populous city in the country. With a population of approximately 9.2 million people in the city proper and over 21 million people in its metropolitan area, Mexico City is not only the largest city in Mexico but also one of the largest cities in the world.'
                     )
                 ],
-<<<<<<< HEAD
                 usage=RequestUsage(
-                    input_tokens=461,
-                    output_tokens=107,
-=======
-                usage=Usage(
-                    requests=1,
-                    request_tokens=460,
-                    response_tokens=91,
-                    total_tokens=551,
->>>>>>> f25a4e15
+                    input_tokens=460,
+                    output_tokens=91,
                     details={
                         'cache_creation_input_tokens': 0,
                         'cache_read_input_tokens': 0,
@@ -1922,11 +1794,7 @@
                 ),
                 model_name='claude-3-5-sonnet-20241022',
                 timestamp=IsDatetime(),
-<<<<<<< HEAD
-                provider_request_id='msg_0193srwo7TCx49h97wDwc7K7',
-=======
-                vendor_id='msg_0142umg4diSckrDtV9vAmmPL',
->>>>>>> f25a4e15
+                provider_request_id='msg_0142umg4diSckrDtV9vAmmPL',
             ),
         ]
     )
@@ -1983,11 +1851,7 @@
                 ),
                 model_name='claude-3-5-sonnet-20241022',
                 timestamp=IsDatetime(),
-<<<<<<< HEAD
-                provider_request_id='msg_014CpBKzioMqUyLWrMihpvsz',
-=======
-                vendor_id='msg_018YiNXULHGpoKoHkTt6GivG',
->>>>>>> f25a4e15
+                provider_request_id='msg_018YiNXULHGpoKoHkTt6GivG',
             ),
             ModelRequest(
                 parts=[
@@ -2020,11 +1884,7 @@
                 ),
                 model_name='claude-3-5-sonnet-20241022',
                 timestamp=IsDatetime(),
-<<<<<<< HEAD
-                provider_request_id='msg_014JeWCouH6DpdqzMTaBdkpJ',
-=======
-                vendor_id='msg_01WiRVmLhCrJbJZRqmAWKv3X',
->>>>>>> f25a4e15
+                provider_request_id='msg_01WiRVmLhCrJbJZRqmAWKv3X',
             ),
         ]
     )
@@ -2069,17 +1929,9 @@
                         content='{"result": {"kind": "CityLocation", "data": {"city": "Mexico City", "country": "Mexico"}}}'
                     )
                 ],
-<<<<<<< HEAD
                 usage=RequestUsage(
-                    input_tokens=281,
+                    input_tokens=265,
                     output_tokens=31,
-=======
-                usage=Usage(
-                    requests=1,
-                    request_tokens=265,
-                    response_tokens=31,
-                    total_tokens=296,
->>>>>>> f25a4e15
                     details={
                         'cache_creation_input_tokens': 0,
                         'cache_read_input_tokens': 0,
@@ -2089,11 +1941,7 @@
                 ),
                 model_name='claude-3-5-sonnet-20241022',
                 timestamp=IsDatetime(),
-<<<<<<< HEAD
-                provider_request_id='msg_013ttUi3HCcKt7PkJpoWs5FT',
-=======
-                vendor_id='msg_01N2PwwVQo2aBtt6UFhMDtEX',
->>>>>>> f25a4e15
+                provider_request_id='msg_01N2PwwVQo2aBtt6UFhMDtEX',
             ),
         ]
     )
