--- conflicted
+++ resolved
@@ -1733,11 +1733,7 @@
                 provider_name='anthropic',
                 provider_url='https://api.anthropic.com',
                 provider_details={'finish_reason': 'tool_use'},
-<<<<<<< HEAD
                 provider_response_id=IsStr(),
-=======
-                provider_response_id='msg_01HQ5juE8oecrwBkoYMJi5fp',
->>>>>>> ba58e3cd
                 finish_reason='tool_call',
                 run_id=IsStr(),
             ),
@@ -1745,7 +1741,6 @@
                 parts=[
                     ToolReturnPart(
                         tool_name='get_image',
-<<<<<<< HEAD
                         content=BinaryImage(
                             data=IsBytes(),
                             media_type='image/png',
@@ -1753,13 +1748,6 @@
                         tool_call_id='toolu_01WALUz3dC75yywrmL6dF3Bc',
                         timestamp=IsDatetime(),
                     )
-=======
-                        content='See file 241a70',
-                        tool_call_id='toolu_01W2SWpTnHpv1vZaLEknhfkj',
-                        timestamp=IsDatetime(),
-                    ),
-                    UserPromptPart(content=['This is file 241a70:', image_content], timestamp=IsDatetime()),
->>>>>>> ba58e3cd
                 ],
                 timestamp=IsNow(tz=timezone.utc),
                 run_id=IsStr(),
@@ -1785,11 +1773,7 @@
                 provider_name='anthropic',
                 provider_url='https://api.anthropic.com',
                 provider_details={'finish_reason': 'end_turn'},
-<<<<<<< HEAD
                 provider_response_id=IsStr(),
-=======
-                provider_response_id='msg_015Cd8nysLLEjXi7JEm7A9DF',
->>>>>>> ba58e3cd
                 finish_reason='stop',
                 run_id=IsStr(),
             ),
