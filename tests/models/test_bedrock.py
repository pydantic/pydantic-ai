from __future__ import annotations as _annotations

import datetime
from typing import Any

import pytest
from inline_snapshot import snapshot
from typing_extensions import TypedDict

from pydantic_ai.agent import Agent
from pydantic_ai.exceptions import ModelRetry
from pydantic_ai.messages import (
    BinaryContent,
    DocumentUrl,
    FinalResultEvent,
    FunctionToolCallEvent,
    FunctionToolResultEvent,
    ImageUrl,
    ModelRequest,
    ModelResponse,
    PartDeltaEvent,
    PartStartEvent,
    RetryPromptPart,
    SystemPromptPart,
    TextPart,
    TextPartDelta,
    ThinkingPart,
    ThinkingPartDelta,
    ToolCallPart,
    ToolCallPartDelta,
    ToolReturnPart,
    UserPromptPart,
    VideoUrl,
)
from pydantic_ai.models import ModelRequestParameters
from pydantic_ai.tools import ToolDefinition
from pydantic_ai.usage import Usage

from ..conftest import IsDatetime, IsInstance, IsStr, try_import

with try_import() as imports_successful:
    from pydantic_ai.models.bedrock import BedrockConverseModel, BedrockModelSettings
    from pydantic_ai.providers.bedrock import BedrockProvider

pytestmark = [
    pytest.mark.skipif(not imports_successful(), reason='bedrock not installed'),
    pytest.mark.anyio,
    pytest.mark.vcr,
]


async def test_bedrock_model(allow_model_requests: None, bedrock_provider: BedrockProvider):
    model = BedrockConverseModel('us.amazon.nova-micro-v1:0', provider=bedrock_provider)
    assert model.base_url == 'https://bedrock-runtime.us-east-1.amazonaws.com'
    agent = Agent(model=model, system_prompt='You are a chatbot.')

    result = await agent.run('Hello!')
    assert result.output == snapshot(
        "Hello! How can I assist you today? Whether you have questions, need information, or just want to chat, I'm here to help."
    )
    assert result.usage() == snapshot(Usage(requests=1, request_tokens=7, response_tokens=30, total_tokens=37))
    assert result.all_messages() == snapshot(
        [
            ModelRequest(
                parts=[
                    SystemPromptPart(
                        content='You are a chatbot.',
                        timestamp=IsDatetime(),
                    ),
                    UserPromptPart(
                        content='Hello!',
                        timestamp=IsDatetime(),
                    ),
                ]
            ),
            ModelResponse(
                parts=[
                    TextPart(
                        content="Hello! How can I assist you today? Whether you have questions, need information, or just want to chat, I'm here to help."
                    )
                ],
                usage=Usage(requests=1, request_tokens=7, response_tokens=30, total_tokens=37),
                model_name='us.amazon.nova-micro-v1:0',
                timestamp=IsDatetime(),
            ),
        ]
    )


async def test_bedrock_model_structured_response(allow_model_requests: None, bedrock_provider: BedrockProvider):
    model = BedrockConverseModel('us.amazon.nova-micro-v1:0', provider=bedrock_provider)
    agent = Agent(model=model, system_prompt='You are a helpful chatbot.', retries=5)

    class Response(TypedDict):
        temperature: str
        date: datetime.date
        city: str

    @agent.tool_plain
    async def temperature(city: str, date: datetime.date) -> str:
        """Get the temperature in a city on a specific date.

        Args:
            city: The city name.
            date: The date.

        Returns:
            The temperature in degrees Celsius.
        """
        return '30°C'

    result = await agent.run('What was the temperature in London 1st January 2022?', output_type=Response)
    assert result.output == snapshot({'temperature': '30°C', 'date': datetime.date(2022, 1, 1), 'city': 'London'})
    assert result.usage() == snapshot(Usage(requests=2, request_tokens=1236, response_tokens=298, total_tokens=1534))
    assert result.all_messages() == snapshot(
        [
            ModelRequest(
                parts=[
                    SystemPromptPart(
                        content='You are a helpful chatbot.',
                        timestamp=IsDatetime(),
                    ),
                    UserPromptPart(
                        content='What was the temperature in London 1st January 2022?',
                        timestamp=IsDatetime(),
                    ),
                ]
            ),
            ModelResponse(
                parts=[
                    TextPart(
                        content='<thinking> To find the temperature in London on 1st January 2022, I will use the "temperature" tool. I need to provide the date and the city name. The date is already provided as "1st January 2022" and the city name is "London". I will call the "temperature" tool with these parameters.</thinking>\n'
                    ),
                    ToolCallPart(
                        tool_name='temperature',
                        args={'date': '2022-01-01', 'city': 'London'},
                        tool_call_id='tooluse_5WEci1UmQ8ifMFkUcy2gHQ',
                    ),
                ],
                usage=Usage(requests=1, request_tokens=551, response_tokens=132, total_tokens=683),
                model_name='us.amazon.nova-micro-v1:0',
                timestamp=IsDatetime(),
            ),
            ModelRequest(
                parts=[
                    ToolReturnPart(
                        tool_name='temperature',
                        content='30°C',
                        tool_call_id='tooluse_5WEci1UmQ8ifMFkUcy2gHQ',
                        timestamp=IsDatetime(),
                    )
                ]
            ),
            ModelResponse(
                parts=[
                    TextPart(
                        content='<thinking> I have received the result from the "temperature" tool. The temperature in London on 1st January 2022 was 30°C. Now, I will use the "final_result" tool to provide this information to the user.</thinking> '
                    ),
                    ToolCallPart(
                        tool_name='final_result',
                        args={'date': '2022-01-01', 'city': 'London', 'temperature': '30°C'},
                        tool_call_id='tooluse_9AjloJSaQDKmpPFff-2Clg',
                    ),
                ],
                usage=Usage(requests=1, request_tokens=685, response_tokens=166, total_tokens=851),
                model_name='us.amazon.nova-micro-v1:0',
                timestamp=IsDatetime(),
            ),
            ModelRequest(
                parts=[
                    ToolReturnPart(
                        tool_name='final_result',
                        content='Final result processed.',
                        tool_call_id='tooluse_9AjloJSaQDKmpPFff-2Clg',
                        timestamp=IsDatetime(),
                    )
                ]
            ),
        ]
    )


async def test_bedrock_model_stream(allow_model_requests: None, bedrock_provider: BedrockProvider):
    model = BedrockConverseModel('us.amazon.nova-micro-v1:0', provider=bedrock_provider)
    agent = Agent(model=model, system_prompt='You are a helpful chatbot.', model_settings={'temperature': 0.0})
    async with agent.run_stream('What is the capital of France?') as result:
        data = await result.get_output()
    assert data == snapshot(
        'The capital of France is Paris. Paris is not only the capital city but also the most populous city in France, known for its significant cultural, political, and economic influence. It is famous for landmarks such as the Eiffel Tower, the Louvre Museum, and Notre-Dame Cathedral, among many other attractions.'
    )


async def test_bedrock_model_anthropic_model_with_tools(allow_model_requests: None, bedrock_provider: BedrockProvider):
    model = BedrockConverseModel('anthropic.claude-v2', provider=bedrock_provider)
    agent = Agent(model=model, system_prompt='You are a helpful chatbot.', model_settings={'temperature': 0.0})

    @agent.tool_plain
    async def get_current_temperature(city: str) -> str:
        """Get the current temperature in a city.

        Args:
            city: The city name.

        Returns:
            The current temperature in degrees Celsius.
        """
        return '30°C'  # pragma: no cover

    # TODO(Marcelo): Anthropic models don't support tools on the Bedrock Converse Interface.
    # I'm unsure what to do, so for the time being I'm just documenting the test. Let's see if someone complains.
    with pytest.raises(Exception):
        await agent.run('What is the current temperature in London?')


async def test_bedrock_model_anthropic_model_without_tools(
    allow_model_requests: None, bedrock_provider: BedrockProvider
):
    model = BedrockConverseModel('anthropic.claude-v2', provider=bedrock_provider)
    agent = Agent(model=model, system_prompt='You are a helpful chatbot.', model_settings={'temperature': 0.0})
    result = await agent.run('What is the capital of France?')
    assert result.output == snapshot('Paris is the capital of France.')


async def test_bedrock_model_retry(allow_model_requests: None, bedrock_provider: BedrockProvider):
    model = BedrockConverseModel('us.amazon.nova-micro-v1:0', provider=bedrock_provider)
    agent = Agent(
        model=model, system_prompt='You are a helpful chatbot.', model_settings={'temperature': 0.0}, retries=2
    )

    @agent.tool_plain
    async def get_capital(country: str) -> str:
        """Get the capital of a country.

        Args:
            country: The country name.
        """
        raise ModelRetry('The country is not supported.')

    result = await agent.run('What is the capital of France?')
    assert result.all_messages() == snapshot(
        [
            ModelRequest(
                parts=[
                    SystemPromptPart(
                        content='You are a helpful chatbot.',
                        timestamp=IsDatetime(),
                    ),
                    UserPromptPart(
                        content='What is the capital of France?',
                        timestamp=IsDatetime(),
                    ),
                ]
            ),
            ModelResponse(
                parts=[
                    TextPart(
                        content='<thinking> To find the capital of France, I will use the available tool "get_capital". I will input the country name "France" into the tool. </thinking>\n'
                    ),
                    ToolCallPart(
                        tool_name='get_capital',
                        args={'country': 'France'},
                        tool_call_id='tooluse_F8LnaCMtQ0-chKTnPhNH2g',
                    ),
                ],
                usage=Usage(requests=1, request_tokens=417, response_tokens=69, total_tokens=486),
                model_name='us.amazon.nova-micro-v1:0',
                timestamp=IsDatetime(),
            ),
            ModelRequest(
                parts=[
                    RetryPromptPart(
                        content='The country is not supported.',
                        tool_name='get_capital',
                        tool_call_id='tooluse_F8LnaCMtQ0-chKTnPhNH2g',
                        timestamp=IsDatetime(),
                    )
                ]
            ),
            ModelResponse(
                parts=[
                    TextPart(
                        content="""\
<thinking> It seems there was an error in retrieving the capital of France. The tool returned a message saying "The country is not supported." This indicates that the tool does not support the country France. I will inform the user about this limitation and suggest alternative ways to find the information. </thinking>

I'm sorry, but the tool I have does not support retrieving the capital of France. However, I can tell you that the capital of France is Paris. If you need information on a different country, please let me know!\
"""
                    )
                ],
                usage=Usage(requests=1, request_tokens=509, response_tokens=108, total_tokens=617),
                model_name='us.amazon.nova-micro-v1:0',
                timestamp=IsDatetime(),
            ),
        ]
    )


async def test_bedrock_model_max_tokens(allow_model_requests: None, bedrock_provider: BedrockProvider):
    model = BedrockConverseModel('us.amazon.nova-micro-v1:0', provider=bedrock_provider)
    agent = Agent(model=model, system_prompt='You are a helpful chatbot.', model_settings={'max_tokens': 5})
    result = await agent.run('What is the capital of France?')
    assert result.output == snapshot('The capital of France is')


async def test_bedrock_model_top_p(allow_model_requests: None, bedrock_provider: BedrockProvider):
    model = BedrockConverseModel('us.amazon.nova-micro-v1:0', provider=bedrock_provider)
    agent = Agent(model=model, system_prompt='You are a helpful chatbot.', model_settings={'top_p': 0.5})
    result = await agent.run('What is the capital of France?')
    assert result.output == snapshot(
        'The capital of France is Paris. Paris is not only the capital city but also the most populous city in France, known for its significant cultural, political, and economic influence both within the country and globally. It is famous for landmarks such as the Eiffel Tower, the Louvre Museum, and the Notre-Dame Cathedral, among many other historical and architectural treasures.'
    )


async def test_bedrock_model_performance_config(allow_model_requests: None, bedrock_provider: BedrockProvider):
    model = BedrockConverseModel('us.amazon.nova-micro-v1:0', provider=bedrock_provider)
    model_settings = BedrockModelSettings(bedrock_performance_configuration={'latency': 'optimized'})
    agent = Agent(model=model, system_prompt='You are a helpful chatbot.', model_settings=model_settings)
    result = await agent.run('What is the capital of France?')
    assert result.output == snapshot(
        'The capital of France is Paris. Paris is not only the capital city but also the most populous city in France, known for its significant cultural, political, and economic influence both within the country and globally. It is famous for landmarks such as the Eiffel Tower, the Louvre Museum, and the Notre-Dame Cathedral, among many other historical and architectural treasures.'
    )


async def test_bedrock_model_guardrail_config(allow_model_requests: None, bedrock_provider: BedrockProvider):
    model = BedrockConverseModel('us.amazon.nova-micro-v1:0', provider=bedrock_provider)
    model_settings = BedrockModelSettings(
        bedrock_guardrail_config={'guardrailIdentifier': 'guardrailv1', 'guardrailVersion': 'v1', 'trace': 'enabled'}
    )
    agent = Agent(model=model, system_prompt='You are a helpful chatbot.', model_settings=model_settings)
    result = await agent.run('What is the capital of France?')
    assert result.output == snapshot(
        'The capital of France is Paris. Paris is not only the capital city but also the most populous city in France, known for its significant cultural, political, and economic influence both within the country and globally. It is famous for landmarks such as the Eiffel Tower, the Louvre Museum, and the Notre-Dame Cathedral, among many other historical and architectural treasures.'
    )


async def test_bedrock_model_other_parameters(allow_model_requests: None, bedrock_provider: BedrockProvider):
    model = BedrockConverseModel('us.amazon.nova-micro-v1:0', provider=bedrock_provider)
    model_settings = BedrockModelSettings(
        bedrock_prompt_variables={'leo': {'text': 'aaaa'}},
        bedrock_additional_model_requests_fields={'test': 'test'},
        bedrock_request_metadata={'test': 'test'},
        bedrock_additional_model_response_fields_paths=['test'],
    )
    agent = Agent(model=model, system_prompt='You are a helpful chatbot.', model_settings=model_settings)
    result = await agent.run('What is the capital of France?')
    assert result.output == snapshot(
        'The capital of France is Paris. Paris is not only the capital city but also the most populous city in France, known for its significant cultural, political, and economic influence both within the country and globally. It is famous for landmarks such as the Eiffel Tower, the Louvre Museum, and the Notre-Dame Cathedral, among many other historical and architectural treasures.'
    )


async def test_bedrock_model_iter_stream(allow_model_requests: None, bedrock_provider: BedrockProvider):
    model = BedrockConverseModel('us.amazon.nova-micro-v1:0', provider=bedrock_provider)
    agent = Agent(model=model, system_prompt='You are a helpful chatbot.', model_settings={'top_p': 0.5})

    @agent.tool_plain
    async def get_capital(country: str) -> str:
        """Get the capital of a country.

        Args:
            country: The country name.
        """
        return 'Paris'  # pragma: no cover

    @agent.tool_plain
    async def get_temperature(city: str) -> str:
        """Get the temperature in a city.

        Args:
            city: The city name.
        """
        return '30°C'

    event_parts: list[Any] = []
    async with agent.iter(user_prompt='What is the temperature of the capital of France?') as agent_run:
        async for node in agent_run:
            if Agent.is_model_request_node(node) or Agent.is_call_tools_node(node):
                async with node.stream(agent_run.ctx) as request_stream:
                    async for event in request_stream:
                        event_parts.append(event)

    assert event_parts == snapshot(
        [
            PartStartEvent(index=0, part=TextPart(content='<thinking')),
            FinalResultEvent(tool_name=None, tool_call_id=None),
            PartDeltaEvent(index=0, delta=TextPartDelta(content_delta='> To find')),
            PartDeltaEvent(index=0, delta=TextPartDelta(content_delta=' the temperature')),
            PartDeltaEvent(index=0, delta=TextPartDelta(content_delta=' of the capital of France,')),
            PartDeltaEvent(index=0, delta=TextPartDelta(content_delta=' I need to first')),
            PartDeltaEvent(index=0, delta=TextPartDelta(content_delta=' determine the capital')),
            PartDeltaEvent(index=0, delta=TextPartDelta(content_delta=' of France and')),
            PartDeltaEvent(index=0, delta=TextPartDelta(content_delta=' then get')),
            PartDeltaEvent(index=0, delta=TextPartDelta(content_delta=' the current')),
            PartDeltaEvent(index=0, delta=TextPartDelta(content_delta=' temperature in')),
            PartDeltaEvent(index=0, delta=TextPartDelta(content_delta=' that city. The')),
            PartDeltaEvent(index=0, delta=TextPartDelta(content_delta=' capital of France is Paris')),
            PartDeltaEvent(index=0, delta=TextPartDelta(content_delta='. I')),
            PartDeltaEvent(index=0, delta=TextPartDelta(content_delta=' will use')),
            PartDeltaEvent(index=0, delta=TextPartDelta(content_delta=' the "get_temperature"')),
            PartDeltaEvent(index=0, delta=TextPartDelta(content_delta=' tool to find the current temperature')),
            PartDeltaEvent(index=0, delta=TextPartDelta(content_delta=' in Paris.</')),
            PartDeltaEvent(index=0, delta=TextPartDelta(content_delta='thinking')),
            PartDeltaEvent(index=0, delta=TextPartDelta(content_delta='>\n')),
            PartStartEvent(
                index=1, part=ToolCallPart(tool_name='get_temperature', tool_call_id='tooluse_lAG_zP8QRHmSYOwZzzaCqA')
            ),
            PartDeltaEvent(
                index=1,
                delta=ToolCallPartDelta(args_delta='{"city":"Paris"}', tool_call_id='tooluse_lAG_zP8QRHmSYOwZzzaCqA'),
            ),
            IsInstance(FunctionToolCallEvent),
            FunctionToolResultEvent(
                result=ToolReturnPart(
                    tool_name='get_temperature',
                    content='30°C',
                    tool_call_id='tooluse_lAG_zP8QRHmSYOwZzzaCqA',
                    timestamp=IsDatetime(),
                ),
                tool_call_id='tooluse_lAG_zP8QRHmSYOwZzzaCqA',
            ),
            PartStartEvent(index=0, part=TextPart(content='The')),
            FinalResultEvent(tool_name=None, tool_call_id=None),
            PartDeltaEvent(index=0, delta=TextPartDelta(content_delta=' current temperature in Paris, the')),
            PartDeltaEvent(index=0, delta=TextPartDelta(content_delta=' capital of France,')),
            PartDeltaEvent(index=0, delta=TextPartDelta(content_delta=' is 30°C')),
            PartDeltaEvent(index=0, delta=TextPartDelta(content_delta='.')),
        ]
    )


@pytest.mark.vcr()
async def test_image_as_binary_content_input(
    allow_model_requests: None, image_content: BinaryContent, bedrock_provider: BedrockProvider
):
    m = BedrockConverseModel('us.amazon.nova-pro-v1:0', provider=bedrock_provider)
    agent = Agent(m, system_prompt='You are a helpful chatbot.')

    result = await agent.run(['What fruit is in the image?', image_content])
    assert result.output == snapshot(
        'The image features a fruit that is round and has a green skin with brown dots. The fruit is cut in half, revealing its interior, which is also green. Based on the appearance and characteristics, the fruit in the image is a kiwi.'
    )


@pytest.mark.vcr()
async def test_video_as_binary_content_input(
    allow_model_requests: None, video_content: BinaryContent, bedrock_provider: BedrockProvider
):
    m = BedrockConverseModel('us.amazon.nova-pro-v1:0', provider=bedrock_provider)
    agent = Agent(m, system_prompt='You are a helpful chatbot.')

    result = await agent.run(['Explain me this video', video_content])
    assert result.output == snapshot(
        'The video shows a camera set up on a tripod, pointed at a scenic view of a rocky landscape under a clear sky. The camera remains stationary throughout the video, capturing the same view without any changes.'
    )


@pytest.mark.vcr()
async def test_image_url_input(allow_model_requests: None, bedrock_provider: BedrockProvider):
    m = BedrockConverseModel('us.amazon.nova-pro-v1:0', provider=bedrock_provider)
    agent = Agent(m, system_prompt='You are a helpful chatbot.')

    result = await agent.run(
        [
            'What is this vegetable?',
            ImageUrl(url='https://t3.ftcdn.net/jpg/00/85/79/92/360_F_85799278_0BBGV9OAdQDTLnKwAPBCcg1J7QtiieJY.jpg'),
        ]
    )
    assert result.output == snapshot(
        'The image shows a potato. It is oval in shape and has a yellow skin with numerous dark brown patches. These patches are known as lenticels, which are pores that allow the potato to breathe. The potato is a root vegetable that is widely cultivated and consumed around the world. It is a versatile ingredient that can be used in a variety of dishes, including mashed potatoes, fries, and potato salad.'
    )


@pytest.mark.vcr()
async def test_video_url_input(allow_model_requests: None, bedrock_provider: BedrockProvider):
    m = BedrockConverseModel('us.amazon.nova-pro-v1:0', provider=bedrock_provider)
    agent = Agent(m, system_prompt='You are a helpful chatbot.')

    result = await agent.run(
        [
            'Explain me this video',
            VideoUrl(url='https://t3.ftcdn.net/jpg/00/85/79/92/small_video.mp4'),
        ]
    )
    assert result.output == snapshot(
        'The video shows a camera set up on a tripod, pointed at a scenic view of a rocky landscape under a clear sky. The camera remains stationary throughout the video, capturing the same view without any changes.'
    )


@pytest.mark.vcr()
async def test_document_url_input(allow_model_requests: None, bedrock_provider: BedrockProvider):
    m = BedrockConverseModel('anthropic.claude-v2', provider=bedrock_provider)
    agent = Agent(m, system_prompt='You are a helpful chatbot.')

    document_url = DocumentUrl(url='https://www.w3.org/WAI/ER/tests/xhtml/testfiles/resources/pdf/dummy.pdf')

    result = await agent.run(['What is the main content on this document?', document_url])
    assert result.output == snapshot(
        'Based on the provided XML data, the main content of the document is "Dummy PDF file". This is contained in the <document_content> tag for the document with index="1".'
    )


@pytest.mark.vcr()
async def test_text_document_url_input(allow_model_requests: None, bedrock_provider: BedrockProvider):
    m = BedrockConverseModel('anthropic.claude-v2', provider=bedrock_provider)
    agent = Agent(m, system_prompt='You are a helpful chatbot.')

    text_document_url = DocumentUrl(url='https://example-files.online-convert.com/document/txt/example.txt')

    result = await agent.run(['What is the main content on this document?', text_document_url])
    assert result.output == snapshot("""\
Based on the text in the <document_content> tag, the main content of this document appears to be:

An example text describing the use of "John Doe" as a placeholder name in legal cases, hospitals, and other contexts where a party's real identity is unknown or needs to be withheld. It provides background on how "John Doe" and "Jane Doe" are commonly used in the United States and Canada for this purpose, in contrast to other English speaking countries that use names like "Joe Bloggs". The text gives examples of using John/Jane Doe for legal cases, unidentified corpses, and as generic names on forms. It also mentions how "Baby Doe" and "Precious Doe" are used for unidentified children.\
""")


@pytest.mark.vcr()
async def test_text_as_binary_content_input(allow_model_requests: None, bedrock_provider: BedrockProvider):
    m = BedrockConverseModel('us.amazon.nova-pro-v1:0', provider=bedrock_provider)
    agent = Agent(m, system_prompt='You are a helpful chatbot.')

    text_content = BinaryContent(data=b'This is a test document.', media_type='text/plain')

    result = await agent.run(['What is the main content on this document?', text_content])
    assert result.output == snapshot("""\
The document you're referring to appears to be a test document, which means its primary purpose is likely to serve as an example or a placeholder rather than containing substantive content. Test documents are commonly used for various purposes such as:

1. **Software Testing**: To verify that a system can correctly handle, display, or process documents.
2. **Design Mockups**: To illustrate how a document might look in a particular format or style.
3. **Training Materials**: To provide examples for instructional purposes.
4. **Placeholders**: To fill space in a system or application where real content will eventually be placed.

Since this is a test document, it probably doesn't contain any meaningful or specific information beyond what is necessary to serve its testing purpose. If you have specific questions about the format, structure, or any particular element within the document, feel free to ask!\
""")


@pytest.mark.vcr()
async def test_bedrock_model_instructions(allow_model_requests: None, bedrock_provider: BedrockProvider):
    m = BedrockConverseModel('us.amazon.nova-pro-v1:0', provider=bedrock_provider)

    def instructions() -> str:
        return 'You are a helpful assistant.'

    agent = Agent(m, instructions=instructions)

    result = await agent.run('What is the capital of France?')
    assert result.all_messages() == snapshot(
        [
            ModelRequest(
                parts=[UserPromptPart(content='What is the capital of France?', timestamp=IsDatetime())],
                instructions='You are a helpful assistant.',
            ),
            ModelResponse(
                parts=[
                    TextPart(
                        content='The capital of France is Paris. Paris is not only the political and economic hub of the country but also a major center for culture, fashion, art, and tourism. It is renowned for its rich history, iconic landmarks such as the Eiffel Tower, Notre-Dame Cathedral, and the Louvre Museum, as well as its influence on global culture and cuisine.'
                    )
                ],
                usage=Usage(requests=1, request_tokens=13, response_tokens=71, total_tokens=84),
                model_name='us.amazon.nova-pro-v1:0',
                timestamp=IsDatetime(),
            ),
        ]
    )


@pytest.mark.vcr()
async def test_bedrock_empty_system_prompt(allow_model_requests: None, bedrock_provider: BedrockProvider):
    m = BedrockConverseModel('us.amazon.nova-micro-v1:0', provider=bedrock_provider)
    agent = Agent(m)
    result = await agent.run('What is the capital of France?')
    assert result.output == snapshot(
        'The capital of France is Paris. Paris, officially known as "Ville de Paris," is not only the capital city but also the most populous city in France. It is located in the northern central part of the country along the Seine River. Paris is a major global city, renowned for its cultural, political, economic, and social influence. It is famous for its landmarks such as the Eiffel Tower, the Louvre Museum, Notre-Dame Cathedral, and the Champs-Élysées, among many other historic and modern attractions. The city has played a significant role in the history of art, fashion, gastronomy, and science.'
    )


@pytest.mark.vcr()
async def test_bedrock_multiple_documents_in_history(
    allow_model_requests: None, bedrock_provider: BedrockProvider, document_content: BinaryContent
):
    m = BedrockConverseModel(model_name='us.anthropic.claude-3-7-sonnet-20250219-v1:0', provider=bedrock_provider)
    agent = Agent(model=m)

    result = await agent.run(
        'What is in the documents?',
        message_history=[
            ModelRequest(parts=[UserPromptPart(content=['Here is a PDF document: ', document_content])]),
            ModelResponse(parts=[TextPart(content='foo bar')]),
            ModelRequest(parts=[UserPromptPart(content=['Here is another PDF document: ', document_content])]),
            ModelResponse(parts=[TextPart(content='foo bar 2')]),
        ],
    )

    assert result.output == snapshot(
        'Based on the documents you\'ve shared, both Document 1.pdf and Document 2.pdf contain the text "Dummy PDF file". These appear to be placeholder or sample PDF documents rather than files with substantial content.'
    )


<<<<<<< HEAD
async def test_bedrock_model_thinking_part(allow_model_requests: None, bedrock_provider: BedrockProvider):
    deepseek_model = BedrockConverseModel('us.deepseek.r1-v1:0', provider=bedrock_provider)
    agent = Agent(deepseek_model)

    result = await agent.run('How do I cross the street?')
    assert result.all_messages() == snapshot(
        [
            ModelRequest(parts=[UserPromptPart(content='How do I cross the street?', timestamp=IsDatetime())]),
            ModelResponse(
                parts=[TextPart(content=IsStr()), ThinkingPart(content=IsStr())],
                model_name='us.deepseek.r1-v1:0',
                timestamp=IsDatetime(),
            ),
        ]
    )

    anthropic_model = BedrockConverseModel('us.anthropic.claude-3-7-sonnet-20250219-v1:0', provider=bedrock_provider)
    result = await agent.run(
        'Considering the way to cross the street, analogously, how do I cross the river?',
        model=anthropic_model,
        model_settings=BedrockModelSettings(
            bedrock_additional_model_requests_fields={
                'thinking': {'type': 'enabled', 'budget_tokens': 1024},
            }
        ),
        message_history=result.all_messages(),
    )
    assert result.all_messages() == snapshot(
        [
            ModelRequest(parts=[UserPromptPart(content='How do I cross the street?', timestamp=IsDatetime())]),
            ModelResponse(
                parts=[IsInstance(TextPart), IsInstance(ThinkingPart)],
                model_name='us.deepseek.r1-v1:0',
                timestamp=IsDatetime(),
            ),
            ModelRequest(
                parts=[
                    UserPromptPart(
                        content='Considering the way to cross the street, analogously, how do I cross the river?',
                        timestamp=IsDatetime(),
                    )
                ]
            ),
            ModelResponse(
                parts=[
                    ThinkingPart(
                        content=IsStr(),
                        signature='ErcBCkgIAhABGAIiQMuiyDObz/Z/ryneAVaQDk4iH6JqSNKJmJTwpQ1RqPz07UFTEffhkJW76u0WVKZaYykZAHmZl/IbQOPDLGU0nhQSDDuHLg82YIApYmWyfhoMe8vxT1/WGTJwyCeOIjC5OfF0+c6JOAvXvv9ElFXHo3yS3am1V0KpTiFj4YCy/bqfxv1wFGBw0KOMsTgq7ugqHeuOpzNM91a/RgtYHUdrcAKm9iCRu24jIOCjr5+h',
                    ),
                    IsInstance(TextPart),
                ],
                model_name='us.anthropic.claude-3-7-sonnet-20250219-v1:0',
                timestamp=IsDatetime(),
            ),
        ]
    )


async def test_bedrock_model_thinking_part_stream(allow_model_requests: None, bedrock_provider: BedrockProvider):
    m = BedrockConverseModel('us.deepseek.r1-v1:0', provider=bedrock_provider)
    agent = Agent(m)

    event_parts: list[Any] = []
    async with agent.iter(user_prompt='How do I cross the street?') as agent_run:
        async for node in agent_run:
            if Agent.is_model_request_node(node) or Agent.is_call_tools_node(node):
                async with node.stream(agent_run.ctx) as request_stream:
                    async for event in request_stream:
                        event_parts.append(event)

    assert event_parts == snapshot(
        [
            PartStartEvent(index=0, part=ThinkingPart(content='Okay')),
            FinalResultEvent(tool_name=None, tool_call_id=None),
            PartDeltaEvent(index=0, delta=ThinkingPartDelta(content_delta=', so')),
            PartDeltaEvent(index=0, delta=ThinkingPartDelta(content_delta=' the')),
            PartDeltaEvent(index=0, delta=ThinkingPartDelta(content_delta=' user is')),
            PartDeltaEvent(index=0, delta=ThinkingPartDelta(content_delta=' asking how to')),
            PartDeltaEvent(index=0, delta=ThinkingPartDelta(content_delta=' cross the street')),
            PartDeltaEvent(index=0, delta=ThinkingPartDelta(content_delta='. Let me')),
            PartDeltaEvent(index=0, delta=ThinkingPartDelta(content_delta=' think')),
            PartDeltaEvent(index=0, delta=ThinkingPartDelta(content_delta=' about how')),
            PartDeltaEvent(index=0, delta=ThinkingPartDelta(content_delta=' to approach')),
            PartDeltaEvent(index=0, delta=ThinkingPartDelta(content_delta=' this. First')),
            PartDeltaEvent(index=0, delta=ThinkingPartDelta(content_delta=', I need')),
            PartDeltaEvent(index=0, delta=ThinkingPartDelta(content_delta=' to make sure')),
            PartDeltaEvent(index=0, delta=ThinkingPartDelta(content_delta=' I cover')),
            PartDeltaEvent(index=0, delta=ThinkingPartDelta(content_delta=' all the basic')),
            PartDeltaEvent(index=0, delta=ThinkingPartDelta(content_delta=' steps,')),
            PartDeltaEvent(index=0, delta=ThinkingPartDelta(content_delta=' but also')),
            PartDeltaEvent(index=0, delta=ThinkingPartDelta(content_delta=' consider different')),
            PartDeltaEvent(index=0, delta=ThinkingPartDelta(content_delta=' scenarios. Maybe')),
            PartDeltaEvent(index=0, delta=ThinkingPartDelta(content_delta=' start with the')),
            PartDeltaEvent(index=0, delta=ThinkingPartDelta(content_delta=' obvious:')),
            PartDeltaEvent(index=0, delta=ThinkingPartDelta(content_delta=' finding')),
            PartDeltaEvent(index=0, delta=ThinkingPartDelta(content_delta=' a cross')),
            PartDeltaEvent(index=0, delta=ThinkingPartDelta(content_delta='walk.')),
            PartDeltaEvent(index=0, delta=ThinkingPartDelta(content_delta=' But wait,')),
            PartDeltaEvent(index=0, delta=ThinkingPartDelta(content_delta=' not all')),
            PartDeltaEvent(index=0, delta=ThinkingPartDelta(content_delta=' streets')),
            PartDeltaEvent(index=0, delta=ThinkingPartDelta(content_delta=' have cross')),
            PartDeltaEvent(index=0, delta=ThinkingPartDelta(content_delta='walks,')),
            PartDeltaEvent(index=0, delta=ThinkingPartDelta(content_delta=' especially in less')),
            PartDeltaEvent(index=0, delta=ThinkingPartDelta(content_delta=' urban areas.')),
            PartDeltaEvent(index=0, delta=ThinkingPartDelta(content_delta=' So I should')),
            PartDeltaEvent(index=0, delta=ThinkingPartDelta(content_delta=' mention looking')),
            PartDeltaEvent(index=0, delta=ThinkingPartDelta(content_delta=' for')),
            PartDeltaEvent(index=0, delta=ThinkingPartDelta(content_delta=' a crosswalk')),
            PartDeltaEvent(index=0, delta=ThinkingPartDelta(content_delta=' or')),
            PartDeltaEvent(index=0, delta=ThinkingPartDelta(content_delta=' pedestrian crossing')),
            PartDeltaEvent(index=0, delta=ThinkingPartDelta(content_delta=' signals')),
            PartDeltaEvent(
                index=0,
                delta=ThinkingPartDelta(
                    content_delta="""\
 first.

"""
                ),
            ),
            PartDeltaEvent(index=0, delta=ThinkingPartDelta(content_delta='Then, check')),
            PartDeltaEvent(index=0, delta=ThinkingPartDelta(content_delta=' for traffic lights')),
            PartDeltaEvent(index=0, delta=ThinkingPartDelta(content_delta='. If')),
            PartDeltaEvent(index=0, delta=ThinkingPartDelta(content_delta=" there's")),
            PartDeltaEvent(index=0, delta=ThinkingPartDelta(content_delta=' a traffic light')),
            PartDeltaEvent(index=0, delta=ThinkingPartDelta(content_delta=', wait')),
            PartDeltaEvent(index=0, delta=ThinkingPartDelta(content_delta=' for the')),
            PartDeltaEvent(index=0, delta=ThinkingPartDelta(content_delta=' walk')),
            PartDeltaEvent(index=0, delta=ThinkingPartDelta(content_delta=' signal. But')),
            PartDeltaEvent(index=0, delta=ThinkingPartDelta(content_delta=' sometimes')),
            PartDeltaEvent(index=0, delta=ThinkingPartDelta(content_delta=' people might not')),
            PartDeltaEvent(index=0, delta=ThinkingPartDelta(content_delta=' know what')),
            PartDeltaEvent(index=0, delta=ThinkingPartDelta(content_delta=' the symbols')),
            PartDeltaEvent(index=0, delta=ThinkingPartDelta(content_delta=' mean. Maybe')),
            PartDeltaEvent(index=0, delta=ThinkingPartDelta(content_delta=' explain the "')),
            PartDeltaEvent(index=0, delta=ThinkingPartDelta(content_delta='walk"')),
            PartDeltaEvent(index=0, delta=ThinkingPartDelta(content_delta=' and "don')),
            PartDeltaEvent(index=0, delta=ThinkingPartDelta(content_delta='\'t walk"')),
            PartDeltaEvent(index=0, delta=ThinkingPartDelta(content_delta=' signals. Also')),
            PartDeltaEvent(index=0, delta=ThinkingPartDelta(content_delta=', in')),
            PartDeltaEvent(index=0, delta=ThinkingPartDelta(content_delta=' some places')),
            PartDeltaEvent(index=0, delta=ThinkingPartDelta(content_delta=', there')),
            PartDeltaEvent(index=0, delta=ThinkingPartDelta(content_delta=' are count')),
            PartDeltaEvent(index=0, delta=ThinkingPartDelta(content_delta='down tim')),
            PartDeltaEvent(index=0, delta=ThinkingPartDelta(content_delta='ers which')),
            PartDeltaEvent(index=0, delta=ThinkingPartDelta(content_delta=' can help.')),
            PartDeltaEvent(index=0, delta=ThinkingPartDelta(content_delta=' But what')),
            PartDeltaEvent(index=0, delta=ThinkingPartDelta(content_delta=" if there's")),
            PartDeltaEvent(index=0, delta=ThinkingPartDelta(content_delta=' no traffic')),
            PartDeltaEvent(index=0, delta=ThinkingPartDelta(content_delta=' light?')),
            PartDeltaEvent(index=0, delta=ThinkingPartDelta(content_delta=' Then they should')),
            PartDeltaEvent(index=0, delta=ThinkingPartDelta(content_delta=' look both ways')),
            PartDeltaEvent(index=0, delta=ThinkingPartDelta(content_delta=' for cars.')),
            PartDeltaEvent(index=0, delta=ThinkingPartDelta(content_delta=' But how')),
            PartDeltaEvent(index=0, delta=ThinkingPartDelta(content_delta=' many')),
            PartDeltaEvent(index=0, delta=ThinkingPartDelta(content_delta=' times?')),
            PartDeltaEvent(index=0, delta=ThinkingPartDelta(content_delta=' Usually')),
            PartDeltaEvent(index=0, delta=ThinkingPartDelta(content_delta=' left')),
            PartDeltaEvent(index=0, delta=ThinkingPartDelta(content_delta='-right')),
            PartDeltaEvent(index=0, delta=ThinkingPartDelta(content_delta='-left,')),
            PartDeltaEvent(index=0, delta=ThinkingPartDelta(content_delta=' but maybe clarify')),
            PartDeltaEvent(
                index=0,
                delta=ThinkingPartDelta(
                    content_delta="""\
 that.

"""
                ),
            ),
            PartDeltaEvent(index=0, delta=ThinkingPartDelta(content_delta='Wait, but')),
            PartDeltaEvent(index=0, delta=ThinkingPartDelta(content_delta=' in')),
            PartDeltaEvent(index=0, delta=ThinkingPartDelta(content_delta=' some countries,')),
            PartDeltaEvent(index=0, delta=ThinkingPartDelta(content_delta=' traffic comes')),
            PartDeltaEvent(index=0, delta=ThinkingPartDelta(content_delta=' from the opposite')),
            PartDeltaEvent(index=0, delta=ThinkingPartDelta(content_delta=' direction')),
            PartDeltaEvent(index=0, delta=ThinkingPartDelta(content_delta='. Like')),
            PartDeltaEvent(index=0, delta=ThinkingPartDelta(content_delta=' in')),
            PartDeltaEvent(index=0, delta=ThinkingPartDelta(content_delta=' the UK,')),
            PartDeltaEvent(index=0, delta=ThinkingPartDelta(content_delta=' cars')),
            PartDeltaEvent(index=0, delta=ThinkingPartDelta(content_delta=' drive on the')),
            PartDeltaEvent(index=0, delta=ThinkingPartDelta(content_delta=' left. So')),
            PartDeltaEvent(index=0, delta=ThinkingPartDelta(content_delta=' maybe add')),
            PartDeltaEvent(index=0, delta=ThinkingPartDelta(content_delta=' a note')),
            PartDeltaEvent(index=0, delta=ThinkingPartDelta(content_delta=' about being')),
            PartDeltaEvent(index=0, delta=ThinkingPartDelta(content_delta=' aware of the')),
            PartDeltaEvent(index=0, delta=ThinkingPartDelta(content_delta=' local traffic direction')),
            PartDeltaEvent(index=0, delta=ThinkingPartDelta(content_delta='. Also')),
            PartDeltaEvent(index=0, delta=ThinkingPartDelta(content_delta=', distractions')),
            PartDeltaEvent(index=0, delta=ThinkingPartDelta(content_delta=' like')),
            PartDeltaEvent(index=0, delta=ThinkingPartDelta(content_delta=' using a')),
            PartDeltaEvent(index=0, delta=ThinkingPartDelta(content_delta=' phone while crossing')),
            PartDeltaEvent(index=0, delta=ThinkingPartDelta(content_delta='. Em')),
            PartDeltaEvent(index=0, delta=ThinkingPartDelta(content_delta='phasize the')),
            PartDeltaEvent(index=0, delta=ThinkingPartDelta(content_delta=' importance of staying')),
            PartDeltaEvent(index=0, delta=ThinkingPartDelta(content_delta=' focused')),
            PartDeltaEvent(index=0, delta=ThinkingPartDelta(content_delta=' and not')),
            PartDeltaEvent(index=0, delta=ThinkingPartDelta(content_delta=' being')),
            PartDeltaEvent(
                index=0,
                delta=ThinkingPartDelta(
                    content_delta="""\
 distracted.

"""
                ),
            ),
            PartDeltaEvent(index=0, delta=ThinkingPartDelta(content_delta='What')),
            PartDeltaEvent(index=0, delta=ThinkingPartDelta(content_delta=' about children')),
            PartDeltaEvent(index=0, delta=ThinkingPartDelta(content_delta=' or')),
            PartDeltaEvent(index=0, delta=ThinkingPartDelta(content_delta=' people')),
            PartDeltaEvent(index=0, delta=ThinkingPartDelta(content_delta=' with disabilities?')),
            PartDeltaEvent(index=0, delta=ThinkingPartDelta(content_delta=' Maybe mention using')),
            PartDeltaEvent(index=0, delta=ThinkingPartDelta(content_delta=' pedestrian')),
            PartDeltaEvent(index=0, delta=ThinkingPartDelta(content_delta=' bridges')),
            PartDeltaEvent(index=0, delta=ThinkingPartDelta(content_delta=' or tunnels')),
            PartDeltaEvent(index=0, delta=ThinkingPartDelta(content_delta=' if available.')),
            PartDeltaEvent(index=0, delta=ThinkingPartDelta(content_delta=' Also, making')),
            PartDeltaEvent(index=0, delta=ThinkingPartDelta(content_delta=' eye contact with')),
            PartDeltaEvent(index=0, delta=ThinkingPartDelta(content_delta=' drivers to')),
            PartDeltaEvent(index=0, delta=ThinkingPartDelta(content_delta=' ensure they see')),
            PartDeltaEvent(index=0, delta=ThinkingPartDelta(content_delta=' you. But')),
            PartDeltaEvent(index=0, delta=ThinkingPartDelta(content_delta=' not')),
            PartDeltaEvent(index=0, delta=ThinkingPartDelta(content_delta=' all drivers')),
            PartDeltaEvent(index=0, delta=ThinkingPartDelta(content_delta=' might make')),
            PartDeltaEvent(index=0, delta=ThinkingPartDelta(content_delta=' eye contact,')),
            PartDeltaEvent(index=0, delta=ThinkingPartDelta(content_delta=' so maybe that')),
            PartDeltaEvent(index=0, delta=ThinkingPartDelta(content_delta="'s not")),
            PartDeltaEvent(index=0, delta=ThinkingPartDelta(content_delta=' always')),
            PartDeltaEvent(
                index=0,
                delta=ThinkingPartDelta(
                    content_delta="""\
 reliable.

"""
                ),
            ),
            PartDeltaEvent(index=0, delta=ThinkingPartDelta(content_delta='Oh')),
            PartDeltaEvent(index=0, delta=ThinkingPartDelta(content_delta=', and')),
            PartDeltaEvent(index=0, delta=ThinkingPartDelta(content_delta=' jaywalk')),
            PartDeltaEvent(index=0, delta=ThinkingPartDelta(content_delta='ing. Should')),
            PartDeltaEvent(index=0, delta=ThinkingPartDelta(content_delta=' I mention that')),
            PartDeltaEvent(index=0, delta=ThinkingPartDelta(content_delta=" it's illegal")),
            PartDeltaEvent(index=0, delta=ThinkingPartDelta(content_delta=' in some places')),
            PartDeltaEvent(index=0, delta=ThinkingPartDelta(content_delta=' and safer')),
            PartDeltaEvent(index=0, delta=ThinkingPartDelta(content_delta=' to use')),
            PartDeltaEvent(index=0, delta=ThinkingPartDelta(content_delta=' crosswalks?')),
            PartDeltaEvent(index=0, delta=ThinkingPartDelta(content_delta=' Yes')),
            PartDeltaEvent(index=0, delta=ThinkingPartDelta(content_delta=', that')),
            PartDeltaEvent(index=0, delta=ThinkingPartDelta(content_delta="'s important for")),
            PartDeltaEvent(index=0, delta=ThinkingPartDelta(content_delta=' legal')),
            PartDeltaEvent(index=0, delta=ThinkingPartDelta(content_delta=' and')),
            PartDeltaEvent(index=0, delta=ThinkingPartDelta(content_delta=' safety reasons.')),
            PartDeltaEvent(index=0, delta=ThinkingPartDelta(content_delta=' Also, even')),
            PartDeltaEvent(index=0, delta=ThinkingPartDelta(content_delta=' if the walk')),
            PartDeltaEvent(index=0, delta=ThinkingPartDelta(content_delta=' signal is on')),
            PartDeltaEvent(index=0, delta=ThinkingPartDelta(content_delta=', check')),
            PartDeltaEvent(index=0, delta=ThinkingPartDelta(content_delta=' for turning')),
            PartDeltaEvent(index=0, delta=ThinkingPartDelta(content_delta=' vehicles')),
            PartDeltaEvent(index=0, delta=ThinkingPartDelta(content_delta=' that might not')),
            PartDeltaEvent(index=0, delta=ThinkingPartDelta(content_delta=' stop')),
            PartDeltaEvent(index=0, delta=ThinkingPartDelta(content_delta='. B')),
            PartDeltaEvent(index=0, delta=ThinkingPartDelta(content_delta='icycles and')),
            PartDeltaEvent(index=0, delta=ThinkingPartDelta(content_delta=' motorcycles')),
            PartDeltaEvent(index=0, delta=ThinkingPartDelta(content_delta=' can be')),
            PartDeltaEvent(index=0, delta=ThinkingPartDelta(content_delta=' quieter')),
            PartDeltaEvent(index=0, delta=ThinkingPartDelta(content_delta=' and')),
            PartDeltaEvent(index=0, delta=ThinkingPartDelta(content_delta=' harder to hear')),
            PartDeltaEvent(index=0, delta=ThinkingPartDelta(content_delta=', so remind')),
            PartDeltaEvent(index=0, delta=ThinkingPartDelta(content_delta=' to')),
            PartDeltaEvent(index=0, delta=ThinkingPartDelta(content_delta=' listen')),
            PartDeltaEvent(index=0, delta=ThinkingPartDelta(content_delta=' as')),
            PartDeltaEvent(index=0, delta=ThinkingPartDelta(content_delta=' well as look')),
            PartDeltaEvent(
                index=0,
                delta=ThinkingPartDelta(
                    content_delta="""\
.

Wait\
"""
                ),
            ),
            PartDeltaEvent(index=0, delta=ThinkingPartDelta(content_delta=', what about')),
            PartDeltaEvent(index=0, delta=ThinkingPartDelta(content_delta=' at night')),
            PartDeltaEvent(index=0, delta=ThinkingPartDelta(content_delta='? W')),
            PartDeltaEvent(index=0, delta=ThinkingPartDelta(content_delta='earing reflective clothing')),
            PartDeltaEvent(index=0, delta=ThinkingPartDelta(content_delta=' or carrying')),
            PartDeltaEvent(index=0, delta=ThinkingPartDelta(content_delta=' a light to')),
            PartDeltaEvent(index=0, delta=ThinkingPartDelta(content_delta=' be more')),
            PartDeltaEvent(index=0, delta=ThinkingPartDelta(content_delta=' visible. That')),
            PartDeltaEvent(index=0, delta=ThinkingPartDelta(content_delta="'s a good")),
            PartDeltaEvent(index=0, delta=ThinkingPartDelta(content_delta=' point. Also')),
            PartDeltaEvent(index=0, delta=ThinkingPartDelta(content_delta=IsStr())),
            PartDeltaEvent(index=0, delta=ThinkingPartDelta(content_delta=' in groups')),
            PartDeltaEvent(index=0, delta=ThinkingPartDelta(content_delta=' if possible,')),
            PartDeltaEvent(index=0, delta=ThinkingPartDelta(content_delta=' as more')),
            PartDeltaEvent(index=0, delta=ThinkingPartDelta(content_delta=' people are more')),
            PartDeltaEvent(index=0, delta=ThinkingPartDelta(content_delta=' visible.')),
            PartDeltaEvent(index=0, delta=ThinkingPartDelta(content_delta=' But during')),
            PartDeltaEvent(index=0, delta=ThinkingPartDelta(content_delta=' COVID')),
            PartDeltaEvent(index=0, delta=ThinkingPartDelta(content_delta=', maybe')),
            PartDeltaEvent(index=0, delta=ThinkingPartDelta(content_delta=' social distancing affects')),
            PartDeltaEvent(index=0, delta=ThinkingPartDelta(content_delta=' that? Not')),
            PartDeltaEvent(index=0, delta=ThinkingPartDelta(content_delta=' sure if that')),
            PartDeltaEvent(index=0, delta=ThinkingPartDelta(content_delta="'s still")),
            PartDeltaEvent(index=0, delta=ThinkingPartDelta(content_delta=' a')),
            PartDeltaEvent(index=0, delta=ThinkingPartDelta(content_delta=' concern,')),
            PartDeltaEvent(index=0, delta=ThinkingPartDelta(content_delta=' but maybe skip')),
            PartDeltaEvent(index=0, delta=ThinkingPartDelta(content_delta=' that')),
            PartDeltaEvent(index=0, delta=ThinkingPartDelta(content_delta=' part unless necessary')),
            PartDeltaEvent(
                index=0,
                delta=ThinkingPartDelta(
                    content_delta="""\
.

Let\
"""
                ),
            ),
            PartDeltaEvent(index=0, delta=ThinkingPartDelta(content_delta=' me outline')),
            PartDeltaEvent(index=0, delta=ThinkingPartDelta(content_delta=' the steps:')),
            PartDeltaEvent(index=0, delta=ThinkingPartDelta(content_delta=' 1.')),
            PartDeltaEvent(index=0, delta=ThinkingPartDelta(content_delta=' Find a safe')),
            PartDeltaEvent(index=0, delta=ThinkingPartDelta(content_delta=IsStr())),
            PartDeltaEvent(index=0, delta=ThinkingPartDelta(content_delta=' point. ')),
            PartDeltaEvent(index=0, delta=ThinkingPartDelta(content_delta='2. Observe')),
            PartDeltaEvent(index=0, delta=ThinkingPartDelta(content_delta=' traffic signals.')),
            PartDeltaEvent(index=0, delta=ThinkingPartDelta(content_delta=' 3.')),
            PartDeltaEvent(index=0, delta=ThinkingPartDelta(content_delta=' Look both ways')),
            PartDeltaEvent(index=0, delta=ThinkingPartDelta(content_delta='. ')),
            PartDeltaEvent(index=0, delta=ThinkingPartDelta(content_delta='4. Make')),
            PartDeltaEvent(index=0, delta=ThinkingPartDelta(content_delta=' sure')),
            PartDeltaEvent(index=0, delta=ThinkingPartDelta(content_delta=' it')),
            PartDeltaEvent(index=0, delta=ThinkingPartDelta(content_delta="'s safe.")),
            PartDeltaEvent(index=0, delta=ThinkingPartDelta(content_delta=' 5.')),
            PartDeltaEvent(index=0, delta=ThinkingPartDelta(content_delta=' Stay visible')),
            PartDeltaEvent(index=0, delta=ThinkingPartDelta(content_delta='. 6')),
            PartDeltaEvent(index=0, delta=ThinkingPartDelta(content_delta='. Walk')),
            PartDeltaEvent(index=0, delta=ThinkingPartDelta(content_delta=' straight')),
            PartDeltaEvent(index=0, delta=ThinkingPartDelta(content_delta=' across.')),
            PartDeltaEvent(index=0, delta=ThinkingPartDelta(content_delta=' 7')),
            PartDeltaEvent(index=0, delta=ThinkingPartDelta(content_delta='. Stay')),
            PartDeltaEvent(index=0, delta=ThinkingPartDelta(content_delta=' alert. Maybe')),
            PartDeltaEvent(index=0, delta=ThinkingPartDelta(content_delta=' add tips')),
            PartDeltaEvent(index=0, delta=ThinkingPartDelta(content_delta=' for')),
            PartDeltaEvent(index=0, delta=ThinkingPartDelta(content_delta=' different situations')),
            PartDeltaEvent(index=0, delta=ThinkingPartDelta(content_delta=' like un')),
            PartDeltaEvent(index=0, delta=ThinkingPartDelta(content_delta='marked')),
            PartDeltaEvent(index=0, delta=ThinkingPartDelta(content_delta=' crossings, intersections')),
            PartDeltaEvent(index=0, delta=ThinkingPartDelta(content_delta=' with')),
            PartDeltaEvent(index=0, delta=ThinkingPartDelta(content_delta=' signals')),
            PartDeltaEvent(
                index=0,
                delta=ThinkingPartDelta(
                    content_delta="""\
, etc.

"""
                ),
            ),
            PartDeltaEvent(index=0, delta=ThinkingPartDelta(content_delta='Also')),
            PartDeltaEvent(index=0, delta=ThinkingPartDelta(content_delta=', include safety')),
            PartDeltaEvent(index=0, delta=ThinkingPartDelta(content_delta=' tips like avoiding')),
            PartDeltaEvent(index=0, delta=ThinkingPartDelta(content_delta=' distractions,')),
            PartDeltaEvent(index=0, delta=ThinkingPartDelta(content_delta=' watching')),
            PartDeltaEvent(index=0, delta=ThinkingPartDelta(content_delta=' for turning')),
            PartDeltaEvent(index=0, delta=ThinkingPartDelta(content_delta=' vehicles, and')),
            PartDeltaEvent(index=0, delta=ThinkingPartDelta(content_delta=' being cautious')),
            PartDeltaEvent(index=0, delta=ThinkingPartDelta(content_delta=' at night.')),
            PartDeltaEvent(index=0, delta=ThinkingPartDelta(content_delta=' Maybe mention pedestrian')),
            PartDeltaEvent(index=0, delta=ThinkingPartDelta(content_delta=' rights')),
            PartDeltaEvent(index=0, delta=ThinkingPartDelta(content_delta=' but')),
            PartDeltaEvent(index=0, delta=ThinkingPartDelta(content_delta=' also the')),
            PartDeltaEvent(index=0, delta=ThinkingPartDelta(content_delta=' need')),
            PartDeltaEvent(index=0, delta=ThinkingPartDelta(content_delta=' to be')),
            PartDeltaEvent(index=0, delta=ThinkingPartDelta(content_delta=' cautious regardless')),
            PartDeltaEvent(index=0, delta=ThinkingPartDelta(content_delta='.')),
            PartDeltaEvent(index=0, delta=ThinkingPartDelta(content_delta=' Should')),
            PartDeltaEvent(index=0, delta=ThinkingPartDelta(content_delta=' I mention')),
            PartDeltaEvent(index=0, delta=ThinkingPartDelta(content_delta=' using')),
            PartDeltaEvent(index=0, delta=ThinkingPartDelta(content_delta=' pedestrian')),
            PartDeltaEvent(index=0, delta=ThinkingPartDelta(content_delta=' bridges')),
            PartDeltaEvent(index=0, delta=ThinkingPartDelta(content_delta=' or under')),
            PartDeltaEvent(index=0, delta=ThinkingPartDelta(content_delta='passes as')),
            PartDeltaEvent(index=0, delta=ThinkingPartDelta(content_delta=' alternatives?')),
            PartDeltaEvent(index=0, delta=ThinkingPartDelta(content_delta=' Yes, that')),
            PartDeltaEvent(index=0, delta=ThinkingPartDelta(content_delta="'s a good")),
            PartDeltaEvent(
                index=0,
                delta=ThinkingPartDelta(
                    content_delta="""\
 idea.

"""
                ),
            ),
            PartDeltaEvent(index=0, delta=ThinkingPartDelta(content_delta='Wait, but')),
            PartDeltaEvent(index=0, delta=ThinkingPartDelta(content_delta=' in some countries')),
            PartDeltaEvent(index=0, delta=ThinkingPartDelta(content_delta=', even')),
            PartDeltaEvent(index=0, delta=ThinkingPartDelta(content_delta=' if you')),
            PartDeltaEvent(index=0, delta=ThinkingPartDelta(content_delta=' have the right')),
            PartDeltaEvent(index=0, delta=ThinkingPartDelta(content_delta=' of way,')),
            PartDeltaEvent(index=0, delta=ThinkingPartDelta(content_delta=' drivers might not')),
            PartDeltaEvent(index=0, delta=ThinkingPartDelta(content_delta=' stop.')),
            PartDeltaEvent(index=0, delta=ThinkingPartDelta(content_delta=" So it's")),
            PartDeltaEvent(index=0, delta=ThinkingPartDelta(content_delta=' better to always')),
            PartDeltaEvent(index=0, delta=ThinkingPartDelta(content_delta=' ensure')),
            PartDeltaEvent(index=0, delta=ThinkingPartDelta(content_delta=' the')),
            PartDeltaEvent(index=0, delta=ThinkingPartDelta(content_delta=' vehicle')),
            PartDeltaEvent(index=0, delta=ThinkingPartDelta(content_delta=' is stopping before')),
            PartDeltaEvent(index=0, delta=ThinkingPartDelta(content_delta=' crossing. Maybe')),
            PartDeltaEvent(index=0, delta=ThinkingPartDelta(content_delta=' emphasize')),
            PartDeltaEvent(index=0, delta=ThinkingPartDelta(content_delta=' that even')),
            PartDeltaEvent(index=0, delta=ThinkingPartDelta(content_delta=' if you')),
            PartDeltaEvent(index=0, delta=ThinkingPartDelta(content_delta=' have the signal')),
            PartDeltaEvent(index=0, delta=ThinkingPartDelta(content_delta=', check')),
            PartDeltaEvent(index=0, delta=ThinkingPartDelta(content_delta=' that')),
            PartDeltaEvent(index=0, delta=ThinkingPartDelta(content_delta=' cars are stopping')),
            PartDeltaEvent(
                index=0,
                delta=ThinkingPartDelta(
                    content_delta="""\
.

Also\
"""
                ),
            ),
            PartDeltaEvent(index=0, delta=ThinkingPartDelta(content_delta=', the importance')),
            PartDeltaEvent(index=0, delta=ThinkingPartDelta(content_delta=' of not')),
            PartDeltaEvent(index=0, delta=ThinkingPartDelta(content_delta=' assuming')),
            PartDeltaEvent(index=0, delta=ThinkingPartDelta(content_delta=' that drivers can')),
            PartDeltaEvent(index=0, delta=ThinkingPartDelta(content_delta=' see you.')),
            PartDeltaEvent(index=0, delta=ThinkingPartDelta(content_delta=' Sometimes')),
            PartDeltaEvent(index=0, delta=ThinkingPartDelta(content_delta=' drivers')),
            PartDeltaEvent(index=0, delta=ThinkingPartDelta(content_delta=' are')),
            PartDeltaEvent(index=0, delta=ThinkingPartDelta(content_delta=' distracted too')),
            PartDeltaEvent(index=0, delta=ThinkingPartDelta(content_delta='. So')),
            PartDeltaEvent(index=0, delta=ThinkingPartDelta(content_delta=' being')),
            PartDeltaEvent(index=0, delta=ThinkingPartDelta(content_delta=' proactive in')),
            PartDeltaEvent(
                index=0,
                delta=ThinkingPartDelta(
                    content_delta="""\
 ensuring safety.

"""
                ),
            ),
            PartDeltaEvent(index=0, delta=ThinkingPartDelta(content_delta='Let')),
            PartDeltaEvent(index=0, delta=ThinkingPartDelta(content_delta=' me check if')),
            PartDeltaEvent(index=0, delta=ThinkingPartDelta(content_delta=' I missed')),
            PartDeltaEvent(index=0, delta=ThinkingPartDelta(content_delta=' anything.')),
            PartDeltaEvent(index=0, delta=ThinkingPartDelta(content_delta=' Maybe the')),
            PartDeltaEvent(index=0, delta=ThinkingPartDelta(content_delta=' basic')),
            PartDeltaEvent(index=0, delta=ThinkingPartDelta(content_delta=' steps are')),
            PartDeltaEvent(index=0, delta=ThinkingPartDelta(content_delta=' covered')),
            PartDeltaEvent(index=0, delta=ThinkingPartDelta(content_delta=', but adding')),
            PartDeltaEvent(index=0, delta=ThinkingPartDelta(content_delta=' the')),
            PartDeltaEvent(index=0, delta=ThinkingPartDelta(content_delta=' extra tips makes')),
            PartDeltaEvent(index=0, delta=ThinkingPartDelta(content_delta=' it comprehensive')),
            PartDeltaEvent(index=0, delta=ThinkingPartDelta(content_delta='. Okay')),
            PartDeltaEvent(index=0, delta=ThinkingPartDelta(content_delta=', I think')),
            PartDeltaEvent(index=0, delta=ThinkingPartDelta(content_delta=" that's a")),
            PartDeltaEvent(index=0, delta=ThinkingPartDelta(content_delta=' solid structure')),
            PartDeltaEvent(index=0, delta=ThinkingPartDelta(content_delta='. Now,')),
            PartDeltaEvent(index=0, delta=ThinkingPartDelta(content_delta=' present it in')),
            PartDeltaEvent(index=0, delta=ThinkingPartDelta(content_delta=' a clear,')),
            PartDeltaEvent(index=0, delta=ThinkingPartDelta(content_delta=' step-by-step')),
            PartDeltaEvent(index=0, delta=ThinkingPartDelta(content_delta=' manner with')),
            PartDeltaEvent(index=0, delta=ThinkingPartDelta(content_delta=' some')),
            PartDeltaEvent(index=0, delta=ThinkingPartDelta(content_delta=' bullet')),
            PartDeltaEvent(index=0, delta=ThinkingPartDelta(content_delta=' points or')),
            PartDeltaEvent(index=0, delta=ThinkingPartDelta(content_delta=' numbered')),
            PartDeltaEvent(index=0, delta=ThinkingPartDelta(content_delta=' list')),
            PartDeltaEvent(index=0, delta=ThinkingPartDelta(content_delta='.')),
            PartDeltaEvent(index=0, delta=ThinkingPartDelta(content_delta=' Make sure the')),
            PartDeltaEvent(index=0, delta=ThinkingPartDelta(content_delta=' language is simple')),
            PartDeltaEvent(index=0, delta=ThinkingPartDelta(content_delta=' and easy to')),
            PartDeltaEvent(index=0, delta=ThinkingPartDelta(content_delta=' understand,')),
            PartDeltaEvent(index=0, delta=ThinkingPartDelta(content_delta=' avoiding jargon.')),
            PartDeltaEvent(index=0, delta=ThinkingPartDelta(content_delta=' Al')),
            PartDeltaEvent(index=0, delta=ThinkingPartDelta(content_delta='right, time')),
            PartDeltaEvent(index=0, delta=ThinkingPartDelta(content_delta=' to put it')),
            PartDeltaEvent(index=0, delta=ThinkingPartDelta(content_delta=' all together.\n')),
            PartStartEvent(
                index=1,
                part=TextPart(
                    content="""\


"""
                ),
            ),
            PartDeltaEvent(index=1, delta=TextPartDelta(content_delta='Crossing the')),
            PartDeltaEvent(index=1, delta=TextPartDelta(content_delta=' street safely involves')),
            PartDeltaEvent(index=1, delta=TextPartDelta(content_delta=' careful')),
            PartDeltaEvent(index=1, delta=TextPartDelta(content_delta=' observation')),
            PartDeltaEvent(index=1, delta=TextPartDelta(content_delta=' and awareness.')),
            PartDeltaEvent(index=1, delta=TextPartDelta(content_delta=" Here's")),
            PartDeltaEvent(index=1, delta=TextPartDelta(content_delta=' a step')),
            PartDeltaEvent(index=1, delta=TextPartDelta(content_delta='-by-step guide')),
            PartDeltaEvent(
                index=1,
                delta=TextPartDelta(
                    content_delta="""\
:

###\
"""
                ),
            ),
            PartDeltaEvent(index=1, delta=TextPartDelta(content_delta=IsStr())),
            PartDeltaEvent(index=1, delta=TextPartDelta(content_delta='Basic')),
            PartDeltaEvent(index=1, delta=TextPartDelta(content_delta=' Steps**')),
            PartDeltaEvent(index=1, delta=TextPartDelta(content_delta=IsStr())),
            PartDeltaEvent(index=1, delta=TextPartDelta(content_delta=' **Find a')),
            PartDeltaEvent(index=1, delta=TextPartDelta(content_delta=' Safe Spot')),
            PartDeltaEvent(index=1, delta=TextPartDelta(content_delta='**:')),
            PartDeltaEvent(index=1, delta=TextPartDelta(content_delta=IsStr())),
            PartDeltaEvent(index=1, delta=TextPartDelta(content_delta=' Use a **')),
            PartDeltaEvent(index=1, delta=TextPartDelta(content_delta='crosswalk**')),
            PartDeltaEvent(index=1, delta=TextPartDelta(content_delta=' or pedestrian signal')),
            PartDeltaEvent(index=1, delta=TextPartDelta(content_delta=' if available.')),
            PartDeltaEvent(index=1, delta=TextPartDelta(content_delta=' Avoid j')),
            PartDeltaEvent(index=1, delta=TextPartDelta(content_delta='aywalking')),
            PartDeltaEvent(index=1, delta=TextPartDelta(content_delta=', as it')),
            PartDeltaEvent(index=1, delta=TextPartDelta(content_delta=IsStr())),
            PartDeltaEvent(index=1, delta=TextPartDelta(content_delta=' in')),
            PartDeltaEvent(index=1, delta=TextPartDelta(content_delta=' many areas')),
            PartDeltaEvent(index=1, delta=TextPartDelta(content_delta=' and less')),
            PartDeltaEvent(index=1, delta=TextPartDelta(content_delta=' safe.  \n')),
            PartDeltaEvent(index=1, delta=TextPartDelta(content_delta='   -')),
            PartDeltaEvent(index=1, delta=TextPartDelta(content_delta=' If no')),
            PartDeltaEvent(index=1, delta=TextPartDelta(content_delta=' crosswalk exists')),
            PartDeltaEvent(index=1, delta=TextPartDelta(content_delta=', choose')),
            PartDeltaEvent(index=1, delta=TextPartDelta(content_delta=' a well')),
            PartDeltaEvent(index=1, delta=TextPartDelta(content_delta='-lit area with')),
            PartDeltaEvent(index=1, delta=TextPartDelta(content_delta=' clear visibility in')),
            PartDeltaEvent(index=1, delta=TextPartDelta(content_delta=IsStr())),
            PartDeltaEvent(index=1, delta=TextPartDelta(content_delta='2. **')),
            PartDeltaEvent(index=1, delta=TextPartDelta(content_delta='Check Traffic Signals')),
            PartDeltaEvent(index=1, delta=TextPartDelta(content_delta=IsStr())),
            PartDeltaEvent(index=1, delta=TextPartDelta(content_delta=' - Wait')),
            PartDeltaEvent(index=1, delta=TextPartDelta(content_delta=' for the')),
            PartDeltaEvent(index=1, delta=TextPartDelta(content_delta=' "walk')),
            PartDeltaEvent(index=1, delta=TextPartDelta(content_delta='" signal')),
            PartDeltaEvent(index=1, delta=TextPartDelta(content_delta=' or')),
            PartDeltaEvent(index=1, delta=TextPartDelta(content_delta=' green light')),
            PartDeltaEvent(index=1, delta=TextPartDelta(content_delta=' at intersections')),
            PartDeltaEvent(index=1, delta=TextPartDelta(content_delta='.  \n')),
            PartDeltaEvent(index=1, delta=TextPartDelta(content_delta='   - Watch')),
            PartDeltaEvent(index=1, delta=TextPartDelta(content_delta=' for count')),
            PartDeltaEvent(index=1, delta=TextPartDelta(content_delta='down timers')),
            PartDeltaEvent(index=1, delta=TextPartDelta(content_delta=' to ensure you')),
            PartDeltaEvent(index=1, delta=TextPartDelta(content_delta=' have enough time')),
            PartDeltaEvent(index=1, delta=TextPartDelta(content_delta=IsStr())),
            PartDeltaEvent(index=1, delta=TextPartDelta(content_delta='3. **')),
            PartDeltaEvent(index=1, delta=TextPartDelta(content_delta='Look Both')),
            PartDeltaEvent(index=1, delta=TextPartDelta(content_delta=' Ways**:  \n')),
            PartDeltaEvent(index=1, delta=TextPartDelta(content_delta='   - **')),
            PartDeltaEvent(index=1, delta=TextPartDelta(content_delta='Left-Right')),
            PartDeltaEvent(index=1, delta=TextPartDelta(content_delta='-Left**:')),
            PartDeltaEvent(index=1, delta=TextPartDelta(content_delta=' Glance left')),
            PartDeltaEvent(index=1, delta=TextPartDelta(content_delta=', right')),
            PartDeltaEvent(index=1, delta=TextPartDelta(content_delta=', and')),
            PartDeltaEvent(index=1, delta=TextPartDelta(content_delta=' left again (')),
            PartDeltaEvent(index=1, delta=TextPartDelta(content_delta='or right')),
            PartDeltaEvent(index=1, delta=TextPartDelta(content_delta='-left-right')),
            PartDeltaEvent(index=1, delta=TextPartDelta(content_delta=' in countries')),
            PartDeltaEvent(index=1, delta=TextPartDelta(content_delta=' where traffic drives')),
            PartDeltaEvent(index=1, delta=TextPartDelta(content_delta=' on the left')),
            PartDeltaEvent(index=1, delta=TextPartDelta(content_delta=', like the')),
            PartDeltaEvent(index=1, delta=TextPartDelta(content_delta=' UK).  \n')),
            PartDeltaEvent(index=1, delta=TextPartDelta(content_delta='   - Listen')),
            PartDeltaEvent(index=1, delta=TextPartDelta(content_delta=' for approaching')),
            PartDeltaEvent(index=1, delta=TextPartDelta(content_delta=' vehicles,')),
            PartDeltaEvent(index=1, delta=TextPartDelta(content_delta=' especially bikes')),
            PartDeltaEvent(index=1, delta=TextPartDelta(content_delta=' or quiet')),
            PartDeltaEvent(index=1, delta=TextPartDelta(content_delta=' electric')),
            PartDeltaEvent(index=1, delta=TextPartDelta(content_delta=IsStr())),
            PartDeltaEvent(index=1, delta=TextPartDelta(content_delta='4. **')),
            PartDeltaEvent(index=1, delta=TextPartDelta(content_delta='Ensure All')),
            PartDeltaEvent(index=1, delta=TextPartDelta(content_delta=' Traffic')),
            PartDeltaEvent(index=1, delta=TextPartDelta(content_delta=' Has')),
            PartDeltaEvent(index=1, delta=TextPartDelta(content_delta=' Stopped**:')),
            PartDeltaEvent(index=1, delta=TextPartDelta(content_delta=IsStr())),
            PartDeltaEvent(index=1, delta=TextPartDelta(content_delta=' - Make')),
            PartDeltaEvent(index=1, delta=TextPartDelta(content_delta=' eye contact with')),
            PartDeltaEvent(index=1, delta=TextPartDelta(content_delta=' drivers if possible')),
            PartDeltaEvent(index=1, delta=TextPartDelta(content_delta=',')),
            PartDeltaEvent(index=1, delta=TextPartDelta(content_delta=' and')),
            PartDeltaEvent(index=1, delta=TextPartDelta(content_delta=' wait')),
            PartDeltaEvent(index=1, delta=TextPartDelta(content_delta=' for vehicles')),
            PartDeltaEvent(index=1, delta=TextPartDelta(content_delta=' to come')),
            PartDeltaEvent(index=1, delta=TextPartDelta(content_delta=' to a')),
            PartDeltaEvent(index=1, delta=TextPartDelta(content_delta=' complete stop before')),
            PartDeltaEvent(index=1, delta=TextPartDelta(content_delta=' stepping')),
            PartDeltaEvent(index=1, delta=TextPartDelta(content_delta=' into')),
            PartDeltaEvent(index=1, delta=TextPartDelta(content_delta=' the road')),
            PartDeltaEvent(index=1, delta=TextPartDelta(content_delta='.')),
            PartDeltaEvent(index=1, delta=TextPartDelta(content_delta=IsStr())),
            PartDeltaEvent(index=1, delta=TextPartDelta(content_delta=' Watch for turning')),
            PartDeltaEvent(index=1, delta=TextPartDelta(content_delta=' vehicles,')),
            PartDeltaEvent(index=1, delta=TextPartDelta(content_delta=' even if you')),
            PartDeltaEvent(index=1, delta=TextPartDelta(content_delta=' have the right')),
            PartDeltaEvent(index=1, delta=TextPartDelta(content_delta=' of')),
            PartDeltaEvent(index=1, delta=TextPartDelta(content_delta=IsStr())),
            PartDeltaEvent(index=1, delta=TextPartDelta(content_delta='5. **')),
            PartDeltaEvent(index=1, delta=TextPartDelta(content_delta='Cross Prompt')),
            PartDeltaEvent(index=1, delta=TextPartDelta(content_delta='ly and')),
            PartDeltaEvent(index=1, delta=TextPartDelta(content_delta=' Saf')),
            PartDeltaEvent(index=1, delta=TextPartDelta(content_delta='ely**:  \n')),
            PartDeltaEvent(index=1, delta=TextPartDelta(content_delta='   - Walk')),
            PartDeltaEvent(index=1, delta=TextPartDelta(content_delta=' straight across')),
            PartDeltaEvent(index=1, delta=TextPartDelta(content_delta='—')),
            PartDeltaEvent(index=1, delta=TextPartDelta(content_delta=IsStr())),
            PartDeltaEvent(index=1, delta=TextPartDelta(content_delta=' run or')),
            PartDeltaEvent(index=1, delta=TextPartDelta(content_delta=' stop')),
            PartDeltaEvent(index=1, delta=TextPartDelta(content_delta=' midway')),
            PartDeltaEvent(index=1, delta=TextPartDelta(content_delta=IsStr())),
            PartDeltaEvent(index=1, delta=TextPartDelta(content_delta=' - Stay inside')),
            PartDeltaEvent(index=1, delta=TextPartDelta(content_delta=' cross')),
            PartDeltaEvent(index=1, delta=TextPartDelta(content_delta='walk')),
            PartDeltaEvent(index=1, delta=TextPartDelta(content_delta=' lines')),
            PartDeltaEvent(index=1, delta=TextPartDelta(content_delta=' if they')),
            PartDeltaEvent(index=1, delta=TextPartDelta(content_delta=IsStr())),
            PartDeltaEvent(
                index=1,
                delta=TextPartDelta(
                    content_delta="""\
.

6\
"""
                ),
            ),
            PartDeltaEvent(index=1, delta=TextPartDelta(content_delta='. **Stay')),
            PartDeltaEvent(index=1, delta=TextPartDelta(content_delta=' Alert Until')),
            PartDeltaEvent(index=1, delta=TextPartDelta(content_delta=' You')),
            PartDeltaEvent(index=1, delta=TextPartDelta(content_delta=' Reach the Other')),
            PartDeltaEvent(index=1, delta=TextPartDelta(content_delta=' Side**:  \n')),
            PartDeltaEvent(index=1, delta=TextPartDelta(content_delta='   -')),
            PartDeltaEvent(index=1, delta=TextPartDelta(content_delta=' Keep scanning')),
            PartDeltaEvent(index=1, delta=TextPartDelta(content_delta=' for traffic as')),
            PartDeltaEvent(index=1, delta=TextPartDelta(content_delta=' you cross')),
            PartDeltaEvent(index=1, delta=TextPartDelta(content_delta='. Avoid')),
            PartDeltaEvent(index=1, delta=TextPartDelta(content_delta=' distractions like phones')),
            PartDeltaEvent(
                index=1,
                delta=TextPartDelta(
                    content_delta="""\
 or headphones.

"""
                ),
            ),
            PartDeltaEvent(
                index=1,
                delta=TextPartDelta(
                    content_delta="""\
---

"""
                ),
            ),
            PartDeltaEvent(index=1, delta=TextPartDelta(content_delta='### **Additional')),
            PartDeltaEvent(index=1, delta=TextPartDelta(content_delta=' Tips**')),
            PartDeltaEvent(index=1, delta=TextPartDelta(content_delta=IsStr())),
            PartDeltaEvent(index=1, delta=TextPartDelta(content_delta='At')),
            PartDeltaEvent(index=1, delta=TextPartDelta(content_delta=' Night**:')),
            PartDeltaEvent(index=1, delta=TextPartDelta(content_delta=' Wear reflective')),
            PartDeltaEvent(index=1, delta=TextPartDelta(content_delta=' clothing or carry')),
            PartDeltaEvent(index=1, delta=TextPartDelta(content_delta=' a flashlight')),
            PartDeltaEvent(index=1, delta=TextPartDelta(content_delta=' to improve')),
            PartDeltaEvent(index=1, delta=TextPartDelta(content_delta=' visibility.  \n')),
            PartDeltaEvent(index=1, delta=TextPartDelta(content_delta='- **With')),
            PartDeltaEvent(index=1, delta=TextPartDelta(content_delta=' Kids')),
            PartDeltaEvent(index=1, delta=TextPartDelta(content_delta=' or')),
            PartDeltaEvent(index=1, delta=TextPartDelta(content_delta=' Disabilities**: Hold')),
            PartDeltaEvent(index=1, delta=TextPartDelta(content_delta=' hands with')),
            PartDeltaEvent(index=1, delta=TextPartDelta(content_delta=' children,')),
            PartDeltaEvent(index=1, delta=TextPartDelta(content_delta=' and')),
            PartDeltaEvent(index=1, delta=TextPartDelta(content_delta=' use assistive')),
            PartDeltaEvent(index=1, delta=TextPartDelta(content_delta=' devices')),
            PartDeltaEvent(index=1, delta=TextPartDelta(content_delta=' (e.g')),
            PartDeltaEvent(index=1, delta=TextPartDelta(content_delta='., white')),
            PartDeltaEvent(index=1, delta=TextPartDelta(content_delta=' canes).')),
            PartDeltaEvent(index=1, delta=TextPartDelta(content_delta=' Seek')),
            PartDeltaEvent(index=1, delta=TextPartDelta(content_delta=' pedestrian bridges')),
            PartDeltaEvent(index=1, delta=TextPartDelta(content_delta=' or under')),
            PartDeltaEvent(index=1, delta=TextPartDelta(content_delta='passes if')),
            PartDeltaEvent(index=1, delta=TextPartDelta(content_delta=' available.  \n')),
            PartDeltaEvent(index=1, delta=TextPartDelta(content_delta='- **Un')),
            PartDeltaEvent(index=1, delta=TextPartDelta(content_delta='marked Roads')),
            PartDeltaEvent(index=1, delta=TextPartDelta(content_delta='**: Cross')),
            PartDeltaEvent(index=1, delta=TextPartDelta(content_delta=' where')),
            PartDeltaEvent(index=1, delta=TextPartDelta(content_delta=' you')),
            PartDeltaEvent(index=1, delta=TextPartDelta(content_delta=' can see on')),
            PartDeltaEvent(index=1, delta=TextPartDelta(content_delta='coming traffic clearly')),
            PartDeltaEvent(index=1, delta=TextPartDelta(content_delta=', and never')),
            PartDeltaEvent(index=1, delta=TextPartDelta(content_delta=' assume drivers see')),
            PartDeltaEvent(index=1, delta=TextPartDelta(content_delta=' you.  \n')),
            PartDeltaEvent(index=1, delta=TextPartDelta(content_delta='- **')),
            PartDeltaEvent(index=1, delta=TextPartDelta(content_delta='International Travel')),
            PartDeltaEvent(index=1, delta=TextPartDelta(content_delta='**: Note')),
            PartDeltaEvent(index=1, delta=TextPartDelta(content_delta=' local traffic patterns')),
            PartDeltaEvent(index=1, delta=TextPartDelta(content_delta=' (e.g')),
            PartDeltaEvent(index=1, delta=TextPartDelta(content_delta='., left')),
            PartDeltaEvent(index=1, delta=TextPartDelta(content_delta='-side driving)')),
            PartDeltaEvent(index=1, delta=TextPartDelta(content_delta=' and pedestrian')),
            PartDeltaEvent(index=1, delta=TextPartDelta(content_delta=' customs')),
            PartDeltaEvent(
                index=1,
                delta=TextPartDelta(
                    content_delta="""\
.

### **\
"""
                ),
            ),
            PartDeltaEvent(index=1, delta=TextPartDelta(content_delta='Remember**:')),
            PartDeltaEvent(index=1, delta=TextPartDelta(content_delta=IsStr())),
            PartDeltaEvent(index=1, delta=TextPartDelta(content_delta='Right')),
            PartDeltaEvent(index=1, delta=TextPartDelta(content_delta=' of Way ≠')),
            PartDeltaEvent(index=1, delta=TextPartDelta(content_delta=' Inv')),
            PartDeltaEvent(index=1, delta=TextPartDelta(content_delta='incibility**:')),
            PartDeltaEvent(index=1, delta=TextPartDelta(content_delta=' Even with')),
            PartDeltaEvent(index=1, delta=TextPartDelta(content_delta=' a')),
            PartDeltaEvent(index=1, delta=TextPartDelta(content_delta=' signal, double')),
            PartDeltaEvent(index=1, delta=TextPartDelta(content_delta='-check that')),
            PartDeltaEvent(index=1, delta=TextPartDelta(content_delta=' cars')),
            PartDeltaEvent(index=1, delta=TextPartDelta(content_delta=' are stopping.')),
            PartDeltaEvent(index=1, delta=TextPartDelta(content_delta=IsStr())),
            PartDeltaEvent(index=1, delta=TextPartDelta(content_delta='Distractions Kill')),
            PartDeltaEvent(index=1, delta=TextPartDelta(content_delta='**: Stay')),
            PartDeltaEvent(index=1, delta=TextPartDelta(content_delta=' focused—')),
            PartDeltaEvent(index=1, delta=TextPartDelta(content_delta='no texting')),
            PartDeltaEvent(index=1, delta=TextPartDelta(content_delta=' or scrolling while')),
            PartDeltaEvent(index=1, delta=TextPartDelta(content_delta=IsStr())),
            PartDeltaEvent(index=1, delta=TextPartDelta(content_delta='By following these')),
            PartDeltaEvent(index=1, delta=TextPartDelta(content_delta=' steps,')),
            PartDeltaEvent(index=1, delta=TextPartDelta(content_delta=IsStr())),
            PartDeltaEvent(index=1, delta=TextPartDelta(content_delta='ll minimize')),
            PartDeltaEvent(index=1, delta=TextPartDelta(content_delta=' risks and')),
            PartDeltaEvent(index=1, delta=TextPartDelta(content_delta=' cross')),
            PartDeltaEvent(index=1, delta=TextPartDelta(content_delta=' safely')),
            PartDeltaEvent(index=1, delta=TextPartDelta(content_delta='!')),
            PartDeltaEvent(index=1, delta=TextPartDelta(content_delta=' 🚶')),
            PartDeltaEvent(index=1, delta=TextPartDelta(content_delta='♂')),
            PartDeltaEvent(index=1, delta=TextPartDelta(content_delta='️🚦')),
            PartDeltaEvent(index=1, delta=TextPartDelta(content_delta='')),
        ]
=======
async def test_bedrock_group_consecutive_tool_return_parts(bedrock_provider: BedrockProvider):
    """
    Test that consecutive ToolReturnPart objects are grouped into a single user message for Bedrock.
    """
    model = BedrockConverseModel('us.amazon.nova-micro-v1:0', provider=bedrock_provider)
    now = datetime.datetime.now()
    # Create a ModelRequest with 3 consecutive ToolReturnParts
    req = [
        ModelRequest(parts=[UserPromptPart(content=['Hello'])]),
        ModelResponse(parts=[TextPart(content='Hi')]),
        ModelRequest(parts=[UserPromptPart(content=['How are you?'])]),
        ModelResponse(parts=[TextPart(content='Cloudy')]),
        ModelRequest(
            parts=[
                ToolReturnPart(tool_name='tool1', content='result1', tool_call_id='id1', timestamp=now),
                ToolReturnPart(tool_name='tool2', content='result2', tool_call_id='id2', timestamp=now),
                ToolReturnPart(tool_name='tool3', content='result3', tool_call_id='id3', timestamp=now),
            ]
        ),
    ]

    # Call the mapping function directly
    _, bedrock_messages = await model._map_messages(req)  # type: ignore[reportPrivateUsage]

    assert bedrock_messages == snapshot(
        [
            {'role': 'user', 'content': [{'text': 'Hello'}]},
            {'role': 'assistant', 'content': [{'text': 'Hi'}]},
            {'role': 'user', 'content': [{'text': 'How are you?'}]},
            {'role': 'assistant', 'content': [{'text': 'Cloudy'}]},
            {
                'role': 'user',
                'content': [
                    {'toolResult': {'toolUseId': 'id1', 'content': [{'text': 'result1'}], 'status': 'success'}},
                    {'toolResult': {'toolUseId': 'id2', 'content': [{'text': 'result2'}], 'status': 'success'}},
                    {'toolResult': {'toolUseId': 'id3', 'content': [{'text': 'result3'}], 'status': 'success'}},
                ],
            },
        ]
    )


async def test_bedrock_mistral_tool_result_format(bedrock_provider: BedrockProvider):
    now = datetime.datetime.now()
    req = [
        ModelRequest(
            parts=[
                ToolReturnPart(tool_name='tool1', content={'foo': 'bar'}, tool_call_id='id1', timestamp=now),
            ]
        ),
    ]

    # Models other than Mistral support toolResult.content with text, not json
    model = BedrockConverseModel('us.amazon.nova-micro-v1:0', provider=bedrock_provider)
    # Call the mapping function directly
    _, bedrock_messages = await model._map_messages(req)  # type: ignore[reportPrivateUsage]

    assert bedrock_messages == snapshot(
        [
            {
                'role': 'user',
                'content': [
                    {'toolResult': {'toolUseId': 'id1', 'content': [{'text': '{"foo":"bar"}'}], 'status': 'success'}},
                ],
            },
        ]
    )

    # Mistral requires toolResult.content to hold json, not text
    model = BedrockConverseModel('mistral.mistral-7b-instruct-v0:2', provider=bedrock_provider)
    # Call the mapping function directly
    _, bedrock_messages = await model._map_messages(req)  # type: ignore[reportPrivateUsage]

    assert bedrock_messages == snapshot(
        [
            {
                'role': 'user',
                'content': [
                    {'toolResult': {'toolUseId': 'id1', 'content': [{'json': {'foo': 'bar'}}], 'status': 'success'}},
                ],
            },
        ]
    )


async def test_bedrock_anthropic_no_tool_choice(bedrock_provider: BedrockProvider):
    my_tool = ToolDefinition(
        'my_tool',
        'This is my tool',
        {'type': 'object', 'title': 'Result', 'properties': {'spam': {'type': 'number'}}},
    )
    mrp = ModelRequestParameters(function_tools=[my_tool], allow_text_output=False, output_tools=[])

    # Models other than Anthropic support tool_choice
    model = BedrockConverseModel('us.amazon.nova-micro-v1:0', provider=bedrock_provider)
    tool_config = model._map_tool_config(mrp)  # type: ignore[reportPrivateUsage]

    assert tool_config == snapshot(
        {
            'tools': [
                {
                    'toolSpec': {
                        'name': 'my_tool',
                        'description': 'This is my tool',
                        'inputSchema': {
                            'json': {'type': 'object', 'title': 'Result', 'properties': {'spam': {'type': 'number'}}}
                        },
                    }
                }
            ],
            'toolChoice': {'any': {}},
        }
    )

    # Anthropic models don't support tool_choice
    model = BedrockConverseModel('us.anthropic.claude-3-7-sonnet-20250219-v1:0', provider=bedrock_provider)
    tool_config = model._map_tool_config(mrp)  # type: ignore[reportPrivateUsage]

    assert tool_config == snapshot(
        {
            'tools': [
                {
                    'toolSpec': {
                        'name': 'my_tool',
                        'description': 'This is my tool',
                        'inputSchema': {
                            'json': {'type': 'object', 'title': 'Result', 'properties': {'spam': {'type': 'number'}}}
                        },
                    }
                }
            ]
        }
>>>>>>> 78e006c8
    )<|MERGE_RESOLUTION|>--- conflicted
+++ resolved
@@ -594,7 +594,6 @@
     )
 
 
-<<<<<<< HEAD
 async def test_bedrock_model_thinking_part(allow_model_requests: None, bedrock_provider: BedrockProvider):
     deepseek_model = BedrockConverseModel('us.deepseek.r1-v1:0', provider=bedrock_provider)
     agent = Agent(deepseek_model)
@@ -605,6 +604,7 @@
             ModelRequest(parts=[UserPromptPart(content='How do I cross the street?', timestamp=IsDatetime())]),
             ModelResponse(
                 parts=[TextPart(content=IsStr()), ThinkingPart(content=IsStr())],
+                usage=Usage(requests=1, request_tokens=12, response_tokens=882, total_tokens=894),
                 model_name='us.deepseek.r1-v1:0',
                 timestamp=IsDatetime(),
             ),
@@ -627,6 +627,7 @@
             ModelRequest(parts=[UserPromptPart(content='How do I cross the street?', timestamp=IsDatetime())]),
             ModelResponse(
                 parts=[IsInstance(TextPart), IsInstance(ThinkingPart)],
+                usage=Usage(requests=1, request_tokens=12, response_tokens=882, total_tokens=894),
                 model_name='us.deepseek.r1-v1:0',
                 timestamp=IsDatetime(),
             ),
@@ -646,9 +647,52 @@
                     ),
                     IsInstance(TextPart),
                 ],
+                usage=Usage(requests=1, request_tokens=636, response_tokens=690, total_tokens=1326),
                 model_name='us.anthropic.claude-3-7-sonnet-20250219-v1:0',
                 timestamp=IsDatetime(),
             ),
+        ]
+    )
+
+
+async def test_bedrock_group_consecutive_tool_return_parts(bedrock_provider: BedrockProvider):
+    """
+    Test that consecutive ToolReturnPart objects are grouped into a single user message for Bedrock.
+    """
+    model = BedrockConverseModel('us.amazon.nova-micro-v1:0', provider=bedrock_provider)
+    now = datetime.datetime.now()
+    # Create a ModelRequest with 3 consecutive ToolReturnParts
+    req = [
+        ModelRequest(parts=[UserPromptPart(content=['Hello'])]),
+        ModelResponse(parts=[TextPart(content='Hi')]),
+        ModelRequest(parts=[UserPromptPart(content=['How are you?'])]),
+        ModelResponse(parts=[TextPart(content='Cloudy')]),
+        ModelRequest(
+            parts=[
+                ToolReturnPart(tool_name='tool1', content='result1', tool_call_id='id1', timestamp=now),
+                ToolReturnPart(tool_name='tool2', content='result2', tool_call_id='id2', timestamp=now),
+                ToolReturnPart(tool_name='tool3', content='result3', tool_call_id='id3', timestamp=now),
+            ]
+        ),
+    ]
+
+    # Call the mapping function directly
+    _, bedrock_messages = await model._map_messages(req)  # type: ignore[reportPrivateUsage]
+
+    assert bedrock_messages == snapshot(
+        [
+            {'role': 'user', 'content': [{'text': 'Hello'}]},
+            {'role': 'assistant', 'content': [{'text': 'Hi'}]},
+            {'role': 'user', 'content': [{'text': 'How are you?'}]},
+            {'role': 'assistant', 'content': [{'text': 'Cloudy'}]},
+            {
+                'role': 'user',
+                'content': [
+                    {'toolResult': {'toolUseId': 'id1', 'content': [{'text': 'result1'}], 'status': 'success'}},
+                    {'toolResult': {'toolUseId': 'id2', 'content': [{'text': 'result2'}], 'status': 'success'}},
+                    {'toolResult': {'toolUseId': 'id3', 'content': [{'text': 'result3'}], 'status': 'success'}},
+                ],
+            },
         ]
     )
 
@@ -1352,46 +1396,6 @@
             PartDeltaEvent(index=1, delta=TextPartDelta(content_delta='️🚦')),
             PartDeltaEvent(index=1, delta=TextPartDelta(content_delta='')),
         ]
-=======
-async def test_bedrock_group_consecutive_tool_return_parts(bedrock_provider: BedrockProvider):
-    """
-    Test that consecutive ToolReturnPart objects are grouped into a single user message for Bedrock.
-    """
-    model = BedrockConverseModel('us.amazon.nova-micro-v1:0', provider=bedrock_provider)
-    now = datetime.datetime.now()
-    # Create a ModelRequest with 3 consecutive ToolReturnParts
-    req = [
-        ModelRequest(parts=[UserPromptPart(content=['Hello'])]),
-        ModelResponse(parts=[TextPart(content='Hi')]),
-        ModelRequest(parts=[UserPromptPart(content=['How are you?'])]),
-        ModelResponse(parts=[TextPart(content='Cloudy')]),
-        ModelRequest(
-            parts=[
-                ToolReturnPart(tool_name='tool1', content='result1', tool_call_id='id1', timestamp=now),
-                ToolReturnPart(tool_name='tool2', content='result2', tool_call_id='id2', timestamp=now),
-                ToolReturnPart(tool_name='tool3', content='result3', tool_call_id='id3', timestamp=now),
-            ]
-        ),
-    ]
-
-    # Call the mapping function directly
-    _, bedrock_messages = await model._map_messages(req)  # type: ignore[reportPrivateUsage]
-
-    assert bedrock_messages == snapshot(
-        [
-            {'role': 'user', 'content': [{'text': 'Hello'}]},
-            {'role': 'assistant', 'content': [{'text': 'Hi'}]},
-            {'role': 'user', 'content': [{'text': 'How are you?'}]},
-            {'role': 'assistant', 'content': [{'text': 'Cloudy'}]},
-            {
-                'role': 'user',
-                'content': [
-                    {'toolResult': {'toolUseId': 'id1', 'content': [{'text': 'result1'}], 'status': 'success'}},
-                    {'toolResult': {'toolUseId': 'id2', 'content': [{'text': 'result2'}], 'status': 'success'}},
-                    {'toolResult': {'toolUseId': 'id3', 'content': [{'text': 'result3'}], 'status': 'success'}},
-                ],
-            },
-        ]
     )
 
 
@@ -1485,5 +1489,4 @@
                 }
             ]
         }
->>>>>>> 78e006c8
     )