--- conflicted
+++ resolved
@@ -486,7 +486,6 @@
 
 
 @pytest.mark.vcr()
-<<<<<<< HEAD
 async def test_bedrock_model_instructions(allow_model_requests: None, bedrock_provider: BedrockProvider):
     m = BedrockConverseModel('us.amazon.nova-pro-v1:0', provider=bedrock_provider)
 
@@ -512,12 +511,14 @@
                 timestamp=IsDatetime(),
             ),
         ]
-=======
+    )
+
+
+@pytest.mark.vcr()
 async def test_bedrock_empty_system_prompt(allow_model_requests: None, bedrock_provider: BedrockProvider):
     m = BedrockConverseModel('us.amazon.nova-micro-v1:0', provider=bedrock_provider)
     agent = Agent(m)
     result = await agent.run('What is the capital of France?')
     assert result.output == snapshot(
         'The capital of France is Paris. Paris, officially known as "Ville de Paris," is not only the capital city but also the most populous city in France. It is located in the northern central part of the country along the Seine River. Paris is a major global city, renowned for its cultural, political, economic, and social influence. It is famous for its landmarks such as the Eiffel Tower, the Louvre Museum, Notre-Dame Cathedral, and the Champs-Élysées, among many other historic and modern attractions. The city has played a significant role in the history of art, fashion, gastronomy, and science.'
->>>>>>> 4bf310c9
     )