--- conflicted
+++ resolved
@@ -7448,7 +7448,6 @@
     )
 
 
-<<<<<<< HEAD
 async def test_openai_responses_raw_cot_only(allow_model_requests: None):
     """Test raw CoT content from gpt-oss models (no summary, only raw content)."""
     c = response_message(
@@ -7737,7 +7736,8 @@
             ],
         }
     )
-=======
+
+
 @pytest.mark.vcr()
 async def test_openai_responses_runs_with_instructions_only(
     allow_model_requests: None,
@@ -7752,5 +7752,4 @@
     # Verify we got a valid response
     assert result.output
     assert isinstance(result.output, str)
-    assert len(result.output) > 0
->>>>>>> c27e5e4e
+    assert len(result.output) > 0