import json
from dataclasses import replace
from typing import Any, cast

import pytest
from inline_snapshot import snapshot
from pydantic import BaseModel
from typing_extensions import TypedDict

from pydantic_ai.agent import Agent
from pydantic_ai.builtin_tools import CodeExecutionTool, WebSearchTool
from pydantic_ai.exceptions import ModelHTTPError, ModelRetry
from pydantic_ai.messages import (
    BinaryContent,
    BuiltinToolCallEvent,
    BuiltinToolCallPart,
    BuiltinToolResultEvent,
    BuiltinToolReturnPart,
    DocumentUrl,
    FinalResultEvent,
    ImageUrl,
    ModelRequest,
    ModelResponse,
    PartDeltaEvent,
    PartStartEvent,
    RetryPromptPart,
    TextPart,
    TextPartDelta,
    ThinkingPart,
    ThinkingPartDelta,
    ToolCallPart,
    ToolReturnPart,
    UserPromptPart,
)
from pydantic_ai.output import NativeOutput, PromptedOutput, TextOutput, ToolOutput
from pydantic_ai.profiles.openai import openai_model_profile
from pydantic_ai.tools import ToolDefinition
from pydantic_ai.usage import RequestUsage, RunUsage

from ..conftest import IsDatetime, IsStr, TestEnv, try_import
from ..parts_from_messages import part_types_from_messages
from .mock_openai import MockOpenAIResponses, response_message

with try_import() as imports_successful:
    from openai.types.responses.response_output_message import Content, ResponseOutputMessage, ResponseOutputText
<<<<<<< HEAD
=======
    from openai.types.responses.response_reasoning_item import ResponseReasoningItem, Summary
>>>>>>> ff0fbe34
    from openai.types.responses.response_usage import ResponseUsage

    from pydantic_ai.models.anthropic import AnthropicModel, AnthropicModelSettings
    from pydantic_ai.models.openai import OpenAIResponsesModel, OpenAIResponsesModelSettings
    from pydantic_ai.providers.anthropic import AnthropicProvider
    from pydantic_ai.providers.openai import OpenAIProvider

pytestmark = [
    pytest.mark.skipif(not imports_successful(), reason='openai not installed'),
    pytest.mark.anyio,
    pytest.mark.vcr,
]


def test_openai_responses_model(env: TestEnv):
    env.set('OPENAI_API_KEY', 'test')
    model = OpenAIResponsesModel('gpt-4o')
    assert model.model_name == 'gpt-4o'
    assert model.system == 'openai'


async def test_openai_responses_model_simple_response(allow_model_requests: None, openai_api_key: str):
    model = OpenAIResponsesModel('gpt-4o', provider=OpenAIProvider(api_key=openai_api_key))
    agent = Agent(model=model)
    result = await agent.run('What is the capital of France?')
    assert result.output == snapshot('The capital of France is Paris.')


async def test_openai_responses_model_simple_response_with_tool_call(allow_model_requests: None, openai_api_key: str):
    model = OpenAIResponsesModel('gpt-4o', provider=OpenAIProvider(api_key=openai_api_key))

    agent = Agent(model=model)

    @agent.tool_plain
    async def get_capital(country: str) -> str:
        return 'Potato City'

    result = await agent.run('What is the capital of PotatoLand?')
    assert result.output == snapshot('The capital of PotatoLand is Potato City.')


async def test_openai_responses_output_type(allow_model_requests: None, openai_api_key: str):
    model = OpenAIResponsesModel('gpt-4o', provider=OpenAIProvider(api_key=openai_api_key))

    class MyOutput(TypedDict):
        name: str
        age: int

    agent = Agent(model=model, output_type=MyOutput)
    result = await agent.run('Give me the name and age of Brazil, Argentina, and Chile.')
    assert result.output == snapshot({'name': 'Brazil', 'age': 2023})


async def test_openai_responses_reasoning_effort(allow_model_requests: None, openai_api_key: str):
    model = OpenAIResponsesModel('o3-mini', provider=OpenAIProvider(api_key=openai_api_key))
    agent = Agent(model=model, model_settings=OpenAIResponsesModelSettings(openai_reasoning_effort='low'))
    result = await agent.run(
        'Explain me how to cook uruguayan alfajor. Do not send whitespaces at the end of the lines.'
    )
    assert [line.strip() for line in result.output.splitlines()] == snapshot(
        [
            'Ingredients for the dough:',
            '• 300 g cornstarch',
            '• 200 g flour',
            '• 150 g powdered sugar',
            '• 200 g unsalted butter',
            '• 3 egg yolks',
            '• Zest of 1 lemon',
            '• 1 teaspoon vanilla extract',
            '• A pinch of salt',
            '',
            'Ingredients for the filling (dulce de leche):',
            '• 400 g dulce de leche',
            '',
            'Optional coating:',
            '• Powdered sugar for dusting',
            '• Grated coconut',
            '• Crushed peanuts or walnuts',
            '• Melted chocolate',
            '',
            'Steps:',
            '1. In a bowl, mix together the cornstarch, flour, powdered sugar, and salt.',
            '2. Add the unsalted butter cut into small pieces. Work it into the dry ingredients until the mixture resembles coarse breadcrumbs.',
            '3. Incorporate the egg yolks, lemon zest, and vanilla extract. Mix until you obtain a smooth and homogeneous dough.',
            '4. Wrap the dough in plastic wrap and let it rest in the refrigerator for at least one hour.',
            '5. Meanwhile, prepare a clean workspace by lightly dusting it with flour.',
            '6. Roll out the dough on the working surface until it is about 0.5 cm thick.',
            '7. Use a round cutter (approximately 3-4 cm in diameter) to cut out circles. Re-roll any scraps to maximize the number of cookies.',
            '8. Arrange the circles on a baking sheet lined with parchment paper.',
            '9. Preheat the oven to 180°C (350°F) and bake the cookies for about 10-12 minutes until they are lightly golden at the edges. They should remain soft.',
            '10. Remove the cookies from the oven and allow them to cool completely on a rack.',
            '11. Once the cookies are cool, spread dulce de leche on the flat side of one cookie and sandwich it with another.',
            '12. If desired, roll the edges of the alfajores in powdered sugar, grated coconut, crushed nuts, or dip them in melted chocolate.',
            '13. Allow any coatings to set before serving.',
            '',
            'Enjoy your homemade Uruguayan alfajores!',
        ]
    )


async def test_openai_responses_reasoning_generate_summary(allow_model_requests: None, openai_api_key: str):
    model = OpenAIResponsesModel('computer-use-preview', provider=OpenAIProvider(api_key=openai_api_key))
    agent = Agent(
        model=model,
        model_settings=OpenAIResponsesModelSettings(
            openai_reasoning_summary='concise',
            openai_truncation='auto',
        ),
    )
    result = await agent.run('What should I do to cross the street?')
    assert result.output == snapshot("""\
To cross the street safely, follow these steps:

1. **Use a Crosswalk**: Always use a designated crosswalk or pedestrian crossing whenever available.
2. **Press the Button**: If there is a pedestrian signal button, press it and wait for the signal.
3. **Look Both Ways**: Look left, right, and left again before stepping off the curb.
4. **Wait for the Signal**: Cross only when the pedestrian signal indicates it is safe to do so or when there is a clear gap in traffic.
5. **Stay Alert**: Be mindful of turning vehicles and stay attentive while crossing.
6. **Walk, Don't Run**: Walk across the street; running can increase the risk of falling or not noticing an oncoming vehicle.

Always follow local traffic rules and be cautious, even when crossing at a crosswalk. Safety is the priority.\
""")


async def test_openai_responses_system_prompt(allow_model_requests: None, openai_api_key: str):
    model = OpenAIResponsesModel('gpt-4o', provider=OpenAIProvider(api_key=openai_api_key))
    agent = Agent(model=model, system_prompt='You are a helpful assistant.')
    result = await agent.run('What is the capital of France?')
    assert result.output == snapshot('The capital of France is Paris.')


async def test_openai_responses_model_retry(allow_model_requests: None, openai_api_key: str):
    model = OpenAIResponsesModel('gpt-4o', provider=OpenAIProvider(api_key=openai_api_key))
    agent = Agent(model=model)

    @agent.tool_plain
    async def get_location(loc_name: str) -> str:
        if loc_name == 'London':
            return json.dumps({'lat': 51, 'lng': 0})
        else:
            raise ModelRetry('Wrong location, I only know about "London".')

    result = await agent.run('What is the location of Londos and London?')
    assert result.all_messages() == snapshot(
        [
            ModelRequest(
                parts=[
                    UserPromptPart(
                        content='What is the location of Londos and London?',
                        timestamp=IsDatetime(),
                    )
                ]
            ),
            ModelResponse(
                parts=[
                    ToolCallPart(
                        tool_name='get_location',
                        args='{"loc_name":"Londos"}',
                        tool_call_id=IsStr(),
                    ),
                    ToolCallPart(
                        tool_name='get_location',
                        args='{"loc_name":"London"}',
                        tool_call_id=IsStr(),
                    ),
                ],
                usage=RequestUsage(details={'reasoning_tokens': 0}),
                model_name='gpt-4o-2024-08-06',
                timestamp=IsDatetime(),
                provider_name='openai',
                provider_details={'finish_reason': 'completed'},
                provider_response_id='resp_67e547c48c9481918c5c4394464ce0c60ae6111e84dd5c08',
                finish_reason='stop',
            ),
            ModelRequest(
                parts=[
                    RetryPromptPart(
                        content='Wrong location, I only know about "London".',
                        tool_name='get_location',
                        tool_call_id=IsStr(),
                        timestamp=IsDatetime(),
                    ),
                    ToolReturnPart(
                        tool_name='get_location',
                        content='{"lat": 51, "lng": 0}',
                        tool_call_id=IsStr(),
                        timestamp=IsDatetime(),
                    ),
                ]
            ),
            ModelResponse(
                parts=[
                    TextPart(
                        content="""\
It seems "Londos" might be incorrect or unknown. If you meant something else, please clarify.

For **London**, it's located at approximately latitude 51° N and longitude 0° W.\
""",
                        id='msg_67e547c615ec81918d6671a184f82a1803a2086afed73b47',
                    )
                ],
                usage=RequestUsage(input_tokens=335, output_tokens=44, details={'reasoning_tokens': 0}),
                model_name='gpt-4o-2024-08-06',
                timestamp=IsDatetime(),
                provider_name='openai',
                provider_details={'finish_reason': 'completed'},
                provider_response_id='resp_67e547c5a2f08191802a1f43620f348503a2086afed73b47',
                finish_reason='stop',
            ),
        ]
    )


@pytest.mark.vcr()
async def test_image_as_binary_content_tool_response(
    allow_model_requests: None, image_content: BinaryContent, openai_api_key: str
):
    m = OpenAIResponsesModel('gpt-4o', provider=OpenAIProvider(api_key=openai_api_key))
    agent = Agent(m)

    @agent.tool_plain
    async def get_image() -> BinaryContent:
        return image_content

    result = await agent.run(['What fruit is in the image you can get from the get_image tool?'])
    assert result.all_messages() == snapshot(
        [
            ModelRequest(
                parts=[
                    UserPromptPart(
                        content=['What fruit is in the image you can get from the get_image tool?'],
                        timestamp=IsDatetime(),
                    )
                ]
            ),
            ModelResponse(
                parts=[ToolCallPart(tool_name='get_image', args='{}', tool_call_id=IsStr())],
                usage=RequestUsage(input_tokens=40, output_tokens=11, details={'reasoning_tokens': 0}),
                model_name='gpt-4o-2024-08-06',
                timestamp=IsDatetime(),
                provider_name='openai',
                provider_details={'finish_reason': 'completed'},
                provider_response_id='resp_681134d3aa3481919ca581a267db1e510fe7a5a4e2123dc3',
                finish_reason='stop',
            ),
            ModelRequest(
                parts=[
                    ToolReturnPart(
                        tool_name='get_image',
                        content='See file 1c8566',
                        tool_call_id='call_FLm3B1f8QAan0KpbUXhNY8bA|fc_681134d47cf48191b3f62e4d28b6c3820fe7a5a4e2123dc3',
                        timestamp=IsDatetime(),
                    ),
                    UserPromptPart(
                        content=[
                            'This is file 1c8566:',
                            image_content,
                        ],
                        timestamp=IsDatetime(),
                    ),
                ]
            ),
            ModelResponse(
                parts=[
                    TextPart(
                        content='The fruit in the image is a kiwi.',
                        id='msg_681134d770d881919f3a3148badde27802cbfeaababb040c',
                    )
                ],
                usage=RequestUsage(input_tokens=1185, output_tokens=11, details={'reasoning_tokens': 0}),
                model_name='gpt-4o-2024-08-06',
                timestamp=IsDatetime(),
                provider_name='openai',
                provider_details={'finish_reason': 'completed'},
                provider_response_id='resp_681134d53c48819198ce7b89db78dffd02cbfeaababb040c',
                finish_reason='stop',
            ),
        ]
    )


async def test_image_as_binary_content_input(
    allow_model_requests: None, image_content: BinaryContent, openai_api_key: str
):
    m = OpenAIResponsesModel('gpt-4o', provider=OpenAIProvider(api_key=openai_api_key))
    agent = Agent(m)

    result = await agent.run(['What fruit is in the image?', image_content])
    assert result.output == snapshot('The fruit in the image is a kiwi.')


async def test_openai_responses_audio_as_binary_content_input(
    allow_model_requests: None, audio_content: BinaryContent, openai_api_key: str
):
    m = OpenAIResponsesModel('gpt-4o', provider=OpenAIProvider(api_key=openai_api_key))
    agent = Agent(m)

    with pytest.raises(NotImplementedError):
        await agent.run(['Whose name is mentioned in the audio?', audio_content])


async def test_openai_responses_document_as_binary_content_input(
    allow_model_requests: None, document_content: BinaryContent, openai_api_key: str
):
    m = OpenAIResponsesModel('gpt-4o', provider=OpenAIProvider(api_key=openai_api_key))
    agent = Agent(m)

    result = await agent.run(['What is in the document?', document_content])
    assert result.output == snapshot('The document contains the text "Dummy PDF file."')


async def test_openai_responses_document_url_input(allow_model_requests: None, openai_api_key: str):
    m = OpenAIResponsesModel('gpt-4o', provider=OpenAIProvider(api_key=openai_api_key))
    agent = Agent(m)

    document_url = DocumentUrl(url='https://www.w3.org/WAI/ER/tests/xhtml/testfiles/resources/pdf/dummy.pdf')

    result = await agent.run(['What is the main content on this document?', document_url])
    assert result.output == snapshot(
        'The main content of this document is a simple text placeholder: "Dummy PDF file."'
    )


async def test_openai_responses_text_document_url_input(allow_model_requests: None, openai_api_key: str):
    m = OpenAIResponsesModel('gpt-4o', provider=OpenAIProvider(api_key=openai_api_key))
    agent = Agent(m)

    text_document_url = DocumentUrl(url='https://example-files.online-convert.com/document/txt/example.txt')

    result = await agent.run(['What is the main content on this document?', text_document_url])
    assert result.output == snapshot(
        'The main content of this document is an example of a TXT file type, with an explanation of the use of placeholder names like "John Doe" and "Jane Doe" in legal, medical, and other contexts. It discusses the practice in the U.S. and Canada, mentions equivalent practices in other English-speaking countries, and touches on cultural references. The document also notes that it\'s an example file created by an online conversion tool, with content sourced from Wikipedia under a Creative Commons license.'
    )


async def test_openai_responses_image_url_input(allow_model_requests: None, openai_api_key: str):
    m = OpenAIResponsesModel('gpt-4o', provider=OpenAIProvider(api_key=openai_api_key))
    agent = Agent(m)

    result = await agent.run(
        [
            'hello',
            ImageUrl(url='https://t3.ftcdn.net/jpg/00/85/79/92/360_F_85799278_0BBGV9OAdQDTLnKwAPBCcg1J7QtiieJY.jpg'),
        ]
    )
    assert result.output == snapshot("Hello! I see you've shared an image of a potato. How can I assist you today?")


async def test_openai_responses_stream(allow_model_requests: None, openai_api_key: str):
    model = OpenAIResponsesModel('gpt-4o', provider=OpenAIProvider(api_key=openai_api_key))
    agent = Agent(model=model)

    @agent.tool_plain
    async def get_capital(country: str) -> str:
        return 'Paris'

    output_text: list[str] = []
    async with agent.run_stream('What is the capital of France?') as result:
        async for output in result.stream_text():
            output_text.append(output)
        async for response, is_last in result.stream_responses(debounce_by=None):
            if is_last:
                assert response == snapshot(
                    ModelResponse(
                        parts=[
                            TextPart(
                                content='The capital of France is Paris.',
                                id='msg_67e554a28bec8191b56d3e2331eff88006c52f0e511c76ed',
                            )
                        ],
                        usage=RequestUsage(input_tokens=278, output_tokens=9, details={'reasoning_tokens': 0}),
                        model_name='gpt-4o-2024-08-06',
                        timestamp=IsDatetime(),
                        provider_name='openai',
                        provider_details={'finish_reason': 'completed'},
                        provider_response_id='resp_67e554a21aa88191b65876ac5e5bbe0406c52f0e511c76ed',
                        finish_reason='stop',
                    )
                )

    assert output_text == snapshot(['The capital of France is Paris.'])


async def test_openai_responses_model_http_error(allow_model_requests: None, openai_api_key: str):
    """Set temperature to -1 to trigger an error, given only values between 0 and 1 are allowed."""
    model = OpenAIResponsesModel('gpt-4o', provider=OpenAIProvider(api_key=openai_api_key))
    agent = Agent(model=model, model_settings=OpenAIResponsesModelSettings(temperature=-1))

    with pytest.raises(ModelHTTPError):
        async with agent.run_stream('What is the capital of France?'):
            ...  # pragma: lax no cover


async def test_openai_responses_model_builtin_tools(allow_model_requests: None, openai_api_key: str):
    model = OpenAIResponsesModel('gpt-4o', provider=OpenAIProvider(api_key=openai_api_key))
    settings = OpenAIResponsesModelSettings(openai_builtin_tools=[{'type': 'web_search_preview'}])
    agent = Agent(model=model, model_settings=settings)
    result = await agent.run('Give me the best news about LLMs from the last 24 hours. Be short.')

    # NOTE: We don't have the tool call because OpenAI calls the tool internally.
    assert result.all_messages() == snapshot(
        [
            ModelRequest(
                parts=[
                    UserPromptPart(
                        content='Give me the best news about LLMs from the last 24 hours. Be short.',
                        timestamp=IsDatetime(),
                    )
                ]
            ),
            ModelResponse(
                parts=[
                    TextPart(
                        content="""\
OpenAI's recent launch of GPT-5 has faced mixed reactions. Despite strong benchmark performance and early praise, users have reported issues like errors in basic math and geography. CEO Sam Altman has acknowledged these concerns and assured that improvements are underway. ([axios.com](https://www.axios.com/2025/08/12/gpt-5-bumpy-launch-openai?utm_source=openai))


## OpenAI's GPT-5 Launch Faces Mixed Reactions:
- [OpenAI's big GPT-5 launch gets bumpy](https://www.axios.com/2025/08/12/gpt-5-bumpy-launch-openai?utm_source=openai) \
""",
                        id='msg_689b7c951b7481968513d007e75151fd07450cfc2d48b975',
                    )
                ],
                usage=RequestUsage(input_tokens=320, output_tokens=159, details={'reasoning_tokens': 0}),
                model_name='gpt-4o-2024-08-06',
                timestamp=IsDatetime(),
                provider_name='openai',
                provider_details={'finish_reason': 'completed'},
                provider_response_id='resp_689b7c90010c8196ac0efd68b021490f07450cfc2d48b975',
                finish_reason='stop',
            ),
        ]
    )


@pytest.mark.vcr()
async def test_openai_responses_model_instructions(allow_model_requests: None, openai_api_key: str):
    m = OpenAIResponsesModel('gpt-4o', provider=OpenAIProvider(api_key=openai_api_key))
    agent = Agent(m, instructions='You are a helpful assistant.')

    result = await agent.run('What is the capital of France?')
    assert result.all_messages() == snapshot(
        [
            ModelRequest(
                parts=[UserPromptPart(content='What is the capital of France?', timestamp=IsDatetime())],
                instructions='You are a helpful assistant.',
            ),
            ModelResponse(
                parts=[
                    TextPart(
                        content='The capital of France is Paris.',
                        id='msg_67f3fdfe15b881918d7b865e6a5f4fb1003bc73febb56d77',
                    )
                ],
                usage=RequestUsage(input_tokens=24, output_tokens=8, details={'reasoning_tokens': 0}),
                model_name='gpt-4o-2024-08-06',
                timestamp=IsDatetime(),
                provider_name='openai',
                provider_details={'finish_reason': 'completed'},
                provider_response_id='resp_67f3fdfd9fa08191a3d5825db81b8df6003bc73febb56d77',
                finish_reason='stop',
            ),
        ]
    )


async def test_openai_responses_model_web_search_tool(allow_model_requests: None, openai_api_key: str):
    m = OpenAIResponsesModel('gpt-4o', provider=OpenAIProvider(api_key=openai_api_key))
    agent = Agent(m, instructions='You are a helpful assistant.', builtin_tools=[WebSearchTool()])

    result = await agent.run('What day is it today?')
    assert result.output == snapshot("""\
Today is Wednesday, May 14, 2025.

## Weather for San Francisco, CA:
Current Conditions: Mostly clear, 50°F (10°C)

Daily Forecast:
* Wednesday, May 14: Low: 51°F (10°C), High: 65°F (18°C), Description: Areas of low clouds early; otherwise, mostly sunny
* Thursday, May 15: Low: 53°F (12°C), High: 66°F (19°C), Description: Areas of low clouds, then sun
* Friday, May 16: Low: 53°F (12°C), High: 64°F (18°C), Description: Partly sunny
* Saturday, May 17: Low: 52°F (11°C), High: 63°F (17°C), Description: Low clouds breaking for some sun; breezy in the afternoon
* Sunday, May 18: Low: 51°F (10°C), High: 68°F (20°C), Description: Clouds yielding to sun
* Monday, May 19: Low: 53°F (12°C), High: 68°F (20°C), Description: Sunny
* Tuesday, May 20: Low: 52°F (11°C), High: 70°F (21°C), Description: Mostly sunny
 \
""")


async def test_openai_responses_model_web_search_tool_with_user_location(
    allow_model_requests: None, openai_api_key: str
):
    m = OpenAIResponsesModel('gpt-4o', provider=OpenAIProvider(api_key=openai_api_key))
    agent = Agent(
        m,
        instructions='You are a helpful assistant.',
        builtin_tools=[WebSearchTool(user_location={'city': 'Utrecht', 'region': 'NL'})],
    )

    result = await agent.run('What is the current temperature?')
    assert result.output == snapshot("""\
As of 12:58 PM on Wednesday, May 14, 2025, in Utrecht, Netherlands, the weather is sunny with a temperature of 22°C (71°F).

## Weather for Utrecht, Netherlands:
Current Conditions: Sunny, 71°F (22°C)

Daily Forecast:
* Wednesday, May 14: Low: 48°F (9°C), High: 71°F (22°C), Description: Clouds yielding to sun
* Thursday, May 15: Low: 43°F (6°C), High: 67°F (20°C), Description: After a cloudy start, sun returns
* Friday, May 16: Low: 45°F (7°C), High: 64°F (18°C), Description: Mostly sunny
* Saturday, May 17: Low: 47°F (9°C), High: 68°F (20°C), Description: Mostly sunny
* Sunday, May 18: Low: 47°F (8°C), High: 68°F (20°C), Description: Some sun
* Monday, May 19: Low: 49°F (9°C), High: 70°F (21°C), Description: Delightful with partial sunshine
* Tuesday, May 20: Low: 49°F (10°C), High: 72°F (22°C), Description: Warm with sunshine and a few clouds
 \
""")


async def test_openai_responses_model_web_search_tool_with_invalid_region(
    allow_model_requests: None, openai_api_key: str
):
    m = OpenAIResponsesModel('gpt-4o', provider=OpenAIProvider(api_key=openai_api_key))
    agent = Agent(
        m,
        instructions='You are a helpful assistant.',
        builtin_tools=[WebSearchTool(user_location={'city': 'Salvador', 'region': 'BRLO'})],
    )

    result = await agent.run('What is the current temperature?')
    assert result.output == snapshot("""\
As of 12:15 PM on Thursday, August 7, 2025, in Salvador, Brazil, the current weather conditions are:

- **Temperature:** 84°F (29°C)
- **Feels Like:** 88°F (31°C)
- **Condition:** Sunny
- **Wind:** East at 16 mph (25 km/h)
- **Humidity:** 65%
- **Dew Point:** 71°F (22°C)
- **Pressure:** 29.88 in (1012 mb)
- **Visibility:** 8 miles (13 km)

([aerisweather.com](https://www.aerisweather.com/weather/local/br/salvador?utm_source=openai))

The forecast for today indicates partly cloudy skies with temperatures remaining around 84°F (29°C) this afternoon. \
""")


async def test_openai_responses_model_web_search_tool_stream(allow_model_requests: None, openai_api_key: str):
    m = OpenAIResponsesModel('gpt-4o', provider=OpenAIProvider(api_key=openai_api_key))
    agent = Agent(m, instructions='You are a helpful assistant.', builtin_tools=[WebSearchTool()])

    event_parts: list[Any] = []
    async with agent.iter(user_prompt='Give me the top 3 news in the world today.') as agent_run:
        async for node in agent_run:
            if Agent.is_model_request_node(node) or Agent.is_call_tools_node(node):
                async with node.stream(agent_run.ctx) as request_stream:
                    async for event in request_stream:
                        event_parts.append(event)

    assert event_parts.pop(0) == snapshot(
        PartStartEvent(
            index=0, part=TextPart(content='Here', id='msg_68949c6f2ec4819180d56b4ad8ce5469004c84cbcf4b67dc')
        )
    )
    assert event_parts.pop(0) == snapshot(FinalResultEvent(tool_name=None, tool_call_id=None))
    assert ''.join(event.delta.content_delta for event in event_parts) == snapshot("""\
 are the top three news stories from around the world as of August 7, 2025:

1. **U.S. Imposes New Tariffs Amid Market Optimism**

   The United States has implemented new tariffs ranging from 10% to 50% on imports from multiple countries. Despite this, global markets have shown resilience, buoyed by expectations of interest rate cuts and positive earnings reports. Notably, exemptions were granted to Taiwan and South Korea, shielding major chipmakers like TSMC, Samsung, and SK Hynix from the highest levies. ([reuters.com](https://www.reuters.com/business/finance/global-markets-view-usa-2025-08-07/?utm_source=openai))

2. **Ghanaian Ministers Killed in Helicopter Crash**

   Ghana's Defence Minister Edward Omane Boamah and Environment Minister Ibrahim Murtala Muhammed, along with six others, have died in a military helicopter crash in the Ashanti region. The incident has been described as a "national tragedy" by Chief of Staff Julius Debrah. ([anewz.tv](https://anewz.tv/world/world-news/11722/anewz-morning-brief-7th-august-2025/news?utm_source=openai))

3. **Massive Wildfire in France Claims Lives**

   A significant wildfire in southern France's Aude region has resulted in at least one death and nine injuries. The fire, which began on August 6, has destroyed or damaged 25 homes, with over 1,800 firefighters working to control the blaze. ([anewz.tv](https://anewz.tv/world/world-news/11722/anewz-morning-brief-7th-august-2025/news?utm_source=openai))

Please note that news developments are continually evolving. For the most current information, refer to reputable news sources. \
""")


async def test_openai_responses_code_execution_tool(allow_model_requests: None, openai_api_key: str):
    m = OpenAIResponsesModel('gpt-4o', provider=OpenAIProvider(api_key=openai_api_key))
    agent = Agent(m, instructions='You are a helpful assistant.', builtin_tools=[CodeExecutionTool()])

    result = await agent.run('What is 3 * 12390?')
    # NOTE: OpenAI doesn't return neither the `BuiltinToolCallPart` nor the `BuiltinToolReturnPart`.
    assert part_types_from_messages(result.all_messages()) == snapshot([[UserPromptPart], [TextPart]])


async def test_openai_responses_code_execution_tool_stream(allow_model_requests: None, openai_api_key: str):
    m = OpenAIResponsesModel('gpt-4o', provider=OpenAIProvider(api_key=openai_api_key))
    agent = Agent(m, instructions='You are a helpful assistant.', builtin_tools=[CodeExecutionTool()])

    event_parts: list[Any] = []
    async with agent.iter(user_prompt='What is 3 * 12390?') as agent_run:
        async for node in agent_run:
            if Agent.is_model_request_node(node) or Agent.is_call_tools_node(node):
                async with node.stream(agent_run.ctx) as request_stream:
                    async for event in request_stream:
                        event_parts.append(event)

    assert event_parts == snapshot(
        [
            PartStartEvent(
                index=0, part=TextPart(content='\\(', id='msg_6894960732d4819284cbfad4b9a1301d0f6766ea87e53a34')
            ),
            FinalResultEvent(tool_name=None, tool_call_id=None),
            PartDeltaEvent(index=0, delta=TextPartDelta(content_delta='3')),
            PartDeltaEvent(index=0, delta=TextPartDelta(content_delta=' \\')),
            PartDeltaEvent(index=0, delta=TextPartDelta(content_delta='times')),
            PartDeltaEvent(index=0, delta=TextPartDelta(content_delta=' ')),
            PartDeltaEvent(index=0, delta=TextPartDelta(content_delta='123')),
            PartDeltaEvent(index=0, delta=TextPartDelta(content_delta='90')),
            PartDeltaEvent(index=0, delta=TextPartDelta(content_delta=' =')),
            PartDeltaEvent(index=0, delta=TextPartDelta(content_delta=' ')),
            PartDeltaEvent(index=0, delta=TextPartDelta(content_delta='371')),
            PartDeltaEvent(index=0, delta=TextPartDelta(content_delta='70')),
            PartDeltaEvent(index=0, delta=TextPartDelta(content_delta='\\')),
            PartDeltaEvent(index=0, delta=TextPartDelta(content_delta=').')),
        ]
    )


def test_model_profile_strict_not_supported():
    my_tool = ToolDefinition(
        name='my_tool',
        description='This is my tool',
        parameters_json_schema={'type': 'object', 'title': 'Result', 'properties': {'spam': {'type': 'number'}}},
        strict=True,
    )

    m = OpenAIResponsesModel('gpt-4o', provider=OpenAIProvider(api_key='foobar'))
    tool_param = m._map_tool_definition(my_tool)  # type: ignore[reportPrivateUsage]

    assert tool_param == snapshot(
        {
            'name': 'my_tool',
            'parameters': {'type': 'object', 'title': 'Result', 'properties': {'spam': {'type': 'number'}}},
            'type': 'function',
            'description': 'This is my tool',
            'strict': True,
        }
    )

    # Some models don't support strict tool definitions
    m = OpenAIResponsesModel(
        'gpt-4o',
        provider=OpenAIProvider(api_key='foobar'),
        profile=replace(openai_model_profile('gpt-4o'), openai_supports_strict_tool_definition=False),
    )
    tool_param = m._map_tool_definition(my_tool)  # type: ignore[reportPrivateUsage]

    assert tool_param == snapshot(
        {
            'name': 'my_tool',
            'parameters': {'type': 'object', 'title': 'Result', 'properties': {'spam': {'type': 'number'}}},
            'type': 'function',
            'description': 'This is my tool',
            'strict': False,
        }
    )


@pytest.mark.vcr()
async def test_reasoning_model_with_temperature(allow_model_requests: None, openai_api_key: str):
    m = OpenAIResponsesModel('o3-mini', provider=OpenAIProvider(api_key=openai_api_key))
    agent = Agent(m, model_settings=OpenAIResponsesModelSettings(temperature=0.5))
    result = await agent.run('What is the capital of Mexico?')
    assert result.output == snapshot(
        'The capital of Mexico is Mexico City. It serves as the political, cultural, and economic heart of the country and is one of the largest metropolitan areas in the world.'
    )


@pytest.mark.vcr()
async def test_tool_output(allow_model_requests: None, openai_api_key: str):
    m = OpenAIResponsesModel('gpt-4o', provider=OpenAIProvider(api_key=openai_api_key))

    class CityLocation(BaseModel):
        city: str
        country: str

    agent = Agent(m, output_type=ToolOutput(CityLocation))

    @agent.tool_plain
    async def get_user_country() -> str:
        return 'Mexico'

    result = await agent.run('What is the largest city in the user country?')
    assert result.output == snapshot(CityLocation(city='Mexico City', country='Mexico'))

    assert result.all_messages() == snapshot(
        [
            ModelRequest(
                parts=[
                    UserPromptPart(
                        content='What is the largest city in the user country?',
                        timestamp=IsDatetime(),
                    )
                ]
            ),
            ModelResponse(
                parts=[ToolCallPart(tool_name='get_user_country', args='{}', tool_call_id=IsStr())],
                usage=RequestUsage(input_tokens=62, output_tokens=12, details={'reasoning_tokens': 0}),
                model_name='gpt-4o-2024-08-06',
                timestamp=IsDatetime(),
                provider_name='openai',
                provider_details={'finish_reason': 'completed'},
                provider_response_id='resp_68477f0b40a8819cb8d55594bc2c232a001fd29e2d5573f7',
                finish_reason='stop',
            ),
            ModelRequest(
                parts=[
                    ToolReturnPart(
                        tool_name='get_user_country',
                        content='Mexico',
                        tool_call_id='call_ZWkVhdUjupo528U9dqgFeRkH|fc_68477f0bb8e4819cba6d781e174d77f8001fd29e2d5573f7',
                        timestamp=IsDatetime(),
                    )
                ]
            ),
            ModelResponse(
                parts=[
                    ToolCallPart(
                        tool_name='final_result',
                        args='{"city":"Mexico City","country":"Mexico"}',
                        tool_call_id='call_iFBd0zULhSZRR908DfH73VwN|fc_68477f0c91cc819e8024e7e633f0f09401dc81d4bc91f560',
                    )
                ],
                usage=RequestUsage(input_tokens=85, output_tokens=20, details={'reasoning_tokens': 0}),
                model_name='gpt-4o-2024-08-06',
                timestamp=IsDatetime(),
                provider_name='openai',
                provider_details={'finish_reason': 'completed'},
                provider_response_id='resp_68477f0bfda8819ea65458cd7cc389b801dc81d4bc91f560',
                finish_reason='stop',
            ),
            ModelRequest(
                parts=[
                    ToolReturnPart(
                        tool_name='final_result',
                        content='Final result processed.',
                        tool_call_id='call_iFBd0zULhSZRR908DfH73VwN|fc_68477f0c91cc819e8024e7e633f0f09401dc81d4bc91f560',
                        timestamp=IsDatetime(),
                    )
                ]
            ),
        ]
    )


@pytest.mark.vcr()
async def test_text_output_function(allow_model_requests: None, openai_api_key: str):
    m = OpenAIResponsesModel('gpt-4o', provider=OpenAIProvider(api_key=openai_api_key))

    def upcase(text: str) -> str:
        return text.upper()

    agent = Agent(m, output_type=TextOutput(upcase))

    @agent.tool_plain
    async def get_user_country() -> str:
        return 'Mexico'

    result = await agent.run('What is the largest city in the user country?')
    assert result.output == snapshot('THE LARGEST CITY IN MEXICO IS MEXICO CITY.')

    assert result.all_messages() == snapshot(
        [
            ModelRequest(
                parts=[
                    UserPromptPart(
                        content='What is the largest city in the user country?',
                        timestamp=IsDatetime(),
                    )
                ]
            ),
            ModelResponse(
                parts=[
                    ToolCallPart(
                        tool_name='get_user_country',
                        args='{}',
                        tool_call_id='call_aTJhYjzmixZaVGqwl5gn2Ncr|fc_68477f0dff5c819ea17a1ffbaea621e00356a60c98816d6a',
                    )
                ],
                usage=RequestUsage(input_tokens=36, output_tokens=12, details={'reasoning_tokens': 0}),
                model_name='gpt-4o-2024-08-06',
                timestamp=IsDatetime(),
                provider_name='openai',
                provider_details={'finish_reason': 'completed'},
                provider_response_id='resp_68477f0d9494819ea4f123bba707c9ee0356a60c98816d6a',
                finish_reason='stop',
            ),
            ModelRequest(
                parts=[
                    ToolReturnPart(
                        tool_name='get_user_country',
                        content='Mexico',
                        tool_call_id='call_aTJhYjzmixZaVGqwl5gn2Ncr|fc_68477f0dff5c819ea17a1ffbaea621e00356a60c98816d6a',
                        timestamp=IsDatetime(),
                    )
                ]
            ),
            ModelResponse(
                parts=[
                    TextPart(
                        content='The largest city in Mexico is Mexico City.',
                        id='msg_68477f0ebf54819d88a44fa87aadaff503434b607c02582d',
                    )
                ],
                usage=RequestUsage(input_tokens=59, output_tokens=11, details={'reasoning_tokens': 0}),
                model_name='gpt-4o-2024-08-06',
                timestamp=IsDatetime(),
                provider_name='openai',
                provider_details={'finish_reason': 'completed'},
                provider_response_id='resp_68477f0e2b28819d9c828ef4ee526d6a03434b607c02582d',
                finish_reason='stop',
            ),
        ]
    )


@pytest.mark.vcr()
async def test_native_output(allow_model_requests: None, openai_api_key: str):
    m = OpenAIResponsesModel('gpt-4o', provider=OpenAIProvider(api_key=openai_api_key))

    class CityLocation(BaseModel):
        """A city and its country."""

        city: str
        country: str

    agent = Agent(m, output_type=NativeOutput(CityLocation))

    @agent.tool_plain
    async def get_user_country() -> str:
        return 'Mexico'

    result = await agent.run('What is the largest city in the user country?')
    assert result.output == snapshot(CityLocation(city='Mexico City', country='Mexico'))

    assert result.all_messages() == snapshot(
        [
            ModelRequest(
                parts=[
                    UserPromptPart(
                        content='What is the largest city in the user country?',
                        timestamp=IsDatetime(),
                    )
                ]
            ),
            ModelResponse(
                parts=[ToolCallPart(tool_name='get_user_country', args='{}', tool_call_id=IsStr())],
                usage=RequestUsage(input_tokens=66, output_tokens=12, details={'reasoning_tokens': 0}),
                model_name='gpt-4o-2024-08-06',
                timestamp=IsDatetime(),
                provider_name='openai',
                provider_details={'finish_reason': 'completed'},
                provider_response_id='resp_68477f0f220081a1a621d6bcdc7f31a50b8591d9001d2329',
                finish_reason='stop',
            ),
            ModelRequest(
                parts=[
                    ToolReturnPart(
                        tool_name='get_user_country',
                        content='Mexico',
                        tool_call_id='call_tTAThu8l2S9hNky2krdwijGP|fc_68477f0fa7c081a19a525f7c6f180f310b8591d9001d2329',
                        timestamp=IsDatetime(),
                    )
                ]
            ),
            ModelResponse(
                parts=[
                    TextPart(
                        content='{"city":"Mexico City","country":"Mexico"}',
                        id='msg_68477f10846c81929f1e833b0785e6f3020197534e39cc1f',
                    )
                ],
                usage=RequestUsage(input_tokens=89, output_tokens=16, details={'reasoning_tokens': 0}),
                model_name='gpt-4o-2024-08-06',
                timestamp=IsDatetime(),
                provider_name='openai',
                provider_details={'finish_reason': 'completed'},
                provider_response_id='resp_68477f0fde708192989000a62809c6e5020197534e39cc1f',
                finish_reason='stop',
            ),
        ]
    )


@pytest.mark.vcr()
async def test_native_output_multiple(allow_model_requests: None, openai_api_key: str):
    m = OpenAIResponsesModel('gpt-4o', provider=OpenAIProvider(api_key=openai_api_key))

    class CityLocation(BaseModel):
        city: str
        country: str

    class CountryLanguage(BaseModel):
        country: str
        language: str

    agent = Agent(m, output_type=NativeOutput([CityLocation, CountryLanguage]))

    @agent.tool_plain
    async def get_user_country() -> str:
        return 'Mexico'

    result = await agent.run('What is the largest city in the user country?')
    assert result.output == snapshot(CityLocation(city='Mexico City', country='Mexico'))

    assert result.all_messages() == snapshot(
        [
            ModelRequest(
                parts=[
                    UserPromptPart(
                        content='What is the largest city in the user country?',
                        timestamp=IsDatetime(),
                    )
                ]
            ),
            ModelResponse(
                parts=[ToolCallPart(tool_name='get_user_country', args='{}', tool_call_id=IsStr())],
                usage=RequestUsage(input_tokens=153, output_tokens=12, details={'reasoning_tokens': 0}),
                model_name='gpt-4o-2024-08-06',
                timestamp=IsDatetime(),
                provider_name='openai',
                provider_details={'finish_reason': 'completed'},
                provider_response_id='resp_68477f10f2d081a39b3438f413b3bafc0dd57d732903c563',
                finish_reason='stop',
            ),
            ModelRequest(
                parts=[
                    ToolReturnPart(
                        tool_name='get_user_country',
                        content='Mexico',
                        tool_call_id='call_UaLahjOtaM2tTyYZLxTCbOaP|fc_68477f1168a081a3981e847cd94275080dd57d732903c563',
                        timestamp=IsDatetime(),
                    )
                ]
            ),
            ModelResponse(
                parts=[
                    TextPart(
                        content='{"result":{"kind":"CityLocation","data":{"city":"Mexico City","country":"Mexico"}}}',
                        id='msg_68477f1235b8819d898adc64709c7ebf061ad97e2eef7871',
                    )
                ],
                usage=RequestUsage(input_tokens=176, output_tokens=26, details={'reasoning_tokens': 0}),
                model_name='gpt-4o-2024-08-06',
                timestamp=IsDatetime(),
                provider_name='openai',
                provider_details={'finish_reason': 'completed'},
                provider_response_id='resp_68477f119830819da162aa6e10552035061ad97e2eef7871',
                finish_reason='stop',
            ),
        ]
    )


@pytest.mark.vcr()
async def test_prompted_output(allow_model_requests: None, openai_api_key: str):
    m = OpenAIResponsesModel('gpt-4o', provider=OpenAIProvider(api_key=openai_api_key))

    class CityLocation(BaseModel):
        city: str
        country: str

    agent = Agent(m, output_type=PromptedOutput(CityLocation))

    @agent.tool_plain
    async def get_user_country() -> str:
        return 'Mexico'

    result = await agent.run('What is the largest city in the user country?')
    assert result.output == snapshot(CityLocation(city='Mexico City', country='Mexico'))

    assert result.all_messages() == snapshot(
        [
            ModelRequest(
                parts=[
                    UserPromptPart(
                        content='What is the largest city in the user country?',
                        timestamp=IsDatetime(),
                    )
                ],
                instructions="""\
Always respond with a JSON object that's compatible with this schema:

{"properties": {"city": {"type": "string"}, "country": {"type": "string"}}, "required": ["city", "country"], "title": "CityLocation", "type": "object"}

Don't include any text or Markdown fencing before or after.\
""",
            ),
            ModelResponse(
                parts=[ToolCallPart(tool_name='get_user_country', args='{}', tool_call_id=IsStr())],
                usage=RequestUsage(input_tokens=107, output_tokens=12, details={'reasoning_tokens': 0}),
                model_name='gpt-4o-2024-08-06',
                timestamp=IsDatetime(),
                provider_name='openai',
                provider_details={'finish_reason': 'completed'},
                provider_response_id='resp_68482f12d63881a1830201ed101ecfbf02f8ef7f2fb42b50',
                finish_reason='stop',
            ),
            ModelRequest(
                parts=[
                    ToolReturnPart(
                        tool_name='get_user_country',
                        content='Mexico',
                        tool_call_id='call_FrlL4M0CbAy8Dhv4VqF1Shom|fc_68482f1b0ff081a1b37b9170ee740d1e02f8ef7f2fb42b50',
                        timestamp=IsDatetime(),
                    )
                ],
                instructions="""\
Always respond with a JSON object that's compatible with this schema:

{"properties": {"city": {"type": "string"}, "country": {"type": "string"}}, "required": ["city", "country"], "title": "CityLocation", "type": "object"}

Don't include any text or Markdown fencing before or after.\
""",
            ),
            ModelResponse(
                parts=[
                    TextPart(
                        content='{"city":"Mexico City","country":"Mexico"}',
                        id='msg_68482f1c159081918a2405f458009a6a044fdb7d019d4115',
                    )
                ],
                usage=RequestUsage(input_tokens=130, output_tokens=12, details={'reasoning_tokens': 0}),
                model_name='gpt-4o-2024-08-06',
                timestamp=IsDatetime(),
                provider_name='openai',
                provider_details={'finish_reason': 'completed'},
                provider_response_id='resp_68482f1b556081918d64c9088a470bf0044fdb7d019d4115',
                finish_reason='stop',
            ),
        ]
    )


@pytest.mark.vcr()
async def test_prompted_output_multiple(allow_model_requests: None, openai_api_key: str):
    m = OpenAIResponsesModel('gpt-4o', provider=OpenAIProvider(api_key=openai_api_key))

    class CityLocation(BaseModel):
        city: str
        country: str

    class CountryLanguage(BaseModel):
        country: str
        language: str

    agent = Agent(m, output_type=PromptedOutput([CityLocation, CountryLanguage]))

    @agent.tool_plain
    async def get_user_country() -> str:
        return 'Mexico'

    result = await agent.run('What is the largest city in the user country?')
    assert result.output == snapshot(CityLocation(city='Mexico City', country='Mexico'))

    assert result.all_messages() == snapshot(
        [
            ModelRequest(
                parts=[
                    UserPromptPart(
                        content='What is the largest city in the user country?',
                        timestamp=IsDatetime(),
                    )
                ],
                instructions="""\
Always respond with a JSON object that's compatible with this schema:

{"type": "object", "properties": {"result": {"anyOf": [{"type": "object", "properties": {"kind": {"type": "string", "const": "CityLocation"}, "data": {"properties": {"city": {"type": "string"}, "country": {"type": "string"}}, "required": ["city", "country"], "type": "object"}}, "required": ["kind", "data"], "additionalProperties": false, "title": "CityLocation"}, {"type": "object", "properties": {"kind": {"type": "string", "const": "CountryLanguage"}, "data": {"properties": {"country": {"type": "string"}, "language": {"type": "string"}}, "required": ["country", "language"], "type": "object"}}, "required": ["kind", "data"], "additionalProperties": false, "title": "CountryLanguage"}]}}, "required": ["result"], "additionalProperties": false}

Don't include any text or Markdown fencing before or after.\
""",
            ),
            ModelResponse(
                parts=[ToolCallPart(tool_name='get_user_country', args='{}', tool_call_id=IsStr())],
                usage=RequestUsage(input_tokens=283, output_tokens=12, details={'reasoning_tokens': 0}),
                model_name='gpt-4o-2024-08-06',
                timestamp=IsDatetime(),
                provider_name='openai',
                provider_details={'finish_reason': 'completed'},
                provider_response_id='resp_68482f1d38e081a1ac828acda978aa6b08e79646fe74d5ee',
                finish_reason='stop',
            ),
            ModelRequest(
                parts=[
                    ToolReturnPart(
                        tool_name='get_user_country',
                        content='Mexico',
                        tool_call_id='call_my4OyoVXRT0m7bLWmsxcaCQI|fc_68482f2889d481a199caa61de7ccb62c08e79646fe74d5ee',
                        timestamp=IsDatetime(),
                    )
                ],
                instructions="""\
Always respond with a JSON object that's compatible with this schema:

{"type": "object", "properties": {"result": {"anyOf": [{"type": "object", "properties": {"kind": {"type": "string", "const": "CityLocation"}, "data": {"properties": {"city": {"type": "string"}, "country": {"type": "string"}}, "required": ["city", "country"], "type": "object"}}, "required": ["kind", "data"], "additionalProperties": false, "title": "CityLocation"}, {"type": "object", "properties": {"kind": {"type": "string", "const": "CountryLanguage"}, "data": {"properties": {"country": {"type": "string"}, "language": {"type": "string"}}, "required": ["country", "language"], "type": "object"}}, "required": ["kind", "data"], "additionalProperties": false, "title": "CountryLanguage"}]}}, "required": ["result"], "additionalProperties": false}

Don't include any text or Markdown fencing before or after.\
""",
            ),
            ModelResponse(
                parts=[
                    TextPart(
                        content='{"result":{"kind":"CityLocation","data":{"city":"Mexico City","country":"Mexico"}}}',
                        id='msg_68482f296bfc81a18665547d4008ab2c06b4ab2d00d03024',
                    )
                ],
                usage=RequestUsage(input_tokens=306, output_tokens=22, details={'reasoning_tokens': 0}),
                model_name='gpt-4o-2024-08-06',
                timestamp=IsDatetime(),
                provider_name='openai',
                provider_details={'finish_reason': 'completed'},
                provider_response_id='resp_68482f28c1b081a1ae73cbbee012ee4906b4ab2d00d03024',
                finish_reason='stop',
            ),
        ]
    )


@pytest.mark.vcr()
async def test_openai_responses_verbosity(allow_model_requests: None, openai_api_key: str):
    """Test that verbosity setting is properly passed to the OpenAI API"""
    # Following GPT-5 + verbosity documentation pattern
    provider = OpenAIProvider(
        api_key=openai_api_key,
        base_url='https://api.openai.com/v1',  # Explicitly set base URL
    )
    model = OpenAIResponsesModel('gpt-5', provider=provider)
    agent = Agent(model=model, model_settings=OpenAIResponsesModelSettings(openai_text_verbosity='low'))
    result = await agent.run('What is 2+2?')
    assert result.output == snapshot('4')


@pytest.mark.vcr()
async def test_openai_previous_response_id(allow_model_requests: None, openai_api_key: str):
    """Test if previous responses are detected via previous_response_id in settings"""
    model = OpenAIResponsesModel('gpt-5', provider=OpenAIProvider(api_key=openai_api_key))
    agent = Agent(model=model)
    result = await agent.run('The secret key is sesame')
    settings = OpenAIResponsesModelSettings(openai_previous_response_id=result.all_messages()[-1].provider_response_id)  # type: ignore
    result = await agent.run('What is the secret code?', model_settings=settings)
    assert result.output == snapshot('sesame')


@pytest.mark.vcr()
async def test_openai_previous_response_id_auto_mode(allow_model_requests: None, openai_api_key: str):
    """Test if invalid previous response id is ignored when history contains non-OpenAI responses"""
    history = [
        ModelRequest(
            parts=[
                UserPromptPart(
                    content='The first secret key is sesame',
                ),
            ],
        ),
        ModelResponse(
            parts=[
                TextPart(content='Open sesame! What would you like to unlock?'),
            ],
            model_name='gpt-5',
            provider_name='openai',
            provider_response_id='resp_68b9bd97025c8195b443af591ca2345c08cb6072affe6099',
        ),
        ModelRequest(
            parts=[
                UserPromptPart(
                    content='The second secret key is olives',
                ),
            ],
        ),
        ModelResponse(
            parts=[
                TextPart(content='Understood'),
            ],
            model_name='gpt-5',
            provider_name='openai',
            provider_response_id='resp_68b9bda81f5c8197a5a51a20a9f4150a000497db2a4c777b',
        ),
    ]

    model = OpenAIResponsesModel('gpt-5', provider=OpenAIProvider(api_key=openai_api_key))
    agent = Agent(model=model)
    settings = OpenAIResponsesModelSettings(openai_previous_response_id='auto')
    result = await agent.run('what is the first secret key', message_history=history, model_settings=settings)
    assert result.output == snapshot('sesame')


async def test_openai_previous_response_id_mixed_model_history(allow_model_requests: None, openai_api_key: str):
    """Test if invalid previous response id is ignored when history contains non-OpenAI responses"""
    history = [
        ModelRequest(
            parts=[
                UserPromptPart(
                    content='The first secret key is sesame',
                ),
            ],
        ),
        ModelResponse(
            parts=[
                TextPart(content='Open sesame! What would you like to unlock?'),
            ],
            model_name='claude-3-5-sonnet-latest',
            provider_name='anthropic',
            provider_response_id='msg_01XUQuedGz9gusk4xZm4gWJj',
        ),
        ModelRequest(
            parts=[
                UserPromptPart(
                    content='what is the first secret key?',
                ),
            ],
        ),
    ]

    model = OpenAIResponsesModel('gpt-5', provider=OpenAIProvider(api_key=openai_api_key))
    previous_response_id, messages = model._get_previous_response_id_and_new_messages(history)  # type: ignore
    assert not previous_response_id
    assert messages == snapshot(
        [
            ModelRequest(parts=[UserPromptPart(content='The first secret key is sesame', timestamp=IsDatetime())]),
            ModelResponse(
                parts=[TextPart(content='Open sesame! What would you like to unlock?')],
                usage=RequestUsage(),
                model_name='claude-3-5-sonnet-latest',
                timestamp=IsDatetime(),
                provider_name='anthropic',
                provider_response_id='msg_01XUQuedGz9gusk4xZm4gWJj',
            ),
            ModelRequest(parts=[UserPromptPart(content='what is the first secret key?', timestamp=IsDatetime())]),
        ]
    )


async def test_openai_previous_response_id_same_model_history(allow_model_requests: None, openai_api_key: str):
    """Test if message history is trimmed when model responses are from same model"""
    history = [
        ModelRequest(
            parts=[
                UserPromptPart(
                    content='The first secret key is sesame',
                ),
            ],
        ),
        ModelResponse(
            parts=[
                TextPart(content='Open sesame! What would you like to unlock?'),
            ],
            model_name='gpt-5',
            provider_name='openai',
            provider_response_id='resp_68b9bd97025c8195b443af591ca2345c08cb6072affe6099',
        ),
        ModelRequest(
            parts=[
                UserPromptPart(
                    content='The second secret key is olives',
                ),
            ],
        ),
        ModelResponse(
            parts=[
                TextPart(content='Understood'),
            ],
            model_name='gpt-5',
            provider_name='openai',
            provider_response_id='resp_68b9bda81f5c8197a5a51a20a9f4150a000497db2a4c777b',
        ),
        ModelRequest(
            parts=[
                UserPromptPart(
                    content='what is the first secret key?',
                ),
            ],
        ),
    ]

    model = OpenAIResponsesModel('gpt-5', provider=OpenAIProvider(api_key=openai_api_key))
    previous_response_id, messages = model._get_previous_response_id_and_new_messages(history)  # type: ignore
    assert previous_response_id == 'resp_68b9bda81f5c8197a5a51a20a9f4150a000497db2a4c777b'
    assert messages == snapshot(
        [
            ModelRequest(parts=[UserPromptPart(content='what is the first secret key?', timestamp=IsDatetime())]),
        ]
    )


async def test_openai_responses_usage_without_tokens_details(allow_model_requests: None):
    c = response_message(
        [
            ResponseOutputMessage(
                id='123',
                content=cast(list[Content], [ResponseOutputText(text='4', type='output_text', annotations=[])]),
                role='assistant',
                status='completed',
                type='message',
            )
        ],
        # Intentionally use model_construct so that input_tokens_details and output_tokens_details will not be set.
        usage=ResponseUsage.model_construct(input_tokens=14, output_tokens=1, total_tokens=15),
    )
    mock_client = MockOpenAIResponses.create_mock(c)
    model = OpenAIResponsesModel('gpt-4o', provider=OpenAIProvider(openai_client=mock_client))

    agent = Agent(model=model)
    result = await agent.run('What is 2+2?')
    assert result.all_messages() == snapshot(
        [
            ModelRequest(
                parts=[
                    UserPromptPart(
                        content='What is 2+2?',
                        timestamp=IsDatetime(),
                    )
                ]
            ),
            ModelResponse(
                parts=[TextPart(content='4', id='123')],
                usage=RequestUsage(input_tokens=14, output_tokens=1, details={'reasoning_tokens': 0}),
                model_name='gpt-4o-123',
                timestamp=IsDatetime(),
                provider_name='openai',
                provider_response_id='123',
            ),
        ]
    )

    assert result.usage() == snapshot(
        RunUsage(input_tokens=14, output_tokens=1, details={'reasoning_tokens': 0}, requests=1)
    )


async def test_openai_responses_model_thinking_part(allow_model_requests: None, openai_api_key: str):
    m = OpenAIResponsesModel('gpt-5', provider=OpenAIProvider(api_key=openai_api_key))
    settings = OpenAIResponsesModelSettings(openai_reasoning_effort='high', openai_reasoning_summary='detailed')
    agent = Agent(m, model_settings=settings)

    result = await agent.run('How do I cross the street?')
    assert result.all_messages() == snapshot(
        [
            ModelRequest(parts=[UserPromptPart(content='How do I cross the street?', timestamp=IsDatetime())]),
            ModelResponse(
                parts=[
                    ThinkingPart(
                        content=IsStr(),
                        id='rs_68c42c90b950819c9e32c46d4f8326ca07460311b0c8d3de',
                        signature=IsStr(),
                        provider_name='openai',
                    ),
                    ThinkingPart(content=IsStr(), id='rs_68c42c90b950819c9e32c46d4f8326ca07460311b0c8d3de'),
                    ThinkingPart(content=IsStr(), id='rs_68c42c90b950819c9e32c46d4f8326ca07460311b0c8d3de'),
                    ThinkingPart(content=IsStr(), id='rs_68c42c90b950819c9e32c46d4f8326ca07460311b0c8d3de'),
                    ThinkingPart(content=IsStr(), id='rs_68c42c90b950819c9e32c46d4f8326ca07460311b0c8d3de'),
                    ThinkingPart(content=IsStr(), id='rs_68c42c90b950819c9e32c46d4f8326ca07460311b0c8d3de'),
                    TextPart(
                        content=IsStr(),
                        id='msg_68c42cb1aaec819cb992bd92a8c7766007460311b0c8d3de',
                    ),
                ],
                usage=RequestUsage(input_tokens=13, output_tokens=2199, details={'reasoning_tokens': 1920}),
                model_name='gpt-5-2025-08-07',
                timestamp=IsDatetime(),
                provider_name='openai',
                provider_details={'finish_reason': 'completed'},
                provider_response_id='resp_68c42c902794819cb9335264c342f65407460311b0c8d3de',
                finish_reason='stop',
            ),
        ]
    )

    result = await agent.run(
        'Considering the way to cross the street, analogously, how do I cross the river?',
        message_history=result.all_messages(),
    )
    assert result.new_messages() == snapshot(
        [
            ModelRequest(
                parts=[
                    UserPromptPart(
                        content='Considering the way to cross the street, analogously, how do I cross the river?',
                        timestamp=IsDatetime(),
                    )
                ]
            ),
            ModelResponse(
                parts=[
                    ThinkingPart(
                        content=IsStr(),
                        id='rs_68c42cb43d3c819caf078978cc2514ea07460311b0c8d3de',
                        signature=IsStr(),
                        provider_name='openai',
                    ),
                    ThinkingPart(content=IsStr(), id='rs_68c42cb43d3c819caf078978cc2514ea07460311b0c8d3de'),
                    ThinkingPart(content=IsStr(), id='rs_68c42cb43d3c819caf078978cc2514ea07460311b0c8d3de'),
                    ThinkingPart(content=IsStr(), id='rs_68c42cb43d3c819caf078978cc2514ea07460311b0c8d3de'),
                    ThinkingPart(content=IsStr(), id='rs_68c42cb43d3c819caf078978cc2514ea07460311b0c8d3de'),
                    TextPart(
                        content=IsStr(),
                        id='msg_68c42cd36134819c800463490961f7df07460311b0c8d3de',
                    ),
                ],
                usage=RequestUsage(input_tokens=314, output_tokens=2737, details={'reasoning_tokens': 2112}),
                model_name='gpt-5-2025-08-07',
                timestamp=IsDatetime(),
                provider_name='openai',
                provider_details={'finish_reason': 'completed'},
                provider_response_id='resp_68c42cb3d520819c9d28b07036e9059507460311b0c8d3de',
                finish_reason='stop',
            ),
        ]
    )


async def test_openai_responses_thinking_part_from_other_model(
    allow_model_requests: None, anthropic_api_key: str, openai_api_key: str
):
    m = AnthropicModel(
        'claude-sonnet-4-0',
        provider=AnthropicProvider(api_key=anthropic_api_key),
        settings=AnthropicModelSettings(anthropic_thinking={'type': 'enabled', 'budget_tokens': 1024}),
    )
    agent = Agent(m)

    result = await agent.run('How do I cross the street?')
    assert result.all_messages() == snapshot(
        [
            ModelRequest(
                parts=[
                    UserPromptPart(
                        content='How do I cross the street?',
                        timestamp=IsDatetime(),
                    )
                ]
            ),
            ModelResponse(
                parts=[
                    ThinkingPart(
                        content=IsStr(),
                        signature=IsStr(),
                        provider_name='anthropic',
                    ),
                    TextPart(content=IsStr()),
                ],
                usage=RequestUsage(
                    input_tokens=42,
                    output_tokens=291,
                    details={
                        'cache_creation_input_tokens': 0,
                        'cache_read_input_tokens': 0,
                        'input_tokens': 42,
                        'output_tokens': 291,
                    },
                ),
                model_name='claude-sonnet-4-20250514',
                timestamp=IsDatetime(),
                provider_name='anthropic',
                provider_details={'finish_reason': 'end_turn'},
                provider_response_id='msg_0114iHK2ditgTf1N8FWomc4E',
                finish_reason='stop',
            ),
        ]
    )

    result = await agent.run(
        'Considering the way to cross the street, analogously, how do I cross the river?',
        model=OpenAIResponsesModel(
            'gpt-5',
            provider=OpenAIProvider(api_key=openai_api_key),
            settings=OpenAIResponsesModelSettings(openai_reasoning_effort='high', openai_reasoning_summary='detailed'),
        ),
        message_history=result.all_messages(),
    )
    assert result.new_messages() == snapshot(
        [
            ModelRequest(
                parts=[
                    UserPromptPart(
                        content='Considering the way to cross the street, analogously, how do I cross the river?',
                        timestamp=IsDatetime(),
                    )
                ]
            ),
            ModelResponse(
                parts=[
                    ThinkingPart(
                        content=IsStr(),
                        id='rs_68c42ce323d48193bcf88db6278980cf0ad492c7955fc6fc',
                        signature=IsStr(),
                        provider_name='openai',
                    ),
                    ThinkingPart(content=IsStr(), id='rs_68c42ce323d48193bcf88db6278980cf0ad492c7955fc6fc'),
                    ThinkingPart(content=IsStr(), id='rs_68c42ce323d48193bcf88db6278980cf0ad492c7955fc6fc'),
                    ThinkingPart(content=IsStr(), id='rs_68c42ce323d48193bcf88db6278980cf0ad492c7955fc6fc'),
                    ThinkingPart(content=IsStr(), id='rs_68c42ce323d48193bcf88db6278980cf0ad492c7955fc6fc'),
                    ThinkingPart(content=IsStr(), id='rs_68c42ce323d48193bcf88db6278980cf0ad492c7955fc6fc'),
                    TextPart(content=IsStr(), id='msg_68c42d0b5e5c819385352dde1f447d910ad492c7955fc6fc'),
                ],
                usage=RequestUsage(input_tokens=306, output_tokens=3134, details={'reasoning_tokens': 2496}),
                model_name='gpt-5-2025-08-07',
                timestamp=IsDatetime(),
                provider_name='openai',
                provider_details={'finish_reason': 'completed'},
                provider_response_id='resp_68c42ce277ac8193ba08881bcefabaf70ad492c7955fc6fc',
                finish_reason='stop',
            ),
        ]
    )


async def test_openai_responses_thinking_part_iter(allow_model_requests: None, openai_api_key: str):
    provider = OpenAIProvider(api_key=openai_api_key)
    responses_model = OpenAIResponsesModel('o3-mini', provider=provider)
    settings = OpenAIResponsesModelSettings(openai_reasoning_effort='high', openai_reasoning_summary='detailed')
    agent = Agent(responses_model, model_settings=settings)

    async with agent.iter(user_prompt='How do I cross the street?') as agent_run:
        async for node in agent_run:
            if Agent.is_model_request_node(node) or Agent.is_call_tools_node(node):
                async with node.stream(agent_run.ctx) as request_stream:
                    async for _ in request_stream:
                        pass

    assert agent_run.result is not None
    assert agent_run.result.all_messages() == snapshot(
        [
            ModelRequest(
                parts=[
                    UserPromptPart(
                        content='How do I cross the street?',
                        timestamp=IsDatetime(),
                    )
                ]
            ),
            ModelResponse(
                parts=[
                    ThinkingPart(
                        content=IsStr(),
                        id='rs_68c42d1d0878819d8266007cd3d1402c08fbf9b1584184ff',
                        signature='gAAAAABoxC0m_QWpOlSt8wyPk_gtnjiI4mNLOryYlNXO-6rrVeIqBYDDAyMVg2_ldboZvfhW8baVbpki29gkTAyNygTr7L8gF1XK0hFovoa23ZYJKvuOnyLIJF-rXCsbDG7YdMYhi3bm82pMFVQxNK4r5muWCQcHmyJ2S1YtBoJtF_D1Ah7GpW2ACvJWsGikb3neAOnI-RsmUxCRu-cew7rVWfSj8jFKs8RGNQRvDaUzVniaMXJxVW9T5C7Ytzi852MF1PfVq0U-aNBzZBtAdwQcbn5KZtGkYLYTChmCi2hMrh5-lg9CgS8pqqY9-jv2EQvKHIumdv6oLiW8K59Zvo8zGxYoqT--osfjfS0vPZhTHiSX4qCkK30YNJrWHKJ95Hpe23fnPBL0nEQE5l6XdhsyY7TwMom016P3dgWwgP5AtWmQ30zeXDs=',
                        provider_name='openai',
                    ),
<<<<<<< HEAD
                    ThinkingPart(content=IsStr(), id='rs_68bb4cc9730481a38d9aaf55dff8dd4a0b681c5350c0b73b'),
                    ThinkingPart(content=IsStr(), id='rs_68bb4cc9730481a38d9aaf55dff8dd4a0b681c5350c0b73b'),
                    TextPart(content=IsStr(), id='msg_68bb4cd204f881a3b7efcb8866b634410b681c5350c0b73b'),
=======
                    ThinkingPart(
                        content=IsStr(),
                        id='rs_68c42d1d0878819d8266007cd3d1402c08fbf9b1584184ff',
                    ),
                    ThinkingPart(
                        content=IsStr(),
                        id='rs_68c42d1d0878819d8266007cd3d1402c08fbf9b1584184ff',
                    ),
                    ThinkingPart(
                        content=IsStr(),
                        id='rs_68c42d1d0878819d8266007cd3d1402c08fbf9b1584184ff',
                    ),
                    TextPart(
                        content=IsStr(),
                        id='msg_68c42d26866c819da8d5c606621c911608fbf9b1584184ff',
                    ),
>>>>>>> ff0fbe34
                ],
                usage=RequestUsage(input_tokens=13, output_tokens=1680, details={'reasoning_tokens': 1408}),
                model_name='o3-mini-2025-01-31',
                timestamp=IsDatetime(),
                provider_name='openai',
                provider_details={'finish_reason': 'completed'},
                provider_response_id='resp_68c42d0fb418819dbfa579f69406b49508fbf9b1584184ff',
                finish_reason='stop',
            ),
        ]
    )


async def test_openai_responses_thinking_with_tool_calls(allow_model_requests: None, openai_api_key: str):
    provider = OpenAIProvider(api_key=openai_api_key)
    m = OpenAIResponsesModel(
        model_name='gpt-5',
        provider=provider,
        settings=OpenAIResponsesModelSettings(openai_reasoning_summary='detailed', openai_reasoning_effort='low'),
    )
    agent = Agent(model=m)

    @agent.instructions
    def system_prompt():
        return (
            'You are a helpful assistant that uses planning. You MUST use the update_plan tool and continually '
            "update it as you make progress against the user's prompt"
        )

    @agent.tool_plain
    def update_plan(plan: str) -> str:
        return 'plan updated'

    prompt = (
        'Compose a 12-line poem where the first letters of the odd-numbered lines form the name "SAMIRA" '
        'and the first letters of the even-numbered lines spell out "DAWOOD." Additionally, the first letter '
        'of each word in every line should create the capital of a country'
    )

    result = await agent.run(prompt)

    assert result.all_messages() == snapshot(
        [
            ModelRequest(
                parts=[
                    UserPromptPart(
                        content='Compose a 12-line poem where the first letters of the odd-numbered lines form the name "SAMIRA" and the first letters of the even-numbered lines spell out "DAWOOD." Additionally, the first letter of each word in every line should create the capital of a country',
                        timestamp=IsDatetime(),
                    )
                ],
                instructions="You are a helpful assistant that uses planning. You MUST use the update_plan tool and continually update it as you make progress against the user's prompt",
            ),
            ModelResponse(
                parts=[
                    ThinkingPart(
                        content=IsStr(),
                        id='rs_68c42d29124881968e24c1ca8c1fc7860e8bc41441c948f6',
                        signature=IsStr(),
                        provider_name='openai',
                    ),
                    ThinkingPart(content=IsStr(), id='rs_68c42d29124881968e24c1ca8c1fc7860e8bc41441c948f6'),
                    ThinkingPart(content=IsStr(), id='rs_68c42d29124881968e24c1ca8c1fc7860e8bc41441c948f6'),
                    ThinkingPart(content=IsStr(), id='rs_68c42d29124881968e24c1ca8c1fc7860e8bc41441c948f6'),
                    ThinkingPart(content=IsStr(), id='rs_68c42d29124881968e24c1ca8c1fc7860e8bc41441c948f6'),
                    ToolCallPart(
                        tool_name='update_plan',
                        args=IsStr(),
                        tool_call_id='call_gL7JE6GDeGGsFubqO2XGytyO|fc_68c42d3e9e4881968b15fbb8253f58540e8bc41441c948f6',
                    ),
                ],
                usage=RequestUsage(input_tokens=124, output_tokens=1926, details={'reasoning_tokens': 1792}),
                model_name='gpt-5-2025-08-07',
                timestamp=IsDatetime(),
                provider_name='openai',
                provider_details={'finish_reason': 'completed'},
                provider_response_id='resp_68c42d28772c819684459966ee2201ed0e8bc41441c948f6',
                finish_reason='stop',
            ),
            ModelRequest(
                parts=[
                    ToolReturnPart(
                        tool_name='update_plan',
                        content='plan updated',
                        tool_call_id='call_gL7JE6GDeGGsFubqO2XGytyO|fc_68c42d3e9e4881968b15fbb8253f58540e8bc41441c948f6',
                        timestamp=IsDatetime(),
                    )
                ],
                instructions="You are a helpful assistant that uses planning. You MUST use the update_plan tool and continually update it as you make progress against the user's prompt",
            ),
            ModelResponse(
<<<<<<< HEAD
                parts=[TextPart(content=IsStr(), id='msg_68c3019459f48193a6653ef497bd4c6000b441a18c4893c1')],
=======
                parts=[TextPart(content=IsStr(), id='msg_68c42d408eec8196ae1c5883e07c093e0e8bc41441c948f6')],
>>>>>>> ff0fbe34
                usage=RequestUsage(
                    input_tokens=2087, cache_read_tokens=2048, output_tokens=124, details={'reasoning_tokens': 0}
                ),
                model_name='gpt-5-2025-08-07',
                timestamp=IsDatetime(),
                provider_name='openai',
                provider_details={'finish_reason': 'completed'},
                provider_response_id='resp_68c42d3fd6a08196bce23d6be960ff8a0e8bc41441c948f6',
                finish_reason='stop',
            ),
        ]
    )


async def test_openai_responses_thinking_with_code_interpreter_tool(allow_model_requests: None, openai_api_key: str):
    provider = OpenAIProvider(api_key=openai_api_key)
    m = OpenAIResponsesModel(
        model_name='gpt-5',
        provider=provider,
        settings=OpenAIResponsesModelSettings(openai_reasoning_summary='detailed', openai_reasoning_effort='low'),
    )
    agent = Agent(model=m, builtin_tools=[CodeExecutionTool()])

    result = await agent.run(user_prompt="what's 123456 to the power of 123?")
    assert result.all_messages() == snapshot(
        [
<<<<<<< HEAD
            ModelRequest(
                parts=[
                    UserPromptPart(
                        content="what's 123456 to the power of 123?",
                        timestamp=IsDatetime(),
                    )
                ]
            ),
            ModelResponse(
                parts=[
                    ThinkingPart(
                        content='',
                        id='rs_68c349d9c2a4819fa9874b2e4da9bcef0b932f18642bcacd',
                        signature=IsStr(),
                        provider_name='openai',
                    ),
                    BuiltinToolCallPart(
                        tool_name='code_interpreter_call',
                        args={
                            'id': 'ci_68c349daf678819f9bb9c44105d16b680b932f18642bcacd',
                            'code': """\
n = pow(123456, 123)
len_n = len(str(n))
len_n\
""",
                            'container_id': 'cntr_68c349d907ec8191bb410242ec59161b06814d5a018476c9',
                            'outputs': None,
                            'status': 'completed',
                            'type': 'code_interpreter_call',
                        },
                        tool_call_id='ci_68c349daf678819f9bb9c44105d16b680b932f18642bcacd',
                        provider_name='openai',
                    ),
                    BuiltinToolReturnPart(
                        tool_name='code_interpreter_call',
                        content=None,
                        tool_call_id='ci_68c349daf678819f9bb9c44105d16b680b932f18642bcacd',
                        timestamp=IsDatetime(),
                        provider_name='openai',
                    ),
                    ThinkingPart(
                        content='',
                        id='rs_68c349deeaa4819f8b05a4e46ea8c18a0b932f18642bcacd',
                        signature=IsStr(),
                        provider_name='openai',
                    ),
                    BuiltinToolCallPart(
                        tool_name='code_interpreter_call',
                        args={
                            'id': 'ci_68c349df9a54819fa435bcc0511feb510b932f18642bcacd',
                            'code': """\
str_n = str(pow(123456, 123))
str_n[:100], str_n[-100:], len(str_n)\
""",
                            'container_id': 'cntr_68c349d907ec8191bb410242ec59161b06814d5a018476c9',
                            'outputs': None,
                            'status': 'completed',
                            'type': 'code_interpreter_call',
                        },
                        tool_call_id='ci_68c349df9a54819fa435bcc0511feb510b932f18642bcacd',
                        provider_name='openai',
                    ),
                    BuiltinToolReturnPart(
                        tool_name='code_interpreter_call',
                        content=None,
                        tool_call_id='ci_68c349df9a54819fa435bcc0511feb510b932f18642bcacd',
                        timestamp=IsDatetime(),
                        provider_name='openai',
                    ),
                    ThinkingPart(
                        content='',
                        id='rs_68c349e0a92c819fb2f9c030982878670b932f18642bcacd',
                        signature=IsStr(),
                        provider_name='openai',
                    ),
                    BuiltinToolCallPart(
                        tool_name='code_interpreter_call',
                        args={
                            'id': 'ci_68c349e137b8819fae67afb2c93864ea0b932f18642bcacd',
                            'code': 'print(str_n)',
                            'container_id': 'cntr_68c349d907ec8191bb410242ec59161b06814d5a018476c9',
                            'outputs': None,
                            'status': 'completed',
                            'type': 'code_interpreter_call',
                        },
                        tool_call_id='ci_68c349e137b8819fae67afb2c93864ea0b932f18642bcacd',
                        provider_name='openai',
                    ),
                    BuiltinToolReturnPart(
                        tool_name='code_interpreter_call',
                        content=None,
                        tool_call_id='ci_68c349e137b8819fae67afb2c93864ea0b932f18642bcacd',
                        timestamp=IsDatetime(),
                        provider_name='openai',
                    ),
                    TextPart(
                        content=IsStr(),
                        id='msg_68c349e29574819f9492a8cb811f2e090b932f18642bcacd',
                    ),
                ],
                usage=RequestUsage(
                    input_tokens=3614, cache_read_tokens=2816, output_tokens=282, details={'reasoning_tokens': 64}
                ),
                model_name='gpt-5-2025-08-07',
                timestamp=IsDatetime(),
                provider_name='openai',
                provider_details={'finish_reason': 'completed'},
                provider_response_id='resp_68c349d75c64819f84b5679f00ede4ce0b932f18642bcacd',
                finish_reason='stop',
=======
            ResponseReasoningItem(
                id='rs_123',
                summary=[],
                type='reasoning',
                encrypted_content='123',
            ),
            ResponseOutputMessage(
                id='msg_123',
                content=cast(list[Content], [ResponseOutputText(text='4', type='output_text', annotations=[])]),
                role='assistant',
                status='completed',
                type='message',
>>>>>>> ff0fbe34
            ),
        ]
    )

    messages = result.all_messages()
    result = await agent.run(user_prompt='how about to the power of 124?', message_history=messages)
    assert result.new_messages() == snapshot(
        [
            ModelRequest(
                parts=[
                    UserPromptPart(
                        content='how about to the power of 124?',
                        timestamp=IsDatetime(),
                    )
                ]
            ),
            ModelResponse(
                parts=[
                    ThinkingPart(
                        content=IsStr(),
                        id='rs_68c349e684f4819f84400c70b46d42e10b932f18642bcacd',
                        signature=IsStr(),
                        provider_name='openai',
                    ),
                    BuiltinToolCallPart(
                        tool_name='code_interpreter_call',
                        args={
                            'id': 'ci_68c349e8d230819f9c86f19ad63beb4f0b932f18642bcacd',
                            'code': """\
n124 = pow(123456, 124)
len(str(n124)), str(n124)[:50], str(n124)[-50:]\
""",
                            'container_id': 'cntr_68c349d907ec8191bb410242ec59161b06814d5a018476c9',
                            'outputs': None,
                            'status': 'completed',
                            'type': 'code_interpreter_call',
                        },
                        tool_call_id='ci_68c349e8d230819f9c86f19ad63beb4f0b932f18642bcacd',
                        provider_name='openai',
                    ),
                    BuiltinToolReturnPart(
                        tool_name='code_interpreter_call',
                        content=None,
                        tool_call_id='ci_68c349e8d230819f9c86f19ad63beb4f0b932f18642bcacd',
                        timestamp=IsDatetime(),
                        provider_name='openai',
                    ),
                    BuiltinToolCallPart(
                        tool_name='code_interpreter_call',
                        args={
                            'id': 'ci_68c349ea131c819fa9daccc91d92e1570b932f18642bcacd',
                            'code': 'str(n124)',
                            'container_id': 'cntr_68c349d907ec8191bb410242ec59161b06814d5a018476c9',
                            'outputs': None,
                            'status': 'completed',
                            'type': 'code_interpreter_call',
                        },
                        tool_call_id='ci_68c349ea131c819fa9daccc91d92e1570b932f18642bcacd',
                        provider_name='openai',
                    ),
                    BuiltinToolReturnPart(
                        tool_name='code_interpreter_call',
                        content=None,
                        tool_call_id='ci_68c349ea131c819fa9daccc91d92e1570b932f18642bcacd',
                        timestamp=IsDatetime(),
                        provider_name='openai',
                    ),
                    TextPart(
                        content=IsStr(),
                        id='msg_68c349eb9070819f9d559cdd73a4cd6c0b932f18642bcacd',
                    ),
                ],
                usage=RequestUsage(
                    input_tokens=3519, cache_read_tokens=2816, output_tokens=220, details={'reasoning_tokens': 0}
                ),
                model_name='gpt-5-2025-08-07',
                timestamp=IsDatetime(),
                provider_name='openai',
                provider_details={'finish_reason': 'completed'},
                provider_response_id='resp_68c349e5c214819fb7cb8552fee350fd0b932f18642bcacd',
                finish_reason='stop',
            ),
        ]
    )


async def test_openai_responses_thinking_with_code_interpreter_tool_stream(
    allow_model_requests: None, openai_api_key: str
):
    provider = OpenAIProvider(api_key=openai_api_key)
    m = OpenAIResponsesModel(
        model_name='gpt-5',
        provider=provider,
        settings=OpenAIResponsesModelSettings(openai_reasoning_summary='detailed', openai_reasoning_effort='low'),
    )
    agent = Agent(model=m, builtin_tools=[CodeExecutionTool()])

    event_parts: list[Any] = []
    async with agent.iter(user_prompt="what's 123456 to the power of 123?") as agent_run:
        async for node in agent_run:
            if Agent.is_model_request_node(node) or Agent.is_call_tools_node(node):
                async with node.stream(agent_run.ctx) as request_stream:
                    async for event in request_stream:
                        event_parts.append(event)

    assert agent_run.result is not None
    assert agent_run.result.all_messages() == snapshot(
        [
            ModelRequest(
                parts=[
                    UserPromptPart(
                        content="what's 123456 to the power of 123?",
                        timestamp=IsDatetime(),
                    )
                ]
            ),
            ModelResponse(
                parts=[
<<<<<<< HEAD
                    ThinkingPart(
                        content=IsStr(),
                        id='rs_68c3509b2ee0819eba32735182d275ad0f2d670b80edc507',
                        signature=IsStr(),
                        provider_name='openai',
                    ),
                    BuiltinToolCallPart(
                        tool_name='code_interpreter_call',
                        args={
                            'id': 'ci_68c3509faff0819e96f6d45e6faf78490f2d670b80edc507',
                            'code': """\
n = pow(123456, 123)
len(str(n))\
""",
                            'container_id': 'cntr_68c3509aa0348191ad0bfefe24878dbb0deaa35a4e39052e',
                            'outputs': None,
                            'status': 'completed',
                            'type': 'code_interpreter_call',
                        },
                        tool_call_id='ci_68c3509faff0819e96f6d45e6faf78490f2d670b80edc507',
                        provider_name='openai',
                    ),
                    BuiltinToolReturnPart(
                        tool_name='code_interpreter_call',
                        content=None,
                        tool_call_id='ci_68c3509faff0819e96f6d45e6faf78490f2d670b80edc507',
                        timestamp=IsDatetime(),
                        provider_name='openai',
                    ),
                    BuiltinToolCallPart(
                        tool_name='code_interpreter_call',
                        args={
                            'id': 'ci_68c350a41d2c819ebb23bdfb9ff322770f2d670b80edc507',
                            'code': 'str(n)[:100], str(n)[-100:]',
                            'container_id': 'cntr_68c3509aa0348191ad0bfefe24878dbb0deaa35a4e39052e',
                            'outputs': None,
                            'status': 'completed',
                            'type': 'code_interpreter_call',
                        },
                        tool_call_id='ci_68c350a41d2c819ebb23bdfb9ff322770f2d670b80edc507',
                        provider_name='openai',
                    ),
                    BuiltinToolReturnPart(
                        tool_name='code_interpreter_call',
                        content=None,
                        tool_call_id='ci_68c350a41d2c819ebb23bdfb9ff322770f2d670b80edc507',
                        timestamp=IsDatetime(),
                        provider_name='openai',
                    ),
                    BuiltinToolCallPart(
                        tool_name='code_interpreter_call',
                        args={
                            'id': 'ci_68c350a5e1f8819eb082eccb870199ec0f2d670b80edc507',
                            'code': 'n',
                            'container_id': 'cntr_68c3509aa0348191ad0bfefe24878dbb0deaa35a4e39052e',
                            'outputs': None,
                            'status': 'completed',
                            'type': 'code_interpreter_call',
                        },
                        tool_call_id='ci_68c350a5e1f8819eb082eccb870199ec0f2d670b80edc507',
                        provider_name='openai',
                    ),
                    BuiltinToolReturnPart(
                        tool_name='code_interpreter_call',
                        content=None,
                        tool_call_id='ci_68c350a5e1f8819eb082eccb870199ec0f2d670b80edc507',
                        timestamp=IsDatetime(),
                        provider_name='openai',
                    ),
                    TextPart(
                        content=IsStr(),
                        id='msg_68c350a75ddc819ea5406470460be7850f2d670b80edc507',
                    ),
=======
                    ThinkingPart(content='', id='rs_123', signature='123', provider_name='openai'),
                    TextPart(content='4', id='msg_123'),
>>>>>>> ff0fbe34
                ],
                usage=RequestUsage(
                    input_tokens=3727, cache_read_tokens=3200, output_tokens=347, details={'reasoning_tokens': 128}
                ),
                model_name='gpt-5-2025-08-07',
                timestamp=IsDatetime(),
                provider_name='openai',
                provider_details={'finish_reason': 'completed'},
                provider_response_id='resp_68c35098e6fc819e80fb94b25b7d031b0f2d670b80edc507',
                finish_reason='stop',
            ),
        ]
    )

<<<<<<< HEAD
    assert event_parts == snapshot(
        [
            PartStartEvent(
                index=0, part=ThinkingPart(content='', id='rs_68c3509b2ee0819eba32735182d275ad0f2d670b80edc507')
            ),
            PartDeltaEvent(index=0, delta=ThinkingPartDelta(content_delta='**Calcul')),
            PartDeltaEvent(index=0, delta=ThinkingPartDelta(content_delta='ating')),
            PartDeltaEvent(index=0, delta=ThinkingPartDelta(content_delta=' a')),
            PartDeltaEvent(index=0, delta=ThinkingPartDelta(content_delta=' large')),
            PartDeltaEvent(index=0, delta=ThinkingPartDelta(content_delta=' integer')),
            PartDeltaEvent(
                index=0,
                delta=ThinkingPartDelta(
                    content_delta="""\
**

I\
"""
                ),
            ),
            PartDeltaEvent(index=0, delta=ThinkingPartDelta(content_delta=' need')),
            PartDeltaEvent(index=0, delta=ThinkingPartDelta(content_delta=' to')),
            PartDeltaEvent(index=0, delta=ThinkingPartDelta(content_delta=' compute')),
            PartDeltaEvent(index=0, delta=ThinkingPartDelta(content_delta=' 123')),
            PartDeltaEvent(index=0, delta=ThinkingPartDelta(content_delta='456')),
            PartDeltaEvent(index=0, delta=ThinkingPartDelta(content_delta=' raised')),
            PartDeltaEvent(index=0, delta=ThinkingPartDelta(content_delta=' to')),
            PartDeltaEvent(index=0, delta=ThinkingPartDelta(content_delta=' the')),
            PartDeltaEvent(index=0, delta=ThinkingPartDelta(content_delta=' power')),
            PartDeltaEvent(index=0, delta=ThinkingPartDelta(content_delta=' of')),
            PartDeltaEvent(index=0, delta=ThinkingPartDelta(content_delta=' 123')),
            PartDeltaEvent(index=0, delta=ThinkingPartDelta(content_delta='.')),
            PartDeltaEvent(index=0, delta=ThinkingPartDelta(content_delta=' That')),
            PartDeltaEvent(index=0, delta=ThinkingPartDelta(content_delta=IsStr())),
            PartDeltaEvent(index=0, delta=ThinkingPartDelta(content_delta=' an')),
            PartDeltaEvent(index=0, delta=ThinkingPartDelta(content_delta=' enormous')),
            PartDeltaEvent(index=0, delta=ThinkingPartDelta(content_delta=' integer')),
            PartDeltaEvent(index=0, delta=ThinkingPartDelta(content_delta=',')),
            PartDeltaEvent(index=0, delta=ThinkingPartDelta(content_delta=' and')),
            PartDeltaEvent(index=0, delta=ThinkingPartDelta(content_delta=' the')),
            PartDeltaEvent(index=0, delta=ThinkingPartDelta(content_delta=' user')),
            PartDeltaEvent(index=0, delta=ThinkingPartDelta(content_delta=' probably')),
            PartDeltaEvent(index=0, delta=ThinkingPartDelta(content_delta=' wants')),
            PartDeltaEvent(index=0, delta=ThinkingPartDelta(content_delta=' the')),
            PartDeltaEvent(index=0, delta=ThinkingPartDelta(content_delta=' exact')),
            PartDeltaEvent(index=0, delta=ThinkingPartDelta(content_delta=' value')),
            PartDeltaEvent(index=0, delta=ThinkingPartDelta(content_delta='.')),
            PartDeltaEvent(index=0, delta=ThinkingPartDelta(content_delta=' I')),
            PartDeltaEvent(index=0, delta=ThinkingPartDelta(content_delta=' can')),
            PartDeltaEvent(index=0, delta=ThinkingPartDelta(content_delta=' use')),
            PartDeltaEvent(index=0, delta=ThinkingPartDelta(content_delta=' Python')),
            PartDeltaEvent(index=0, delta=ThinkingPartDelta(content_delta="'s")),
            PartDeltaEvent(index=0, delta=ThinkingPartDelta(content_delta=' ability')),
            PartDeltaEvent(index=0, delta=ThinkingPartDelta(content_delta=' to')),
            PartDeltaEvent(index=0, delta=ThinkingPartDelta(content_delta=' handle')),
            PartDeltaEvent(index=0, delta=ThinkingPartDelta(content_delta=' big')),
            PartDeltaEvent(index=0, delta=ThinkingPartDelta(content_delta=' integers')),
            PartDeltaEvent(index=0, delta=ThinkingPartDelta(content_delta=',')),
            PartDeltaEvent(index=0, delta=ThinkingPartDelta(content_delta=' but')),
            PartDeltaEvent(index=0, delta=ThinkingPartDelta(content_delta=' the')),
            PartDeltaEvent(index=0, delta=ThinkingPartDelta(content_delta=' output')),
            PartDeltaEvent(index=0, delta=ThinkingPartDelta(content_delta=' will')),
            PartDeltaEvent(index=0, delta=ThinkingPartDelta(content_delta=' likely')),
            PartDeltaEvent(index=0, delta=ThinkingPartDelta(content_delta=' be')),
            PartDeltaEvent(index=0, delta=ThinkingPartDelta(content_delta=' extremely')),
            PartDeltaEvent(index=0, delta=ThinkingPartDelta(content_delta=' long')),
            PartDeltaEvent(index=0, delta=ThinkingPartDelta(content_delta=' —')),
            PartDeltaEvent(index=0, delta=ThinkingPartDelta(content_delta=' potentially')),
            PartDeltaEvent(index=0, delta=ThinkingPartDelta(content_delta=' hundreds')),
            PartDeltaEvent(index=0, delta=ThinkingPartDelta(content_delta=' of')),
            PartDeltaEvent(index=0, delta=ThinkingPartDelta(content_delta=' digits')),
            PartDeltaEvent(index=0, delta=ThinkingPartDelta(content_delta='.')),
            PartDeltaEvent(index=0, delta=ThinkingPartDelta(content_delta=' I')),
            PartDeltaEvent(index=0, delta=ThinkingPartDelta(content_delta=' should')),
            PartDeltaEvent(index=0, delta=ThinkingPartDelta(content_delta=' consider')),
            PartDeltaEvent(index=0, delta=ThinkingPartDelta(content_delta=' that')),
            PartDeltaEvent(index=0, delta=ThinkingPartDelta(content_delta=' and')),
            PartDeltaEvent(index=0, delta=ThinkingPartDelta(content_delta=' prepare')),
            PartDeltaEvent(index=0, delta=ThinkingPartDelta(content_delta=' to')),
            PartDeltaEvent(index=0, delta=ThinkingPartDelta(content_delta=' return')),
            PartDeltaEvent(index=0, delta=ThinkingPartDelta(content_delta=' the')),
            PartDeltaEvent(index=0, delta=ThinkingPartDelta(content_delta=' result')),
            PartDeltaEvent(index=0, delta=ThinkingPartDelta(content_delta=' as')),
            PartDeltaEvent(index=0, delta=ThinkingPartDelta(content_delta=' plain')),
            PartDeltaEvent(index=0, delta=ThinkingPartDelta(content_delta=' text')),
            PartDeltaEvent(index=0, delta=ThinkingPartDelta(content_delta=',')),
            PartDeltaEvent(index=0, delta=ThinkingPartDelta(content_delta=' even')),
            PartDeltaEvent(index=0, delta=ThinkingPartDelta(content_delta=' if')),
            PartDeltaEvent(index=0, delta=ThinkingPartDelta(content_delta=' it')),
            PartDeltaEvent(index=0, delta=ThinkingPartDelta(content_delta=' ends')),
            PartDeltaEvent(index=0, delta=ThinkingPartDelta(content_delta=' up')),
            PartDeltaEvent(index=0, delta=ThinkingPartDelta(content_delta=' being')),
            PartDeltaEvent(index=0, delta=ThinkingPartDelta(content_delta=' around')),
            PartDeltaEvent(index=0, delta=ThinkingPartDelta(content_delta=' 627')),
            PartDeltaEvent(index=0, delta=ThinkingPartDelta(content_delta=' digits')),
            PartDeltaEvent(index=0, delta=ThinkingPartDelta(content_delta='.')),
            PartDeltaEvent(index=0, delta=ThinkingPartDelta(content_delta=' So')),
            PartDeltaEvent(index=0, delta=ThinkingPartDelta(content_delta=',')),
            PartDeltaEvent(index=0, delta=ThinkingPartDelta(content_delta=' let')),
            PartDeltaEvent(index=0, delta=ThinkingPartDelta(content_delta=IsStr())),
            PartDeltaEvent(index=0, delta=ThinkingPartDelta(content_delta=' go')),
            PartDeltaEvent(index=0, delta=ThinkingPartDelta(content_delta=' ahead')),
            PartDeltaEvent(index=0, delta=ThinkingPartDelta(content_delta=' and')),
            PartDeltaEvent(index=0, delta=ThinkingPartDelta(content_delta=' compute')),
            PartDeltaEvent(index=0, delta=ThinkingPartDelta(content_delta=' that')),
            PartDeltaEvent(index=0, delta=ThinkingPartDelta(content_delta='!')),
            PartDeltaEvent(
                index=0,
                delta=ThinkingPartDelta(
                    signature_delta=IsStr(),
                    provider_name='openai',
                ),
            ),
            PartStartEvent(
                index=1,
                part=BuiltinToolCallPart(
                    tool_name='code_interpreter_call',
                    args={
                        'id': 'ci_68c3509faff0819e96f6d45e6faf78490f2d670b80edc507',
                        'code': """\
n = pow(123456, 123)
len(str(n))\
""",
                        'container_id': 'cntr_68c3509aa0348191ad0bfefe24878dbb0deaa35a4e39052e',
                        'outputs': None,
                        'status': 'completed',
                        'type': 'code_interpreter_call',
                    },
                    tool_call_id='ci_68c3509faff0819e96f6d45e6faf78490f2d670b80edc507',
                    provider_name='openai',
                ),
            ),
            PartStartEvent(
                index=2,
                part=BuiltinToolReturnPart(
                    tool_name='code_interpreter_call',
                    content=None,
                    tool_call_id='ci_68c3509faff0819e96f6d45e6faf78490f2d670b80edc507',
                    timestamp=IsDatetime(),
                    provider_name='openai',
                ),
            ),
            PartStartEvent(
                index=3,
                part=BuiltinToolCallPart(
                    tool_name='code_interpreter_call',
                    args={
                        'id': 'ci_68c350a41d2c819ebb23bdfb9ff322770f2d670b80edc507',
                        'code': 'str(n)[:100], str(n)[-100:]',
                        'container_id': 'cntr_68c3509aa0348191ad0bfefe24878dbb0deaa35a4e39052e',
                        'outputs': None,
                        'status': 'completed',
                        'type': 'code_interpreter_call',
                    },
                    tool_call_id='ci_68c350a41d2c819ebb23bdfb9ff322770f2d670b80edc507',
                    provider_name='openai',
                ),
            ),
            PartStartEvent(
                index=4,
                part=BuiltinToolReturnPart(
                    tool_name='code_interpreter_call',
                    content=None,
                    tool_call_id='ci_68c350a41d2c819ebb23bdfb9ff322770f2d670b80edc507',
                    timestamp=IsDatetime(),
                    provider_name='openai',
                ),
            ),
            PartStartEvent(
                index=5,
                part=BuiltinToolCallPart(
                    tool_name='code_interpreter_call',
                    args={
                        'id': 'ci_68c350a5e1f8819eb082eccb870199ec0f2d670b80edc507',
                        'code': 'n',
                        'container_id': 'cntr_68c3509aa0348191ad0bfefe24878dbb0deaa35a4e39052e',
                        'outputs': None,
                        'status': 'completed',
                        'type': 'code_interpreter_call',
                    },
                    tool_call_id='ci_68c350a5e1f8819eb082eccb870199ec0f2d670b80edc507',
                    provider_name='openai',
                ),
            ),
            PartStartEvent(
                index=6,
                part=BuiltinToolReturnPart(
                    tool_name='code_interpreter_call',
                    content=None,
                    tool_call_id='ci_68c350a5e1f8819eb082eccb870199ec0f2d670b80edc507',
                    timestamp=IsDatetime(),
                    provider_name='openai',
                ),
            ),
            PartStartEvent(
                index=7, part=TextPart(content='123', id='msg_68c350a75ddc819ea5406470460be7850f2d670b80edc507')
            ),
            FinalResultEvent(tool_name=None, tool_call_id=None),
            PartDeltaEvent(index=7, delta=TextPartDelta(content_delta='456')),
            PartDeltaEvent(index=7, delta=TextPartDelta(content_delta='^')),
            PartDeltaEvent(index=7, delta=TextPartDelta(content_delta='123')),
            PartDeltaEvent(index=7, delta=TextPartDelta(content_delta=' equals')),
            PartDeltaEvent(index=7, delta=TextPartDelta(content_delta=':\n')),
            PartDeltaEvent(index=7, delta=TextPartDelta(content_delta='180')),
            PartDeltaEvent(index=7, delta=TextPartDelta(content_delta='302')),
            PartDeltaEvent(index=7, delta=TextPartDelta(content_delta='106')),
            PartDeltaEvent(index=7, delta=TextPartDelta(content_delta='304')),
            PartDeltaEvent(index=7, delta=TextPartDelta(content_delta='044')),
            PartDeltaEvent(index=7, delta=TextPartDelta(content_delta='807')),
            PartDeltaEvent(index=7, delta=TextPartDelta(content_delta='508')),
            PartDeltaEvent(index=7, delta=TextPartDelta(content_delta='140')),
            PartDeltaEvent(index=7, delta=TextPartDelta(content_delta='927')),
            PartDeltaEvent(index=7, delta=TextPartDelta(content_delta='865')),
            PartDeltaEvent(index=7, delta=TextPartDelta(content_delta='938')),
            PartDeltaEvent(index=7, delta=TextPartDelta(content_delta='572')),
            PartDeltaEvent(index=7, delta=TextPartDelta(content_delta='807')),
            PartDeltaEvent(index=7, delta=TextPartDelta(content_delta='342')),
            PartDeltaEvent(index=7, delta=TextPartDelta(content_delta='688')),
            PartDeltaEvent(index=7, delta=TextPartDelta(content_delta='638')),
            PartDeltaEvent(index=7, delta=TextPartDelta(content_delta='559')),
            PartDeltaEvent(index=7, delta=TextPartDelta(content_delta='680')),
            PartDeltaEvent(index=7, delta=TextPartDelta(content_delta='488')),
            PartDeltaEvent(index=7, delta=TextPartDelta(content_delta='440')),
            PartDeltaEvent(index=7, delta=TextPartDelta(content_delta='159')),
            PartDeltaEvent(index=7, delta=TextPartDelta(content_delta='857')),
            PartDeltaEvent(index=7, delta=TextPartDelta(content_delta='958')),
            PartDeltaEvent(index=7, delta=TextPartDelta(content_delta='502')),
            PartDeltaEvent(index=7, delta=TextPartDelta(content_delta='360')),
            PartDeltaEvent(index=7, delta=TextPartDelta(content_delta='813')),
            PartDeltaEvent(index=7, delta=TextPartDelta(content_delta='732')),
            PartDeltaEvent(index=7, delta=TextPartDelta(content_delta='502')),
            PartDeltaEvent(index=7, delta=TextPartDelta(content_delta='197')),
            PartDeltaEvent(index=7, delta=TextPartDelta(content_delta='826')),
            PartDeltaEvent(index=7, delta=TextPartDelta(content_delta='969')),
            PartDeltaEvent(index=7, delta=TextPartDelta(content_delta='863')),
            PartDeltaEvent(index=7, delta=TextPartDelta(content_delta='225')),
            PartDeltaEvent(index=7, delta=TextPartDelta(content_delta='730')),
            PartDeltaEvent(index=7, delta=TextPartDelta(content_delta='871')),
            PartDeltaEvent(index=7, delta=TextPartDelta(content_delta='630')),
            PartDeltaEvent(index=7, delta=TextPartDelta(content_delta='436')),
            PartDeltaEvent(index=7, delta=TextPartDelta(content_delta='419')),
            PartDeltaEvent(index=7, delta=TextPartDelta(content_delta='794')),
            PartDeltaEvent(index=7, delta=TextPartDelta(content_delta='758')),
            PartDeltaEvent(index=7, delta=TextPartDelta(content_delta='932')),
            PartDeltaEvent(index=7, delta=TextPartDelta(content_delta='074')),
            PartDeltaEvent(index=7, delta=TextPartDelta(content_delta='350')),
            PartDeltaEvent(index=7, delta=TextPartDelta(content_delta='380')),
            PartDeltaEvent(index=7, delta=TextPartDelta(content_delta='367')),
            PartDeltaEvent(index=7, delta=TextPartDelta(content_delta='697')),
            PartDeltaEvent(index=7, delta=TextPartDelta(content_delta='649')),
            PartDeltaEvent(index=7, delta=TextPartDelta(content_delta='814')),
            PartDeltaEvent(index=7, delta=TextPartDelta(content_delta='626')),
            PartDeltaEvent(index=7, delta=TextPartDelta(content_delta='542')),
            PartDeltaEvent(index=7, delta=TextPartDelta(content_delta='926')),
            PartDeltaEvent(index=7, delta=TextPartDelta(content_delta='602')),
            PartDeltaEvent(index=7, delta=TextPartDelta(content_delta='664')),
            PartDeltaEvent(index=7, delta=TextPartDelta(content_delta='707')),
            PartDeltaEvent(index=7, delta=TextPartDelta(content_delta='275')),
            PartDeltaEvent(index=7, delta=TextPartDelta(content_delta='874')),
            PartDeltaEvent(index=7, delta=TextPartDelta(content_delta='269')),
            PartDeltaEvent(index=7, delta=TextPartDelta(content_delta='201')),
            PartDeltaEvent(index=7, delta=TextPartDelta(content_delta='777')),
            PartDeltaEvent(index=7, delta=TextPartDelta(content_delta='743')),
            PartDeltaEvent(index=7, delta=TextPartDelta(content_delta='912')),
            PartDeltaEvent(index=7, delta=TextPartDelta(content_delta='313')),
            PartDeltaEvent(index=7, delta=TextPartDelta(content_delta='197')),
            PartDeltaEvent(index=7, delta=TextPartDelta(content_delta='516')),
            PartDeltaEvent(index=7, delta=TextPartDelta(content_delta='323')),
            PartDeltaEvent(index=7, delta=TextPartDelta(content_delta='690')),
            PartDeltaEvent(index=7, delta=TextPartDelta(content_delta='221')),
            PartDeltaEvent(index=7, delta=TextPartDelta(content_delta='274')),
            PartDeltaEvent(index=7, delta=TextPartDelta(content_delta='713')),
            PartDeltaEvent(index=7, delta=TextPartDelta(content_delta='845')),
            PartDeltaEvent(index=7, delta=TextPartDelta(content_delta='895')),
            PartDeltaEvent(index=7, delta=TextPartDelta(content_delta='457')),
            PartDeltaEvent(index=7, delta=TextPartDelta(content_delta='748')),
            PartDeltaEvent(index=7, delta=TextPartDelta(content_delta='735')),
            PartDeltaEvent(index=7, delta=TextPartDelta(content_delta='309')),
            PartDeltaEvent(index=7, delta=TextPartDelta(content_delta='484')),
            PartDeltaEvent(index=7, delta=TextPartDelta(content_delta='337')),
            PartDeltaEvent(index=7, delta=TextPartDelta(content_delta='191')),
            PartDeltaEvent(index=7, delta=TextPartDelta(content_delta='373')),
            PartDeltaEvent(index=7, delta=TextPartDelta(content_delta='255')),
            PartDeltaEvent(index=7, delta=TextPartDelta(content_delta='527')),
            PartDeltaEvent(index=7, delta=TextPartDelta(content_delta='928')),
            PartDeltaEvent(index=7, delta=TextPartDelta(content_delta='271')),
            PartDeltaEvent(index=7, delta=TextPartDelta(content_delta='785')),
            PartDeltaEvent(index=7, delta=TextPartDelta(content_delta='206')),
            PartDeltaEvent(index=7, delta=TextPartDelta(content_delta='382')),
            PartDeltaEvent(index=7, delta=TextPartDelta(content_delta='967')),
            PartDeltaEvent(index=7, delta=TextPartDelta(content_delta='998')),
            PartDeltaEvent(index=7, delta=TextPartDelta(content_delta='984')),
            PartDeltaEvent(index=7, delta=TextPartDelta(content_delta='330')),
            PartDeltaEvent(index=7, delta=TextPartDelta(content_delta='482')),
            PartDeltaEvent(index=7, delta=TextPartDelta(content_delta='105')),
            PartDeltaEvent(index=7, delta=TextPartDelta(content_delta='350')),
            PartDeltaEvent(index=7, delta=TextPartDelta(content_delta='942')),
            PartDeltaEvent(index=7, delta=TextPartDelta(content_delta='229')),
            PartDeltaEvent(index=7, delta=TextPartDelta(content_delta='970')),
            PartDeltaEvent(index=7, delta=TextPartDelta(content_delta='677')),
            PartDeltaEvent(index=7, delta=TextPartDelta(content_delta='054')),
            PartDeltaEvent(index=7, delta=TextPartDelta(content_delta='940')),
            PartDeltaEvent(index=7, delta=TextPartDelta(content_delta='838')),
            PartDeltaEvent(index=7, delta=TextPartDelta(content_delta='210')),
            PartDeltaEvent(index=7, delta=TextPartDelta(content_delta='936')),
            PartDeltaEvent(index=7, delta=TextPartDelta(content_delta='952')),
            PartDeltaEvent(index=7, delta=TextPartDelta(content_delta='303')),
            PartDeltaEvent(index=7, delta=TextPartDelta(content_delta='939')),
            PartDeltaEvent(index=7, delta=TextPartDelta(content_delta='401')),
            PartDeltaEvent(index=7, delta=TextPartDelta(content_delta='656')),
            PartDeltaEvent(index=7, delta=TextPartDelta(content_delta='756')),
            PartDeltaEvent(index=7, delta=TextPartDelta(content_delta='127')),
            PartDeltaEvent(index=7, delta=TextPartDelta(content_delta='607')),
            PartDeltaEvent(index=7, delta=TextPartDelta(content_delta='778')),
            PartDeltaEvent(index=7, delta=TextPartDelta(content_delta='599')),
            PartDeltaEvent(index=7, delta=TextPartDelta(content_delta='667')),
            PartDeltaEvent(index=7, delta=TextPartDelta(content_delta='243')),
            PartDeltaEvent(index=7, delta=TextPartDelta(content_delta='702')),
            PartDeltaEvent(index=7, delta=TextPartDelta(content_delta='814')),
            PartDeltaEvent(index=7, delta=TextPartDelta(content_delta='072')),
            PartDeltaEvent(index=7, delta=TextPartDelta(content_delta='746')),
            PartDeltaEvent(index=7, delta=TextPartDelta(content_delta='219')),
            PartDeltaEvent(index=7, delta=TextPartDelta(content_delta='431')),
            PartDeltaEvent(index=7, delta=TextPartDelta(content_delta='942')),
            PartDeltaEvent(index=7, delta=TextPartDelta(content_delta='293')),
            PartDeltaEvent(index=7, delta=TextPartDelta(content_delta='005')),
            PartDeltaEvent(index=7, delta=TextPartDelta(content_delta='416')),
            PartDeltaEvent(index=7, delta=TextPartDelta(content_delta='411')),
            PartDeltaEvent(index=7, delta=TextPartDelta(content_delta='635')),
            PartDeltaEvent(index=7, delta=TextPartDelta(content_delta='076')),
            PartDeltaEvent(index=7, delta=TextPartDelta(content_delta='021')),
            PartDeltaEvent(index=7, delta=TextPartDelta(content_delta='296')),
            PartDeltaEvent(index=7, delta=TextPartDelta(content_delta='045')),
            PartDeltaEvent(index=7, delta=TextPartDelta(content_delta='493')),
            PartDeltaEvent(index=7, delta=TextPartDelta(content_delta='305')),
            PartDeltaEvent(index=7, delta=TextPartDelta(content_delta='133')),
            PartDeltaEvent(index=7, delta=TextPartDelta(content_delta='645')),
            PartDeltaEvent(index=7, delta=TextPartDelta(content_delta='615')),
            PartDeltaEvent(index=7, delta=TextPartDelta(content_delta='566')),
            PartDeltaEvent(index=7, delta=TextPartDelta(content_delta='590')),
            PartDeltaEvent(index=7, delta=TextPartDelta(content_delta='735')),
            PartDeltaEvent(index=7, delta=TextPartDelta(content_delta='965')),
            PartDeltaEvent(index=7, delta=TextPartDelta(content_delta='652')),
            PartDeltaEvent(index=7, delta=TextPartDelta(content_delta='587')),
            PartDeltaEvent(index=7, delta=TextPartDelta(content_delta='934')),
            PartDeltaEvent(index=7, delta=TextPartDelta(content_delta='290')),
            PartDeltaEvent(index=7, delta=TextPartDelta(content_delta='425')),
            PartDeltaEvent(index=7, delta=TextPartDelta(content_delta='473')),
            PartDeltaEvent(index=7, delta=TextPartDelta(content_delta='827')),
            PartDeltaEvent(index=7, delta=TextPartDelta(content_delta='719')),
            PartDeltaEvent(index=7, delta=TextPartDelta(content_delta='935')),
            PartDeltaEvent(index=7, delta=TextPartDelta(content_delta='012')),
            PartDeltaEvent(index=7, delta=TextPartDelta(content_delta='870')),
            PartDeltaEvent(index=7, delta=TextPartDelta(content_delta='093')),
            PartDeltaEvent(index=7, delta=TextPartDelta(content_delta='575')),
            PartDeltaEvent(index=7, delta=TextPartDelta(content_delta='987')),
            PartDeltaEvent(index=7, delta=TextPartDelta(content_delta='789')),
            PartDeltaEvent(index=7, delta=TextPartDelta(content_delta='431')),
            PartDeltaEvent(index=7, delta=TextPartDelta(content_delta='818')),
            PartDeltaEvent(index=7, delta=TextPartDelta(content_delta='047')),
            PartDeltaEvent(index=7, delta=TextPartDelta(content_delta='013')),
            PartDeltaEvent(index=7, delta=TextPartDelta(content_delta='404')),
            PartDeltaEvent(index=7, delta=TextPartDelta(content_delta='691')),
            PartDeltaEvent(index=7, delta=TextPartDelta(content_delta='795')),
            PartDeltaEvent(index=7, delta=TextPartDelta(content_delta='773')),
            PartDeltaEvent(index=7, delta=TextPartDelta(content_delta='170')),
            PartDeltaEvent(index=7, delta=TextPartDelta(content_delta='405')),
            PartDeltaEvent(index=7, delta=TextPartDelta(content_delta='764')),
            PartDeltaEvent(index=7, delta=TextPartDelta(content_delta='614')),
            PartDeltaEvent(index=7, delta=TextPartDelta(content_delta='646')),
            PartDeltaEvent(index=7, delta=TextPartDelta(content_delta='054')),
            PartDeltaEvent(index=7, delta=TextPartDelta(content_delta='949')),
            PartDeltaEvent(index=7, delta=TextPartDelta(content_delta='298')),
            PartDeltaEvent(index=7, delta=TextPartDelta(content_delta='846')),
            PartDeltaEvent(index=7, delta=TextPartDelta(content_delta='184')),
            PartDeltaEvent(index=7, delta=TextPartDelta(content_delta='678')),
            PartDeltaEvent(index=7, delta=TextPartDelta(content_delta='296')),
            PartDeltaEvent(index=7, delta=TextPartDelta(content_delta='813')),
            PartDeltaEvent(index=7, delta=TextPartDelta(content_delta='625')),
            PartDeltaEvent(index=7, delta=TextPartDelta(content_delta='595')),
            PartDeltaEvent(index=7, delta=TextPartDelta(content_delta='333')),
            PartDeltaEvent(index=7, delta=TextPartDelta(content_delta='311')),
            PartDeltaEvent(index=7, delta=TextPartDelta(content_delta='611')),
            PartDeltaEvent(index=7, delta=TextPartDelta(content_delta='385')),
            PartDeltaEvent(index=7, delta=TextPartDelta(content_delta='251')),
            PartDeltaEvent(index=7, delta=TextPartDelta(content_delta='735')),
            PartDeltaEvent(index=7, delta=TextPartDelta(content_delta='244')),
            PartDeltaEvent(index=7, delta=TextPartDelta(content_delta='505')),
            PartDeltaEvent(index=7, delta=TextPartDelta(content_delta='448')),
            PartDeltaEvent(index=7, delta=TextPartDelta(content_delta='443')),
            PartDeltaEvent(index=7, delta=TextPartDelta(content_delta='050')),
            PartDeltaEvent(index=7, delta=TextPartDelta(content_delta='050')),
            PartDeltaEvent(index=7, delta=TextPartDelta(content_delta='547')),
            PartDeltaEvent(index=7, delta=TextPartDelta(content_delta='161')),
            PartDeltaEvent(index=7, delta=TextPartDelta(content_delta='779')),
            PartDeltaEvent(index=7, delta=TextPartDelta(content_delta='229')),
            PartDeltaEvent(index=7, delta=TextPartDelta(content_delta='749')),
            PartDeltaEvent(index=7, delta=TextPartDelta(content_delta='134')),
            PartDeltaEvent(index=7, delta=TextPartDelta(content_delta='489')),
            PartDeltaEvent(index=7, delta=TextPartDelta(content_delta='643')),
            PartDeltaEvent(index=7, delta=TextPartDelta(content_delta='622')),
            PartDeltaEvent(index=7, delta=TextPartDelta(content_delta='579')),
            PartDeltaEvent(index=7, delta=TextPartDelta(content_delta='100')),
            PartDeltaEvent(index=7, delta=TextPartDelta(content_delta='908')),
            PartDeltaEvent(index=7, delta=TextPartDelta(content_delta='331')),
            PartDeltaEvent(index=7, delta=TextPartDelta(content_delta='839')),
            PartDeltaEvent(index=7, delta=TextPartDelta(content_delta='817')),
            PartDeltaEvent(index=7, delta=TextPartDelta(content_delta='426')),
            PartDeltaEvent(index=7, delta=TextPartDelta(content_delta='366')),
            PartDeltaEvent(index=7, delta=TextPartDelta(content_delta='854')),
            PartDeltaEvent(index=7, delta=TextPartDelta(content_delta='332')),
            PartDeltaEvent(index=7, delta=TextPartDelta(content_delta='416')),
            BuiltinToolCallEvent(
                part=BuiltinToolCallPart(
                    tool_name='code_interpreter_call',
                    args={
                        'id': 'ci_68c3509faff0819e96f6d45e6faf78490f2d670b80edc507',
                        'code': """\
n = pow(123456, 123)
len(str(n))\
""",
                        'container_id': 'cntr_68c3509aa0348191ad0bfefe24878dbb0deaa35a4e39052e',
                        'outputs': None,
                        'status': 'completed',
                        'type': 'code_interpreter_call',
                    },
                    tool_call_id='ci_68c3509faff0819e96f6d45e6faf78490f2d670b80edc507',
                    provider_name='openai',
                )
            ),
            BuiltinToolResultEvent(
                result=BuiltinToolReturnPart(
                    tool_name='code_interpreter_call',
                    content=None,
                    tool_call_id='ci_68c3509faff0819e96f6d45e6faf78490f2d670b80edc507',
                    timestamp=IsDatetime(),
                    provider_name='openai',
                )
            ),
            BuiltinToolCallEvent(
                part=BuiltinToolCallPart(
                    tool_name='code_interpreter_call',
                    args={
                        'id': 'ci_68c350a41d2c819ebb23bdfb9ff322770f2d670b80edc507',
                        'code': 'str(n)[:100], str(n)[-100:]',
                        'container_id': 'cntr_68c3509aa0348191ad0bfefe24878dbb0deaa35a4e39052e',
                        'outputs': None,
                        'status': 'completed',
                        'type': 'code_interpreter_call',
                    },
                    tool_call_id='ci_68c350a41d2c819ebb23bdfb9ff322770f2d670b80edc507',
                    provider_name='openai',
                )
            ),
            BuiltinToolResultEvent(
                result=BuiltinToolReturnPart(
                    tool_name='code_interpreter_call',
                    content=None,
                    tool_call_id='ci_68c350a41d2c819ebb23bdfb9ff322770f2d670b80edc507',
                    timestamp=IsDatetime(),
                    provider_name='openai',
                )
            ),
            BuiltinToolCallEvent(
                part=BuiltinToolCallPart(
                    tool_name='code_interpreter_call',
                    args={
                        'id': 'ci_68c350a5e1f8819eb082eccb870199ec0f2d670b80edc507',
                        'code': 'n',
                        'container_id': 'cntr_68c3509aa0348191ad0bfefe24878dbb0deaa35a4e39052e',
                        'outputs': None,
                        'status': 'completed',
                        'type': 'code_interpreter_call',
                    },
                    tool_call_id='ci_68c350a5e1f8819eb082eccb870199ec0f2d670b80edc507',
                    provider_name='openai',
                )
            ),
            BuiltinToolResultEvent(
                result=BuiltinToolReturnPart(
                    tool_name='code_interpreter_call',
                    content=None,
                    tool_call_id='ci_68c350a5e1f8819eb082eccb870199ec0f2d670b80edc507',
                    timestamp=IsDatetime(),
                    provider_name='openai',
                )
=======
    _, openai_messages = await model._map_messages(result.all_messages(), model_settings=model.settings or {})  # type: ignore[reportPrivateUsage]
    assert openai_messages == snapshot(
        [
            {'role': 'user', 'content': 'What is 2+2?'},
            {'id': 'rs_123', 'summary': [], 'encrypted_content': '123', 'type': 'reasoning'},
            {
                'role': 'assistant',
                'id': 'msg_123',
                'content': [{'text': '4', 'type': 'output_text', 'annotations': []}],
                'type': 'message',
                'status': 'completed',
            },
        ]
    )


async def test_openai_responses_thinking_with_multiple_summaries(allow_model_requests: None):
    c = response_message(
        [
            ResponseReasoningItem(
                id='rs_123',
                summary=[
                    Summary(text='1', type='summary_text'),
                    Summary(text='2', type='summary_text'),
                    Summary(text='3', type='summary_text'),
                    Summary(text='4', type='summary_text'),
                ],
                type='reasoning',
                encrypted_content='123',
            ),
            ResponseOutputMessage(
                id='msg_123',
                content=cast(list[Content], [ResponseOutputText(text='4', type='output_text', annotations=[])]),
                role='assistant',
                status='completed',
                type='message',
            ),
        ],
    )
    mock_client = MockOpenAIResponses.create_mock(c)
    model = OpenAIResponsesModel('gpt-5', provider=OpenAIProvider(openai_client=mock_client))

    agent = Agent(model=model)
    result = await agent.run('What is 2+2?')
    assert result.all_messages() == snapshot(
        [
            ModelRequest(
                parts=[
                    UserPromptPart(
                        content='What is 2+2?',
                        timestamp=IsDatetime(),
                    )
                ]
            ),
            ModelResponse(
                parts=[
                    ThinkingPart(content='1', id='rs_123', signature='123', provider_name='openai'),
                    ThinkingPart(content='2', id='rs_123'),
                    ThinkingPart(content='3', id='rs_123'),
                    ThinkingPart(content='4', id='rs_123'),
                    TextPart(content='4', id='msg_123'),
                ],
                model_name='gpt-4o-123',
                timestamp=IsDatetime(),
                provider_name='openai',
                provider_response_id='123',
            ),
        ]
    )

    _, openai_messages = await model._map_messages(result.all_messages(), model_settings=model.settings or {})  # type: ignore[reportPrivateUsage]
    assert openai_messages == snapshot(
        [
            {'role': 'user', 'content': 'What is 2+2?'},
            {
                'id': 'rs_123',
                'summary': [
                    {'text': '1', 'type': 'summary_text'},
                    {'text': '2', 'type': 'summary_text'},
                    {'text': '3', 'type': 'summary_text'},
                    {'text': '4', 'type': 'summary_text'},
                ],
                'encrypted_content': '123',
                'type': 'reasoning',
            },
            {
                'role': 'assistant',
                'id': 'msg_123',
                'content': [{'text': '4', 'type': 'output_text', 'annotations': []}],
                'type': 'message',
                'status': 'completed',
            },
        ]
    )


async def test_openai_responses_thinking_with_modified_history(allow_model_requests: None, openai_api_key: str):
    m = OpenAIResponsesModel('gpt-5', provider=OpenAIProvider(api_key=openai_api_key))
    settings = OpenAIResponsesModelSettings(openai_reasoning_effort='low', openai_reasoning_summary='detailed')
    agent = Agent(m, model_settings=settings)

    result = await agent.run('What is the meaning of life?')
    messages = result.all_messages()
    assert result.all_messages() == snapshot(
        [
            ModelRequest(
                parts=[
                    UserPromptPart(
                        content='What is the meaning of life?',
                        timestamp=IsDatetime(),
                    )
                ]
            ),
            ModelResponse(
                parts=[
                    ThinkingPart(
                        content=IsStr(),
                        id='rs_68c42de022c881948db7ed1cc2529f2e0202c9ad459e0d23',
                        signature=IsStr(),
                        provider_name='openai',
                    ),
                    TextPart(content=IsStr(), id='msg_68c42de31d348194a251b43ad913ef140202c9ad459e0d23'),
                ],
                usage=RequestUsage(input_tokens=13, output_tokens=248, details={'reasoning_tokens': 64}),
                model_name='gpt-5-2025-08-07',
                timestamp=IsDatetime(),
                provider_name='openai',
                provider_details={'finish_reason': 'completed'},
                provider_response_id='resp_68c42ddf9bbc8194aa7b97304dd909cb0202c9ad459e0d23',
                finish_reason='stop',
            ),
        ]
    )

    response = messages[-1]
    assert isinstance(response, ModelResponse)
    assert isinstance(response.parts, list)
    response.parts[1] = TextPart(content='The meaning of life is 42')

    with pytest.raises(
        ModelHTTPError,
        match=r"Item '.*' of type 'reasoning' was provided without its required following item\.",
    ):
        await agent.run('Anything to add?', message_history=messages)

    result = await agent.run(
        'Anything to add?',
        message_history=messages,
        model_settings=OpenAIResponsesModelSettings(
            openai_reasoning_effort='low',
            openai_reasoning_summary='detailed',
            openai_send_reasoning_ids=False,
        ),
    )
    assert result.new_messages() == snapshot(
        [
            ModelRequest(
                parts=[
                    UserPromptPart(
                        content='Anything to add?',
                        timestamp=IsDatetime(),
                    )
                ]
            ),
            ModelResponse(
                parts=[
                    ThinkingPart(
                        content=IsStr(),
                        id='rs_68c42de4f63c819fb31b6019a4eaf67c051f82c608a83beb',
                        signature=IsStr(),
                        provider_name='openai',
                    ),
                    TextPart(content=IsStr(), id='msg_68c42de8a410819faf7a9cbebd2b4bc4051f82c608a83beb'),
                ],
                usage=RequestUsage(input_tokens=142, output_tokens=355, details={'reasoning_tokens': 128}),
                model_name='gpt-5-2025-08-07',
                timestamp=IsDatetime(),
                provider_name='openai',
                provider_details={'finish_reason': 'completed'},
                provider_response_id='resp_68c42de4afcc819f995a1c59fe87c9d5051f82c608a83beb',
                finish_reason='stop',
>>>>>>> ff0fbe34
            ),
        ]
    )<|MERGE_RESOLUTION|>--- conflicted
+++ resolved
@@ -43,10 +43,7 @@
 
 with try_import() as imports_successful:
     from openai.types.responses.response_output_message import Content, ResponseOutputMessage, ResponseOutputText
-<<<<<<< HEAD
-=======
     from openai.types.responses.response_reasoning_item import ResponseReasoningItem, Summary
->>>>>>> ff0fbe34
     from openai.types.responses.response_usage import ResponseUsage
 
     from pydantic_ai.models.anthropic import AnthropicModel, AnthropicModelSettings
@@ -1594,11 +1591,6 @@
                         signature='gAAAAABoxC0m_QWpOlSt8wyPk_gtnjiI4mNLOryYlNXO-6rrVeIqBYDDAyMVg2_ldboZvfhW8baVbpki29gkTAyNygTr7L8gF1XK0hFovoa23ZYJKvuOnyLIJF-rXCsbDG7YdMYhi3bm82pMFVQxNK4r5muWCQcHmyJ2S1YtBoJtF_D1Ah7GpW2ACvJWsGikb3neAOnI-RsmUxCRu-cew7rVWfSj8jFKs8RGNQRvDaUzVniaMXJxVW9T5C7Ytzi852MF1PfVq0U-aNBzZBtAdwQcbn5KZtGkYLYTChmCi2hMrh5-lg9CgS8pqqY9-jv2EQvKHIumdv6oLiW8K59Zvo8zGxYoqT--osfjfS0vPZhTHiSX4qCkK30YNJrWHKJ95Hpe23fnPBL0nEQE5l6XdhsyY7TwMom016P3dgWwgP5AtWmQ30zeXDs=',
                         provider_name='openai',
                     ),
-<<<<<<< HEAD
-                    ThinkingPart(content=IsStr(), id='rs_68bb4cc9730481a38d9aaf55dff8dd4a0b681c5350c0b73b'),
-                    ThinkingPart(content=IsStr(), id='rs_68bb4cc9730481a38d9aaf55dff8dd4a0b681c5350c0b73b'),
-                    TextPart(content=IsStr(), id='msg_68bb4cd204f881a3b7efcb8866b634410b681c5350c0b73b'),
-=======
                     ThinkingPart(
                         content=IsStr(),
                         id='rs_68c42d1d0878819d8266007cd3d1402c08fbf9b1584184ff',
@@ -1615,7 +1607,6 @@
                         content=IsStr(),
                         id='msg_68c42d26866c819da8d5c606621c911608fbf9b1584184ff',
                     ),
->>>>>>> ff0fbe34
                 ],
                 usage=RequestUsage(input_tokens=13, output_tokens=1680, details={'reasoning_tokens': 1408}),
                 model_name='o3-mini-2025-01-31',
@@ -1706,11 +1697,7 @@
                 instructions="You are a helpful assistant that uses planning. You MUST use the update_plan tool and continually update it as you make progress against the user's prompt",
             ),
             ModelResponse(
-<<<<<<< HEAD
-                parts=[TextPart(content=IsStr(), id='msg_68c3019459f48193a6653ef497bd4c6000b441a18c4893c1')],
-=======
                 parts=[TextPart(content=IsStr(), id='msg_68c42d408eec8196ae1c5883e07c093e0e8bc41441c948f6')],
->>>>>>> ff0fbe34
                 usage=RequestUsage(
                     input_tokens=2087, cache_read_tokens=2048, output_tokens=124, details={'reasoning_tokens': 0}
                 ),
@@ -1719,6 +1706,238 @@
                 provider_name='openai',
                 provider_details={'finish_reason': 'completed'},
                 provider_response_id='resp_68c42d3fd6a08196bce23d6be960ff8a0e8bc41441c948f6',
+                finish_reason='stop',
+            ),
+        ]
+    )
+
+
+async def test_openai_responses_thinking_without_summary(allow_model_requests: None):
+    c = response_message(
+        [
+            ResponseReasoningItem(
+                id='rs_123',
+                summary=[],
+                type='reasoning',
+                encrypted_content='123',
+            ),
+            ResponseOutputMessage(
+                id='msg_123',
+                content=cast(list[Content], [ResponseOutputText(text='4', type='output_text', annotations=[])]),
+                role='assistant',
+                status='completed',
+                type='message',
+            ),
+        ],
+    )
+    mock_client = MockOpenAIResponses.create_mock(c)
+    model = OpenAIResponsesModel('gpt-5', provider=OpenAIProvider(openai_client=mock_client))
+
+    agent = Agent(model=model)
+    result = await agent.run('What is 2+2?')
+    assert result.all_messages() == snapshot(
+        [
+            ModelRequest(
+                parts=[
+                    UserPromptPart(
+                        content='What is 2+2?',
+                        timestamp=IsDatetime(),
+                    )
+                ]
+            ),
+            ModelResponse(
+                parts=[
+                    ThinkingPart(content='', id='rs_123', signature='123', provider_name='openai'),
+                    TextPart(content='4', id='msg_123'),
+                ],
+                model_name='gpt-4o-123',
+                timestamp=IsDatetime(),
+                provider_name='openai',
+                provider_response_id='123',
+            ),
+        ]
+    )
+
+    _, openai_messages = await model._map_messages(result.all_messages(), model_settings=model.settings or {})  # type: ignore[reportPrivateUsage]
+    assert openai_messages == snapshot(
+        [
+            {'role': 'user', 'content': 'What is 2+2?'},
+            {'id': 'rs_123', 'summary': [], 'encrypted_content': '123', 'type': 'reasoning'},
+            {
+                'role': 'assistant',
+                'id': 'msg_123',
+                'content': [{'text': '4', 'type': 'output_text', 'annotations': []}],
+                'type': 'message',
+                'status': 'completed',
+            },
+        ]
+    )
+
+
+async def test_openai_responses_thinking_with_multiple_summaries(allow_model_requests: None):
+    c = response_message(
+        [
+            ResponseReasoningItem(
+                id='rs_123',
+                summary=[
+                    Summary(text='1', type='summary_text'),
+                    Summary(text='2', type='summary_text'),
+                    Summary(text='3', type='summary_text'),
+                    Summary(text='4', type='summary_text'),
+                ],
+                type='reasoning',
+                encrypted_content='123',
+            ),
+            ResponseOutputMessage(
+                id='msg_123',
+                content=cast(list[Content], [ResponseOutputText(text='4', type='output_text', annotations=[])]),
+                role='assistant',
+                status='completed',
+                type='message',
+            ),
+        ],
+    )
+    mock_client = MockOpenAIResponses.create_mock(c)
+    model = OpenAIResponsesModel('gpt-5', provider=OpenAIProvider(openai_client=mock_client))
+
+    agent = Agent(model=model)
+    result = await agent.run('What is 2+2?')
+    assert result.all_messages() == snapshot(
+        [
+            ModelRequest(
+                parts=[
+                    UserPromptPart(
+                        content='What is 2+2?',
+                        timestamp=IsDatetime(),
+                    )
+                ]
+            ),
+            ModelResponse(
+                parts=[
+                    ThinkingPart(content='1', id='rs_123', signature='123', provider_name='openai'),
+                    ThinkingPart(content='2', id='rs_123'),
+                    ThinkingPart(content='3', id='rs_123'),
+                    ThinkingPart(content='4', id='rs_123'),
+                    TextPart(content='4', id='msg_123'),
+                ],
+                model_name='gpt-4o-123',
+                timestamp=IsDatetime(),
+                provider_name='openai',
+                provider_response_id='123',
+            ),
+        ]
+    )
+
+    _, openai_messages = await model._map_messages(result.all_messages(), model_settings=model.settings or {})  # type: ignore[reportPrivateUsage]
+    assert openai_messages == snapshot(
+        [
+            {'role': 'user', 'content': 'What is 2+2?'},
+            {
+                'id': 'rs_123',
+                'summary': [
+                    {'text': '1', 'type': 'summary_text'},
+                    {'text': '2', 'type': 'summary_text'},
+                    {'text': '3', 'type': 'summary_text'},
+                    {'text': '4', 'type': 'summary_text'},
+                ],
+                'encrypted_content': '123',
+                'type': 'reasoning',
+            },
+            {
+                'role': 'assistant',
+                'id': 'msg_123',
+                'content': [{'text': '4', 'type': 'output_text', 'annotations': []}],
+                'type': 'message',
+                'status': 'completed',
+            },
+        ]
+    )
+
+
+async def test_openai_responses_thinking_with_modified_history(allow_model_requests: None, openai_api_key: str):
+    m = OpenAIResponsesModel('gpt-5', provider=OpenAIProvider(api_key=openai_api_key))
+    settings = OpenAIResponsesModelSettings(openai_reasoning_effort='low', openai_reasoning_summary='detailed')
+    agent = Agent(m, model_settings=settings)
+
+    result = await agent.run('What is the meaning of life?')
+    messages = result.all_messages()
+    assert result.all_messages() == snapshot(
+        [
+            ModelRequest(
+                parts=[
+                    UserPromptPart(
+                        content='What is the meaning of life?',
+                        timestamp=IsDatetime(),
+                    )
+                ]
+            ),
+            ModelResponse(
+                parts=[
+                    ThinkingPart(
+                        content=IsStr(),
+                        id='rs_68c42de022c881948db7ed1cc2529f2e0202c9ad459e0d23',
+                        signature=IsStr(),
+                        provider_name='openai',
+                    ),
+                    TextPart(content=IsStr(), id='msg_68c42de31d348194a251b43ad913ef140202c9ad459e0d23'),
+                ],
+                usage=RequestUsage(input_tokens=13, output_tokens=248, details={'reasoning_tokens': 64}),
+                model_name='gpt-5-2025-08-07',
+                timestamp=IsDatetime(),
+                provider_name='openai',
+                provider_details={'finish_reason': 'completed'},
+                provider_response_id='resp_68c42ddf9bbc8194aa7b97304dd909cb0202c9ad459e0d23',
+                finish_reason='stop',
+            ),
+        ]
+    )
+
+    response = messages[-1]
+    assert isinstance(response, ModelResponse)
+    assert isinstance(response.parts, list)
+    response.parts[1] = TextPart(content='The meaning of life is 42')
+
+    with pytest.raises(
+        ModelHTTPError,
+        match=r"Item '.*' of type 'reasoning' was provided without its required following item\.",
+    ):
+        await agent.run('Anything to add?', message_history=messages)
+
+    result = await agent.run(
+        'Anything to add?',
+        message_history=messages,
+        model_settings=OpenAIResponsesModelSettings(
+            openai_reasoning_effort='low',
+            openai_reasoning_summary='detailed',
+            openai_send_reasoning_ids=False,
+        ),
+    )
+    assert result.new_messages() == snapshot(
+        [
+            ModelRequest(
+                parts=[
+                    UserPromptPart(
+                        content='Anything to add?',
+                        timestamp=IsDatetime(),
+                    )
+                ]
+            ),
+            ModelResponse(
+                parts=[
+                    ThinkingPart(
+                        content=IsStr(),
+                        id='rs_68c42de4f63c819fb31b6019a4eaf67c051f82c608a83beb',
+                        signature=IsStr(),
+                        provider_name='openai',
+                    ),
+                    TextPart(content=IsStr(), id='msg_68c42de8a410819faf7a9cbebd2b4bc4051f82c608a83beb'),
+                ],
+                usage=RequestUsage(input_tokens=142, output_tokens=355, details={'reasoning_tokens': 128}),
+                model_name='gpt-5-2025-08-07',
+                timestamp=IsDatetime(),
+                provider_name='openai',
+                provider_details={'finish_reason': 'completed'},
+                provider_response_id='resp_68c42de4afcc819f995a1c59fe87c9d5051f82c608a83beb',
                 finish_reason='stop',
             ),
         ]
@@ -1737,7 +1956,6 @@
     result = await agent.run(user_prompt="what's 123456 to the power of 123?")
     assert result.all_messages() == snapshot(
         [
-<<<<<<< HEAD
             ModelRequest(
                 parts=[
                     UserPromptPart(
@@ -1847,20 +2065,6 @@
                 provider_details={'finish_reason': 'completed'},
                 provider_response_id='resp_68c349d75c64819f84b5679f00ede4ce0b932f18642bcacd',
                 finish_reason='stop',
-=======
-            ResponseReasoningItem(
-                id='rs_123',
-                summary=[],
-                type='reasoning',
-                encrypted_content='123',
-            ),
-            ResponseOutputMessage(
-                id='msg_123',
-                content=cast(list[Content], [ResponseOutputText(text='4', type='output_text', annotations=[])]),
-                role='assistant',
-                status='completed',
-                type='message',
->>>>>>> ff0fbe34
             ),
         ]
     )
@@ -1979,7 +2183,6 @@
             ),
             ModelResponse(
                 parts=[
-<<<<<<< HEAD
                     ThinkingPart(
                         content=IsStr(),
                         id='rs_68c3509b2ee0819eba32735182d275ad0f2d670b80edc507',
@@ -2053,10 +2256,6 @@
                         content=IsStr(),
                         id='msg_68c350a75ddc819ea5406470460be7850f2d670b80edc507',
                     ),
-=======
-                    ThinkingPart(content='', id='rs_123', signature='123', provider_name='openai'),
-                    TextPart(content='4', id='msg_123'),
->>>>>>> ff0fbe34
                 ],
                 usage=RequestUsage(
                     input_tokens=3727, cache_read_tokens=3200, output_tokens=347, details={'reasoning_tokens': 128}
@@ -2071,7 +2270,6 @@
         ]
     )
 
-<<<<<<< HEAD
     assert event_parts == snapshot(
         [
             PartStartEvent(
@@ -2558,189 +2756,6 @@
                     timestamp=IsDatetime(),
                     provider_name='openai',
                 )
-=======
-    _, openai_messages = await model._map_messages(result.all_messages(), model_settings=model.settings or {})  # type: ignore[reportPrivateUsage]
-    assert openai_messages == snapshot(
-        [
-            {'role': 'user', 'content': 'What is 2+2?'},
-            {'id': 'rs_123', 'summary': [], 'encrypted_content': '123', 'type': 'reasoning'},
-            {
-                'role': 'assistant',
-                'id': 'msg_123',
-                'content': [{'text': '4', 'type': 'output_text', 'annotations': []}],
-                'type': 'message',
-                'status': 'completed',
-            },
-        ]
-    )
-
-
-async def test_openai_responses_thinking_with_multiple_summaries(allow_model_requests: None):
-    c = response_message(
-        [
-            ResponseReasoningItem(
-                id='rs_123',
-                summary=[
-                    Summary(text='1', type='summary_text'),
-                    Summary(text='2', type='summary_text'),
-                    Summary(text='3', type='summary_text'),
-                    Summary(text='4', type='summary_text'),
-                ],
-                type='reasoning',
-                encrypted_content='123',
-            ),
-            ResponseOutputMessage(
-                id='msg_123',
-                content=cast(list[Content], [ResponseOutputText(text='4', type='output_text', annotations=[])]),
-                role='assistant',
-                status='completed',
-                type='message',
-            ),
-        ],
-    )
-    mock_client = MockOpenAIResponses.create_mock(c)
-    model = OpenAIResponsesModel('gpt-5', provider=OpenAIProvider(openai_client=mock_client))
-
-    agent = Agent(model=model)
-    result = await agent.run('What is 2+2?')
-    assert result.all_messages() == snapshot(
-        [
-            ModelRequest(
-                parts=[
-                    UserPromptPart(
-                        content='What is 2+2?',
-                        timestamp=IsDatetime(),
-                    )
-                ]
-            ),
-            ModelResponse(
-                parts=[
-                    ThinkingPart(content='1', id='rs_123', signature='123', provider_name='openai'),
-                    ThinkingPart(content='2', id='rs_123'),
-                    ThinkingPart(content='3', id='rs_123'),
-                    ThinkingPart(content='4', id='rs_123'),
-                    TextPart(content='4', id='msg_123'),
-                ],
-                model_name='gpt-4o-123',
-                timestamp=IsDatetime(),
-                provider_name='openai',
-                provider_response_id='123',
-            ),
-        ]
-    )
-
-    _, openai_messages = await model._map_messages(result.all_messages(), model_settings=model.settings or {})  # type: ignore[reportPrivateUsage]
-    assert openai_messages == snapshot(
-        [
-            {'role': 'user', 'content': 'What is 2+2?'},
-            {
-                'id': 'rs_123',
-                'summary': [
-                    {'text': '1', 'type': 'summary_text'},
-                    {'text': '2', 'type': 'summary_text'},
-                    {'text': '3', 'type': 'summary_text'},
-                    {'text': '4', 'type': 'summary_text'},
-                ],
-                'encrypted_content': '123',
-                'type': 'reasoning',
-            },
-            {
-                'role': 'assistant',
-                'id': 'msg_123',
-                'content': [{'text': '4', 'type': 'output_text', 'annotations': []}],
-                'type': 'message',
-                'status': 'completed',
-            },
-        ]
-    )
-
-
-async def test_openai_responses_thinking_with_modified_history(allow_model_requests: None, openai_api_key: str):
-    m = OpenAIResponsesModel('gpt-5', provider=OpenAIProvider(api_key=openai_api_key))
-    settings = OpenAIResponsesModelSettings(openai_reasoning_effort='low', openai_reasoning_summary='detailed')
-    agent = Agent(m, model_settings=settings)
-
-    result = await agent.run('What is the meaning of life?')
-    messages = result.all_messages()
-    assert result.all_messages() == snapshot(
-        [
-            ModelRequest(
-                parts=[
-                    UserPromptPart(
-                        content='What is the meaning of life?',
-                        timestamp=IsDatetime(),
-                    )
-                ]
-            ),
-            ModelResponse(
-                parts=[
-                    ThinkingPart(
-                        content=IsStr(),
-                        id='rs_68c42de022c881948db7ed1cc2529f2e0202c9ad459e0d23',
-                        signature=IsStr(),
-                        provider_name='openai',
-                    ),
-                    TextPart(content=IsStr(), id='msg_68c42de31d348194a251b43ad913ef140202c9ad459e0d23'),
-                ],
-                usage=RequestUsage(input_tokens=13, output_tokens=248, details={'reasoning_tokens': 64}),
-                model_name='gpt-5-2025-08-07',
-                timestamp=IsDatetime(),
-                provider_name='openai',
-                provider_details={'finish_reason': 'completed'},
-                provider_response_id='resp_68c42ddf9bbc8194aa7b97304dd909cb0202c9ad459e0d23',
-                finish_reason='stop',
-            ),
-        ]
-    )
-
-    response = messages[-1]
-    assert isinstance(response, ModelResponse)
-    assert isinstance(response.parts, list)
-    response.parts[1] = TextPart(content='The meaning of life is 42')
-
-    with pytest.raises(
-        ModelHTTPError,
-        match=r"Item '.*' of type 'reasoning' was provided without its required following item\.",
-    ):
-        await agent.run('Anything to add?', message_history=messages)
-
-    result = await agent.run(
-        'Anything to add?',
-        message_history=messages,
-        model_settings=OpenAIResponsesModelSettings(
-            openai_reasoning_effort='low',
-            openai_reasoning_summary='detailed',
-            openai_send_reasoning_ids=False,
-        ),
-    )
-    assert result.new_messages() == snapshot(
-        [
-            ModelRequest(
-                parts=[
-                    UserPromptPart(
-                        content='Anything to add?',
-                        timestamp=IsDatetime(),
-                    )
-                ]
-            ),
-            ModelResponse(
-                parts=[
-                    ThinkingPart(
-                        content=IsStr(),
-                        id='rs_68c42de4f63c819fb31b6019a4eaf67c051f82c608a83beb',
-                        signature=IsStr(),
-                        provider_name='openai',
-                    ),
-                    TextPart(content=IsStr(), id='msg_68c42de8a410819faf7a9cbebd2b4bc4051f82c608a83beb'),
-                ],
-                usage=RequestUsage(input_tokens=142, output_tokens=355, details={'reasoning_tokens': 128}),
-                model_name='gpt-5-2025-08-07',
-                timestamp=IsDatetime(),
-                provider_name='openai',
-                provider_details={'finish_reason': 'completed'},
-                provider_response_id='resp_68c42de4afcc819f995a1c59fe87c9d5051f82c608a83beb',
-                finish_reason='stop',
->>>>>>> ff0fbe34
             ),
         ]
     )