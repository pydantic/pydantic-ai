import json
import re
from dataclasses import replace
from typing import Any, cast

import pytest
from inline_snapshot import snapshot
from pydantic import BaseModel
from typing_extensions import TypedDict

from pydantic_ai import (
    BinaryContent,
    BinaryImage,
    BuiltinToolCallPart,
    BuiltinToolReturnPart,
    DocumentUrl,
    FilePart,
    FinalResultEvent,
    ImageGenerationTool,
    ImageUrl,
    ModelRequest,
    ModelResponse,
    PartDeltaEvent,
    PartStartEvent,
    RetryPromptPart,
    TextPart,
    TextPartDelta,
    ThinkingPart,
    ThinkingPartDelta,
    ToolCallPart,
    ToolCallPartDelta,
    ToolReturnPart,
    UnexpectedModelBehavior,
    UserPromptPart,
    capture_run_messages,
)
from pydantic_ai.agent import Agent
from pydantic_ai.builtin_tools import CodeExecutionTool, WebSearchTool
from pydantic_ai.exceptions import ModelHTTPError, ModelRetry
from pydantic_ai.messages import (
    BuiltinToolCallEvent,  # pyright: ignore[reportDeprecated]
    BuiltinToolResultEvent,  # pyright: ignore[reportDeprecated]
)
from pydantic_ai.output import NativeOutput, PromptedOutput, TextOutput, ToolOutput
from pydantic_ai.profiles.openai import openai_model_profile
from pydantic_ai.tools import ToolDefinition
from pydantic_ai.usage import RequestUsage, RunUsage

from ..conftest import IsBytes, IsDatetime, IsStr, TestEnv, try_import
from .mock_openai import MockOpenAIResponses, get_mock_responses_kwargs, response_message

with try_import() as imports_successful:
    from openai.types.responses.response_output_message import Content, ResponseOutputMessage, ResponseOutputText
    from openai.types.responses.response_reasoning_item import ResponseReasoningItem, Summary
    from openai.types.responses.response_usage import ResponseUsage

    from pydantic_ai.models.anthropic import AnthropicModel, AnthropicModelSettings
    from pydantic_ai.models.openai import OpenAIResponsesModel, OpenAIResponsesModelSettings
    from pydantic_ai.providers.anthropic import AnthropicProvider
    from pydantic_ai.providers.openai import OpenAIProvider

pytestmark = [
    pytest.mark.skipif(not imports_successful(), reason='openai not installed'),
    pytest.mark.anyio,
    pytest.mark.vcr,
    pytest.mark.filterwarnings(
        'ignore:`BuiltinToolCallEvent` is deprecated, look for `PartStartEvent` and `PartDeltaEvent` with `BuiltinToolCallPart` instead.:DeprecationWarning'
    ),
    pytest.mark.filterwarnings(
        'ignore:`BuiltinToolResultEvent` is deprecated, look for `PartStartEvent` and `PartDeltaEvent` with `BuiltinToolReturnPart` instead.:DeprecationWarning'
    ),
]


def test_openai_responses_model(env: TestEnv):
    env.set('OPENAI_API_KEY', 'test')
    model = OpenAIResponsesModel('gpt-4o')
    assert model.model_name == 'gpt-4o'
    assert model.system == 'openai'


async def test_openai_responses_model_simple_response(allow_model_requests: None, openai_api_key: str):
    model = OpenAIResponsesModel('gpt-4o', provider=OpenAIProvider(api_key=openai_api_key))
    agent = Agent(model=model)
    result = await agent.run('What is the capital of France?')
    assert result.output == snapshot('The capital of France is Paris.')


async def test_openai_responses_image_detail_vendor_metadata(allow_model_requests: None):
    c = response_message(
        [
            ResponseOutputMessage(
                id='output-1',
                content=cast(list[Content], [ResponseOutputText(text='done', type='output_text', annotations=[])]),
                role='assistant',
                status='completed',
                type='message',
            )
        ]
    )
    mock_client = MockOpenAIResponses.create_mock(c)
    model = OpenAIResponsesModel('gpt-4o', provider=OpenAIProvider(openai_client=mock_client))
    agent = Agent(model=model)

    image_url = ImageUrl('https://example.com/image.png', vendor_metadata={'detail': 'high'})
    binary_image = BinaryContent(b'\x89PNG', media_type='image/png', vendor_metadata={'detail': 'high'})

    result = await agent.run(['Describe these inputs.', image_url, binary_image])
    assert result.output == 'done'

    response_kwargs = get_mock_responses_kwargs(mock_client)
    image_parts = [
        item
        for message in response_kwargs[0]['input']
        if message.get('role') == 'user'
        for item in message['content']
        if item['type'] == 'input_image'
    ]
    assert image_parts
    assert all(part['detail'] == 'high' for part in image_parts)


async def test_openai_responses_model_simple_response_with_tool_call(allow_model_requests: None, openai_api_key: str):
    model = OpenAIResponsesModel('gpt-4o', provider=OpenAIProvider(api_key=openai_api_key))

    agent = Agent(model=model)

    @agent.tool_plain
    async def get_capital(country: str) -> str:
        return 'Potato City'

    result = await agent.run('What is the capital of PotatoLand?')
    assert result.output == snapshot('The capital of PotatoLand is Potato City.')


async def test_openai_responses_output_type(allow_model_requests: None, openai_api_key: str):
    model = OpenAIResponsesModel('gpt-4o', provider=OpenAIProvider(api_key=openai_api_key))

    class MyOutput(TypedDict):
        name: str
        age: int

    agent = Agent(model=model, output_type=MyOutput)
    result = await agent.run('Give me the name and age of Brazil, Argentina, and Chile.')
    assert result.output == snapshot({'name': 'Brazil', 'age': 2023})


async def test_openai_responses_reasoning_effort(allow_model_requests: None, openai_api_key: str):
    model = OpenAIResponsesModel('o3-mini', provider=OpenAIProvider(api_key=openai_api_key))
    agent = Agent(model=model, model_settings=OpenAIResponsesModelSettings(openai_reasoning_effort='low'))
    result = await agent.run(
        'Explain me how to cook uruguayan alfajor. Do not send whitespaces at the end of the lines.'
    )
    assert [line.strip() for line in result.output.splitlines()] == snapshot(
        [
            'Ingredients for the dough:',
            '• 300 g cornstarch',
            '• 200 g flour',
            '• 150 g powdered sugar',
            '• 200 g unsalted butter',
            '• 3 egg yolks',
            '• Zest of 1 lemon',
            '• 1 teaspoon vanilla extract',
            '• A pinch of salt',
            '',
            'Ingredients for the filling (dulce de leche):',
            '• 400 g dulce de leche',
            '',
            'Optional coating:',
            '• Powdered sugar for dusting',
            '• Grated coconut',
            '• Crushed peanuts or walnuts',
            '• Melted chocolate',
            '',
            'Steps:',
            '1. In a bowl, mix together the cornstarch, flour, powdered sugar, and salt.',
            '2. Add the unsalted butter cut into small pieces. Work it into the dry ingredients until the mixture resembles coarse breadcrumbs.',
            '3. Incorporate the egg yolks, lemon zest, and vanilla extract. Mix until you obtain a smooth and homogeneous dough.',
            '4. Wrap the dough in plastic wrap and let it rest in the refrigerator for at least one hour.',
            '5. Meanwhile, prepare a clean workspace by lightly dusting it with flour.',
            '6. Roll out the dough on the working surface until it is about 0.5 cm thick.',
            '7. Use a round cutter (approximately 3-4 cm in diameter) to cut out circles. Re-roll any scraps to maximize the number of cookies.',
            '8. Arrange the circles on a baking sheet lined with parchment paper.',
            '9. Preheat the oven to 180°C (350°F) and bake the cookies for about 10-12 minutes until they are lightly golden at the edges. They should remain soft.',
            '10. Remove the cookies from the oven and allow them to cool completely on a rack.',
            '11. Once the cookies are cool, spread dulce de leche on the flat side of one cookie and sandwich it with another.',
            '12. If desired, roll the edges of the alfajores in powdered sugar, grated coconut, crushed nuts, or dip them in melted chocolate.',
            '13. Allow any coatings to set before serving.',
            '',
            'Enjoy your homemade Uruguayan alfajores!',
        ]
    )


async def test_openai_responses_reasoning_generate_summary(allow_model_requests: None, openai_api_key: str):
    model = OpenAIResponsesModel('computer-use-preview', provider=OpenAIProvider(api_key=openai_api_key))
    agent = Agent(
        model=model,
        model_settings=OpenAIResponsesModelSettings(
            openai_reasoning_summary='concise',
            openai_truncation='auto',
        ),
    )
    result = await agent.run('What should I do to cross the street?')
    assert result.output == snapshot("""\
To cross the street safely, follow these steps:

1. **Use a Crosswalk**: Always use a designated crosswalk or pedestrian crossing whenever available.
2. **Press the Button**: If there is a pedestrian signal button, press it and wait for the signal.
3. **Look Both Ways**: Look left, right, and left again before stepping off the curb.
4. **Wait for the Signal**: Cross only when the pedestrian signal indicates it is safe to do so or when there is a clear gap in traffic.
5. **Stay Alert**: Be mindful of turning vehicles and stay attentive while crossing.
6. **Walk, Don't Run**: Walk across the street; running can increase the risk of falling or not noticing an oncoming vehicle.

Always follow local traffic rules and be cautious, even when crossing at a crosswalk. Safety is the priority.\
""")


async def test_openai_responses_system_prompt(allow_model_requests: None, openai_api_key: str):
    model = OpenAIResponsesModel('gpt-4o', provider=OpenAIProvider(api_key=openai_api_key))
    agent = Agent(model=model, system_prompt='You are a helpful assistant.')
    result = await agent.run('What is the capital of France?')
    assert result.output == snapshot('The capital of France is Paris.')


async def test_openai_responses_model_retry(allow_model_requests: None, openai_api_key: str):
    model = OpenAIResponsesModel('gpt-4o', provider=OpenAIProvider(api_key=openai_api_key))
    agent = Agent(model=model)

    @agent.tool_plain
    async def get_location(loc_name: str) -> str:
        if loc_name == 'London':
            return json.dumps({'lat': 51, 'lng': 0})
        else:
            raise ModelRetry('Wrong location, I only know about "London".')

    result = await agent.run('What is the location of Londos and London?')
    assert result.all_messages() == snapshot(
        [
            ModelRequest(
                parts=[
                    UserPromptPart(
                        content='What is the location of Londos and London?',
                        timestamp=IsDatetime(),
                    )
                ]
            ),
            ModelResponse(
                parts=[
                    ToolCallPart(
                        tool_name='get_location',
                        args='{"loc_name":"Londos"}',
                        tool_call_id=IsStr(),
                        id='fc_67e547c540648191bc7505ac667e023f0ae6111e84dd5c08',
                    ),
                    ToolCallPart(
                        tool_name='get_location',
                        args='{"loc_name":"London"}',
                        tool_call_id=IsStr(),
                        id='fc_67e547c55c3081919da7a3f7fe81a1030ae6111e84dd5c08',
                    ),
                ],
                usage=RequestUsage(details={'reasoning_tokens': 0}),
                model_name='gpt-4o-2024-08-06',
                timestamp=IsDatetime(),
                provider_name='openai',
                provider_details={'finish_reason': 'completed'},
                provider_response_id='resp_67e547c48c9481918c5c4394464ce0c60ae6111e84dd5c08',
                finish_reason='stop',
            ),
            ModelRequest(
                parts=[
                    RetryPromptPart(
                        content='Wrong location, I only know about "London".',
                        tool_name='get_location',
                        tool_call_id=IsStr(),
                        timestamp=IsDatetime(),
                    ),
                    ToolReturnPart(
                        tool_name='get_location',
                        content='{"lat": 51, "lng": 0}',
                        tool_call_id=IsStr(),
                        timestamp=IsDatetime(),
                    ),
                ]
            ),
            ModelResponse(
                parts=[
                    TextPart(
                        content="""\
It seems "Londos" might be incorrect or unknown. If you meant something else, please clarify.

For **London**, it's located at approximately latitude 51° N and longitude 0° W.\
""",
                        id='msg_67e547c615ec81918d6671a184f82a1803a2086afed73b47',
                    )
                ],
                usage=RequestUsage(input_tokens=335, output_tokens=44, details={'reasoning_tokens': 0}),
                model_name='gpt-4o-2024-08-06',
                timestamp=IsDatetime(),
                provider_name='openai',
                provider_details={'finish_reason': 'completed'},
                provider_response_id='resp_67e547c5a2f08191802a1f43620f348503a2086afed73b47',
                finish_reason='stop',
            ),
        ]
    )


@pytest.mark.vcr()
async def test_image_as_binary_content_tool_response(
    allow_model_requests: None, image_content: BinaryContent, openai_api_key: str
):
    m = OpenAIResponsesModel('gpt-4o', provider=OpenAIProvider(api_key=openai_api_key))
    agent = Agent(m)

    @agent.tool_plain
    async def get_image() -> BinaryContent:
        return image_content

    result = await agent.run(['What fruit is in the image you can get from the get_image tool?'])
    assert result.all_messages() == snapshot(
        [
            ModelRequest(
                parts=[
                    UserPromptPart(
                        content=['What fruit is in the image you can get from the get_image tool?'],
                        timestamp=IsDatetime(),
                    )
                ]
            ),
            ModelResponse(
                parts=[
                    ToolCallPart(
                        tool_name='get_image',
                        args='{}',
                        tool_call_id=IsStr(),
                        id='fc_681134d47cf48191b3f62e4d28b6c3820fe7a5a4e2123dc3',
                    )
                ],
                usage=RequestUsage(input_tokens=40, output_tokens=11, details={'reasoning_tokens': 0}),
                model_name='gpt-4o-2024-08-06',
                timestamp=IsDatetime(),
                provider_name='openai',
                provider_details={'finish_reason': 'completed'},
                provider_response_id='resp_681134d3aa3481919ca581a267db1e510fe7a5a4e2123dc3',
                finish_reason='stop',
            ),
            ModelRequest(
                parts=[
                    ToolReturnPart(
                        tool_name='get_image',
                        content='See file 1c8566',
                        tool_call_id='call_FLm3B1f8QAan0KpbUXhNY8bA',
                        timestamp=IsDatetime(),
                    ),
                    UserPromptPart(
                        content=[
                            'This is file 1c8566:',
                            image_content,
                        ],
                        timestamp=IsDatetime(),
                    ),
                ]
            ),
            ModelResponse(
                parts=[
                    TextPart(
                        content='The fruit in the image is a kiwi.',
                        id='msg_681134d770d881919f3a3148badde27802cbfeaababb040c',
                    )
                ],
                usage=RequestUsage(input_tokens=1185, output_tokens=11, details={'reasoning_tokens': 0}),
                model_name='gpt-4o-2024-08-06',
                timestamp=IsDatetime(),
                provider_name='openai',
                provider_details={'finish_reason': 'completed'},
                provider_response_id='resp_681134d53c48819198ce7b89db78dffd02cbfeaababb040c',
                finish_reason='stop',
            ),
        ]
    )


async def test_image_as_binary_content_input(
    allow_model_requests: None, image_content: BinaryContent, openai_api_key: str
):
    m = OpenAIResponsesModel('gpt-4o', provider=OpenAIProvider(api_key=openai_api_key))
    agent = Agent(m)

    result = await agent.run(['What fruit is in the image?', image_content])
    assert result.output == snapshot('The fruit in the image is a kiwi.')


async def test_openai_responses_audio_as_binary_content_input(
    allow_model_requests: None, audio_content: BinaryContent, openai_api_key: str
):
    m = OpenAIResponsesModel('gpt-4o', provider=OpenAIProvider(api_key=openai_api_key))
    agent = Agent(m)

    with pytest.raises(NotImplementedError):
        await agent.run(['Whose name is mentioned in the audio?', audio_content])


async def test_openai_responses_document_as_binary_content_input(
    allow_model_requests: None, document_content: BinaryContent, openai_api_key: str
):
    m = OpenAIResponsesModel('gpt-4o', provider=OpenAIProvider(api_key=openai_api_key))
    agent = Agent(m)

    result = await agent.run(['What is in the document?', document_content])
    assert result.output == snapshot('The document contains the text "Dummy PDF file."')


async def test_openai_responses_document_url_input(allow_model_requests: None, openai_api_key: str):
    m = OpenAIResponsesModel('gpt-4o', provider=OpenAIProvider(api_key=openai_api_key))
    agent = Agent(m)

    document_url = DocumentUrl(url='https://www.w3.org/WAI/ER/tests/xhtml/testfiles/resources/pdf/dummy.pdf')

    result = await agent.run(['What is the main content on this document?', document_url])
    assert result.output == snapshot(
        'The main content of this document is a simple text placeholder: "Dummy PDF file."'
    )


async def test_openai_responses_text_document_url_input(allow_model_requests: None, openai_api_key: str):
    m = OpenAIResponsesModel('gpt-4o', provider=OpenAIProvider(api_key=openai_api_key))
    agent = Agent(m)

    text_document_url = DocumentUrl(url='https://example-files.online-convert.com/document/txt/example.txt')

    result = await agent.run(['What is the main content on this document?', text_document_url])
    assert result.output == snapshot(
        'The main content of this document is an example of a TXT file type, with an explanation of the use of placeholder names like "John Doe" and "Jane Doe" in legal, medical, and other contexts. It discusses the practice in the U.S. and Canada, mentions equivalent practices in other English-speaking countries, and touches on cultural references. The document also notes that it\'s an example file created by an online conversion tool, with content sourced from Wikipedia under a Creative Commons license.'
    )


async def test_openai_responses_image_url_input(allow_model_requests: None, openai_api_key: str):
    m = OpenAIResponsesModel('gpt-4o', provider=OpenAIProvider(api_key=openai_api_key))
    agent = Agent(m)

    result = await agent.run(
        [
            'hello',
            ImageUrl(url='https://t3.ftcdn.net/jpg/00/85/79/92/360_F_85799278_0BBGV9OAdQDTLnKwAPBCcg1J7QtiieJY.jpg'),
        ]
    )
    assert result.output == snapshot("Hello! I see you've shared an image of a potato. How can I assist you today?")


async def test_openai_responses_stream(allow_model_requests: None, openai_api_key: str):
    model = OpenAIResponsesModel('gpt-4o', provider=OpenAIProvider(api_key=openai_api_key))
    agent = Agent(model=model)

    @agent.tool_plain
    async def get_capital(country: str) -> str:
        return 'Paris'

    output_text: list[str] = []
    async with agent.run_stream('What is the capital of France?') as result:
        async for output in result.stream_text():
            output_text.append(output)
        async for response, is_last in result.stream_responses(debounce_by=None):
            if is_last:
                assert response == snapshot(
                    ModelResponse(
                        parts=[
                            TextPart(
                                content='The capital of France is Paris.',
                                id='msg_67e554a28bec8191b56d3e2331eff88006c52f0e511c76ed',
                            )
                        ],
                        usage=RequestUsage(input_tokens=278, output_tokens=9, details={'reasoning_tokens': 0}),
                        model_name='gpt-4o-2024-08-06',
                        timestamp=IsDatetime(),
                        provider_name='openai',
                        provider_details={'finish_reason': 'completed'},
                        provider_response_id='resp_67e554a21aa88191b65876ac5e5bbe0406c52f0e511c76ed',
                        finish_reason='stop',
                    )
                )

    assert output_text == snapshot(['The capital of France is Paris.'])


async def test_openai_responses_model_http_error(allow_model_requests: None, openai_api_key: str):
    """Set temperature to -1 to trigger an error, given only values between 0 and 1 are allowed."""
    model = OpenAIResponsesModel('gpt-4o', provider=OpenAIProvider(api_key=openai_api_key))
    agent = Agent(model=model, model_settings=OpenAIResponsesModelSettings(temperature=-1))

    with pytest.raises(ModelHTTPError):
        async with agent.run_stream('What is the capital of France?'):
            ...  # pragma: lax no cover


async def test_openai_responses_model_builtin_tools_web_search(allow_model_requests: None, openai_api_key: str):
    model = OpenAIResponsesModel('gpt-5', provider=OpenAIProvider(api_key=openai_api_key))
    settings = OpenAIResponsesModelSettings(openai_builtin_tools=[{'type': 'web_search'}])
    agent = Agent(model=model, model_settings=settings)
    result = await agent.run('Give me the top 3 news in the world today')

    assert result.all_messages() == snapshot(
        [
            ModelRequest(
                parts=[
                    UserPromptPart(
                        content='Give me the top 3 news in the world today',
                        timestamp=IsDatetime(),
                    )
                ]
            ),
            ModelResponse(
                parts=[
                    ThinkingPart(
                        content='',
                        id='rs_0e3d55e9502941380068c4aaa4efb081958605d7b31e838366',
                        signature='gAAAAABoxKrgd0uCWxLjgCiIWj3ei9eYp9sdRdHLVNWOpZvOS6TS_8hF6IEgz5acjqUiaGnXfLl3kn78UERavEItdZ-6PupaB2V7M8btQ2v76ZJCPXR5DGvXe3K2y_zrSLC-qbX4ui3hPfGG01qGiftAM7m04zuCdJ33SVDyOasB8uzV7vSqFzM4CkcAeN0jueQtuGDJ9U5Qq9blCXo6Vxx4BVOVPYnCONMQvwJXlbZ7i_s3VmUFFDf2GlNYtkT07Z1Uc5ESVUVDYfVC2qlOWWp2MLh20tbsUMqHPYzO0R7Y1lmwAqNxaT4HIhhlQ0xVer1qBRgUfLn1fGXX0vBb4rN0N_w7c2w-iwY-4XAvhAr-Y3pejueHfepmv76G67cJVQjzgM37wlQFdl_UmDfkVDIxmAE62QjOjPs8TweVPEXUXAK4itTDQiS7M42dS6QzxivPVvzoMkNOjJ58vUy83DCr-Obw8SMfFGB5sd1hGg9enLYiGxN_Qzs9IGegBU4cH1wpCvARmuVP10-CJe0jzSFy0OI76JUgGMVido_cEgrAF5eEOS-3vkel6L07Q9Sl_f8C-ZW04zF40ZIvCZ4RJfRAKr2bfXH6IVNhu528-ilQTCoCeFy_CG6UYlUY2jws_DRuTsAVb6691hPRI8mG28NCPXNGV5h8sVgypbeqWyBNZEnSgqFcNVplAPTxDNqlcFps5bEND4Q0SLSNTZv9vFbRvfyrf-4s3UWqn-SI4QAmGzKRRuTumEpldsTuZgv69Nu2qA7px1ZNu-hN7S0E7ONGDs2fCaUG4X-Xp3j2fizfaTkZpOC_sdTK5e10lIG019zKGngXSrBy_sOWyTIsjiRGdr0Va-RjDw2ruFr3ewQcH5vZ8LgUwTzijfqLqbkF1zgZopHTnz1Gpt42AbZiyP30S9BQuDODD8RmtZQ5oB1NKmISeGkLCJRd6dZKGibFskFFMFr53YvUfVZx4mRpxSjuadceNKPhTVkbGPYE6XrZbChCxDL9aJJ37ctRxf91r9QAXMqeFZR-4HR13_Pp0AyN_H7gqBR2yVuGbXkhs1QwkEhl-6_keNsJYUaRSSf5QN9gRjsuWchWEsTr8AqTbIApGO24a5Rr4GDnZ_6ICYBr-IhUesv0VJKQF3DcNFaOQCLtLTKCC4G4SqURt60V0zkQKWBdUdUGFkxDUN5gtcKrR0F4J5hvZ6OMV3XaP6kpgx62TL_gd9g_QyV8QDFwXuDDrGyXi6l68veZXOElkZ4lpVAjfeXnysK401DRt3vF0z99wUc-QVMjZG0wVZUr5rYHjKKaB2vG85n_onMrddThz2_a1NG_THQZ3L1rprThcQY7FdPtw1JXWfXWeS7ZuOOZCZvjyCrVhevaxTl5UKNbkguqYhNJQfx5X8IkwJWVRObA3QxFD0ZEgW9OKt-v-g_EAsjtftPbeeqaDfPBwqVguYJUEZqPPwcsG2cv8Xu5sCc6h7J8fvwTK-MY847JS5Q5CSDe4GDFvJn4Tk4aIOeGlr-VlrgwOS_yaKd1GogBIDzjh8pXIXXSDP2UkEOd2T0zSoa0u8oewPf8Pwmd7pmVb10Y9tHPgEo44ZQRiyVCe9S36BVjf1iZgTYetfBfq9JJom1Ksz-WUf74sHYfLkUY96lOlSvziyFFmTXxFgssLFgtBuWNaehKeuJ0QiQm2r4jEvX3n7dvUj09tWw_boLWGUJqL5YkxVadlw8wF1KRFJjGIAvEvO7YNoEoyolmS9616ZBvWNlBg54A5DITXEfIMloXVYNmYomoBloM74USiV7AjQE5hPIIqO97dW4btd2zMx9Nbr8G-nZsLgCqrqzDVz0UorAHTgaThtp9BW6VJZJ9q3Ew_z_494P7GNv9ehuK6m3fT-MXIq-t0Bo28YGgGhiFjoYSSYUd1adlHQdPHZCxZojt4-DxgD3iFoWQGc7BBRU3f9rRVRzbDvlHpaLRUQUFXiaB6rQ=',
                        provider_name='openai',
                    ),
                    BuiltinToolCallPart(
                        tool_name='web_search',
                        args={'query': 'top world news September 12, 2025 Reuters', 'type': 'search'},
                        tool_call_id='ws_0e3d55e9502941380068c4aaab56508195a1effa9583720d20',
                        provider_name='openai',
                    ),
                    BuiltinToolReturnPart(
                        tool_name='web_search',
                        content={'status': 'completed'},
                        tool_call_id='ws_0e3d55e9502941380068c4aaab56508195a1effa9583720d20',
                        timestamp=IsDatetime(),
                        provider_name='openai',
                    ),
                    ThinkingPart(
                        content='',
                        id='rs_0e3d55e9502941380068c4aaaef4b481959dfd7d8031662152',
                        signature='gAAAAABoxKrgnD1AQrb0I2TSTLa6DiSpAwMbkF6gxz_b8tkkns4MZ4Rr6a8ejwmX7aGMoXEgOO2nkuLFeKoQBzQBrfNZIhmCy68QZMQQKZfKBUv1k8OAKzz4A1dO-xNH6xLMS-3cG4ev4zqjQEOBSGoZNKcZMU9L3B0VCvZsBU7S50g7zCcVwEk6H0wx4HO6IuUEOzgqqx8NYHmOkudSv3ikiHn1xhLc1JEzXkupTyRxyw1O81jJEpNzLlEUIFeu0vkAJrlwQzAHeEzxFMMQMoru3pKwnzujgljefGG8RY34jsAc6XcbJSstAa5GnKn24ehA_CQu80ICcibs7LBKsa3oO8wWWHXgDhMCPJn0N322MZcHfH77PhgEr-T1YSIRrSMPXcxoPaptN0O4ceK9BYN4FDRddaR1jXzWdZ3VhYBNbRrQEuO6z0TOWsPmzIlDql1a20jiOteGNQgIX94Af4PB5g_DYWzJW8YVffnhKXJEmU7BmYuctQgyewLj_CoQYfQ9HtGcae6ZElUEP96lo1ID3AW2iMa3iP4C2xULWDVh-8rWf0D2fgS1toexXXCtWbXn8XlYMGWVjq3WX5q16Kq0KyInuCZleABTeFRuzh0MTx1GaYhDTwHxG8BRPYUxz0bHHESz-h_UGmhGu8-a49YdBpLe36_Z1wprXJ82Yg7KvJy68VwKnLeH1Zm56aMHviJl143iZYgiZaVmRBIRExMvnI9LVAT5pv0Y3CdCCSq8Bs2jSbhU0xe26HAqfZZnAsE0LpPAfW1tMCiKzqhtzoKR6yauAYCXP5YtnX6BqFr-J8px6owPJhepjyrSVCObyya7v7_rV81BkYOtLQSwCUUhOjbawgI6XDQ_FK0hye5lFVKckFNM3cVpgRcZymeqx-XoQeoFOR8uLtcXv2DIoo0TfP7RxgBvAvdohv8vZx7xJSXlrYKqLEK1ASQDcc36gIfNQuNXM24WuXForXTO2l_sTeos58eX5FGxWJFDghhrNa_ia1dL7towjcegQzf9LtLjLlnqUGpEte-o23DKKQQEiFfMpLlvGu2cOVwYUuoeOpEBe7QpDbJGdBjq0hOKdakHGl6KwBw6vCkRp_wtW4R7QBuncdYyRT6AJ1_Z_byBP7kH1A2-P6QMVycBVcXlUgc0BzuGlkt51l__O3CM4z-PmI8zR5cL6ZCXoQzG2Yp-OhQ-n-3hgMaCfBGca6J3wP1vgQpR2AF0',
                        provider_name='openai',
                    ),
                    BuiltinToolCallPart(
                        tool_name='web_search',
                        args={'query': 'Nepal protests September 12 2025 Reuters', 'type': 'search'},
                        tool_call_id='ws_0e3d55e9502941380068c4aab0c534819593df0190332e7aa3',
                        provider_name='openai',
                    ),
                    BuiltinToolReturnPart(
                        tool_name='web_search',
                        content={'status': 'completed'},
                        tool_call_id='ws_0e3d55e9502941380068c4aab0c534819593df0190332e7aa3',
                        timestamp=IsDatetime(),
                        provider_name='openai',
                    ),
                    ThinkingPart(
                        content='',
                        id='rs_0e3d55e9502941380068c4aab3df148195bdec4fe186f23877',
                        signature='gAAAAABoxKrgZN3V5pGaqoIM8EEiFso41O_kxOTWpzAh5Nlj3pqqDjIGrFH2zcmDyURpUmXdExY8L9K6KcwGOAlF6okEgQojeTxysBi4-gDVFNCVfp6c6K4tAtCBrvq5wC2g22Ny1pU2OMyxVU2GCxIIehCZiPQio_7IS8WY_VWkwLOag7bT4FBGn-aVFyoEfDDpIPF-4Zpcal6bAvdjD2hYGl6_-8alwh36ttUkJroo2qG-Mn0LsAWJ7YEzfrHgoPTDF7TB3Mfvvc5M_eP3pzY8O4WhZKMLBSnM92iIt5J3nSJYhRoiwEjaCamIM4vK0cnJR0oX87u_XtGvnNBX93ttrIrXDKK-mh-LIoe_sK1dViFINxk6rJHZvkFK12J6UXMK4me-C3uQ_qGygpw4uYvWhYk7LDR9Zgxfv1OoDg13DCYWWrHX7Oa1ALXPotk1Uw_Tof-Wc_wDqE16Elm1a5TP-ISH45v9W_Xl1IXo7J_jwOlAjkXvrh2a8YNljWQqBFCca-M2hSWvKuX8JuNF_tkI2q2E7jIDNt77jGd2yavqb1W2WoB_s7jqyAWomT91E2gZQtGJa4X2ydeTPQ_oWv2hgdTUynV0nbOKWA6suZixvxVDLLedhYHRnKY6EOtyso9MZav1qhr_DpHExn1_woquJXtS7c3Fe3Rs_YrU6PpRx5_DEVjVKme-3XjLJNclx6NF-rbXYqhXXExqPk-od7n-YMyrYhpfVP8lmLCewwyzVRb1koOEcCqnuhqM9DWyazKAcdvejM7VEM1AEk8ugT02cTiF7CfLefYFsLSYVBM0Ox47Ceh4BOA82jdlf1pZNvGqgHi8kKm9HLVh-yM_DAhD8O5Ub-SCd3bNi8735XPDWVIm6sKMdg1bcgVehz_R4iEBr_pguKfZUJLcckUTI6fitAQ6YSLpLAfRA0nMDBfM6p43jqsSCP8Ovjx58TwAPElgpme4ENBCozS_VaxmqawpfUfvnD60xia57wtSBYr5s1j-FUUjBsFTInjHdKcp0EBd3Pv-mpVE-Yj0MYExbn1upi3RxWN6jwVeYc603HQBjsjqsb-op9Tb0GZxf5Z4DpZ_eeb4IBTWNf3FTLIbsVg18Oyl128Std9CkMGak8iI_dFCvm1ZQQ6u3CyLEwxGsMZnkZl6OhSKDlnHDvRsF0F0OcRtFV5i7j92kMs9_qJ2JLdb5LzdqOBnFfKOcUCXBOflL58PYIav',
                        provider_name='openai',
                    ),
                    BuiltinToolCallPart(
                        tool_name='web_search',
                        args={
                            'query': 'UN Security Council condemns attack in Doha September 12 2025 Reuters',
                            'type': 'search',
                        },
                        tool_call_id='ws_0e3d55e9502941380068c4aab597f48195ac7021b00e057308',
                        provider_name='openai',
                    ),
                    BuiltinToolReturnPart(
                        tool_name='web_search',
                        content={'status': 'completed'},
                        tool_call_id='ws_0e3d55e9502941380068c4aab597f48195ac7021b00e057308',
                        timestamp=IsDatetime(),
                        provider_name='openai',
                    ),
                    ThinkingPart(
                        content='',
                        id='rs_0e3d55e9502941380068c4aab85e7c81958c4b4ae526792e49',
                        signature='gAAAAABoxKrghWofTkZCzljg86Akl6ch3bNwR70Wz37t6mBpLah1wZ-7U6isPixPCn0t66fA6xKxGX75bmjRu8Gts4cIaYpm78c8n6R44UULYfQoDC9ZEyGgImbQUKoHFU63nSbsjuPTTFtLdLHhEebDE_t6AfqIWBlyZKRqYlXS_8mTZ_NwM5_JgJun1Xz-I3Pb0X5ZgX8RTP_Kh7Kk79PStvg0-qcVoxMtFsK4ZN3fzQBOSUwvkMhglIweiS3s9CpTbtOs0PYqFCOIjKEYZ2-Rt_7SKhOGaWEMuvuWggMLeO_Wkl8HyIHre5JolVFR9M-43XByZXQxrvBxFzzwHubiyCs-WHFicgMyZcAF8e2KR9KdUJxAwQ3acCi3zBc7e5q1jgc8-Csm-vZQJMTyABDu4yuLena6rF777C8jq-naUe5M-bBpiimK1nbpg5YDiwx7-TbZz5eiTpptHL3P6izhgEOXuEvLhlrhxPBKTezDkiwu-wjs0tHguRYbOIMf-3NZGHuYnOcGfC2wJKkE9DmRvbicnChrLqzHmiXWblYhPwsH9wt-QDvrz3tgCH4B3ri9APreQjBmxtZEVGQAtfdm1qpgiDcWqEijrj05rvr4HxbSReCFszZJDYAufNhJSPhuJXl4e7EHRLyVd2uJA264ONj-MxT2WRr4MGzubSXtPd1QJn7IEkCCuPZxbLf9q27DTSpAvS1oZVs1Ad0J4lbRV5tS_sG54JLvpXf4jtYHD-R2CG0vkL1i0273IJroXScLaPELp0iJMn-WzAkbEjjMsX8gmZlV2X06XuvSjry-dh2sU9Yldqw4NHMLM8rpZIfKbsm6w0ub5Icmu19E856R57JM3K3Pjm3fdO3HR-adVsJTAaIusyUVX3SOiTY53-X6UbqBJh5H3WOORqkwW2nGbNur6B_tyRjlegD3CGJzC-A9rNxMWrecALmCEJBwnXxOuvpsGkSgjP8vjnY9JJNj53hxAirHFIxknDMrKt5qlsRHxGlCdN9H7YuTGdTSgPWH_L9C4BtZrr2Qk41osiDCpacMwBeUDwo1YwYWd1SO0DEzm2qGlXSYeuAQ6Fvyc7sZHCkOsl-bINhCuY1aEBOLzXS7kcu0YAIuEZGVp5wUrr2L6YssdrzpzQ_KENFI7LiB2v5CrF1wZN85H2dkwaGciOXznAa0Su1fWD3BUdpyR0h_mVIcHUxmeoCywWbWO-Do3LFu70MMxKmfSzVfL9hlU2B2jo1aqJ5HesWsWbsbslW5FfREayeUzK7hxkrjliDePhN6gkfy0HOYQijPN6dko4TNEeKFO6Q-aw7c4X5IF3WBCYd_IszlLBK-vTX4EX2J5QtaLRfwFgRwz_K2fkOTT64eknQ6R3fFJpgeyLBZ5ut7j2o7xhEuHeE4KPm2T_AJi8yRScMU-ZsDcUZ8IVYAduy2TGov51AM7K2WojgvqWi62AwSLd16eEnd7SUD8fiCwtRN3zTdmh3MenUogxtKG2YL4hUvSN6Ia1STXpfU4ToLvBnPS5FoY2GuOG-EdEAHdKfYsSUZmSauAlQy7sT43STLkDE42lOKWqtSNHOygkGUodv1GNR0sA6CIg_gVAOyUG-o20rMsfANynNokpoKxJBPJScf1Mbivm-7wJFRipf2-Ay4HzXhXZ4RTkpoq2MMC7cZkHkEprUlLshEhCIHF_6sb1Uhqg4E3UPCCNZ-X0epbQ2GmhtaaIt6BCnWz4SccN5qTks5XpQarlyTW1HubLoLjjXmwJ5DImdUGZkitiJw6ermiOFAFhLfhug-XVKBcTBZOG_CHjrR_2j5TPn6FNLHbYpLYS5hkrUWCJy4U_1xebGl3F6VdQDy3LHZehxuKPowPtdYFenqdJ-naK_A2ygjDUdGBoB2-QFaq8ZPTAti5_Ca6LgiZPvzZdGZ712BED-Opges0mwyAhhsgKRvjjztcsiZ21QpfUaSGLS0vO7J-NcRVvCDyBisMRKfRcWk0PFa4LKcqx9_FNU9nqXH1RXYh_WNAJRVLJDR3WzpNzDv7xMcPOYUUx0wuAYAWcGbc3i5mkVRlzRW_WymBibPF_Y9Yf5yt7plmai5dzlg6aoRdrzSwT9Lphrf79QI3LfYzOV4sXmRGEnN1ud0FyfVB4aLHSsc59_eiPswLL-xg8XT0L27IU_Gja0VuE3zBlErtlQB4uPq778Ojs8hucNTD0rjxs2qqA==',
                        provider_name='openai',
                    ),
                    BuiltinToolCallPart(
                        tool_name='web_search',
                        args={
                            'query': 'Israel airstrikes Yemen Sanaa September 10 2025 Reuters death toll',
                            'type': 'search',
                        },
                        tool_call_id='ws_0e3d55e9502941380068c4aabe83a88195b7a5ec62ec10a26e',
                        provider_name='openai',
                    ),
                    BuiltinToolReturnPart(
                        tool_name='web_search',
                        content={'status': 'completed'},
                        tool_call_id='ws_0e3d55e9502941380068c4aabe83a88195b7a5ec62ec10a26e',
                        timestamp=IsDatetime(),
                        provider_name='openai',
                    ),
                    ThinkingPart(
                        content='',
                        id='rs_0e3d55e9502941380068c4aac1c2e081959628b721b679ddfb',
                        signature='gAAAAABoxKrgINXOfVTRxYfQpc8ZZGXsBHdv43DhHkpUjfExhAS41ACM9vHyRgDNfC9E62QVMWRCWPuz5QX9ks0NtD76PYS8n5bessBYeBtYgbiMtl0piW1gE5dlw-BeKLiijMhIVwytWhF3JTzoxoA60FjPK_sA8mFk6wDCNKDXlaLWsLaECxUwCtdktN9SQnQFgxKNemRKQTyRTNKsurCZSSt0tHyd4lxO0Ei3F2mO3WB4Oq28BeVG7RKlcZ9BmLRdBhFQX5eoLxTBHwC_qgSIGzoVCiyClW1OzFzXzmaCUCm3oUDQjooYIZtQqK1b8FBArzN9seOJ4vuxu2qqdtF-JC1vAi-_9J61EwELhN5gYvld83zGCSPg_asjeKeoA6qnA5RFtYwh5kmMSFo9VzGp9MlCmb4_-L-iux3JKc7Kz-jvF1sXSH7YfKgBvcn8HcOdXGjU-aBJTmdP3hCZSL9ko-NNsUO31667QwMZsQTlVoTCAfWS_xDEI0QgmV2kFReKhKanzMmOToUECPPQHQfofCGxwxjbGllSyhpSZHIdyjXpHBmwFALBflPAfeM8wUbqQbNyWbWTdx4Uz62Z4j0OGfcMpgMlDb6BON8vvpIjmlV-fOqRlzkP97klPBygPKeRyT-UezEN5Vj5t00nmB-cV2kNj1WYmL8-eBuJPs3LOU_4Q3ysb90AxYxRJGOsl74lEBqfUKb6b4JWff9JFv11EVJ-puIpE7MA3DPM4NcgGfDZYyDvLS589wbTVxSngBqEOIOEcAZF5Tae93Drajy_x8fXm9uWc8daMf5kqUeq_vwr-ZqEz5ZBUvhvGPL7xkYfTfn-RrQXBx2JfyDRakf4X4D1W6jaO_LXfExH922e9hQ1vH8VA_GPdOIqL5BTiIeO3qFjDSRxMi94XWPPRm87yStxEjx8bse00Bzi3grZ1c6M5dEUXNaHrnvEdJZECT6lz365_Qbl73_Ma_2CLYZhLhtqZRZ6Tycfpprg7rWxqTftOKq4twUgCzzv7kg0e1f_JM_om5loPP6r4MOeAL9O1p49tWmj1kQt_nmYcX1WFTQOgRuB_h3t6ZeOsDb3-VYjIjK0pvj_X_VArrT2suBVitTBXumnG2dXg_z2k5t4KTbWVe-aaGhije0VNxgPWCcu1RlIxOaz',
                        provider_name='openai',
                    ),
                    BuiltinToolCallPart(
                        tool_name='web_search',
                        args={'query': 'typhoon September 12 2025', 'type': 'search'},
                        tool_call_id='ws_0e3d55e9502941380068c4aac378308195aca61a302c5ebae6',
                        provider_name='openai',
                    ),
                    BuiltinToolReturnPart(
                        tool_name='web_search',
                        content={'status': 'completed'},
                        tool_call_id='ws_0e3d55e9502941380068c4aac378308195aca61a302c5ebae6',
                        timestamp=IsDatetime(),
                        provider_name='openai',
                    ),
                    ThinkingPart(
                        content='',
                        id='rs_0e3d55e9502941380068c4aac5d2bc8195b79e407fee2673cc',
                        signature='gAAAAABoxKrgkfoWE9D7tW3LtG9Hb8kBR9vHgjhSKvDrW0_FUU34LIByJhhBiwZOr5RfbqX9mBwahQKrIVAev3WGtBfgtJF0kP67CIXXRjA1-RHuY-4QXL_w-t9gttak5Dje2NU5hNyp-LyW0plO7DZwZDkFUgeW5plxMzcAFNTdflBSC_-zYqBFl9p-11YKOslzKYxkfQrDiodarFGFhDOJr97qwo-l4BhSg8jywQwgFOTSrOjJMlZRSrTkHd8CUaSF5rUaLKpY4AZWtpiR71otchA9N-d0AaVwnnzJbe53PXJpe4fGUkmkcZt-ZOcNTQlIpifirDsXln2Sc3jxSM05fteSPKoUeUFIIqbCaZwBPau45DKq54PvkVQ4Fpv8JtfqKEuQtJ6EVlNJALuDlskdxM2H3Z7XJsXkcNCVAKmpA80yYwh3eApMr_cERl2bLS9jJpGt8QN3z1yRe5oCPCNWj2_NTgtzjknxcFy8HdT-pcTzLDOhLJPYyl66psc0Hn8V_GFIFkRBa8tWb7CTLt77a3pW3Ifnxov5ANAaaJLM9gGiH_DgkkuNZMR3dz2sVnHzAG5TxmSQteu-uYQgIYanBH_D2BN24JfBFxckpT0z-kGHbJnL5q_wBeyy7o2puohaH3MNIluzWARcDWaFa1tGkzeZg59woqrrddAdWLRNULpnX9fzr7aAWXr1U5-XkSjyfWa4nmIFtchwPSC-12wHRNFDzdZiUvQDdJ2ENGoIXeYpob_O4Wa5zx4zZj_qHXoQWXLELyEMJZCVADjAjO8uy2gXDxZKcUxyDgi17hIyFtC9Z_4rxDbV_S_JJ68s1qHBZljuH0mrkLU0KXmYi5ZgB_z1CEaz9KkL32FGBt0YXuFoR0LjnrdpOTa9ifWC82ZhDfjz1E4y9FUoGPVl-QYQ5ihDY0LswB1x_FJfvwRLvLRtMeeGqNYEwnkX-XAcVa72acijnRJVxd5WjV5nolIrtq55l941oeun2ThZJZWujP7eMDuQ8SycBOx_6Bz6wECDbnCrfyxypwpVhKSPGuI1IoP_8fCeFDWzZZhD2bTbH2Uw6nzm9SLODQ47GqYlZ6ZtTIgNBlGpiSUrqXhtj9_1hkGZuGv6AE9UAjFNqAWX25db2I2uH1MXdsYRPLZFhYan9G60cozj6N0ekasNkbaAod39JQ7zL6Np2O_qz85s3bcJSS1_aIxW4YFSEv5IYFlztQrhnlyE_gloA8eRntHAinUaGbL9IKTmuj4w74Al1sN7ELITivL6aZ-EM-F7vvFM6Rt4gL0NvlfTYsafoUL99EfBTh3Rfl7pIwOQWXxg_p-51s13BQ1-HWOQxu1lyxbZdJHmhi-tIzk9iyQh1tbkCZJeh_qF-eGH6voxUlcz07gvTckVKR147UPjIrfSm6EO5zXBgva0Zk3nvGFCZshZSau3tLQrAnB7hQ3AAyQT8_6eFBHtsscuApVGtRYIw3vi9decgXmFdvSEg4Iq6JNObTilSq6a3zmUt8fop_M5qYzq-0ctNsXN5lkqi9iB19lLw9EyHNDgClaTAviXWh6aDdbWP-atkQQ82PXBnKJAiP7luW1qf-YVHtKkwNadbMy82CT-dMNu9c-chRSx3g0tdwTex6tgwKMdBRbPWa8NVZreuTy8x2yarHskXhHM21jrexM0pMbk',
                        provider_name='openai',
                    ),
                    BuiltinToolCallPart(
                        tool_name='web_search',
                        args={'query': 'Nepal protests September 12 2025 BBC', 'type': 'search'},
                        tool_call_id='ws_0e3d55e9502941380068c4aac9b92081958054d2ec8fabe63f',
                        provider_name='openai',
                    ),
                    BuiltinToolReturnPart(
                        tool_name='web_search',
                        content={'status': 'completed'},
                        tool_call_id='ws_0e3d55e9502941380068c4aac9b92081958054d2ec8fabe63f',
                        timestamp=IsDatetime(),
                        provider_name='openai',
                    ),
                    ThinkingPart(
                        content='',
                        id='rs_0e3d55e9502941380068c4aaccad0c8195bc667f0e38c64c2b',
                        signature='gAAAAABoxKrgxBU1Y3g_B0Eo5nVBHYxLC3Lgh2vNx7AcpSm-o7XiHfQvzLqaLvkI-Cc3F15mQexU0OTvx9FePdIKbwkMNm_X_s_K7YazPjZUTQ0TEod2VereH-Ebh6Xjq3bHm7mh5PWWGnY2SqVMCdKGtrXkoMzBraxedlv2-Tz8o0p6SYuyzM8yHecIfkG6Zd40AdZSiDzsnRNg7gA0zCddrDrRcOpeMTzSPw1z74UZtng-_pPeiv-TGCgwdlmBv8RRr2cuQTYE-yhcp6doCMKqemL8ShuIyfJz0KhQPwYE1zM1CB8sFc_TuArJJD3V2U-Bl3o8anIA8X7YclTlzz_N7HROtVI5qFQjSNhSrbxZKUBFDfAayrpQBEOyIRu7J42uAiBmoyms1WG1E2UtO69nx2ELSJs5yheEuVy4cTXyndBJr2sCs8VkVvcX7xvYkfKeChvkAbUfCotc991qAiyVNzhncM2Z31IEXDEDypeo2IFSwAcKuuXgePFFPBiJxmNQAQmErqbSoB3Woe1j5XjAzJ2eY5YEBZ-68GI3B5wmiZOLsPla_L4iBrczHI1iwGASgtMsuHPj5KVzwef093kg9QBlt-7pZHM3yoU1l5DFSJ5C168MdMdNGF3hn0T2Q3teUmJ5khgcKMKz4_ZVUjEDq8bPwp8DiaWlFgTv-Y-I8etik4o35EFmmmZbIZ7tk69xlBrGizm_KlcYWHBQ5BfuNyZDXZ13MKDyn4uyYxRvkHq4z4jPFEiZ3xX79mlNP3-B0T9g8CsqX1G1prKI7lde6oAHcWPFSWqZmM_JxvYXDBbck2DpEpx4xTuE_iJfGnKiNzanqV4EdOXiCTBVLZhMvXj9rAbwnhttvz5WhIeYAdsKEE0M1MUHuSWuWFVtClp6lPKSLtHQCBtE6mpPDyzUuaw6S1DoixZ6f33Sr8DB-EwF_deHRa95kEN9w4i_LqNbl5QQPF_1je6spo-yQTDpHc5wUidI0fBEQzM57rr9XH0F2afZtrQv9HcLfWKVufBTdd7ScpyOaKj70zgqTAq08Te-Yrj9eo3tbDt698U1fKEYW_uqP48ZKmnSNtFzKOoBzkPpKcwA5AQUiFOYH4-iDPDTOH23SYx8vlymoRiK1imCdPwWYI3miMURxPr9-zCHoM7AiB8cnJlD--zk-j1vQqcf3AntIKPwqycSEuJ7MWb9iN5Ybd1YE25_ZiXKJNVg8wnmTueelRdeM-2JVzAQwth1_3gnsemXn5v0uDVNpxvXoRtR1w8L_zQzKzag8kZMvfESnLCAEwYsCcrP-ngO97iKVvUQnII4RUtG_mSPV4V6Ses_cMUVqyHiM_W_frIosY-7dXnlox89-SPWrRwyC1jlGRA_LE1fpPZ2cZU7Gcyzrxp6yBuTCx8BHr9FJvqgbqtAUeYDpr_Sv-RsG8-w4IulSNZLH5Bh8TyvBGDhi8_lUbDCFTS3KI1ZJ8KJwbNLxF4YUI156zkWIN5yU0WDVlwoxpJD0naMPZzR0sQadMuaXEvLXTFm9Gtb667B2cjdzJqbb8z6NkAx3txRRD6EoezoYADq_ZR_LYha0iwv3bHvg4HIblhU_GVhnU-a-lQGQhTJ5Mh4OmrnTGUVD2Is1OVI0EmNscUuaVc7M1_ga5KbOgyff6bYS0ARh3Io5ekKQKkPVyBLgjjKlej4tB-vSEgitDhEJ-PD__ouuFaogm6twZy7hWVn9cgJmt-RHDZ6gOZm4QP8dWqRpuyEAtTpWR2TLTQVgM05hWpDqDL5AvBjAQ_GWkHCvdCvUINyyl5TsyXUcL207shrLUDCpBe_kESpF5dpAVng8_Zfu1dt3c04cCG1eg40e9JcO5iA9-upTrEPIPrXnAKy4vw-vbhQyL1r2jZWRVga9Do2idmzVf-c7yQ_AHGmf62SHGm-qqbljw0sXJe1rdPt2IHxzYXkhxpqqoaUueQk-pXLUvpMFeMcH97sK3toeCO3oiWQPG-nev0B0b__U8ntgI5m9df6n4IA97iS2zSylSY-F-XEJmLM2TKuSEdgAx1EBL_jyRQKB_8PW-0hSQGJLT70SQqDUJexwyrKABkApv3FuSH4FO0rXZ9TGN3GsnJSkIrTrzE2NG4OXK4syrmtBCb8DjsiicvjAvQhcouOM1xMZ89aSG9Psx5HRnViy6M73TIhYmWO71BRNEayMJaOMgUlgpl5alvV1YFBsChL6mxLVAJWUFuv2YPNaaDRqZEXYHWljhwSn24ASetweLc5GhnehdiT4JVJ_nfT3bygPIjEzvvIa7bbJSeL_bcY-qGAgsuR5m70BdjIH6xLmuqn3lEqulh9n6IPaDciryWqRr1OwxZJQ0-x3u6-G1wrbtrhVMK2Z6cyNUX6MvIMz39B_782X4JcLMrVm9Jgt6qzmfbJPnGA_NK3e9dlz6hP_AYoY-Je-IZEtpv4wyXAYE8v7QXsZbf6DetAM2LzGmxkEI647-pwVPQua-L-84L56GoAw9yDeoXxgyxyf40sbaPIiVLgl_3A4Nghl7uOnOX_1VnZL2X85zCkOZbmm5pZbuSeKesBYbX002PN-_P-P5xRv5b8dZzD0utGv4GUuZJXKJPhbpv8cuBUR0BYHKBQkmOzOBxgCFCDtX84VkZcrFwmQHcS7zmjgqEl39UNrqq6NZXW6HZDyi_SSvEYV7eJfJfxnUUF7RJ49RtSbC9n0AkzorBi0mSMnCC_A1zhamNLjT1-tj4E2a1zI9YsBZ8lPv3t7a6U85iMYjl3kCPiAXkRIDVBihBK4ki_OEa4v6kNBEgXNMuFmd1l8O3WTqZRSTLek4yH95V_uE5DQ9NH52pkgrN7QOe0QXxZ0aErqjkSQRbbhFVVRYp2VN7QpvMGZIAtu_mGssA5Id3X1ZsLEU9zGNibIzAmJdBjS98fVj2MsD-4qZmzlWiCGcC5ko2bbpTrFGtr4r3-SNc4UMOa3dsdyrRlnK3o_tbXbPN7c1H44oneAsqWuekfUVFGvCRm3yA0X7njFB2l8tSXkAuophgRUlWnzp4mEMcpFRwEX3WEnK9hPqXEhdirLtC18yupkKYBtIpCIT98zgJNb5TRbfwRplInEG1E8dk4gCbwyXCNu67QEI2NM2yqCHc4P5rWhwTGAl30tmDQ064ba920L9ZV8d6PgpBHZmUxpJ-JUZuYMzXfCFdlBQANdjtuxCy3-Pi0-cO7UEA84WN-keYB-kHck3aPpeTG7-lv3je0N-407H_A1TKUqkSknjlmwVdL3h41bbGmqxFGizNXfq-uCGUD2tWaZ-cdmZZtGXxgEQ2z7_tLur28eS1tlx43y9CKtKPPJruJm_7BljMOCMPnSmOJDI0JnoGpjNRqzKbSuZFTihaQSBo_Vc-NxRpFwM4xJgq3z5eShb_WamKw9uYrjCBEEwYFTW2QjmiQJtM9eVHBuLkfOVa66YZowcCvL8aCccsuPbe7KBMCD21IGzH4nlhfgUKa1cTAUiWjRSgn6SO5Wqahxs7dEf44F5HvPG6XUy9HFOe-d61ZE-tJQsHZgssQWqV1UfPsccqgyWIc2yv9aK4pPpu2lcrlGu8aDZDz7pBD-dPUG_B9XWt5c0CQj4CCnURDATNWqH8J8VvKap6Zn7pBHW_PxNSJ3f0z_l-GjBlx7U4w6XmOMBtJK8lE_Y8CuuQY9dNVnTGMPibCeJt7M_Q9-IYcqhriUh7Q5WkCvDVu8157gIRwwUAvgqsWcD2msXtO9svRkXKxNxYFdW7KolF-y8oxXRPwVJy1bf89pAOa8djb21ovJuJmbvrRzplFGYNj8rGZ2hXenxDoYiKv71LGALVU63mS9q-Y1zfTHCPpA-Rw7oR6T5G_Q35H-elaA_u-vkgh64mQNP5sgc_kpwbVlM0wSl79RcExnmBTpA-kn7B4w_QPwt185WD9jQRjhh3LMQa_crf4nCWLlsYcDCyB07TU0vXQiQ3nynqsX2MstUc2DaiseVG1SO0UEv8oobwLhnSvl3n8zWMWq93NSuISAsaWmqriNhM74aSHw4CVPoO68RSSdNrpxaKGf8kuO9Xy6iLr3VPE_vyMJDq65q42AEvKqP0TCoFUzXA28Tkrg0tsMLsXIhuT5MGtO3O8RpLnthF9vT0lM64jMp9_QSH2BuWYtwgok7xk3gRX5yBQeksAos3c7Jn2bLM9VNrV9dLi7MH_mRl5C64b0Lgj6Zi1USCyyPhL95ZJIvdxLWHSII2RFbL9ToCThKp_cgPZklLAVJXBeIOqG09pIQ==',
                        provider_name='openai',
                    ),
                    TextPart(
                        content=IsStr(),
                        id='msg_0e3d55e9502941380068c4aada6d8c8195b8b6f92edbb53b4f',
                    ),
                ],
                usage=RequestUsage(
                    input_tokens=115886,
                    cache_read_tokens=92160,
                    output_tokens=1720,
                    details={'reasoning_tokens': 1472},
                ),
                model_name='gpt-5-2025-08-07',
                timestamp=IsDatetime(),
                provider_name='openai',
                provider_details={'finish_reason': 'completed'},
                provider_response_id='resp_0e3d55e9502941380068c4aa9a62f48195a373978ed720ac63',
                finish_reason='stop',
            ),
        ]
    )


@pytest.mark.vcr()
async def test_openai_responses_model_instructions(allow_model_requests: None, openai_api_key: str):
    m = OpenAIResponsesModel('gpt-4o', provider=OpenAIProvider(api_key=openai_api_key))
    agent = Agent(m, instructions='You are a helpful assistant.')

    result = await agent.run('What is the capital of France?')
    assert result.all_messages() == snapshot(
        [
            ModelRequest(
                parts=[UserPromptPart(content='What is the capital of France?', timestamp=IsDatetime())],
                instructions='You are a helpful assistant.',
            ),
            ModelResponse(
                parts=[
                    TextPart(
                        content='The capital of France is Paris.',
                        id='msg_67f3fdfe15b881918d7b865e6a5f4fb1003bc73febb56d77',
                    )
                ],
                usage=RequestUsage(input_tokens=24, output_tokens=8, details={'reasoning_tokens': 0}),
                model_name='gpt-4o-2024-08-06',
                timestamp=IsDatetime(),
                provider_name='openai',
                provider_details={'finish_reason': 'completed'},
                provider_response_id='resp_67f3fdfd9fa08191a3d5825db81b8df6003bc73febb56d77',
                finish_reason='stop',
            ),
        ]
    )


async def test_openai_responses_model_web_search_tool(allow_model_requests: None, openai_api_key: str):
    m = OpenAIResponsesModel('gpt-5', provider=OpenAIProvider(api_key=openai_api_key))
    agent = Agent(m, instructions='You are a helpful assistant.', builtin_tools=[WebSearchTool()])

    result = await agent.run('What is the weather in San Francisco today?')
    assert result.all_messages() == snapshot(
        [
            ModelRequest(
                parts=[
                    UserPromptPart(
                        content='What is the weather in San Francisco today?',
                        timestamp=IsDatetime(),
                    )
                ],
                instructions='You are a helpful assistant.',
            ),
            ModelResponse(
                parts=[
                    ThinkingPart(
                        content='',
                        id='rs_028829e50fbcad090068c9c82f1b148195863375312bf5dc00',
                        signature='gAAAAABoycg20IcGnesrSxQLRh2yjCjaCx-O9xA4RVYLpo0E7n_6m0T1IUyes5d6U4gDzUNRWbxasFx_3NEhFIuRx4ymcqI_K-nZ6QNsq3V4CgwBbWBXRcBEDVzXSZZ4IoFASBzHpQGbs80RvZkgqmJkk8UzBw0ikt1q9jlUrwMKf1iGdH-S0fIgZn_uEbli1yGWRDryyS2YQWDKNTYuaER_WHVg8DadL6_ltUTwJ9dMzaXyFEenPfuLdDgmba8DP_-WYFMbggATUfdMNfM0O4YqnTmjR5ZnSA6kAbXvnp9sBoC-t8e2mWiCXzvy8iIJozNPo_NE_O1IcMdj1lsaY3__yWzoyLOFCgkrZEnB-_WQNCSx-sVcWWLZO_Tqxw2Afw9sWAvFR6CvTTKdigzDpbmRlvlAJCiOkFQCMrQeEiyGEu0SSfqmx6ptOukfJn4HtQguvigLDWUctpjmNPutwP880S1YwAcd7A-3xp611erVJtYFf6oxGDXKKb63QAff_nZ57-7LdlzSSUr6VaJa5dneGwCgKl-9J3H0Mo-cOns-8ahZOL8Qlpj8Z2vZLS5_JQrNgtmDaaoze13ONE5R84e6fcgHK8eRhBNTULgSD13F59Xx7ww3chlqWeiYfHFwmOkNZp0iNO7RJ-s7crs79n2l6Ppxx5kd4abA0c58k1AZj7avFrexN_t7snuYqCNPsUHMUK_1fSq1toGa7hTVX5b8A56WFSdMlFD51AuzeIzgaEqBtGvq51murGbghqUmOy9g-6_vHz-WOPZeE1M2p13VB1n5fIh3-V7nd9PAXLX1kLLKiS2ox5tODYvkxf6oqjgR56n5KCuWtF9WzCwikaSMN8pwC3ewW6nkkSCPhTBASEJ7BK9a7lDlV60T6gikDbZGHcAfSKDZ5mBBwSBRpDfH3F0MI0Uo4oQ83J63J8a5r3JKy4KVa-5eNsNZsCgxO-7xx_fan1MH9zT85SLwocpvryGSbIDD9itBHK7Yo7REFRV6_U_cdi5RhDpEc13QETSsFT6CaeoL4GAwvJDCrcKjW5u64StH8l-Z4XDAtChG-znHeme6WlJNElY5unp9L-IolqqypTS6lybk7bfUtGPBDeuZp6CD80qFkyd46M16vP1mudv8rMC_ZEdFvCoHDmUg6_KxBxdVbYi-jaXtXYY9D8G6SlfVkeBcNiDCWjsDXSlhE1ibI2pHHN2E-kJLRaHA_Pse0Gknu6ZecQLaUCKWr_mKh3axV9d-pkvxpCcVVakOF08By0bUe8h5ORELsRe5zzMpfbYGaUVhB360OxwqzizyISXmqhW3Q7FHcgZQOCZQVfpuk6ccAYpZwgZbft2YZWqw7_1MyK6TitpdyIwdLFnt2t81JNoJ8zWLveZGpuKABxW6krhjQ0_qJCnLHm03o_D-9BximrLUCs0PbleK5mu4Le8lCCs4eoVjeDHQs4xMm-VtJk_3KMT6EVe4nrb41ddSKX8hH9rh9l2NlPpmPh5UTledwhbtQYdJdQBNFkGei5gpAQ1oHaLkSOYRqrRmy-VIBobxAVBaQWNKcv8CrGx8RIMxrAiU8JoyRsU7Vsobwt1Jboo=',
                        provider_name='openai',
                    ),
                    BuiltinToolCallPart(
                        tool_name='web_search',
                        args={'query': 'weather: San Francisco, CA', 'type': 'search'},
                        tool_call_id='ws_028829e50fbcad090068c9c8306aec8195ae9451d32175ed69',
                        provider_name='openai',
                    ),
                    BuiltinToolReturnPart(
                        tool_name='web_search',
                        content={'status': 'completed'},
                        tool_call_id='ws_028829e50fbcad090068c9c8306aec8195ae9451d32175ed69',
                        timestamp=IsDatetime(),
                        provider_name='openai',
                    ),
                    ThinkingPart(
                        content='',
                        id='rs_028829e50fbcad090068c9c83115608195bd323499ece67477',
                        signature='gAAAAABoycg2MBei1jlOMd9YfezZ45PArjJAExhzJt4YG36vuQT_e4K6W78Awn6mrJEueCnEAbciBRoPBd8n0YMXbqTiKdgeceqAoZu_UJAVWxgY7tVDlkg4e8BgJ_SrAumbi0yL4Ttwy5yZNU8g1aICCSdjGqfI0cmVbJpXEyCU8Wt4UKV_912jaG62vA6Tlqii0ikc8UItcrgk94TEGpOEQXlG1HXsWyAryCvOMSM2F785Q4Jx2XOrNv4klRPEZGUeIbp4ReTVXVi0JT-cjc6O3gKNxN6vxzUbvPhmcyTa9UogLuCTHjv3KpcIvBOw-_pF3Z02oQE0GaJKBpP4SJLE2yZsIII4uMls7Lw07EuHZjsZoCQRg12dRle6rwba7IeRw0RJWYEp9aavT0Ttrj69dO0e20NpispmeAXLh0xxrRCKcjxAn6c5XtEbJP54_ka1FUSVY4x8IaU_pCKI85fGmHIx-HarXBtWzZO9B5O1K4Pqr3BE7LELTXaMwWQ2SU-RGsvgmDpmUZjwifQ2YgamjIJPt0UcuGWb8BTwssP81XT5mQ2Tsq1YjQmgfzeF28yeb7XhkEaBUNejSou3SuEXZ9aEuSaMz62gzPSpsSrr51QoBJpMBF9Jd7LXuFJwaQV7jP9NJawF9GT-CMWj2IOXgVca7cL_d99IMSR94vNyg8yPzDsncJZ9Dw3HXFsPfdGHtO2FaFUB3RRZAVKoHy7S1NTNfLxdtB-p0eDuu1JbcsgtULWC71E6TbPxg8OguiEgAPTXJviUAed6udruUrSMlZQv-AgRYfxYPPMXLeUIWTTUo6PKICy_PO3U5CF6VBkaNUvCLf317L47FCeEAJNTb9Uj_S67ZqoAnEG0tQG7tVPuN13cy12xO2-8xFQSpO7gg0DzF8vCD1cAcKAvo0FUEnIeXOVHVQxThLHDiXOmB_ZpoT-qJYb88RTLNoAq5oI0ZuZYvPHJ63EhVjaANKwNe4DrfAvoPpf0qWiBOH2vHxnlIJc84pRh33ixB-azK7arhetqwIuLhDo4u9REcD2avxew8rDEOTqb5Tk02hhCKX9drLYCriNdkQh3mrC3KYzOWZ9aebwOR1c-s54KbvGDHAjTNPCLlROf30MmTON3jb-NW15YyzQrVFfV1c-egUiWRwMVE3KeWi4wmicK_QGMZkdyEqZMSzNcgOZMFfUWxdUKxACHY5J_7lUZltrz9JnhsfuM7KMuEW3GMASIP8f8WmR03nleJTi7k21oLtX-xz1gjble9WzSzd5pTz9GrFw4KWatCyrLXtKWw9fAqm_k5HpIJdya9KK3jNve6MirP6jdetIUNIbN3MGkMJ8lfavyTaa6-t4hsQSmyTQn6OKwhK_PA8-KTluNMW-dpqZU2YPFYk_QHYW6EJe_Kw5aOq-zpKR3hGgoHm75Ossr23QERsVgP0LChljPzR4OQlce1GMDtRNqLX0wGu1RO7OdM9R_lqJWMlIaAa5wfvdH5LznaQV1vuGPrfpzGL4mlocKDv8ASvrxA4bm5fWBoqsfzcLu-H8uz069vLDyHgrPNse6W4Ex1BVY6By0K_f7sidbmc1FxwP3ypVv4nX_lncg6RiZzaQTHTxXJFmvVO8_L9XBHJcGkQGpEuEjx2aMTWZGJNxfaO2fKJ8U3XflYVXJkSg5b5ixTHuvDYjCOELs3fTVAy50CuMXMoCEgyZlqZNg_EJXEmz5niLNQnwQPRWUbe3kicaLzJqvZrtrvPOPcTM31Ph2-_dfEOeKNOIE2B0pvMgTaFRck_xOc7s5J2tWAEYszDz6aMXvnvzm1WH9cXYLbgZPyJmMUxeGZ70DdnueVbrNr8VA5bzvjkgjEkhks_BQprXEAZL1lSL2s0O9G8ekgFnt75JBJmSFGT0twl-t1ia1BFkRtMGXLIj91xWJb2GsF6ZN9Uknfm0Akfk1STtRbxFIeBRlwQsix5rQ7EstyhfsBXiBILky2rSfj0UJwH1NjDskXjFxxpy-FEE7KRYwMws9rKKuMQMyURUK-DbLvMmQoxekYvqu7bJfWqxj3lndGwD1sQL78cpVVPVfJeqnlAw7k_xd6QdHg9DwSlGNb4OCYdFWT4xaaltFIJfo6g1Pay7HD8gWTrrgUzHgEWfbJxcKIXs1etHx1lxYVTmm9TFkXshmsbKptL7kAaxBy9JknSsGsh9gZXf3YFkocEj1xa8f8Xcuf3zatefAeFFh1Q629b0Sc-GzfXnu-KfuSyJzAZulrP1IQ0jlOiGP5hKnvzePVL_JZGTNJrJxmtWXejLodY-JzLzUjIeALKtyUsu1ELFtwDxyadPSsFW8qvMeolLcVDysGm8NkmRgLzQTBDGR4AcipdozZmElDRTm5P6JArLlqdZCxXpiOH2x4juPIYUfRrrTT2g6emTXHz_AurjFgYn55G6xv1YGSuM5tNBXc_WP5ya9cdpBIEYj1i05DIMsvUPsNAkt0MIeTiVSPPDMgpT4lLsR1ezwBMx2kQBJI6E7rmH9f3Abn5H6yeKQLZckAAru1SLkVwoDxcTTJZqD3sZt6RhBDuuMWX5ZoB21K-zkE3Tde6caBupWLK-W2eGJSJ_oOaG2YGQxL56irxU6DIVxLuMWUTOVH5vpqeo2RlrGpXu-lJkg3tC69gXlNd55233uIkchhihakwSIxFF1Ka-hcBlKtn0Kz7CXrXam4B0sSWjc9xGRfSOaQ6LiameoozXfhj8r_GSOwoV8EMa2vIBFggFGrPEzaczNkOKBiA-xTQtdEPqmfQNznuZ-B-VX-s0E0Ew2EopP4ljZ4QMW8k6pbNX1aegBBxbxkNc5ugJhBBoSVJeEAC2Lw3iCZUnX_leWUJBp2up09oJtRWlnGG4mLAu7nYsI7blues0ZLZE4C49v2eYBmfkeyq1DBAGXu0RC1qMz5729tzLPUEPYpKS1H7w2iGHQ9P1jBBWAAfFoqgn1lYtBF1ioxL7ry6YMrvCgTlqvVRXB7zmAUlsJdPq-CTWpF79YSco4fAhrDVCmxdS6Y4arD7p26YWk8PioCDt9ranaUi7--wlyh2OTdJPHAUHW2-o5NaXXfhqaIVfCqH1sbVmNwP0BRiAmUlwK7GB_m7dtEztYz1sHl5sXmXEDcFjJtr6uozFDjEA42F48AVuZMlQfQ3eJNSRqHEThYeyzbtCdYZ6J6ntg2XS0uDHISgM4zi1mDeur6-ZCw4rGwUXvB1BWXifFeh2miEGtvRzw3sa1zBKBCGtYtRsl4Iz5Plo9RNN8eQ_vvwmfDk2F-5YWsDZbpJuSXQXy1hjDvyM7TVGj4uL9gxFQ-ZCxFl9cufUeqfEGgHX38mZoJAT2emXbe4A4byFYvWfM-NxjpbNA67ZkOWgcDPtY853Y6dKoBihh49ZAzvmEjmPixKp2rBuNX26jJzhW2OJH91GpsncHGwJ3ajWht88XbKBp4Lb8sNVxYD3hK4c-mB95WYYaUKe5_ugc-PhC4FGu-FYNLYTX2ZxLKpk_T4uEG64zBQ0NbS9y8WWiTojeQ7b4-MBG_j3VJr5Pi0T0meC623J2ldwud3DRBZXB5q5rKgofFF6WqvwhIDi8YLL7CVUJ9aOE57SkUKVrYYD48Cv8Wv9piI2hbTgXwWkCpg_tVROBjl4RYfYVlOBV4pM1G5AK73PXfDGsPdiCxhmxHlvzanAm30eVKIctRaS1xlcBqLp8CUPkgnPDlPVclMagd1CjIlN4igMnFN9gDPOUckrA0-VBlg-EKsHG3o_jNMbsvgfXg8BuApc=',
                        provider_name='openai',
                    ),
                    TextPart(
                        content=IsStr(),
                        id='msg_028829e50fbcad090068c9c8362ef08195a8a69090feef1ac8',
                    ),
                ],
                usage=RequestUsage(
                    input_tokens=9299, cache_read_tokens=8448, output_tokens=577, details={'reasoning_tokens': 512}
                ),
                model_name='gpt-5-2025-08-07',
                timestamp=IsDatetime(),
                provider_name='openai',
                provider_details={'finish_reason': 'completed'},
                provider_response_id='resp_028829e50fbcad090068c9c82e1e0081958ddc581008b39428',
                finish_reason='stop',
            ),
        ]
    )

    messages = result.all_messages()
    result = await agent.run(user_prompt='how about Mexico City?', message_history=messages)
    assert result.new_messages() == snapshot(
        [
            ModelRequest(
                parts=[
                    UserPromptPart(
                        content='how about Mexico City?',
                        timestamp=IsDatetime(),
                    )
                ],
                instructions='You are a helpful assistant.',
            ),
            ModelResponse(
                parts=[
                    ThinkingPart(
                        content='',
                        id='rs_028829e50fbcad090068c9c83c3bc88195a040e3b9fa2b3ee4',
                        signature='gAAAAABoychCJ5ngp_Es2S-gVyH01AJS0uQK5F4HdAkVFJcXPiZanGRjmEPXNGx45nUyTonk62hht1dZ8siaE7v0SCE-oBFoP3du4UqNqtCmJ_0_EmkXG7sHh3pR_zuS_iEDGae9S_qM-vcVXyqFYbEtEVD9ZimiQGtLEU7WFyQq4UeLuD-U4vRhpFreMCAfen1DkV9txJijEPRL_2cTUGT47rpi2HYyuN1CzYKzRrn2qbHsgDjnPtZ8cY-QGTm5Mm0LHV9GeDh4MmRY5Lgxt0slssKI7vy3OqTWR3OCESp-5VmMR3fbyVNxkeogT9XqPfnl_9maf5jYLv57tVGVRJUEx50QvMJ9V20qbUzIAuMw5d11s8q627IyyFu-bD8QmjGsaBj_wsjdMe6adDF8hzOau3svjuouGf066I73I2euw2NpokdNA8fbI3bAHfqyXpFDADKXg7WL_zYB0eyREbWe3n2mo3KL2sLW2908ScYEvsv9VlAo6q1vByI0wfGmnkqkgBvh04Fe15ljjSkvLy7iRnOFL_CCPakpDcViIOD-yRSDk-MSHpQsK1sP2GgxHHy8jGO2g_ef2bOH4FkcYZK1oJLIUGqhLJI0LurXFnLZ3zcUML01aV0rMFyweQwbdIjpivIGaAg1BUPU1Tc8nCNmZC5aRcbixMzzu21HtW1SWnMziebhKHyN66b5skUXl_RHrCoKhFyJxSJJjxHeuUKHQ5VxvJDJSylZjHvMkX0KQ-Vn78pv-Be5ETRxR2G3Agp-a-iX0zM4HbwVyoF5l5t7g07pTrfEMP0WFJu4_OG_tsy4u53JGMQwQLB_RNYcd2n1yXPCpZYHuq8Vkt6-A7kYHW3wvUmI2cSyZGBNpwt-pL7kqdPaGyqnfhMTDzTS_CTXBBrCjjQg-RsWGu9hYon5iKgHFv-w_qGykzyPtEzZt_VWUrVm0WFOinLqLXTQgiKm0sypDdGRht69Rbfe9WqP3fhFychLwcP22IvDQsh_OenHiF5ytB1XTI90VB4e890QUI2CzsnH-8fFkQT9Bj7ou-MstjIeOQrCwDGAPRnxP8PWoCg3uYk0DuAWuJY0lYq6isqGKc57Lz1bLaGRG3oYpWH0MC6b-D2y7c4cAgOYMhOzYq2ufblZDinvBLrr9TV5jtog21xrBy22o7dbVEgIJ2T2HI2XOmjG-l7qrchcAykaosXQkW3ASIv0OpfG-SSd9UU1_1dOUFzOXGej5UMxZidzQa_dW3XPLCqVqgiDW9HCu_XCmSZo36DY95I2hofXq5mXUHT4qxdZ48y7KGiM6mllFudcdyXu1w8ZGFlU0BfzKDOfbhEJz7MRLuXL6GO0bCHqgFo5WHJrsTNrXuHNNTe2LxPPIpejVl6kvE_1LtHy2jKffOR_BcBCS1c_KLIIbl7U10__OWglq3KpDXuupMa9-fXXSn0Ko8rRybTLQpXIn1D6phbi8hhS93EkaVE-9zZZGBvgcYhPP2fa0XniiexQcX-VDQ==',
                        provider_name='openai',
                    ),
                    BuiltinToolCallPart(
                        tool_name='web_search',
                        args={'query': 'weather: Mexico City, Mexico', 'type': 'search'},
                        tool_call_id='ws_028829e50fbcad090068c9c83e3a648195a241c1a97eddfee8',
                        provider_name='openai',
                    ),
                    BuiltinToolReturnPart(
                        tool_name='web_search',
                        content={'status': 'completed'},
                        tool_call_id='ws_028829e50fbcad090068c9c83e3a648195a241c1a97eddfee8',
                        timestamp=IsDatetime(),
                        provider_name='openai',
                    ),
                    ThinkingPart(
                        content='',
                        id='rs_028829e50fbcad090068c9c83eeb7c8195ad29c9e8eaf82127',
                        signature='gAAAAABoychC16oV3bX-2fpfsHcxFWoRnoEx69lgG3ff6IIJemlYvbM8OVbf4e41oydklk1kkBbyWg2spj4puPrSV9w19NOknK00NJ170UxqM5jqvtZHcvAAdeBjA9XSyRObTamXE16W3KtXvRvyRBmBpqpC6pQGX15fxxdAESZUV6uUexSQIYZEfCT2q2aRj7YV4kCGXUQoMRvjzFE9YLE4LDNrQykcrIytjZ95hz6czjxsd95qmYtGdjMU-s4BlOvs34pE-d-H7cR3a3cQHI8SkpaQrL7bCOxZk2fYws-t0YBXEsOIRNCpX3uEany3iGgq_8jn-ggeZtwvnA6oRFtIkzpscLaU4kwhlZbYHNI_RinezdR5ByRjwSdc2UHvqoLb4a2rYmHSLLpSmvr1f9UesAz2M5AexJYlk4sDmGhMD5DoiLy05lbnbo86osBDmRpwXhb4F0pSVgPxUEadMvvr_l69Mv_VAhTJdr_iLFn3E15HCLPCFND9TcROgxPzhW7aeDrt8fJPwEZZ4fZ3BAphxP5sOzzmd3-6uwCHLZxB-51ILHGMkBVmGxFSXB3u5mr7TtaDafh7bxWQv2bpLoV3Y5QD1lRvBj6sx95B6J-CWgw0WeOd7jSgHR2Y6nDzD6XAGgg-aEK5Jk3CDGLsSqv6SxYMoY9MvT16syFsNuEki6XDx3cF252VeOHIPNPQiqBB5NRgf0Vx1zAMgAn8EYWarg8bWsJrazh_nSKWmM4gCFFAUK3Tqi2rfbx6eCPlPBYHxX73GdiHrypeAA50pqVySFxXzXgeRKghzGEQetBPzNMPykyUmiDuq3oPc_bliFQu_15-rDhEfmJcfS65DpL-_tLdtTFV4-BeAjVNsdPjX-7I1bTHdZzyuBiMr5sltxKzmHd4fLWLKv_ZsAustyfUmQnO5_reR0T3SwlY2Ytg4wJo96dtx-XUqJxWgZ9tAW8_rhwgejaH2H8zTM2wczgWVXJZxlsIl_U1xY4pSgxosqBq8a5EPrAqJFnpcZqj9ctCImVN5oElb8o4474pOhSeY0qFQgL5iol5d6QB1gNTKugU_rCgAPbHwBAvnONLJ0v3hQXncgcuIJgQw8BjpOgS6KTXLmf-5uH6CyXum-oE3JJy8EMBjvyerecMMQl6dpeJxYHlB6B0RUUzTI5bHFaoJeSGetoKH7t-L2lUwgcL7F84Wf1ZU3EUkCPWl6DdUq99aLfYLWPqd3bQ2JCvWiMVrlwuHZr_8l_N3gCWuy2t43N2nAKBBc3HWoWRJPgHCmkj0MIMdnZBiUD7IXz-b9jO_1ASYT0NhOPc3gqipzP_9lFE0EojjvqUXV1P_OiAX-Cl2cFpn7ACDQpxAGyW0yr-lgffzLI0GA6dP47DMYs0P6dQBD6XJFbvlxigcl_9GURApvAb66ITpFWMeQAJOCGdMMPZF2CahK8Riq9b0RtkSmgmmEL9SUNaMpEJBlk6j41_IdZnxnO4Qm0Fqos6RFKFbwqfxEopy9rVWvkbjFzRS_B7gAc0kH9AbFx0CZ61NZYNVnQcN1qpr0iuJtSGG-DW9EjT56IFtnt_clgrjfFuFj3cwX5ZcKMrN_RTQNgY5QhAPShSXUB4MDstvHgFhBObn-4rDl3TIFJiIgNY9lBz5egE8YZZXg8XxW7nFZpP0fmQD9a0CPdA1BhafzNcvCbReTjddrVeJcHhflTNjy0YiXrXUyJmlmjO1y0opcXkS8R3E-Md73KKEW9wJUOuEFDDr9PAaocHUsvqWPTNb_Lu90knDMKEi_NnlB8SHf2Agg6FkyMo4Z_k-T_51IGYfFJHPuGRZ8-CqK-qI8-6BRIDpnei_UIi2K9ALXGOuYrcG9A4YexW_vPg2qmoVgishgzr-ddFGOuWr_j05j7AKffDc6wqK0PNBTEqpnMKSVICOdOEBcilXsncLhjFm_JmS3JfxaM0Ly83tKhZqjP83hxrL_JvBjBQRuW7LwyYuFbE_8dAysUMI5jYwqPd40mGPALADFca0U1rolFD41tdX6LijA7Wz9JjYpfuphLiXNH5cGqTe4T_ReZAN29DffISVS08dRiQUEnw2-OMBYz_nY2qe1vyEItwYmUe2fjOgec4ClJPdRDXBW0HWVS6ei1sgOOD6FvA0moRFpSJypcEC2R1PiRqN_FEoTXzRsSAPF6pXoQIlgXxudLwitpW5xSZS4v_DZTlGa7GgHnq_dhDRdSw5GzCvqPU3CSlP7GmvxZKA_9WoiHNd6JdOSVJg6x8BGpxDjvJy9T-XB8SIKyNx2ymCVKaEhnNTh9UefBGcEXR32oYiRa6GOLtVLt_7OJ_YOqSU4XB9OEjoWlWisBxCrvnAI6URp-wxVLLkLzAPhX-O1sbjcOkCillvnJWyDbnL12JkI0NsvenYonUdprMbVKcX68KdkkpgmKyMICY7eUKpZfWy32E5stRQFUE1GMZ6wYKGOBFa8a5QiIwIx_4IAU44BZCqBDaV57H9KAlsHhqY0K9PJa2fetDVGb2MKohfcEmF4lAzmHKiu22OINYHBYX1LZulsVrcQUj6zSA7r3GEEP6K6wBmk6i1SuLgf4ze9WC2pyb9zemaZ7dHbb3btZw_xAk5a-RVoNb2hIXfiX9clN3BkMw5V2vbpDHaNM80N8z_3VC5uXkQ_v1543ZFWvxbdvEVHlR8P9JyG_Asts0VrwDnFAo6rTGmPj52GJcmhLVAgZ0KPDrujpGHu9HTV7sO-3KvqxOMHYuKG34GvpjfZzlgV8GzbXtpsRk2E-GJPKLfLN9KIHYMxdfkaWBurYvea7iMYe954Gcwehfvlk83foG1ez6FtysZ2V4eLjg9IcVJVAWucdnUWyIIgYMocgpS6ESkO2wRs6pUz4mg8MT8q-h03BJXmWiJIi-4_3TOhz0owLKMza_1IljVaMAUIHp6Kd9yEPohWQo3uyGulXU-vEsSeSkId_sVxLphe9yuimK3CtzU7FBjewoGhaj9vnTdv5_abDRZ13Glp_b4vpfUrr37CBAX_RwJ_mTqGhbv-mPuFRVD6ESjlg-JrJDCUY605dcyU_0hyvjSFepiHQ4FCEHzL6GNSfR',
                        provider_name='openai',
                    ),
                    TextPart(
                        content='Today (Tuesday, September 16, 2025) in Mexico City: mostly cloudy, around 73°F (23°C) now. High near 74°F (23°C), low around 57°F (14°C) tonight.',
                        id='msg_028829e50fbcad090068c9c8422f108195b9836a498cc32b98',
                    ),
                ],
                usage=RequestUsage(
                    input_tokens=9506, cache_read_tokens=8576, output_tokens=439, details={'reasoning_tokens': 384}
                ),
                model_name='gpt-5-2025-08-07',
                timestamp=IsDatetime(),
                provider_name='openai',
                provider_details={'finish_reason': 'completed'},
                provider_response_id='resp_028829e50fbcad090068c9c83b9fb88195b6b84a32e1fc83c0',
                finish_reason='stop',
            ),
        ]
    )


async def test_openai_responses_model_web_search_tool_with_user_location(
    allow_model_requests: None, openai_api_key: str
):
    m = OpenAIResponsesModel('gpt-5', provider=OpenAIProvider(api_key=openai_api_key))
    agent = Agent(
        m,
        instructions='You are a helpful assistant.',
        builtin_tools=[WebSearchTool(user_location={'city': 'Utrecht', 'region': 'NL'})],
    )

    result = await agent.run('What is the weather?')
    assert result.all_messages() == snapshot(
        [
            ModelRequest(
                parts=[
                    UserPromptPart(
                        content='What is the weather?',
                        timestamp=IsDatetime(),
                    )
                ],
                instructions='You are a helpful assistant.',
            ),
            ModelResponse(
                parts=[
                    ThinkingPart(
                        content='',
                        id='rs_0b385a0fdc82fd920068c4aaf48ec08197be1398090bcf313b',
                        signature='gAAAAABoxKsLzYlqCMk-hnKu6ctqpIydzdi403okaNJo_-bPYc4bxS_ICvnX_bpkqwPT_LEd0bZq6X-3L2XLY0WNvH_0SrcNCc-tByTcFHNFkQnE_K7tiXA9H5-IA_93M-2CqB2GVOASFmCMBMu5KwzsYIYlAb-swkkEzltsf5JEmn1Fx9Dqh5V0hxkZI6cz35VsK0LEJSYpkJjAMcfoax1mXlnTMo7tDQ_eBtoCa_O2IQqdxwPnzAalvnO_F4tlycUBM5JQkGfocppxsh9CQWpr7bZysWq0zGfuUvtuOi1YJkHVlrqdeWJGDZN7bgBuTAHMiuzx68N-ZrNgQ2fvot0aoVYBnBDxJFbr82VJexB-Kuk_Zf3_FVm-MGcQfiMxvwHgEYsnaJBvMA56__KLlc3G4nL91fibIXbh3AZ24p3j1Dl1V3D03LaEdU3x6RF7fF47y5eyaFWyWkmPl1RwiEaYy9Pi7WHuh-6n69ADGYWbv0m4mgvECbmvbBIIkZWr4y0UK0B8hbC-Oqz776Taww73OmchIzgkg09rIz9CfoKcGMXgvzbpIBa4sME5BQ3mQtfIdPLY7uUIwya4o_g5wVy583MQva75jNsR4A6sRVW9SgVEWusMJPHv6NLzHCdWehp6SBcKuovxZayoM4KQrIvUMNlUkrSR-euoBaa_WNc1HeY8ikKolX6emm2LhRzXH5HssCgH0g8GUvWilYx7U-UFSB0r6yoy44_DzsyH85pXN1ivsSU5dGIBQgG7WiN3bfk6oBGSrz4XkBLiHJiBX9ZUe270TeDNfpgjmKO34_k35zviIUd7-kVY4EsJGGijEhjbkInFwhilyH08EdKvYDzrzpKJIHT235drt3eLTKXKEA-g3iW-qOMqH15KPk-slzPNkE8yahWEkLrYsqGsjwdHVXiKF77-i8rwvDWOf-pOs9d3bBxily3t-22D6RsOL6wFYQS6BsuroKdlO3b_0Ju5E2Kq4P3jxtZ8jnG9D2--XEcEB5x9yX_brfdFuFHrF3C4mYVWTrNN3_S9V8zUp4CdIh3EqAuSs_QJPJuN-RNlorK3bwYqOymgNlcezKIqxhWnqtS1vxuxC7msRlJRmzTN_Lg6XuLRNS1uIp8jmx7TcCnDx62ynYn2oGCOCLSspK_T_LVTG6js4Oiw9ZB5A_I3TfDLrtnLRh7pGJnAv9nVnfYd4Y1czSjhPui5LF-FvLOlzWxSu_1Mo56QA1BIerB9lCQsDjPOkLF_XHOFLWGLQANx5nQ2wlbgBNyMcPacQowRyn3NncjfzlSLyaPijEZ0HROyL_Hff5JXCMu5-6muvxQz1TirmbyjBbLjtv93JpXrVvby14mdXdNs97dMATIiqpwF2r0873_dijDKRxIDMZxqFB2ZBaHJc80khjG_NaA_jxv1GEqVWmllBXBz-wUDbUJKtNtI86YmcZboZIA71V416UW94-TXbtyQpGlB8tj_764sn9fKitg3vCqC42mr5Kj_aTzAN34BXLykkFWYl_AfVL5PRbJXc0Uh0GW0xTH8eD0hvqd2Xsr9eCoP0nGM6TBNMCl4T82wOhRy7jelWMpt8LBxAYkw3nAlVVOi2puCoYRaRFWNQnLcO5iYBF8_rg9oX-cUsBFepGGDmoOfwUmWLlYqNZDho3AJ_SL3azAVJz7lqa3vcFubrRMFiGcee6sHj0HJI_2N2mZqBO77kEbXrJ6SiUV0EXX5vrjZGzpU_wZ9G8AUz9Tdgistq8XLVsMC0uZWlbRdqD6-UjmnsJW7XINzH6MnkQwPvbduRKF4ywViUUbKVs5XRVFUQF5gTdVMTK8mIIppJx6fQRfZBju1NuNrdTDjd-5P9_QNBQj89_Y_N1fow_676bSvYrhlrIXVuLGy0-RuWezuqEwenIZ_U5wSTp9remqWzeuolwKnF7xG_QlcxGOgCivkRvqAyDxWiqlBhUtC-oPEQtychFa_W9uLHyBhm4bcSUz9KvOlUTt9fNYgvDWFciGCE7B5iPz2s-lCS-Onq0ZvUiZY5nB63htK1bIMzB5lc4N7XVh6COcSIArGBnXKARHdIenJ9vYBSmB4XBrKOIU6SmNNM4fq3ZFoWIc4gsS8L5LZyhTX_qlmY2L6znek3XT0Z7kjEHs5qQ87_sw9ho2KaqNSjMalbUEp7L0JlU73szrtdpMkmBk3BK0of4Nl_v_CCbmYWW9z_rsNpTpPQgUHNVn1s38DX3cesMqlzlBOky-rpLAj2-sS-Xj6WZWBs_8n0lLFS7FL3IpKzveOXE9eV4zjJSZ0y74b_g7u5US3dT8EgSEeHa_pGOMn3t3J37oz1pZcSufD8vjyG7wtGxYUGn8L9U3zJHN1VdOR9id5VYOo3OLtMjCrSqPO',
                        provider_name='openai',
                    ),
                    BuiltinToolCallPart(
                        tool_name='web_search',
                        args={'query': 'weather: Utrecht, Netherlands', 'type': 'search'},
                        tool_call_id='ws_0b385a0fdc82fd920068c4aaf7037081978e951ac15bf07978',
                        provider_name='openai',
                    ),
                    BuiltinToolReturnPart(
                        tool_name='web_search',
                        content={'status': 'completed'},
                        tool_call_id='ws_0b385a0fdc82fd920068c4aaf7037081978e951ac15bf07978',
                        timestamp=IsDatetime(),
                        provider_name='openai',
                    ),
                    ThinkingPart(
                        content='',
                        id='rs_0b385a0fdc82fd920068c4aaf877808197aaba6a27b43b39aa',
                        signature='gAAAAABoxKsLhc5YCXvcJidIAJvFyzs2T3IwW0fie9oMN3Nk5fAcAP3apWArzw8DdWjWjR0tn8Fpw_H_xATFGktsCeA5nzkcKvdc0Bbu2bwMo2QUkQZfFcLHqlcNnAcvrw49XpolGFl-mu7hAyP38LGGtjbTBNRh4dHkd-hYZzy3nYd56JQi5GLS_KuxdU78xUW3gNOtAvrseTx1fcY2eseUcNLm8uDi8a_qDw16nFvuY31ZkrmuVCESawkppmxrhGFVg0Y99dgyufnSVXXMKyE89tmXMc60yZiaB1i5cIJQcZMkwupod7yZNGqmr1GtFru5uJq-bJfGx7nAEs50jUcu-rP-_ZbvptkuADDC-bfzFjaeq13wCih8wCXqDWqnGjqIHlFkBM6agn6VKOcuDC18L3caqcH3KEYT4f3TGwg_ZZjsiRDdBC-saqIduaAjjMDqMKx9XpmreRq5BLfC7fPjRykpUcWQQYbQ07J9pe0EW2VhZwoGtd1u96fmz55MzryX4VOWIwDsUTEZAoCzULvVrEBnzFqnfvQwejBxJX2XU4fIlOtT_XpOcI2afolh8KgitzHHpJ8Dr9ELI-Be2KEd6enxmdaPhgYUif2D8ZCVfOoXZEmrFBMQTRyuxtp9H0U3zGamEYuUxRavxkQD77HhmqWOSr1Agm8pWzAN97jxJSxxY4BEnjtrgp1mavtv4G7VHjrpNWrL-smZEWmnCPGKVxP9afrdSZYL-HXKY9yO6__0PR6DdX1o0JvUq1KFPx2dzag4eXDxb56HI5MKNr6J5P8Smmxxwoelx6UXEKw_hyFWMmPUHYD5Yw5dxrXeYmAiomYKFpG0bxVbuAb4_iAVliHkdIsOBcWoix0KLxmS-4RJnikZPMvDwLDWfENZ2sh9_RrQbuMBAgjHwlfWM_tww0ufm_aVdDZ1CULJ5Ki3ZxH_0oIRRyyB-a25q3DARnVzutgo32H9X6qjMb06ExMn--ndCinBglTTGvj1QOIJews6UMrcKj5ZPTc7GyPbHXvdPmPdIrtJ0wCqFj4cgNRuxjiaZDSCqmEQERYyX9Fxu8tY4f7-Fxje6A_zflqrIyhLfzo1iMaoNbba4HNkzRMWba1L1fC8St8MO4ZuZTGs_60FwzSUmBDW4Gl0CcRAdY39BE65uEpKGZeRqDfxvLUelG9YlJTowqN8hzAYShzcPPkgWk_s1AtY0RT_roregPuQ8PQayvHcJzKqnijOIhRA9k6LjF6cnHj90d6fSzTYn8F27rhufLySe56n9SA2WDWhVcjsFEFAcsL461tjiQ5U0mjaFdBQ5H__s09dhp0NzhE35I4q0pzM2KI1YWgLnwlyPFnnfce9bbL81jvbXw8DDC2KfZVOGU-ZDdqIqF0UmwNyBaMYb4SonrG8vrj5bFmCMPSFsEeuDPv_bmD8HRx8536b30RmYD0K38Wf6-UoatMxzgMpgmwsBP6Wh0HCpFeIhjRsJLxYXeoafypcKJPQgKXJwuXVLi4iejXkrbjBdc2Sq2dqIVzzUhULLJSPBYouyjeyVSbYYp9WPoBNWj67uQsX7OUbQN1_qxopsPJdqqQynJIAtULNHjKrDA0GKpyZ3OUV660OkogPAWoxTVevRemwkIJZbr2hXyy0Nx6Xc1Vf9xC0nPclJ6VXapdnjK69bIDHxDUZGCh8UZt6DbcA7azBrugcXlbaMJzoHWkzmusJoTh_2UXRjrS3B33jsxf6LQnUl0s1ETo3Tif868zLvkTEtfo6btbND0FPDFFQrdeVlW4mUWEOJhPeOmwnDeLsafTfRCI_V_xTzgkpQxx7pVZt6mkYZ2qDTE--NhqgFfHPlw-nC4zU6klRdbaO8284QGlbJvHmdsmHi4AtMSWAf-_jegocmaneM1wUquNKoy6hnbkZFul9qV2c-_L077uC4nZYNjRay3lT_3giVH6Ra6WnBovt9ocCYIwSeygVAyqBHxo5EJpfyJhNCtak3bl-CIz2TraYqqUCiB0h1fyxIF7M0uENZKALtwqRVHOtEsN5JVotgv-8YzaBRFs3qvtjQn7eEcw-zrIg5fwMP7tDi8O3TXl6qPVWTCHMa1wkfb7OkfuwXREognLvO-3qdRgxinodvKyHn9XbsUcQMQjPPFMLOs4wpEhTJpcIFPqtR6tArjTT3P-T21mc8B56K1wXfEDvpU64XQ0HnfZWaqS1TbDyfL2i12ddhhnxbCV-0f3lUGnZVsfeGEc4FlST7iqUguhwPGb4mBpjBVFu2dv3DMCIPHew1v92gZH1OJqZJJVDUpu0vvFGTqxHz31LSX6lWa4gn2l6hvkT1e4aXkjHg93iy0ZXMpB0JqJbbWseZY0LDYzpH9noHq626Q9H4ZEKPo_MYBWSS_yH-V2_cN6a4HarqhcRwD9oT1QJ4_4AzWeFIrCZlClYbA-84H1CbBfQjgtRh6zTZLDHM2In2M8mKGyFSfeIhMHIcfPBTpG4flLBmTNrwwbuOP-0ss_bb5gxLeDsgU5xjwfaUzOWXudPJOEorz4t6Oc88MiRH42troV2fun6Uf7e7j1OQSGtTQ1kXf0rroz2ykDfVIXCefX_3io_xJ7ev9dH54CNlARSF6cVpTqzbyLWkA0BJeAVYcX2JW_AT-9VYTOo1Vixja7KtMAmMMk1E08japeGnoAd_a_4-bEfklFTChseUDgZhOt5_XtBiuQdPvJDorSQWQl8VCPKdMATr-EdUiZN54GSM46pdBr6p-Dg7LvB-zBAbTlm_6SET0O0k4RkkHxUCtgRMZQ52aC4brcym771djtWC-BbaR5CefibOoSo-i-BP2Zf-RVaS_MuFar0dT03zXdb0XuC2vuhbVPPF-7gsJez2dufEiU9LBhV3__zTDlFc-rGwwf04Fh5KuleNzr1QNyVPH9GZSS8jZkja6EcRfGn0X-oBr2oRLyxuL5vWgOdPadBOJGjIoRnMhCAxGla_gD_5m0qwF9CtWWv7ugW7YpATe62zE0O1icYDPwaXGovzTOeRDRn4BfJzgzwLRkP3-zOgF_09X41umrq0TCnCujXe-JOhFuIcYx8IxOb_cCcfGRqGXeZYP7z',
                        provider_name='openai',
                    ),
                    TextPart(
                        content=IsStr(),
                        id='msg_0b385a0fdc82fd920068c4ab0996c08197a1adfce3593080f0',
                    ),
                ],
                usage=RequestUsage(
                    input_tokens=9463, cache_read_tokens=8320, output_tokens=660, details={'reasoning_tokens': 512}
                ),
                model_name='gpt-5-2025-08-07',
                timestamp=IsDatetime(),
                provider_name='openai',
                provider_details={'finish_reason': 'completed'},
                provider_response_id='resp_0b385a0fdc82fd920068c4aaf3ced88197a88711e356b032c4',
                finish_reason='stop',
            ),
        ]
    )
    assert result.output == snapshot(IsStr())


async def test_openai_responses_model_web_search_tool_with_invalid_region(
    allow_model_requests: None, openai_api_key: str
):
    m = OpenAIResponsesModel('gpt-5', provider=OpenAIProvider(api_key=openai_api_key))
    agent = Agent(
        m,
        instructions='You are a helpful assistant.',
        builtin_tools=[WebSearchTool(user_location={'city': 'Salvador', 'region': 'BRLO'})],
    )

    result = await agent.run('What is the weather?')
    assert result.all_messages() == snapshot(
        [
            ModelRequest(
                parts=[
                    UserPromptPart(
                        content='What is the weather?',
                        timestamp=IsDatetime(),
                    )
                ],
                instructions='You are a helpful assistant.',
            ),
            ModelResponse(
                parts=[
                    ThinkingPart(
                        content='',
                        id='rs_0b4f29854724a3120068c4ab0be6a08191b495f9009b885649',
                        signature='gAAAAABoxKsml4Y3hqqolEa8BSvPr6mIoOyAbWRJz9FeLHoqX03v4b6Kni2j9HxfifAm2cHD_m9-b2nOHcwDPOeJA28LQpl_BfOakn7h4saDElA_yz3WgVfy8ZN_oTLQz2ONqptBxdxCaLMGOADqBJ1tJ93B5s8bsFNZUdGXe382lPpCNX0aKPGxd0e-UBAICRmjGVnKd9cVzB8jhtQWBrITvMOLBvi6bE_TqnpXWf8-rhed78mFVMRweh6zAzukkJPMAjD7QfUAiODvD6oynwU6G04UOJoFTItUsAULPfyAw-YZqRwfcfMxoiLAE0rOOj9V7-eyp_J7DYu2uF16jaOopnrehFDJr-0pIGMFRxMSyFp7Ze7z3gWvcCOB4VwpSFao12nozedMeinybf71wo0750TNXXQ9Uye6qsUxxMamqcNiB02LjCM3nyBQ6FpWa59TD5O5UytT5FPOWSflYEhuiTFknt_JRHbKoeqVTfe_CTeSVlYBtiW8ouhkTHAAVI5lXi_mgvUMHINTYw5MEilzBSPunuMRquopRjt_07YMKuwPDQ8o__s1NlyrDAYKLA0gPzse4tWMkKREcfxuvU948pEJwVN9RuKS-NNXI2KiKKOAtPoXLbflAEtpx9N9PpPdwvz_z3yhF6S1_D_9P8OrSdxd8ldqvnqec75Jwt-a0fuQvRTSC3GsYuhk1Cb1aBvZdBtfcwBd2CXRuDUEdtzbLZ5AUNBy3f0mC3ITHG9aSpuD4GUHQDTjF_10-Qr4Rzygnj4-qubY5ibVxGtHlXkI0QzvGMVf7obhHMNxEQNaJ4k2dKddRJEhrSFWmAVYdWbKiZp-Dwx8veUSlpwMu8kLfGUq64MBQOApf-Srtry0eJAr3cTBqzmUIU5OOPg2C8j9SbAuTLbbcR6XeWizp5fbxdcVipVRqqp_PJptIJhaAUpHaaOB9u1nZbtlKWFJhJbrZzdktth5DNim4ayYBbBX1VAefwCugReld4C6QtB5Q-j_Tt3dug3Jh9TJmkhS8pJE4aHURzbCikFohJHAukZYgMY7wCuLWlahQ8snlIj8kbhPP-l-iH-e0xM2vFDF8rZnfYblnDLZYQBezfiZ4GtvO64SB5apQuRXkxExfZyBd6Kv-WhAxhPGoQdmTXfVEXePJLvbzAJcAXYpmmzt1STxoxR9cnaeLL13fFXZ4DGXe4j68-R7xCC52jfoV-l8JZjI0NDRJ3Mx1R26bp-lnvoertQBs1c18QHVShluHtH5c6V3j4yOMgG6cA2aVM25i6sjhUV3iltijuRv3E19ZlzgVTtrypeCVH7ab0PQ3Qki28mFI9s5M1z1TSuFis1qhHwf3r0kkmjLXIUbXAnfJkcv50tlcweXRTLKs0ZX0nxsxiZptBo95wxqBf4VaqfOY4NUNAWVoZ4AS5oSIgjGfUZtfrLisWmX8NjDWiOiENLmn9fCCq9nxDDsaucnwNhsMZo9jJqJS_99kryMXi0yGX4GManClCTe31Fj5zOrtRIezlEILiTla6fZwvD6vcl8GWO2wuyEY9zsEvfjyuvcU6Ernvw9S5HFPnQ-FnDxNtSTe1A8IHTspfEROnuSNVCMs6j02eFZMbXFKMaVi6LNDD2i7SYn3dMbN7aOfubtjeilMpIZ20U-J3uBUsc0rr8s4b-szDB1lkmiMvRDVY8YKNqH3iJFCToE3OibVwHeaUnMmEHJkIvJvBOX4hSwmAMxjZArusTnlYnLE2raAD707H_Q5JhpWXwtgFPj5ra6HFtOjtbPtDWrDn5_M180klxvF-JxfSxSl6U6y2FYeou36ttPRprWJynfcPSPY_sdrB9ZupHDR5zZy01Uby1J7XXOZt5an91kuHr0qU4bQJsq6AigFQ72C_YxpDNmQXcy5awJDBlXv9SoLiXRcTxpoXgii9alV8MeorRbc23O0fP_O6XKUso-lp-e7Q6bOqzV0c9K3imYUDzM9cqlvEyUGMDLlWzEvVGSwpag1CsLCNQ5bPc31W8hc-2WXrlltP6JZ9gYpcueL5AIud6RUTSJWg4Li6Th4ZGNs5cqh6Nk6oSu07P4Ie2JJ5bt1tAJbE4EupK3NVzUpzYzFdPrQkBY-VQ-klCFq4icnvlpD3pajYv9OoCpo0z8GfsdLeJlefIQ1NejuMg3EwbGRA_OEWn7sJzR2RFCYkt3YIuWRJb2UzIzvWhZsLxr4UpihrsieNKggGBh7nDpOXeAZhS8pGrNSlKjfvWtvmWG9NKXSpx79dNLSkumiD3FsQjk-L1Ov-K5WksY0yJTgc3ipgO2UpN9zolpXhXum9Uy8UeKLlB35cCtte15t_HSogTh2HDkc9SuCq4d3adSdstdXodr9jLbST50cHYn-F9qmkKiqV2nBzxW-9A4BB9WB_tWEoazKWYHtIdmjRm6O9NxvOxYuWIwhMmRf-OE6MHOeH0emhuTFaeuZ4zjbM0T9peRh9shiUw6T1NT0doCgfyRAq1NL1rG7iSc4jxrc5ahP0gN',
                        provider_name='openai',
                    ),
                    BuiltinToolCallPart(
                        tool_name='web_search',
                        args={'query': 'weather: Brazil, Bahia, Salvador', 'type': 'search'},
                        tool_call_id='ws_0b4f29854724a3120068c4ab0f070c8191b903ff534320cb64',
                        provider_name='openai',
                    ),
                    BuiltinToolReturnPart(
                        tool_name='web_search',
                        content={'status': 'completed'},
                        tool_call_id='ws_0b4f29854724a3120068c4ab0f070c8191b903ff534320cb64',
                        timestamp=IsDatetime(),
                        provider_name='openai',
                    ),
                    ThinkingPart(
                        content='',
                        id='rs_0b4f29854724a3120068c4ab1022f88191b2e3e726df9f635e',
                        signature='gAAAAABoxKsmZCctfduUbipds6REy8FkoOiADLcLER75WMHyO7PtQt26NIhcGkiXReZWucbDdEBRKk7_g9PUuu9g-zEBe6kIQwm4lwjxCGPy-rQdmfJpueznyPJ14Ood-wazqT9a8ab_BMFS7VLonsOjZR_b1gxcx5yO62oLvv1GnZfkEykIgRbGIBSYDWX6I55Sfwkf0JRaiOFgeHoOvQ6f2mdb5UetdJwbIFgRh9Bk-_l6goC-ONyElqvPxrh8zlLxqEhL-KtTVw6TPNW67QeYxekA4vdXseYT4W2oJMcMKp8aIfxYr3-ZWSy81UqGPD2PAfs1DoOYkWMHxt_VnZjLQs0qkO-JBPsWBFWEofZC1GxOIT6gd_dDvExBXkaFdNH7xf0OxsxSMWfyKSXMlq3kmVsDIN3hKImwfZQ171mkFEwgwIBeo4XiY58YJXmzyNXSs3c82gAeGpS8cOQw5shjC449uJZkixSaXmwOKwtm0z1MOVAp17QLGeD_2YVa-DZUy1z6xTqStuZWnwLDOz8HPL_rW3MXGcmC63kWmcTCsFngwR_IArcTd8lsRAXJghnEdOZDYgrU7uc7bbqO8W_PyzPDDnrAbcwo0InMqJ2BZErMXOmy2dEm1jlJPEn23PL26k8r_sKNCZpg-I-q8epjbF225NJ9S8g_vvqLsyCzo-WnHPHaFDMfUhRxU-ylSReCZO3pcjNJXAfmsNiBs3g272BtvNWn7GpDqlJL9aB9Erc79CpLghKKV9JiVRsr79aW-JSzn9gJET3JteU2MMCvRxv3ePPkmZUvQdKOmzZQMwQ8j0FQHd--4qMkXDdAz-lsUjitCKK0z2ES0oSnWOVVPoR5AVIUCSfg-yGwBWhKv6qIkMTsCYaCaR86j_hGlCSxNqYdbMwy7sr6nwqDmqgmcsiNkAVUAUeU7LLXmVfGDR9InNL3lNCICpmcHMd8YJO5A1wFMPHFgfXt3o4CZP1ZSjQjQuQ-Oh2AfLaAYSNbU4y8JDtKPiini_rWIqH1yykwV0Xt__QvQtj600ksUqij_zxbKnZKy_u3Ud5E04bNgTZ0Mq9ihVtPBlcDCtWSsp5U8Sm6JL0ZXV5XaT3CVG3T7Mj-kKs4yHHOLNoR2rKAGPTA6VRzaJDNO4goMeE7aIqWKhFTYMBcKJEGD-B2J2J36iZ2RNGo9JbxmUw4ZPMVaPPulSfpLvDptYEN3LX0D6L4Xu5iaW900EQ_Ym60siMB257NRxfVPb5Sg8hqxGeKKgg6NGa6y-qyVXvqjy4HA-ODvHLbiT2n75fTD_OE2CX1FpLgmpmKkSopjT5G1vv5qtXqdhigDy-l_b9Qxwvbd7XXD72EUVPzDVwMDBZNeJkylcCecaRVJZRnhmOMkGbV4WFrMxjy7eoYrIBQ6zytutBFXNkAb6a6UXdTrlOlzclPP4P81sp3J6BytVSaLJXCIpZ3pAM9aWVzfavRW22R-rIMbmCWT9hq-1ZDfjdglHN7yowAF_rjVGrgl02wsh8IlLKfJreh7ughi9vSk1WMinlsiZfZynp33IfB3ayv00a_huU4oSKXstf1KaeQ1Z8L-ReCdPRwDYaLbP1ZT7BQAbXKgIjUsLdSiU3MmW8FVBdevLQq8AUUKsXxfQLS4TsjMYTNZ_8LkMcVeuwTDQTBYkBdyTl7jawXy2jujxDJe5mK3ZvvS_70sWokuPXkCApVFkJpNRDdcvBuoLG3g_KZ7dA0oQW9QHkKpd_-FEuUZFnL6-ZhjR7pe-EmR6gqJbuQVs19N2qho2pnNEe21WqAN-anBb4H7QN2V1ODJkW6vDDRH5sV8Ya7YYUScSI3TUASWH3MWapL1_-lRiXtVIM9Q8leFFIO_qkr8DFXoDOHp29HNa3gpQkjOqAFqX0VLg1Ub6X6C-kUbXWMcYIUoKNvQx5-Yhy5Lo0N6izxdE4Zw6U6Lfu90rA2DWeQ5-iae79H9yUy74jZw3bclkJFzGkydXWIP4OkKnDPemIKmsh28ovmfgtz_gJ99SlQDBmI6paH6P8wmHd7QvDQkMBnuACOnTnTud_MqdNUR4-qtcnPoNkFPXoTfYJNDDBkxvaEIXylqKK0wPf9aBsICsvB0N96nPpQTYuV2YHfIr8PagOi8wWC9ceUmDib8fMq3xgClujOcXOPk2Hh4Xuslecn315m-SoLjRg-dIdmTjuIyT9CrSdXMto5Jp7vcPTsRPebw41Tf4iR78BOTuGhbe_B7_WDm5FH10EptF1e3GZ0eO--VdgqLY3T3ivuoxtXIkTvDHvLHqNwFJIvH4ULUAIx3UGqJwE84_OqGwKBRT4UuQRm5wwZUZ0teyzOQx0cp7aKhsOkBzKY8jVFMmTBKin52ioD1inMiyBUYICYwYUngdYRmE5Qx7qzqB6Mg5CSW_7TaXuZFNVuVnitQp5uw2RrOlookLqyKYIQhruNjaUAvvDnhhIrTjh_Bi7f-wv7znhbJDE7YWy_zC_ufQj9VfxJcz6eXKu3fXr4EKlLayk2nwO5BkwaijetPdBNs4SOroEo6WfvFgVtbt-c6kkEfY5abo5zK6OPVHrpBVyew-A53SA0bQNptBVMNkZDiPczaviF3H3fnkMQH59RhIhMV9knjfCbAhP5BTmBFyFIXjX_ErOJgb3RtUObwjnifMNwN2hIE_-eMqk8K-jxMrT7xNoojwqcCgmzcY5w8hbmA77xW4ZnlBuTZORjFhppokfhLPcoVCcbt1AEWLc3oFYhquugqG9WZbS_7p_pI8C_zB4Q4x8MTn7lO9RZFufBeI9iTm6JP95asBuEafpQxP91ZAhfiU93UybWsoaKQb78PvjqwwK2D-LRumK6ftSMU3LNn1MBmiFowwzOLPxrkN4dzqF89rXEXJCuqS3jl9fEwKOdCvhpXyVRN6Kx5VBxSrY8KO9ItwWkrjHF4cWCTRVNePbw92TzRnzgLB4aEZ9T5TkIvdNgOyCQYSaOZ1TMSgO3a-i03avh9KisZcyt-gUbD11-EJmt_KOSeK5o-Jn3GmUKnZJJX9hKCOWCmN00qv8DzYCfIO9Bd6kfOXAqJJ0RFDHn6a4VHv4NrZNyXQWrX12_V3H4oHVZhDurhlhhak-6xoSC6KWeHFFlU39xzKx-2BfggTfghpTj4x8WiObhHvg7I6OY67vzfyRtJoA4muFzqq0c-RJ1QMvOXLGDEMJMSmuXxT0GOux0GvkB6VB4snKw5ZWdzTdm-maT6LBL9POZ8f2psW9CtE9tuzs1EfrBS9SHn9s_B6NHRCahEwwaIRFePU0v9mT3hhQoq_CawOykzNVGAPPAKyA8PNZr5GGmdmV7v0fWppgHUZA_sQPbq0XuxgoQFLJttwnCEf_mkS1zPYMYBv16U9G-kZQ25-rdHBFyZG-Wa6nBCSk7lm6ZNkDKSN7L-lBAVgpPgzDvXlCHaklZmQXwtNnBSPOZ3yO2-MBcDmSyoDbXpdM0zYZhMCyv0vMf2mKhEP91a2xD4tsp-Og6gAo0AXgk6Ge_be4zhMaUxm_NdPGg65mkaSaOZqCuevYVh0En18B7x2erzzUAMuJoo5C8ab1yLVGZSKNda3z8j40JeqcaYLN-yS4RaGaNdva_pmCq0dXYadIjaoivy4TqnHig9uJtboQqBevHPq2xXdsSutQOyEEexxjYbEz1USu25bTvog4tJs5okxNWDnL_0vBXZTpYCGdVo2WcMJgwqNBp-CPoZjMxCQ9IM6iS3KKETc9U46ksBbN95ZSeRUoUUtO_i0AoBsxE9A4NFbK9Uox2RGcJxOlC9HM2n5D6LmOyIO5KaYl16sfmURTRlcNpgTYAvat5HbfDYMFrH9EgSxu0y735-2wvZSuD0credILM3XFTyBmM7-278If-6-QaDX7zV9JxJaXrXx92T-srNH2Z5DLBOJDkl7oo1lVGKcFAmEgHjnkT_rPt8DvU4tlh0eI8HzSe7B35oA02GJE17hiWk-_VOUG2zNaOaesGK437EOzcCcc1dMZAtN206qPtzDZsNPhQNEBUx9Ta_jPG6waGpwihNxVfhwVvrR0zFUy1IspR9B1ONXttsi7nQ0YAtDSJaBuUgwwtYk2KL4QqRAixv_KSma8mOfuxs0th-sTyFGQ5f77q71ZcLUeYqVqrsjcDsh0K9pDvj4-KXcQXgd6EzY8zfh7VvXOHIr2aHBcHk1tw9zjYAR19sP87lo7YdVNrYlB09IkCICT9N1RSWJHUsszCvP0oBSmdNPfelx1CvHlClrc2qNGcyalsF8hc4wnG3mrYIC0rb4sHLc6Xp47g7vWnXH1ud169K4dB5YwnLam08lPwSYJwqculJw5d_L2egSoNIdYGvlvH-4prN6EkkyiqmZCHXYSNoKorU-ce7cRpc6mbxxU6CLCS_1FhlgfG_mZFP-KAZ3b-lQVdimYcudQeCgtjaydeAcUP4raEP_Wa3bhMB-GK90eskPs0cZgeRDvwohATR8ynHvxFCAeoiQcL-3bQgdOhZxY6r8dn6HF3RWWaeA6o4xS0XTlxecl4rOXs4nJAvn3jGZ4VmU9qkYcoVBW44IkLnbx0q07n4rRiurI4596rknVRJwbeb--_d9l9gSqn_ZwIHHyO4tk9np7I8yMTGp0j3ea_GbKrss2_8gU-XDU57ihgCQyOrAcyyfljyHTE6m-upNK0glJ-2m9r0ktOToCN-6ve4H3trSNvRL26rmH_WV8d-gwsF76cPYdlCZu46pC3Ib_R4sHUeBjg39ilY0IxUTOsLz-34NuMeKKnaViX68pZw1XzMLb7ZJOYhe0AKKO4Yrrkwpwlqvbpgd369PENtcqdakdbn44wKOfp49d9czQYQcYlRK3L08MhGsHXuDTlUcqqEYSDpwM_D2__AicfRazviJzdWQQMNJHA_0COIuhQ4c0dbPOOZqCMM9BxQe69fNlTfZEpFL2Axh_6-TqEXdqU8CO2fYScvQfuXZ2AMbmit46qlhUJMj5082R_XYNwIR_b-QMqm0e6aI_vZRVw8MwdJHG73Z_u4whBIR36VHrrK1qUYLxC2pYyLOwHlPEYlyN7HlTs6i_iJ9z4TQuK_mk_b1bc4-1XfgQUU8ZfjYPNoQNII_Dtym-9k7Ukv-pU5Nk1lItlLk07wiCcKMlui8Y-23K9mb03O38x9ZhN051SusVM9ItehAp684sy-kb6MymRW0LsXXIPdRc9LxI85RZ3aANfAtMaHbRov2jpVvZT4OQhTQIJLg3656y_NG32DJvFQoBLEgfFCTKYQgpKWmbxj1gRsVDrdk8EBF3rz1ohyUfxqyrHSYM39YGs2bnk9TkvaOaHOluV_ZoY-qIDysJ_p1eKxJVdpF2VCxZ1ctwuKCbVx6pl6XLuN-g2KaJnpgxVcVbrnxsgLrh5OGeDuXiBFYeLYaF09wFBHTHF0naw63TgB8jy61c5r7_y4DVAiicoSJ3B8SJxEmB5qgXVse_vwmKOxvULXcgU9XLaONbYYIUulkSNOSK_x_xWnVRL7yWHj9xMjWTvBXgVcux1CmehPPQ7dGhooXgzCoipDZ_y_sRl43wYZiaqG7Nl79ciyfdwi6xKUb0CgLQp1D2Q90bHKRUV1Y1IdcIUl-atTUcMGYDyLKmYQQ0BWvqXeaZtHra_yDzoIlB7rR9Hg9agchVJsUA46egTwwvlHdiYPIxJidKAQFgpDospYReegQxCIZHg_PI0FPVfXBfNR2Vc8fIrXiNwzPi4jvj83YmDTvTJ1xBLYDao7QzDQUjkpl09EnP4UoGlvFYlrXH0Ev1sWz_svhFVAduqJzHke7BW5b7gYipmIqQCvPgehCMuD8-NkaEAtE613V6BLPTu51IPtkvFoS_zSRCkLnspDFVTeDToBKQlN0-u1LlMF9f1dQDPxBE8ZLacKFP2F6lezHhikzuoJTyfCzF0xT4nn8alqzDzRV3K0wAl_4NKjhwSHz9i8MRxPo1WEfO8Xpt1aKa6WIbZ2rr5ayhX3H4ASPQ7UDoMNrRZP82lcAerRb_j7wyL57W6oE7VetxnmbexD15h_7LukUqUNSSgg6D0zxX2C23EhpBaQ7Bw4Va_costesVZBuYwEig3VR5Y-9WvmN0CuaeE1oZkXJ5zBCBgO5F_hIESxHP9zx9Z4fs7fswQDJHaick1xpSSZNDbBghUqlswGvI4TTtUWGPc5R1mf9dLQDF6j5wTo1kycMpfXIUF6hVqZRlKHgP4DRetOCsAgb_WMW0b_GCVyK8JyeZsTSXN547g8Q6WMRYikbZDP25hglrI5hU03GLf3m2WLJAd4eKB5e1nlDhIqAGn289gdttwfe8rUzB5BhdSZ6BcaWAEVp64EHYFmtco1aBleXa0RVlSDS6gt7U7ozAp0YxkBW7YlqXxfM8A8y-Dn8LkKewv5p7q7yL5Bkun5Cy7rZ_FPQ_4ktHUr_RzqpQbgSgtXwOSyCfoDKqIPNg4AhjaI33nD93HuRQeV_mhxYwXN5GNTq-7SxkulMwTSgg7b2UhmOSu87pX_FMk5nFaglzYzHKpoZA3QuNxwHzTVInF8Ufu6fAIOPT5fEuhfilDU3uxCkpC-us4yeLwm8e36ICJZFfcqa5dXHkFezEXPKvFbhpVgjTO-TI2EH_vb4QcYNQxtQGWUqFcuQ7IaIgYChVS7ifjkPc65wR9ffjTEEqFAt6e-_mviI4ltyiTLTNTWY68JV64SnjeMQ9qR9gPYmefUp_E_LyOdwfetRYKBJ81jAMz2piWNoJHwHbFjBxeZj8iZ34TnirgvWRltUi20aN09b8TN_IbFNPFjkI1UwshqMwLY9GXT4eq0QaIdvhW9CE90--KNVjGvqyRLodo0gsGTpmTcoTPDgF_AuaeDlaBrbAnW-pFr1HOV5YqUGja5_vkDvi9mdKooFrlSau-Dt1HmZf81izJ8odFR-tHl0u-wT66G0aEkk1DS81IXvSLLNAQlIpj5FoZYx2RPFWyw1WBlY8iSa4r6HyN5YKW9taJ7ljUliA8KClax8VM282lqYL5Fd-wtYu5Iceez8jGGj4cZ7JetWp6X-wjLHeo6SDUGjNO7k7h3ODmCRnIKJZVtbx6qJEVX1u8J9mIAXEjdArqa_7YiUBTuka0W7IxVXZUx9R96h5f',
                        provider_name='openai',
                    ),
                    TextPart(
                        content=IsStr(),
                        id='msg_0b4f29854724a3120068c4ab22122081918f25e06f1368274e',
                    ),
                ],
                usage=RequestUsage(
                    input_tokens=9939, cache_read_tokens=8320, output_tokens=1610, details={'reasoning_tokens': 1344}
                ),
                model_name='gpt-5-2025-08-07',
                timestamp=IsDatetime(),
                provider_name='openai',
                provider_details={'finish_reason': 'completed'},
                provider_response_id='resp_0b4f29854724a3120068c4ab0b660081919707b95b47552782',
                finish_reason='stop',
            ),
        ]
    )


async def test_openai_responses_model_web_search_tool_stream(allow_model_requests: None, openai_api_key: str):
    m = OpenAIResponsesModel('gpt-5', provider=OpenAIProvider(api_key=openai_api_key))
    agent = Agent(
        m,
        instructions='You are a helpful assistant.',
        builtin_tools=[WebSearchTool()],
        model_settings=OpenAIResponsesModelSettings(openai_include_web_search_sources=True),
    )

    event_parts: list[Any] = []
    async with agent.iter(user_prompt='What is the weather in San Francisco today?') as agent_run:
        async for node in agent_run:
            if Agent.is_model_request_node(node) or Agent.is_call_tools_node(node):
                async with node.stream(agent_run.ctx) as request_stream:
                    async for event in request_stream:
                        event_parts.append(event)

    assert agent_run.result is not None
    messages = agent_run.result.all_messages()
    assert messages == snapshot(
        [
            ModelRequest(
                parts=[
                    UserPromptPart(
                        content='What is the weather in San Francisco today?',
                        timestamp=IsDatetime(),
                    )
                ],
                instructions='You are a helpful assistant.',
            ),
            ModelResponse(
                parts=[
                    ThinkingPart(
                        content='',
                        id='rs_00a60507bf41223d0068c9d2fc927081a088e0b920cdfe3866',
                        signature='gAAAAABoydMADQ6HaJB8mYQXlwd-4MrCfzmKqMHXUnSAXWV3huK1UrU1h3Do3pbK4bcD4BAvNiHTH-Pn27MGZDP_53IhKj_vB0egVf6Z_Y2uFPtzmyasYtTzrTkGSfAMR0xfI4wJk99aatk3UyLPNE7EO_vWYzN6CSX5ifJNNcmY3ArW1A7XnmsnMSBys05PsWqLMHZOUFuBvM2W37QUW6QOfBXZy0TamoO5UknNUfZb_TwvSnMEDpa-lXyDn4VuzfxreEGVHGdSyz5oLN0nBr3KwHIfxMRZIf9gi9-hKCnxX7i-ZktNIfTgd_WEmNKlaPO-qjKHPlO_XPKbEfpBdMv5b2P9BIC20ZG3m6qnEc4OqafWZa1iC2szi4eKOEa6neh2ltVLsLS3MlurF4sO-EHQT4O9t-zJ-738mZsOgjsI9rTrLm_aTAJrntSSWRLcP6PI6_ILHyeAl_aN4svtnwQJZhv4_Qf62q70SZQ5fSfqoqfO1YHLcXq6Op99iH3CfAhOjH-NcgThFLpT4-VLYABl8wiWBTsWzdndZoPmvMLEOaEGJOcM6_922FC0Q-fUio3psm_pLcElaG-XIkyn4oNuk6OJQonFE-Bm6WS_1I9sMF0ncSD4gH1Ey-5y2Ayxi3Kb3XWjFvs1RKW17KFXj8sthF3vY5WHUeRKA14WtN-cHsi4lXBFYJmn2FiD3CmV-_4ErzXH8sIMJrDDsqfCoiSbHwih25INTTIj7KAPL2QtIpU6A8zbzQIK-GOKqb0n4wGeOIyf7J4C2-5jhmlF2a6HUApFXZsRcD8e3X1WqSjdTdnRu_0GzDuHhPghRQJ3DHfGwDvoZy6UK55zb2MaxpNyMHT149sMwUWkCVg0BruxnOUfziuURWhT-VJWzv5mr3Z765TFB1PfHJhznKPFiZN0MTStVtqKQlOe8nkwLevCgZY4oT1Mysg7YJhcWtkquKILXe-y6luJBHzUy_aFAgFliUbcrOhkoBk5olAbSz8Y4sSz5vWugYA1kwlIofnRm4sPcvoIXgUD_SGGI3QNsQyRWQEhf7G5mNRrxmLhZZLXAcBAzkw10nEjRfew2Fri7bdvyzJ1OS_af9fHmeqCZG5ievKIX6keUkIYQo_qm4FQFkXZSl9lMHsUSF-di4F6ws31vM0zVLMmH52u12Z3SZhvAFzIV5Vtyt_IfrMV3ANMqVF4SmS4k2qUlv1KuPQVgqGCVHvfeE1oSyYgYF6oFX8ThXNB79wxvi4Oo8fWEZLzZMFH9QEr2c7sOWHYWk-wUMP1auXTQNExEVz22pBxueZGZhRyLdpcA12v8o6vJkVuBj-2eR8GRI7P6InJdQAO9TIBhM7NtJU2NUpeP_84js3RTBVktqBT74nWPaHIddGMSfW2aGmFJovvshhxGMLtN_6XMh4wRKW0IE_-Rfbhk8_-xHKI5McYI048N_TMYOS8KqPPAmGVklRGqPZ5xXMNvQEVweThDTYTo3NoAsS0fN2yMmSwrjRYBHsgYMtil4pd6ddp8dvF_XSJUkW0nF8t6ciI_k47sug3gyw4usqspWxY9Hwbzb4OFzzrgtO_7Ll6lFFFUx2oHy8AO9sJ97Y3Fg6luuew7ZRDzA_4XMrT7mNW6YuT-o2DunaZw-jvQezNHjPN2WhaTS7fkisyhFSFTMBYE-H4psfj_sizutv-LjwbumTcX2mnYE9SZhVr8dL0c7sgwHP1831RxTSSl3ql_obE3ICDooyuM8PYE56Jx0HOOGbEeJd3w91SzNHPG_3SQfXszrZlw4BGWrEUHBbtVY2ZEnsyGNAx6vKO8lz9D-6yZ618foDJSH-Ilk56a5rhr0beWjSd9mYMsr3zpVz6HcpTLYGEgHfPxpT2eaYaC1H_znw7y1eMKamwudYmtz_azX5LrOtwc0p-pXH-kdoNe248pSz9qsmHcXA41fuj2weKQNrmBcghwtfM95B060tnmebJ_B_KkLXL4cNF-hZqi0wAHrHYrZ_WM0Dy90AFH-b7iiWuWz5M1EhZXo179iEdybM-1PgccFJ0zvOqODl7FNxSgWVyNS1k9R42aZx2PzFAfAbBtJ-KVMhUayAvGLNmi35EAT0G6FK65VBEe7A6zPFqzrrAiG8dy3Z0I0253WzIblHPNMpmxI_ca5tIx3u8Za6Nu9rx8mi0CY2jsRSKnqb7RZvLuB78Uj32lb_9jbq5_gL9_y7Bt7U7i7FospyqMFzEYQLvdyrtfNrfY0rB4zr4Mo0tDn_4YOD_d_nP5axUh9_ruqXZ_d3eVdNmlITjQZj8ALe1EfidP8a-Dl62t6STVv8d2y8v9-jy3J7wReLJbJ6gDDnygJllY7NrIVXSjR45FXiCDnpaRonu--I_0b_LRJFOoJUJX0S9YMaXAkKyHSEj-UWjiuk8cIBNcXxwlxnqqNMezvvV113MAOEbfHygDnphzjzZQxteAVbSy0ucGDR2FPi30d6z51NxGnXNS_sM7wnjBMNp4Li0hhttOp6PgvDKPSMAcgUtKLFKE8iWQAvERoUVxw5Et20hNTNXf_0sXOyh0bF0URPGDxSYz9uZI6-nlwVlo1aobdEnn7STSq2_tuTDIrQyfBGZzhv8OB0H3cj9mBs=',
                        provider_name='openai',
                    ),
                    BuiltinToolCallPart(
                        tool_name='web_search',
                        args={'query': 'weather: San Francisco, CA', 'type': 'search'},
                        tool_call_id='ws_00a60507bf41223d0068c9d30021d081a0962d80d50c12e317',
                        provider_name='openai',
                    ),
                    BuiltinToolReturnPart(
                        tool_name='web_search',
                        content={
                            'sources': [{'type': 'api', 'url': None, 'name': 'oai-weather'}],
                            'status': 'completed',
                        },
                        tool_call_id='ws_00a60507bf41223d0068c9d30021d081a0962d80d50c12e317',
                        timestamp=IsDatetime(),
                        provider_name='openai',
                    ),
                    ThinkingPart(
                        content='',
                        id='rs_00a60507bf41223d0068c9d300b23481a0b77a03d911213220',
                        signature='gAAAAABoydMLww_4DcIPiCy5zW1t-Dtx57JodsdP9YkyDCvY9r0nBfoD-bwcBl8FfcFxRuq5nK5ndf90J6Xdxmvl9kGVbCUYSFaOd-kWeE4tgwXM8BwwE3jVs6ZMG3BdiWyXS3alnUO5jcE6kuXeun1LufAdZ6rWtJl3zSmqPycnTh9zoQ4cBBxLDq_qcVS1fgU4WjsWgjCZw6ZWRPWwZk8hywmU7ykCLH7SXItM4oH1m_GCEounJAS8YR4ajUh5KAdN6a1wngfGnXhYdzov98yiNLP6Nrkgr--K4vMTTqWXLTcR6fbWgkijanIeKmfSErCjMT6k5TrAbkFx0rgblHbdQii7zj8seV1BWZse92_k4sltxfc5Ocpyho1YSHhgxyGL7g442xMUEibjPCv6kwPMcW9yGu9wPMWsfPYCXpBbG6kQibQPNFJ_bEubwBRaqdSDq93Aqr1YkTYBja7Tewn8UfzZ8YYaGe5y_K4ZD47lfvDp019dOdXmOuZGC1ECRrMqKzSFYVG1CFY1VhjGdPmzobDoMcpZcLn25s1pg6lnNqNQwOk_IA4MvUcCU5HHD5YjmFkEy5-i_iRoDVu5coK0zyEMvPJ_h10y_ByszcfzS9e0ht5CSilckkFdxTBkZ5epp0YIg1e-PrZ790P-I35Ucquam9OXyULV1Y5bn9ohZa93Tv0JZRxUeTDG72_28xRj8tkJaBAZjoCC7VICw39KVmz-ZkuVN6IIX1WdNzyC4d808-2Tz4UZaU42-wxEWDnSDMD7iZu1Bi9fKKwAYBJt_OcEsJwpW63ZaUSG2PVFfm7a3wRcSMxMTUTTJB7L1Keu1hmNepif5tavn3P35nSq28D_IJyAqAgX7ZyROk2bJqjzSE4A0MddqAoBFFqKBi68n49KH09vDtDXIoh8jVWuIgowgVGr8pN3kuhLI9cir4Pr_WES0tPD7yWHPTzrD7OIJCfQbr_4Y4dEza4ixNi0RTADWzMUZBfr7bvwIsgvg6ZNuQlx_d71Go5VDsT2KI8H8AldiRvNWoLyYTFGyK9Kot97YsS5sEmSYgNAH48NU7pgnM0jNDQU1G39nTNFEjL_ziDwjDT5g3jm4S_gbQfwx-XFT3Pv-JYR-E71AqR--Lg71OsASq49rrlULfl5OENfiT-NB6x8MqnfUI6NpcCsOWLp8XfRbgqmZFutLIi43pcnxEe3cXHLWGF77qJXP6dFb-G5Ide7n9tAOoEgfsVu7hCDPEQ_xrIYRdc2DzDPUMCtXBai24E0AnQF8kxsEtlDW_YmAgGNTl9Gx0tFSGdDuUCsNx__c7v-_LOMWycXUKmH3iEr_su83oGIMapNp2PnLccN4iOxspdZQq0C6WBaR6SrdnGzK-0KwRPRoyKDLNWS8zfluR5bIgKlqd3Sbv_7eL-WO4LQXMvdKP3KS-DBt1HbA-gmyFW03iX2smPQbtVmRLWi1vG329R_07-tHMJSO9OQy6_6aiyO8Rgpbl_CHa1Q9BEkI2csonayDJRPvEXBPuk9-NPUP4VLNPB7npWBLlAqes5ZmhagnC7srTL0fFiLGLJiAxWo1f0BBiIlXjwqHdlgBjTw0KryCnEU8Ic8ATzrqEXXhs-FTBCcWInf3Bt5bzUhy20g7cTtYP-VCbsku-lXQ6wceWrfQVFtjKKICD8I4g9QusAIAvgCUm7J2rR3TLkzwOKngdTFPGQrQ1TYzlkA7q_Ew1uZpaPRckMaEioZYC6Sv_B0rgW0nyBJ0GLrB3AUN60hDrOFntyFHp0FM-Zh1SY-GKGBwZwVetOzM0ZAJ-NreFg1XVgyLTYDNjUrYJjRhr_JARsZ5t0pU4_yI6dPqM5jKO5_k4UpZspfQon6d2-NlWX0EDmz6G4CMTx0TScehYHrQZtPzpVnivc8h_pmXV3jO5GLzNeLWoB70SDPTETo1Of4txiEUaC2komu5B7MN9aR4c7VBOTv1NIjoiZcrd1HFACzZ7r1qAE-G38j1f1YhfZ0_TiMmtfR1cqjAKcFkyRM7rZMyMvvnsH7NFq59gFgWZt0dy0aAdw03XWXFNT67lrw58OYC3NcVozH4SKlmleu7TfjHNWSnJVjJ66riLn9DZWVxPeTk4zuISZn0yyaoXcdW8OMn_mJ9vP-8L1wElMyxKbtBRz-0cW7MshmJ3YXmHWDKbnqETSbDMtqcN_QyRJovopwlptJ8VzL7biuURRFw-l63Kc9vKP72Z-QWOUIPLB4q4nX4yb-IV0mkWFxIUlfv5Cze2anf7zDFyGzeU9xG0onfhJE4HFKcoUT8MzfrHZ0dDZtnEYeL5Xem3GuHpwEVGCxRE_J1joTmJfeWxSVnr2Vey9gaPmXCyRrdKS75v9xSXJFfHvcOO8Qp35Dzk-yFqL3dSOJfOEwDZbEf6QnV7VU1EhJvW4XmRS-wsRLMLCYcLrOx96NHEwb2h2l6gNfbCVJoQrMhMg68qBPnoSYLhML2ho7hWkSNZFy61yX5I-oEJV5XdtjFcBkyurmUD6uYTkJSqXyxLexQiPbT-uv49Yp9cAfFBG23sC9lUQ=',
                        provider_name='openai',
                    ),
                    TextPart(
                        content='San Francisco weather today (Tuesday, September 16, 2025): Mostly sunny and pleasant. Current conditions around 71°F; expected high near 73°F and low around 58°F. A light jacket is useful for the cooler evening. ',
                        id='msg_00a60507bf41223d0068c9d30b055481a0b0ee28a021919c94',
                    ),
                ],
                usage=RequestUsage(
                    input_tokens=9463,
                    cache_read_tokens=8320,
                    output_tokens=582,
                    details={'reasoning_tokens': 512},
                ),
                model_name='gpt-5-2025-08-07',
                timestamp=IsDatetime(),
                provider_name='openai',
                provider_details={'finish_reason': 'completed'},
                provider_response_id='resp_00a60507bf41223d0068c9d2fbf93481a0ba2a7796ae2cab4c',
                finish_reason='stop',
            ),
        ]
    )

    assert event_parts == snapshot(
        [
            PartStartEvent(
                index=0,
                part=ThinkingPart(
                    content='',
                    id='rs_00a60507bf41223d0068c9d2fc927081a088e0b920cdfe3866',
                    signature='gAAAAABoydMADQ6HaJB8mYQXlwd-4MrCfzmKqMHXUnSAXWV3huK1UrU1h3Do3pbK4bcD4BAvNiHTH-Pn27MGZDP_53IhKj_vB0egVf6Z_Y2uFPtzmyasYtTzrTkGSfAMR0xfI4wJk99aatk3UyLPNE7EO_vWYzN6CSX5ifJNNcmY3ArW1A7XnmsnMSBys05PsWqLMHZOUFuBvM2W37QUW6QOfBXZy0TamoO5UknNUfZb_TwvSnMEDpa-lXyDn4VuzfxreEGVHGdSyz5oLN0nBr3KwHIfxMRZIf9gi9-hKCnxX7i-ZktNIfTgd_WEmNKlaPO-qjKHPlO_XPKbEfpBdMv5b2P9BIC20ZG3m6qnEc4OqafWZa1iC2szi4eKOEa6neh2ltVLsLS3MlurF4sO-EHQT4O9t-zJ-738mZsOgjsI9rTrLm_aTAJrntSSWRLcP6PI6_ILHyeAl_aN4svtnwQJZhv4_Qf62q70SZQ5fSfqoqfO1YHLcXq6Op99iH3CfAhOjH-NcgThFLpT4-VLYABl8wiWBTsWzdndZoPmvMLEOaEGJOcM6_922FC0Q-fUio3psm_pLcElaG-XIkyn4oNuk6OJQonFE-Bm6WS_1I9sMF0ncSD4gH1Ey-5y2Ayxi3Kb3XWjFvs1RKW17KFXj8sthF3vY5WHUeRKA14WtN-cHsi4lXBFYJmn2FiD3CmV-_4ErzXH8sIMJrDDsqfCoiSbHwih25INTTIj7KAPL2QtIpU6A8zbzQIK-GOKqb0n4wGeOIyf7J4C2-5jhmlF2a6HUApFXZsRcD8e3X1WqSjdTdnRu_0GzDuHhPghRQJ3DHfGwDvoZy6UK55zb2MaxpNyMHT149sMwUWkCVg0BruxnOUfziuURWhT-VJWzv5mr3Z765TFB1PfHJhznKPFiZN0MTStVtqKQlOe8nkwLevCgZY4oT1Mysg7YJhcWtkquKILXe-y6luJBHzUy_aFAgFliUbcrOhkoBk5olAbSz8Y4sSz5vWugYA1kwlIofnRm4sPcvoIXgUD_SGGI3QNsQyRWQEhf7G5mNRrxmLhZZLXAcBAzkw10nEjRfew2Fri7bdvyzJ1OS_af9fHmeqCZG5ievKIX6keUkIYQo_qm4FQFkXZSl9lMHsUSF-di4F6ws31vM0zVLMmH52u12Z3SZhvAFzIV5Vtyt_IfrMV3ANMqVF4SmS4k2qUlv1KuPQVgqGCVHvfeE1oSyYgYF6oFX8ThXNB79wxvi4Oo8fWEZLzZMFH9QEr2c7sOWHYWk-wUMP1auXTQNExEVz22pBxueZGZhRyLdpcA12v8o6vJkVuBj-2eR8GRI7P6InJdQAO9TIBhM7NtJU2NUpeP_84js3RTBVktqBT74nWPaHIddGMSfW2aGmFJovvshhxGMLtN_6XMh4wRKW0IE_-Rfbhk8_-xHKI5McYI048N_TMYOS8KqPPAmGVklRGqPZ5xXMNvQEVweThDTYTo3NoAsS0fN2yMmSwrjRYBHsgYMtil4pd6ddp8dvF_XSJUkW0nF8t6ciI_k47sug3gyw4usqspWxY9Hwbzb4OFzzrgtO_7Ll6lFFFUx2oHy8AO9sJ97Y3Fg6luuew7ZRDzA_4XMrT7mNW6YuT-o2DunaZw-jvQezNHjPN2WhaTS7fkisyhFSFTMBYE-H4psfj_sizutv-LjwbumTcX2mnYE9SZhVr8dL0c7sgwHP1831RxTSSl3ql_obE3ICDooyuM8PYE56Jx0HOOGbEeJd3w91SzNHPG_3SQfXszrZlw4BGWrEUHBbtVY2ZEnsyGNAx6vKO8lz9D-6yZ618foDJSH-Ilk56a5rhr0beWjSd9mYMsr3zpVz6HcpTLYGEgHfPxpT2eaYaC1H_znw7y1eMKamwudYmtz_azX5LrOtwc0p-pXH-kdoNe248pSz9qsmHcXA41fuj2weKQNrmBcghwtfM95B060tnmebJ_B_KkLXL4cNF-hZqi0wAHrHYrZ_WM0Dy90AFH-b7iiWuWz5M1EhZXo179iEdybM-1PgccFJ0zvOqODl7FNxSgWVyNS1k9R42aZx2PzFAfAbBtJ-KVMhUayAvGLNmi35EAT0G6FK65VBEe7A6zPFqzrrAiG8dy3Z0I0253WzIblHPNMpmxI_ca5tIx3u8Za6Nu9rx8mi0CY2jsRSKnqb7RZvLuB78Uj32lb_9jbq5_gL9_y7Bt7U7i7FospyqMFzEYQLvdyrtfNrfY0rB4zr4Mo0tDn_4YOD_d_nP5axUh9_ruqXZ_d3eVdNmlITjQZj8ALe1EfidP8a-Dl62t6STVv8d2y8v9-jy3J7wReLJbJ6gDDnygJllY7NrIVXSjR45FXiCDnpaRonu--I_0b_LRJFOoJUJX0S9YMaXAkKyHSEj-UWjiuk8cIBNcXxwlxnqqNMezvvV113MAOEbfHygDnphzjzZQxteAVbSy0ucGDR2FPi30d6z51NxGnXNS_sM7wnjBMNp4Li0hhttOp6PgvDKPSMAcgUtKLFKE8iWQAvERoUVxw5Et20hNTNXf_0sXOyh0bF0URPGDxSYz9uZI6-nlwVlo1aobdEnn7STSq2_tuTDIrQyfBGZzhv8OB0H3cj9mBs=',
                    provider_name='openai',
                ),
            ),
            PartStartEvent(
                index=1,
                part=BuiltinToolCallPart(
                    tool_name='web_search',
                    tool_call_id='ws_00a60507bf41223d0068c9d30021d081a0962d80d50c12e317',
                    provider_name='openai',
                ),
            ),
            PartDeltaEvent(
                index=1,
                delta=ToolCallPartDelta(
                    args_delta={'query': 'weather: San Francisco, CA', 'type': 'search'},
                    tool_call_id='ws_00a60507bf41223d0068c9d30021d081a0962d80d50c12e317',
                ),
            ),
            PartStartEvent(
                index=2,
                part=BuiltinToolReturnPart(
                    tool_name='web_search',
                    content={'sources': [{'type': 'api', 'url': None, 'name': 'oai-weather'}], 'status': 'completed'},
                    tool_call_id='ws_00a60507bf41223d0068c9d30021d081a0962d80d50c12e317',
                    timestamp=IsDatetime(),
                    provider_name='openai',
                ),
            ),
            PartStartEvent(
                index=3,
                part=ThinkingPart(
                    content='',
                    id='rs_00a60507bf41223d0068c9d300b23481a0b77a03d911213220',
                    signature='gAAAAABoydMLww_4DcIPiCy5zW1t-Dtx57JodsdP9YkyDCvY9r0nBfoD-bwcBl8FfcFxRuq5nK5ndf90J6Xdxmvl9kGVbCUYSFaOd-kWeE4tgwXM8BwwE3jVs6ZMG3BdiWyXS3alnUO5jcE6kuXeun1LufAdZ6rWtJl3zSmqPycnTh9zoQ4cBBxLDq_qcVS1fgU4WjsWgjCZw6ZWRPWwZk8hywmU7ykCLH7SXItM4oH1m_GCEounJAS8YR4ajUh5KAdN6a1wngfGnXhYdzov98yiNLP6Nrkgr--K4vMTTqWXLTcR6fbWgkijanIeKmfSErCjMT6k5TrAbkFx0rgblHbdQii7zj8seV1BWZse92_k4sltxfc5Ocpyho1YSHhgxyGL7g442xMUEibjPCv6kwPMcW9yGu9wPMWsfPYCXpBbG6kQibQPNFJ_bEubwBRaqdSDq93Aqr1YkTYBja7Tewn8UfzZ8YYaGe5y_K4ZD47lfvDp019dOdXmOuZGC1ECRrMqKzSFYVG1CFY1VhjGdPmzobDoMcpZcLn25s1pg6lnNqNQwOk_IA4MvUcCU5HHD5YjmFkEy5-i_iRoDVu5coK0zyEMvPJ_h10y_ByszcfzS9e0ht5CSilckkFdxTBkZ5epp0YIg1e-PrZ790P-I35Ucquam9OXyULV1Y5bn9ohZa93Tv0JZRxUeTDG72_28xRj8tkJaBAZjoCC7VICw39KVmz-ZkuVN6IIX1WdNzyC4d808-2Tz4UZaU42-wxEWDnSDMD7iZu1Bi9fKKwAYBJt_OcEsJwpW63ZaUSG2PVFfm7a3wRcSMxMTUTTJB7L1Keu1hmNepif5tavn3P35nSq28D_IJyAqAgX7ZyROk2bJqjzSE4A0MddqAoBFFqKBi68n49KH09vDtDXIoh8jVWuIgowgVGr8pN3kuhLI9cir4Pr_WES0tPD7yWHPTzrD7OIJCfQbr_4Y4dEza4ixNi0RTADWzMUZBfr7bvwIsgvg6ZNuQlx_d71Go5VDsT2KI8H8AldiRvNWoLyYTFGyK9Kot97YsS5sEmSYgNAH48NU7pgnM0jNDQU1G39nTNFEjL_ziDwjDT5g3jm4S_gbQfwx-XFT3Pv-JYR-E71AqR--Lg71OsASq49rrlULfl5OENfiT-NB6x8MqnfUI6NpcCsOWLp8XfRbgqmZFutLIi43pcnxEe3cXHLWGF77qJXP6dFb-G5Ide7n9tAOoEgfsVu7hCDPEQ_xrIYRdc2DzDPUMCtXBai24E0AnQF8kxsEtlDW_YmAgGNTl9Gx0tFSGdDuUCsNx__c7v-_LOMWycXUKmH3iEr_su83oGIMapNp2PnLccN4iOxspdZQq0C6WBaR6SrdnGzK-0KwRPRoyKDLNWS8zfluR5bIgKlqd3Sbv_7eL-WO4LQXMvdKP3KS-DBt1HbA-gmyFW03iX2smPQbtVmRLWi1vG329R_07-tHMJSO9OQy6_6aiyO8Rgpbl_CHa1Q9BEkI2csonayDJRPvEXBPuk9-NPUP4VLNPB7npWBLlAqes5ZmhagnC7srTL0fFiLGLJiAxWo1f0BBiIlXjwqHdlgBjTw0KryCnEU8Ic8ATzrqEXXhs-FTBCcWInf3Bt5bzUhy20g7cTtYP-VCbsku-lXQ6wceWrfQVFtjKKICD8I4g9QusAIAvgCUm7J2rR3TLkzwOKngdTFPGQrQ1TYzlkA7q_Ew1uZpaPRckMaEioZYC6Sv_B0rgW0nyBJ0GLrB3AUN60hDrOFntyFHp0FM-Zh1SY-GKGBwZwVetOzM0ZAJ-NreFg1XVgyLTYDNjUrYJjRhr_JARsZ5t0pU4_yI6dPqM5jKO5_k4UpZspfQon6d2-NlWX0EDmz6G4CMTx0TScehYHrQZtPzpVnivc8h_pmXV3jO5GLzNeLWoB70SDPTETo1Of4txiEUaC2komu5B7MN9aR4c7VBOTv1NIjoiZcrd1HFACzZ7r1qAE-G38j1f1YhfZ0_TiMmtfR1cqjAKcFkyRM7rZMyMvvnsH7NFq59gFgWZt0dy0aAdw03XWXFNT67lrw58OYC3NcVozH4SKlmleu7TfjHNWSnJVjJ66riLn9DZWVxPeTk4zuISZn0yyaoXcdW8OMn_mJ9vP-8L1wElMyxKbtBRz-0cW7MshmJ3YXmHWDKbnqETSbDMtqcN_QyRJovopwlptJ8VzL7biuURRFw-l63Kc9vKP72Z-QWOUIPLB4q4nX4yb-IV0mkWFxIUlfv5Cze2anf7zDFyGzeU9xG0onfhJE4HFKcoUT8MzfrHZ0dDZtnEYeL5Xem3GuHpwEVGCxRE_J1joTmJfeWxSVnr2Vey9gaPmXCyRrdKS75v9xSXJFfHvcOO8Qp35Dzk-yFqL3dSOJfOEwDZbEf6QnV7VU1EhJvW4XmRS-wsRLMLCYcLrOx96NHEwb2h2l6gNfbCVJoQrMhMg68qBPnoSYLhML2ho7hWkSNZFy61yX5I-oEJV5XdtjFcBkyurmUD6uYTkJSqXyxLexQiPbT-uv49Yp9cAfFBG23sC9lUQ=',
                    provider_name='openai',
                ),
            ),
            PartStartEvent(
                index=4,
                part=TextPart(content='San Francisco', id='msg_00a60507bf41223d0068c9d30b055481a0b0ee28a021919c94'),
            ),
            FinalResultEvent(tool_name=None, tool_call_id=None),
            PartDeltaEvent(index=4, delta=TextPartDelta(content_delta=' weather')),
            PartDeltaEvent(index=4, delta=TextPartDelta(content_delta=' today')),
            PartDeltaEvent(index=4, delta=TextPartDelta(content_delta=' (')),
            PartDeltaEvent(index=4, delta=TextPartDelta(content_delta='Tuesday')),
            PartDeltaEvent(index=4, delta=TextPartDelta(content_delta=',')),
            PartDeltaEvent(index=4, delta=TextPartDelta(content_delta=' September')),
            PartDeltaEvent(index=4, delta=TextPartDelta(content_delta=' ')),
            PartDeltaEvent(index=4, delta=TextPartDelta(content_delta='16')),
            PartDeltaEvent(index=4, delta=TextPartDelta(content_delta=',')),
            PartDeltaEvent(index=4, delta=TextPartDelta(content_delta=' ')),
            PartDeltaEvent(index=4, delta=TextPartDelta(content_delta='202')),
            PartDeltaEvent(index=4, delta=TextPartDelta(content_delta='5')),
            PartDeltaEvent(index=4, delta=TextPartDelta(content_delta='):')),
            PartDeltaEvent(index=4, delta=TextPartDelta(content_delta=' Mostly')),
            PartDeltaEvent(index=4, delta=TextPartDelta(content_delta=' sunny')),
            PartDeltaEvent(index=4, delta=TextPartDelta(content_delta=' and')),
            PartDeltaEvent(index=4, delta=TextPartDelta(content_delta=' pleasant')),
            PartDeltaEvent(index=4, delta=TextPartDelta(content_delta='.')),
            PartDeltaEvent(index=4, delta=TextPartDelta(content_delta=' Current')),
            PartDeltaEvent(index=4, delta=TextPartDelta(content_delta=' conditions')),
            PartDeltaEvent(index=4, delta=TextPartDelta(content_delta=' around')),
            PartDeltaEvent(index=4, delta=TextPartDelta(content_delta=' ')),
            PartDeltaEvent(index=4, delta=TextPartDelta(content_delta='71')),
            PartDeltaEvent(index=4, delta=TextPartDelta(content_delta='°F')),
            PartDeltaEvent(index=4, delta=TextPartDelta(content_delta=';')),
            PartDeltaEvent(index=4, delta=TextPartDelta(content_delta=' expected')),
            PartDeltaEvent(index=4, delta=TextPartDelta(content_delta=' high')),
            PartDeltaEvent(index=4, delta=TextPartDelta(content_delta=' near')),
            PartDeltaEvent(index=4, delta=TextPartDelta(content_delta=' ')),
            PartDeltaEvent(index=4, delta=TextPartDelta(content_delta='73')),
            PartDeltaEvent(index=4, delta=TextPartDelta(content_delta='°F')),
            PartDeltaEvent(index=4, delta=TextPartDelta(content_delta=' and')),
            PartDeltaEvent(index=4, delta=TextPartDelta(content_delta=' low')),
            PartDeltaEvent(index=4, delta=TextPartDelta(content_delta=' around')),
            PartDeltaEvent(index=4, delta=TextPartDelta(content_delta=' ')),
            PartDeltaEvent(index=4, delta=TextPartDelta(content_delta='58')),
            PartDeltaEvent(index=4, delta=TextPartDelta(content_delta='°F')),
            PartDeltaEvent(index=4, delta=TextPartDelta(content_delta='.')),
            PartDeltaEvent(index=4, delta=TextPartDelta(content_delta=' A light jacket')),
            PartDeltaEvent(index=4, delta=TextPartDelta(content_delta=' is useful')),
            PartDeltaEvent(index=4, delta=TextPartDelta(content_delta=' for the')),
            PartDeltaEvent(index=4, delta=TextPartDelta(content_delta=' cooler evening')),
            PartDeltaEvent(index=4, delta=TextPartDelta(content_delta='. ')),
            BuiltinToolCallEvent(  # pyright: ignore[reportDeprecated]
                part=BuiltinToolCallPart(
                    tool_name='web_search',
                    args={'query': 'weather: San Francisco, CA', 'type': 'search'},
                    tool_call_id='ws_00a60507bf41223d0068c9d30021d081a0962d80d50c12e317',
                    provider_name='openai',
                )
            ),
            BuiltinToolResultEvent(  # pyright: ignore[reportDeprecated]
                result=BuiltinToolReturnPart(
                    tool_name='web_search',
                    content={'sources': [{'type': 'api', 'url': None, 'name': 'oai-weather'}], 'status': 'completed'},
                    tool_call_id='ws_00a60507bf41223d0068c9d30021d081a0962d80d50c12e317',
                    timestamp=IsDatetime(),
                    provider_name='openai',
                )
            ),
        ]
    )

    result = await agent.run(user_prompt='how about Mexico City?', message_history=messages)
    assert result.new_messages() == snapshot(
        [
            ModelRequest(
                parts=[
                    UserPromptPart(
                        content='how about Mexico City?',
                        timestamp=IsDatetime(),
                    )
                ],
                instructions='You are a helpful assistant.',
            ),
            ModelResponse(
                parts=[
                    ThinkingPart(
                        content='',
                        id='rs_00a60507bf41223d0068c9d316accc81a096fd539b77c931cd',
                        signature='gAAAAABoydMovnl5STyQJfKyyT-LV6102tn7M3ppFZHklPnA1LWETYbnDdCSLgeh1OqOXicuil2GTd-peiKj033k_NL0ZF5mCymWY-g5qoovU8OauQyb2uR9zmLe-cjghlOuiIJjiZC1_DCbwY1MHObzuME-Hn5WiSlfTTcdKfZqaQpzIKVKgbx6cSDDyS5j29ClLw-M6GQUDVDsjkclLEcc8pdoAwvuWDoARgMYXwcS-7Ajl46_9oA92RP-64VjrO6Wxzz9HjKcnBTcSDUcyJxsdolHq6G0TjZFwECg4RWvzcpijO53OF58a4_SfgUqbupni7o-tMzITyF1lwE5Xq9fluUFHXmbH0QCrk_7lGRjeiFqY9tTv_VKbNeHSVj5obUnA5HyAYb5jEqgy9M-CgdN1DJeODMTq3Ncu1y81_p7sXqxpbh1c-2eHkGj6yMFjO-dF9LpX_GUZZgAoPXN-J0k3_6VFWc6FjwOGbPU_weslCBpBnS0USfiif9y8nzH2xg0VrHCUEliBOkN-QLqq68edZOBAmYgG8iRDx-yG762TzOBri-0EdFHGWnMij_onb0y4f0UOXD-qSqHvBj8WKasOSRkBpJmIkDViKXYab3nhOtUb4Y3jNhSh6KYEW1QETK9oOMc1zd0Osk-z0QBLQdGtMuFiR00Bs1M_E4T0lMYEsFRqQ8TZmM5-hmrAkBVx3u1f9-ccBZE0ANOiNWH-G75LozwgZhYrOwbuDSnG3wq2M0L7F1mkseg5lOGKgyaxkaifO6WyS6JCHMwDZUF4gZKyHItg3x3PACmTdUy_Wda55J5oIFklWtjFGbU-dY7vr8wvyF0Q0jEeMp8tFvMpGOGTVlydMBq6SCWrZAz8uDoMRxuNLecaHj3bSQHbfeC3hs8uKCLOMr0X_ZCQ8ATXSSjjml3onzNvqChlsspKcwtEKKSwHNTMUJbY6cyy45EQdYhbKg75k-ZL7Y6BXMRjCc5CJd-4uuD8_cXHi4ikmkpHmgZLHcQPOdFflXeDlpYVTF9-Hyblg4SsxvLX9Vp5h4T4J_RcalfwPsIAwIEn8RSutJyMAIm0tYsEzq5i4usmLMxyEBbekCgP5DlHbeWvj3B8h0WoPE7C4cA1m29A_7bRDcJiL06D2T13r9zh17W7UYucDtTcJF7dtKHJTFK_C9m6wW-rHhXi1CgTFU8acDLYGK_VhZhQmTD7tM5JX7IEw_yokWzqyZzWFHmN4mgvAn3imeOXliVLY2YxD7I8-6xAgez6tVyX6plXIpE4KL-GLnFXyqORwIhH4F4EvEm6AcurW8pPWBXXVOY8Ml25-3D1tSu6sQ4PFzgvE5FWiwkBUpLSKwBjZqfg3_aG3NQe4exExztofsCD1l12US7OTx76h7utifDiu_FuzSZHOq0sM0kWfsrzoaPW79T7CT0Ew97HqEJTvYvhkdmzgtA-57zYK-8kc2bUTmTNdl_nUovO-xRhvwamIjMTzgqo3FXjLAtj4QZYWIHInkGj8GIxLluow315yWxARpfTehrpgvwYbd-tJ0UFyCZ1J0RwXQ8QmBu7UV-qPxj88d8cuY9sn8xba3kFCLifxlohEOupJcDDNHjta5eunNYoE127ap0Pv5KdJHWaOUcpScrXz3dIEXBlax12ySZNkghKGgGqYzOyQBKvkAgcV2rHaUQjuAkEbV3uQuE7iG3413fqfRVyAOKHKv3ig0jUM2DqBfhK9Tmxdbh-5VI5H5r5dgw3GmTQtSZVd0Q3mIMCeghrfHeCW4Ms1lRjcwEbn1Uyffs7KylhabOdqmiRTUPavLgKZmSrh7q0Vrkmb3s-nZEcfnVL6o2OpuQrdm83K-aI0Pvnsf9V9U_qoW1HWf61ENQUhnMECD2P70EsSmXLnQ_7f3v4Nyw-MCWCPpdzJvCh0TrpcTpY4WcflgbkNxm9xorCEiTlnEaeGSYj0MDcNm8sJYZbWzNQoNmbj58XS4IgnfCIYcoyu6PTceMcE7o_w50MPC3LcMTzZWKSYnGA7xDrvfeD7boqfj-Xd37SDYSTp9OAifiwiTXZyl7FqVTk1Y-1RCYTvIPPpnhXedT4ehYPRL9_fYmTgVISPLK8IQyNHpme86nG1-0FOJoitzwOa94MICeNKJArYvZ4Kj9WlP5-cTjP6zoDlaYxXXuln6DRmOnqL5CDVqf3f-7Dg-n8ARgNFwaAuvLXhCxuuRdcnNN5gx1z5vnvusq2sMCZx-eRqaGQsRoAoWo1VsrW5bwPGHwZN9Ip97KeORMAV8ExDttxjS4DXO-nB5fVZ2KToAsglOjLfvoXi7ArwK4Du3u7N_kzERB8lVT25jOltMdhOISXCGzY-ORQr6WhS_fgM8s8wHJSAtEl2w5VaFku57kEgWmfmasDNz5O1iMlqKOzVGpd9qNUtWaqYDK9DIxaL-O1pQGbzzuCsq332tez68SMNdbjNaf5RS3MHgAKHmI0I2RaGdBcaXjlap3sEMANG7keCNYSrtU-vfoMfb708dt2Ux2dDktmtSMFwZyzbOnGOshGhxsW5O98Uo-I-PZLsHSj4ZJSD5yIayNiuf8bZ0_REJ-9I-5xdfyUDstO7xj4IRjwwnsF9Td8CUycBKxr4gsttwfOoo04LVLOg7mDbK1GtoLEP2e-nXBHsFsOObaW3bOTx7TZwQf5DLggHsEfqdArl1-MqhRllSJNFtBLV3T8bRIvDl-YCV_LYjvWqRvo0RsR3oxrrPGwHM5ROy0WdfHixv2t5voksrS40VJI-KVXqgvF4ixUTMCjpL_pKpBq3pVZEnsJc4yZgK-C-sz72NZNKFHZviJhcdPDuwd4dX7oiI9X2KbnRfoo67xMqTuQCryLeiF7FpFoBHIjH2OhMzk2HbJR5YK9Q8blsWHpAdy',
                        provider_name='openai',
                    ),
                    BuiltinToolCallPart(
                        tool_name='web_search',
                        args={'query': 'weather: Mexico City, Mexico', 'type': 'search'},
                        tool_call_id='ws_00a60507bf41223d0068c9d31b6aec81a09d9e568afa7b59aa',
                        provider_name='openai',
                    ),
                    BuiltinToolReturnPart(
                        tool_name='web_search',
                        content={
                            'sources': [{'type': 'api', 'url': None, 'name': 'oai-weather'}],
                            'status': 'completed',
                        },
                        tool_call_id='ws_00a60507bf41223d0068c9d31b6aec81a09d9e568afa7b59aa',
                        timestamp=IsDatetime(),
                        provider_name='openai',
                    ),
                    ThinkingPart(
                        content='',
                        id='rs_00a60507bf41223d0068c9d31c935881a0b835341209f6ac8b',
                        signature='gAAAAABoydMoKoctyyCO6gsPILkjEnvCX0VL-9Gqk9qAmNEdWKNRPvxRIBVCxX4hGZ4m5fZJmuSIjjrA-nU-cUj_XIsARJsJywo2ka8IDmGRF8m7lm5atgcSJQjytRVpIA6s7sz0Sw3iAKrjtQcbymz2sUViTiOn7OqUStKtW0h98UIubdU6d19hu3iDwNddCuAC4QDy8cg3qJhjq9QTtovoBwFpibBJ12ISJqoPLSs43YvWK26o-evCMfzVbkuqJ7Gqie14gZ0oQChxGj7-bopeml1MCaDAz0EUxD5EDfjSdgjB_JABqF13kTTFdAVJu8gY1WgjFt0m1CONQGlM2oQA7cywjU7NnGWSNOqZp_NSDeTBYsKykAmyJP_lTzIDhhG37GBW7PwvBwuUYbvPcMmsRR9FDXxcMeVcpZPmaDjXhRAkJ-Am48Xz676pYl5Sx732-Pv9w503O66ARt6jwQYB4ZW5GgJAnqoqugbmJoGfOV4TaF0glOfKB5XPNQx--_hARpmXuQX3M_Xg1zLa6n7xGmf9pv__Gnhk3V0OlEnTD5HPZzc13F2hKX1PZ8E4ykq4843ZHDV3vpc5WsNCp6C6Cq8STXq58_QAU8P9vpqEP8khnYt3EJTjzbweiqVrMj6cSoUS9C32z8dFcA0rQrTmt_tEMTaoTN1Q5nTboSm0jX1arXqGh3RhcDkqddBDLfI6PdTVulEPVnBkmZJmCFqdfm_aD9FCSCVJdKE5pktBFqtmGFRJ6RVeGbc_YB6XG9najhjXNhhXIpy176CIPLZbeXkxcgsJQBdDGm4PpUePHZAGKxOpFCNv7kZMyGcsd-Ye-envhfdGhJ5dMOqRq-1KtjopdvNFfmxASkrT8f33YFj6n07fXOOfY02pTl9Dyv7fp0gk_3DR6zKFZRwv-Y3u0sTjQTkk7xTZsuEb0iP_zpqMNcj834fq4FZFvmhJ_siVVOQUPMaP0OFJnYFTteQR8S8JXud4Er1jEZlVojHugyJ3K4yMoj5c16jIQLaFn1_Jk1G97LCO-WZjSxpDD5niEXmYEoC1cw5zweUE7MjkzG1cBU2Wgjw_K0zt0Ko9DxYMDDDS-ZphpCJFPKBiX7pDcpKDpkQnDkEpzIIyDQ3mEKoKvYAXLveKuhOnNnVpUVN28hvW5_QfhD3C1WEBTzz2-dfxLpiS_MHI9NVUZdIue_ThGAM8TFY9MqDrTfAMRMD_mdQHW8XE_QdxighLLuG56AqufuA4CutwifYdbMiAE_mWtApqG4U6dx8cMnmIxnN_lrerv3IQR9_rk6vgPG-MfyJ0drDmSaJGMKyBexYau6sCzyMZYzFO-YgPDa0Yz4DYwhjTnGqtoMSE94ciYiJWZV473WIcyvJ8lE2mQD735nf1OKk7FHsai2mmQzk6NHyyEvvltkTPN8ply0fqmxLksng1bKD43zkHjnP_wUU5uInfAPIGMtIXuwJJXUziMTFRcCawC0KcUUP1J9GK9nrIMeO2B-yM5GXwfvMq3TiI4VFHD9Dav18T5BufMsjIY6uOUuWKNHSOpSQ6VHoql3k7fh2NVGOWqq3juBo2P3BNwXpP6mPr_6diYK4ciukrh4MiUd3pkLZnaW_iv4XYoq0Wix4ENU4zI1kMj5ObFAQOEbeoqdC6u4I5MIOXU6Pep-kaFl6P3yb37Ce95GyPq6xx8q4G29DK6Rx9Qowha8x9BIphuSL01Z6snFTewQW9rqAP7GyEltkso456vXzay08wtzG0dGpxoCIc87mAhx7-ulTj1Wti0qekLhsavem7GPfNKqso4CPsiXMxtTBBoIHk0xAvXcpZcw33pY_71-SHpMafrMrkS-Rp2T6YztbX2u_Nx__O8NAD2V0T0l69gR4S0khT_z-rttSPuCfx0-C4_hz7mCjVPMlLGDzxahOxG25Z9LHst6NPvlfg0xxX5rQ80XAS9GtLJ5uKMEwMxoGCatV3VL2zT2M0SpNiZKLZpH2tHfm0j_2dFcsLWN0a9MAooVZQ1Rlnq_7r0QrAPqcca_Y1Q7Jlzx2dgiEylYfFzNlNU2JTtinZg25gq3A7WayuWE5iBV5dhPijkcgEQbDETKg0eRa584q_cd68Rlm7qYeID3pc8gAbZ4zdqz6SfcQqoZS_EN43Z4Mc-t_HKN-9BwgXFNfvzbLoNekhoCiTrcEUikzXjVKqTbcuczAtH-uie_bfQkwfljFn7J8t7A3SeP961mvpx7iE-yJ4HXTeFhJI2TlBm4JB3OKMCoJSFdEiHjx82bX7TEPvq9g940TgPaooWUD2mEJ_f9ByY84L4EywrGFhtj-DxA1igkbWnCgWlxEquBcvmkRHkbTylkJz6kyz-_-5EPUEJLHqGsDHgotxYWXsxCalzDktH_GivrkeTYqhy1SikEJw93-X5SPMLD7EdQUS_K3XIe9p4T9lpn__zs_tCqssrun7ZQEpY9ULoYiMn2ENU9rK4IYpDoV0beXs4Xa24nj3qgrzbuzbLeKKbm8Y8RxNStogi4E4pK_difBVb_1oTIxfPrLnAJibQ8H-Tb9v20L2Zd3RWXtKi46-XJizKe9r-_JI2HmZ4QM2JOaBhHdybeBrwnu1Z36WhPk4m7YyK8-0K-kIPd-mW_ZF29tHBVhLifqPOq7D3HkJbnBH--KJum-F3v5LLqmeBN-3LWv6bk9-jqQNum9pm2WHtUkOMvH3zw0h8yiBjK3Qov7XHAP9dKHKs3B1eVqiVFGNbuB3Ss07ZzXQrSxgNFP2z64-HtdLJdsSXu3BGc7BqFrnF1tUVeu-KDXKXxJ0SFYaxnLqThuQ4b8CUXYWd8fnhCbhu3OE9Pd2aKWr-4bj73DTDcHLnYmy53mgNKtItsJBfA7m5Dzf6WKREmictNl5nMUWWlEay0nvE6so39zkRlc7wihRthJTEMDbMUdARJw7o1F8JBUPY3cIJchDnq0ZiGkrCA-OyPx-rkxbrQq9usJoTT7XUZNVZ5u7mXH8dY6uY4opcJmV02W2eJms-VtTxgkXuh_HLz_VPmCRMGfACFMwigpShdnr_j3T70ixy80FLcY6ILu1EbuZeLeqo4L8Z5fznYZ1',
                        provider_name='openai',
                    ),
                    TextPart(
                        content='Mexico City weather today (Tuesday, September 16, 2025): Cloudy. Current around 73°F; high near 74°F and low around 56°F. Showers return midweek. ',
                        id='msg_00a60507bf41223d0068c9d326034881a0bb60d6d5d39347bd',
                    ),
                ],
                usage=RequestUsage(
                    input_tokens=9703,
                    cache_read_tokens=8576,
                    output_tokens=638,
                    details={'reasoning_tokens': 576},
                ),
                model_name='gpt-5-2025-08-07',
                timestamp=IsDatetime(),
                provider_name='openai',
                provider_details={'finish_reason': 'completed'},
                provider_response_id='resp_00a60507bf41223d0068c9d31574d881a090c232646860a771',
                finish_reason='stop',
            ),
        ]
    )


def test_model_profile_strict_not_supported():
    my_tool = ToolDefinition(
        name='my_tool',
        description='This is my tool',
        parameters_json_schema={'type': 'object', 'title': 'Result', 'properties': {'spam': {'type': 'number'}}},
        strict=True,
    )

    m = OpenAIResponsesModel('gpt-4o', provider=OpenAIProvider(api_key='foobar'))
    tool_param = m._map_tool_definition(my_tool)  # type: ignore[reportPrivateUsage]

    assert tool_param == snapshot(
        {
            'name': 'my_tool',
            'parameters': {'type': 'object', 'title': 'Result', 'properties': {'spam': {'type': 'number'}}},
            'type': 'function',
            'description': 'This is my tool',
            'strict': True,
        }
    )

    # Some models don't support strict tool definitions
    m = OpenAIResponsesModel(
        'gpt-4o',
        provider=OpenAIProvider(api_key='foobar'),
        profile=replace(openai_model_profile('gpt-4o'), openai_supports_strict_tool_definition=False),
    )
    tool_param = m._map_tool_definition(my_tool)  # type: ignore[reportPrivateUsage]

    assert tool_param == snapshot(
        {
            'name': 'my_tool',
            'parameters': {'type': 'object', 'title': 'Result', 'properties': {'spam': {'type': 'number'}}},
            'type': 'function',
            'description': 'This is my tool',
            'strict': False,
        }
    )


@pytest.mark.vcr()
async def test_reasoning_model_with_temperature(allow_model_requests: None, openai_api_key: str):
    m = OpenAIResponsesModel('o3-mini', provider=OpenAIProvider(api_key=openai_api_key))
    agent = Agent(m, model_settings=OpenAIResponsesModelSettings(temperature=0.5))
    result = await agent.run('What is the capital of Mexico?')
    assert result.output == snapshot(
        'The capital of Mexico is Mexico City. It serves as the political, cultural, and economic heart of the country and is one of the largest metropolitan areas in the world.'
    )


@pytest.mark.vcr()
async def test_tool_output(allow_model_requests: None, openai_api_key: str):
    m = OpenAIResponsesModel('gpt-4o', provider=OpenAIProvider(api_key=openai_api_key))

    class CityLocation(BaseModel):
        city: str
        country: str

    agent = Agent(m, output_type=ToolOutput(CityLocation))

    @agent.tool_plain
    async def get_user_country() -> str:
        return 'Mexico'

    result = await agent.run('What is the largest city in the user country?')
    assert result.output == snapshot(CityLocation(city='Mexico City', country='Mexico'))

    assert result.all_messages() == snapshot(
        [
            ModelRequest(
                parts=[
                    UserPromptPart(
                        content='What is the largest city in the user country?',
                        timestamp=IsDatetime(),
                    )
                ]
            ),
            ModelResponse(
                parts=[
                    ToolCallPart(
                        tool_name='get_user_country',
                        args='{}',
                        tool_call_id=IsStr(),
                        id='fc_68477f0bb8e4819cba6d781e174d77f8001fd29e2d5573f7',
                    )
                ],
                usage=RequestUsage(input_tokens=62, output_tokens=12, details={'reasoning_tokens': 0}),
                model_name='gpt-4o-2024-08-06',
                timestamp=IsDatetime(),
                provider_name='openai',
                provider_details={'finish_reason': 'completed'},
                provider_response_id='resp_68477f0b40a8819cb8d55594bc2c232a001fd29e2d5573f7',
                finish_reason='stop',
            ),
            ModelRequest(
                parts=[
                    ToolReturnPart(
                        tool_name='get_user_country',
                        content='Mexico',
                        tool_call_id='call_ZWkVhdUjupo528U9dqgFeRkH',
                        timestamp=IsDatetime(),
                    )
                ]
            ),
            ModelResponse(
                parts=[
                    ToolCallPart(
                        tool_name='final_result',
                        args='{"city":"Mexico City","country":"Mexico"}',
                        tool_call_id='call_iFBd0zULhSZRR908DfH73VwN',
                        id='fc_68477f0c91cc819e8024e7e633f0f09401dc81d4bc91f560',
                    )
                ],
                usage=RequestUsage(input_tokens=85, output_tokens=20, details={'reasoning_tokens': 0}),
                model_name='gpt-4o-2024-08-06',
                timestamp=IsDatetime(),
                provider_name='openai',
                provider_details={'finish_reason': 'completed'},
                provider_response_id='resp_68477f0bfda8819ea65458cd7cc389b801dc81d4bc91f560',
                finish_reason='stop',
            ),
            ModelRequest(
                parts=[
                    ToolReturnPart(
                        tool_name='final_result',
                        content='Final result processed.',
                        tool_call_id='call_iFBd0zULhSZRR908DfH73VwN',
                        timestamp=IsDatetime(),
                    )
                ]
            ),
        ]
    )


@pytest.mark.vcr()
async def test_text_output_function(allow_model_requests: None, openai_api_key: str):
    m = OpenAIResponsesModel('gpt-4o', provider=OpenAIProvider(api_key=openai_api_key))

    def upcase(text: str) -> str:
        return text.upper()

    agent = Agent(m, output_type=TextOutput(upcase))

    @agent.tool_plain
    async def get_user_country() -> str:
        return 'Mexico'

    result = await agent.run('What is the largest city in the user country?')
    assert result.output == snapshot('THE LARGEST CITY IN MEXICO IS MEXICO CITY.')

    assert result.all_messages() == snapshot(
        [
            ModelRequest(
                parts=[
                    UserPromptPart(
                        content='What is the largest city in the user country?',
                        timestamp=IsDatetime(),
                    )
                ]
            ),
            ModelResponse(
                parts=[
                    ToolCallPart(
                        tool_name='get_user_country',
                        args='{}',
                        tool_call_id='call_aTJhYjzmixZaVGqwl5gn2Ncr',
                        id='fc_68477f0dff5c819ea17a1ffbaea621e00356a60c98816d6a',
                    )
                ],
                usage=RequestUsage(input_tokens=36, output_tokens=12, details={'reasoning_tokens': 0}),
                model_name='gpt-4o-2024-08-06',
                timestamp=IsDatetime(),
                provider_name='openai',
                provider_details={'finish_reason': 'completed'},
                provider_response_id='resp_68477f0d9494819ea4f123bba707c9ee0356a60c98816d6a',
                finish_reason='stop',
            ),
            ModelRequest(
                parts=[
                    ToolReturnPart(
                        tool_name='get_user_country',
                        content='Mexico',
                        tool_call_id='call_aTJhYjzmixZaVGqwl5gn2Ncr',
                        timestamp=IsDatetime(),
                    )
                ]
            ),
            ModelResponse(
                parts=[
                    TextPart(
                        content='The largest city in Mexico is Mexico City.',
                        id='msg_68477f0ebf54819d88a44fa87aadaff503434b607c02582d',
                    )
                ],
                usage=RequestUsage(input_tokens=59, output_tokens=11, details={'reasoning_tokens': 0}),
                model_name='gpt-4o-2024-08-06',
                timestamp=IsDatetime(),
                provider_name='openai',
                provider_details={'finish_reason': 'completed'},
                provider_response_id='resp_68477f0e2b28819d9c828ef4ee526d6a03434b607c02582d',
                finish_reason='stop',
            ),
        ]
    )


@pytest.mark.vcr()
async def test_native_output(allow_model_requests: None, openai_api_key: str):
    m = OpenAIResponsesModel('gpt-4o', provider=OpenAIProvider(api_key=openai_api_key))

    class CityLocation(BaseModel):
        """A city and its country."""

        city: str
        country: str

    agent = Agent(m, output_type=NativeOutput(CityLocation))

    @agent.tool_plain
    async def get_user_country() -> str:
        return 'Mexico'

    result = await agent.run('What is the largest city in the user country?')
    assert result.output == snapshot(CityLocation(city='Mexico City', country='Mexico'))

    assert result.all_messages() == snapshot(
        [
            ModelRequest(
                parts=[
                    UserPromptPart(
                        content='What is the largest city in the user country?',
                        timestamp=IsDatetime(),
                    )
                ]
            ),
            ModelResponse(
                parts=[
                    ToolCallPart(
                        tool_name='get_user_country',
                        args='{}',
                        tool_call_id=IsStr(),
                        id='fc_68477f0fa7c081a19a525f7c6f180f310b8591d9001d2329',
                    )
                ],
                usage=RequestUsage(input_tokens=66, output_tokens=12, details={'reasoning_tokens': 0}),
                model_name='gpt-4o-2024-08-06',
                timestamp=IsDatetime(),
                provider_name='openai',
                provider_details={'finish_reason': 'completed'},
                provider_response_id='resp_68477f0f220081a1a621d6bcdc7f31a50b8591d9001d2329',
                finish_reason='stop',
            ),
            ModelRequest(
                parts=[
                    ToolReturnPart(
                        tool_name='get_user_country',
                        content='Mexico',
                        tool_call_id='call_tTAThu8l2S9hNky2krdwijGP',
                        timestamp=IsDatetime(),
                    )
                ]
            ),
            ModelResponse(
                parts=[
                    TextPart(
                        content='{"city":"Mexico City","country":"Mexico"}',
                        id='msg_68477f10846c81929f1e833b0785e6f3020197534e39cc1f',
                    )
                ],
                usage=RequestUsage(input_tokens=89, output_tokens=16, details={'reasoning_tokens': 0}),
                model_name='gpt-4o-2024-08-06',
                timestamp=IsDatetime(),
                provider_name='openai',
                provider_details={'finish_reason': 'completed'},
                provider_response_id='resp_68477f0fde708192989000a62809c6e5020197534e39cc1f',
                finish_reason='stop',
            ),
        ]
    )


@pytest.mark.vcr()
async def test_native_output_multiple(allow_model_requests: None, openai_api_key: str):
    m = OpenAIResponsesModel('gpt-4o', provider=OpenAIProvider(api_key=openai_api_key))

    class CityLocation(BaseModel):
        city: str
        country: str

    class CountryLanguage(BaseModel):
        country: str
        language: str

    agent = Agent(m, output_type=NativeOutput([CityLocation, CountryLanguage]))

    @agent.tool_plain
    async def get_user_country() -> str:
        return 'Mexico'

    result = await agent.run('What is the largest city in the user country?')
    assert result.output == snapshot(CityLocation(city='Mexico City', country='Mexico'))

    assert result.all_messages() == snapshot(
        [
            ModelRequest(
                parts=[
                    UserPromptPart(
                        content='What is the largest city in the user country?',
                        timestamp=IsDatetime(),
                    )
                ]
            ),
            ModelResponse(
                parts=[
                    ToolCallPart(
                        tool_name='get_user_country',
                        args='{}',
                        tool_call_id=IsStr(),
                        id='fc_68477f1168a081a3981e847cd94275080dd57d732903c563',
                    )
                ],
                usage=RequestUsage(input_tokens=153, output_tokens=12, details={'reasoning_tokens': 0}),
                model_name='gpt-4o-2024-08-06',
                timestamp=IsDatetime(),
                provider_name='openai',
                provider_details={'finish_reason': 'completed'},
                provider_response_id='resp_68477f10f2d081a39b3438f413b3bafc0dd57d732903c563',
                finish_reason='stop',
            ),
            ModelRequest(
                parts=[
                    ToolReturnPart(
                        tool_name='get_user_country',
                        content='Mexico',
                        tool_call_id='call_UaLahjOtaM2tTyYZLxTCbOaP',
                        timestamp=IsDatetime(),
                    )
                ]
            ),
            ModelResponse(
                parts=[
                    TextPart(
                        content='{"result":{"kind":"CityLocation","data":{"city":"Mexico City","country":"Mexico"}}}',
                        id='msg_68477f1235b8819d898adc64709c7ebf061ad97e2eef7871',
                    )
                ],
                usage=RequestUsage(input_tokens=176, output_tokens=26, details={'reasoning_tokens': 0}),
                model_name='gpt-4o-2024-08-06',
                timestamp=IsDatetime(),
                provider_name='openai',
                provider_details={'finish_reason': 'completed'},
                provider_response_id='resp_68477f119830819da162aa6e10552035061ad97e2eef7871',
                finish_reason='stop',
            ),
        ]
    )


@pytest.mark.vcr()
async def test_prompted_output(allow_model_requests: None, openai_api_key: str):
    m = OpenAIResponsesModel('gpt-4o', provider=OpenAIProvider(api_key=openai_api_key))

    class CityLocation(BaseModel):
        city: str
        country: str

    agent = Agent(m, output_type=PromptedOutput(CityLocation))

    @agent.tool_plain
    async def get_user_country() -> str:
        return 'Mexico'

    result = await agent.run('What is the largest city in the user country?')
    assert result.output == snapshot(CityLocation(city='Mexico City', country='Mexico'))

    assert result.all_messages() == snapshot(
        [
            ModelRequest(
                parts=[
                    UserPromptPart(
                        content='What is the largest city in the user country?',
                        timestamp=IsDatetime(),
                    )
                ],
                instructions="""\
Always respond with a JSON object that's compatible with this schema:

{"properties": {"city": {"type": "string"}, "country": {"type": "string"}}, "required": ["city", "country"], "title": "CityLocation", "type": "object"}

Don't include any text or Markdown fencing before or after.\
""",
            ),
            ModelResponse(
                parts=[
                    ToolCallPart(
                        tool_name='get_user_country',
                        args='{}',
                        tool_call_id=IsStr(),
                        id='fc_68482f1b0ff081a1b37b9170ee740d1e02f8ef7f2fb42b50',
                    )
                ],
                usage=RequestUsage(input_tokens=107, output_tokens=12, details={'reasoning_tokens': 0}),
                model_name='gpt-4o-2024-08-06',
                timestamp=IsDatetime(),
                provider_name='openai',
                provider_details={'finish_reason': 'completed'},
                provider_response_id='resp_68482f12d63881a1830201ed101ecfbf02f8ef7f2fb42b50',
                finish_reason='stop',
            ),
            ModelRequest(
                parts=[
                    ToolReturnPart(
                        tool_name='get_user_country',
                        content='Mexico',
                        tool_call_id='call_FrlL4M0CbAy8Dhv4VqF1Shom',
                        timestamp=IsDatetime(),
                    )
                ],
                instructions="""\
Always respond with a JSON object that's compatible with this schema:

{"properties": {"city": {"type": "string"}, "country": {"type": "string"}}, "required": ["city", "country"], "title": "CityLocation", "type": "object"}

Don't include any text or Markdown fencing before or after.\
""",
            ),
            ModelResponse(
                parts=[
                    TextPart(
                        content='{"city":"Mexico City","country":"Mexico"}',
                        id='msg_68482f1c159081918a2405f458009a6a044fdb7d019d4115',
                    )
                ],
                usage=RequestUsage(input_tokens=130, output_tokens=12, details={'reasoning_tokens': 0}),
                model_name='gpt-4o-2024-08-06',
                timestamp=IsDatetime(),
                provider_name='openai',
                provider_details={'finish_reason': 'completed'},
                provider_response_id='resp_68482f1b556081918d64c9088a470bf0044fdb7d019d4115',
                finish_reason='stop',
            ),
        ]
    )


@pytest.mark.vcr()
async def test_prompted_output_multiple(allow_model_requests: None, openai_api_key: str):
    m = OpenAIResponsesModel('gpt-4o', provider=OpenAIProvider(api_key=openai_api_key))

    class CityLocation(BaseModel):
        city: str
        country: str

    class CountryLanguage(BaseModel):
        country: str
        language: str

    agent = Agent(m, output_type=PromptedOutput([CityLocation, CountryLanguage]))

    @agent.tool_plain
    async def get_user_country() -> str:
        return 'Mexico'

    result = await agent.run('What is the largest city in the user country?')
    assert result.output == snapshot(CityLocation(city='Mexico City', country='Mexico'))

    assert result.all_messages() == snapshot(
        [
            ModelRequest(
                parts=[
                    UserPromptPart(
                        content='What is the largest city in the user country?',
                        timestamp=IsDatetime(),
                    )
                ],
                instructions="""\
Always respond with a JSON object that's compatible with this schema:

{"type": "object", "properties": {"result": {"anyOf": [{"type": "object", "properties": {"kind": {"type": "string", "const": "CityLocation"}, "data": {"properties": {"city": {"type": "string"}, "country": {"type": "string"}}, "required": ["city", "country"], "type": "object"}}, "required": ["kind", "data"], "additionalProperties": false, "title": "CityLocation"}, {"type": "object", "properties": {"kind": {"type": "string", "const": "CountryLanguage"}, "data": {"properties": {"country": {"type": "string"}, "language": {"type": "string"}}, "required": ["country", "language"], "type": "object"}}, "required": ["kind", "data"], "additionalProperties": false, "title": "CountryLanguage"}]}}, "required": ["result"], "additionalProperties": false}

Don't include any text or Markdown fencing before or after.\
""",
            ),
            ModelResponse(
                parts=[
                    ToolCallPart(
                        tool_name='get_user_country',
                        args='{}',
                        tool_call_id=IsStr(),
                        id='fc_68482f2889d481a199caa61de7ccb62c08e79646fe74d5ee',
                    )
                ],
                usage=RequestUsage(input_tokens=283, output_tokens=12, details={'reasoning_tokens': 0}),
                model_name='gpt-4o-2024-08-06',
                timestamp=IsDatetime(),
                provider_name='openai',
                provider_details={'finish_reason': 'completed'},
                provider_response_id='resp_68482f1d38e081a1ac828acda978aa6b08e79646fe74d5ee',
                finish_reason='stop',
            ),
            ModelRequest(
                parts=[
                    ToolReturnPart(
                        tool_name='get_user_country',
                        content='Mexico',
                        tool_call_id='call_my4OyoVXRT0m7bLWmsxcaCQI',
                        timestamp=IsDatetime(),
                    )
                ],
                instructions="""\
Always respond with a JSON object that's compatible with this schema:

{"type": "object", "properties": {"result": {"anyOf": [{"type": "object", "properties": {"kind": {"type": "string", "const": "CityLocation"}, "data": {"properties": {"city": {"type": "string"}, "country": {"type": "string"}}, "required": ["city", "country"], "type": "object"}}, "required": ["kind", "data"], "additionalProperties": false, "title": "CityLocation"}, {"type": "object", "properties": {"kind": {"type": "string", "const": "CountryLanguage"}, "data": {"properties": {"country": {"type": "string"}, "language": {"type": "string"}}, "required": ["country", "language"], "type": "object"}}, "required": ["kind", "data"], "additionalProperties": false, "title": "CountryLanguage"}]}}, "required": ["result"], "additionalProperties": false}

Don't include any text or Markdown fencing before or after.\
""",
            ),
            ModelResponse(
                parts=[
                    TextPart(
                        content='{"result":{"kind":"CityLocation","data":{"city":"Mexico City","country":"Mexico"}}}',
                        id='msg_68482f296bfc81a18665547d4008ab2c06b4ab2d00d03024',
                    )
                ],
                usage=RequestUsage(input_tokens=306, output_tokens=22, details={'reasoning_tokens': 0}),
                model_name='gpt-4o-2024-08-06',
                timestamp=IsDatetime(),
                provider_name='openai',
                provider_details={'finish_reason': 'completed'},
                provider_response_id='resp_68482f28c1b081a1ae73cbbee012ee4906b4ab2d00d03024',
                finish_reason='stop',
            ),
        ]
    )


@pytest.mark.vcr()
async def test_openai_responses_verbosity(allow_model_requests: None, openai_api_key: str):
    """Test that verbosity setting is properly passed to the OpenAI API"""
    # Following GPT-5 + verbosity documentation pattern
    provider = OpenAIProvider(
        api_key=openai_api_key,
        base_url='https://api.openai.com/v1',  # Explicitly set base URL
    )
    model = OpenAIResponsesModel('gpt-5', provider=provider)
    agent = Agent(model=model, model_settings=OpenAIResponsesModelSettings(openai_text_verbosity='low'))
    result = await agent.run('What is 2+2?')
    assert result.output == snapshot('4')


@pytest.mark.vcr()
async def test_openai_previous_response_id(allow_model_requests: None, openai_api_key: str):
    """Test if previous responses are detected via previous_response_id in settings"""
    model = OpenAIResponsesModel('gpt-5', provider=OpenAIProvider(api_key=openai_api_key))
    agent = Agent(model=model)
    result = await agent.run('The secret key is sesame')
    settings = OpenAIResponsesModelSettings(openai_previous_response_id=result.all_messages()[-1].provider_response_id)  # type: ignore
    result = await agent.run('What is the secret code?', model_settings=settings)
    assert result.output == snapshot('sesame')


@pytest.mark.vcr()
async def test_openai_previous_response_id_auto_mode(allow_model_requests: None, openai_api_key: str):
    """Test if invalid previous response id is ignored when history contains non-OpenAI responses"""
    history = [
        ModelRequest(
            parts=[
                UserPromptPart(
                    content='The first secret key is sesame',
                ),
            ],
        ),
        ModelResponse(
            parts=[
                TextPart(content='Open sesame! What would you like to unlock?'),
            ],
            model_name='gpt-5',
            provider_name='openai',
            provider_response_id='resp_68b9bd97025c8195b443af591ca2345c08cb6072affe6099',
        ),
        ModelRequest(
            parts=[
                UserPromptPart(
                    content='The second secret key is olives',
                ),
            ],
        ),
        ModelResponse(
            parts=[
                TextPart(content='Understood'),
            ],
            model_name='gpt-5',
            provider_name='openai',
            provider_response_id='resp_68b9bda81f5c8197a5a51a20a9f4150a000497db2a4c777b',
        ),
    ]

    model = OpenAIResponsesModel('gpt-5', provider=OpenAIProvider(api_key=openai_api_key))
    agent = Agent(model=model)
    settings = OpenAIResponsesModelSettings(openai_previous_response_id='auto')
    result = await agent.run('what is the first secret key', message_history=history, model_settings=settings)
    assert result.output == snapshot('sesame')


async def test_openai_previous_response_id_mixed_model_history(allow_model_requests: None, openai_api_key: str):
    """Test if invalid previous response id is ignored when history contains non-OpenAI responses"""
    history = [
        ModelRequest(
            parts=[
                UserPromptPart(
                    content='The first secret key is sesame',
                ),
            ],
        ),
        ModelResponse(
            parts=[
                TextPart(content='Open sesame! What would you like to unlock?'),
            ],
            model_name='claude-3-5-sonnet-latest',
            provider_name='anthropic',
            provider_response_id='msg_01XUQuedGz9gusk4xZm4gWJj',
        ),
        ModelRequest(
            parts=[
                UserPromptPart(
                    content='what is the first secret key?',
                ),
            ],
        ),
    ]

    model = OpenAIResponsesModel('gpt-5', provider=OpenAIProvider(api_key=openai_api_key))
    previous_response_id, messages = model._get_previous_response_id_and_new_messages(history)  # type: ignore
    assert not previous_response_id
    assert messages == snapshot(
        [
            ModelRequest(parts=[UserPromptPart(content='The first secret key is sesame', timestamp=IsDatetime())]),
            ModelResponse(
                parts=[TextPart(content='Open sesame! What would you like to unlock?')],
                usage=RequestUsage(),
                model_name='claude-3-5-sonnet-latest',
                timestamp=IsDatetime(),
                provider_name='anthropic',
                provider_response_id='msg_01XUQuedGz9gusk4xZm4gWJj',
            ),
            ModelRequest(parts=[UserPromptPart(content='what is the first secret key?', timestamp=IsDatetime())]),
        ]
    )


async def test_openai_previous_response_id_same_model_history(allow_model_requests: None, openai_api_key: str):
    """Test if message history is trimmed when model responses are from same model"""
    history = [
        ModelRequest(
            parts=[
                UserPromptPart(
                    content='The first secret key is sesame',
                ),
            ],
        ),
        ModelResponse(
            parts=[
                TextPart(content='Open sesame! What would you like to unlock?'),
            ],
            model_name='gpt-5',
            provider_name='openai',
            provider_response_id='resp_68b9bd97025c8195b443af591ca2345c08cb6072affe6099',
        ),
        ModelRequest(
            parts=[
                UserPromptPart(
                    content='The second secret key is olives',
                ),
            ],
        ),
        ModelResponse(
            parts=[
                TextPart(content='Understood'),
            ],
            model_name='gpt-5',
            provider_name='openai',
            provider_response_id='resp_68b9bda81f5c8197a5a51a20a9f4150a000497db2a4c777b',
        ),
        ModelRequest(
            parts=[
                UserPromptPart(
                    content='what is the first secret key?',
                ),
            ],
        ),
    ]

    model = OpenAIResponsesModel('gpt-5', provider=OpenAIProvider(api_key=openai_api_key))
    previous_response_id, messages = model._get_previous_response_id_and_new_messages(history)  # type: ignore
    assert previous_response_id == 'resp_68b9bda81f5c8197a5a51a20a9f4150a000497db2a4c777b'
    assert messages == snapshot(
        [
            ModelRequest(parts=[UserPromptPart(content='what is the first secret key?', timestamp=IsDatetime())]),
        ]
    )


async def test_openai_responses_usage_without_tokens_details(allow_model_requests: None):
    c = response_message(
        [
            ResponseOutputMessage(
                id='123',
                content=cast(list[Content], [ResponseOutputText(text='4', type='output_text', annotations=[])]),
                role='assistant',
                status='completed',
                type='message',
            )
        ],
        # Intentionally use model_construct so that input_tokens_details and output_tokens_details will not be set.
        usage=ResponseUsage.model_construct(input_tokens=14, output_tokens=1, total_tokens=15),
    )
    mock_client = MockOpenAIResponses.create_mock(c)
    model = OpenAIResponsesModel('gpt-4o', provider=OpenAIProvider(openai_client=mock_client))

    agent = Agent(model=model)
    result = await agent.run('What is 2+2?')
    assert result.all_messages() == snapshot(
        [
            ModelRequest(
                parts=[
                    UserPromptPart(
                        content='What is 2+2?',
                        timestamp=IsDatetime(),
                    )
                ]
            ),
            ModelResponse(
                parts=[TextPart(content='4', id='123')],
                usage=RequestUsage(input_tokens=14, output_tokens=1, details={'reasoning_tokens': 0}),
                model_name='gpt-4o-123',
                timestamp=IsDatetime(),
                provider_name='openai',
                provider_response_id='123',
            ),
        ]
    )

    assert result.usage() == snapshot(
        RunUsage(input_tokens=14, output_tokens=1, details={'reasoning_tokens': 0}, requests=1)
    )


async def test_openai_responses_model_thinking_part(allow_model_requests: None, openai_api_key: str):
    m = OpenAIResponsesModel('gpt-5', provider=OpenAIProvider(api_key=openai_api_key))
    settings = OpenAIResponsesModelSettings(openai_reasoning_effort='high', openai_reasoning_summary='detailed')
    agent = Agent(m, model_settings=settings)

    result = await agent.run('How do I cross the street?')
    assert result.all_messages() == snapshot(
        [
            ModelRequest(parts=[UserPromptPart(content='How do I cross the street?', timestamp=IsDatetime())]),
            ModelResponse(
                parts=[
                    ThinkingPart(
                        content=IsStr(),
                        id='rs_68c42c90b950819c9e32c46d4f8326ca07460311b0c8d3de',
                        signature=IsStr(),
                        provider_name='openai',
                    ),
                    ThinkingPart(content=IsStr(), id='rs_68c42c90b950819c9e32c46d4f8326ca07460311b0c8d3de'),
                    ThinkingPart(content=IsStr(), id='rs_68c42c90b950819c9e32c46d4f8326ca07460311b0c8d3de'),
                    ThinkingPart(content=IsStr(), id='rs_68c42c90b950819c9e32c46d4f8326ca07460311b0c8d3de'),
                    ThinkingPart(content=IsStr(), id='rs_68c42c90b950819c9e32c46d4f8326ca07460311b0c8d3de'),
                    ThinkingPart(content=IsStr(), id='rs_68c42c90b950819c9e32c46d4f8326ca07460311b0c8d3de'),
                    TextPart(
                        content=IsStr(),
                        id='msg_68c42cb1aaec819cb992bd92a8c7766007460311b0c8d3de',
                    ),
                ],
                usage=RequestUsage(input_tokens=13, output_tokens=2199, details={'reasoning_tokens': 1920}),
                model_name='gpt-5-2025-08-07',
                timestamp=IsDatetime(),
                provider_name='openai',
                provider_details={'finish_reason': 'completed'},
                provider_response_id='resp_68c42c902794819cb9335264c342f65407460311b0c8d3de',
                finish_reason='stop',
            ),
        ]
    )

    result = await agent.run(
        'Considering the way to cross the street, analogously, how do I cross the river?',
        message_history=result.all_messages(),
    )
    assert result.new_messages() == snapshot(
        [
            ModelRequest(
                parts=[
                    UserPromptPart(
                        content='Considering the way to cross the street, analogously, how do I cross the river?',
                        timestamp=IsDatetime(),
                    )
                ]
            ),
            ModelResponse(
                parts=[
                    ThinkingPart(
                        content=IsStr(),
                        id='rs_68c42cb43d3c819caf078978cc2514ea07460311b0c8d3de',
                        signature=IsStr(),
                        provider_name='openai',
                    ),
                    ThinkingPart(content=IsStr(), id='rs_68c42cb43d3c819caf078978cc2514ea07460311b0c8d3de'),
                    ThinkingPart(content=IsStr(), id='rs_68c42cb43d3c819caf078978cc2514ea07460311b0c8d3de'),
                    ThinkingPart(content=IsStr(), id='rs_68c42cb43d3c819caf078978cc2514ea07460311b0c8d3de'),
                    ThinkingPart(content=IsStr(), id='rs_68c42cb43d3c819caf078978cc2514ea07460311b0c8d3de'),
                    TextPart(
                        content=IsStr(),
                        id='msg_68c42cd36134819c800463490961f7df07460311b0c8d3de',
                    ),
                ],
                usage=RequestUsage(input_tokens=314, output_tokens=2737, details={'reasoning_tokens': 2112}),
                model_name='gpt-5-2025-08-07',
                timestamp=IsDatetime(),
                provider_name='openai',
                provider_details={'finish_reason': 'completed'},
                provider_response_id='resp_68c42cb3d520819c9d28b07036e9059507460311b0c8d3de',
                finish_reason='stop',
            ),
        ]
    )


async def test_openai_responses_thinking_part_from_other_model(
    allow_model_requests: None, anthropic_api_key: str, openai_api_key: str
):
    m = AnthropicModel(
        'claude-sonnet-4-0',
        provider=AnthropicProvider(api_key=anthropic_api_key),
        settings=AnthropicModelSettings(anthropic_thinking={'type': 'enabled', 'budget_tokens': 1024}),
    )
    agent = Agent(m)

    result = await agent.run('How do I cross the street?')
    assert result.all_messages() == snapshot(
        [
            ModelRequest(
                parts=[
                    UserPromptPart(
                        content='How do I cross the street?',
                        timestamp=IsDatetime(),
                    )
                ]
            ),
            ModelResponse(
                parts=[
                    ThinkingPart(
                        content=IsStr(),
                        signature=IsStr(),
                        provider_name='anthropic',
                    ),
                    TextPart(content=IsStr()),
                ],
                usage=RequestUsage(
                    input_tokens=42,
                    output_tokens=291,
                    details={
                        'cache_creation_input_tokens': 0,
                        'cache_read_input_tokens': 0,
                        'input_tokens': 42,
                        'output_tokens': 291,
                    },
                ),
                model_name='claude-sonnet-4-20250514',
                timestamp=IsDatetime(),
                provider_name='anthropic',
                provider_details={'finish_reason': 'end_turn'},
                provider_response_id='msg_0114iHK2ditgTf1N8FWomc4E',
                finish_reason='stop',
            ),
        ]
    )

    result = await agent.run(
        'Considering the way to cross the street, analogously, how do I cross the river?',
        model=OpenAIResponsesModel(
            'gpt-5',
            provider=OpenAIProvider(api_key=openai_api_key),
            settings=OpenAIResponsesModelSettings(openai_reasoning_effort='high', openai_reasoning_summary='detailed'),
        ),
        message_history=result.all_messages(),
    )
    assert result.new_messages() == snapshot(
        [
            ModelRequest(
                parts=[
                    UserPromptPart(
                        content='Considering the way to cross the street, analogously, how do I cross the river?',
                        timestamp=IsDatetime(),
                    )
                ]
            ),
            ModelResponse(
                parts=[
                    ThinkingPart(
                        content=IsStr(),
                        id='rs_68c42ce323d48193bcf88db6278980cf0ad492c7955fc6fc',
                        signature=IsStr(),
                        provider_name='openai',
                    ),
                    ThinkingPart(content=IsStr(), id='rs_68c42ce323d48193bcf88db6278980cf0ad492c7955fc6fc'),
                    ThinkingPart(content=IsStr(), id='rs_68c42ce323d48193bcf88db6278980cf0ad492c7955fc6fc'),
                    ThinkingPart(content=IsStr(), id='rs_68c42ce323d48193bcf88db6278980cf0ad492c7955fc6fc'),
                    ThinkingPart(content=IsStr(), id='rs_68c42ce323d48193bcf88db6278980cf0ad492c7955fc6fc'),
                    ThinkingPart(content=IsStr(), id='rs_68c42ce323d48193bcf88db6278980cf0ad492c7955fc6fc'),
                    TextPart(content=IsStr(), id='msg_68c42d0b5e5c819385352dde1f447d910ad492c7955fc6fc'),
                ],
                usage=RequestUsage(input_tokens=306, output_tokens=3134, details={'reasoning_tokens': 2496}),
                model_name='gpt-5-2025-08-07',
                timestamp=IsDatetime(),
                provider_name='openai',
                provider_details={'finish_reason': 'completed'},
                provider_response_id='resp_68c42ce277ac8193ba08881bcefabaf70ad492c7955fc6fc',
                finish_reason='stop',
            ),
        ]
    )


async def test_openai_responses_thinking_part_iter(allow_model_requests: None, openai_api_key: str):
    provider = OpenAIProvider(api_key=openai_api_key)
    responses_model = OpenAIResponsesModel('o3-mini', provider=provider)
    settings = OpenAIResponsesModelSettings(openai_reasoning_effort='high', openai_reasoning_summary='detailed')
    agent = Agent(responses_model, model_settings=settings)

    async with agent.iter(user_prompt='How do I cross the street?') as agent_run:
        async for node in agent_run:
            if Agent.is_model_request_node(node) or Agent.is_call_tools_node(node):
                async with node.stream(agent_run.ctx) as request_stream:
                    async for _ in request_stream:
                        pass

    assert agent_run.result is not None
    assert agent_run.result.all_messages() == snapshot(
        [
            ModelRequest(
                parts=[
                    UserPromptPart(
                        content='How do I cross the street?',
                        timestamp=IsDatetime(),
                    )
                ]
            ),
            ModelResponse(
                parts=[
                    ThinkingPart(
                        content=IsStr(),
                        id='rs_68c42d1d0878819d8266007cd3d1402c08fbf9b1584184ff',
                        signature='gAAAAABoxC0m_QWpOlSt8wyPk_gtnjiI4mNLOryYlNXO-6rrVeIqBYDDAyMVg2_ldboZvfhW8baVbpki29gkTAyNygTr7L8gF1XK0hFovoa23ZYJKvuOnyLIJF-rXCsbDG7YdMYhi3bm82pMFVQxNK4r5muWCQcHmyJ2S1YtBoJtF_D1Ah7GpW2ACvJWsGikb3neAOnI-RsmUxCRu-cew7rVWfSj8jFKs8RGNQRvDaUzVniaMXJxVW9T5C7Ytzi852MF1PfVq0U-aNBzZBtAdwQcbn5KZtGkYLYTChmCi2hMrh5-lg9CgS8pqqY9-jv2EQvKHIumdv6oLiW8K59Zvo8zGxYoqT--osfjfS0vPZhTHiSX4qCkK30YNJrWHKJ95Hpe23fnPBL0nEQE5l6XdhsyY7TwMom016P3dgWwgP5AtWmQ30zeXDs=',
                        provider_name='openai',
                    ),
                    ThinkingPart(
                        content=IsStr(),
                        id='rs_68c42d1d0878819d8266007cd3d1402c08fbf9b1584184ff',
                    ),
                    ThinkingPart(
                        content=IsStr(),
                        id='rs_68c42d1d0878819d8266007cd3d1402c08fbf9b1584184ff',
                    ),
                    ThinkingPart(
                        content=IsStr(),
                        id='rs_68c42d1d0878819d8266007cd3d1402c08fbf9b1584184ff',
                    ),
                    TextPart(
                        content=IsStr(),
                        id='msg_68c42d26866c819da8d5c606621c911608fbf9b1584184ff',
                    ),
                ],
                usage=RequestUsage(input_tokens=13, output_tokens=1680, details={'reasoning_tokens': 1408}),
                model_name='o3-mini-2025-01-31',
                timestamp=IsDatetime(),
                provider_name='openai',
                provider_details={'finish_reason': 'completed'},
                provider_response_id='resp_68c42d0fb418819dbfa579f69406b49508fbf9b1584184ff',
                finish_reason='stop',
            ),
        ]
    )


async def test_openai_responses_thinking_with_tool_calls(allow_model_requests: None, openai_api_key: str):
    provider = OpenAIProvider(api_key=openai_api_key)
    m = OpenAIResponsesModel(
        model_name='gpt-5',
        provider=provider,
        settings=OpenAIResponsesModelSettings(openai_reasoning_summary='detailed', openai_reasoning_effort='low'),
    )
    agent = Agent(model=m)

    @agent.instructions
    def system_prompt():
        return (
            'You are a helpful assistant that uses planning. You MUST use the update_plan tool and continually '
            "update it as you make progress against the user's prompt"
        )

    @agent.tool_plain
    def update_plan(plan: str) -> str:
        return 'plan updated'

    prompt = (
        'Compose a 12-line poem where the first letters of the odd-numbered lines form the name "SAMIRA" '
        'and the first letters of the even-numbered lines spell out "DAWOOD." Additionally, the first letter '
        'of each word in every line should create the capital of a country'
    )

    result = await agent.run(prompt)

    assert result.all_messages() == snapshot(
        [
            ModelRequest(
                parts=[
                    UserPromptPart(
                        content='Compose a 12-line poem where the first letters of the odd-numbered lines form the name "SAMIRA" and the first letters of the even-numbered lines spell out "DAWOOD." Additionally, the first letter of each word in every line should create the capital of a country',
                        timestamp=IsDatetime(),
                    )
                ],
                instructions="You are a helpful assistant that uses planning. You MUST use the update_plan tool and continually update it as you make progress against the user's prompt",
            ),
            ModelResponse(
                parts=[
                    ThinkingPart(
                        content=IsStr(),
                        id='rs_68c42d29124881968e24c1ca8c1fc7860e8bc41441c948f6',
                        signature=IsStr(),
                        provider_name='openai',
                    ),
                    ThinkingPart(content=IsStr(), id='rs_68c42d29124881968e24c1ca8c1fc7860e8bc41441c948f6'),
                    ThinkingPart(content=IsStr(), id='rs_68c42d29124881968e24c1ca8c1fc7860e8bc41441c948f6'),
                    ThinkingPart(content=IsStr(), id='rs_68c42d29124881968e24c1ca8c1fc7860e8bc41441c948f6'),
                    ThinkingPart(content=IsStr(), id='rs_68c42d29124881968e24c1ca8c1fc7860e8bc41441c948f6'),
                    ToolCallPart(
                        tool_name='update_plan',
                        args=IsStr(),
                        tool_call_id='call_gL7JE6GDeGGsFubqO2XGytyO',
                        id='fc_68c42d3e9e4881968b15fbb8253f58540e8bc41441c948f6',
                    ),
                ],
                usage=RequestUsage(input_tokens=124, output_tokens=1926, details={'reasoning_tokens': 1792}),
                model_name='gpt-5-2025-08-07',
                timestamp=IsDatetime(),
                provider_name='openai',
                provider_details={'finish_reason': 'completed'},
                provider_response_id='resp_68c42d28772c819684459966ee2201ed0e8bc41441c948f6',
                finish_reason='stop',
            ),
            ModelRequest(
                parts=[
                    ToolReturnPart(
                        tool_name='update_plan',
                        content='plan updated',
                        tool_call_id='call_gL7JE6GDeGGsFubqO2XGytyO',
                        timestamp=IsDatetime(),
                    )
                ],
                instructions="You are a helpful assistant that uses planning. You MUST use the update_plan tool and continually update it as you make progress against the user's prompt",
            ),
            ModelResponse(
                parts=[TextPart(content=IsStr(), id='msg_68c42d408eec8196ae1c5883e07c093e0e8bc41441c948f6')],
                usage=RequestUsage(
                    input_tokens=2087, cache_read_tokens=2048, output_tokens=124, details={'reasoning_tokens': 0}
                ),
                model_name='gpt-5-2025-08-07',
                timestamp=IsDatetime(),
                provider_name='openai',
                provider_details={'finish_reason': 'completed'},
                provider_response_id='resp_68c42d3fd6a08196bce23d6be960ff8a0e8bc41441c948f6',
                finish_reason='stop',
            ),
        ]
    )


async def test_openai_responses_thinking_without_summary(allow_model_requests: None):
    c = response_message(
        [
            ResponseReasoningItem(
                id='rs_123',
                summary=[],
                type='reasoning',
                encrypted_content='123',
            ),
            ResponseOutputMessage(
                id='msg_123',
                content=cast(list[Content], [ResponseOutputText(text='4', type='output_text', annotations=[])]),
                role='assistant',
                status='completed',
                type='message',
            ),
        ],
    )
    mock_client = MockOpenAIResponses.create_mock(c)
    model = OpenAIResponsesModel('gpt-5', provider=OpenAIProvider(openai_client=mock_client))

    agent = Agent(model=model)
    result = await agent.run('What is 2+2?')
    assert result.all_messages() == snapshot(
        [
            ModelRequest(
                parts=[
                    UserPromptPart(
                        content='What is 2+2?',
                        timestamp=IsDatetime(),
                    )
                ]
            ),
            ModelResponse(
                parts=[
                    ThinkingPart(content='', id='rs_123', signature='123', provider_name='openai'),
                    TextPart(content='4', id='msg_123'),
                ],
                model_name='gpt-4o-123',
                timestamp=IsDatetime(),
                provider_name='openai',
                provider_response_id='123',
            ),
        ]
    )

    _, openai_messages = await model._map_messages(result.all_messages(), model_settings=model.settings or {})  # type: ignore[reportPrivateUsage]
    assert openai_messages == snapshot(
        [
            {'role': 'user', 'content': 'What is 2+2?'},
            {'id': 'rs_123', 'summary': [], 'encrypted_content': '123', 'type': 'reasoning'},
            {
                'role': 'assistant',
                'id': 'msg_123',
                'content': [{'text': '4', 'type': 'output_text', 'annotations': []}],
                'type': 'message',
                'status': 'completed',
            },
        ]
    )


async def test_openai_responses_thinking_with_multiple_summaries(allow_model_requests: None):
    c = response_message(
        [
            ResponseReasoningItem(
                id='rs_123',
                summary=[
                    Summary(text='1', type='summary_text'),
                    Summary(text='2', type='summary_text'),
                    Summary(text='3', type='summary_text'),
                    Summary(text='4', type='summary_text'),
                ],
                type='reasoning',
                encrypted_content='123',
            ),
            ResponseOutputMessage(
                id='msg_123',
                content=cast(list[Content], [ResponseOutputText(text='4', type='output_text', annotations=[])]),
                role='assistant',
                status='completed',
                type='message',
            ),
        ],
    )
    mock_client = MockOpenAIResponses.create_mock(c)
    model = OpenAIResponsesModel('gpt-5', provider=OpenAIProvider(openai_client=mock_client))

    agent = Agent(model=model)
    result = await agent.run('What is 2+2?')
    assert result.all_messages() == snapshot(
        [
            ModelRequest(
                parts=[
                    UserPromptPart(
                        content='What is 2+2?',
                        timestamp=IsDatetime(),
                    )
                ]
            ),
            ModelResponse(
                parts=[
                    ThinkingPart(content='1', id='rs_123', signature='123', provider_name='openai'),
                    ThinkingPart(content='2', id='rs_123'),
                    ThinkingPart(content='3', id='rs_123'),
                    ThinkingPart(content='4', id='rs_123'),
                    TextPart(content='4', id='msg_123'),
                ],
                model_name='gpt-4o-123',
                timestamp=IsDatetime(),
                provider_name='openai',
                provider_response_id='123',
            ),
        ]
    )

    _, openai_messages = await model._map_messages(result.all_messages(), model_settings=model.settings or {})  # type: ignore[reportPrivateUsage]
    assert openai_messages == snapshot(
        [
            {'role': 'user', 'content': 'What is 2+2?'},
            {
                'id': 'rs_123',
                'summary': [
                    {'text': '1', 'type': 'summary_text'},
                    {'text': '2', 'type': 'summary_text'},
                    {'text': '3', 'type': 'summary_text'},
                    {'text': '4', 'type': 'summary_text'},
                ],
                'encrypted_content': '123',
                'type': 'reasoning',
            },
            {
                'role': 'assistant',
                'id': 'msg_123',
                'content': [{'text': '4', 'type': 'output_text', 'annotations': []}],
                'type': 'message',
                'status': 'completed',
            },
        ]
    )


async def test_openai_responses_thinking_with_modified_history(allow_model_requests: None, openai_api_key: str):
    m = OpenAIResponsesModel('gpt-5', provider=OpenAIProvider(api_key=openai_api_key))
    settings = OpenAIResponsesModelSettings(openai_reasoning_effort='low', openai_reasoning_summary='detailed')
    agent = Agent(m, model_settings=settings)

    result = await agent.run('What is the meaning of life?')
    messages = result.all_messages()
    assert result.all_messages() == snapshot(
        [
            ModelRequest(
                parts=[
                    UserPromptPart(
                        content='What is the meaning of life?',
                        timestamp=IsDatetime(),
                    )
                ]
            ),
            ModelResponse(
                parts=[
                    ThinkingPart(
                        content=IsStr(),
                        id='rs_68c42de022c881948db7ed1cc2529f2e0202c9ad459e0d23',
                        signature=IsStr(),
                        provider_name='openai',
                    ),
                    TextPart(content=IsStr(), id='msg_68c42de31d348194a251b43ad913ef140202c9ad459e0d23'),
                ],
                usage=RequestUsage(input_tokens=13, output_tokens=248, details={'reasoning_tokens': 64}),
                model_name='gpt-5-2025-08-07',
                timestamp=IsDatetime(),
                provider_name='openai',
                provider_details={'finish_reason': 'completed'},
                provider_response_id='resp_68c42ddf9bbc8194aa7b97304dd909cb0202c9ad459e0d23',
                finish_reason='stop',
            ),
        ]
    )

    response = messages[-1]
    assert isinstance(response, ModelResponse)
    assert isinstance(response.parts, list)
    response.parts[1] = TextPart(content='The meaning of life is 42')

    with pytest.raises(
        ModelHTTPError,
        match=r"Item '.*' of type 'reasoning' was provided without its required following item\.",
    ):
        await agent.run('Anything to add?', message_history=messages)

    result = await agent.run(
        'Anything to add?',
        message_history=messages,
        model_settings=OpenAIResponsesModelSettings(
            openai_reasoning_effort='low',
            openai_reasoning_summary='detailed',
            openai_send_reasoning_ids=False,
        ),
    )
    assert result.new_messages() == snapshot(
        [
            ModelRequest(
                parts=[
                    UserPromptPart(
                        content='Anything to add?',
                        timestamp=IsDatetime(),
                    )
                ]
            ),
            ModelResponse(
                parts=[
                    ThinkingPart(
                        content=IsStr(),
                        id='rs_68c42de4f63c819fb31b6019a4eaf67c051f82c608a83beb',
                        signature=IsStr(),
                        provider_name='openai',
                    ),
                    TextPart(content=IsStr(), id='msg_68c42de8a410819faf7a9cbebd2b4bc4051f82c608a83beb'),
                ],
                usage=RequestUsage(input_tokens=142, output_tokens=355, details={'reasoning_tokens': 128}),
                model_name='gpt-5-2025-08-07',
                timestamp=IsDatetime(),
                provider_name='openai',
                provider_details={'finish_reason': 'completed'},
                provider_response_id='resp_68c42de4afcc819f995a1c59fe87c9d5051f82c608a83beb',
                finish_reason='stop',
            ),
        ]
    )


async def test_openai_responses_thinking_with_code_execution_tool(allow_model_requests: None, openai_api_key: str):
    provider = OpenAIProvider(api_key=openai_api_key)
    m = OpenAIResponsesModel(
        model_name='gpt-5',
        provider=provider,
        settings=OpenAIResponsesModelSettings(
            openai_reasoning_summary='detailed',
            openai_reasoning_effort='low',
            openai_include_code_execution_outputs=True,
        ),
    )
    agent = Agent(model=m, builtin_tools=[CodeExecutionTool()])

    result = await agent.run(user_prompt='what is 65465-6544 * 65464-6+1.02255')
    assert result.all_messages() == snapshot(
        [
            ModelRequest(
                parts=[
                    UserPromptPart(
                        content='what is 65465-6544 * 65464-6+1.02255',
                        timestamp=IsDatetime(),
                    )
                ]
            ),
            ModelResponse(
                parts=[
                    ThinkingPart(
                        content=IsStr(),
                        id='rs_68cdba57390881a3b7ef1d2de5c8499709b7445677780c8f',
                        signature='gAAAAABozbpoKwjspVdWvC2skgCFSKx1Fiw9QGDrOxixFaC8O5gPVmC35FfE2jaedsn0zsHctrsl2LvPt7ELnOB3N20bvDGcDHkYzjSOLpf1jl2IAtQrkPWuLPOb6h8mIPL-Z1wNrngsmuoaKP0rrAcGwDwKzq8hxpLQbjvpRib-bbaVQ0SX7KHDpbOuEam3bIEiNSCNsA1Ot54R091vvwInnCCDMWVj-9u2fn7xtNzRGjHorkAt9mOhOBIVgZNZHnWb4RQ-PaYccgi44-gtwOK_2rhI9Qo0JiCBJ9PDdblms0EzBE7vfAWrCvnb_jKiEmKf2x9BBv3GMydsgnTCJdbBf6UVaMUnth1GvnDuJBdV12ecNT2LhOF2JNs3QjlbdDx661cnNoCDpNhXpdH3bL0Gncl7VApVY3iT2vRw4AJCU9U4xVdHeWb5GYz-sgkTgjbgEGg_RiU42taKsdm6B2gvc5_Pqf4g6WTdq-BNCwOjXQ4DatQBiJkgV5kyg4PqUqr35AD05wiSwz6reIsdnxDEqtWv4gBJWfGj4I96YqkL9YEuIBKORJ7ArZnjE5PSv6TIhqW-X9mmQTGkXl8emxpbdsNfow3QEd_l8rQEo4fHiFOGwU-uuPCikx7v6vDsE-w_fiZTFkM0X4iwFb6NXvOxKSdigfUgDfeCySwfmxtMx67QuoRA4xbfSHI9cctr-guZwMIIsMmKnTT-qGp-0F4UiyRQdgz2pF1bRUjkPml2rsleHQISztdSsiOGC2jozXNHwmf1b5z6KxymO8gvlImvLZ4tgseYpnAP8p_QZzMjIU7Y7Z2NQMDASr9hvv3tVjVCphqz1RH-h4gifjZJexwK9BR9O98u63X03f01NqgimS_dZHZUeC9voUb7_khNizA9-dS-fpYUduqvxZt-KZ7Q9gx7kFIH3wJvF-Gef55lwy4JNb8svu1wSna3EaQWTBeZOPHD3qbMXWVT5Yf5yrz7KvSemiWKqofYIInNaRLTtXLAOqq4VXP3dmgyEmAZIUfbh3IZtQ1uYwaV2hQoF-0YgM7JLPNDBwX8cRZtlyzFstnDsL_QLArf0bA8FMFNPuqPfyKFvXcGTgzquaUzngzNaoGo7k6kPHWLoSsWbvY3WvzYg4CO04sphuuSHh9TZRBy6LXCdxaMHIZDY_qVB1Cf-_dmDW6Eqr9_xodcTMBqs6RHlttLwFMMiul4aE_hUgNFlzOX7oVbisIS2Sm36GTuKE4zrbkvsA==',
                        provider_name='openai',
                    ),
                    BuiltinToolCallPart(
                        tool_name='code_execution',
                        args={
                            'container_id': 'cntr_68cdba56addc81918f656db25fd0a6800d6da575ea4fee9b',
                            'code': """\
# compute the value
65465 - 6544 * 65464 - 6 + 1.02255
""",
                        },
                        tool_call_id='ci_68cdba5af39881a393a01eebb253854e09b7445677780c8f',
                        provider_name='openai',
                    ),
                    BuiltinToolReturnPart(
                        tool_name='code_execution',
                        content={'status': 'completed', 'logs': ['-428330955.97745']},
                        tool_call_id='ci_68cdba5af39881a393a01eebb253854e09b7445677780c8f',
                        timestamp=IsDatetime(),
                        provider_name='openai',
                    ),
                    ThinkingPart(
                        content=IsStr(),
                        id='rs_68cdba63843881a3a9c585d83e4df9f309b7445677780c8f',
                        signature='gAAAAABozbpoJefk0Fp1xqQzY6ego00t7KnH2ohbIw-rR9ZgaEAQs3n0Fubka6xbgRxzb1og6Xup1BuT8hQKMS-NHFxYsYXw4b6KeSbCd5oySVO53bsITEVk0A6tgjGssDJc1xSct1ORo-nCNV24MCNZvL9MKFeGQHP-jRypOZ9Vhepje87kFWTpw9lP9j54fZJdRIBGA9G_goI9m1cPztFUufcUxtLsgorsM053oxh8yWiEccAbvBaGXRlPWSoZYktbKrWeBVwiRt2ul-jRV43Z3chB32bEM1l9sIWG1xnvLE3OY6HuAy5s3bB-bnk78dibx5yx_iA36zGOvRkfiF0okXZoYiMNzJz3U7rTSsKlYoMtCKgnYGFdrh0D8RPj4VtxnRr-zAMJSSZQCm7ZipNSMS0PpN1wri14KktSkIGZGLhPBJpzPf9AjzaBBi2ZcUM347BtOfEohPdLBn8R6Cz-WxmoA-jH9qsyO-bPzwtRkv28H5G6836IxU2a402Hl0ZQ0Q-kPb5iqhvNmyvEQr6sEY_FN6ogkxwS-UEdDs0QlvJmgGfOfhMpdxfi5hr-PtElPg7j5_OwA7pXtuEI8mADy2VEqicuZzIpo6d-P72-Wd8sapjo-bC3DLcJVudFF09bJA0UirrxwC-zJZlmOLZKG8OqXKBE4GLfiLn48bYa5FC8a_QznrX8iAV6qPoqyqXANXuBtBClmzTHQU5A3lUgwSgtJo6X_0wZqw0O4lQ1iQQrkt7ZLeT7Ef6QVLyh9ZVaMZqVGrmHbphZK5N1u8b4woZYJKe0J57SrNihO8Slu8jZ71dmXjB4NAPjm0ZN6pVaZNLUajSxolJfmkBuF1BCcMYMVJyvV7Kk9guTCtntLZjN4XVOJWRU8Db5BjL17ciWWHGPlQBMxMdYFZOinwCHLIRrtdVxz4Na2BODjl0-taYJHbKd-_5up5nysUPc4imgNawbN2mNwjhdc1Qv919Q9Cz-he9i3j6lKYnEkgJvKF2RDY6-XAI=',
                        provider_name='openai',
                    ),
                    TextPart(
                        content="""\
Using standard order of operations (multiplication before addition/subtraction):

65465 - 6544 * 65464 - 6 + 1.02255 = -428,330,955.97745

If you intended different grouping with parentheses, let me know.\
""",
                        id='msg_68cdba6652ac81a3a58625883261465809b7445677780c8f',
                    ),
                ],
                usage=RequestUsage(
                    input_tokens=1493, cache_read_tokens=1280, output_tokens=125, details={'reasoning_tokens': 64}
                ),
                model_name='gpt-5-2025-08-07',
                timestamp=IsDatetime(),
                provider_name='openai',
                provider_details={'finish_reason': 'completed'},
                provider_response_id='resp_68cdba511c7081a389e67b16621029c609b7445677780c8f',
                finish_reason='stop',
            ),
        ]
    )

    messages = result.all_messages()
    result = await agent.run(user_prompt='how about 2 to the power of 8?', message_history=messages)
    assert result.new_messages() == snapshot(
        [
            ModelRequest(
                parts=[
                    UserPromptPart(
                        content='how about 2 to the power of 8?',
                        timestamp=IsDatetime(),
                    )
                ]
            ),
            ModelResponse(
                parts=[
                    ThinkingPart(
                        content=IsStr(),
                        id='rs_68cdba6c100481a394047de63f3e175009b7445677780c8f',
                        signature='gAAAAABozbpuOXVfjIYw7Gw6uSeadpkyaqMU1Frav7mTaf9LP8p8YuC8CWR9fYa02yZ5oYr1mqmYraD8ViOE33zqO2HBCdiWpOkVdNX-s4SGuPPB7ewyM7bDD4XbaSzo-Q5I6MgZmvVGWDGodqa3MfSKKNcGyD4aEfryQRLi4ObvHE5yuOqRo8FzGXMqe_pFdnvJXXD7njyfUofhWNvQPsLVLQFA_g_e7WKXtJJf_2JY183oi7-jNQ6rD9wGhM81HWSv0sTSBIHMpcE44rvlVQMFuh_rOPVUHUhT7vED7fYtrMoaPl46yDBc148T3MfXTnS-zm163zBOa34Yy_VXjyXw04a8Ig32y72bJY7-PRpZdBaeqD3BLvXfMuY4C911Z7FSxVze36mUxVO62g0uqV4PRw9qFA9mG37KF2j0ZsRzfyAClK1tu5omrYpenVKuRlrOO6JFtgyyE9OtLJxqvRNRKgULe2-cOQlo5S74t9lSMgcSGQFqF4JKG0A4XbzlliIcvC3puEzObHz-jArn_2BVUL_OPqx9ohJ9ZxAkXYgf0IRNYiKF4fOwKufYa5scL1kx2VAmsmEv5Yp5YcWlriB9L9Mpg3IguNBmq9DeJPiEQBtlnuOpSNEaNMTZQl4jTHVLgA5eRoCSbDdqGtQWgQB5wa7eH085HktejdxFeG7g-Fc1neHocRoGARxwhwcTT0U-re2ooJp99c0ujZtym-LiflSQUICi59VMAO8dNBE3CqXhG6S_ZicUmAvguo1iGKaKElMBv1Tv5qWcs41eAQkhRPBXQXoBD6MtBLBK1M-7jhidVrco0uTFhHBUTqx3jTGzE15YUJAwR69WvIOuZOvJdcBNObYWF9k84j0bZjJfRRbJG0C7XbU=',
                        provider_name='openai',
                    ),
                    TextPart(content='256', id='msg_68cdba6e02c881a3802ed88715e0be4709b7445677780c8f'),
                ],
                usage=RequestUsage(input_tokens=793, output_tokens=7, details={'reasoning_tokens': 0}),
                model_name='gpt-5-2025-08-07',
                timestamp=IsDatetime(),
                provider_name='openai',
                provider_details={'finish_reason': 'completed'},
                provider_response_id='resp_68cdba6a610481a3b4533f345bea8a7b09b7445677780c8f',
                finish_reason='stop',
            ),
        ]
    )


async def test_openai_responses_thinking_with_code_execution_tool_stream(
    allow_model_requests: None, openai_api_key: str
):
    provider = OpenAIProvider(api_key=openai_api_key)
    m = OpenAIResponsesModel(
        model_name='gpt-5',
        provider=provider,
        settings=OpenAIResponsesModelSettings(openai_reasoning_summary='detailed', openai_reasoning_effort='low'),
    )
    agent = Agent(model=m, builtin_tools=[CodeExecutionTool()])

    event_parts: list[Any] = []
    async with agent.iter(user_prompt="what's 123456 to the power of 123?") as agent_run:
        async for node in agent_run:
            if Agent.is_model_request_node(node) or Agent.is_call_tools_node(node):
                async with node.stream(agent_run.ctx) as request_stream:
                    async for event in request_stream:
                        event_parts.append(event)

    assert agent_run.result is not None
    assert agent_run.result.all_messages() == snapshot(
        [
            ModelRequest(
                parts=[
                    UserPromptPart(
                        content="what's 123456 to the power of 123?",
                        timestamp=IsDatetime(),
                    )
                ]
            ),
            ModelResponse(
                parts=[
                    ThinkingPart(
                        content=IsStr(),
                        id='rs_68c3509b2ee0819eba32735182d275ad0f2d670b80edc507',
                        signature=IsStr(),
                        provider_name='openai',
                    ),
                    BuiltinToolCallPart(
                        tool_name='code_execution',
                        args='{"container_id":"cntr_68c3509aa0348191ad0bfefe24878dbb0deaa35a4e39052e","code":"n = pow(123456, 123)\\nlen(str(n))"}',
                        tool_call_id='ci_68c3509faff0819e96f6d45e6faf78490f2d670b80edc507',
                        provider_name='openai',
                    ),
                    BuiltinToolReturnPart(
                        tool_name='code_execution',
                        content={'status': 'completed'},
                        tool_call_id='ci_68c3509faff0819e96f6d45e6faf78490f2d670b80edc507',
                        timestamp=IsDatetime(),
                        provider_name='openai',
                    ),
                    BuiltinToolCallPart(
                        tool_name='code_execution',
                        args='{"container_id":"cntr_68c3509aa0348191ad0bfefe24878dbb0deaa35a4e39052e","code":"str(n)[:100], str(n)[-100:]"}',
                        tool_call_id='ci_68c350a41d2c819ebb23bdfb9ff322770f2d670b80edc507',
                        provider_name='openai',
                    ),
                    BuiltinToolReturnPart(
                        tool_name='code_execution',
                        content={'status': 'completed'},
                        tool_call_id='ci_68c350a41d2c819ebb23bdfb9ff322770f2d670b80edc507',
                        timestamp=IsDatetime(),
                        provider_name='openai',
                    ),
                    BuiltinToolCallPart(
                        tool_name='code_execution',
                        args='{"container_id":"cntr_68c3509aa0348191ad0bfefe24878dbb0deaa35a4e39052e","code":"n"}',
                        tool_call_id='ci_68c350a5e1f8819eb082eccb870199ec0f2d670b80edc507',
                        provider_name='openai',
                    ),
                    BuiltinToolReturnPart(
                        tool_name='code_execution',
                        content={'status': 'completed'},
                        tool_call_id='ci_68c350a5e1f8819eb082eccb870199ec0f2d670b80edc507',
                        timestamp=IsDatetime(),
                        provider_name='openai',
                    ),
                    TextPart(
                        content=IsStr(),
                        id='msg_68c350a75ddc819ea5406470460be7850f2d670b80edc507',
                    ),
                ],
                usage=RequestUsage(
                    input_tokens=3727, cache_read_tokens=3200, output_tokens=347, details={'reasoning_tokens': 128}
                ),
                model_name='gpt-5-2025-08-07',
                timestamp=IsDatetime(),
                provider_name='openai',
                provider_details={'finish_reason': 'completed'},
                provider_response_id='resp_68c35098e6fc819e80fb94b25b7d031b0f2d670b80edc507',
                finish_reason='stop',
            ),
        ]
    )

    assert event_parts == snapshot(
        [
            PartStartEvent(
                index=0, part=ThinkingPart(content='', id='rs_68c3509b2ee0819eba32735182d275ad0f2d670b80edc507')
            ),
            PartDeltaEvent(index=0, delta=ThinkingPartDelta(content_delta='**Calcul')),
            PartDeltaEvent(index=0, delta=ThinkingPartDelta(content_delta='ating')),
            PartDeltaEvent(index=0, delta=ThinkingPartDelta(content_delta=' a')),
            PartDeltaEvent(index=0, delta=ThinkingPartDelta(content_delta=' large')),
            PartDeltaEvent(index=0, delta=ThinkingPartDelta(content_delta=' integer')),
            PartDeltaEvent(
                index=0,
                delta=ThinkingPartDelta(
                    content_delta="""\
**

I\
"""
                ),
            ),
            PartDeltaEvent(index=0, delta=ThinkingPartDelta(content_delta=' need')),
            PartDeltaEvent(index=0, delta=ThinkingPartDelta(content_delta=' to')),
            PartDeltaEvent(index=0, delta=ThinkingPartDelta(content_delta=' compute')),
            PartDeltaEvent(index=0, delta=ThinkingPartDelta(content_delta=' 123')),
            PartDeltaEvent(index=0, delta=ThinkingPartDelta(content_delta='456')),
            PartDeltaEvent(index=0, delta=ThinkingPartDelta(content_delta=' raised')),
            PartDeltaEvent(index=0, delta=ThinkingPartDelta(content_delta=' to')),
            PartDeltaEvent(index=0, delta=ThinkingPartDelta(content_delta=' the')),
            PartDeltaEvent(index=0, delta=ThinkingPartDelta(content_delta=' power')),
            PartDeltaEvent(index=0, delta=ThinkingPartDelta(content_delta=' of')),
            PartDeltaEvent(index=0, delta=ThinkingPartDelta(content_delta=' 123')),
            PartDeltaEvent(index=0, delta=ThinkingPartDelta(content_delta='.')),
            PartDeltaEvent(index=0, delta=ThinkingPartDelta(content_delta=' That')),
            PartDeltaEvent(index=0, delta=ThinkingPartDelta(content_delta=IsStr())),
            PartDeltaEvent(index=0, delta=ThinkingPartDelta(content_delta=' an')),
            PartDeltaEvent(index=0, delta=ThinkingPartDelta(content_delta=' enormous')),
            PartDeltaEvent(index=0, delta=ThinkingPartDelta(content_delta=' integer')),
            PartDeltaEvent(index=0, delta=ThinkingPartDelta(content_delta=',')),
            PartDeltaEvent(index=0, delta=ThinkingPartDelta(content_delta=' and')),
            PartDeltaEvent(index=0, delta=ThinkingPartDelta(content_delta=' the')),
            PartDeltaEvent(index=0, delta=ThinkingPartDelta(content_delta=' user')),
            PartDeltaEvent(index=0, delta=ThinkingPartDelta(content_delta=' probably')),
            PartDeltaEvent(index=0, delta=ThinkingPartDelta(content_delta=' wants')),
            PartDeltaEvent(index=0, delta=ThinkingPartDelta(content_delta=' the')),
            PartDeltaEvent(index=0, delta=ThinkingPartDelta(content_delta=' exact')),
            PartDeltaEvent(index=0, delta=ThinkingPartDelta(content_delta=' value')),
            PartDeltaEvent(index=0, delta=ThinkingPartDelta(content_delta='.')),
            PartDeltaEvent(index=0, delta=ThinkingPartDelta(content_delta=' I')),
            PartDeltaEvent(index=0, delta=ThinkingPartDelta(content_delta=' can')),
            PartDeltaEvent(index=0, delta=ThinkingPartDelta(content_delta=' use')),
            PartDeltaEvent(index=0, delta=ThinkingPartDelta(content_delta=' Python')),
            PartDeltaEvent(index=0, delta=ThinkingPartDelta(content_delta="'s")),
            PartDeltaEvent(index=0, delta=ThinkingPartDelta(content_delta=' ability')),
            PartDeltaEvent(index=0, delta=ThinkingPartDelta(content_delta=' to')),
            PartDeltaEvent(index=0, delta=ThinkingPartDelta(content_delta=' handle')),
            PartDeltaEvent(index=0, delta=ThinkingPartDelta(content_delta=' big')),
            PartDeltaEvent(index=0, delta=ThinkingPartDelta(content_delta=' integers')),
            PartDeltaEvent(index=0, delta=ThinkingPartDelta(content_delta=',')),
            PartDeltaEvent(index=0, delta=ThinkingPartDelta(content_delta=' but')),
            PartDeltaEvent(index=0, delta=ThinkingPartDelta(content_delta=' the')),
            PartDeltaEvent(index=0, delta=ThinkingPartDelta(content_delta=' output')),
            PartDeltaEvent(index=0, delta=ThinkingPartDelta(content_delta=' will')),
            PartDeltaEvent(index=0, delta=ThinkingPartDelta(content_delta=' likely')),
            PartDeltaEvent(index=0, delta=ThinkingPartDelta(content_delta=' be')),
            PartDeltaEvent(index=0, delta=ThinkingPartDelta(content_delta=' extremely')),
            PartDeltaEvent(index=0, delta=ThinkingPartDelta(content_delta=' long')),
            PartDeltaEvent(index=0, delta=ThinkingPartDelta(content_delta=' —')),
            PartDeltaEvent(index=0, delta=ThinkingPartDelta(content_delta=' potentially')),
            PartDeltaEvent(index=0, delta=ThinkingPartDelta(content_delta=' hundreds')),
            PartDeltaEvent(index=0, delta=ThinkingPartDelta(content_delta=' of')),
            PartDeltaEvent(index=0, delta=ThinkingPartDelta(content_delta=' digits')),
            PartDeltaEvent(index=0, delta=ThinkingPartDelta(content_delta='.')),
            PartDeltaEvent(index=0, delta=ThinkingPartDelta(content_delta=' I')),
            PartDeltaEvent(index=0, delta=ThinkingPartDelta(content_delta=' should')),
            PartDeltaEvent(index=0, delta=ThinkingPartDelta(content_delta=' consider')),
            PartDeltaEvent(index=0, delta=ThinkingPartDelta(content_delta=' that')),
            PartDeltaEvent(index=0, delta=ThinkingPartDelta(content_delta=' and')),
            PartDeltaEvent(index=0, delta=ThinkingPartDelta(content_delta=' prepare')),
            PartDeltaEvent(index=0, delta=ThinkingPartDelta(content_delta=' to')),
            PartDeltaEvent(index=0, delta=ThinkingPartDelta(content_delta=' return')),
            PartDeltaEvent(index=0, delta=ThinkingPartDelta(content_delta=' the')),
            PartDeltaEvent(index=0, delta=ThinkingPartDelta(content_delta=' result')),
            PartDeltaEvent(index=0, delta=ThinkingPartDelta(content_delta=' as')),
            PartDeltaEvent(index=0, delta=ThinkingPartDelta(content_delta=' plain')),
            PartDeltaEvent(index=0, delta=ThinkingPartDelta(content_delta=' text')),
            PartDeltaEvent(index=0, delta=ThinkingPartDelta(content_delta=',')),
            PartDeltaEvent(index=0, delta=ThinkingPartDelta(content_delta=' even')),
            PartDeltaEvent(index=0, delta=ThinkingPartDelta(content_delta=' if')),
            PartDeltaEvent(index=0, delta=ThinkingPartDelta(content_delta=' it')),
            PartDeltaEvent(index=0, delta=ThinkingPartDelta(content_delta=' ends')),
            PartDeltaEvent(index=0, delta=ThinkingPartDelta(content_delta=' up')),
            PartDeltaEvent(index=0, delta=ThinkingPartDelta(content_delta=' being')),
            PartDeltaEvent(index=0, delta=ThinkingPartDelta(content_delta=' around')),
            PartDeltaEvent(index=0, delta=ThinkingPartDelta(content_delta=' 627')),
            PartDeltaEvent(index=0, delta=ThinkingPartDelta(content_delta=' digits')),
            PartDeltaEvent(index=0, delta=ThinkingPartDelta(content_delta='.')),
            PartDeltaEvent(index=0, delta=ThinkingPartDelta(content_delta=' So')),
            PartDeltaEvent(index=0, delta=ThinkingPartDelta(content_delta=',')),
            PartDeltaEvent(index=0, delta=ThinkingPartDelta(content_delta=' let')),
            PartDeltaEvent(index=0, delta=ThinkingPartDelta(content_delta=IsStr())),
            PartDeltaEvent(index=0, delta=ThinkingPartDelta(content_delta=' go')),
            PartDeltaEvent(index=0, delta=ThinkingPartDelta(content_delta=' ahead')),
            PartDeltaEvent(index=0, delta=ThinkingPartDelta(content_delta=' and')),
            PartDeltaEvent(index=0, delta=ThinkingPartDelta(content_delta=' compute')),
            PartDeltaEvent(index=0, delta=ThinkingPartDelta(content_delta=' that')),
            PartDeltaEvent(index=0, delta=ThinkingPartDelta(content_delta='!')),
            PartDeltaEvent(
                index=0,
                delta=ThinkingPartDelta(
                    signature_delta=IsStr(),
                    provider_name='openai',
                ),
            ),
            PartStartEvent(
                index=1,
                part=BuiltinToolCallPart(
                    tool_name='code_execution',
                    tool_call_id='ci_68c3509faff0819e96f6d45e6faf78490f2d670b80edc507',
                    provider_name='openai',
                ),
            ),
            PartDeltaEvent(
                index=1,
                delta=ToolCallPartDelta(
                    args_delta='{"container_id":"cntr_68c3509aa0348191ad0bfefe24878dbb0deaa35a4e39052e","code":"',
                    tool_call_id='ci_68c3509faff0819e96f6d45e6faf78490f2d670b80edc507',
                ),
            ),
            PartDeltaEvent(
                index=1,
                delta=ToolCallPartDelta(
                    args_delta='n', tool_call_id='ci_68c3509faff0819e96f6d45e6faf78490f2d670b80edc507'
                ),
            ),
            PartDeltaEvent(
                index=1,
                delta=ToolCallPartDelta(
                    args_delta=' =', tool_call_id='ci_68c3509faff0819e96f6d45e6faf78490f2d670b80edc507'
                ),
            ),
            PartDeltaEvent(
                index=1,
                delta=ToolCallPartDelta(
                    args_delta=' pow', tool_call_id='ci_68c3509faff0819e96f6d45e6faf78490f2d670b80edc507'
                ),
            ),
            PartDeltaEvent(
                index=1,
                delta=ToolCallPartDelta(
                    args_delta='(', tool_call_id='ci_68c3509faff0819e96f6d45e6faf78490f2d670b80edc507'
                ),
            ),
            PartDeltaEvent(
                index=1,
                delta=ToolCallPartDelta(
                    args_delta='123', tool_call_id='ci_68c3509faff0819e96f6d45e6faf78490f2d670b80edc507'
                ),
            ),
            PartDeltaEvent(
                index=1,
                delta=ToolCallPartDelta(
                    args_delta='456', tool_call_id='ci_68c3509faff0819e96f6d45e6faf78490f2d670b80edc507'
                ),
            ),
            PartDeltaEvent(
                index=1,
                delta=ToolCallPartDelta(
                    args_delta=',', tool_call_id='ci_68c3509faff0819e96f6d45e6faf78490f2d670b80edc507'
                ),
            ),
            PartDeltaEvent(
                index=1,
                delta=ToolCallPartDelta(
                    args_delta=' ', tool_call_id='ci_68c3509faff0819e96f6d45e6faf78490f2d670b80edc507'
                ),
            ),
            PartDeltaEvent(
                index=1,
                delta=ToolCallPartDelta(
                    args_delta='123', tool_call_id='ci_68c3509faff0819e96f6d45e6faf78490f2d670b80edc507'
                ),
            ),
            PartDeltaEvent(
                index=1,
                delta=ToolCallPartDelta(
                    args_delta=')\\n', tool_call_id='ci_68c3509faff0819e96f6d45e6faf78490f2d670b80edc507'
                ),
            ),
            PartDeltaEvent(
                index=1,
                delta=ToolCallPartDelta(
                    args_delta='len', tool_call_id='ci_68c3509faff0819e96f6d45e6faf78490f2d670b80edc507'
                ),
            ),
            PartDeltaEvent(
                index=1,
                delta=ToolCallPartDelta(
                    args_delta='(str', tool_call_id='ci_68c3509faff0819e96f6d45e6faf78490f2d670b80edc507'
                ),
            ),
            PartDeltaEvent(
                index=1,
                delta=ToolCallPartDelta(
                    args_delta='(n', tool_call_id='ci_68c3509faff0819e96f6d45e6faf78490f2d670b80edc507'
                ),
            ),
            PartDeltaEvent(
                index=1,
                delta=ToolCallPartDelta(
                    args_delta='))', tool_call_id='ci_68c3509faff0819e96f6d45e6faf78490f2d670b80edc507'
                ),
            ),
            PartDeltaEvent(
                index=1,
                delta=ToolCallPartDelta(
                    args_delta='"}', tool_call_id='ci_68c3509faff0819e96f6d45e6faf78490f2d670b80edc507'
                ),
            ),
            PartStartEvent(
                index=2,
                part=BuiltinToolReturnPart(
                    tool_name='code_execution',
                    content={'status': 'completed'},
                    tool_call_id='ci_68c3509faff0819e96f6d45e6faf78490f2d670b80edc507',
                    timestamp=IsDatetime(),
                    provider_name='openai',
                ),
            ),
            PartStartEvent(
                index=3,
                part=BuiltinToolCallPart(
                    tool_name='code_execution',
                    tool_call_id='ci_68c350a41d2c819ebb23bdfb9ff322770f2d670b80edc507',
                    provider_name='openai',
                ),
            ),
            PartDeltaEvent(
                index=3,
                delta=ToolCallPartDelta(
                    args_delta='{"container_id":"cntr_68c3509aa0348191ad0bfefe24878dbb0deaa35a4e39052e","code":"',
                    tool_call_id='ci_68c350a41d2c819ebb23bdfb9ff322770f2d670b80edc507',
                ),
            ),
            PartDeltaEvent(
                index=3,
                delta=ToolCallPartDelta(
                    args_delta='str', tool_call_id='ci_68c350a41d2c819ebb23bdfb9ff322770f2d670b80edc507'
                ),
            ),
            PartDeltaEvent(
                index=3,
                delta=ToolCallPartDelta(
                    args_delta='(n', tool_call_id='ci_68c350a41d2c819ebb23bdfb9ff322770f2d670b80edc507'
                ),
            ),
            PartDeltaEvent(
                index=3,
                delta=ToolCallPartDelta(
                    args_delta=')', tool_call_id='ci_68c350a41d2c819ebb23bdfb9ff322770f2d670b80edc507'
                ),
            ),
            PartDeltaEvent(
                index=3,
                delta=ToolCallPartDelta(
                    args_delta='[:', tool_call_id='ci_68c350a41d2c819ebb23bdfb9ff322770f2d670b80edc507'
                ),
            ),
            PartDeltaEvent(
                index=3,
                delta=ToolCallPartDelta(
                    args_delta='100', tool_call_id='ci_68c350a41d2c819ebb23bdfb9ff322770f2d670b80edc507'
                ),
            ),
            PartDeltaEvent(
                index=3,
                delta=ToolCallPartDelta(
                    args_delta='],', tool_call_id='ci_68c350a41d2c819ebb23bdfb9ff322770f2d670b80edc507'
                ),
            ),
            PartDeltaEvent(
                index=3,
                delta=ToolCallPartDelta(
                    args_delta=' str', tool_call_id='ci_68c350a41d2c819ebb23bdfb9ff322770f2d670b80edc507'
                ),
            ),
            PartDeltaEvent(
                index=3,
                delta=ToolCallPartDelta(
                    args_delta='(n', tool_call_id='ci_68c350a41d2c819ebb23bdfb9ff322770f2d670b80edc507'
                ),
            ),
            PartDeltaEvent(
                index=3,
                delta=ToolCallPartDelta(
                    args_delta=')[', tool_call_id='ci_68c350a41d2c819ebb23bdfb9ff322770f2d670b80edc507'
                ),
            ),
            PartDeltaEvent(
                index=3,
                delta=ToolCallPartDelta(
                    args_delta='-', tool_call_id='ci_68c350a41d2c819ebb23bdfb9ff322770f2d670b80edc507'
                ),
            ),
            PartDeltaEvent(
                index=3,
                delta=ToolCallPartDelta(
                    args_delta='100', tool_call_id='ci_68c350a41d2c819ebb23bdfb9ff322770f2d670b80edc507'
                ),
            ),
            PartDeltaEvent(
                index=3,
                delta=ToolCallPartDelta(
                    args_delta=':]', tool_call_id='ci_68c350a41d2c819ebb23bdfb9ff322770f2d670b80edc507'
                ),
            ),
            PartDeltaEvent(
                index=3,
                delta=ToolCallPartDelta(
                    args_delta='"}', tool_call_id='ci_68c350a41d2c819ebb23bdfb9ff322770f2d670b80edc507'
                ),
            ),
            PartStartEvent(
                index=4,
                part=BuiltinToolReturnPart(
                    tool_name='code_execution',
                    content={'status': 'completed'},
                    tool_call_id='ci_68c350a41d2c819ebb23bdfb9ff322770f2d670b80edc507',
                    timestamp=IsDatetime(),
                    provider_name='openai',
                ),
            ),
            PartStartEvent(
                index=5,
                part=BuiltinToolCallPart(
                    tool_name='code_execution',
                    tool_call_id='ci_68c350a5e1f8819eb082eccb870199ec0f2d670b80edc507',
                    provider_name='openai',
                ),
            ),
            PartDeltaEvent(
                index=5,
                delta=ToolCallPartDelta(
                    args_delta='{"container_id":"cntr_68c3509aa0348191ad0bfefe24878dbb0deaa35a4e39052e","code":"',
                    tool_call_id='ci_68c350a5e1f8819eb082eccb870199ec0f2d670b80edc507',
                ),
            ),
            PartDeltaEvent(
                index=5,
                delta=ToolCallPartDelta(
                    args_delta='n', tool_call_id='ci_68c350a5e1f8819eb082eccb870199ec0f2d670b80edc507'
                ),
            ),
            PartDeltaEvent(
                index=5,
                delta=ToolCallPartDelta(
                    args_delta='"}', tool_call_id='ci_68c350a5e1f8819eb082eccb870199ec0f2d670b80edc507'
                ),
            ),
            PartStartEvent(
                index=6,
                part=BuiltinToolReturnPart(
                    tool_name='code_execution',
                    content={'status': 'completed'},
                    tool_call_id='ci_68c350a5e1f8819eb082eccb870199ec0f2d670b80edc507',
                    timestamp=IsDatetime(),
                    provider_name='openai',
                ),
            ),
            PartStartEvent(
                index=7, part=TextPart(content='123', id='msg_68c350a75ddc819ea5406470460be7850f2d670b80edc507')
            ),
            FinalResultEvent(tool_name=None, tool_call_id=None),
            PartDeltaEvent(index=7, delta=TextPartDelta(content_delta='456')),
            PartDeltaEvent(index=7, delta=TextPartDelta(content_delta='^')),
            PartDeltaEvent(index=7, delta=TextPartDelta(content_delta='123')),
            PartDeltaEvent(index=7, delta=TextPartDelta(content_delta=' equals')),
            PartDeltaEvent(index=7, delta=TextPartDelta(content_delta=':\n')),
            PartDeltaEvent(index=7, delta=TextPartDelta(content_delta='180')),
            PartDeltaEvent(index=7, delta=TextPartDelta(content_delta='302')),
            PartDeltaEvent(index=7, delta=TextPartDelta(content_delta='106')),
            PartDeltaEvent(index=7, delta=TextPartDelta(content_delta='304')),
            PartDeltaEvent(index=7, delta=TextPartDelta(content_delta='044')),
            PartDeltaEvent(index=7, delta=TextPartDelta(content_delta='807')),
            PartDeltaEvent(index=7, delta=TextPartDelta(content_delta='508')),
            PartDeltaEvent(index=7, delta=TextPartDelta(content_delta='140')),
            PartDeltaEvent(index=7, delta=TextPartDelta(content_delta='927')),
            PartDeltaEvent(index=7, delta=TextPartDelta(content_delta='865')),
            PartDeltaEvent(index=7, delta=TextPartDelta(content_delta='938')),
            PartDeltaEvent(index=7, delta=TextPartDelta(content_delta='572')),
            PartDeltaEvent(index=7, delta=TextPartDelta(content_delta='807')),
            PartDeltaEvent(index=7, delta=TextPartDelta(content_delta='342')),
            PartDeltaEvent(index=7, delta=TextPartDelta(content_delta='688')),
            PartDeltaEvent(index=7, delta=TextPartDelta(content_delta='638')),
            PartDeltaEvent(index=7, delta=TextPartDelta(content_delta='559')),
            PartDeltaEvent(index=7, delta=TextPartDelta(content_delta='680')),
            PartDeltaEvent(index=7, delta=TextPartDelta(content_delta='488')),
            PartDeltaEvent(index=7, delta=TextPartDelta(content_delta='440')),
            PartDeltaEvent(index=7, delta=TextPartDelta(content_delta='159')),
            PartDeltaEvent(index=7, delta=TextPartDelta(content_delta='857')),
            PartDeltaEvent(index=7, delta=TextPartDelta(content_delta='958')),
            PartDeltaEvent(index=7, delta=TextPartDelta(content_delta='502')),
            PartDeltaEvent(index=7, delta=TextPartDelta(content_delta='360')),
            PartDeltaEvent(index=7, delta=TextPartDelta(content_delta='813')),
            PartDeltaEvent(index=7, delta=TextPartDelta(content_delta='732')),
            PartDeltaEvent(index=7, delta=TextPartDelta(content_delta='502')),
            PartDeltaEvent(index=7, delta=TextPartDelta(content_delta='197')),
            PartDeltaEvent(index=7, delta=TextPartDelta(content_delta='826')),
            PartDeltaEvent(index=7, delta=TextPartDelta(content_delta='969')),
            PartDeltaEvent(index=7, delta=TextPartDelta(content_delta='863')),
            PartDeltaEvent(index=7, delta=TextPartDelta(content_delta='225')),
            PartDeltaEvent(index=7, delta=TextPartDelta(content_delta='730')),
            PartDeltaEvent(index=7, delta=TextPartDelta(content_delta='871')),
            PartDeltaEvent(index=7, delta=TextPartDelta(content_delta='630')),
            PartDeltaEvent(index=7, delta=TextPartDelta(content_delta='436')),
            PartDeltaEvent(index=7, delta=TextPartDelta(content_delta='419')),
            PartDeltaEvent(index=7, delta=TextPartDelta(content_delta='794')),
            PartDeltaEvent(index=7, delta=TextPartDelta(content_delta='758')),
            PartDeltaEvent(index=7, delta=TextPartDelta(content_delta='932')),
            PartDeltaEvent(index=7, delta=TextPartDelta(content_delta='074')),
            PartDeltaEvent(index=7, delta=TextPartDelta(content_delta='350')),
            PartDeltaEvent(index=7, delta=TextPartDelta(content_delta='380')),
            PartDeltaEvent(index=7, delta=TextPartDelta(content_delta='367')),
            PartDeltaEvent(index=7, delta=TextPartDelta(content_delta='697')),
            PartDeltaEvent(index=7, delta=TextPartDelta(content_delta='649')),
            PartDeltaEvent(index=7, delta=TextPartDelta(content_delta='814')),
            PartDeltaEvent(index=7, delta=TextPartDelta(content_delta='626')),
            PartDeltaEvent(index=7, delta=TextPartDelta(content_delta='542')),
            PartDeltaEvent(index=7, delta=TextPartDelta(content_delta='926')),
            PartDeltaEvent(index=7, delta=TextPartDelta(content_delta='602')),
            PartDeltaEvent(index=7, delta=TextPartDelta(content_delta='664')),
            PartDeltaEvent(index=7, delta=TextPartDelta(content_delta='707')),
            PartDeltaEvent(index=7, delta=TextPartDelta(content_delta='275')),
            PartDeltaEvent(index=7, delta=TextPartDelta(content_delta='874')),
            PartDeltaEvent(index=7, delta=TextPartDelta(content_delta='269')),
            PartDeltaEvent(index=7, delta=TextPartDelta(content_delta='201')),
            PartDeltaEvent(index=7, delta=TextPartDelta(content_delta='777')),
            PartDeltaEvent(index=7, delta=TextPartDelta(content_delta='743')),
            PartDeltaEvent(index=7, delta=TextPartDelta(content_delta='912')),
            PartDeltaEvent(index=7, delta=TextPartDelta(content_delta='313')),
            PartDeltaEvent(index=7, delta=TextPartDelta(content_delta='197')),
            PartDeltaEvent(index=7, delta=TextPartDelta(content_delta='516')),
            PartDeltaEvent(index=7, delta=TextPartDelta(content_delta='323')),
            PartDeltaEvent(index=7, delta=TextPartDelta(content_delta='690')),
            PartDeltaEvent(index=7, delta=TextPartDelta(content_delta='221')),
            PartDeltaEvent(index=7, delta=TextPartDelta(content_delta='274')),
            PartDeltaEvent(index=7, delta=TextPartDelta(content_delta='713')),
            PartDeltaEvent(index=7, delta=TextPartDelta(content_delta='845')),
            PartDeltaEvent(index=7, delta=TextPartDelta(content_delta='895')),
            PartDeltaEvent(index=7, delta=TextPartDelta(content_delta='457')),
            PartDeltaEvent(index=7, delta=TextPartDelta(content_delta='748')),
            PartDeltaEvent(index=7, delta=TextPartDelta(content_delta='735')),
            PartDeltaEvent(index=7, delta=TextPartDelta(content_delta='309')),
            PartDeltaEvent(index=7, delta=TextPartDelta(content_delta='484')),
            PartDeltaEvent(index=7, delta=TextPartDelta(content_delta='337')),
            PartDeltaEvent(index=7, delta=TextPartDelta(content_delta='191')),
            PartDeltaEvent(index=7, delta=TextPartDelta(content_delta='373')),
            PartDeltaEvent(index=7, delta=TextPartDelta(content_delta='255')),
            PartDeltaEvent(index=7, delta=TextPartDelta(content_delta='527')),
            PartDeltaEvent(index=7, delta=TextPartDelta(content_delta='928')),
            PartDeltaEvent(index=7, delta=TextPartDelta(content_delta='271')),
            PartDeltaEvent(index=7, delta=TextPartDelta(content_delta='785')),
            PartDeltaEvent(index=7, delta=TextPartDelta(content_delta='206')),
            PartDeltaEvent(index=7, delta=TextPartDelta(content_delta='382')),
            PartDeltaEvent(index=7, delta=TextPartDelta(content_delta='967')),
            PartDeltaEvent(index=7, delta=TextPartDelta(content_delta='998')),
            PartDeltaEvent(index=7, delta=TextPartDelta(content_delta='984')),
            PartDeltaEvent(index=7, delta=TextPartDelta(content_delta='330')),
            PartDeltaEvent(index=7, delta=TextPartDelta(content_delta='482')),
            PartDeltaEvent(index=7, delta=TextPartDelta(content_delta='105')),
            PartDeltaEvent(index=7, delta=TextPartDelta(content_delta='350')),
            PartDeltaEvent(index=7, delta=TextPartDelta(content_delta='942')),
            PartDeltaEvent(index=7, delta=TextPartDelta(content_delta='229')),
            PartDeltaEvent(index=7, delta=TextPartDelta(content_delta='970')),
            PartDeltaEvent(index=7, delta=TextPartDelta(content_delta='677')),
            PartDeltaEvent(index=7, delta=TextPartDelta(content_delta='054')),
            PartDeltaEvent(index=7, delta=TextPartDelta(content_delta='940')),
            PartDeltaEvent(index=7, delta=TextPartDelta(content_delta='838')),
            PartDeltaEvent(index=7, delta=TextPartDelta(content_delta='210')),
            PartDeltaEvent(index=7, delta=TextPartDelta(content_delta='936')),
            PartDeltaEvent(index=7, delta=TextPartDelta(content_delta='952')),
            PartDeltaEvent(index=7, delta=TextPartDelta(content_delta='303')),
            PartDeltaEvent(index=7, delta=TextPartDelta(content_delta='939')),
            PartDeltaEvent(index=7, delta=TextPartDelta(content_delta='401')),
            PartDeltaEvent(index=7, delta=TextPartDelta(content_delta='656')),
            PartDeltaEvent(index=7, delta=TextPartDelta(content_delta='756')),
            PartDeltaEvent(index=7, delta=TextPartDelta(content_delta='127')),
            PartDeltaEvent(index=7, delta=TextPartDelta(content_delta='607')),
            PartDeltaEvent(index=7, delta=TextPartDelta(content_delta='778')),
            PartDeltaEvent(index=7, delta=TextPartDelta(content_delta='599')),
            PartDeltaEvent(index=7, delta=TextPartDelta(content_delta='667')),
            PartDeltaEvent(index=7, delta=TextPartDelta(content_delta='243')),
            PartDeltaEvent(index=7, delta=TextPartDelta(content_delta='702')),
            PartDeltaEvent(index=7, delta=TextPartDelta(content_delta='814')),
            PartDeltaEvent(index=7, delta=TextPartDelta(content_delta='072')),
            PartDeltaEvent(index=7, delta=TextPartDelta(content_delta='746')),
            PartDeltaEvent(index=7, delta=TextPartDelta(content_delta='219')),
            PartDeltaEvent(index=7, delta=TextPartDelta(content_delta='431')),
            PartDeltaEvent(index=7, delta=TextPartDelta(content_delta='942')),
            PartDeltaEvent(index=7, delta=TextPartDelta(content_delta='293')),
            PartDeltaEvent(index=7, delta=TextPartDelta(content_delta='005')),
            PartDeltaEvent(index=7, delta=TextPartDelta(content_delta='416')),
            PartDeltaEvent(index=7, delta=TextPartDelta(content_delta='411')),
            PartDeltaEvent(index=7, delta=TextPartDelta(content_delta='635')),
            PartDeltaEvent(index=7, delta=TextPartDelta(content_delta='076')),
            PartDeltaEvent(index=7, delta=TextPartDelta(content_delta='021')),
            PartDeltaEvent(index=7, delta=TextPartDelta(content_delta='296')),
            PartDeltaEvent(index=7, delta=TextPartDelta(content_delta='045')),
            PartDeltaEvent(index=7, delta=TextPartDelta(content_delta='493')),
            PartDeltaEvent(index=7, delta=TextPartDelta(content_delta='305')),
            PartDeltaEvent(index=7, delta=TextPartDelta(content_delta='133')),
            PartDeltaEvent(index=7, delta=TextPartDelta(content_delta='645')),
            PartDeltaEvent(index=7, delta=TextPartDelta(content_delta='615')),
            PartDeltaEvent(index=7, delta=TextPartDelta(content_delta='566')),
            PartDeltaEvent(index=7, delta=TextPartDelta(content_delta='590')),
            PartDeltaEvent(index=7, delta=TextPartDelta(content_delta='735')),
            PartDeltaEvent(index=7, delta=TextPartDelta(content_delta='965')),
            PartDeltaEvent(index=7, delta=TextPartDelta(content_delta='652')),
            PartDeltaEvent(index=7, delta=TextPartDelta(content_delta='587')),
            PartDeltaEvent(index=7, delta=TextPartDelta(content_delta='934')),
            PartDeltaEvent(index=7, delta=TextPartDelta(content_delta='290')),
            PartDeltaEvent(index=7, delta=TextPartDelta(content_delta='425')),
            PartDeltaEvent(index=7, delta=TextPartDelta(content_delta='473')),
            PartDeltaEvent(index=7, delta=TextPartDelta(content_delta='827')),
            PartDeltaEvent(index=7, delta=TextPartDelta(content_delta='719')),
            PartDeltaEvent(index=7, delta=TextPartDelta(content_delta='935')),
            PartDeltaEvent(index=7, delta=TextPartDelta(content_delta='012')),
            PartDeltaEvent(index=7, delta=TextPartDelta(content_delta='870')),
            PartDeltaEvent(index=7, delta=TextPartDelta(content_delta='093')),
            PartDeltaEvent(index=7, delta=TextPartDelta(content_delta='575')),
            PartDeltaEvent(index=7, delta=TextPartDelta(content_delta='987')),
            PartDeltaEvent(index=7, delta=TextPartDelta(content_delta='789')),
            PartDeltaEvent(index=7, delta=TextPartDelta(content_delta='431')),
            PartDeltaEvent(index=7, delta=TextPartDelta(content_delta='818')),
            PartDeltaEvent(index=7, delta=TextPartDelta(content_delta='047')),
            PartDeltaEvent(index=7, delta=TextPartDelta(content_delta='013')),
            PartDeltaEvent(index=7, delta=TextPartDelta(content_delta='404')),
            PartDeltaEvent(index=7, delta=TextPartDelta(content_delta='691')),
            PartDeltaEvent(index=7, delta=TextPartDelta(content_delta='795')),
            PartDeltaEvent(index=7, delta=TextPartDelta(content_delta='773')),
            PartDeltaEvent(index=7, delta=TextPartDelta(content_delta='170')),
            PartDeltaEvent(index=7, delta=TextPartDelta(content_delta='405')),
            PartDeltaEvent(index=7, delta=TextPartDelta(content_delta='764')),
            PartDeltaEvent(index=7, delta=TextPartDelta(content_delta='614')),
            PartDeltaEvent(index=7, delta=TextPartDelta(content_delta='646')),
            PartDeltaEvent(index=7, delta=TextPartDelta(content_delta='054')),
            PartDeltaEvent(index=7, delta=TextPartDelta(content_delta='949')),
            PartDeltaEvent(index=7, delta=TextPartDelta(content_delta='298')),
            PartDeltaEvent(index=7, delta=TextPartDelta(content_delta='846')),
            PartDeltaEvent(index=7, delta=TextPartDelta(content_delta='184')),
            PartDeltaEvent(index=7, delta=TextPartDelta(content_delta='678')),
            PartDeltaEvent(index=7, delta=TextPartDelta(content_delta='296')),
            PartDeltaEvent(index=7, delta=TextPartDelta(content_delta='813')),
            PartDeltaEvent(index=7, delta=TextPartDelta(content_delta='625')),
            PartDeltaEvent(index=7, delta=TextPartDelta(content_delta='595')),
            PartDeltaEvent(index=7, delta=TextPartDelta(content_delta='333')),
            PartDeltaEvent(index=7, delta=TextPartDelta(content_delta='311')),
            PartDeltaEvent(index=7, delta=TextPartDelta(content_delta='611')),
            PartDeltaEvent(index=7, delta=TextPartDelta(content_delta='385')),
            PartDeltaEvent(index=7, delta=TextPartDelta(content_delta='251')),
            PartDeltaEvent(index=7, delta=TextPartDelta(content_delta='735')),
            PartDeltaEvent(index=7, delta=TextPartDelta(content_delta='244')),
            PartDeltaEvent(index=7, delta=TextPartDelta(content_delta='505')),
            PartDeltaEvent(index=7, delta=TextPartDelta(content_delta='448')),
            PartDeltaEvent(index=7, delta=TextPartDelta(content_delta='443')),
            PartDeltaEvent(index=7, delta=TextPartDelta(content_delta='050')),
            PartDeltaEvent(index=7, delta=TextPartDelta(content_delta='050')),
            PartDeltaEvent(index=7, delta=TextPartDelta(content_delta='547')),
            PartDeltaEvent(index=7, delta=TextPartDelta(content_delta='161')),
            PartDeltaEvent(index=7, delta=TextPartDelta(content_delta='779')),
            PartDeltaEvent(index=7, delta=TextPartDelta(content_delta='229')),
            PartDeltaEvent(index=7, delta=TextPartDelta(content_delta='749')),
            PartDeltaEvent(index=7, delta=TextPartDelta(content_delta='134')),
            PartDeltaEvent(index=7, delta=TextPartDelta(content_delta='489')),
            PartDeltaEvent(index=7, delta=TextPartDelta(content_delta='643')),
            PartDeltaEvent(index=7, delta=TextPartDelta(content_delta='622')),
            PartDeltaEvent(index=7, delta=TextPartDelta(content_delta='579')),
            PartDeltaEvent(index=7, delta=TextPartDelta(content_delta='100')),
            PartDeltaEvent(index=7, delta=TextPartDelta(content_delta='908')),
            PartDeltaEvent(index=7, delta=TextPartDelta(content_delta='331')),
            PartDeltaEvent(index=7, delta=TextPartDelta(content_delta='839')),
            PartDeltaEvent(index=7, delta=TextPartDelta(content_delta='817')),
            PartDeltaEvent(index=7, delta=TextPartDelta(content_delta='426')),
            PartDeltaEvent(index=7, delta=TextPartDelta(content_delta='366')),
            PartDeltaEvent(index=7, delta=TextPartDelta(content_delta='854')),
            PartDeltaEvent(index=7, delta=TextPartDelta(content_delta='332')),
            PartDeltaEvent(index=7, delta=TextPartDelta(content_delta='416')),
            BuiltinToolCallEvent(  # pyright: ignore[reportDeprecated]
                part=BuiltinToolCallPart(
                    tool_name='code_execution',
                    args='{"container_id":"cntr_68c3509aa0348191ad0bfefe24878dbb0deaa35a4e39052e","code":"n = pow(123456, 123)\\nlen(str(n))"}',
                    tool_call_id='ci_68c3509faff0819e96f6d45e6faf78490f2d670b80edc507',
                    provider_name='openai',
                )
            ),
            BuiltinToolResultEvent(  # pyright: ignore[reportDeprecated]
                result=BuiltinToolReturnPart(
                    tool_name='code_execution',
                    content={'status': 'completed'},
                    tool_call_id='ci_68c3509faff0819e96f6d45e6faf78490f2d670b80edc507',
                    timestamp=IsDatetime(),
                    provider_name='openai',
                )
            ),
            BuiltinToolCallEvent(  # pyright: ignore[reportDeprecated]
                part=BuiltinToolCallPart(
                    tool_name='code_execution',
                    args='{"container_id":"cntr_68c3509aa0348191ad0bfefe24878dbb0deaa35a4e39052e","code":"str(n)[:100], str(n)[-100:]"}',
                    tool_call_id='ci_68c350a41d2c819ebb23bdfb9ff322770f2d670b80edc507',
                    provider_name='openai',
                )
            ),
            BuiltinToolResultEvent(  # pyright: ignore[reportDeprecated]
                result=BuiltinToolReturnPart(
                    tool_name='code_execution',
                    content={'status': 'completed'},
                    tool_call_id='ci_68c350a41d2c819ebb23bdfb9ff322770f2d670b80edc507',
                    timestamp=IsDatetime(),
                    provider_name='openai',
                )
            ),
            BuiltinToolCallEvent(  # pyright: ignore[reportDeprecated]
                part=BuiltinToolCallPart(
                    tool_name='code_execution',
                    args='{"container_id":"cntr_68c3509aa0348191ad0bfefe24878dbb0deaa35a4e39052e","code":"n"}',
                    tool_call_id='ci_68c350a5e1f8819eb082eccb870199ec0f2d670b80edc507',
                    provider_name='openai',
                )
            ),
            BuiltinToolResultEvent(  # pyright: ignore[reportDeprecated]
                result=BuiltinToolReturnPart(
                    tool_name='code_execution',
                    content={'status': 'completed'},
                    tool_call_id='ci_68c350a5e1f8819eb082eccb870199ec0f2d670b80edc507',
                    timestamp=IsDatetime(),
                    provider_name='openai',
                )
            ),
        ]
    )


async def test_openai_responses_streaming_usage(allow_model_requests: None, openai_api_key: str):
    class Result(BaseModel):
        result: int

    agent = Agent(
        model=OpenAIResponsesModel('gpt-5', provider=OpenAIProvider(api_key=openai_api_key)),
        model_settings=OpenAIResponsesModelSettings(
            openai_reasoning_effort='low',
            openai_service_tier='flex',
        ),
        output_type=Result,
    )

    async with agent.iter('Calculate 100 * 200 / 3') as run:
        async for node in run:
            if Agent.is_model_request_node(node):
                async with node.stream(run.ctx) as response_stream:
                    async for _ in response_stream:
                        pass
                    assert response_stream.get().usage == snapshot(
                        RequestUsage(input_tokens=53, output_tokens=469, details={'reasoning_tokens': 448})
                    )
                    assert response_stream.usage() == snapshot(
                        RunUsage(input_tokens=53, output_tokens=469, details={'reasoning_tokens': 448}, requests=1)
                    )
                    assert run.usage() == snapshot(RunUsage(requests=1))
                assert run.usage() == snapshot(
                    RunUsage(input_tokens=53, output_tokens=469, details={'reasoning_tokens': 448}, requests=1)
                )
    assert run.usage() == snapshot(
        RunUsage(input_tokens=53, output_tokens=469, details={'reasoning_tokens': 448}, requests=1)
    )


async def test_openai_responses_non_reasoning_model_no_item_ids(allow_model_requests: None, openai_api_key: str):
    model = OpenAIResponsesModel('gpt-4.1', provider=OpenAIProvider(api_key=openai_api_key))
    agent = Agent(model)

    @agent.tool_plain
    def get_meaning_of_life() -> int:
        return 42

    result = await agent.run('What is the meaning of life?')
    messages = result.all_messages()
    assert messages == snapshot(
        [
            ModelRequest(
                parts=[
                    UserPromptPart(
                        content='What is the meaning of life?',
                        timestamp=IsDatetime(),
                    )
                ]
            ),
            ModelResponse(
                parts=[
                    ToolCallPart(
                        tool_name='get_meaning_of_life',
                        args='{}',
                        tool_call_id='call_3WCunBU7lCG1HHaLmnnRJn8I',
                        id='fc_68cc4fa649ac8195b0c6c239cd2c14470548824120ffcf74',
                    )
                ],
                usage=RequestUsage(input_tokens=36, output_tokens=15, details={'reasoning_tokens': 0}),
                model_name='gpt-4.1-2025-04-14',
                timestamp=IsDatetime(),
                provider_name='openai',
                provider_details={'finish_reason': 'completed'},
                provider_response_id='resp_68cc4fa5603481958e2143685133fe530548824120ffcf74',
                finish_reason='stop',
            ),
            ModelRequest(
                parts=[
                    ToolReturnPart(
                        tool_name='get_meaning_of_life',
                        content=42,
                        tool_call_id='call_3WCunBU7lCG1HHaLmnnRJn8I',
                        timestamp=IsDatetime(),
                    )
                ]
            ),
            ModelResponse(
                parts=[
                    TextPart(
                        content="""\
The meaning of life, according to popular culture and famously in Douglas Adams' "The Hitchhiker's Guide to the Galaxy," is 42!

If you're looking for a deeper or philosophical answer, let me know your perspective or context, and I can elaborate further.\
""",
                        id='msg_68cc4fa7693081a184ff6f32e5209ab00307c6d4d2ee5985',
                    )
                ],
                usage=RequestUsage(input_tokens=61, output_tokens=56, details={'reasoning_tokens': 0}),
                model_name='gpt-4.1-2025-04-14',
                timestamp=IsDatetime(),
                provider_name='openai',
                provider_details={'finish_reason': 'completed'},
                provider_response_id='resp_68cc4fa6a8a881a187b0fe1603057bff0307c6d4d2ee5985',
                finish_reason='stop',
            ),
        ]
    )

    _, openai_messages = await model._map_messages(messages, model_settings=model.settings or {})  # type: ignore[reportPrivateUsage]
    assert openai_messages == snapshot(
        [
            {'role': 'user', 'content': 'What is the meaning of life?'},
            {
                'name': 'get_meaning_of_life',
                'arguments': '{}',
                'call_id': 'call_3WCunBU7lCG1HHaLmnnRJn8I',
                'type': 'function_call',
            },
            {'type': 'function_call_output', 'call_id': 'call_3WCunBU7lCG1HHaLmnnRJn8I', 'output': '42'},
            {
                'role': 'assistant',
                'content': """\
The meaning of life, according to popular culture and famously in Douglas Adams' "The Hitchhiker's Guide to the Galaxy," is 42!

If you're looking for a deeper or philosophical answer, let me know your perspective or context, and I can elaborate further.\
""",
            },
        ]
    )


async def test_openai_responses_code_execution_return_image(allow_model_requests: None, openai_api_key: str):
    model = OpenAIResponsesModel(
        'gpt-5',
        provider=OpenAIProvider(api_key=openai_api_key),
        settings=OpenAIResponsesModelSettings(openai_include_code_execution_outputs=True),
    )

    agent = Agent(model=model, builtin_tools=[CodeExecutionTool()], output_type=BinaryImage)

    result = await agent.run('Create a chart of y=x^2 for x=-5 to 5')
    assert result.output == snapshot(
        BinaryImage(
            data=IsBytes(),
            media_type='image/png',
            identifier='653a61',
        )
    )
    messages = result.all_messages()
    assert messages == snapshot(
        [
            ModelRequest(
                parts=[
                    UserPromptPart(
                        content='Create a chart of y=x^2 for x=-5 to 5',
                        timestamp=IsDatetime(),
                    )
                ]
            ),
            ModelResponse(
                parts=[
                    ThinkingPart(
                        content='',
                        id='rs_68cdc38812288190889becf32c2934990187028ba77f15f7',
                        signature=IsStr(),
                        provider_name='openai',
                    ),
                    BuiltinToolCallPart(
                        tool_name='code_execution',
                        args={
                            'container_id': 'cntr_68cdc387531c81938b4bee78c36acb820dbd09bdba403548',
                            'code': """\
import numpy as np\r
import matplotlib.pyplot as plt\r
\r
# Data\r
x = np.arange(-5, 6, 1)\r
y = x**2\r
\r
# Plot\r
plt.figure(figsize=(6, 4))\r
plt.plot(x, y, marker='o')\r
plt.title('y = x^2 for x = -5 to 5')\r
plt.xlabel('x')\r
plt.ylabel('y')\r
plt.grid(True, linestyle='--', alpha=0.6)\r
plt.xticks(x)\r
plt.tight_layout()\r
\r
# Save and show\r
plt.savefig('/mnt/data/y_equals_x_squared.png', dpi=200)\r
plt.show()\r
\r
'/mnt/data/y_equals_x_squared.png'\
""",
                        },
                        tool_call_id='ci_68cdc39029a481909399d54b0a3637a10187028ba77f15f7',
                        provider_name='openai',
                    ),
                    FilePart(
                        content=BinaryImage(
                            data=IsBytes(),
                            media_type='image/png',
                            identifier='653a61',
                        ),
                        id='ci_68cdc39029a481909399d54b0a3637a10187028ba77f15f7',
                    ),
                    BuiltinToolReturnPart(
                        tool_name='code_execution',
                        content={'status': 'completed', 'logs': ["'/mnt/data/y_equals_x_squared.png'"]},
                        tool_call_id='ci_68cdc39029a481909399d54b0a3637a10187028ba77f15f7',
                        timestamp=IsDatetime(),
                        provider_name='openai',
                    ),
                    TextPart(
                        content=IsStr(),
                        id='msg_68cdc398d3bc8190bbcf78c0293a4ca60187028ba77f15f7',
                    ),
                ],
                usage=RequestUsage(
                    input_tokens=2973, cache_read_tokens=1920, output_tokens=707, details={'reasoning_tokens': 512}
                ),
                model_name='gpt-5-2025-08-07',
                timestamp=IsDatetime(),
                provider_name='openai',
                provider_details={'finish_reason': 'completed'},
                provider_response_id='resp_68cdc382bc98819083a5b47ec92e077b0187028ba77f15f7',
                finish_reason='stop',
            ),
        ]
    )

    result = await agent.run('Style it more futuristically.', message_history=messages)
    assert result.output == snapshot(
        BinaryImage(
            data=IsBytes(),
            media_type='image/png',
            identifier='81863d',
        )
    )
    assert result.new_messages() == snapshot(
        [
            ModelRequest(
                parts=[
                    UserPromptPart(
                        content='Style it more futuristically.',
                        timestamp=IsDatetime(),
                    )
                ]
            ),
            ModelResponse(
                parts=[
                    ThinkingPart(
                        content='',
                        id='rs_68cdc39f6aa48190b5aece25d55f80720187028ba77f15f7',
                        signature='gAAAAABozcPV8NxzVAMDdbpqK7_ltYa5_uAVsbnSW9OMWGRwlnwasaLvuaC4XlgGmC2MHbiPrccJ8zYuu0QoQm7jB6KgimG9Ax3vwoFGqMnfVjMAzoy_oJVadn0Odh3sKGifc11yVMmIkvrl0OcPYwJFlxlt2JhPkKotUDHY0P2LziSsMnQB_KaVdyYQxfcVbwrJJnB9wm2QbA3zNZogWepoXGrHXL1mBRR3J7DLdKGfMF_7gQC5fgEtb3G4Xhvk8_XNgCCZel48bqgzWvNUyaVPb4TpbibAuZnKnCNsFll6a9htGu9Ljol004p_aboehEyIp6zAm_1xyTDiJdcmfPfUiNgDLzWSKf-TwGFd-jRoJ3Aiw1_QY-xi1ozFu2oIeXb2oaZJL4h3ENrrMgYod3Wiprr99FfZw9IRN4ApagGJBnWYqW0O75d-e8jUMJS8zFJH0jtCl0jvuuGmM5vBAV4EpRLTcNGOZyoRpfqHwWfZYIi_u_ajs_A6NdqhzYvxYE-FAE1aJ89HxhnQNjRqkQFQnB8sYeoPOLBKIKAWYi3RziNE8klgSPC250QotupFaskTgPVkzbYe9ZtRZ9IHPeWdEHikb2RP-o1LVVO_zFMJdC6l4TwEToqRG8LaZOgSfkxS8eylTw7ROI2p8IBSmMkbkjvEkpmIic0FSx23Ew_Q-Y6DPa9isxGZcMMS0kOPKSPSML2MGoVq5L3-zIVj6ZBcFOMSaV5ytTlH-tKqBP9fejMyujwQFl5iXawuSjVjpnd2VL83o-xKbm6lEgsyXY1vynlS2hT52OYUY3MMvGSCeW5d7xwsVReO0O1EJqKS0lLh8thEMpJvar9dMgg-9ZCgZ1wGkJlpANf2moQlOWXKPXcbBa2kU0OW2WEffr4ecqg1QwPoMFLmR4HDL-KknuWjutF5bo8FW0CAWmxObxiHeDWIJYpS4KIIwp9DoLdJDWlg8FpD6WbBjKQN6xYmewHaTLWbZQw8zMGBcnhAkkyVopjrbM_6rvrH4ew05mPjPRrq9ODdHBqDYEn1kWj9MBDR-nhhLrci_6GImd64HZXYo0OufgcbxNu5mcAOsN3ww13ui8CTQVsPJO20XHc4jfwZ2Yr4iEIYLGdp0Xgv8EjIkJNA1xPeWn9COgCRrRSVLoF6qsgZwt9IRRGGEbH6kvznO_Y7BTTqufsORG6WNKc_8DDlrczoZVy0d6rI1zgqjXSeMuEP9LBG-bJKAvoAGDPXod8ShlqGX3Eb9CmBTZtTOJZYdgAlsZHx9BZ6zHlrJDjSDhc8xvdUAn9G3JvTI3b5JWSNX0eEerZ4c0FVqlpR-mSG201qnFghtoGHTLJhlIf9Ir8Daio_AYxUTRarQbcKnJuyKHPOz1u0PX2zS0xegO-IZhFbzNaB8qwQgeBiHfP-1dP9mkttqIRMt-hMt9NMHXoGIvFxgQ-xUVw7GRWx-ffKY7nPAbZD8kwVP3i4jTVj8phhwQcDy9UmbaPjm4LBgJkfdwNfSpm3g_ePK4aLa_l7iF2WSSfy2wObb7VatDzYDcNRG0ZTMGsiHy8yzZAcec18rG7uE6QCKx32G8NI5YvcN1kbnrZEuoKTBuSb2B_ZAhvED9HxbG8mH4ZEHHioVuH3_-b2TesVUAbORab_-rG9CU6qyy_eAqP54FYiXXSWtBWNo4baVdqCzgSCiNxgpxx64WPw8y2M1bOMoV6KPGwDOjcNwbO9nQwztqTWPW0Ot_Llf0HV0p-RPC1Uy8uBB5flhJ3p5uqxCPV3kDRzXgjh28EaBEkaSw_6SZkJNvwbD_7VihlHGaO89TwlqSIYUT_gc72NZKRrj4f-Y-0NwxjaSVVGuWCoeG-TMjG6uXpSozo2J47_x_a0lr4KCT8NDYlksajyuPUbYhC7jhQ9uJakmAc7ay_VHn_LYlAWRdAA7wYvqw7aYIuSIYg2OfL6NlggCpBnhsUPEXmMRHcfj1Ctc1aeUjBcpLFVmTZ82lB0FdcKRe3bBsKRckbdKalehoK0NJtrWqNQQH7xPrS-r7or_oOWhA4EDIkRUOG9eZhdsvTXBUamxGwutJ97SdDkgppVC4M7DMK2ZGGBzQsE-JMilERvFQ8JqwVWPxExWmE_-H2-bYe-T-CguCin-mTqhLYswHVtXjtruoHBmDs2SdnkD3intwSpqxsltscCfRaoRYWTCTbchCdbctSEIc39ECpc5tL1Gnav0bwSkMYkxyaRVBiYBbmIG9JftkKIYtdZ_Ddjmq8k29QflqrcigahsVLZPye3dxVTuviqbQjRd2SPMv8RxgSebgm5RZZIpP4WposryghYZFvuA1WImRzsImnAJI9J-8dv6IhHpHsWOw9K-Neg8GlnDU1mGHUElMUbqHiLojmXqPGfhBI3iSR0Ugs7ErpeRUrSk3il2o3rysG1Fn7ePuP5qNJUt2NyBUxf3TExMOwG_zqvpIPr2V_ARr3PsfeD0IcY83Bh428S8KPzc7ASOjT9dGQtVVrdjSxHi8o5ANxGx6z3bHC5dJvDCXg8a7FIJHAd5CUqJxrBi-K4p21jf1BNqgO5JAJO1JrvtdTk4GOVe8YEfhxmGWW9oeuRg8crsIWCCCoxr2XJKgPCj2TTPkBDZ1O3Yw3_nuWaBU5sB09uEB5lTKMd0OfSHbPF4c50RWAFgQB-tHjIUss3oEcAUaZHC77r6sIYoAEBlU8Dgly983fFD0HCqtpIpKS_B_K1fTXYpWRM3uUZpPKEgbfw1Kiqp5cweKTeRKNvjlau6VxhPyVi66xPdHUCC_BcX1eeFe-zcxe6fczcJWqGZGtYyVS_S_GlWZcdA6AHvGU6c4KjG0oU_9q-pdHSRtpnrhqFu2L884m64A_HsFU71Dj34AxhmXO1Am-zSL3j9nEPPUe6lJSGyhHU9k8ApDadWagvlODdXYWaWiMCXGXcYtl_iUAm24IJozlLJ1IW9HW6RoTfKrxwQwND3pX9CLNewuPV776pVtRjvUMbLaYg8nzOu1eNT2IW9dUdzc7wqOjiT1gHuVd6RzJyTCWJb9yPwDTkB_NKkjfUPmJ9Id924xtxy6H0eDYRq-SqsSSEklr6KJc88PV35QqvaMUW1dt_tGynHgYy9PXlWXQLKw-Xphku3FS_R4BLUhJbXDsMOQq332yhizP3qQ7vjEmPm8KB4DMIWBNn_D9xFuDuTCMNPAA9AGYWgC39-L4wPbpBHpqWjDwMzijFpm0CEViPD9ghyyV8syT1uLscxJVVDlBx90u_qWLSzMnFrVWmZ60OyWa9EqG44ZU8ELLHlEDRO_yHuTVpSafCLeDe5baOG2mI6tZnDBmm_ysbYdaC2N_zNBK9rhx7g7BNLQPevl0vtZm7GVLYXiVaO5ZinHxeTyJ6dRU5b0HmSw8r7EpdgORfjUuMkUfWPwhXgTU8SbvjTZg1gJowyNDYCvacrgnmnpBG9BgNjsfWlGTwz19AcEP_GjCWRWoE-uE_5fIyq5eFEefCBUKU0Ejs0IB-Re5h8bbdc6bNV3Tnx4UfGDU6FbQrJmPzrw5wp_wCeVYjtNGRbO2MKr_m52km5xMpVMMHtthVbQ9Zsa9F9zB6Dkr-R4F7o0dITMhG3qaREHKc8mXIGoHND-WSGPZLntB43JmRIWwjlJNstv7VlVc-dU89oh6Z1biH9B88SENI1ao2wMQV-BB17E6cmfzm1JsSR-HkzSf3yoUJWwvIu4CaR4jeMZohuoNqfGvQWIJSfyyUNzq5uY5__04QUmNcRVspOTH4EOHAoXLfCV3VI7fodj4FppiIuIXKwS3N03-Qt4sQ__XQWuyDdORvhRJeCvYcK5kkyOQILcABxDItxLmk8AgdT0Hz0BAo_u1U71srS-T8a8O0-fXWsJAHxDg_rJn0LUm6zq2vXNl8zmOKwEayyb0YySbMRxI-LwLyOXGRDyAVvm_7KKJu1HHqMntLyY2G1xowFpwMVLYXlGxDbsSpE-g5kFnHWhj13FiekLxaFgMRNsMA-r5_rWbEjRa6H328FKsUJcYe9qsp2LlzdJmYZDTIMgzxupFwQ-R5F6QjWOudMBsRszb4YqnOPJ8P9YnY2WYd0B7srb5Gh7T6r6mcCl-HAb2z9QDeXOc2Lu7ujuSvGj7_Gk7PkZH-LzoAEaGG9Z-7IVJlV_hOBPif3GlJUSUhTlIwWxn75gOyoOFuMak-rQqkb0SaL5anfXS_NUTVgSh5G5JQIoykLxbVlGiyeq0M_oEvTw2wMZcWT2hhaudcQ6L912pntcD-WF2tfppgp6sN5-cq-D8Y39N5Txvs-wo-H7-vYKPozTNUKCfnzgXfvt5fOi3RBR4MZU3eHT8OZ7d1d3otho_4GVMNIFa6mxjW1BC_J42Hn27-vrNDLZI_BXdF1t2CCq9VeRwxIW1R9vadd04HzAXyhap95BAYacmbULR6BkX97TvY3hv5cMiaQFkzxg-tf-nGC_VCknvwKxu4ocoB14p9w5TPSKcJz4J26XvyQbi6AdaXbOk625ajB_clv3VJvXYz7DgvWZd408tMykYQLMEyv5lnS7qwQokeM4ilIXwM7EugiakhfefTM9ZdxaWVcvQdqGerx98wlhifCSv0FqFRpJdkqgHmV1qzrAjPDEKT5HJOjsvs5hb7gKBqHR-bYlgS94pvDUpPArQXYcGYGum6vFsCAJypefMTF3D7Zhu4hhWQQv-DzSmfcZOxSeVJFrgVeqJnIbZPtd59HCBXNIRXJa42wUYE4szNli8wKWX0rYSIhiX-ig2YYZz3ZoBE1KDOpzheuk9OMYg7tQG2UlmVq27ggaKJ2gEGuVv-GI7uD7vKxPQ97QwCf38gWKU95CjMEBm_EvmLs9eubNpSpz8Yoek8hWWgrCXUSwRsYnF-lGdG0nIkCClvzqqAGOjyPxG4qfrCXJ-4rVc4DQiJUj71_I0EAhOgxb5WYBt4a7C1aUxC__qeOTAecof-UjzNlUPTo91JgOh5xvZkRkgGFNsq1OFqOcRrrKV8U8brizYkIhDjzjwCIzScSYvEfY4S6st-oJBv5fwTqwICSs59hf6WR8GXsPFR4v3UtF0Rkt-Nrek-X6V7BCui1M5HeFRN7lcTYs1Qw2bIwu4Td5PIkZ16oHdCk9u5pEZce-n_MIwj2Yoq_Lq1BBY9f1rpG9IuaycwabFnd2MOj89-xdgC197DAij5WjZjXahooyAl0Mt3p9MrHCit7LYbxqd_dGBOmg9YRfGPhsoZ17oAmHyg_gvpooOsu21T_06ynhvySjOG0yUcphquvtHJWqQdcT6BBX0X-kGE4nA41VdMhepLhDRDXtR4HJ1m_dPFpkHeAAFIefjt5Kb782TDLFE3KuHFWqSU2K2UmlY12P21dpRvyUNz8ss_AA3rl5jFpcnC2IyJNDIZbqdJPd2z0SNlwNyBq7Vl6poenR-j2X3xzIGlCDQ9zRgs50wdWtZ3ZRWLVWMrVkhkddoVKuh1W9rlwsvxmlZbOeRk_Uh0BymAa0-4-n0jI4_-O8jqpL-YzL1Y191brY4ywLUrQXpln41UK76pxc34FojI1Nymw523SNYxAHSlpj01gNmcjPrBTFxQ9SDY7AlrSFwJia_KvWnsZ53qt6fiDHV7p62KzlG_rpz_dQSQoj-z1hZBoUxi4nqzeCIzPcB_3JqeqD6x1O-Vh3uk-6NxN_qCE8cRsizB5vV-Ur-4tqau6LIrdfIB3Db12vpgiCmD_BD4xCxOijDn-97edRZw__xYfhx9_MBEB6gYl1ZBtLJfxDN54N5UION2tiZ2U8THD_h4d8-c26H7NQv44kYppbaseMckhpVOBDh52P5gxWFwp4VGqAIkZ7KU10qAD6M3GTFx7vGth8cT8YS1s2gPDW-WcVQGlAF94gT-FE6vzAjxwRJ4m7B1rJZfYReDvMrAoLroayOVmfB8pOKVQLQEF5dUmlzAIIpeh1NAiTg4n3FXW7OXQhzhU8bmo0e2FuSEOUVimGw9Nk_Wor3kQFp-9kj_iazSC4p5VURnyY_lAirPfyw4nskpZzCjSg_EAU8Au5vvOqrdDEPjrbeT8ks0wi2rsB0AxQxhgf6jUWzp0apeZOIl9dJFH_OnyJfvwrV4YHpee3174WKYhOJIOy2-8FJbMw1MpQtVV49yWmZsIyjRNj2uLbqY7jWBo2UEeOVW5n1tdk5zAVF-RFPKyh9150MnJz_RQtgoNdUD4iLBwlHYHVGLyH4a3GJmOJP6ZC-A-8RiUjvhu5co0yC8M83aVFjLe-yob3sNgJQgdVJnEOfPz4-1DVORoDgIRrRBcZQZqvkZwADFUkyy9jy5oXdEJ5XzthnizbrOZkHk6sQsNXrP4Uadqo9w99uy7TUh62l5AMWBFcaaQhuAuFkUZCavIqoO-2k4oXIDoTeBYzbyo_HH6caMk0D0_zgEg_5i-NhT3EUPdoCBNmjbOKmN2wzf6kqEyc8-nunjfq6HOjC6B6SE6VgOVJgBrhB4cBto4CxO45eqeuCi_WCjRtSS43Bh0QFZi6xK8rRjItyQRIfBpomETElbng3mAmBLPNb_7CzfsBdhBhJQLKu9KZ__uL3YVGtrCaLcOsfwP7BXRNQJH0yN_JWfMZH3y3B8z1O__xGhR63ugExWJZyUn55KAEiODbX35_PcftWXjslq-wzsK4J2fO_HFNU8Pi4egk6ibvCUDFRUelukaAy_YHdb0VTSB6XCymTo96jK0HGjG8FaVwvQaesaUE-e0_JpdMXN3KstKFeTlDUx1o3Ny93-VxLB5rkOSd6cRjEnFRA7Q6HnturEjwPAeJjR2Ll5dsisVrdjqHMbSfSObkpd2dZ0T3LP4-_ug7qRJF60DJTjTPpx7YxeARzuwiu02TlVW0J0PrdXT8EpISHneKc1VWhtRcdD0R0spuAMzJLwELaOemihL1TJSIMBqFikbpulZCZ1k1kA_5D7I5c7pOF1g4uYBW-gJNTenfC9wYmDJAOCcnwk1W4=',
                        provider_name='openai',
                    ),
                    BuiltinToolCallPart(
                        tool_name='code_execution',
                        args={
                            'container_id': 'cntr_68cdc387531c81938b4bee78c36acb820dbd09bdba403548',
                            'code': """\
import numpy as np\r
import matplotlib.pyplot as plt\r
import matplotlib.patheffects as pe\r
\r
# Data\r
x_smooth = np.linspace(-5, 5, 501)\r
y_smooth = x_smooth**2\r
x_int = np.arange(-5, 6, 1)\r
y_int = x_int**2\r
\r
# Futuristic styling parameters\r
bg_color = '#0b0f14'          # deep space blue-black\r
grid_color = '#00bcd4'        # cyan\r
neon_cyan = '#00e5ff'\r
neon_magenta = '#ff2bd6'\r
accent = '#8a2be2'            # electric purple\r
\r
plt.style.use('dark_background')\r
plt.rcParams.update({\r
    'font.family': 'DejaVu Sans Mono',\r
    'axes.edgecolor': neon_cyan,\r
    'xtick.color': '#a7ffff',\r
    'ytick.color': '#a7ffff',\r
    'axes.labelcolor': '#a7ffff'\r
})\r
\r
fig, ax = plt.subplots(figsize=(8, 5), dpi=200)\r
fig.patch.set_facecolor(bg_color)\r
ax.set_facecolor(bg_color)\r
\r
# Neon glow effect: draw the curve multiple times with increasing linewidth and decreasing alpha\r
for lw, alpha in [(12, 0.06), (9, 0.09), (6, 0.14), (4, 0.22)]:\r
    ax.plot(x_smooth, y_smooth, color=neon_cyan, linewidth=lw, alpha=alpha, solid_capstyle='round')\r
\r
# Main crisp curve\r
ax.plot(x_smooth, y_smooth, color=neon_cyan, linewidth=2.5)\r
\r
# Glowing integer markers\r
ax.scatter(x_int, y_int, s=220, color=neon_magenta, alpha=0.10, zorder=3)\r
ax.scatter(x_int, y_int, s=60, color=neon_magenta, edgecolor='white', linewidth=0.6, zorder=4)\r
\r
# Grid and spines\r
ax.grid(True, which='major', linestyle=':', linewidth=0.8, color=grid_color, alpha=0.25)\r
for spine in ax.spines.values():\r
    spine.set_linewidth(1.2)\r
\r
# Labels and title with subtle glow\r
title_text = ax.set_title('y = x^2  •  x ∈ [-5, 5]', fontsize=16, color=neon_cyan, pad=12)\r
title_text.set_path_effects([pe.withStroke(linewidth=3, foreground=accent, alpha=0.35)])\r
\r
ax.set_xlabel('x', fontsize=12)\r
ax.set_ylabel('y', fontsize=12)\r
\r
# Ticks\r
ax.set_xticks(x_int)\r
ax.set_yticks(range(0, 26, 5))\r
\r
# Subtle techy footer\r
footer = ax.text(0.98, -0.15, 'generated • neon-grid',\r
                 transform=ax.transAxes, ha='right', va='top',\r
                 color='#7fdfff', fontsize=9, alpha=0.6)\r
footer.set_path_effects([pe.withStroke(linewidth=2, foreground=bg_color, alpha=0.9)])\r
\r
plt.tight_layout()\r
\r
# Save and show\r
out_path = '/mnt/data/y_equals_x_squared_futuristic.png'\r
plt.savefig(out_path, facecolor=fig.get_facecolor(), dpi=200, bbox_inches='tight')\r
plt.show()\r
\r
out_path\
""",
                        },
                        tool_call_id='ci_68cdc3be6f3481908f64d8f0a71dc6bb0187028ba77f15f7',
                        provider_name='openai',
                    ),
                    FilePart(
                        content=BinaryImage(
                            data=IsBytes(),
                            media_type='image/png',
                            identifier='81863d',
                        ),
                        id='ci_68cdc3be6f3481908f64d8f0a71dc6bb0187028ba77f15f7',
                    ),
                    BuiltinToolReturnPart(
                        tool_name='code_execution',
                        content={
                            'status': 'completed',
                            'logs': [
                                """\
/tmp/ipykernel_11/962152713.py:40: UserWarning: You passed a edgecolor/edgecolors ('white') for an unfilled marker ('x').  Matplotlib is ignoring the edgecolor in favor of the facecolor.  This behavior may change in the future.
  ax.scatter(x_int, y_int, s=60, color=neon_magenta, edgecolor='white', linewidth=0.6, zorder=4)
""",
                                "'/mnt/data/y_equals_x_squared_futuristic.png'",
                            ],
                        },
                        tool_call_id='ci_68cdc3be6f3481908f64d8f0a71dc6bb0187028ba77f15f7',
                        timestamp=IsDatetime(),
                        provider_name='openai',
                    ),
                    TextPart(
                        content="""\
I gave the chart a neon, futuristic look with a dark theme, glowing curve, and cyber-style markers and grid.

Download the image: [y_equals_x_squared_futuristic.png](sandbox:/mnt/data/y_equals_x_squared_futuristic.png)

If you want different colors or a holographic gradient background, tell me your preferred palette.\
""",
                        id='msg_68cdc3d0303c8190b2a86413acbedbe60187028ba77f15f7',
<<<<<<< HEAD
                    ),
                ],
                usage=RequestUsage(
                    input_tokens=4614, cache_read_tokens=1792, output_tokens=1844, details={'reasoning_tokens': 1024}
                ),
                model_name='gpt-5-2025-08-07',
                timestamp=IsDatetime(),
                provider_name='openai',
                provider_details={'finish_reason': 'completed'},
                provider_response_id='resp_68cdc39da72481909e0512fef9d646240187028ba77f15f7',
                finish_reason='stop',
            ),
        ]
    )


async def test_openai_responses_code_execution_return_image_stream(allow_model_requests: None, openai_api_key: str):
    model = OpenAIResponsesModel(
        'gpt-5',
        provider=OpenAIProvider(api_key=openai_api_key),
        settings=OpenAIResponsesModelSettings(openai_include_code_execution_outputs=True),
    )

    agent = Agent(model=model, builtin_tools=[CodeExecutionTool()], output_type=BinaryImage)

    event_parts: list[Any] = []
    async with agent.iter(user_prompt='Create a chart of y=x^2 for x=-5 to 5') as agent_run:
        async for node in agent_run:
            if Agent.is_model_request_node(node) or Agent.is_call_tools_node(node):
                async with node.stream(agent_run.ctx) as request_stream:
                    async for event in request_stream:
                        event_parts.append(event)

    assert agent_run.result is not None
    assert agent_run.result.output == snapshot(
        BinaryImage(
            data=IsBytes(),
            media_type='image/png',
            identifier='df0d78',
        )
    )
    assert agent_run.result.all_messages() == snapshot(
        [
            ModelRequest(
                parts=[
                    UserPromptPart(
                        content='Create a chart of y=x^2 for x=-5 to 5',
                        timestamp=IsDatetime(),
                    )
                ]
            ),
            ModelResponse(
                parts=[
                    ThinkingPart(
                        content='',
                        id='rs_06c1a26fd89d07f20068dd936ae09c8197b90141e9bf8c36b1',
                        signature=IsStr(),
                        provider_name='openai',
                    ),
                    BuiltinToolCallPart(
                        tool_name='code_execution',
                        args="{\"container_id\":\"cntr_68dd936a4cfc81908bdd4f2a2f542b5c0a0e691ad2bfd833\",\"code\":\"import numpy as np\\r\\nimport matplotlib.pyplot as plt\\r\\n\\r\\n# Data\\r\\nx = np.linspace(-5, 5, 1001)\\r\\ny = x**2\\r\\n\\r\\n# Plot\\r\\nfig, ax = plt.subplots(figsize=(6, 4))\\r\\nax.plot(x, y, label='y = x^2', color='#1f77b4')\\r\\nxi = np.arange(-5, 6)\\r\\nyi = xi**2\\r\\nax.scatter(xi, yi, color='#d62728', s=30, zorder=3, label='integer points')\\r\\n\\r\\nax.set_xlabel('x')\\r\\nax.set_ylabel('y')\\r\\nax.set_title('Parabola y = x^2 for x in [-5, 5]')\\r\\nax.grid(True, alpha=0.3)\\r\\nax.set_xlim(-5, 5)\\r\\nax.set_ylim(0, 26)\\r\\nax.legend()\\r\\n\\r\\nplt.tight_layout()\\r\\n\\r\\n# Save image\\r\\nout_path = '/mnt/data/y_eq_x_squared_plot.png'\\r\\nfig.savefig(out_path, dpi=200)\\r\\n\\r\\nout_path\"}",
                        tool_call_id='ci_06c1a26fd89d07f20068dd937636948197b6c45865da36d8f7',
                        provider_name='openai',
                    ),
                    FilePart(
                        content=BinaryImage(
                            data=IsBytes(),
                            media_type='image/png',
                            identifier='df0d78',
                        ),
                        id='ci_06c1a26fd89d07f20068dd937636948197b6c45865da36d8f7',
                    ),
                    BuiltinToolReturnPart(
                        tool_name='code_execution',
                        content={'status': 'completed', 'logs': ["'/mnt/data/y_eq_x_squared_plot.png'"]},
                        tool_call_id='ci_06c1a26fd89d07f20068dd937636948197b6c45865da36d8f7',
                        timestamp=IsDatetime(),
                        provider_name='openai',
                    ),
                    TextPart(
                        content=IsStr(),
                        id='msg_06c1a26fd89d07f20068dd937ecbd48197bd91dc501bd4a4d4',
                    ),
                ],
                usage=RequestUsage(input_tokens=2772, output_tokens=1166, details={'reasoning_tokens': 896}),
                model_name='gpt-5-2025-08-07',
                timestamp=IsDatetime(),
                provider_name='openai',
                provider_details={'finish_reason': 'completed'},
                provider_response_id='resp_06c1a26fd89d07f20068dd9367869c819788cb28e6f19eff9b',
                finish_reason='stop',
            ),
        ]
    )
    assert event_parts == snapshot(
        [
            PartStartEvent(
                index=0,
                part=ThinkingPart(
                    content='',
                    id='rs_06c1a26fd89d07f20068dd936ae09c8197b90141e9bf8c36b1',
                    signature=IsStr(),
                    provider_name='openai',
                ),
            ),
            PartStartEvent(
                index=1,
                part=BuiltinToolCallPart(
                    tool_name='code_execution',
                    tool_call_id='ci_06c1a26fd89d07f20068dd937636948197b6c45865da36d8f7',
                    provider_name='openai',
                ),
            ),
            PartDeltaEvent(
                index=1,
                delta=ToolCallPartDelta(
                    args_delta='{"container_id":"cntr_68dd936a4cfc81908bdd4f2a2f542b5c0a0e691ad2bfd833","code":"',
                    tool_call_id='ci_06c1a26fd89d07f20068dd937636948197b6c45865da36d8f7',
                ),
            ),
            PartDeltaEvent(
                index=1,
                delta=ToolCallPartDelta(
                    args_delta='import', tool_call_id='ci_06c1a26fd89d07f20068dd937636948197b6c45865da36d8f7'
                ),
            ),
            PartDeltaEvent(
                index=1,
                delta=ToolCallPartDelta(
                    args_delta=' numpy', tool_call_id='ci_06c1a26fd89d07f20068dd937636948197b6c45865da36d8f7'
                ),
            ),
            PartDeltaEvent(
                index=1,
                delta=ToolCallPartDelta(
                    args_delta=' as', tool_call_id='ci_06c1a26fd89d07f20068dd937636948197b6c45865da36d8f7'
                ),
            ),
            PartDeltaEvent(
                index=1,
                delta=ToolCallPartDelta(
                    args_delta=' np', tool_call_id='ci_06c1a26fd89d07f20068dd937636948197b6c45865da36d8f7'
                ),
            ),
            PartDeltaEvent(
                index=1,
                delta=ToolCallPartDelta(
                    args_delta='\\r\\n', tool_call_id='ci_06c1a26fd89d07f20068dd937636948197b6c45865da36d8f7'
                ),
            ),
            PartDeltaEvent(
                index=1,
                delta=ToolCallPartDelta(
                    args_delta='import', tool_call_id='ci_06c1a26fd89d07f20068dd937636948197b6c45865da36d8f7'
                ),
            ),
            PartDeltaEvent(
                index=1,
                delta=ToolCallPartDelta(
                    args_delta=' matplotlib', tool_call_id='ci_06c1a26fd89d07f20068dd937636948197b6c45865da36d8f7'
                ),
            ),
            PartDeltaEvent(
                index=1,
                delta=ToolCallPartDelta(
                    args_delta='.pyplot', tool_call_id='ci_06c1a26fd89d07f20068dd937636948197b6c45865da36d8f7'
                ),
            ),
            PartDeltaEvent(
                index=1,
                delta=ToolCallPartDelta(
                    args_delta=' as', tool_call_id='ci_06c1a26fd89d07f20068dd937636948197b6c45865da36d8f7'
                ),
            ),
            PartDeltaEvent(
                index=1,
                delta=ToolCallPartDelta(
                    args_delta=' plt', tool_call_id='ci_06c1a26fd89d07f20068dd937636948197b6c45865da36d8f7'
                ),
            ),
            PartDeltaEvent(
                index=1,
                delta=ToolCallPartDelta(
                    args_delta='\\r\\n\\r\\n', tool_call_id='ci_06c1a26fd89d07f20068dd937636948197b6c45865da36d8f7'
                ),
            ),
            PartDeltaEvent(
                index=1,
                delta=ToolCallPartDelta(
                    args_delta='#', tool_call_id='ci_06c1a26fd89d07f20068dd937636948197b6c45865da36d8f7'
                ),
            ),
            PartDeltaEvent(
                index=1,
                delta=ToolCallPartDelta(
                    args_delta=' Data', tool_call_id='ci_06c1a26fd89d07f20068dd937636948197b6c45865da36d8f7'
                ),
            ),
            PartDeltaEvent(
                index=1,
                delta=ToolCallPartDelta(
                    args_delta='\\r\\n', tool_call_id='ci_06c1a26fd89d07f20068dd937636948197b6c45865da36d8f7'
                ),
            ),
            PartDeltaEvent(
                index=1,
                delta=ToolCallPartDelta(
                    args_delta='x', tool_call_id='ci_06c1a26fd89d07f20068dd937636948197b6c45865da36d8f7'
                ),
            ),
            PartDeltaEvent(
                index=1,
                delta=ToolCallPartDelta(
                    args_delta=' =', tool_call_id='ci_06c1a26fd89d07f20068dd937636948197b6c45865da36d8f7'
                ),
            ),
            PartDeltaEvent(
                index=1,
                delta=ToolCallPartDelta(
                    args_delta=' np', tool_call_id='ci_06c1a26fd89d07f20068dd937636948197b6c45865da36d8f7'
                ),
            ),
            PartDeltaEvent(
                index=1,
                delta=ToolCallPartDelta(
                    args_delta='.linspace', tool_call_id='ci_06c1a26fd89d07f20068dd937636948197b6c45865da36d8f7'
                ),
            ),
            PartDeltaEvent(
                index=1,
                delta=ToolCallPartDelta(
                    args_delta='(-', tool_call_id='ci_06c1a26fd89d07f20068dd937636948197b6c45865da36d8f7'
                ),
            ),
            PartDeltaEvent(
                index=1,
                delta=ToolCallPartDelta(
                    args_delta='5', tool_call_id='ci_06c1a26fd89d07f20068dd937636948197b6c45865da36d8f7'
                ),
            ),
            PartDeltaEvent(
                index=1,
                delta=ToolCallPartDelta(
                    args_delta=',', tool_call_id='ci_06c1a26fd89d07f20068dd937636948197b6c45865da36d8f7'
                ),
            ),
            PartDeltaEvent(
                index=1,
                delta=ToolCallPartDelta(
                    args_delta=' ', tool_call_id='ci_06c1a26fd89d07f20068dd937636948197b6c45865da36d8f7'
                ),
            ),
            PartDeltaEvent(
                index=1,
                delta=ToolCallPartDelta(
                    args_delta='5', tool_call_id='ci_06c1a26fd89d07f20068dd937636948197b6c45865da36d8f7'
                ),
            ),
            PartDeltaEvent(
                index=1,
                delta=ToolCallPartDelta(
                    args_delta=',', tool_call_id='ci_06c1a26fd89d07f20068dd937636948197b6c45865da36d8f7'
                ),
            ),
            PartDeltaEvent(
                index=1,
                delta=ToolCallPartDelta(
                    args_delta=' ', tool_call_id='ci_06c1a26fd89d07f20068dd937636948197b6c45865da36d8f7'
                ),
            ),
            PartDeltaEvent(
                index=1,
                delta=ToolCallPartDelta(
                    args_delta='100', tool_call_id='ci_06c1a26fd89d07f20068dd937636948197b6c45865da36d8f7'
                ),
            ),
            PartDeltaEvent(
                index=1,
                delta=ToolCallPartDelta(
                    args_delta='1', tool_call_id='ci_06c1a26fd89d07f20068dd937636948197b6c45865da36d8f7'
                ),
            ),
            PartDeltaEvent(
                index=1,
                delta=ToolCallPartDelta(
                    args_delta=')\\r\\n', tool_call_id='ci_06c1a26fd89d07f20068dd937636948197b6c45865da36d8f7'
                ),
            ),
            PartDeltaEvent(
                index=1,
                delta=ToolCallPartDelta(
                    args_delta='y', tool_call_id='ci_06c1a26fd89d07f20068dd937636948197b6c45865da36d8f7'
                ),
            ),
            PartDeltaEvent(
                index=1,
                delta=ToolCallPartDelta(
                    args_delta=' =', tool_call_id='ci_06c1a26fd89d07f20068dd937636948197b6c45865da36d8f7'
                ),
            ),
            PartDeltaEvent(
                index=1,
                delta=ToolCallPartDelta(
                    args_delta=' x', tool_call_id='ci_06c1a26fd89d07f20068dd937636948197b6c45865da36d8f7'
                ),
            ),
            PartDeltaEvent(
                index=1,
                delta=ToolCallPartDelta(
                    args_delta='**', tool_call_id='ci_06c1a26fd89d07f20068dd937636948197b6c45865da36d8f7'
                ),
            ),
            PartDeltaEvent(
                index=1,
                delta=ToolCallPartDelta(
                    args_delta='2', tool_call_id='ci_06c1a26fd89d07f20068dd937636948197b6c45865da36d8f7'
                ),
            ),
            PartDeltaEvent(
                index=1,
                delta=ToolCallPartDelta(
                    args_delta='\\r\\n\\r\\n', tool_call_id='ci_06c1a26fd89d07f20068dd937636948197b6c45865da36d8f7'
                ),
            ),
            PartDeltaEvent(
                index=1,
                delta=ToolCallPartDelta(
                    args_delta='#', tool_call_id='ci_06c1a26fd89d07f20068dd937636948197b6c45865da36d8f7'
                ),
            ),
            PartDeltaEvent(
                index=1,
                delta=ToolCallPartDelta(
                    args_delta=' Plot', tool_call_id='ci_06c1a26fd89d07f20068dd937636948197b6c45865da36d8f7'
                ),
            ),
            PartDeltaEvent(
                index=1,
                delta=ToolCallPartDelta(
                    args_delta='\\r\\n', tool_call_id='ci_06c1a26fd89d07f20068dd937636948197b6c45865da36d8f7'
                ),
            ),
            PartDeltaEvent(
                index=1,
                delta=ToolCallPartDelta(
                    args_delta='fig', tool_call_id='ci_06c1a26fd89d07f20068dd937636948197b6c45865da36d8f7'
                ),
            ),
            PartDeltaEvent(
                index=1,
                delta=ToolCallPartDelta(
                    args_delta=',', tool_call_id='ci_06c1a26fd89d07f20068dd937636948197b6c45865da36d8f7'
                ),
            ),
            PartDeltaEvent(
                index=1,
                delta=ToolCallPartDelta(
                    args_delta=' ax', tool_call_id='ci_06c1a26fd89d07f20068dd937636948197b6c45865da36d8f7'
                ),
            ),
            PartDeltaEvent(
                index=1,
                delta=ToolCallPartDelta(
                    args_delta=' =', tool_call_id='ci_06c1a26fd89d07f20068dd937636948197b6c45865da36d8f7'
                ),
            ),
            PartDeltaEvent(
                index=1,
                delta=ToolCallPartDelta(
                    args_delta=' plt', tool_call_id='ci_06c1a26fd89d07f20068dd937636948197b6c45865da36d8f7'
                ),
            ),
            PartDeltaEvent(
                index=1,
                delta=ToolCallPartDelta(
                    args_delta='.subplots', tool_call_id='ci_06c1a26fd89d07f20068dd937636948197b6c45865da36d8f7'
                ),
            ),
            PartDeltaEvent(
                index=1,
                delta=ToolCallPartDelta(
                    args_delta='(figsize', tool_call_id='ci_06c1a26fd89d07f20068dd937636948197b6c45865da36d8f7'
                ),
            ),
            PartDeltaEvent(
                index=1,
                delta=ToolCallPartDelta(
                    args_delta='=(', tool_call_id='ci_06c1a26fd89d07f20068dd937636948197b6c45865da36d8f7'
                ),
            ),
            PartDeltaEvent(
                index=1,
                delta=ToolCallPartDelta(
                    args_delta='6', tool_call_id='ci_06c1a26fd89d07f20068dd937636948197b6c45865da36d8f7'
                ),
            ),
            PartDeltaEvent(
                index=1,
                delta=ToolCallPartDelta(
                    args_delta=',', tool_call_id='ci_06c1a26fd89d07f20068dd937636948197b6c45865da36d8f7'
                ),
            ),
            PartDeltaEvent(
                index=1,
                delta=ToolCallPartDelta(
                    args_delta=' ', tool_call_id='ci_06c1a26fd89d07f20068dd937636948197b6c45865da36d8f7'
                ),
            ),
            PartDeltaEvent(
                index=1,
                delta=ToolCallPartDelta(
                    args_delta='4', tool_call_id='ci_06c1a26fd89d07f20068dd937636948197b6c45865da36d8f7'
                ),
            ),
            PartDeltaEvent(
                index=1,
                delta=ToolCallPartDelta(
                    args_delta='))\\r\\n', tool_call_id='ci_06c1a26fd89d07f20068dd937636948197b6c45865da36d8f7'
                ),
            ),
            PartDeltaEvent(
                index=1,
                delta=ToolCallPartDelta(
                    args_delta='ax', tool_call_id='ci_06c1a26fd89d07f20068dd937636948197b6c45865da36d8f7'
                ),
            ),
            PartDeltaEvent(
                index=1,
                delta=ToolCallPartDelta(
                    args_delta='.plot', tool_call_id='ci_06c1a26fd89d07f20068dd937636948197b6c45865da36d8f7'
                ),
            ),
            PartDeltaEvent(
                index=1,
                delta=ToolCallPartDelta(
                    args_delta='(x', tool_call_id='ci_06c1a26fd89d07f20068dd937636948197b6c45865da36d8f7'
                ),
            ),
            PartDeltaEvent(
                index=1,
                delta=ToolCallPartDelta(
                    args_delta=',', tool_call_id='ci_06c1a26fd89d07f20068dd937636948197b6c45865da36d8f7'
                ),
            ),
            PartDeltaEvent(
                index=1,
                delta=ToolCallPartDelta(
                    args_delta=' y', tool_call_id='ci_06c1a26fd89d07f20068dd937636948197b6c45865da36d8f7'
                ),
            ),
            PartDeltaEvent(
                index=1,
                delta=ToolCallPartDelta(
                    args_delta=',', tool_call_id='ci_06c1a26fd89d07f20068dd937636948197b6c45865da36d8f7'
                ),
            ),
            PartDeltaEvent(
                index=1,
                delta=ToolCallPartDelta(
                    args_delta=' label', tool_call_id='ci_06c1a26fd89d07f20068dd937636948197b6c45865da36d8f7'
                ),
            ),
            PartDeltaEvent(
                index=1,
                delta=ToolCallPartDelta(
                    args_delta="='", tool_call_id='ci_06c1a26fd89d07f20068dd937636948197b6c45865da36d8f7'
                ),
            ),
            PartDeltaEvent(
                index=1,
                delta=ToolCallPartDelta(
                    args_delta='y', tool_call_id='ci_06c1a26fd89d07f20068dd937636948197b6c45865da36d8f7'
                ),
            ),
            PartDeltaEvent(
                index=1,
                delta=ToolCallPartDelta(
                    args_delta=' =', tool_call_id='ci_06c1a26fd89d07f20068dd937636948197b6c45865da36d8f7'
                ),
            ),
            PartDeltaEvent(
                index=1,
                delta=ToolCallPartDelta(
                    args_delta=' x', tool_call_id='ci_06c1a26fd89d07f20068dd937636948197b6c45865da36d8f7'
                ),
            ),
            PartDeltaEvent(
                index=1,
                delta=ToolCallPartDelta(
                    args_delta='^', tool_call_id='ci_06c1a26fd89d07f20068dd937636948197b6c45865da36d8f7'
                ),
            ),
            PartDeltaEvent(
                index=1,
                delta=ToolCallPartDelta(
                    args_delta='2', tool_call_id='ci_06c1a26fd89d07f20068dd937636948197b6c45865da36d8f7'
                ),
            ),
            PartDeltaEvent(
                index=1,
                delta=ToolCallPartDelta(
                    args_delta="',", tool_call_id='ci_06c1a26fd89d07f20068dd937636948197b6c45865da36d8f7'
                ),
            ),
            PartDeltaEvent(
                index=1,
                delta=ToolCallPartDelta(
                    args_delta=' color', tool_call_id='ci_06c1a26fd89d07f20068dd937636948197b6c45865da36d8f7'
                ),
            ),
            PartDeltaEvent(
                index=1,
                delta=ToolCallPartDelta(
                    args_delta="='#", tool_call_id='ci_06c1a26fd89d07f20068dd937636948197b6c45865da36d8f7'
                ),
            ),
            PartDeltaEvent(
                index=1,
                delta=ToolCallPartDelta(
                    args_delta='1', tool_call_id='ci_06c1a26fd89d07f20068dd937636948197b6c45865da36d8f7'
                ),
            ),
            PartDeltaEvent(
                index=1,
                delta=ToolCallPartDelta(
                    args_delta='f', tool_call_id='ci_06c1a26fd89d07f20068dd937636948197b6c45865da36d8f7'
                ),
            ),
            PartDeltaEvent(
                index=1,
                delta=ToolCallPartDelta(
                    args_delta='77', tool_call_id='ci_06c1a26fd89d07f20068dd937636948197b6c45865da36d8f7'
                ),
            ),
            PartDeltaEvent(
                index=1,
                delta=ToolCallPartDelta(
                    args_delta='b', tool_call_id='ci_06c1a26fd89d07f20068dd937636948197b6c45865da36d8f7'
                ),
            ),
            PartDeltaEvent(
                index=1,
                delta=ToolCallPartDelta(
                    args_delta='4', tool_call_id='ci_06c1a26fd89d07f20068dd937636948197b6c45865da36d8f7'
                ),
            ),
            PartDeltaEvent(
                index=1,
                delta=ToolCallPartDelta(
                    args_delta="')\\r\\n", tool_call_id='ci_06c1a26fd89d07f20068dd937636948197b6c45865da36d8f7'
                ),
            ),
            PartDeltaEvent(
                index=1,
                delta=ToolCallPartDelta(
                    args_delta='xi', tool_call_id='ci_06c1a26fd89d07f20068dd937636948197b6c45865da36d8f7'
                ),
            ),
            PartDeltaEvent(
                index=1,
                delta=ToolCallPartDelta(
                    args_delta=' =', tool_call_id='ci_06c1a26fd89d07f20068dd937636948197b6c45865da36d8f7'
                ),
            ),
            PartDeltaEvent(
                index=1,
                delta=ToolCallPartDelta(
                    args_delta=' np', tool_call_id='ci_06c1a26fd89d07f20068dd937636948197b6c45865da36d8f7'
                ),
            ),
            PartDeltaEvent(
                index=1,
                delta=ToolCallPartDelta(
                    args_delta='.arange', tool_call_id='ci_06c1a26fd89d07f20068dd937636948197b6c45865da36d8f7'
                ),
            ),
            PartDeltaEvent(
                index=1,
                delta=ToolCallPartDelta(
                    args_delta='(-', tool_call_id='ci_06c1a26fd89d07f20068dd937636948197b6c45865da36d8f7'
                ),
            ),
            PartDeltaEvent(
                index=1,
                delta=ToolCallPartDelta(
                    args_delta='5', tool_call_id='ci_06c1a26fd89d07f20068dd937636948197b6c45865da36d8f7'
                ),
            ),
            PartDeltaEvent(
                index=1,
                delta=ToolCallPartDelta(
                    args_delta=',', tool_call_id='ci_06c1a26fd89d07f20068dd937636948197b6c45865da36d8f7'
                ),
            ),
            PartDeltaEvent(
                index=1,
                delta=ToolCallPartDelta(
                    args_delta=' ', tool_call_id='ci_06c1a26fd89d07f20068dd937636948197b6c45865da36d8f7'
                ),
            ),
            PartDeltaEvent(
                index=1,
                delta=ToolCallPartDelta(
                    args_delta='6', tool_call_id='ci_06c1a26fd89d07f20068dd937636948197b6c45865da36d8f7'
                ),
            ),
            PartDeltaEvent(
                index=1,
                delta=ToolCallPartDelta(
                    args_delta=')\\r\\n', tool_call_id='ci_06c1a26fd89d07f20068dd937636948197b6c45865da36d8f7'
                ),
            ),
            PartDeltaEvent(
                index=1,
                delta=ToolCallPartDelta(
                    args_delta='yi', tool_call_id='ci_06c1a26fd89d07f20068dd937636948197b6c45865da36d8f7'
                ),
            ),
            PartDeltaEvent(
                index=1,
                delta=ToolCallPartDelta(
                    args_delta=' =', tool_call_id='ci_06c1a26fd89d07f20068dd937636948197b6c45865da36d8f7'
                ),
            ),
            PartDeltaEvent(
                index=1,
                delta=ToolCallPartDelta(
                    args_delta=' xi', tool_call_id='ci_06c1a26fd89d07f20068dd937636948197b6c45865da36d8f7'
                ),
            ),
            PartDeltaEvent(
                index=1,
                delta=ToolCallPartDelta(
                    args_delta='**', tool_call_id='ci_06c1a26fd89d07f20068dd937636948197b6c45865da36d8f7'
                ),
            ),
            PartDeltaEvent(
                index=1,
                delta=ToolCallPartDelta(
                    args_delta='2', tool_call_id='ci_06c1a26fd89d07f20068dd937636948197b6c45865da36d8f7'
                ),
            ),
            PartDeltaEvent(
                index=1,
                delta=ToolCallPartDelta(
                    args_delta='\\r\\n', tool_call_id='ci_06c1a26fd89d07f20068dd937636948197b6c45865da36d8f7'
                ),
            ),
            PartDeltaEvent(
                index=1,
                delta=ToolCallPartDelta(
                    args_delta='ax', tool_call_id='ci_06c1a26fd89d07f20068dd937636948197b6c45865da36d8f7'
                ),
            ),
            PartDeltaEvent(
                index=1,
                delta=ToolCallPartDelta(
                    args_delta='.scatter', tool_call_id='ci_06c1a26fd89d07f20068dd937636948197b6c45865da36d8f7'
                ),
            ),
            PartDeltaEvent(
                index=1,
                delta=ToolCallPartDelta(
                    args_delta='(x', tool_call_id='ci_06c1a26fd89d07f20068dd937636948197b6c45865da36d8f7'
                ),
            ),
            PartDeltaEvent(
                index=1,
                delta=ToolCallPartDelta(
                    args_delta='i', tool_call_id='ci_06c1a26fd89d07f20068dd937636948197b6c45865da36d8f7'
                ),
            ),
            PartDeltaEvent(
                index=1,
                delta=ToolCallPartDelta(
                    args_delta=',', tool_call_id='ci_06c1a26fd89d07f20068dd937636948197b6c45865da36d8f7'
                ),
            ),
            PartDeltaEvent(
                index=1,
                delta=ToolCallPartDelta(
                    args_delta=' yi', tool_call_id='ci_06c1a26fd89d07f20068dd937636948197b6c45865da36d8f7'
                ),
            ),
            PartDeltaEvent(
                index=1,
                delta=ToolCallPartDelta(
                    args_delta=',', tool_call_id='ci_06c1a26fd89d07f20068dd937636948197b6c45865da36d8f7'
                ),
            ),
            PartDeltaEvent(
                index=1,
                delta=ToolCallPartDelta(
                    args_delta=' color', tool_call_id='ci_06c1a26fd89d07f20068dd937636948197b6c45865da36d8f7'
                ),
            ),
            PartDeltaEvent(
                index=1,
                delta=ToolCallPartDelta(
                    args_delta="='#", tool_call_id='ci_06c1a26fd89d07f20068dd937636948197b6c45865da36d8f7'
                ),
            ),
            PartDeltaEvent(
                index=1,
                delta=ToolCallPartDelta(
                    args_delta='d', tool_call_id='ci_06c1a26fd89d07f20068dd937636948197b6c45865da36d8f7'
                ),
            ),
            PartDeltaEvent(
                index=1,
                delta=ToolCallPartDelta(
                    args_delta='627', tool_call_id='ci_06c1a26fd89d07f20068dd937636948197b6c45865da36d8f7'
                ),
            ),
            PartDeltaEvent(
                index=1,
                delta=ToolCallPartDelta(
                    args_delta='28', tool_call_id='ci_06c1a26fd89d07f20068dd937636948197b6c45865da36d8f7'
                ),
            ),
            PartDeltaEvent(
                index=1,
                delta=ToolCallPartDelta(
                    args_delta="',", tool_call_id='ci_06c1a26fd89d07f20068dd937636948197b6c45865da36d8f7'
                ),
            ),
            PartDeltaEvent(
                index=1,
                delta=ToolCallPartDelta(
                    args_delta=' s', tool_call_id='ci_06c1a26fd89d07f20068dd937636948197b6c45865da36d8f7'
                ),
            ),
            PartDeltaEvent(
                index=1,
                delta=ToolCallPartDelta(
                    args_delta='=', tool_call_id='ci_06c1a26fd89d07f20068dd937636948197b6c45865da36d8f7'
                ),
            ),
            PartDeltaEvent(
                index=1,
                delta=ToolCallPartDelta(
                    args_delta='30', tool_call_id='ci_06c1a26fd89d07f20068dd937636948197b6c45865da36d8f7'
                ),
            ),
            PartDeltaEvent(
                index=1,
                delta=ToolCallPartDelta(
                    args_delta=',', tool_call_id='ci_06c1a26fd89d07f20068dd937636948197b6c45865da36d8f7'
                ),
            ),
            PartDeltaEvent(
                index=1,
                delta=ToolCallPartDelta(
                    args_delta=' z', tool_call_id='ci_06c1a26fd89d07f20068dd937636948197b6c45865da36d8f7'
                ),
            ),
            PartDeltaEvent(
                index=1,
                delta=ToolCallPartDelta(
                    args_delta='order', tool_call_id='ci_06c1a26fd89d07f20068dd937636948197b6c45865da36d8f7'
                ),
            ),
            PartDeltaEvent(
                index=1,
                delta=ToolCallPartDelta(
                    args_delta='=', tool_call_id='ci_06c1a26fd89d07f20068dd937636948197b6c45865da36d8f7'
                ),
            ),
            PartDeltaEvent(
                index=1,
                delta=ToolCallPartDelta(
                    args_delta='3', tool_call_id='ci_06c1a26fd89d07f20068dd937636948197b6c45865da36d8f7'
                ),
            ),
            PartDeltaEvent(
                index=1,
                delta=ToolCallPartDelta(
                    args_delta=',', tool_call_id='ci_06c1a26fd89d07f20068dd937636948197b6c45865da36d8f7'
                ),
            ),
            PartDeltaEvent(
                index=1,
                delta=ToolCallPartDelta(
                    args_delta=' label', tool_call_id='ci_06c1a26fd89d07f20068dd937636948197b6c45865da36d8f7'
                ),
            ),
            PartDeltaEvent(
                index=1,
                delta=ToolCallPartDelta(
                    args_delta="='", tool_call_id='ci_06c1a26fd89d07f20068dd937636948197b6c45865da36d8f7'
                ),
            ),
            PartDeltaEvent(
                index=1,
                delta=ToolCallPartDelta(
                    args_delta='integer', tool_call_id='ci_06c1a26fd89d07f20068dd937636948197b6c45865da36d8f7'
                ),
            ),
            PartDeltaEvent(
                index=1,
                delta=ToolCallPartDelta(
                    args_delta=' points', tool_call_id='ci_06c1a26fd89d07f20068dd937636948197b6c45865da36d8f7'
                ),
            ),
            PartDeltaEvent(
                index=1,
                delta=ToolCallPartDelta(
                    args_delta="')\\r\\n\\r\\n", tool_call_id='ci_06c1a26fd89d07f20068dd937636948197b6c45865da36d8f7'
                ),
            ),
            PartDeltaEvent(
                index=1,
                delta=ToolCallPartDelta(
                    args_delta='ax', tool_call_id='ci_06c1a26fd89d07f20068dd937636948197b6c45865da36d8f7'
                ),
            ),
            PartDeltaEvent(
                index=1,
                delta=ToolCallPartDelta(
                    args_delta='.set', tool_call_id='ci_06c1a26fd89d07f20068dd937636948197b6c45865da36d8f7'
                ),
            ),
            PartDeltaEvent(
                index=1,
                delta=ToolCallPartDelta(
                    args_delta='_xlabel', tool_call_id='ci_06c1a26fd89d07f20068dd937636948197b6c45865da36d8f7'
                ),
            ),
            PartDeltaEvent(
                index=1,
                delta=ToolCallPartDelta(
                    args_delta="('", tool_call_id='ci_06c1a26fd89d07f20068dd937636948197b6c45865da36d8f7'
                ),
            ),
            PartDeltaEvent(
                index=1,
                delta=ToolCallPartDelta(
                    args_delta='x', tool_call_id='ci_06c1a26fd89d07f20068dd937636948197b6c45865da36d8f7'
                ),
            ),
            PartDeltaEvent(
                index=1,
                delta=ToolCallPartDelta(
                    args_delta="')\\r\\n", tool_call_id='ci_06c1a26fd89d07f20068dd937636948197b6c45865da36d8f7'
                ),
            ),
            PartDeltaEvent(
                index=1,
                delta=ToolCallPartDelta(
                    args_delta='ax', tool_call_id='ci_06c1a26fd89d07f20068dd937636948197b6c45865da36d8f7'
                ),
            ),
            PartDeltaEvent(
                index=1,
                delta=ToolCallPartDelta(
                    args_delta='.set', tool_call_id='ci_06c1a26fd89d07f20068dd937636948197b6c45865da36d8f7'
                ),
            ),
            PartDeltaEvent(
                index=1,
                delta=ToolCallPartDelta(
                    args_delta='_ylabel', tool_call_id='ci_06c1a26fd89d07f20068dd937636948197b6c45865da36d8f7'
                ),
            ),
            PartDeltaEvent(
                index=1,
                delta=ToolCallPartDelta(
                    args_delta="('", tool_call_id='ci_06c1a26fd89d07f20068dd937636948197b6c45865da36d8f7'
                ),
            ),
            PartDeltaEvent(
                index=1,
                delta=ToolCallPartDelta(
                    args_delta='y', tool_call_id='ci_06c1a26fd89d07f20068dd937636948197b6c45865da36d8f7'
                ),
            ),
            PartDeltaEvent(
                index=1,
                delta=ToolCallPartDelta(
                    args_delta="')\\r\\n", tool_call_id='ci_06c1a26fd89d07f20068dd937636948197b6c45865da36d8f7'
                ),
            ),
            PartDeltaEvent(
                index=1,
                delta=ToolCallPartDelta(
                    args_delta='ax', tool_call_id='ci_06c1a26fd89d07f20068dd937636948197b6c45865da36d8f7'
                ),
            ),
            PartDeltaEvent(
                index=1,
                delta=ToolCallPartDelta(
                    args_delta='.set', tool_call_id='ci_06c1a26fd89d07f20068dd937636948197b6c45865da36d8f7'
                ),
            ),
            PartDeltaEvent(
                index=1,
                delta=ToolCallPartDelta(
                    args_delta='_title', tool_call_id='ci_06c1a26fd89d07f20068dd937636948197b6c45865da36d8f7'
                ),
            ),
            PartDeltaEvent(
                index=1,
                delta=ToolCallPartDelta(
                    args_delta="('", tool_call_id='ci_06c1a26fd89d07f20068dd937636948197b6c45865da36d8f7'
                ),
            ),
            PartDeltaEvent(
                index=1,
                delta=ToolCallPartDelta(
                    args_delta='Par', tool_call_id='ci_06c1a26fd89d07f20068dd937636948197b6c45865da36d8f7'
                ),
            ),
            PartDeltaEvent(
                index=1,
                delta=ToolCallPartDelta(
                    args_delta='ab', tool_call_id='ci_06c1a26fd89d07f20068dd937636948197b6c45865da36d8f7'
                ),
            ),
            PartDeltaEvent(
                index=1,
                delta=ToolCallPartDelta(
                    args_delta='ola', tool_call_id='ci_06c1a26fd89d07f20068dd937636948197b6c45865da36d8f7'
                ),
            ),
            PartDeltaEvent(
                index=1,
                delta=ToolCallPartDelta(
                    args_delta=' y', tool_call_id='ci_06c1a26fd89d07f20068dd937636948197b6c45865da36d8f7'
                ),
            ),
            PartDeltaEvent(
                index=1,
                delta=ToolCallPartDelta(
                    args_delta=' =', tool_call_id='ci_06c1a26fd89d07f20068dd937636948197b6c45865da36d8f7'
                ),
            ),
            PartDeltaEvent(
                index=1,
                delta=ToolCallPartDelta(
                    args_delta=' x', tool_call_id='ci_06c1a26fd89d07f20068dd937636948197b6c45865da36d8f7'
                ),
            ),
            PartDeltaEvent(
                index=1,
                delta=ToolCallPartDelta(
                    args_delta='^', tool_call_id='ci_06c1a26fd89d07f20068dd937636948197b6c45865da36d8f7'
                ),
            ),
            PartDeltaEvent(
                index=1,
                delta=ToolCallPartDelta(
                    args_delta='2', tool_call_id='ci_06c1a26fd89d07f20068dd937636948197b6c45865da36d8f7'
                ),
            ),
            PartDeltaEvent(
                index=1,
                delta=ToolCallPartDelta(
                    args_delta=' for', tool_call_id='ci_06c1a26fd89d07f20068dd937636948197b6c45865da36d8f7'
                ),
            ),
            PartDeltaEvent(
                index=1,
                delta=ToolCallPartDelta(
                    args_delta=' x', tool_call_id='ci_06c1a26fd89d07f20068dd937636948197b6c45865da36d8f7'
                ),
            ),
            PartDeltaEvent(
                index=1,
                delta=ToolCallPartDelta(
                    args_delta=' in', tool_call_id='ci_06c1a26fd89d07f20068dd937636948197b6c45865da36d8f7'
                ),
            ),
            PartDeltaEvent(
                index=1,
                delta=ToolCallPartDelta(
                    args_delta=' [-', tool_call_id='ci_06c1a26fd89d07f20068dd937636948197b6c45865da36d8f7'
                ),
            ),
            PartDeltaEvent(
                index=1,
                delta=ToolCallPartDelta(
                    args_delta='5', tool_call_id='ci_06c1a26fd89d07f20068dd937636948197b6c45865da36d8f7'
                ),
            ),
            PartDeltaEvent(
                index=1,
                delta=ToolCallPartDelta(
                    args_delta=',', tool_call_id='ci_06c1a26fd89d07f20068dd937636948197b6c45865da36d8f7'
                ),
            ),
            PartDeltaEvent(
                index=1,
                delta=ToolCallPartDelta(
                    args_delta=' ', tool_call_id='ci_06c1a26fd89d07f20068dd937636948197b6c45865da36d8f7'
                ),
            ),
            PartDeltaEvent(
                index=1,
                delta=ToolCallPartDelta(
                    args_delta='5', tool_call_id='ci_06c1a26fd89d07f20068dd937636948197b6c45865da36d8f7'
                ),
            ),
            PartDeltaEvent(
                index=1,
                delta=ToolCallPartDelta(
                    args_delta=']', tool_call_id='ci_06c1a26fd89d07f20068dd937636948197b6c45865da36d8f7'
                ),
            ),
            PartDeltaEvent(
                index=1,
                delta=ToolCallPartDelta(
                    args_delta="')\\r\\n", tool_call_id='ci_06c1a26fd89d07f20068dd937636948197b6c45865da36d8f7'
                ),
            ),
            PartDeltaEvent(
                index=1,
                delta=ToolCallPartDelta(
                    args_delta='ax', tool_call_id='ci_06c1a26fd89d07f20068dd937636948197b6c45865da36d8f7'
                ),
            ),
            PartDeltaEvent(
                index=1,
                delta=ToolCallPartDelta(
                    args_delta='.grid', tool_call_id='ci_06c1a26fd89d07f20068dd937636948197b6c45865da36d8f7'
                ),
            ),
            PartDeltaEvent(
                index=1,
                delta=ToolCallPartDelta(
                    args_delta='(True', tool_call_id='ci_06c1a26fd89d07f20068dd937636948197b6c45865da36d8f7'
                ),
            ),
            PartDeltaEvent(
                index=1,
                delta=ToolCallPartDelta(
                    args_delta=',', tool_call_id='ci_06c1a26fd89d07f20068dd937636948197b6c45865da36d8f7'
                ),
            ),
            PartDeltaEvent(
                index=1,
                delta=ToolCallPartDelta(
                    args_delta=' alpha', tool_call_id='ci_06c1a26fd89d07f20068dd937636948197b6c45865da36d8f7'
                ),
            ),
            PartDeltaEvent(
                index=1,
                delta=ToolCallPartDelta(
                    args_delta='=', tool_call_id='ci_06c1a26fd89d07f20068dd937636948197b6c45865da36d8f7'
                ),
            ),
            PartDeltaEvent(
                index=1,
                delta=ToolCallPartDelta(
                    args_delta='0', tool_call_id='ci_06c1a26fd89d07f20068dd937636948197b6c45865da36d8f7'
                ),
            ),
            PartDeltaEvent(
                index=1,
                delta=ToolCallPartDelta(
                    args_delta='.', tool_call_id='ci_06c1a26fd89d07f20068dd937636948197b6c45865da36d8f7'
                ),
            ),
            PartDeltaEvent(
                index=1,
                delta=ToolCallPartDelta(
                    args_delta='3', tool_call_id='ci_06c1a26fd89d07f20068dd937636948197b6c45865da36d8f7'
                ),
            ),
            PartDeltaEvent(
                index=1,
                delta=ToolCallPartDelta(
                    args_delta=')\\r\\n', tool_call_id='ci_06c1a26fd89d07f20068dd937636948197b6c45865da36d8f7'
                ),
            ),
            PartDeltaEvent(
                index=1,
                delta=ToolCallPartDelta(
                    args_delta='ax', tool_call_id='ci_06c1a26fd89d07f20068dd937636948197b6c45865da36d8f7'
                ),
            ),
            PartDeltaEvent(
                index=1,
                delta=ToolCallPartDelta(
                    args_delta='.set', tool_call_id='ci_06c1a26fd89d07f20068dd937636948197b6c45865da36d8f7'
                ),
            ),
            PartDeltaEvent(
                index=1,
                delta=ToolCallPartDelta(
                    args_delta='_xlim', tool_call_id='ci_06c1a26fd89d07f20068dd937636948197b6c45865da36d8f7'
                ),
            ),
            PartDeltaEvent(
                index=1,
                delta=ToolCallPartDelta(
                    args_delta='(-', tool_call_id='ci_06c1a26fd89d07f20068dd937636948197b6c45865da36d8f7'
                ),
            ),
            PartDeltaEvent(
                index=1,
                delta=ToolCallPartDelta(
                    args_delta='5', tool_call_id='ci_06c1a26fd89d07f20068dd937636948197b6c45865da36d8f7'
                ),
            ),
            PartDeltaEvent(
                index=1,
                delta=ToolCallPartDelta(
                    args_delta=',', tool_call_id='ci_06c1a26fd89d07f20068dd937636948197b6c45865da36d8f7'
                ),
            ),
            PartDeltaEvent(
                index=1,
                delta=ToolCallPartDelta(
                    args_delta=' ', tool_call_id='ci_06c1a26fd89d07f20068dd937636948197b6c45865da36d8f7'
                ),
            ),
            PartDeltaEvent(
                index=1,
                delta=ToolCallPartDelta(
                    args_delta='5', tool_call_id='ci_06c1a26fd89d07f20068dd937636948197b6c45865da36d8f7'
                ),
            ),
            PartDeltaEvent(
                index=1,
                delta=ToolCallPartDelta(
                    args_delta=')\\r\\n', tool_call_id='ci_06c1a26fd89d07f20068dd937636948197b6c45865da36d8f7'
                ),
            ),
            PartDeltaEvent(
                index=1,
                delta=ToolCallPartDelta(
                    args_delta='ax', tool_call_id='ci_06c1a26fd89d07f20068dd937636948197b6c45865da36d8f7'
                ),
            ),
            PartDeltaEvent(
                index=1,
                delta=ToolCallPartDelta(
                    args_delta='.set', tool_call_id='ci_06c1a26fd89d07f20068dd937636948197b6c45865da36d8f7'
                ),
            ),
            PartDeltaEvent(
                index=1,
                delta=ToolCallPartDelta(
                    args_delta='_ylim', tool_call_id='ci_06c1a26fd89d07f20068dd937636948197b6c45865da36d8f7'
                ),
            ),
            PartDeltaEvent(
                index=1,
                delta=ToolCallPartDelta(
                    args_delta='(', tool_call_id='ci_06c1a26fd89d07f20068dd937636948197b6c45865da36d8f7'
                ),
            ),
            PartDeltaEvent(
                index=1,
                delta=ToolCallPartDelta(
                    args_delta='0', tool_call_id='ci_06c1a26fd89d07f20068dd937636948197b6c45865da36d8f7'
                ),
            ),
            PartDeltaEvent(
                index=1,
                delta=ToolCallPartDelta(
                    args_delta=',', tool_call_id='ci_06c1a26fd89d07f20068dd937636948197b6c45865da36d8f7'
                ),
            ),
            PartDeltaEvent(
                index=1,
                delta=ToolCallPartDelta(
                    args_delta=' ', tool_call_id='ci_06c1a26fd89d07f20068dd937636948197b6c45865da36d8f7'
                ),
            ),
            PartDeltaEvent(
                index=1,
                delta=ToolCallPartDelta(
                    args_delta='26', tool_call_id='ci_06c1a26fd89d07f20068dd937636948197b6c45865da36d8f7'
                ),
            ),
            PartDeltaEvent(
                index=1,
                delta=ToolCallPartDelta(
                    args_delta=')\\r\\n', tool_call_id='ci_06c1a26fd89d07f20068dd937636948197b6c45865da36d8f7'
                ),
            ),
            PartDeltaEvent(
                index=1,
                delta=ToolCallPartDelta(
                    args_delta='ax', tool_call_id='ci_06c1a26fd89d07f20068dd937636948197b6c45865da36d8f7'
                ),
            ),
            PartDeltaEvent(
                index=1,
                delta=ToolCallPartDelta(
                    args_delta='.legend', tool_call_id='ci_06c1a26fd89d07f20068dd937636948197b6c45865da36d8f7'
                ),
            ),
            PartDeltaEvent(
                index=1,
                delta=ToolCallPartDelta(
                    args_delta='()\\r\\n\\r\\n', tool_call_id='ci_06c1a26fd89d07f20068dd937636948197b6c45865da36d8f7'
                ),
            ),
            PartDeltaEvent(
                index=1,
                delta=ToolCallPartDelta(
                    args_delta='plt', tool_call_id='ci_06c1a26fd89d07f20068dd937636948197b6c45865da36d8f7'
                ),
            ),
            PartDeltaEvent(
                index=1,
                delta=ToolCallPartDelta(
                    args_delta='.tight', tool_call_id='ci_06c1a26fd89d07f20068dd937636948197b6c45865da36d8f7'
                ),
            ),
            PartDeltaEvent(
                index=1,
                delta=ToolCallPartDelta(
                    args_delta='_layout', tool_call_id='ci_06c1a26fd89d07f20068dd937636948197b6c45865da36d8f7'
                ),
            ),
            PartDeltaEvent(
                index=1,
                delta=ToolCallPartDelta(
                    args_delta='()\\r\\n\\r\\n', tool_call_id='ci_06c1a26fd89d07f20068dd937636948197b6c45865da36d8f7'
                ),
            ),
            PartDeltaEvent(
                index=1,
                delta=ToolCallPartDelta(
                    args_delta='#', tool_call_id='ci_06c1a26fd89d07f20068dd937636948197b6c45865da36d8f7'
                ),
            ),
            PartDeltaEvent(
                index=1,
                delta=ToolCallPartDelta(
                    args_delta=' Save', tool_call_id='ci_06c1a26fd89d07f20068dd937636948197b6c45865da36d8f7'
                ),
            ),
            PartDeltaEvent(
                index=1,
                delta=ToolCallPartDelta(
                    args_delta=' image', tool_call_id='ci_06c1a26fd89d07f20068dd937636948197b6c45865da36d8f7'
                ),
            ),
            PartDeltaEvent(
                index=1,
                delta=ToolCallPartDelta(
                    args_delta='\\r\\n', tool_call_id='ci_06c1a26fd89d07f20068dd937636948197b6c45865da36d8f7'
                ),
            ),
            PartDeltaEvent(
                index=1,
                delta=ToolCallPartDelta(
                    args_delta='out', tool_call_id='ci_06c1a26fd89d07f20068dd937636948197b6c45865da36d8f7'
                ),
            ),
            PartDeltaEvent(
                index=1,
                delta=ToolCallPartDelta(
                    args_delta='_path', tool_call_id='ci_06c1a26fd89d07f20068dd937636948197b6c45865da36d8f7'
                ),
            ),
            PartDeltaEvent(
                index=1,
                delta=ToolCallPartDelta(
                    args_delta=' =', tool_call_id='ci_06c1a26fd89d07f20068dd937636948197b6c45865da36d8f7'
                ),
            ),
            PartDeltaEvent(
                index=1,
                delta=ToolCallPartDelta(
                    args_delta=" '/", tool_call_id='ci_06c1a26fd89d07f20068dd937636948197b6c45865da36d8f7'
                ),
            ),
            PartDeltaEvent(
                index=1,
                delta=ToolCallPartDelta(
                    args_delta='mnt', tool_call_id='ci_06c1a26fd89d07f20068dd937636948197b6c45865da36d8f7'
                ),
            ),
            PartDeltaEvent(
                index=1,
                delta=ToolCallPartDelta(
                    args_delta='/data', tool_call_id='ci_06c1a26fd89d07f20068dd937636948197b6c45865da36d8f7'
                ),
            ),
            PartDeltaEvent(
                index=1,
                delta=ToolCallPartDelta(
                    args_delta='/y', tool_call_id='ci_06c1a26fd89d07f20068dd937636948197b6c45865da36d8f7'
                ),
            ),
            PartDeltaEvent(
                index=1,
                delta=ToolCallPartDelta(
                    args_delta='_eq', tool_call_id='ci_06c1a26fd89d07f20068dd937636948197b6c45865da36d8f7'
                ),
            ),
            PartDeltaEvent(
                index=1,
                delta=ToolCallPartDelta(
                    args_delta='_x', tool_call_id='ci_06c1a26fd89d07f20068dd937636948197b6c45865da36d8f7'
                ),
            ),
            PartDeltaEvent(
                index=1,
                delta=ToolCallPartDelta(
                    args_delta='_squared', tool_call_id='ci_06c1a26fd89d07f20068dd937636948197b6c45865da36d8f7'
                ),
            ),
            PartDeltaEvent(
                index=1,
                delta=ToolCallPartDelta(
                    args_delta='_plot', tool_call_id='ci_06c1a26fd89d07f20068dd937636948197b6c45865da36d8f7'
                ),
            ),
            PartDeltaEvent(
                index=1,
                delta=ToolCallPartDelta(
                    args_delta='.png', tool_call_id='ci_06c1a26fd89d07f20068dd937636948197b6c45865da36d8f7'
                ),
            ),
            PartDeltaEvent(
                index=1,
                delta=ToolCallPartDelta(
                    args_delta="'\\r\\n", tool_call_id='ci_06c1a26fd89d07f20068dd937636948197b6c45865da36d8f7'
                ),
            ),
            PartDeltaEvent(
                index=1,
                delta=ToolCallPartDelta(
                    args_delta='fig', tool_call_id='ci_06c1a26fd89d07f20068dd937636948197b6c45865da36d8f7'
                ),
            ),
            PartDeltaEvent(
                index=1,
                delta=ToolCallPartDelta(
                    args_delta='.savefig', tool_call_id='ci_06c1a26fd89d07f20068dd937636948197b6c45865da36d8f7'
                ),
            ),
            PartDeltaEvent(
                index=1,
                delta=ToolCallPartDelta(
                    args_delta='(out', tool_call_id='ci_06c1a26fd89d07f20068dd937636948197b6c45865da36d8f7'
                ),
            ),
            PartDeltaEvent(
                index=1,
                delta=ToolCallPartDelta(
                    args_delta='_path', tool_call_id='ci_06c1a26fd89d07f20068dd937636948197b6c45865da36d8f7'
                ),
            ),
            PartDeltaEvent(
                index=1,
                delta=ToolCallPartDelta(
                    args_delta=',', tool_call_id='ci_06c1a26fd89d07f20068dd937636948197b6c45865da36d8f7'
                ),
            ),
            PartDeltaEvent(
                index=1,
                delta=ToolCallPartDelta(
                    args_delta=' dpi', tool_call_id='ci_06c1a26fd89d07f20068dd937636948197b6c45865da36d8f7'
                ),
            ),
            PartDeltaEvent(
                index=1,
                delta=ToolCallPartDelta(
                    args_delta='=', tool_call_id='ci_06c1a26fd89d07f20068dd937636948197b6c45865da36d8f7'
                ),
            ),
            PartDeltaEvent(
                index=1,
                delta=ToolCallPartDelta(
                    args_delta='200', tool_call_id='ci_06c1a26fd89d07f20068dd937636948197b6c45865da36d8f7'
                ),
            ),
            PartDeltaEvent(
                index=1,
                delta=ToolCallPartDelta(
                    args_delta=')\\r\\n\\r\\n', tool_call_id='ci_06c1a26fd89d07f20068dd937636948197b6c45865da36d8f7'
                ),
            ),
            PartDeltaEvent(
                index=1,
                delta=ToolCallPartDelta(
                    args_delta='out', tool_call_id='ci_06c1a26fd89d07f20068dd937636948197b6c45865da36d8f7'
                ),
            ),
            PartDeltaEvent(
                index=1,
                delta=ToolCallPartDelta(
                    args_delta='_path', tool_call_id='ci_06c1a26fd89d07f20068dd937636948197b6c45865da36d8f7'
                ),
            ),
            PartDeltaEvent(
                index=1,
                delta=ToolCallPartDelta(
                    args_delta='"}', tool_call_id='ci_06c1a26fd89d07f20068dd937636948197b6c45865da36d8f7'
                ),
            ),
            PartStartEvent(
                index=2,
                part=FilePart(
                    content=BinaryImage(
                        data=IsBytes(),
                        media_type='image/png',
                        identifier='df0d78',
                    ),
                    id='ci_06c1a26fd89d07f20068dd937636948197b6c45865da36d8f7',
                ),
            ),
            FinalResultEvent(tool_name=None, tool_call_id=None),
            PartStartEvent(
                index=3,
                part=BuiltinToolReturnPart(
                    tool_name='code_execution',
                    content={'status': 'completed', 'logs': ["'/mnt/data/y_eq_x_squared_plot.png'"]},
                    tool_call_id='ci_06c1a26fd89d07f20068dd937636948197b6c45865da36d8f7',
                    timestamp=IsDatetime(),
                    provider_name='openai',
                ),
            ),
            PartStartEvent(
                index=4, part=TextPart(content='Here', id='msg_06c1a26fd89d07f20068dd937ecbd48197bd91dc501bd4a4d4')
            ),
            PartDeltaEvent(index=4, delta=TextPartDelta(content_delta=IsStr())),
            PartDeltaEvent(index=4, delta=TextPartDelta(content_delta=' the')),
            PartDeltaEvent(index=4, delta=TextPartDelta(content_delta=' chart')),
            PartDeltaEvent(index=4, delta=TextPartDelta(content_delta=' of')),
            PartDeltaEvent(index=4, delta=TextPartDelta(content_delta=' y')),
            PartDeltaEvent(index=4, delta=TextPartDelta(content_delta=' =')),
            PartDeltaEvent(index=4, delta=TextPartDelta(content_delta=' x')),
            PartDeltaEvent(index=4, delta=TextPartDelta(content_delta='^')),
            PartDeltaEvent(index=4, delta=TextPartDelta(content_delta='2')),
            PartDeltaEvent(index=4, delta=TextPartDelta(content_delta=' for')),
            PartDeltaEvent(index=4, delta=TextPartDelta(content_delta=' x')),
            PartDeltaEvent(index=4, delta=TextPartDelta(content_delta=' from')),
            PartDeltaEvent(index=4, delta=TextPartDelta(content_delta=' -')),
            PartDeltaEvent(index=4, delta=TextPartDelta(content_delta='5')),
            PartDeltaEvent(index=4, delta=TextPartDelta(content_delta=' to')),
            PartDeltaEvent(index=4, delta=TextPartDelta(content_delta=' ')),
            PartDeltaEvent(index=4, delta=TextPartDelta(content_delta='5')),
            PartDeltaEvent(index=4, delta=TextPartDelta(content_delta='.')),
            PartDeltaEvent(index=4, delta=TextPartDelta(content_delta='  \n')),
            PartDeltaEvent(index=4, delta=TextPartDelta(content_delta='Download')),
            PartDeltaEvent(index=4, delta=TextPartDelta(content_delta=' the')),
            PartDeltaEvent(index=4, delta=TextPartDelta(content_delta=' image')),
            PartDeltaEvent(index=4, delta=TextPartDelta(content_delta=':')),
            PartDeltaEvent(index=4, delta=TextPartDelta(content_delta=' [')),
            PartDeltaEvent(index=4, delta=TextPartDelta(content_delta='Download')),
            PartDeltaEvent(index=4, delta=TextPartDelta(content_delta=' the')),
            PartDeltaEvent(index=4, delta=TextPartDelta(content_delta=' chart')),
            PartDeltaEvent(index=4, delta=TextPartDelta(content_delta='](')),
            PartDeltaEvent(index=4, delta=TextPartDelta(content_delta='sandbox')),
            PartDeltaEvent(index=4, delta=TextPartDelta(content_delta=':/')),
            PartDeltaEvent(index=4, delta=TextPartDelta(content_delta='mnt')),
            PartDeltaEvent(index=4, delta=TextPartDelta(content_delta='/data')),
            PartDeltaEvent(index=4, delta=TextPartDelta(content_delta='/y')),
            PartDeltaEvent(index=4, delta=TextPartDelta(content_delta='_eq')),
            PartDeltaEvent(index=4, delta=TextPartDelta(content_delta='_x')),
            PartDeltaEvent(index=4, delta=TextPartDelta(content_delta='_squared')),
            PartDeltaEvent(index=4, delta=TextPartDelta(content_delta='_plot')),
            PartDeltaEvent(index=4, delta=TextPartDelta(content_delta='.png')),
            PartDeltaEvent(index=4, delta=TextPartDelta(content_delta=')')),
            BuiltinToolCallEvent(  # pyright: ignore[reportDeprecated]
                part=BuiltinToolCallPart(
                    tool_name='code_execution',
                    args="{\"container_id\":\"cntr_68dd936a4cfc81908bdd4f2a2f542b5c0a0e691ad2bfd833\",\"code\":\"import numpy as np\\r\\nimport matplotlib.pyplot as plt\\r\\n\\r\\n# Data\\r\\nx = np.linspace(-5, 5, 1001)\\r\\ny = x**2\\r\\n\\r\\n# Plot\\r\\nfig, ax = plt.subplots(figsize=(6, 4))\\r\\nax.plot(x, y, label='y = x^2', color='#1f77b4')\\r\\nxi = np.arange(-5, 6)\\r\\nyi = xi**2\\r\\nax.scatter(xi, yi, color='#d62728', s=30, zorder=3, label='integer points')\\r\\n\\r\\nax.set_xlabel('x')\\r\\nax.set_ylabel('y')\\r\\nax.set_title('Parabola y = x^2 for x in [-5, 5]')\\r\\nax.grid(True, alpha=0.3)\\r\\nax.set_xlim(-5, 5)\\r\\nax.set_ylim(0, 26)\\r\\nax.legend()\\r\\n\\r\\nplt.tight_layout()\\r\\n\\r\\n# Save image\\r\\nout_path = '/mnt/data/y_eq_x_squared_plot.png'\\r\\nfig.savefig(out_path, dpi=200)\\r\\n\\r\\nout_path\"}",
                    tool_call_id='ci_06c1a26fd89d07f20068dd937636948197b6c45865da36d8f7',
                    provider_name='openai',
                )
            ),
            BuiltinToolResultEvent(  # pyright: ignore[reportDeprecated]
                result=BuiltinToolReturnPart(
                    tool_name='code_execution',
                    content={'status': 'completed', 'logs': ["'/mnt/data/y_eq_x_squared_plot.png'"]},
                    tool_call_id='ci_06c1a26fd89d07f20068dd937636948197b6c45865da36d8f7',
                    timestamp=IsDatetime(),
                    provider_name='openai',
                )
            ),
        ]
    )


async def test_openai_responses_image_generation(allow_model_requests: None, openai_api_key: str):
    model = OpenAIResponsesModel('gpt-5', provider=OpenAIProvider(api_key=openai_api_key))
    agent = Agent(model=model, output_type=BinaryImage)

    result = await agent.run('Generate an image of an axolotl.')
    messages = result.all_messages()

    assert result.output == snapshot(
        BinaryImage(
            data=IsBytes(),
            media_type='image/png',
            identifier='68b13f',
        )
    )
    assert messages == snapshot(
        [
            ModelRequest(
                parts=[
                    UserPromptPart(
                        content='Generate an image of an axolotl.',
                        timestamp=IsDatetime(),
                    )
                ]
            ),
            ModelResponse(
                parts=[
                    ThinkingPart(
                        content='',
                        id='rs_68cdc3d72da88191a5af3bc08ac54aad08537600f5445fc6',
                        signature=IsStr(),
                        provider_name='openai',
                    ),
                    BuiltinToolCallPart(
                        tool_name='image_generation',
                        tool_call_id='ig_68cdc3ed36dc8191b543d16151961f8e08537600f5445fc6',
                        provider_name='openai',
                    ),
                    FilePart(
                        content=BinaryImage(
                            data=IsBytes(),
                            media_type='image/png',
                            identifier='68b13f',
                        ),
                        id='ig_68cdc3ed36dc8191b543d16151961f8e08537600f5445fc6',
                    ),
                    BuiltinToolReturnPart(
                        tool_name='image_generation',
                        content={
                            'status': 'completed',
                            'background': 'opaque',
                            'quality': 'high',
                            'size': '1536x1024',
                            'revised_prompt': IsStr(),
                        },
                        tool_call_id='ig_68cdc3ed36dc8191b543d16151961f8e08537600f5445fc6',
                        timestamp=IsDatetime(),
                        provider_name='openai',
                    ),
                    TextPart(content='', id='msg_68cdc42eae2c81918eeacdbceb60d7fa08537600f5445fc6'),
                ],
                usage=RequestUsage(
                    input_tokens=2746,
                    cache_read_tokens=1664,
                    output_tokens=1106,
                    details={'reasoning_tokens': 960},
                ),
                model_name='gpt-5-2025-08-07',
                timestamp=IsDatetime(),
                provider_name='openai',
                provider_details={'finish_reason': 'completed'},
                provider_response_id=IsStr(),
                finish_reason='stop',
            ),
        ]
    )

    result = await agent.run('Now give it a sombrero.', message_history=messages)
    assert result.output == snapshot(
        BinaryImage(
            data=IsBytes(),
            media_type='image/png',
            identifier='2b4fea',
        )
    )
    assert result.new_messages() == snapshot(
        [
            ModelRequest(
                parts=[
                    UserPromptPart(
                        content='Now give it a sombrero.',
                        timestamp=IsDatetime(),
                    )
                ]
            ),
            ModelResponse(
                parts=[
                    ThinkingPart(
                        content='',
                        id='rs_68cdc4311c948191a7fb4cb3e04f12f508537600f5445fc6',
                        signature=IsStr(),
                        provider_name='openai',
                    ),
                    BuiltinToolCallPart(
                        tool_name='image_generation',
                        tool_call_id='ig_68cdc46a3bc881919771488b1795a68908537600f5445fc6',
                        provider_name='openai',
                    ),
                    FilePart(
                        content=BinaryImage(
                            data=IsBytes(),
                            media_type='image/png',
                            identifier='2b4fea',
                        ),
                        id='ig_68cdc46a3bc881919771488b1795a68908537600f5445fc6',
                    ),
                    BuiltinToolReturnPart(
                        tool_name='image_generation',
                        content={
                            'status': 'completed',
                            'background': 'opaque',
                            'quality': 'high',
                            'size': '1536x1024',
                            'revised_prompt': IsStr(),
                        },
                        tool_call_id='ig_68cdc46a3bc881919771488b1795a68908537600f5445fc6',
                        timestamp=IsDatetime(),
                        provider_name='openai',
                    ),
                    TextPart(content='', id='msg_68cdc4c5951c8191ace8044f1e89571508537600f5445fc6'),
                ],
                usage=RequestUsage(
                    input_tokens=2804,
                    cache_read_tokens=1280,
                    output_tokens=792,
                    details={'reasoning_tokens': 576},
                ),
                model_name='gpt-5-2025-08-07',
                timestamp=IsDatetime(),
                provider_name='openai',
                provider_details={'finish_reason': 'completed'},
                provider_response_id=IsStr(),
                finish_reason='stop',
            ),
        ]
    )


async def test_openai_responses_image_generation_stream(allow_model_requests: None, openai_api_key: str):
    model = OpenAIResponsesModel('gpt-5', provider=OpenAIProvider(api_key=openai_api_key))
    agent = Agent(model, output_type=BinaryImage)

    async with agent.run_stream('Generate an image of an axolotl') as result:
        assert await result.get_output() == snapshot(
            BinaryImage(
                data=IsBytes(),
                media_type='image/png',
                identifier='be46a2',
            )
        )

    event_parts: list[Any] = []
    async with agent.iter(user_prompt='Generate an image of an axolotl.') as agent_run:
        async for node in agent_run:
            if Agent.is_model_request_node(node) or Agent.is_call_tools_node(node):
                async with node.stream(agent_run.ctx) as request_stream:
                    async for event in request_stream:
                        event_parts.append(event)

    assert agent_run.result is not None
    assert agent_run.result.output == snapshot(
        BinaryImage(
            data=IsBytes(),
            media_type='image/png',
            identifier='69eaa4',
        )
    )
    assert agent_run.result.all_messages() == snapshot(
        [
            ModelRequest(
                parts=[
                    UserPromptPart(
                        content='Generate an image of an axolotl.',
                        timestamp=IsDatetime(),
                    )
                ]
            ),
            ModelResponse(
                parts=[
                    ThinkingPart(
                        content='',
                        id='rs_00d13c4dbac420df0068dd91a321d8819faab4a11031f79355',
                        signature=IsStr(),
                        provider_name='openai',
                    ),
                    BuiltinToolCallPart(
                        tool_name='image_generation',
                        tool_call_id='ig_00d13c4dbac420df0068dd91af3070819f86da82a11b9239c2',
                        provider_name='openai',
                    ),
                    FilePart(
                        content=BinaryImage(
                            data=IsBytes(),
                            media_type='image/png',
                            identifier='69eaa4',
                        ),
                        id='ig_00d13c4dbac420df0068dd91af3070819f86da82a11b9239c2',
                    ),
                    BuiltinToolReturnPart(
                        tool_name='image_generation',
                        content={
                            'status': 'completed',
                            'background': 'opaque',
                            'quality': 'high',
                            'size': '1024x1536',
                            'revised_prompt': IsStr(),
                        },
                        tool_call_id='ig_00d13c4dbac420df0068dd91af3070819f86da82a11b9239c2',
                        timestamp=IsDatetime(),
                        provider_name='openai',
                    ),
                ],
                usage=RequestUsage(
                    input_tokens=1588,
                    output_tokens=1114,
                    details={'reasoning_tokens': 960},
                ),
                model_name='gpt-5-2025-08-07',
                timestamp=IsDatetime(),
                provider_name='openai',
                provider_details={'finish_reason': 'completed'},
                provider_response_id=IsStr(),
                finish_reason='stop',
            ),
        ]
    )
    assert event_parts == snapshot(
        [
            PartStartEvent(
                index=0,
                part=ThinkingPart(
                    content='',
                    id='rs_00d13c4dbac420df0068dd91a321d8819faab4a11031f79355',
                    signature=IsStr(),
                    provider_name='openai',
                ),
            ),
            PartStartEvent(
                index=1,
                part=BuiltinToolCallPart(
                    tool_name='image_generation',
                    tool_call_id='ig_00d13c4dbac420df0068dd91af3070819f86da82a11b9239c2',
                    provider_name='openai',
                ),
            ),
            PartStartEvent(
                index=2,
                part=FilePart(
                    content=BinaryImage(
                        data=IsBytes(),
                        media_type='image/png',
                        identifier='69eaa4',
                    ),
                    id='ig_00d13c4dbac420df0068dd91af3070819f86da82a11b9239c2',
                ),
            ),
            FinalResultEvent(tool_name=None, tool_call_id=None),
            PartStartEvent(
                index=2,
                part=FilePart(
                    content=BinaryImage(
                        data=IsBytes(),
                        media_type='image/png',
                        identifier='69eaa4',
                    ),
                    id='ig_00d13c4dbac420df0068dd91af3070819f86da82a11b9239c2',
                ),
            ),
            PartStartEvent(
                index=3,
                part=BuiltinToolReturnPart(
                    tool_name='image_generation',
                    content={
                        'status': 'completed',
                        'background': 'opaque',
                        'quality': 'high',
                        'size': '1024x1536',
                        'revised_prompt': IsStr(),
                    },
                    tool_call_id='ig_00d13c4dbac420df0068dd91af3070819f86da82a11b9239c2',
                    timestamp=IsDatetime(),
                    provider_name='openai',
                ),
            ),
            BuiltinToolCallEvent(  # pyright: ignore[reportDeprecated]
                part=BuiltinToolCallPart(
                    tool_name='image_generation',
                    tool_call_id='ig_00d13c4dbac420df0068dd91af3070819f86da82a11b9239c2',
                    provider_name='openai',
                )
            ),
            BuiltinToolResultEvent(  # pyright: ignore[reportDeprecated]
                result=BuiltinToolReturnPart(
                    tool_name='image_generation',
                    content={
                        'status': 'completed',
                        'background': 'opaque',
                        'quality': 'high',
                        'size': '1024x1536',
                        'revised_prompt': IsStr(),
                    },
                    tool_call_id='ig_00d13c4dbac420df0068dd91af3070819f86da82a11b9239c2',
                    timestamp=IsDatetime(),
                    provider_name='openai',
                )
            ),
        ]
    )


async def test_openai_responses_image_generation_tool_without_image_output(
    allow_model_requests: None, openai_api_key: str
):
    model = OpenAIResponsesModel('gpt-5', provider=OpenAIProvider(api_key=openai_api_key))

    agent = Agent(model=model, builtin_tools=[ImageGenerationTool()])

    with capture_run_messages() as messages:
        with pytest.raises(
            UnexpectedModelBehavior, match=re.escape('Exceeded maximum retries (1) for output validation')
        ):
            await agent.run('Generate an image of an axolotl.')

    assert messages == snapshot(
        [
            ModelRequest(
                parts=[
                    UserPromptPart(
                        content='Generate an image of an axolotl.',
                        timestamp=IsDatetime(),
                    )
                ]
            ),
            ModelResponse(
                parts=[
                    ThinkingPart(
                        content='',
                        id='rs_68cdec207364819f94cc61029ed4e1d2079003437d26d0c0',
                        signature='gAAAAABozexg98F3au1443vbazt85gDycVpBeC63gC3bUrFg_jpx3BYCksfaKwRkdFirkKpRHBYG1go0Kbzl_1w7ZqwT-BcPYX1Q7a--X9S-5OvU43ikr2kPbJgGhjWv1W37aLPKfIFOvt0VspdWlN3Diq6u67ktR0R0BXOFuSSv7WQmRAIl2JxiDzquSCb12Uc6i61LxNLpzalYk9lyW4Nm5c4czAsbUNv22AeTsB-nwWzO9NJyPfe6cVybz5gdShl8lKIvBsjHMonyiZqqzuSZakXSlbteA8yvZmOYO9XT1ruXNhCoFnq4pNuMHiZuOyCSIvASPUebLO9Q9uMv-t2aKku_4Xg4VsNUuQQpJfZ_gqYJyZFmANBTAcbMGBVotJS0V0ZkO9kyM9W99udKPuS-IzAkPCiHuBsjMaQzhM9xA2-uNm169O4P6TfqD65iCYAMLvwZbXauC6etI17If_731Oo0k4qcR5G7vruSd_Om-vwAGmb0u3_FNcI73bNw4WkhfGdUucfquaGIBkSm2_H63SOfLHOiLsnLIZT1QkEm2k2LP6O57WHAE3H1Rd1nKkw7GQcY-oQlF9_AGi_okM_nCNf7RXzfEocRYXlkSwoJT67TGV_rp1aSzhxKgzOzntDlcOT4FdyVY_0MMtxnBANZL2mBM8nvmqogWOnrJui-7qmFYP6DJj-GkoqPhi_gXlb9gTHtus_lQtLvJSXFhDlQDT40dPbU6T716Bp1TRQSAtj5s4aIhEupcAyoza4Vzko9WF0lrwyTKeU0Yh2nkrieKNqL9XbhknW9bp8dRMRM5-cG4WZHWgD5nLV4EP-8xcZc0ApwBLebiUhkX3MZ7phpS_ZpwnHxO8GDnvuPNT6pXbvvrUL-Vitwe-qWoodziaUetUcopfpGlBYnZb6_cJOVFUoJDxPxgOkLiUW0WSSe-NsU0XllTG75sVx6cciU7LbDJjkPU3yLOrJcwpE81Khsefm-yyk4BOMzPbhJKg9Lrs9pZmuhXa0-GdMP6fHks4UKYeR5pX7zTU36t4BUYFssq-p8QqSuXah64S50W644yvaJR52PzkjDhNtl_lBbLRsVvlimUz2vGuJfFrATSnw-pkuGEDznc5BfdjqNDxncVWpwu0u2HnfAXbzBBtgNFVvWUegjRhBAwqrlWdjhvTcfzp2xUAoaXcQdRmZUh9Cw1Ib3pvejHk8l56i2Gf5X0VrDVxj2av3LugJ0sDgahri96q_EfYVD6TEF5D1lz-GBFTWJ3CZgdICN1HM2ny8yNg60U7EWFNqN3Rn9wx1LnntWcKxmwLRfTWFr3k3-TTHGam9Nw41T8hSkpGmpDYM2LsOcqdGa6ZYlFEBstzvf8JmPtBxIlD-nFIAVLo0Y4lFmt29x8hi56Ybu3_xdwY63SMj0rydOF0bX1K1QXcIJrSY4joCesFCJ05vB9F39HNByztFA3cBvyZkwzpmif9juYOpM2qfZVtG8oCnaBU90u7lkIvfgRd2H8lH0pnVTLjSq885mjhxRad1pnD-0rIoPY7ppz-quELsMOVqNTZWW8mkCy6uKiWna-3m0THLNz0CNFCnIz5ZTmchoj0x1WewlSamGL6n_SnB0H_lIXq9RUZlwrd1ASQtiOnI94pBRHPXfQ3a4PfNyeZv9GOKHr4pR0uHATkCd-rldmWQ5kG6MbNjNMJChaCMuSwrJiBondTeGIZswsMwOfV5eHgoZwfzkTxD3xo91CLGsE77IDjp05mNYc_KMbEqSmnDWpPJzsHWAX5vahfVXsRFx1Jjw-D4d5PIU_Mx4mwjPLjTrWkd5Hl2uKWvjw0Hb55lHT8D3cGlvIjRnTGM6ndLGndeKjXobs0NBcmgDQNLpHMccHAbb2UVIdvx8cF3zhkc6FdKJ17TZGJQbzWSqkkKwNUCYuRrf6CeHoEZh2ErArmcj57QVdXeDREoSzHhu1XRBfgc-ey4WF2RMzJ47Y0LNxFHpLxEk4Tpg4jcMvfRRKv-8tIu5kZeVSBqZTac90ly9qDeb32mv131YXy9G1A4RCLhjCoxM9M5r8a3AnDIvoMCusPxAM5mHpLEdv8A_5mliza9hztzmDKIQq7sQAow_XafhRJfX0dOeOft6aLkLTaq3KHN1HE0xy9Fupg5ut_AUd8tIvst7Av6vHPiK7gR-rxgWNx2FmKKXhvcWqMeeqFwSyq_18Y4w3ibPc-l-oYXD5gEMAaXGa6WgyaeNBSHNup7HDYlm_WLK3UdH-5IuIMxkhLFgDFED7g9lFl5V0I4bmW8Vqg0AqmNC2hkADsr7mNjuYr3NOzGCTsE2Ed992VG_e3k2PqtHVegZ41jxZTbfqYRM_HYg2rOdnzNN_NV3w0hpKmV-F6UIrb8Sfpscdwa2kz9Zz2huG_QGzI6AyjoepNgOYYZ_Phq4JMtrjge8HcOGRR3z8_hV21N61o5Z9yBfwx5kSnAvPXuAgeuh2MIfB_koOrwbEryE4HJTSA9b2IAs3BS9cvAu36VHVYP7Cj-U3EZxaxRIqusjNHb3WIzswa4AXFfjK65aaCCizHwxTSdn53nlSe_f7y9pMnOV3o467Vtt-oR9dqz92pauT1MxXYdBD8o0q7iOgHsqdcHBDvQmWOlpag9W1sF5uEyzA9bxDGlKLA9xtvfwnC2Y3nv9i-haFaoknx8eQGsM_bzWC54o6VlhJiNeeRUuTNEAsoTXv13usbK6MtSXoGvWPNDkj0CJ4sluSWmOidGG6DW0bEj58HYCedg71EKyNcrxcN7JJFklv1ju6IVY4k6pLMPu6kbYdKzXaxFWkOmB27Qz0dgBbK7hHhHagJWjOKrHWNiOphce9SHf9xQP2U0uJRNKqNnqmKRZLBQ-QcwRUxzaFrDByG7nRV0ybRHpJvrRfCjq-FVF0b8JXudNY3D2gI4p7WJeBqk84bt5a00DzmTZap1cEYi8VYs6zwFRa-LTemxgq8jOaeR33x8I8tDBbnqJdOV_o88Mek2E0mXkKfl_3ZzPzajcjyNHYdfhNHfcB0Oeyk6w_TXnVxOJVHuoYUsXuB4gDDMENk2yubSUFjOUzuZhXXZ4CdE4bymK54tzj9qATV0c7k-YsRlfUk5fX0JRQF6iMMWl0VtVgi3HolN7S5K4Tbs9tB0ByOS5H5N0D2BjlDl-kmd9Yrn6-B7Dxz2rxCtj_TQneCyMzfb6edt8X17c-iLsOV-fZOP3mFTCcnI6HyMxaLQDENgPF12gW3mDZyX2gAd7iRFXCHzmTnVkUEBhlCoIbq5Dc5s0niA3Jq9MHvhtgcXaUusGqCxOtQ22_CWixDntwS3hQx1KxEUzYZxThNSv-f5ji56iiWOB9uVzv6XLPdGYkN5CgdKzqPsim6VWfz52q2TTSZFRuaMGZsJuEpprdcWpHcHiBZsk3Qa-giYazywLHxj3Ph_Kf7kByYuzspVpGX3bct_unkM8jQzg8AWkn0LuFIY8ScyzXAVECJbFiOv4HipzyoyYcpDiPmadV-qAG8ghpw90xwcvgrGnHm5pzHQaqZVPKWXrHnkaJFgQ7OyEpmX-U52R5t4PZCeWJA90zAnvmL7s5MFEDLzSlzXPFjzUo3T8XWz6p6tUksLsGdUUqILT7hYdWwCdDnUJYZvjysEVIkNPNx3lAGW_e82KYUZUjQqiQqsbu1meJkdZdvMPmOlVEGx9oFvTW8cZrZZfJ1EKNOPR_1eyGdh5ZOfxGU2sogpOST3U6dxdeUwpEdhl1dTaZA_chepczFdHI7aMoKSISbpNC7nNhKNfQIpBcwPLtAhlgCOQKuBRMJUPK7VcOpl_nhz3FKexgJ0X_hFqN5qygPtKITZ_Et5ME9k5tzelHVAiosKhWOLngFJzKZkYFavSYUOHemVmUo7licjeUTPAb0d6kKbqqrJ44ZP22gL-Rw0YZa7t0VM7LrD4jD_taPhqmZ28CCchPAfP6Umo6txaiXDusvPG7v-zUGh4XWQlV_5SBSQwvPHUfQHlogHH69jxfJYRD3F-lDIfKR9ta8RuCuCdd2VsBUUAWFaRuulGcLiQ1BFWZ2Fx7W6rXgW8QkufqX9sp0zgTK9fCPN0rPLLU27BUwn0EB3EZe4bDBYrm9xAxYCgoOOE28GMpZsznXXIVaAXvUGVTBnXks9ycNghOw35fsAniH64H8u7Yp45JH8BMb7sk4zHcW_An1TzmUxjq3_JdOo9kkzNEu_qs0Y9btf4M6NajoVWlttXT2RD8XPxIrASjFMv8fxYJG0OsVHJoKTnGFlHqy13dIDMtfOkT658EuGe_pHwp8B1zI1jjpPmMW2MG3TAlumFgy9T0iyw0V3dp6qCZCjavMPIJ2HD9V9TJYueufIptuN1_hZF-xESc1ENH6z_NtMBJmW0hwCU9a6UqZ-K3_ZsJ7EK7q06V53KOSzzaJUY7SgUAFgwfbqFpvqi8emyHMxxIFylw_E1iauYGssBb_tzY1fTWwk9n4h4A9bdKesz_JBNRuKmKyOeYOS2LdJGhp9VOsbTvJtJ3MvwXuiH9rgFTXzXbDgIHxSUnUkMo4mJhnWXiqENnfqc_oOgx6zkicwwX05Bjn_k4nj800fT4RkJTY81dXy54TbvqBgPR--nTkq-WJD0e8_9hjOrtD7c7_p08FhVGWl_d499ylunVccNQ51zfeP0uGt8uYK-S9fNN8ED5PJ5iBycLRU0uvyFdsZFS0DJ4N96xSrdkdPAZ5CjfIn4bawnCs8MrHg47sCgONAqrZ1WZTgyL8j8J0kdfVJTZoLRud4oFmM4t8nQsL1sxH322EWVaXsy9aWAMVWGcc2fesk4jVODZ4mfGtnvm-Q8ifjV7wqRa7s5uXv_-JFUawxNvHqMw2AvG1M0RJTIEnRkCKB_8CXNb4K-GRw12XtZs1KRED6j1yPzLwabcWNl2BpR9JCBmogxFFuPPLdevD2JWptQ3YwTQSIMridFriwY8g31iFMFrNub9Z356Vc9zyMvZ0sRBB4oK6iSy8Y39nU3512YdGpDmMTH-T5Cxy3pi1dphlbYHcar1Yl-n5gSS0_dezGILZbxfvGbxOAIL-AGwSE4JJpUFn6N0xRclaNTPDk9VkKpVktgJeWqkWFI1xdBUp0K9BQdNs6XsJsfMCaIE-ed9SbQpJRdc1S7m6lFKFZFvHujK1zplJemcpOrYIpsuTD8wzWJAxzWwtUoo0DXi0YQOrnFdo9PbcTscUGyNArCcGjOYiL5_oMwhJh5kg5L_OPLH3UhiLI_aHs4gT7nX__HHm_3GVOov7-kK_Rs5lGsZtFQ-yoau74FnzVn8N3YWMqWzCVbwGRBhvAm_fdI53h77CZeJm9yWZkWTzrc0Ua2HqA7KB-eZgCNx9Ox9n0Ilh42hdGLFSwOEF1oEHw63x4ZTENyAP7j7mHWnyVbqRVSZOlP6w8JquYAtS9hUJQb8GZs2MFuFcwTO8SX8gMWWVM3tGtpnz7UwqhcFMZHrJ0ehues8kdtrlqR2BWPYAquFhOQebvqhlYxieuLggwAIxudJr3PFYJrAgAxivKZlhKRSoa1HCFSp_4k_kuVp5AvfBMViLJ39pi_xHX8PnokEmi3_GZiz31hGjj1GgNg8HZCkQtQJcOjMA3YPE3kQHy76YIdxzL59EdWsfuHj9IhJ4J_PoHTg5k683yXkvcXsz_sOYj9j6eMNn3Krp-ZFmWbtmqpWuvKS7vmE2Wtq9RmzvkGPC0jeY6J_ndbyCCljLpFGbvSYC50ejEulcMSUw1ypHhHzoDzO1jFo1xBDfta1H_hAsLkmYKOseTZce6hHIZR5xUwWStmu0y3OoOeVT3cZXEErr7qPLxEzB6nTlSgzLRX-ncRCnnUy0f_pXWwBE9dE6w1Nq4Y9BuS2Ip9oZZvj-gRCxTmmJLL8RYd-G9EeiBSlf09kezq4plUsJwvvPqVlj5CVLk6DkEsTvAM5r8DK3FYnLUgf7hQI_EZ8P9VN_rrPTPa25y19MR1-XIsVGLrVPmyXcj_w6XLBxEc1J8qQ37NZCw_DRfS0_ZUUqSDNlIy-y-DsdLIVtXE-BzpUkgqx5ADmbsiFFj87rS7wE5Yi2-btSpkWdTjaBbsWBgN3sOvcZgFt-AQrCK8BMLENwFrkFicExianGcwm55IlO2iUvCNjz84ogzU0IYhzDbHGCZBzYaLNX4JIVeonOoQuKA6QGueCffX1MKQ8fDKVZQc11Pr9rwjPNR3xxAs0G4ykW0c3809YE60dLbP-AZ8Qm6vxvAmTzd3XlMFaC-KbBxskXtMJRJqxUd5jYx-YQMQiOA8wLytP8INXSHi2_lgMI8QivRHoKx4oAl-qTx_qz0Ut4iw192OVWoJqTjhwIE_NB1Um9GawsbM9gb8VgI69RTPmQi9obao9kkQEUU-NrNtDkumrltR9Q9fXFyRbKn5Hs0PHzC2yiRFa_IqGEqJeqz2CSBkdC5GauukZj2XumrXKKCIYV2vJ-42D6MUqD138clb-prSiOe4dA2-wrKPjaaWdpaMeAbLXbLkHuH4K5h6HOpYIVMu_JWdnzzDnvye0o8A8vrxFZsOSDeiHPcoDyN6-6KYQwOlKpjiswFVdoD_e3Aw9ge6YHDOggsKeyERzv46Hc2GwW_GWrwaWgXSv-lePsj94L1b17WG_y4oEKbNMAmE4A4EBH1aJI6_wEeySONFKhbyOIwUBcRKCoKT40dbGie7kW23rrzSTQHpjdd4NbAbNAGEtbAJbVwZbFC2RMwMWQbz8mmnMSdVw0VN6UVaCdUatYzATx-gk-lg_8ikyOhMwA_lXFI9pfnHIIqGmKHDJdrE4pdDBK5wVLB1H_CYqzUneygueeTUc_rHiMj7QdekTGh4KnA2lurqXemNemePYl621G_FqimReuPlTPmn88h-DvnmcVhTJEMCT2O6huU2_6yOlyulJw-mq6KMS_b3PSB3bgYmJEH7EM7ljv7lu0ZIqZm9xbpVTntP2s9jDBPMb95q8AnllIwH6uZEYdyiIDU9NQj9RIlR4RZ8Oi5b6n2IuKojvP6aK47npwKMvC4IOAMmGaE3_S2X0vFnpT1djiFPAjvklOEA8o0k91YV_z-QbWwVTd5fdRgaqXcqb3dLAuvnFq0bOpJMchlL9lrC02JW07Xi9Lw4EIoDsPBRr5s5DWLG8kLfpEv-YNZatryAbjbwMtJX0O9aNxLzG1bzyXVFwBb_HUgkotdbmlT7cXMMX8D4_xIQcDyjwo925uAVU3va121ddHt2JasKJc1vMyuOKXuDg5F3dYByqEQQH8zywgBi_IRtUx8aXNoNXobUf3LGaLc-3HqVTZby9Xv_Axm-s5jSqcEPL4WJX60rY28qx_lmajcmcVLY7irKovGmfEIlVeHYdMxDxZue2nHHHc7NmF7dGORg870x5iGUcqtmjvOx-NIqVShVQlalGOdIF3_u6r8xlvOL8xWJ6WLXKNaAFVtaoDdObEoR3stpG8iaaaGNcrRqIH7J86ntBUmQ8chIgOOvPz81W0Op5jbSc4d2e_qAAuvt6j_qElh9qsGNMVPoY9DlxqqrlJ3ojG_6yqlX_jP6NGSx31vxc-IgggbyeEm2BVt1v3dJv_Z1Kmt8PGa3--atQsH3cemYMbWcwX2mAdMCHLY7xQJs_X9OgDaPd25bGPHFJQVNM4cypyPSWXEDiR-xIqkB7NzTrSEGf82wSgIPRAo7k-CBpbBVvsuLre4zof8K5u7QH2jYFQA0-9YtDa_Uyc_JcErLU7AroB5ZZr7s_s9qx5w_wJxMNW1NLZJdOKUVryP6DJPqTNmly3PT88GaPUDdrcQa7NplSF1FcqFmzOlZc1Se_fSkgEcFKrX9M7_65bTgLbAvj-8bCTIxZp0-PcmoQO4mrkNkW2Vr1rfSuOH5_vqJCT7s9A-H77RjLseMxJ27YF_dEXOHjsEV0DPM_zfno9_Lb6gL0rqffxhKdM_xRhSsLg47PJlCgoZkL2xVTJfahwydAzbr4ZWbZ84WwprOimGLJBdcQgjHEhxx0_cT9tFpUKkUbpAlUYqm1e23JGUXKrS9kBqM68RjcBAiaAgeKMx_5pNU4RzuJqCARPYgqhsy50LxkN6DgIMiDglLxho4wUYHVVkez3XXPHmO8FJcRuuk85Z-7qDeExR-Dp8vHkAvSGuyuUKHdyaQdhigMm18qFzu5-L_m3-C7xEblO7KJBDtK9mDdaviyLU9bQA4i7lLgUUdkCClPjm7yDt3SgjDZKXpBeD_HEb134vjhc6EVJN0IK0bf-lSswaAPJYcGc9ArU_mch_F1w0X1ISwvFHWKLYBM1bUSCr7vLyX-j-sbwroVSJ53bTedlaUpoVhEjKxcksjSgnndvAeeHAwHV-HCkOH_zqhxp5aTO1vNXeNESG7WoSRLE1_6vF7ZzTGmpG3GIbuBexi0BUe95UwrAJpdtzWMrAiRNQ3LlB8JkPIqX_ZXmHsu1bo84_x1u-VWQZFNTOitRXyLdA9GtDqg2q7RUJLj1Axq6CzjcewoW380K7r95Kimr6RDUUkvi85SjekZuV8NNd328heZWNSdov9lzmJlCokX6N5VDpg-NIPvjJyaQtf6YZfYtOk7pp_koGxatbsxZTSVh_DwXz7K8VfC2mEhr_xdDPe9nKAPrU4r_J9zdtAkkzdJssMWhSCMTj8z3l1bbIzMt05ivwEGLZYqZ5Sy2-duQVd1wA0NfKB2HjfgSyYhX5wN4aDW15copsEtPTrxCLidwc75rLdoi5Ch1Jt74v5UzKh8mxDaGqjdWeHkDrHbVy5hDVk00n1TZ5UAzWCq3lge3717y0ECZX992BrkqjffUYe0dZUUJr_3GWKSS0AZHg5uI-1Tka_DGqF7mWwdz7XpafzU4siolRkGa3QYmB8LWqdbAnpvte-uSwxAiQm2LiFF9h4dOO8U_2gNsniQViwLkD0KTHnuk1_N94P6QsypEL2bcPWCvCw1SgMmgKBaXYpP8FIN1trlpqyk_0abqnq9GoeCI2AjAOkHI0LnNsM8lTwWNqh1b8YVco3or8J4dOPeVQ=',
                        provider_name='openai',
                    ),
                    BuiltinToolCallPart(
                        tool_name='image_generation',
                        tool_call_id='ig_68cdec307db4819fbc6af5c42bc6f373079003437d26d0c0',
                        provider_name='openai',
                    ),
                    FilePart(
                        content=BinaryImage(
                            data=IsBytes(),
                            media_type='image/png',
                            identifier='c51b7b',
                        ),
                        id='ig_68cdec307db4819fbc6af5c42bc6f373079003437d26d0c0',
                    ),
                    BuiltinToolReturnPart(
                        tool_name='image_generation',
                        content={
                            'status': 'completed',
                            'background': 'opaque',
                            'quality': 'high',
                            'size': '1024x1024',
                            'revised_prompt': IsStr(),
                        },
                        tool_call_id='ig_68cdec307db4819fbc6af5c42bc6f373079003437d26d0c0',
                        timestamp=IsDatetime(),
                        provider_name='openai',
                    ),
                    TextPart(content='', id='msg_68cdec605234819fab332bfc0ba35a5d079003437d26d0c0'),
                ],
                usage=RequestUsage(
                    input_tokens=2799, cache_read_tokens=2048, output_tokens=1390, details={'reasoning_tokens': 1216}
                ),
                model_name='gpt-5-2025-08-07',
                timestamp=IsDatetime(),
                provider_name='openai',
                provider_details={'finish_reason': 'completed'},
                provider_response_id='resp_68cdec1f3290819f99d9caba8703b251079003437d26d0c0',
                finish_reason='stop',
            ),
            ModelRequest(
                parts=[
                    RetryPromptPart(
                        content='Please return text or call a tool.',
                        tool_call_id=IsStr(),
                        timestamp=IsDatetime(),
                    )
                ]
            ),
            ModelResponse(
                parts=[
                    ThinkingPart(
                        content='',
                        id='rs_68cdec62725c819f92668a905ed1738d079003437d26d0c0',
                        signature='gAAAAABozey1vHMbs_Q2Ou1f-stI__3zJS-qTasRefyc_eyOxqogM8UGbPpL8D6PLFHcypshJpa9SQli-qZRIyG4ioUDLsKpBwFbfjdIhps667-8st03DRTRP0ms2izupS0ae6QqY9qrsPSchrSF2o2PlJOWKZAFJ609S0hGX8VDtrU8nESfp78NQ5HgpgXksXQTxk3_xRmXES2AThlUD0LYykoVKRX-xOyPQsOK7aDEs1CIk3lG1meiXdtJxP1Jm9JQGLWk6kePWUgwnAs818LMVvjcj8GWzFjxKUQlI3S855vYngivkMqYqh4gOcDRGRWej4NRzRmhOK-2yrATl26qnpRwNA1YXkFtn1ojxEkXD99P8RIXNItH4KW19ALs7ZizQmQlKzd96eyPT16OSLqEIfHAXWEKwoB2vTM2ExvHK4il76X9XmgRDy_CI3HAPI-7M3787MJBEY3z9cBe2sIS_GtSk12_GXRBUREhu8wcc4920FxkufYegHd3FzKxBRjyxGpR-jLyI24ahOZRKvoXi4-n1v4umoD5OSMjYpMtr0ykwIBQyyqldi9KqHBpJCzB0wA3JyAn-4JvQsXwIeeAtq3bNSJFaaf9aLJ5OwMO9I6IIWGxoQ1mzqmCs5cVwwjeJLzEc0T5g2qWJdXxdYmjesvMj3pJtgIq3iR2105LydhUiKE-0VLVAQGg-lnjkCtj-muEqlko2_FCHQ7b_hA0VkOUIKOYUDHRtwgtaeNnUpiWk8L7GnBNHtVQ7_kHEGj00UIVC4CKiJqESXS1om73Xt1K1-bglZLfSKfjrAd6E3W51cKQXM7KOfmpRwP-9DThdeOBgjlmMFveru6NYl2ntiu7GF8JJAvjebF3Q6SR4AtFSp8zrZVjlduW3hzQtKaROHLBVgH1KaMST-Nfnkn4AHCbhYNGSZxg4J8M3hh-BLba-lM7o9d0cHsHSORXeuAg40qioVCZNCtIooo6fAdWSAULw-uGdAbRbrJq5nE-w_Lilyeb2mWnMwMbKBHjQO7Kwe92UHvve46vMkiSSX-wZYwthfbO9BM6_ha5BJOtwNggKuBXxqMVizL8WKdvdTVwzP1guDvuVgVoCYKl340jB_EE2V-L-YzbSdaxHi09Gi6E10MgdaSGhNqUJMZWXrezkT6pyRYYRIWhaaImIuQf6JybMUH5hHH8DDEKvofLnQmgPVccU6womuYosIgLOLPOetK6OEFlMsQPBn95hb6jY5vETMyhiVYAVxaeXgk5WA-NdYQ-F2q4kQQS6Ku858AaO9rXMYpkaJ0nIubIbdgQMaXzq6ha5Z0BaxrJhxCDqmHXA5-INBBqWDw0AgJcAlMM_a5ShZA4zVWu4ydzikq8PlnATLbFzOkL8WBhJGRyveKaSyknPfPCBvXu_1l-hwAyvFv2dWWBloD_IIJ3ID_qtjgT7epwC88qmQd5ICPMMdx4DjEu72hU-rTIz30ks970qi_dKVbgpsLAJbHeCCWXBJzJ3UKrC6sc7Kj3rhtelPNEJqFyuB_EJOVX4o7R0AZvkk3wWs3IZ2nE9TeuYckw-hHg35YsC43QSrbIZUbfonaN57ZbwyrnEwnhH3oYXaMiPqqywH0CsZYrO0QLuAeGJTknlpWHgLEVmz39-e3UZFb6WIGIfSFaZHAFpmQBiPjae-qudcbvvfmAgBHqt-Aq4D_06ySnELOtDWlFusZcmHQwG9b0OCDXt6KRTR_-49uuoPCoXlv2nKb2eFhXp1gp6m6WsH21XNaeLU4RF4PR6oRUh-TCLzyBtwCscukF_3gBvcTdwJ4io0Fu6YVtEJux_Ec1vCaQHlUVGtZR7JDVyE5lu1y-aZx0u4s6HheF0bHLYaFgqgOmaNNWwK_jldqp99ZhU7Qat8GcG8YLLEJ04WDIp6_i_Ri7OUf5xgTEkAxS9gOxeJ1EMKR2oB0pf7YJ18XkNqeA7zxXmufJNIbEmXOC3XQKiDY9-2UzTyqjzdZ4V2naUggs7DjAAntcHhVFLGOZgGeQ5FLJ9jfzFlpE8mAg95ZtVvPzYBNFaPoTynqUlukCH4eje_62w_u2TruBMSU3cOV5IqVTLMHu2uwxHWdA1zrVi32LMv8FEYZ8nPyyk_BdapV-SRGQKn1yjGml__I5ksVlqNWVC3BX4hkIxH9K1bO6HjWP2-cdRtTYtRNcOOGOZZv5RtKfpvzjIK5o6d45KDK-jp39_cY9Veyawzc4XwT7jkyL8U0YNsRTEjafcPONK7yWasrOIzNuUppBFdMyER_R8Q1bTMQp1sE-NoAN-0MqupZe1jltzga6i6KLWuOXtMm1_DeHHH3OPNq-kfVs19gbQD13R9kMNjgu8FbAWdoVreG24tKUVSf2nWKReXwxc3WiiODaYTew2ynZ3BUchm3eKebybh4lKoYCw6lLoclnD7smFkP4-72RfaTylVe_npaWU_kWIhxItYosjWGc_ScJhLFdwAOUaNijGNX0TmeMb3uaESw23E3Y0M2pAC_wVkaHvJEYv_nYebwYc6yON5oMFAnOmqaJ14d-LfhuATtTrqD8fGXTPi73rpN5IpA3fVklkyUuu0GWqvsRujNnEcN2nL43LPRwFvwYSeL_tXJoTpTxdgkwjEg4dJr6hImPIwk6Yu_a159LyNKIeZOSZbHi0gao7OeDiSM2_1zb_srjUXgiVPJ26r3GCz07dhcwqUS8lU6nx5q1ncCt9mjTgUG0qmVPzDjfRmeqOU1gPZhh2XQeiXp2AWB-_9M9vu2EiSeOO2gfYKeaFjVhBLbjOeKs9r0xt5JXpdx5IDB1JOfK_MSlKwjl2kOlNo7p3e7RIVB38MQoih95hSz5E6EyOoH2O6KAXLM3qhgcmXe-XJwQKOkA8rPRclgvN-hLSopl6mDGqg7dNKXZB6SQspQPiB4mx91Wwt62aMqWa7Ve-thQ6-oCq9IQTLT34xpCOpHWz4b8kSfr-WDg9cTDdvYIGEDGj_XlE6CK5PuxzezWGYvYggwVJC_65zkGHFBURkBCRHc7otAyxMTKMCTKZnYWUdUEGpTCBonYFPOlh_ApDPnh1h3feF1x8AEIoVkq_ADRKhKbs28y44LQGp9pe49LdsgKN7YT8_azHknz5frvCUQJu8aiP_TaFCAiZhUc0JSATHPv3q6ZsNoUzF8ZfeSWuI3ZpQyoyMq4wxcyH1sFNqtIHd_iS2U9AkEACp6q6FAohK_O7GaDr_T7VfeO3JuRL9icg82WtPOtgJ1o7oqZxa1lfypGkWAgX_KF5aytblSoxlwn-Zk84Mf_YlbJEBO2mUa0Me5uLhM183akeG4y06FR-ANXrsYxrGmhpIWfl90WAKEG4ExdaexgzQOKXedTLOKnIwDW0ZSAu6O-Eiddn2w5GBO93OGEGQwkXDddA9PB9--mdyHgJM1OvXFYIWtziDLZ5qHAUrUFpYUth9B9mV4TXXLeLqx25TO7DL9czT6cGPeYNSOR3HpNdw93Pbro_kDIk-4zrmhlLd-I6w1tSisK7veJE0Y9Svvf6VLky34iV0RlIw-Z976oPP3rVJpSIujNbuFm84V2EvHFkG1oaHoViDxp4QesbToOdhl8GfnHHuwPaT78C1rwucflil_XkLAi0PBv0uGYLWaaAVlhm_lNZc4CYd7qHcdgma8dL27kHwVUJctIzphtV4yAhL-06SY-kwR9snNogfzDSuuNTVHPofu0_B7qA9vjwf3jeE8WJUbq0HxPSIGMSvJ57uh2YzRPWnMJ2PmARWgHAYoWUsZknHyr7DlKqzV1kxrLmr40xk98D9-Qkkq3enbEazhNWXRTIGMuWQbM1FQB3VL8GX3Xa1TjujWQS8_nC9LTId1XzNWsSCNOg8gHXqvt5hAeJVZ9GMTFJREPCBk5ts9odm3N3bjK5KgA3pNahnOS0u_c2auAc1t9C_5xqxEnIRxE6R1lVHz7hDTebYMcpldFI8IEuToExCjUUpoW6FmpeJrv16hwzTqbX69oToXJ2YA4WYCerDob0BAMHKWDC0nqPJTp9wjq2OnC5YKmMKfJ7lKhVprYG14RKnJfOJdChRpWQH2iK1Hc12sCJBJT2Lvm138cQeRApo2uUTs1dpJ-faoPvb6H_Wg-9ys5JsZtrzUXVpj4ttC84M7dZnbdyEh64iOoUINTSG4yryVDfN7PokiuN3DHuuXlWG8hkWAP4uyZg6sXdeSBGfVOjmG7Tc0zNqxZFkCMo9XEaLk_Zz6X7fQPM-MQVkSrb_0-S7tNwcufe3Y0nEnKpM1WohnyojInkRUzPWLUcBukzYpwuXg3MxxayDLwfjfybNb3hO_aNF_5mLz8s40IotW2Oxa1eKfZO5igty32jA5ipXwPjJjBj5yVgmTESDPmYrPkJCdFUtJJpGRTRX30BbLAybWkhJWBGilR-f5wp7yHp1pAcLl8YIKi-Di35kCCG0qtTimMeyb6E9hQww06pdDKAuVuDmC-RhgG9-x6MlmeJgKeNu2VeANq5lIiAKuDEXz4cs-TBrC_PC4j7dnaIbvchVdxx9Regcqfa2XTeXsKJB8uGwHDBQ_qu6zyKJ2ANyqk8x7Vmmz3YNREGNgiiRQK-zDjU2ZRJN0DJnHxdFMYcmywKz0QOab4orE01eqaG_Zy3vr7fDLOMJOl_puAjLnF7xiVmj1UWC2FwoWngvCrGO-2wsHB7fnvJapv-NpIoW146QuSVwhMROuZ-5SmzQz4MlF-ARtdkEvCAO45BZTM-AnTlOiMqMXspKrHGCiwE_S4FStVdHT4D7m6Ha4q_BRD9nBYp9r0vP4QdsfsK0pegYawDfZ3U9Vuk0dRZp3Z2QBXDLuIs0-0ol7_liDeC64KCdL2zrDSQCXeSQGtDpBdbSDf5xkzQ1N_IStAz6dI_FLbLqRPfE9tf3AfA9k7j3BwN_K6eeVfRueVnf0VOXukHURPwMTVE9C8IdPA8OnwLBD-k1YT2aV3Aow6eC4Dwl7cW2FtQ_BuHcpjMfWuJFiUuw9L8bLCWSlJ3rYdX_MYv-9mY--9d3r49p5FHAoK-bJS5yxHg2Q6Eg6DrSC4dORU5p_fKxrPklgOJKbZoQyb96_dp2qkCVgPjN1naoHfhgqHp49MxalqSx9n-vd86NTSXNw22lnboj4qAsLg54P4RSayO-U6jvj09ZuGtLGrCvKPAgHl_xP4dtpdbOC8OJ3nwHNfxAgZr2P5JEaFHN3RuIQGH5gkwNEA2otd40YptNJvD6r4gasyBPNY15jeYYL18yFQobK60gnXQweT_JXTlnGgbvgoGw6rJ2nifXw_o6Q_uBDQE9MOCJiN0FoivBdcwk-NHU-nNg93U30q4zbGbJ96O0E2X2qRyoOaEhBKAqkHrQM-NGjX7aj1YJFCxIFtQ00OQjT0vhGng6-3cB01l44mGdDFV47PZLzcFrGx7iDaR1Oy2Na5rOLphgT1_zvVF2mCw10HYxOYwSDnm6uqo_kADX_HQAGxQx1xDZ9iaZZGD00hdoZp55kRPGt6uZ9ZEEXPWUpAV8mPUlu0DcK6rr948_btFuMWo9KrVneCiF4qxkk_Q56aFoRa_HQwEEuh3sp9PSCT9wIfBYSR3661Ox7C-25rHNkrdv7XC8ArnQ7xT04y9JYOF_XLxtOLlAzscUryz56Qk7lexv7Qqe80fTTSRNFseDNFCxLjWm6wAo_kpaTOOvFiPUxlYwcmW4hy-hW8zH_JRVPaBCCKR_s68yEEAVve-8q0ePzqcElS4Bt8cFyU2kqodDmzzh2HAFcrA_ScDciNbwKWeJublK97rkWmLCuPZwJcvKNT_FfgYU5OxtF6G2TVVhUcbVAhPQFFegVn_8hYkZ3mJFkZa8FYYNMSGn8nssR8F9RInU9PFLfBiI2_sDJKwfhgLZ9Lb4x2Idx1-XNh9pAFkCv4eRKCoQNrfxZ4VgD7L2UeLTiTBOsH117rSSF3Aq5kaLLV9yqXc7bB8ZVdvsQ64ET6Z3sNM6xk78phFYy-Dnl9sM73dX2qpUefxdItLtql4E_jwm-D2qRdGtdkm3FpQhYhTKgfm--H3hj64AfDQP-7WVykl508pb7Ultl6j9ne28UqtsV6LHaXX3Raq78sZZl7pmkgp3dSZlZXuo0zwyh0eR8aDp201EdOqbG6a8Vs7cHo2pjy_31ZrIGA_rZhFRN5uVohUvtPWCwwV3D6qq9XQRFK6GsiIMgO8oH8v2AB_qopEXWkStyn9HgA-UntHqncuVnnVrprWFYfWVuTDkJhTC1-i9ZgdA1eUvZVxl-I4SfmDG540HUVVRw-Kt15vS7K2vc1FDiQA91Iya8eMjVKOs96Cr--cngQ_zZw062ZqKp7avO0EOTamvz8Zi2a0XzdIH5dH0_9_kXE_T4U43Ud_29QMElOxJfxt-9p9lBNBjfEkUvBayPX2XWlePtoQL89QLg-Xwe7RaGu0hvUiROaArk47B_703dSKDll2V5eUKc5f0H7icWyqp8u5rnjQsafBu6RCWHr7YJ1Pk5TBaw1qQCvNA2Z_FVZWN18No61fV16DHyjoiHBBjTROCS7m7_3snv4SDkoiFvIswpEt7pbYtbXLp5t0EQOQkWQOITojrGYIUi9c23kdiXr3EoPsvSMKlJcDyag25wzVNfA-bfiMCkdHPqaaTFBqYqlwA0SI6bwHKhqFKdGkrJ5YIxgaFLsLwwiNMSBR2wWXSFRXz-HCMewHkVV4LpGxkzeihWXJUO3gXeJuVY1EGxB8U15BUtQQcAAe2Om9KZtOsS2kRtO7vZq62E8jl7bUbTmw0XTZ4eh3xg-IRiK1ynur6XqtZH1kNQFq7k60X-6cFwDS7eDGdzrgl-Kbl6VSzxpwxu5Lz-KIjV5gGBUcOjnIpRuwY_s',
                        provider_name='openai',
                    ),
                    BuiltinToolCallPart(
                        tool_name='image_generation',
                        tool_call_id='ig_68cdec701280819fab216c216ff58efe079003437d26d0c0',
                        provider_name='openai',
                    ),
                    FilePart(
                        content=BinaryImage(
                            data=IsBytes(),
                            media_type='image/png',
                            identifier='c9d559',
                        ),
                        id='ig_68cdec701280819fab216c216ff58efe079003437d26d0c0',
                    ),
                    BuiltinToolReturnPart(
                        tool_name='image_generation',
                        content={
                            'status': 'completed',
                            'background': 'opaque',
                            'quality': 'high',
                            'size': '1024x1024',
                            'revised_prompt': IsStr(),
                        },
                        tool_call_id='ig_68cdec701280819fab216c216ff58efe079003437d26d0c0',
                        timestamp=IsDatetime(),
                        provider_name='openai',
                    ),
                    TextPart(content='', id='msg_68cdecb54530819f9e25118291f5d1fe079003437d26d0c0'),
                ],
                usage=RequestUsage(
                    input_tokens=2858, cache_read_tokens=1920, output_tokens=1071, details={'reasoning_tokens': 896}
                ),
                model_name='gpt-5-2025-08-07',
                timestamp=IsDatetime(),
                provider_name='openai',
                provider_details={'finish_reason': 'completed'},
                provider_response_id='resp_68cdec61d0a0819fac14ed057a9946a1079003437d26d0c0',
                finish_reason='stop',
            ),
        ]
    )


async def test_openai_responses_image_or_text_output(allow_model_requests: None, openai_api_key: str):
    model = OpenAIResponsesModel('gpt-5', provider=OpenAIProvider(api_key=openai_api_key))
    agent = Agent(model=model, output_type=str | BinaryImage)

    result = await agent.run('Tell me a two-sentence story about an axolotl.')
    assert result.output == snapshot(IsStr())

    result = await agent.run('Generate an image of an axolotl.')
    assert result.output == snapshot(
        BinaryImage(
            data=IsBytes(),
            media_type='image/png',
            identifier='f77253',
        )
    )


async def test_openai_responses_image_and_text_output(allow_model_requests: None, openai_api_key: str):
    model = OpenAIResponsesModel('gpt-5', provider=OpenAIProvider(api_key=openai_api_key))
    agent = Agent(model=model, builtin_tools=[ImageGenerationTool()])

    result = await agent.run('Tell me a two-sentence story about an axolotl with an illustration.')
    assert result.output == snapshot(IsStr())
    assert result.response.files == snapshot(
        [
            BinaryImage(
                data=IsBytes(),
                media_type='image/png',
                identifier='fbb409',
            )
        ]
    )


async def test_openai_responses_image_generation_with_tool_output(allow_model_requests: None, openai_api_key: str):
    class Animal(BaseModel):
        species: str
        name: str

    model = OpenAIResponsesModel('gpt-5', provider=OpenAIProvider(api_key=openai_api_key))
    agent = Agent(model=model, builtin_tools=[ImageGenerationTool()], output_type=Animal)

    result = await agent.run('Generate an image of an axolotl.')
    assert result.output == snapshot(Animal(species='Axolotl', name='Axie'))
    assert result.all_messages() == snapshot(
        [
            ModelRequest(
                parts=[
                    UserPromptPart(
                        content='Generate an image of an axolotl.',
                        timestamp=IsDatetime(),
                    )
                ]
            ),
            ModelResponse(
                parts=[
                    ThinkingPart(
                        content='',
                        id='rs_0360827931d9421b0068dd832972fc81a0a1d7b8703a3f8f9c',
                        signature=IsStr(),
                        provider_name='openai',
                    ),
                    BuiltinToolCallPart(
                        tool_name='image_generation',
                        tool_call_id='ig_0360827931d9421b0068dd833f660c81a09fc92cfc19fb9b13',
                        provider_name='openai',
                    ),
                    FilePart(
                        content=BinaryImage(
                            data=IsBytes(),
                            media_type='image/png',
                            identifier='918a98',
                        ),
                        id='ig_0360827931d9421b0068dd833f660c81a09fc92cfc19fb9b13',
                    ),
                    BuiltinToolReturnPart(
                        tool_name='image_generation',
                        content={
                            'status': 'completed',
                            'background': 'opaque',
                            'quality': 'high',
                            'size': '1024x1024',
                            'revised_prompt': IsStr(),
                        },
                        tool_call_id='ig_0360827931d9421b0068dd833f660c81a09fc92cfc19fb9b13',
                        timestamp=IsDatetime(),
                        provider_name='openai',
                    ),
                    TextPart(content='', id='msg_0360827931d9421b0068dd836f4de881a0ae6d58054d203eb2'),
                ],
                usage=RequestUsage(input_tokens=2253, output_tokens=1755, details={'reasoning_tokens': 1600}),
                model_name='gpt-5-2025-08-07',
                timestamp=IsDatetime(),
                provider_name='openai',
                provider_details={'finish_reason': 'completed'},
                provider_response_id='resp_0360827931d9421b0068dd8328c08c81a0ba854f245883906f',
                finish_reason='stop',
            ),
            ModelRequest(
                parts=[
                    RetryPromptPart(
                        content='Please include your response in a tool call.',
                        tool_call_id=IsStr(),
                        timestamp=IsDatetime(),
                    )
                ]
            ),
            ModelResponse(
                parts=[
                    ThinkingPart(
                        content='',
                        id='rs_0360827931d9421b0068dd8371573081a09265815c4896c60f',
                        signature=IsStr(),
                        provider_name='openai',
                    ),
                    ToolCallPart(
                        tool_name='final_result',
                        args='{"species":"Axolotl","name":"Axie"}',
                        tool_call_id='call_eE7MHM5WMJnMt5srV69NmBJk|fc_0360827931d9421b0068dd83918a8c81a08a765e558fd5e071',
                    ),
                ],
                usage=RequestUsage(input_tokens=587, output_tokens=2587, details={'reasoning_tokens': 2560}),
                model_name='gpt-5-2025-08-07',
                timestamp=IsDatetime(),
                provider_name='openai',
                provider_details={'finish_reason': 'completed'},
                provider_response_id='resp_0360827931d9421b0068dd8370a70081a09d6de822ee43bbc4',
                finish_reason='stop',
            ),
            ModelRequest(
                parts=[
                    ToolReturnPart(
                        tool_name='final_result',
                        content='Final result processed.',
                        tool_call_id='call_eE7MHM5WMJnMt5srV69NmBJk|fc_0360827931d9421b0068dd83918a8c81a08a765e558fd5e071',
                        timestamp=IsDatetime(),
                    )
                ]
            ),
        ]
    )


async def test_openai_responses_image_generation_with_native_output(allow_model_requests: None, openai_api_key: str):
    class Animal(BaseModel):
        species: str
        name: str

    model = OpenAIResponsesModel('gpt-5', provider=OpenAIProvider(api_key=openai_api_key))
    agent = Agent(model=model, builtin_tools=[ImageGenerationTool()], output_type=NativeOutput(Animal))

    result = await agent.run('Generate an image of an axolotl.')
    assert result.output == snapshot(Animal(species='Ambystoma mexicanum', name='Axolotl'))
    assert result.all_messages() == snapshot(
        [
            ModelRequest(
                parts=[
                    UserPromptPart(
                        content='Generate an image of an axolotl.',
                        timestamp=IsDatetime(),
                    )
                ]
            ),
            ModelResponse(
                parts=[
                    ThinkingPart(
                        content='',
                        id='rs_09b7ce6df817433c0068dd840825f481a08746132be64b7dbc',
                        signature=IsStr(),
                        provider_name='openai',
                    ),
                    BuiltinToolCallPart(
                        tool_name='image_generation',
                        tool_call_id='ig_09b7ce6df817433c0068dd8418e65881a09a80011c41848b07',
                        provider_name='openai',
                    ),
                    FilePart(
                        content=BinaryImage(
                            data=IsBytes(),
                            media_type='image/png',
                            identifier='4ed317',
                        ),
                        id='ig_09b7ce6df817433c0068dd8418e65881a09a80011c41848b07',
                    ),
                    BuiltinToolReturnPart(
                        tool_name='image_generation',
                        content={
                            'status': 'completed',
                            'background': 'opaque',
                            'quality': 'high',
                            'size': '1024x1024',
                            'revised_prompt': IsStr(),
                        },
                        tool_call_id='ig_09b7ce6df817433c0068dd8418e65881a09a80011c41848b07',
                        timestamp=IsDatetime(),
                        provider_name='openai',
                    ),
                    TextPart(
                        content='{"species":"Ambystoma mexicanum","name":"Axolotl"}',
                        id='msg_09b7ce6df817433c0068dd8455d66481a0a265a59089859b56',
                    ),
                ],
                usage=RequestUsage(input_tokens=1789, output_tokens=1312, details={'reasoning_tokens': 1152}),
                model_name='gpt-5-2025-08-07',
                timestamp=IsDatetime(),
                provider_name='openai',
                provider_details={'finish_reason': 'completed'},
                provider_response_id='resp_09b7ce6df817433c0068dd8407c37881a0ad817ef3cc3a3600',
                finish_reason='stop',
            ),
        ]
    )


async def test_openai_responses_image_generation_with_prompted_output(allow_model_requests: None, openai_api_key: str):
    class Animal(BaseModel):
        species: str
        name: str

    model = OpenAIResponsesModel('gpt-5', provider=OpenAIProvider(api_key=openai_api_key))
    agent = Agent(model=model, builtin_tools=[ImageGenerationTool()], output_type=PromptedOutput(Animal))

    result = await agent.run('Generate an image of an axolotl.')
    assert result.output == snapshot(Animal(species='axolotl', name='Axel'))
    assert result.all_messages() == snapshot(
        [
            ModelRequest(
                parts=[
                    UserPromptPart(
                        content='Generate an image of an axolotl.',
                        timestamp=IsDatetime(),
                    )
                ],
                instructions="""\
Always respond with a JSON object that's compatible with this schema:

{"properties": {"species": {"type": "string"}, "name": {"type": "string"}}, "required": ["species", "name"], "title": "Animal", "type": "object"}

Don't include any text or Markdown fencing before or after.\
""",
            ),
            ModelResponse(
                parts=[
                    ThinkingPart(
                        content='',
                        id='rs_0d14a5e3c26c21180068dd8721f7e08190964fcca3611acaa8',
                        signature=IsStr(),
                        provider_name='openai',
                    ),
                    BuiltinToolCallPart(
                        tool_name='image_generation',
                        tool_call_id='ig_0d14a5e3c26c21180068dd87309a608190ab2d8c7af59983ed',
                        provider_name='openai',
                    ),
                    FilePart(
                        content=BinaryImage(
                            data=IsBytes(),
                            media_type='image/png',
                            identifier='958792',
                        ),
                        id='ig_0d14a5e3c26c21180068dd87309a608190ab2d8c7af59983ed',
                    ),
                    BuiltinToolReturnPart(
                        tool_name='image_generation',
                        content={
                            'status': 'completed',
                            'background': 'opaque',
                            'quality': 'high',
                            'size': '1024x1024',
                            'revised_prompt': IsStr(),
                        },
                        tool_call_id='ig_0d14a5e3c26c21180068dd87309a608190ab2d8c7af59983ed',
                        timestamp=IsDatetime(),
                        provider_name='openai',
                    ),
                    TextPart(
                        content='{"species":"axolotl","name":"Axel"}',
                        id='msg_0d14a5e3c26c21180068dd8763b4508190bb7487109f73e1f4',
                    ),
                ],
                usage=RequestUsage(input_tokens=1812, output_tokens=1313, details={'reasoning_tokens': 1152}),
                model_name='gpt-5-2025-08-07',
                timestamp=IsDatetime(),
                provider_name='openai',
                provider_details={'finish_reason': 'completed'},
                provider_response_id='resp_0d14a5e3c26c21180068dd871d439081908dc36e63fab0cedf',
                finish_reason='stop',
            ),
        ]
    )


async def test_openai_responses_image_generation_with_tools(allow_model_requests: None, openai_api_key: str):
    model = OpenAIResponsesModel('gpt-5', provider=OpenAIProvider(api_key=openai_api_key))
    agent = Agent(model=model, output_type=BinaryImage)

    @agent.tool_plain
    async def get_animal() -> str:
        return 'axolotl'

    result = await agent.run('Generate an image of the animal returned by the get_animal tool.')
    assert result.output == snapshot(
        BinaryImage(
            data=IsBytes(),
            media_type='image/png',
            identifier='160d47',
        )
    )
    assert result.all_messages() == snapshot(
        [
            ModelRequest(
                parts=[
                    UserPromptPart(
                        content='Generate an image of the animal returned by the get_animal tool.',
                        timestamp=IsDatetime(),
                    )
                ]
            ),
            ModelResponse(
                parts=[
                    ThinkingPart(
                        content='',
                        id='rs_0481074da98340df0068dd88e41588819180570a0cf50d0e6e',
                        signature=IsStr(),
                        provider_name='openai',
                    ),
                    ToolCallPart(
                        tool_name='get_animal',
                        args='{}',
                        tool_call_id='call_t76xO1K2zqrJkawkU3tur8vj|fc_0481074da98340df0068dd88f000688191afaf54f799b1dfaf',
                    ),
                ],
                usage=RequestUsage(input_tokens=389, output_tokens=721, details={'reasoning_tokens': 704}),
                model_name='gpt-5-2025-08-07',
                timestamp=IsDatetime(),
                provider_name='openai',
                provider_details={'finish_reason': 'completed'},
                provider_response_id='resp_0481074da98340df0068dd88dceb1481918b1d167d99bc51cd',
                finish_reason='stop',
            ),
            ModelRequest(
                parts=[
                    ToolReturnPart(
                        tool_name='get_animal',
                        content='axolotl',
                        tool_call_id='call_t76xO1K2zqrJkawkU3tur8vj|fc_0481074da98340df0068dd88f000688191afaf54f799b1dfaf',
                        timestamp=IsDatetime(),
                    )
                ]
            ),
            ModelResponse(
                parts=[
                    BuiltinToolCallPart(
                        tool_name='image_generation',
                        tool_call_id='ig_0481074da98340df0068dd88fb39c0819182d36f882ee0904f',
                        provider_name='openai',
                    ),
                    FilePart(
                        content=BinaryImage(
                            data=IsBytes(),
                            media_type='image/png',
                            identifier='160d47',
                        ),
                        id='ig_0481074da98340df0068dd88fb39c0819182d36f882ee0904f',
                    ),
                    BuiltinToolReturnPart(
                        tool_name='image_generation',
                        content={
                            'status': 'completed',
                            'background': 'opaque',
                            'quality': 'high',
                            'size': '1024x1024',
                            'revised_prompt': IsStr(),
                        },
                        tool_call_id='ig_0481074da98340df0068dd88fb39c0819182d36f882ee0904f',
                        timestamp=IsDatetime(),
                        provider_name='openai',
                    ),
                    TextPart(content='', id='msg_0481074da98340df0068dd8934b3f48191920fd2feb9de2332'),
                ],
                usage=RequestUsage(input_tokens=1294, output_tokens=65, details={'reasoning_tokens': 0}),
                model_name='gpt-5-2025-08-07',
                timestamp=IsDatetime(),
                provider_name='openai',
                provider_details={'finish_reason': 'completed'},
                provider_response_id='resp_0481074da98340df0068dd88f0ba04819185a168065ef28040',
                finish_reason='stop',
            ),
        ]
    )


async def test_openai_responses_multiple_images(allow_model_requests: None, openai_api_key: str):
    model = OpenAIResponsesModel('gpt-5', provider=OpenAIProvider(api_key=openai_api_key))
    agent = Agent(model=model, output_type=BinaryImage)

    result = await agent.run('Generate two separate images of axolotls.')
    # The first image is used as output
    assert result.output == snapshot(
        BinaryImage(
            data=IsBytes(),
            media_type='image/png',
            identifier='2a8c51',
        )
    )
    assert result.all_messages() == snapshot(
        [
            ModelRequest(
                parts=[
                    UserPromptPart(
                        content='Generate two separate images of axolotls.',
                        timestamp=IsDatetime(),
                    )
                ]
            ),
            ModelResponse(
                parts=[
                    ThinkingPart(
                        content='',
                        id='rs_0b6169df6e16e9690068dd80d6daec8191ba71651890c0e1e1',
                        signature=IsStr(),
                        provider_name='openai',
                    ),
                    BuiltinToolCallPart(
                        tool_name='image_generation',
                        tool_call_id='ig_0b6169df6e16e9690068dd80f7b070819189831dcc01b98a2a',
                        provider_name='openai',
                    ),
                    FilePart(
                        content=BinaryImage(
                            data=IsBytes(),
                            media_type='image/png',
                            identifier='2a8c51',
                        ),
                        id='ig_0b6169df6e16e9690068dd80f7b070819189831dcc01b98a2a',
                    ),
                    BuiltinToolReturnPart(
                        tool_name='image_generation',
                        content={
                            'status': 'completed',
                            'background': 'opaque',
                            'quality': 'high',
                            'size': '1024x1024',
                            'revised_prompt': IsStr(),
                        },
                        tool_call_id='ig_0b6169df6e16e9690068dd80f7b070819189831dcc01b98a2a',
                        timestamp=IsDatetime(),
                        provider_name='openai',
                    ),
                    BuiltinToolCallPart(
                        tool_name='image_generation',
                        tool_call_id='ig_0b6169df6e16e9690068dd8125f4448191bac6818b54114209',
                        provider_name='openai',
                    ),
                    FilePart(
                        content=BinaryImage(
                            data=IsBytes(),
                            media_type='image/png',
                            identifier='dd7c41',
                        ),
                        id='ig_0b6169df6e16e9690068dd8125f4448191bac6818b54114209',
                    ),
                    BuiltinToolReturnPart(
                        tool_name='image_generation',
                        content={
                            'status': 'completed',
                            'background': 'opaque',
                            'quality': 'high',
                            'size': '1536x1024',
                            'revised_prompt': IsStr(),
                        },
                        tool_call_id='ig_0b6169df6e16e9690068dd8125f4448191bac6818b54114209',
                        timestamp=IsDatetime(),
                        provider_name='openai',
                    ),
                    TextPart(content='', id='msg_0b6169df6e16e9690068dd8163a99c8191ae96a95eaa8e6365'),
                ],
                usage=RequestUsage(
                    input_tokens=2675,
                    output_tokens=2157,
                    details={'reasoning_tokens': 1984},
                ),
                model_name='gpt-5-2025-08-07',
                timestamp=IsDatetime(),
                provider_name='openai',
                provider_details={'finish_reason': 'completed'},
                provider_response_id='resp_0b6169df6e16e9690068dd80d64aec81919c65f238307673bb',
                finish_reason='stop',
            ),
        ]
    )


async def test_openai_responses_image_generation_jpeg(allow_model_requests: None, openai_api_key: str):
    model = OpenAIResponsesModel('gpt-5', provider=OpenAIProvider(api_key=openai_api_key))
    agent = Agent(model=model, builtin_tools=[ImageGenerationTool(output_format='jpeg')], output_type=BinaryImage)

    result = await agent.run('Generate an image of axolotl.')

    assert result.output == snapshot(
        BinaryImage(
            data=IsBytes(),
            media_type='image/jpeg',
            identifier='df8cd2',
        )
    )
    assert result.all_messages() == snapshot(
        [
            ModelRequest(
                parts=[
                    UserPromptPart(
                        content='Generate an image of axolotl.',
                        timestamp=IsDatetime(),
                    )
                ]
            ),
            ModelResponse(
                parts=[
                    ThinkingPart(
                        content='',
                        id='rs_08acbdf1ae54befc0068dd9cee0698819791dc1b2461291dbe',
                        signature=IsStr(),
                        provider_name='openai',
                    ),
                    BuiltinToolCallPart(
                        tool_name='image_generation',
                        tool_call_id='ig_08acbdf1ae54befc0068dd9d0347bc8197ad70005495e64e62',
                        provider_name='openai',
                    ),
                    FilePart(
                        content=BinaryImage(
                            data=IsBytes(),
                            media_type='image/jpeg',
                            identifier='df8cd2',
                        ),
                        id='ig_08acbdf1ae54befc0068dd9d0347bc8197ad70005495e64e62',
                    ),
                    BuiltinToolReturnPart(
                        tool_name='image_generation',
                        content={
                            'status': 'completed',
                            'background': 'opaque',
                            'quality': 'high',
                            'size': '1536x1024',
                            'revised_prompt': IsStr(),
                        },
                        tool_call_id='ig_08acbdf1ae54befc0068dd9d0347bc8197ad70005495e64e62',
                        timestamp=IsDatetime(),
                        provider_name='openai',
=======
>>>>>>> f2b9e9fa
                    ),
                    TextPart(content='', id='msg_08acbdf1ae54befc0068dd9d468248819786f55b61db3a9a60'),
                ],
<<<<<<< HEAD
                usage=RequestUsage(input_tokens=1889, output_tokens=1434, details={'reasoning_tokens': 1280}),
=======
                usage=RequestUsage(
                    input_tokens=4614, cache_read_tokens=1792, output_tokens=1844, details={'reasoning_tokens': 1024}
                ),
>>>>>>> f2b9e9fa
                model_name='gpt-5-2025-08-07',
                timestamp=IsDatetime(),
                provider_name='openai',
                provider_details={'finish_reason': 'completed'},
<<<<<<< HEAD
                provider_response_id='resp_08acbdf1ae54befc0068dd9ced226c8197a2e974b29c565407',
=======
                provider_response_id='resp_68cdc39da72481909e0512fef9d646240187028ba77f15f7',
>>>>>>> f2b9e9fa
                finish_reason='stop',
            ),
        ]
    )


async def test_openai_responses_code_execution_return_image_stream(allow_model_requests: None, openai_api_key: str):
    model = OpenAIResponsesModel(
        'gpt-5',
        provider=OpenAIProvider(api_key=openai_api_key),
        settings=OpenAIResponsesModelSettings(openai_include_code_execution_outputs=True),
    )

    agent = Agent(model=model, builtin_tools=[CodeExecutionTool()], output_type=BinaryImage)

    event_parts: list[Any] = []
    async with agent.iter(user_prompt='Create a chart of y=x^2 for x=-5 to 5') as agent_run:
        async for node in agent_run:
            if Agent.is_model_request_node(node) or Agent.is_call_tools_node(node):
                async with node.stream(agent_run.ctx) as request_stream:
                    async for event in request_stream:
                        event_parts.append(event)

    assert agent_run.result is not None
    assert agent_run.result.output == snapshot(
        BinaryImage(
            data=IsBytes(),
            media_type='image/png',
            identifier='df0d78',
        )
    )
    assert agent_run.result.all_messages() == snapshot(
        [
            ModelRequest(
                parts=[
                    UserPromptPart(
                        content='Create a chart of y=x^2 for x=-5 to 5',
                        timestamp=IsDatetime(),
                    )
                ]
            ),
            ModelResponse(
                parts=[
                    ThinkingPart(
                        content='',
                        id='rs_06c1a26fd89d07f20068dd936ae09c8197b90141e9bf8c36b1',
                        signature=IsStr(),
                        provider_name='openai',
                    ),
                    BuiltinToolCallPart(
                        tool_name='code_execution',
                        args="{\"container_id\":\"cntr_68dd936a4cfc81908bdd4f2a2f542b5c0a0e691ad2bfd833\",\"code\":\"import numpy as np\\r\\nimport matplotlib.pyplot as plt\\r\\n\\r\\n# Data\\r\\nx = np.linspace(-5, 5, 1001)\\r\\ny = x**2\\r\\n\\r\\n# Plot\\r\\nfig, ax = plt.subplots(figsize=(6, 4))\\r\\nax.plot(x, y, label='y = x^2', color='#1f77b4')\\r\\nxi = np.arange(-5, 6)\\r\\nyi = xi**2\\r\\nax.scatter(xi, yi, color='#d62728', s=30, zorder=3, label='integer points')\\r\\n\\r\\nax.set_xlabel('x')\\r\\nax.set_ylabel('y')\\r\\nax.set_title('Parabola y = x^2 for x in [-5, 5]')\\r\\nax.grid(True, alpha=0.3)\\r\\nax.set_xlim(-5, 5)\\r\\nax.set_ylim(0, 26)\\r\\nax.legend()\\r\\n\\r\\nplt.tight_layout()\\r\\n\\r\\n# Save image\\r\\nout_path = '/mnt/data/y_eq_x_squared_plot.png'\\r\\nfig.savefig(out_path, dpi=200)\\r\\n\\r\\nout_path\"}",
                        tool_call_id='ci_06c1a26fd89d07f20068dd937636948197b6c45865da36d8f7',
                        provider_name='openai',
                    ),
                    FilePart(
                        content=BinaryImage(
                            data=IsBytes(),
                            media_type='image/png',
                            identifier='df0d78',
                        ),
                        id='ci_06c1a26fd89d07f20068dd937636948197b6c45865da36d8f7',
                    ),
                    BuiltinToolReturnPart(
                        tool_name='code_execution',
                        content={'status': 'completed', 'logs': ["'/mnt/data/y_eq_x_squared_plot.png'"]},
                        tool_call_id='ci_06c1a26fd89d07f20068dd937636948197b6c45865da36d8f7',
                        timestamp=IsDatetime(),
                        provider_name='openai',
                    ),
                    TextPart(
                        content=IsStr(),
                        id='msg_06c1a26fd89d07f20068dd937ecbd48197bd91dc501bd4a4d4',
                    ),
                ],
                usage=RequestUsage(input_tokens=2772, output_tokens=1166, details={'reasoning_tokens': 896}),
                model_name='gpt-5-2025-08-07',
                timestamp=IsDatetime(),
                provider_name='openai',
                provider_details={'finish_reason': 'completed'},
                provider_response_id='resp_06c1a26fd89d07f20068dd9367869c819788cb28e6f19eff9b',
                finish_reason='stop',
            ),
        ]
    )
    assert event_parts == snapshot(
        [
            PartStartEvent(
                index=0,
                part=ThinkingPart(
                    content='',
                    id='rs_06c1a26fd89d07f20068dd936ae09c8197b90141e9bf8c36b1',
                    signature=IsStr(),
                    provider_name='openai',
                ),
            ),
            PartStartEvent(
                index=1,
                part=BuiltinToolCallPart(
                    tool_name='code_execution',
                    tool_call_id='ci_06c1a26fd89d07f20068dd937636948197b6c45865da36d8f7',
                    provider_name='openai',
                ),
            ),
            PartDeltaEvent(
                index=1,
                delta=ToolCallPartDelta(
                    args_delta='{"container_id":"cntr_68dd936a4cfc81908bdd4f2a2f542b5c0a0e691ad2bfd833","code":"',
                    tool_call_id='ci_06c1a26fd89d07f20068dd937636948197b6c45865da36d8f7',
                ),
            ),
            PartDeltaEvent(
                index=1,
                delta=ToolCallPartDelta(
                    args_delta='import', tool_call_id='ci_06c1a26fd89d07f20068dd937636948197b6c45865da36d8f7'
                ),
            ),
            PartDeltaEvent(
                index=1,
                delta=ToolCallPartDelta(
                    args_delta=' numpy', tool_call_id='ci_06c1a26fd89d07f20068dd937636948197b6c45865da36d8f7'
                ),
            ),
            PartDeltaEvent(
                index=1,
                delta=ToolCallPartDelta(
                    args_delta=' as', tool_call_id='ci_06c1a26fd89d07f20068dd937636948197b6c45865da36d8f7'
                ),
            ),
            PartDeltaEvent(
                index=1,
                delta=ToolCallPartDelta(
                    args_delta=' np', tool_call_id='ci_06c1a26fd89d07f20068dd937636948197b6c45865da36d8f7'
                ),
            ),
            PartDeltaEvent(
                index=1,
                delta=ToolCallPartDelta(
                    args_delta='\\r\\n', tool_call_id='ci_06c1a26fd89d07f20068dd937636948197b6c45865da36d8f7'
                ),
            ),
            PartDeltaEvent(
                index=1,
                delta=ToolCallPartDelta(
                    args_delta='import', tool_call_id='ci_06c1a26fd89d07f20068dd937636948197b6c45865da36d8f7'
                ),
            ),
            PartDeltaEvent(
                index=1,
                delta=ToolCallPartDelta(
                    args_delta=' matplotlib', tool_call_id='ci_06c1a26fd89d07f20068dd937636948197b6c45865da36d8f7'
                ),
            ),
            PartDeltaEvent(
                index=1,
                delta=ToolCallPartDelta(
                    args_delta='.pyplot', tool_call_id='ci_06c1a26fd89d07f20068dd937636948197b6c45865da36d8f7'
                ),
            ),
            PartDeltaEvent(
                index=1,
                delta=ToolCallPartDelta(
                    args_delta=' as', tool_call_id='ci_06c1a26fd89d07f20068dd937636948197b6c45865da36d8f7'
                ),
            ),
            PartDeltaEvent(
                index=1,
                delta=ToolCallPartDelta(
                    args_delta=' plt', tool_call_id='ci_06c1a26fd89d07f20068dd937636948197b6c45865da36d8f7'
                ),
            ),
            PartDeltaEvent(
                index=1,
                delta=ToolCallPartDelta(
                    args_delta='\\r\\n\\r\\n', tool_call_id='ci_06c1a26fd89d07f20068dd937636948197b6c45865da36d8f7'
                ),
            ),
            PartDeltaEvent(
                index=1,
                delta=ToolCallPartDelta(
                    args_delta='#', tool_call_id='ci_06c1a26fd89d07f20068dd937636948197b6c45865da36d8f7'
                ),
            ),
            PartDeltaEvent(
                index=1,
                delta=ToolCallPartDelta(
                    args_delta=' Data', tool_call_id='ci_06c1a26fd89d07f20068dd937636948197b6c45865da36d8f7'
                ),
            ),
            PartDeltaEvent(
                index=1,
                delta=ToolCallPartDelta(
                    args_delta='\\r\\n', tool_call_id='ci_06c1a26fd89d07f20068dd937636948197b6c45865da36d8f7'
                ),
            ),
            PartDeltaEvent(
                index=1,
                delta=ToolCallPartDelta(
                    args_delta='x', tool_call_id='ci_06c1a26fd89d07f20068dd937636948197b6c45865da36d8f7'
                ),
            ),
            PartDeltaEvent(
                index=1,
                delta=ToolCallPartDelta(
                    args_delta=' =', tool_call_id='ci_06c1a26fd89d07f20068dd937636948197b6c45865da36d8f7'
                ),
            ),
            PartDeltaEvent(
                index=1,
                delta=ToolCallPartDelta(
                    args_delta=' np', tool_call_id='ci_06c1a26fd89d07f20068dd937636948197b6c45865da36d8f7'
                ),
            ),
            PartDeltaEvent(
                index=1,
                delta=ToolCallPartDelta(
                    args_delta='.linspace', tool_call_id='ci_06c1a26fd89d07f20068dd937636948197b6c45865da36d8f7'
                ),
            ),
            PartDeltaEvent(
                index=1,
                delta=ToolCallPartDelta(
                    args_delta='(-', tool_call_id='ci_06c1a26fd89d07f20068dd937636948197b6c45865da36d8f7'
                ),
            ),
            PartDeltaEvent(
                index=1,
                delta=ToolCallPartDelta(
                    args_delta='5', tool_call_id='ci_06c1a26fd89d07f20068dd937636948197b6c45865da36d8f7'
                ),
            ),
            PartDeltaEvent(
                index=1,
                delta=ToolCallPartDelta(
                    args_delta=',', tool_call_id='ci_06c1a26fd89d07f20068dd937636948197b6c45865da36d8f7'
                ),
            ),
            PartDeltaEvent(
                index=1,
                delta=ToolCallPartDelta(
                    args_delta=' ', tool_call_id='ci_06c1a26fd89d07f20068dd937636948197b6c45865da36d8f7'
                ),
            ),
            PartDeltaEvent(
                index=1,
                delta=ToolCallPartDelta(
                    args_delta='5', tool_call_id='ci_06c1a26fd89d07f20068dd937636948197b6c45865da36d8f7'
                ),
            ),
            PartDeltaEvent(
                index=1,
                delta=ToolCallPartDelta(
                    args_delta=',', tool_call_id='ci_06c1a26fd89d07f20068dd937636948197b6c45865da36d8f7'
                ),
            ),
            PartDeltaEvent(
                index=1,
                delta=ToolCallPartDelta(
                    args_delta=' ', tool_call_id='ci_06c1a26fd89d07f20068dd937636948197b6c45865da36d8f7'
                ),
            ),
            PartDeltaEvent(
                index=1,
                delta=ToolCallPartDelta(
                    args_delta='100', tool_call_id='ci_06c1a26fd89d07f20068dd937636948197b6c45865da36d8f7'
                ),
            ),
            PartDeltaEvent(
                index=1,
                delta=ToolCallPartDelta(
                    args_delta='1', tool_call_id='ci_06c1a26fd89d07f20068dd937636948197b6c45865da36d8f7'
                ),
            ),
            PartDeltaEvent(
                index=1,
                delta=ToolCallPartDelta(
                    args_delta=')\\r\\n', tool_call_id='ci_06c1a26fd89d07f20068dd937636948197b6c45865da36d8f7'
                ),
            ),
            PartDeltaEvent(
                index=1,
                delta=ToolCallPartDelta(
                    args_delta='y', tool_call_id='ci_06c1a26fd89d07f20068dd937636948197b6c45865da36d8f7'
                ),
            ),
            PartDeltaEvent(
                index=1,
                delta=ToolCallPartDelta(
                    args_delta=' =', tool_call_id='ci_06c1a26fd89d07f20068dd937636948197b6c45865da36d8f7'
                ),
            ),
            PartDeltaEvent(
                index=1,
                delta=ToolCallPartDelta(
                    args_delta=' x', tool_call_id='ci_06c1a26fd89d07f20068dd937636948197b6c45865da36d8f7'
                ),
            ),
            PartDeltaEvent(
                index=1,
                delta=ToolCallPartDelta(
                    args_delta='**', tool_call_id='ci_06c1a26fd89d07f20068dd937636948197b6c45865da36d8f7'
                ),
            ),
            PartDeltaEvent(
                index=1,
                delta=ToolCallPartDelta(
                    args_delta='2', tool_call_id='ci_06c1a26fd89d07f20068dd937636948197b6c45865da36d8f7'
                ),
            ),
            PartDeltaEvent(
                index=1,
                delta=ToolCallPartDelta(
                    args_delta='\\r\\n\\r\\n', tool_call_id='ci_06c1a26fd89d07f20068dd937636948197b6c45865da36d8f7'
                ),
            ),
            PartDeltaEvent(
                index=1,
                delta=ToolCallPartDelta(
                    args_delta='#', tool_call_id='ci_06c1a26fd89d07f20068dd937636948197b6c45865da36d8f7'
                ),
            ),
            PartDeltaEvent(
                index=1,
                delta=ToolCallPartDelta(
                    args_delta=' Plot', tool_call_id='ci_06c1a26fd89d07f20068dd937636948197b6c45865da36d8f7'
                ),
            ),
            PartDeltaEvent(
                index=1,
                delta=ToolCallPartDelta(
                    args_delta='\\r\\n', tool_call_id='ci_06c1a26fd89d07f20068dd937636948197b6c45865da36d8f7'
                ),
            ),
            PartDeltaEvent(
                index=1,
                delta=ToolCallPartDelta(
                    args_delta='fig', tool_call_id='ci_06c1a26fd89d07f20068dd937636948197b6c45865da36d8f7'
                ),
            ),
            PartDeltaEvent(
                index=1,
                delta=ToolCallPartDelta(
                    args_delta=',', tool_call_id='ci_06c1a26fd89d07f20068dd937636948197b6c45865da36d8f7'
                ),
            ),
            PartDeltaEvent(
                index=1,
                delta=ToolCallPartDelta(
                    args_delta=' ax', tool_call_id='ci_06c1a26fd89d07f20068dd937636948197b6c45865da36d8f7'
                ),
            ),
            PartDeltaEvent(
                index=1,
                delta=ToolCallPartDelta(
                    args_delta=' =', tool_call_id='ci_06c1a26fd89d07f20068dd937636948197b6c45865da36d8f7'
                ),
            ),
            PartDeltaEvent(
                index=1,
                delta=ToolCallPartDelta(
                    args_delta=' plt', tool_call_id='ci_06c1a26fd89d07f20068dd937636948197b6c45865da36d8f7'
                ),
            ),
            PartDeltaEvent(
                index=1,
                delta=ToolCallPartDelta(
                    args_delta='.subplots', tool_call_id='ci_06c1a26fd89d07f20068dd937636948197b6c45865da36d8f7'
                ),
            ),
            PartDeltaEvent(
                index=1,
                delta=ToolCallPartDelta(
                    args_delta='(figsize', tool_call_id='ci_06c1a26fd89d07f20068dd937636948197b6c45865da36d8f7'
                ),
            ),
            PartDeltaEvent(
                index=1,
                delta=ToolCallPartDelta(
                    args_delta='=(', tool_call_id='ci_06c1a26fd89d07f20068dd937636948197b6c45865da36d8f7'
                ),
            ),
            PartDeltaEvent(
                index=1,
                delta=ToolCallPartDelta(
                    args_delta='6', tool_call_id='ci_06c1a26fd89d07f20068dd937636948197b6c45865da36d8f7'
                ),
            ),
            PartDeltaEvent(
                index=1,
                delta=ToolCallPartDelta(
                    args_delta=',', tool_call_id='ci_06c1a26fd89d07f20068dd937636948197b6c45865da36d8f7'
                ),
            ),
            PartDeltaEvent(
                index=1,
                delta=ToolCallPartDelta(
                    args_delta=' ', tool_call_id='ci_06c1a26fd89d07f20068dd937636948197b6c45865da36d8f7'
                ),
            ),
            PartDeltaEvent(
                index=1,
                delta=ToolCallPartDelta(
                    args_delta='4', tool_call_id='ci_06c1a26fd89d07f20068dd937636948197b6c45865da36d8f7'
                ),
            ),
            PartDeltaEvent(
                index=1,
                delta=ToolCallPartDelta(
                    args_delta='))\\r\\n', tool_call_id='ci_06c1a26fd89d07f20068dd937636948197b6c45865da36d8f7'
                ),
            ),
            PartDeltaEvent(
                index=1,
                delta=ToolCallPartDelta(
                    args_delta='ax', tool_call_id='ci_06c1a26fd89d07f20068dd937636948197b6c45865da36d8f7'
                ),
            ),
            PartDeltaEvent(
                index=1,
                delta=ToolCallPartDelta(
                    args_delta='.plot', tool_call_id='ci_06c1a26fd89d07f20068dd937636948197b6c45865da36d8f7'
                ),
            ),
            PartDeltaEvent(
                index=1,
                delta=ToolCallPartDelta(
                    args_delta='(x', tool_call_id='ci_06c1a26fd89d07f20068dd937636948197b6c45865da36d8f7'
                ),
            ),
            PartDeltaEvent(
                index=1,
                delta=ToolCallPartDelta(
                    args_delta=',', tool_call_id='ci_06c1a26fd89d07f20068dd937636948197b6c45865da36d8f7'
                ),
            ),
            PartDeltaEvent(
                index=1,
                delta=ToolCallPartDelta(
                    args_delta=' y', tool_call_id='ci_06c1a26fd89d07f20068dd937636948197b6c45865da36d8f7'
                ),
            ),
            PartDeltaEvent(
                index=1,
                delta=ToolCallPartDelta(
                    args_delta=',', tool_call_id='ci_06c1a26fd89d07f20068dd937636948197b6c45865da36d8f7'
                ),
            ),
            PartDeltaEvent(
                index=1,
                delta=ToolCallPartDelta(
                    args_delta=' label', tool_call_id='ci_06c1a26fd89d07f20068dd937636948197b6c45865da36d8f7'
                ),
            ),
            PartDeltaEvent(
                index=1,
                delta=ToolCallPartDelta(
                    args_delta="='", tool_call_id='ci_06c1a26fd89d07f20068dd937636948197b6c45865da36d8f7'
                ),
            ),
            PartDeltaEvent(
                index=1,
                delta=ToolCallPartDelta(
                    args_delta='y', tool_call_id='ci_06c1a26fd89d07f20068dd937636948197b6c45865da36d8f7'
                ),
            ),
            PartDeltaEvent(
                index=1,
                delta=ToolCallPartDelta(
                    args_delta=' =', tool_call_id='ci_06c1a26fd89d07f20068dd937636948197b6c45865da36d8f7'
                ),
            ),
            PartDeltaEvent(
                index=1,
                delta=ToolCallPartDelta(
                    args_delta=' x', tool_call_id='ci_06c1a26fd89d07f20068dd937636948197b6c45865da36d8f7'
                ),
            ),
            PartDeltaEvent(
                index=1,
                delta=ToolCallPartDelta(
                    args_delta='^', tool_call_id='ci_06c1a26fd89d07f20068dd937636948197b6c45865da36d8f7'
                ),
            ),
            PartDeltaEvent(
                index=1,
                delta=ToolCallPartDelta(
                    args_delta='2', tool_call_id='ci_06c1a26fd89d07f20068dd937636948197b6c45865da36d8f7'
                ),
            ),
            PartDeltaEvent(
                index=1,
                delta=ToolCallPartDelta(
                    args_delta="',", tool_call_id='ci_06c1a26fd89d07f20068dd937636948197b6c45865da36d8f7'
                ),
            ),
            PartDeltaEvent(
                index=1,
                delta=ToolCallPartDelta(
                    args_delta=' color', tool_call_id='ci_06c1a26fd89d07f20068dd937636948197b6c45865da36d8f7'
                ),
            ),
            PartDeltaEvent(
                index=1,
                delta=ToolCallPartDelta(
                    args_delta="='#", tool_call_id='ci_06c1a26fd89d07f20068dd937636948197b6c45865da36d8f7'
                ),
            ),
            PartDeltaEvent(
                index=1,
                delta=ToolCallPartDelta(
                    args_delta='1', tool_call_id='ci_06c1a26fd89d07f20068dd937636948197b6c45865da36d8f7'
                ),
            ),
            PartDeltaEvent(
                index=1,
                delta=ToolCallPartDelta(
                    args_delta='f', tool_call_id='ci_06c1a26fd89d07f20068dd937636948197b6c45865da36d8f7'
                ),
            ),
            PartDeltaEvent(
                index=1,
                delta=ToolCallPartDelta(
                    args_delta='77', tool_call_id='ci_06c1a26fd89d07f20068dd937636948197b6c45865da36d8f7'
                ),
            ),
            PartDeltaEvent(
                index=1,
                delta=ToolCallPartDelta(
                    args_delta='b', tool_call_id='ci_06c1a26fd89d07f20068dd937636948197b6c45865da36d8f7'
                ),
            ),
            PartDeltaEvent(
                index=1,
                delta=ToolCallPartDelta(
                    args_delta='4', tool_call_id='ci_06c1a26fd89d07f20068dd937636948197b6c45865da36d8f7'
                ),
            ),
            PartDeltaEvent(
                index=1,
                delta=ToolCallPartDelta(
                    args_delta="')\\r\\n", tool_call_id='ci_06c1a26fd89d07f20068dd937636948197b6c45865da36d8f7'
                ),
            ),
            PartDeltaEvent(
                index=1,
                delta=ToolCallPartDelta(
                    args_delta='xi', tool_call_id='ci_06c1a26fd89d07f20068dd937636948197b6c45865da36d8f7'
                ),
            ),
            PartDeltaEvent(
                index=1,
                delta=ToolCallPartDelta(
                    args_delta=' =', tool_call_id='ci_06c1a26fd89d07f20068dd937636948197b6c45865da36d8f7'
                ),
            ),
            PartDeltaEvent(
                index=1,
                delta=ToolCallPartDelta(
                    args_delta=' np', tool_call_id='ci_06c1a26fd89d07f20068dd937636948197b6c45865da36d8f7'
                ),
            ),
            PartDeltaEvent(
                index=1,
                delta=ToolCallPartDelta(
                    args_delta='.arange', tool_call_id='ci_06c1a26fd89d07f20068dd937636948197b6c45865da36d8f7'
                ),
            ),
            PartDeltaEvent(
                index=1,
                delta=ToolCallPartDelta(
                    args_delta='(-', tool_call_id='ci_06c1a26fd89d07f20068dd937636948197b6c45865da36d8f7'
                ),
            ),
            PartDeltaEvent(
                index=1,
                delta=ToolCallPartDelta(
                    args_delta='5', tool_call_id='ci_06c1a26fd89d07f20068dd937636948197b6c45865da36d8f7'
                ),
            ),
            PartDeltaEvent(
                index=1,
                delta=ToolCallPartDelta(
                    args_delta=',', tool_call_id='ci_06c1a26fd89d07f20068dd937636948197b6c45865da36d8f7'
                ),
            ),
            PartDeltaEvent(
                index=1,
                delta=ToolCallPartDelta(
                    args_delta=' ', tool_call_id='ci_06c1a26fd89d07f20068dd937636948197b6c45865da36d8f7'
                ),
            ),
            PartDeltaEvent(
                index=1,
                delta=ToolCallPartDelta(
                    args_delta='6', tool_call_id='ci_06c1a26fd89d07f20068dd937636948197b6c45865da36d8f7'
                ),
            ),
            PartDeltaEvent(
                index=1,
                delta=ToolCallPartDelta(
                    args_delta=')\\r\\n', tool_call_id='ci_06c1a26fd89d07f20068dd937636948197b6c45865da36d8f7'
                ),
            ),
            PartDeltaEvent(
                index=1,
                delta=ToolCallPartDelta(
                    args_delta='yi', tool_call_id='ci_06c1a26fd89d07f20068dd937636948197b6c45865da36d8f7'
                ),
            ),
            PartDeltaEvent(
                index=1,
                delta=ToolCallPartDelta(
                    args_delta=' =', tool_call_id='ci_06c1a26fd89d07f20068dd937636948197b6c45865da36d8f7'
                ),
            ),
            PartDeltaEvent(
                index=1,
                delta=ToolCallPartDelta(
                    args_delta=' xi', tool_call_id='ci_06c1a26fd89d07f20068dd937636948197b6c45865da36d8f7'
                ),
            ),
            PartDeltaEvent(
                index=1,
                delta=ToolCallPartDelta(
                    args_delta='**', tool_call_id='ci_06c1a26fd89d07f20068dd937636948197b6c45865da36d8f7'
                ),
            ),
            PartDeltaEvent(
                index=1,
                delta=ToolCallPartDelta(
                    args_delta='2', tool_call_id='ci_06c1a26fd89d07f20068dd937636948197b6c45865da36d8f7'
                ),
            ),
            PartDeltaEvent(
                index=1,
                delta=ToolCallPartDelta(
                    args_delta='\\r\\n', tool_call_id='ci_06c1a26fd89d07f20068dd937636948197b6c45865da36d8f7'
                ),
            ),
            PartDeltaEvent(
                index=1,
                delta=ToolCallPartDelta(
                    args_delta='ax', tool_call_id='ci_06c1a26fd89d07f20068dd937636948197b6c45865da36d8f7'
                ),
            ),
            PartDeltaEvent(
                index=1,
                delta=ToolCallPartDelta(
                    args_delta='.scatter', tool_call_id='ci_06c1a26fd89d07f20068dd937636948197b6c45865da36d8f7'
                ),
            ),
            PartDeltaEvent(
                index=1,
                delta=ToolCallPartDelta(
                    args_delta='(x', tool_call_id='ci_06c1a26fd89d07f20068dd937636948197b6c45865da36d8f7'
                ),
            ),
            PartDeltaEvent(
                index=1,
                delta=ToolCallPartDelta(
                    args_delta='i', tool_call_id='ci_06c1a26fd89d07f20068dd937636948197b6c45865da36d8f7'
                ),
            ),
            PartDeltaEvent(
                index=1,
                delta=ToolCallPartDelta(
                    args_delta=',', tool_call_id='ci_06c1a26fd89d07f20068dd937636948197b6c45865da36d8f7'
                ),
            ),
            PartDeltaEvent(
                index=1,
                delta=ToolCallPartDelta(
                    args_delta=' yi', tool_call_id='ci_06c1a26fd89d07f20068dd937636948197b6c45865da36d8f7'
                ),
            ),
            PartDeltaEvent(
                index=1,
                delta=ToolCallPartDelta(
                    args_delta=',', tool_call_id='ci_06c1a26fd89d07f20068dd937636948197b6c45865da36d8f7'
                ),
            ),
            PartDeltaEvent(
                index=1,
                delta=ToolCallPartDelta(
                    args_delta=' color', tool_call_id='ci_06c1a26fd89d07f20068dd937636948197b6c45865da36d8f7'
                ),
            ),
            PartDeltaEvent(
                index=1,
                delta=ToolCallPartDelta(
                    args_delta="='#", tool_call_id='ci_06c1a26fd89d07f20068dd937636948197b6c45865da36d8f7'
                ),
            ),
            PartDeltaEvent(
                index=1,
                delta=ToolCallPartDelta(
                    args_delta='d', tool_call_id='ci_06c1a26fd89d07f20068dd937636948197b6c45865da36d8f7'
                ),
            ),
            PartDeltaEvent(
                index=1,
                delta=ToolCallPartDelta(
                    args_delta='627', tool_call_id='ci_06c1a26fd89d07f20068dd937636948197b6c45865da36d8f7'
                ),
            ),
            PartDeltaEvent(
                index=1,
                delta=ToolCallPartDelta(
                    args_delta='28', tool_call_id='ci_06c1a26fd89d07f20068dd937636948197b6c45865da36d8f7'
                ),
            ),
            PartDeltaEvent(
                index=1,
                delta=ToolCallPartDelta(
                    args_delta="',", tool_call_id='ci_06c1a26fd89d07f20068dd937636948197b6c45865da36d8f7'
                ),
            ),
            PartDeltaEvent(
                index=1,
                delta=ToolCallPartDelta(
                    args_delta=' s', tool_call_id='ci_06c1a26fd89d07f20068dd937636948197b6c45865da36d8f7'
                ),
            ),
            PartDeltaEvent(
                index=1,
                delta=ToolCallPartDelta(
                    args_delta='=', tool_call_id='ci_06c1a26fd89d07f20068dd937636948197b6c45865da36d8f7'
                ),
            ),
            PartDeltaEvent(
                index=1,
                delta=ToolCallPartDelta(
                    args_delta='30', tool_call_id='ci_06c1a26fd89d07f20068dd937636948197b6c45865da36d8f7'
                ),
            ),
            PartDeltaEvent(
                index=1,
                delta=ToolCallPartDelta(
                    args_delta=',', tool_call_id='ci_06c1a26fd89d07f20068dd937636948197b6c45865da36d8f7'
                ),
            ),
            PartDeltaEvent(
                index=1,
                delta=ToolCallPartDelta(
                    args_delta=' z', tool_call_id='ci_06c1a26fd89d07f20068dd937636948197b6c45865da36d8f7'
                ),
            ),
            PartDeltaEvent(
                index=1,
                delta=ToolCallPartDelta(
                    args_delta='order', tool_call_id='ci_06c1a26fd89d07f20068dd937636948197b6c45865da36d8f7'
                ),
            ),
            PartDeltaEvent(
                index=1,
                delta=ToolCallPartDelta(
                    args_delta='=', tool_call_id='ci_06c1a26fd89d07f20068dd937636948197b6c45865da36d8f7'
                ),
            ),
            PartDeltaEvent(
                index=1,
                delta=ToolCallPartDelta(
                    args_delta='3', tool_call_id='ci_06c1a26fd89d07f20068dd937636948197b6c45865da36d8f7'
                ),
            ),
            PartDeltaEvent(
                index=1,
                delta=ToolCallPartDelta(
                    args_delta=',', tool_call_id='ci_06c1a26fd89d07f20068dd937636948197b6c45865da36d8f7'
                ),
            ),
            PartDeltaEvent(
                index=1,
                delta=ToolCallPartDelta(
                    args_delta=' label', tool_call_id='ci_06c1a26fd89d07f20068dd937636948197b6c45865da36d8f7'
                ),
            ),
            PartDeltaEvent(
                index=1,
                delta=ToolCallPartDelta(
                    args_delta="='", tool_call_id='ci_06c1a26fd89d07f20068dd937636948197b6c45865da36d8f7'
                ),
            ),
            PartDeltaEvent(
                index=1,
                delta=ToolCallPartDelta(
                    args_delta='integer', tool_call_id='ci_06c1a26fd89d07f20068dd937636948197b6c45865da36d8f7'
                ),
            ),
            PartDeltaEvent(
                index=1,
                delta=ToolCallPartDelta(
                    args_delta=' points', tool_call_id='ci_06c1a26fd89d07f20068dd937636948197b6c45865da36d8f7'
                ),
            ),
            PartDeltaEvent(
                index=1,
                delta=ToolCallPartDelta(
                    args_delta="')\\r\\n\\r\\n", tool_call_id='ci_06c1a26fd89d07f20068dd937636948197b6c45865da36d8f7'
                ),
            ),
            PartDeltaEvent(
                index=1,
                delta=ToolCallPartDelta(
                    args_delta='ax', tool_call_id='ci_06c1a26fd89d07f20068dd937636948197b6c45865da36d8f7'
                ),
            ),
            PartDeltaEvent(
                index=1,
                delta=ToolCallPartDelta(
                    args_delta='.set', tool_call_id='ci_06c1a26fd89d07f20068dd937636948197b6c45865da36d8f7'
                ),
            ),
            PartDeltaEvent(
                index=1,
                delta=ToolCallPartDelta(
                    args_delta='_xlabel', tool_call_id='ci_06c1a26fd89d07f20068dd937636948197b6c45865da36d8f7'
                ),
            ),
            PartDeltaEvent(
                index=1,
                delta=ToolCallPartDelta(
                    args_delta="('", tool_call_id='ci_06c1a26fd89d07f20068dd937636948197b6c45865da36d8f7'
                ),
            ),
            PartDeltaEvent(
                index=1,
                delta=ToolCallPartDelta(
                    args_delta='x', tool_call_id='ci_06c1a26fd89d07f20068dd937636948197b6c45865da36d8f7'
                ),
            ),
            PartDeltaEvent(
                index=1,
                delta=ToolCallPartDelta(
                    args_delta="')\\r\\n", tool_call_id='ci_06c1a26fd89d07f20068dd937636948197b6c45865da36d8f7'
                ),
            ),
            PartDeltaEvent(
                index=1,
                delta=ToolCallPartDelta(
                    args_delta='ax', tool_call_id='ci_06c1a26fd89d07f20068dd937636948197b6c45865da36d8f7'
                ),
            ),
            PartDeltaEvent(
                index=1,
                delta=ToolCallPartDelta(
                    args_delta='.set', tool_call_id='ci_06c1a26fd89d07f20068dd937636948197b6c45865da36d8f7'
                ),
            ),
            PartDeltaEvent(
                index=1,
                delta=ToolCallPartDelta(
                    args_delta='_ylabel', tool_call_id='ci_06c1a26fd89d07f20068dd937636948197b6c45865da36d8f7'
                ),
            ),
            PartDeltaEvent(
                index=1,
                delta=ToolCallPartDelta(
                    args_delta="('", tool_call_id='ci_06c1a26fd89d07f20068dd937636948197b6c45865da36d8f7'
                ),
            ),
            PartDeltaEvent(
                index=1,
                delta=ToolCallPartDelta(
                    args_delta='y', tool_call_id='ci_06c1a26fd89d07f20068dd937636948197b6c45865da36d8f7'
                ),
            ),
            PartDeltaEvent(
                index=1,
                delta=ToolCallPartDelta(
                    args_delta="')\\r\\n", tool_call_id='ci_06c1a26fd89d07f20068dd937636948197b6c45865da36d8f7'
                ),
            ),
            PartDeltaEvent(
                index=1,
                delta=ToolCallPartDelta(
                    args_delta='ax', tool_call_id='ci_06c1a26fd89d07f20068dd937636948197b6c45865da36d8f7'
                ),
            ),
            PartDeltaEvent(
                index=1,
                delta=ToolCallPartDelta(
                    args_delta='.set', tool_call_id='ci_06c1a26fd89d07f20068dd937636948197b6c45865da36d8f7'
                ),
            ),
            PartDeltaEvent(
                index=1,
                delta=ToolCallPartDelta(
                    args_delta='_title', tool_call_id='ci_06c1a26fd89d07f20068dd937636948197b6c45865da36d8f7'
                ),
            ),
            PartDeltaEvent(
                index=1,
                delta=ToolCallPartDelta(
                    args_delta="('", tool_call_id='ci_06c1a26fd89d07f20068dd937636948197b6c45865da36d8f7'
                ),
            ),
            PartDeltaEvent(
                index=1,
                delta=ToolCallPartDelta(
                    args_delta='Par', tool_call_id='ci_06c1a26fd89d07f20068dd937636948197b6c45865da36d8f7'
                ),
            ),
            PartDeltaEvent(
                index=1,
                delta=ToolCallPartDelta(
                    args_delta='ab', tool_call_id='ci_06c1a26fd89d07f20068dd937636948197b6c45865da36d8f7'
                ),
            ),
            PartDeltaEvent(
                index=1,
                delta=ToolCallPartDelta(
                    args_delta='ola', tool_call_id='ci_06c1a26fd89d07f20068dd937636948197b6c45865da36d8f7'
                ),
            ),
            PartDeltaEvent(
                index=1,
                delta=ToolCallPartDelta(
                    args_delta=' y', tool_call_id='ci_06c1a26fd89d07f20068dd937636948197b6c45865da36d8f7'
                ),
            ),
            PartDeltaEvent(
                index=1,
                delta=ToolCallPartDelta(
                    args_delta=' =', tool_call_id='ci_06c1a26fd89d07f20068dd937636948197b6c45865da36d8f7'
                ),
            ),
            PartDeltaEvent(
                index=1,
                delta=ToolCallPartDelta(
                    args_delta=' x', tool_call_id='ci_06c1a26fd89d07f20068dd937636948197b6c45865da36d8f7'
                ),
            ),
            PartDeltaEvent(
                index=1,
                delta=ToolCallPartDelta(
                    args_delta='^', tool_call_id='ci_06c1a26fd89d07f20068dd937636948197b6c45865da36d8f7'
                ),
            ),
            PartDeltaEvent(
                index=1,
                delta=ToolCallPartDelta(
                    args_delta='2', tool_call_id='ci_06c1a26fd89d07f20068dd937636948197b6c45865da36d8f7'
                ),
            ),
            PartDeltaEvent(
                index=1,
                delta=ToolCallPartDelta(
                    args_delta=' for', tool_call_id='ci_06c1a26fd89d07f20068dd937636948197b6c45865da36d8f7'
                ),
            ),
            PartDeltaEvent(
                index=1,
                delta=ToolCallPartDelta(
                    args_delta=' x', tool_call_id='ci_06c1a26fd89d07f20068dd937636948197b6c45865da36d8f7'
                ),
            ),
            PartDeltaEvent(
                index=1,
                delta=ToolCallPartDelta(
                    args_delta=' in', tool_call_id='ci_06c1a26fd89d07f20068dd937636948197b6c45865da36d8f7'
                ),
            ),
            PartDeltaEvent(
                index=1,
                delta=ToolCallPartDelta(
                    args_delta=' [-', tool_call_id='ci_06c1a26fd89d07f20068dd937636948197b6c45865da36d8f7'
                ),
            ),
            PartDeltaEvent(
                index=1,
                delta=ToolCallPartDelta(
                    args_delta='5', tool_call_id='ci_06c1a26fd89d07f20068dd937636948197b6c45865da36d8f7'
                ),
            ),
            PartDeltaEvent(
                index=1,
                delta=ToolCallPartDelta(
                    args_delta=',', tool_call_id='ci_06c1a26fd89d07f20068dd937636948197b6c45865da36d8f7'
                ),
            ),
            PartDeltaEvent(
                index=1,
                delta=ToolCallPartDelta(
                    args_delta=' ', tool_call_id='ci_06c1a26fd89d07f20068dd937636948197b6c45865da36d8f7'
                ),
            ),
            PartDeltaEvent(
                index=1,
                delta=ToolCallPartDelta(
                    args_delta='5', tool_call_id='ci_06c1a26fd89d07f20068dd937636948197b6c45865da36d8f7'
                ),
            ),
            PartDeltaEvent(
                index=1,
                delta=ToolCallPartDelta(
                    args_delta=']', tool_call_id='ci_06c1a26fd89d07f20068dd937636948197b6c45865da36d8f7'
                ),
            ),
            PartDeltaEvent(
                index=1,
                delta=ToolCallPartDelta(
                    args_delta="')\\r\\n", tool_call_id='ci_06c1a26fd89d07f20068dd937636948197b6c45865da36d8f7'
                ),
            ),
            PartDeltaEvent(
                index=1,
                delta=ToolCallPartDelta(
                    args_delta='ax', tool_call_id='ci_06c1a26fd89d07f20068dd937636948197b6c45865da36d8f7'
                ),
            ),
            PartDeltaEvent(
                index=1,
                delta=ToolCallPartDelta(
                    args_delta='.grid', tool_call_id='ci_06c1a26fd89d07f20068dd937636948197b6c45865da36d8f7'
                ),
            ),
            PartDeltaEvent(
                index=1,
                delta=ToolCallPartDelta(
                    args_delta='(True', tool_call_id='ci_06c1a26fd89d07f20068dd937636948197b6c45865da36d8f7'
                ),
            ),
            PartDeltaEvent(
                index=1,
                delta=ToolCallPartDelta(
                    args_delta=',', tool_call_id='ci_06c1a26fd89d07f20068dd937636948197b6c45865da36d8f7'
                ),
            ),
            PartDeltaEvent(
                index=1,
                delta=ToolCallPartDelta(
                    args_delta=' alpha', tool_call_id='ci_06c1a26fd89d07f20068dd937636948197b6c45865da36d8f7'
                ),
            ),
            PartDeltaEvent(
                index=1,
                delta=ToolCallPartDelta(
                    args_delta='=', tool_call_id='ci_06c1a26fd89d07f20068dd937636948197b6c45865da36d8f7'
                ),
            ),
            PartDeltaEvent(
                index=1,
                delta=ToolCallPartDelta(
                    args_delta='0', tool_call_id='ci_06c1a26fd89d07f20068dd937636948197b6c45865da36d8f7'
                ),
            ),
            PartDeltaEvent(
                index=1,
                delta=ToolCallPartDelta(
                    args_delta='.', tool_call_id='ci_06c1a26fd89d07f20068dd937636948197b6c45865da36d8f7'
                ),
            ),
            PartDeltaEvent(
                index=1,
                delta=ToolCallPartDelta(
                    args_delta='3', tool_call_id='ci_06c1a26fd89d07f20068dd937636948197b6c45865da36d8f7'
                ),
            ),
            PartDeltaEvent(
                index=1,
                delta=ToolCallPartDelta(
                    args_delta=')\\r\\n', tool_call_id='ci_06c1a26fd89d07f20068dd937636948197b6c45865da36d8f7'
                ),
            ),
            PartDeltaEvent(
                index=1,
                delta=ToolCallPartDelta(
                    args_delta='ax', tool_call_id='ci_06c1a26fd89d07f20068dd937636948197b6c45865da36d8f7'
                ),
            ),
            PartDeltaEvent(
                index=1,
                delta=ToolCallPartDelta(
                    args_delta='.set', tool_call_id='ci_06c1a26fd89d07f20068dd937636948197b6c45865da36d8f7'
                ),
            ),
            PartDeltaEvent(
                index=1,
                delta=ToolCallPartDelta(
                    args_delta='_xlim', tool_call_id='ci_06c1a26fd89d07f20068dd937636948197b6c45865da36d8f7'
                ),
            ),
            PartDeltaEvent(
                index=1,
                delta=ToolCallPartDelta(
                    args_delta='(-', tool_call_id='ci_06c1a26fd89d07f20068dd937636948197b6c45865da36d8f7'
                ),
            ),
            PartDeltaEvent(
                index=1,
                delta=ToolCallPartDelta(
                    args_delta='5', tool_call_id='ci_06c1a26fd89d07f20068dd937636948197b6c45865da36d8f7'
                ),
            ),
            PartDeltaEvent(
                index=1,
                delta=ToolCallPartDelta(
                    args_delta=',', tool_call_id='ci_06c1a26fd89d07f20068dd937636948197b6c45865da36d8f7'
                ),
            ),
            PartDeltaEvent(
                index=1,
                delta=ToolCallPartDelta(
                    args_delta=' ', tool_call_id='ci_06c1a26fd89d07f20068dd937636948197b6c45865da36d8f7'
                ),
            ),
            PartDeltaEvent(
                index=1,
                delta=ToolCallPartDelta(
                    args_delta='5', tool_call_id='ci_06c1a26fd89d07f20068dd937636948197b6c45865da36d8f7'
                ),
            ),
            PartDeltaEvent(
                index=1,
                delta=ToolCallPartDelta(
                    args_delta=')\\r\\n', tool_call_id='ci_06c1a26fd89d07f20068dd937636948197b6c45865da36d8f7'
                ),
            ),
            PartDeltaEvent(
                index=1,
                delta=ToolCallPartDelta(
                    args_delta='ax', tool_call_id='ci_06c1a26fd89d07f20068dd937636948197b6c45865da36d8f7'
                ),
            ),
            PartDeltaEvent(
                index=1,
                delta=ToolCallPartDelta(
                    args_delta='.set', tool_call_id='ci_06c1a26fd89d07f20068dd937636948197b6c45865da36d8f7'
                ),
            ),
            PartDeltaEvent(
                index=1,
                delta=ToolCallPartDelta(
                    args_delta='_ylim', tool_call_id='ci_06c1a26fd89d07f20068dd937636948197b6c45865da36d8f7'
                ),
            ),
            PartDeltaEvent(
                index=1,
                delta=ToolCallPartDelta(
                    args_delta='(', tool_call_id='ci_06c1a26fd89d07f20068dd937636948197b6c45865da36d8f7'
                ),
            ),
            PartDeltaEvent(
                index=1,
                delta=ToolCallPartDelta(
                    args_delta='0', tool_call_id='ci_06c1a26fd89d07f20068dd937636948197b6c45865da36d8f7'
                ),
            ),
            PartDeltaEvent(
                index=1,
                delta=ToolCallPartDelta(
                    args_delta=',', tool_call_id='ci_06c1a26fd89d07f20068dd937636948197b6c45865da36d8f7'
                ),
            ),
            PartDeltaEvent(
                index=1,
                delta=ToolCallPartDelta(
                    args_delta=' ', tool_call_id='ci_06c1a26fd89d07f20068dd937636948197b6c45865da36d8f7'
                ),
            ),
            PartDeltaEvent(
                index=1,
                delta=ToolCallPartDelta(
                    args_delta='26', tool_call_id='ci_06c1a26fd89d07f20068dd937636948197b6c45865da36d8f7'
                ),
            ),
            PartDeltaEvent(
                index=1,
                delta=ToolCallPartDelta(
                    args_delta=')\\r\\n', tool_call_id='ci_06c1a26fd89d07f20068dd937636948197b6c45865da36d8f7'
                ),
            ),
            PartDeltaEvent(
                index=1,
                delta=ToolCallPartDelta(
                    args_delta='ax', tool_call_id='ci_06c1a26fd89d07f20068dd937636948197b6c45865da36d8f7'
                ),
            ),
            PartDeltaEvent(
                index=1,
                delta=ToolCallPartDelta(
                    args_delta='.legend', tool_call_id='ci_06c1a26fd89d07f20068dd937636948197b6c45865da36d8f7'
                ),
            ),
            PartDeltaEvent(
                index=1,
                delta=ToolCallPartDelta(
                    args_delta='()\\r\\n\\r\\n', tool_call_id='ci_06c1a26fd89d07f20068dd937636948197b6c45865da36d8f7'
                ),
            ),
            PartDeltaEvent(
                index=1,
                delta=ToolCallPartDelta(
                    args_delta='plt', tool_call_id='ci_06c1a26fd89d07f20068dd937636948197b6c45865da36d8f7'
                ),
            ),
            PartDeltaEvent(
                index=1,
                delta=ToolCallPartDelta(
                    args_delta='.tight', tool_call_id='ci_06c1a26fd89d07f20068dd937636948197b6c45865da36d8f7'
                ),
            ),
            PartDeltaEvent(
                index=1,
                delta=ToolCallPartDelta(
                    args_delta='_layout', tool_call_id='ci_06c1a26fd89d07f20068dd937636948197b6c45865da36d8f7'
                ),
            ),
            PartDeltaEvent(
                index=1,
                delta=ToolCallPartDelta(
                    args_delta='()\\r\\n\\r\\n', tool_call_id='ci_06c1a26fd89d07f20068dd937636948197b6c45865da36d8f7'
                ),
            ),
            PartDeltaEvent(
                index=1,
                delta=ToolCallPartDelta(
                    args_delta='#', tool_call_id='ci_06c1a26fd89d07f20068dd937636948197b6c45865da36d8f7'
                ),
            ),
            PartDeltaEvent(
                index=1,
                delta=ToolCallPartDelta(
                    args_delta=' Save', tool_call_id='ci_06c1a26fd89d07f20068dd937636948197b6c45865da36d8f7'
                ),
            ),
            PartDeltaEvent(
                index=1,
                delta=ToolCallPartDelta(
                    args_delta=' image', tool_call_id='ci_06c1a26fd89d07f20068dd937636948197b6c45865da36d8f7'
                ),
            ),
            PartDeltaEvent(
                index=1,
                delta=ToolCallPartDelta(
                    args_delta='\\r\\n', tool_call_id='ci_06c1a26fd89d07f20068dd937636948197b6c45865da36d8f7'
                ),
            ),
            PartDeltaEvent(
                index=1,
                delta=ToolCallPartDelta(
                    args_delta='out', tool_call_id='ci_06c1a26fd89d07f20068dd937636948197b6c45865da36d8f7'
                ),
            ),
            PartDeltaEvent(
                index=1,
                delta=ToolCallPartDelta(
                    args_delta='_path', tool_call_id='ci_06c1a26fd89d07f20068dd937636948197b6c45865da36d8f7'
                ),
            ),
            PartDeltaEvent(
                index=1,
                delta=ToolCallPartDelta(
                    args_delta=' =', tool_call_id='ci_06c1a26fd89d07f20068dd937636948197b6c45865da36d8f7'
                ),
            ),
            PartDeltaEvent(
                index=1,
                delta=ToolCallPartDelta(
                    args_delta=" '/", tool_call_id='ci_06c1a26fd89d07f20068dd937636948197b6c45865da36d8f7'
                ),
            ),
            PartDeltaEvent(
                index=1,
                delta=ToolCallPartDelta(
                    args_delta='mnt', tool_call_id='ci_06c1a26fd89d07f20068dd937636948197b6c45865da36d8f7'
                ),
            ),
            PartDeltaEvent(
                index=1,
                delta=ToolCallPartDelta(
                    args_delta='/data', tool_call_id='ci_06c1a26fd89d07f20068dd937636948197b6c45865da36d8f7'
                ),
            ),
            PartDeltaEvent(
                index=1,
                delta=ToolCallPartDelta(
                    args_delta='/y', tool_call_id='ci_06c1a26fd89d07f20068dd937636948197b6c45865da36d8f7'
                ),
            ),
            PartDeltaEvent(
                index=1,
                delta=ToolCallPartDelta(
                    args_delta='_eq', tool_call_id='ci_06c1a26fd89d07f20068dd937636948197b6c45865da36d8f7'
                ),
            ),
            PartDeltaEvent(
                index=1,
                delta=ToolCallPartDelta(
                    args_delta='_x', tool_call_id='ci_06c1a26fd89d07f20068dd937636948197b6c45865da36d8f7'
                ),
            ),
            PartDeltaEvent(
                index=1,
                delta=ToolCallPartDelta(
                    args_delta='_squared', tool_call_id='ci_06c1a26fd89d07f20068dd937636948197b6c45865da36d8f7'
                ),
            ),
            PartDeltaEvent(
                index=1,
                delta=ToolCallPartDelta(
                    args_delta='_plot', tool_call_id='ci_06c1a26fd89d07f20068dd937636948197b6c45865da36d8f7'
                ),
            ),
            PartDeltaEvent(
                index=1,
                delta=ToolCallPartDelta(
                    args_delta='.png', tool_call_id='ci_06c1a26fd89d07f20068dd937636948197b6c45865da36d8f7'
                ),
            ),
            PartDeltaEvent(
                index=1,
                delta=ToolCallPartDelta(
                    args_delta="'\\r\\n", tool_call_id='ci_06c1a26fd89d07f20068dd937636948197b6c45865da36d8f7'
                ),
            ),
            PartDeltaEvent(
                index=1,
                delta=ToolCallPartDelta(
                    args_delta='fig', tool_call_id='ci_06c1a26fd89d07f20068dd937636948197b6c45865da36d8f7'
                ),
            ),
            PartDeltaEvent(
                index=1,
                delta=ToolCallPartDelta(
                    args_delta='.savefig', tool_call_id='ci_06c1a26fd89d07f20068dd937636948197b6c45865da36d8f7'
                ),
            ),
            PartDeltaEvent(
                index=1,
                delta=ToolCallPartDelta(
                    args_delta='(out', tool_call_id='ci_06c1a26fd89d07f20068dd937636948197b6c45865da36d8f7'
                ),
            ),
            PartDeltaEvent(
                index=1,
                delta=ToolCallPartDelta(
                    args_delta='_path', tool_call_id='ci_06c1a26fd89d07f20068dd937636948197b6c45865da36d8f7'
                ),
            ),
            PartDeltaEvent(
                index=1,
                delta=ToolCallPartDelta(
                    args_delta=',', tool_call_id='ci_06c1a26fd89d07f20068dd937636948197b6c45865da36d8f7'
                ),
            ),
            PartDeltaEvent(
                index=1,
                delta=ToolCallPartDelta(
                    args_delta=' dpi', tool_call_id='ci_06c1a26fd89d07f20068dd937636948197b6c45865da36d8f7'
                ),
            ),
            PartDeltaEvent(
                index=1,
                delta=ToolCallPartDelta(
                    args_delta='=', tool_call_id='ci_06c1a26fd89d07f20068dd937636948197b6c45865da36d8f7'
                ),
            ),
            PartDeltaEvent(
                index=1,
                delta=ToolCallPartDelta(
                    args_delta='200', tool_call_id='ci_06c1a26fd89d07f20068dd937636948197b6c45865da36d8f7'
                ),
            ),
            PartDeltaEvent(
                index=1,
                delta=ToolCallPartDelta(
                    args_delta=')\\r\\n\\r\\n', tool_call_id='ci_06c1a26fd89d07f20068dd937636948197b6c45865da36d8f7'
                ),
            ),
            PartDeltaEvent(
                index=1,
                delta=ToolCallPartDelta(
                    args_delta='out', tool_call_id='ci_06c1a26fd89d07f20068dd937636948197b6c45865da36d8f7'
                ),
            ),
            PartDeltaEvent(
                index=1,
                delta=ToolCallPartDelta(
                    args_delta='_path', tool_call_id='ci_06c1a26fd89d07f20068dd937636948197b6c45865da36d8f7'
                ),
            ),
            PartDeltaEvent(
                index=1,
                delta=ToolCallPartDelta(
                    args_delta='"}', tool_call_id='ci_06c1a26fd89d07f20068dd937636948197b6c45865da36d8f7'
                ),
            ),
            PartStartEvent(
                index=2,
                part=FilePart(
                    content=BinaryImage(
                        data=IsBytes(),
                        media_type='image/png',
                        identifier='df0d78',
                    ),
                    id='ci_06c1a26fd89d07f20068dd937636948197b6c45865da36d8f7',
                ),
            ),
            FinalResultEvent(tool_name=None, tool_call_id=None),
            PartStartEvent(
                index=3,
                part=BuiltinToolReturnPart(
                    tool_name='code_execution',
                    content={'status': 'completed', 'logs': ["'/mnt/data/y_eq_x_squared_plot.png'"]},
                    tool_call_id='ci_06c1a26fd89d07f20068dd937636948197b6c45865da36d8f7',
                    timestamp=IsDatetime(),
                    provider_name='openai',
                ),
            ),
            PartStartEvent(
                index=4, part=TextPart(content='Here', id='msg_06c1a26fd89d07f20068dd937ecbd48197bd91dc501bd4a4d4')
            ),
            PartDeltaEvent(index=4, delta=TextPartDelta(content_delta=IsStr())),
            PartDeltaEvent(index=4, delta=TextPartDelta(content_delta=' the')),
            PartDeltaEvent(index=4, delta=TextPartDelta(content_delta=' chart')),
            PartDeltaEvent(index=4, delta=TextPartDelta(content_delta=' of')),
            PartDeltaEvent(index=4, delta=TextPartDelta(content_delta=' y')),
            PartDeltaEvent(index=4, delta=TextPartDelta(content_delta=' =')),
            PartDeltaEvent(index=4, delta=TextPartDelta(content_delta=' x')),
            PartDeltaEvent(index=4, delta=TextPartDelta(content_delta='^')),
            PartDeltaEvent(index=4, delta=TextPartDelta(content_delta='2')),
            PartDeltaEvent(index=4, delta=TextPartDelta(content_delta=' for')),
            PartDeltaEvent(index=4, delta=TextPartDelta(content_delta=' x')),
            PartDeltaEvent(index=4, delta=TextPartDelta(content_delta=' from')),
            PartDeltaEvent(index=4, delta=TextPartDelta(content_delta=' -')),
            PartDeltaEvent(index=4, delta=TextPartDelta(content_delta='5')),
            PartDeltaEvent(index=4, delta=TextPartDelta(content_delta=' to')),
            PartDeltaEvent(index=4, delta=TextPartDelta(content_delta=' ')),
            PartDeltaEvent(index=4, delta=TextPartDelta(content_delta='5')),
            PartDeltaEvent(index=4, delta=TextPartDelta(content_delta='.')),
            PartDeltaEvent(index=4, delta=TextPartDelta(content_delta='  \n')),
            PartDeltaEvent(index=4, delta=TextPartDelta(content_delta='Download')),
            PartDeltaEvent(index=4, delta=TextPartDelta(content_delta=' the')),
            PartDeltaEvent(index=4, delta=TextPartDelta(content_delta=' image')),
            PartDeltaEvent(index=4, delta=TextPartDelta(content_delta=':')),
            PartDeltaEvent(index=4, delta=TextPartDelta(content_delta=' [')),
            PartDeltaEvent(index=4, delta=TextPartDelta(content_delta='Download')),
            PartDeltaEvent(index=4, delta=TextPartDelta(content_delta=' the')),
            PartDeltaEvent(index=4, delta=TextPartDelta(content_delta=' chart')),
            PartDeltaEvent(index=4, delta=TextPartDelta(content_delta='](')),
            PartDeltaEvent(index=4, delta=TextPartDelta(content_delta='sandbox')),
            PartDeltaEvent(index=4, delta=TextPartDelta(content_delta=':/')),
            PartDeltaEvent(index=4, delta=TextPartDelta(content_delta='mnt')),
            PartDeltaEvent(index=4, delta=TextPartDelta(content_delta='/data')),
            PartDeltaEvent(index=4, delta=TextPartDelta(content_delta='/y')),
            PartDeltaEvent(index=4, delta=TextPartDelta(content_delta='_eq')),
            PartDeltaEvent(index=4, delta=TextPartDelta(content_delta='_x')),
            PartDeltaEvent(index=4, delta=TextPartDelta(content_delta='_squared')),
            PartDeltaEvent(index=4, delta=TextPartDelta(content_delta='_plot')),
            PartDeltaEvent(index=4, delta=TextPartDelta(content_delta='.png')),
            PartDeltaEvent(index=4, delta=TextPartDelta(content_delta=')')),
            BuiltinToolCallEvent(  # pyright: ignore[reportDeprecated]
                part=BuiltinToolCallPart(
                    tool_name='code_execution',
                    args="{\"container_id\":\"cntr_68dd936a4cfc81908bdd4f2a2f542b5c0a0e691ad2bfd833\",\"code\":\"import numpy as np\\r\\nimport matplotlib.pyplot as plt\\r\\n\\r\\n# Data\\r\\nx = np.linspace(-5, 5, 1001)\\r\\ny = x**2\\r\\n\\r\\n# Plot\\r\\nfig, ax = plt.subplots(figsize=(6, 4))\\r\\nax.plot(x, y, label='y = x^2', color='#1f77b4')\\r\\nxi = np.arange(-5, 6)\\r\\nyi = xi**2\\r\\nax.scatter(xi, yi, color='#d62728', s=30, zorder=3, label='integer points')\\r\\n\\r\\nax.set_xlabel('x')\\r\\nax.set_ylabel('y')\\r\\nax.set_title('Parabola y = x^2 for x in [-5, 5]')\\r\\nax.grid(True, alpha=0.3)\\r\\nax.set_xlim(-5, 5)\\r\\nax.set_ylim(0, 26)\\r\\nax.legend()\\r\\n\\r\\nplt.tight_layout()\\r\\n\\r\\n# Save image\\r\\nout_path = '/mnt/data/y_eq_x_squared_plot.png'\\r\\nfig.savefig(out_path, dpi=200)\\r\\n\\r\\nout_path\"}",
                    tool_call_id='ci_06c1a26fd89d07f20068dd937636948197b6c45865da36d8f7',
                    provider_name='openai',
                )
            ),
            BuiltinToolResultEvent(  # pyright: ignore[reportDeprecated]
                result=BuiltinToolReturnPart(
                    tool_name='code_execution',
                    content={'status': 'completed', 'logs': ["'/mnt/data/y_eq_x_squared_plot.png'"]},
                    tool_call_id='ci_06c1a26fd89d07f20068dd937636948197b6c45865da36d8f7',
                    timestamp=IsDatetime(),
                    provider_name='openai',
                )
            ),
        ]
    )


async def test_openai_responses_image_generation(allow_model_requests: None, openai_api_key: str):
    model = OpenAIResponsesModel('gpt-5', provider=OpenAIProvider(api_key=openai_api_key))
    agent = Agent(model=model, output_type=BinaryImage)

    result = await agent.run('Generate an image of an axolotl.')
    messages = result.all_messages()

    assert result.output == snapshot(
        BinaryImage(
            data=IsBytes(),
            media_type='image/png',
            identifier='68b13f',
        )
    )
    assert messages == snapshot(
        [
            ModelRequest(
                parts=[
                    UserPromptPart(
                        content='Generate an image of an axolotl.',
                        timestamp=IsDatetime(),
                    )
                ]
            ),
            ModelResponse(
                parts=[
                    ThinkingPart(
                        content='',
                        id='rs_68cdc3d72da88191a5af3bc08ac54aad08537600f5445fc6',
                        signature=IsStr(),
                        provider_name='openai',
                    ),
                    BuiltinToolCallPart(
                        tool_name='image_generation',
                        tool_call_id='ig_68cdc3ed36dc8191b543d16151961f8e08537600f5445fc6',
                        provider_name='openai',
                    ),
                    FilePart(
                        content=BinaryImage(
                            data=IsBytes(),
                            media_type='image/png',
                            identifier='68b13f',
                        ),
                        id='ig_68cdc3ed36dc8191b543d16151961f8e08537600f5445fc6',
                    ),
                    BuiltinToolReturnPart(
                        tool_name='image_generation',
                        content={
                            'status': 'completed',
                            'background': 'opaque',
                            'quality': 'high',
                            'size': '1536x1024',
                            'revised_prompt': IsStr(),
                        },
                        tool_call_id='ig_68cdc3ed36dc8191b543d16151961f8e08537600f5445fc6',
                        timestamp=IsDatetime(),
                        provider_name='openai',
                    ),
                    TextPart(content='', id='msg_68cdc42eae2c81918eeacdbceb60d7fa08537600f5445fc6'),
                ],
                usage=RequestUsage(
                    input_tokens=2746,
                    cache_read_tokens=1664,
                    output_tokens=1106,
                    details={'reasoning_tokens': 960},
                ),
                model_name='gpt-5-2025-08-07',
                timestamp=IsDatetime(),
                provider_name='openai',
                provider_details={'finish_reason': 'completed'},
                provider_response_id=IsStr(),
                finish_reason='stop',
            ),
        ]
    )

    result = await agent.run('Now give it a sombrero.', message_history=messages)
    assert result.output == snapshot(
        BinaryImage(
            data=IsBytes(),
            media_type='image/png',
            identifier='2b4fea',
        )
    )
    assert result.new_messages() == snapshot(
        [
            ModelRequest(
                parts=[
                    UserPromptPart(
                        content='Now give it a sombrero.',
                        timestamp=IsDatetime(),
                    )
                ]
            ),
            ModelResponse(
                parts=[
                    ThinkingPart(
                        content='',
                        id='rs_68cdc4311c948191a7fb4cb3e04f12f508537600f5445fc6',
                        signature=IsStr(),
                        provider_name='openai',
                    ),
                    BuiltinToolCallPart(
                        tool_name='image_generation',
                        tool_call_id='ig_68cdc46a3bc881919771488b1795a68908537600f5445fc6',
                        provider_name='openai',
                    ),
                    FilePart(
                        content=BinaryImage(
                            data=IsBytes(),
                            media_type='image/png',
                            identifier='2b4fea',
                        ),
                        id='ig_68cdc46a3bc881919771488b1795a68908537600f5445fc6',
                    ),
                    BuiltinToolReturnPart(
                        tool_name='image_generation',
                        content={
                            'status': 'completed',
                            'background': 'opaque',
                            'quality': 'high',
                            'size': '1536x1024',
                            'revised_prompt': IsStr(),
                        },
                        tool_call_id='ig_68cdc46a3bc881919771488b1795a68908537600f5445fc6',
                        timestamp=IsDatetime(),
                        provider_name='openai',
                    ),
                    TextPart(content='', id='msg_68cdc4c5951c8191ace8044f1e89571508537600f5445fc6'),
                ],
                usage=RequestUsage(
                    input_tokens=2804,
                    cache_read_tokens=1280,
                    output_tokens=792,
                    details={'reasoning_tokens': 576},
                ),
                model_name='gpt-5-2025-08-07',
                timestamp=IsDatetime(),
                provider_name='openai',
                provider_details={'finish_reason': 'completed'},
                provider_response_id=IsStr(),
                finish_reason='stop',
            ),
        ]
    )


async def test_openai_responses_image_generation_stream(allow_model_requests: None, openai_api_key: str):
    model = OpenAIResponsesModel('gpt-5', provider=OpenAIProvider(api_key=openai_api_key))
    agent = Agent(model, output_type=BinaryImage)

    async with agent.run_stream('Generate an image of an axolotl') as result:
        assert await result.get_output() == snapshot(
            BinaryImage(
                data=IsBytes(),
                media_type='image/png',
                identifier='be46a2',
            )
        )

    event_parts: list[Any] = []
    async with agent.iter(user_prompt='Generate an image of an axolotl.') as agent_run:
        async for node in agent_run:
            if Agent.is_model_request_node(node) or Agent.is_call_tools_node(node):
                async with node.stream(agent_run.ctx) as request_stream:
                    async for event in request_stream:
                        event_parts.append(event)

    assert agent_run.result is not None
    assert agent_run.result.output == snapshot(
        BinaryImage(
            data=IsBytes(),
            media_type='image/png',
            identifier='69eaa4',
        )
    )
    assert agent_run.result.all_messages() == snapshot(
        [
            ModelRequest(
                parts=[
                    UserPromptPart(
                        content='Generate an image of an axolotl.',
                        timestamp=IsDatetime(),
                    )
                ]
            ),
            ModelResponse(
                parts=[
                    ThinkingPart(
                        content='',
                        id='rs_00d13c4dbac420df0068dd91a321d8819faab4a11031f79355',
                        signature=IsStr(),
                        provider_name='openai',
                    ),
                    BuiltinToolCallPart(
                        tool_name='image_generation',
                        tool_call_id='ig_00d13c4dbac420df0068dd91af3070819f86da82a11b9239c2',
                        provider_name='openai',
                    ),
                    FilePart(
                        content=BinaryImage(
                            data=IsBytes(),
                            media_type='image/png',
                            identifier='69eaa4',
                        ),
                        id='ig_00d13c4dbac420df0068dd91af3070819f86da82a11b9239c2',
                    ),
                    BuiltinToolReturnPart(
                        tool_name='image_generation',
                        content={
                            'status': 'completed',
                            'background': 'opaque',
                            'quality': 'high',
                            'size': '1024x1536',
                            'revised_prompt': IsStr(),
                        },
                        tool_call_id='ig_00d13c4dbac420df0068dd91af3070819f86da82a11b9239c2',
                        timestamp=IsDatetime(),
                        provider_name='openai',
                    ),
                ],
                usage=RequestUsage(
                    input_tokens=1588,
                    output_tokens=1114,
                    details={'reasoning_tokens': 960},
                ),
                model_name='gpt-5-2025-08-07',
                timestamp=IsDatetime(),
                provider_name='openai',
                provider_details={'finish_reason': 'completed'},
                provider_response_id=IsStr(),
                finish_reason='stop',
            ),
        ]
    )
    assert event_parts == snapshot(
        [
            PartStartEvent(
                index=0,
                part=ThinkingPart(
                    content='',
                    id='rs_00d13c4dbac420df0068dd91a321d8819faab4a11031f79355',
                    signature=IsStr(),
                    provider_name='openai',
                ),
            ),
            PartStartEvent(
                index=1,
                part=BuiltinToolCallPart(
                    tool_name='image_generation',
                    tool_call_id='ig_00d13c4dbac420df0068dd91af3070819f86da82a11b9239c2',
                    provider_name='openai',
                ),
            ),
            PartStartEvent(
                index=2,
                part=FilePart(
                    content=BinaryImage(
                        data=IsBytes(),
                        media_type='image/png',
                        identifier='69eaa4',
                    ),
                    id='ig_00d13c4dbac420df0068dd91af3070819f86da82a11b9239c2',
                ),
            ),
            FinalResultEvent(tool_name=None, tool_call_id=None),
            PartStartEvent(
                index=2,
                part=FilePart(
                    content=BinaryImage(
                        data=IsBytes(),
                        media_type='image/png',
                        identifier='69eaa4',
                    ),
                    id='ig_00d13c4dbac420df0068dd91af3070819f86da82a11b9239c2',
                ),
            ),
            PartStartEvent(
                index=3,
                part=BuiltinToolReturnPart(
                    tool_name='image_generation',
                    content={
                        'status': 'completed',
                        'background': 'opaque',
                        'quality': 'high',
                        'size': '1024x1536',
                        'revised_prompt': IsStr(),
                    },
                    tool_call_id='ig_00d13c4dbac420df0068dd91af3070819f86da82a11b9239c2',
                    timestamp=IsDatetime(),
                    provider_name='openai',
                ),
            ),
            BuiltinToolCallEvent(  # pyright: ignore[reportDeprecated]
                part=BuiltinToolCallPart(
                    tool_name='image_generation',
                    tool_call_id='ig_00d13c4dbac420df0068dd91af3070819f86da82a11b9239c2',
                    provider_name='openai',
                )
            ),
            BuiltinToolResultEvent(  # pyright: ignore[reportDeprecated]
                result=BuiltinToolReturnPart(
                    tool_name='image_generation',
                    content={
                        'status': 'completed',
                        'background': 'opaque',
                        'quality': 'high',
                        'size': '1024x1536',
                        'revised_prompt': IsStr(),
                    },
                    tool_call_id='ig_00d13c4dbac420df0068dd91af3070819f86da82a11b9239c2',
                    timestamp=IsDatetime(),
                    provider_name='openai',
                )
            ),
        ]
    )


async def test_openai_responses_image_generation_tool_without_image_output(
    allow_model_requests: None, openai_api_key: str
):
    model = OpenAIResponsesModel('gpt-5', provider=OpenAIProvider(api_key=openai_api_key))

    agent = Agent(model=model, builtin_tools=[ImageGenerationTool()])

    with capture_run_messages() as messages:
        with pytest.raises(
            UnexpectedModelBehavior, match=re.escape('Exceeded maximum retries (1) for output validation')
        ):
            await agent.run('Generate an image of an axolotl.')

    assert messages == snapshot(
        [
            ModelRequest(
                parts=[
                    UserPromptPart(
                        content='Generate an image of an axolotl.',
                        timestamp=IsDatetime(),
                    )
                ]
            ),
            ModelResponse(
                parts=[
                    ThinkingPart(
                        content='',
                        id='rs_68cdec207364819f94cc61029ed4e1d2079003437d26d0c0',
                        signature='gAAAAABozexg98F3au1443vbazt85gDycVpBeC63gC3bUrFg_jpx3BYCksfaKwRkdFirkKpRHBYG1go0Kbzl_1w7ZqwT-BcPYX1Q7a--X9S-5OvU43ikr2kPbJgGhjWv1W37aLPKfIFOvt0VspdWlN3Diq6u67ktR0R0BXOFuSSv7WQmRAIl2JxiDzquSCb12Uc6i61LxNLpzalYk9lyW4Nm5c4czAsbUNv22AeTsB-nwWzO9NJyPfe6cVybz5gdShl8lKIvBsjHMonyiZqqzuSZakXSlbteA8yvZmOYO9XT1ruXNhCoFnq4pNuMHiZuOyCSIvASPUebLO9Q9uMv-t2aKku_4Xg4VsNUuQQpJfZ_gqYJyZFmANBTAcbMGBVotJS0V0ZkO9kyM9W99udKPuS-IzAkPCiHuBsjMaQzhM9xA2-uNm169O4P6TfqD65iCYAMLvwZbXauC6etI17If_731Oo0k4qcR5G7vruSd_Om-vwAGmb0u3_FNcI73bNw4WkhfGdUucfquaGIBkSm2_H63SOfLHOiLsnLIZT1QkEm2k2LP6O57WHAE3H1Rd1nKkw7GQcY-oQlF9_AGi_okM_nCNf7RXzfEocRYXlkSwoJT67TGV_rp1aSzhxKgzOzntDlcOT4FdyVY_0MMtxnBANZL2mBM8nvmqogWOnrJui-7qmFYP6DJj-GkoqPhi_gXlb9gTHtus_lQtLvJSXFhDlQDT40dPbU6T716Bp1TRQSAtj5s4aIhEupcAyoza4Vzko9WF0lrwyTKeU0Yh2nkrieKNqL9XbhknW9bp8dRMRM5-cG4WZHWgD5nLV4EP-8xcZc0ApwBLebiUhkX3MZ7phpS_ZpwnHxO8GDnvuPNT6pXbvvrUL-Vitwe-qWoodziaUetUcopfpGlBYnZb6_cJOVFUoJDxPxgOkLiUW0WSSe-NsU0XllTG75sVx6cciU7LbDJjkPU3yLOrJcwpE81Khsefm-yyk4BOMzPbhJKg9Lrs9pZmuhXa0-GdMP6fHks4UKYeR5pX7zTU36t4BUYFssq-p8QqSuXah64S50W644yvaJR52PzkjDhNtl_lBbLRsVvlimUz2vGuJfFrATSnw-pkuGEDznc5BfdjqNDxncVWpwu0u2HnfAXbzBBtgNFVvWUegjRhBAwqrlWdjhvTcfzp2xUAoaXcQdRmZUh9Cw1Ib3pvejHk8l56i2Gf5X0VrDVxj2av3LugJ0sDgahri96q_EfYVD6TEF5D1lz-GBFTWJ3CZgdICN1HM2ny8yNg60U7EWFNqN3Rn9wx1LnntWcKxmwLRfTWFr3k3-TTHGam9Nw41T8hSkpGmpDYM2LsOcqdGa6ZYlFEBstzvf8JmPtBxIlD-nFIAVLo0Y4lFmt29x8hi56Ybu3_xdwY63SMj0rydOF0bX1K1QXcIJrSY4joCesFCJ05vB9F39HNByztFA3cBvyZkwzpmif9juYOpM2qfZVtG8oCnaBU90u7lkIvfgRd2H8lH0pnVTLjSq885mjhxRad1pnD-0rIoPY7ppz-quELsMOVqNTZWW8mkCy6uKiWna-3m0THLNz0CNFCnIz5ZTmchoj0x1WewlSamGL6n_SnB0H_lIXq9RUZlwrd1ASQtiOnI94pBRHPXfQ3a4PfNyeZv9GOKHr4pR0uHATkCd-rldmWQ5kG6MbNjNMJChaCMuSwrJiBondTeGIZswsMwOfV5eHgoZwfzkTxD3xo91CLGsE77IDjp05mNYc_KMbEqSmnDWpPJzsHWAX5vahfVXsRFx1Jjw-D4d5PIU_Mx4mwjPLjTrWkd5Hl2uKWvjw0Hb55lHT8D3cGlvIjRnTGM6ndLGndeKjXobs0NBcmgDQNLpHMccHAbb2UVIdvx8cF3zhkc6FdKJ17TZGJQbzWSqkkKwNUCYuRrf6CeHoEZh2ErArmcj57QVdXeDREoSzHhu1XRBfgc-ey4WF2RMzJ47Y0LNxFHpLxEk4Tpg4jcMvfRRKv-8tIu5kZeVSBqZTac90ly9qDeb32mv131YXy9G1A4RCLhjCoxM9M5r8a3AnDIvoMCusPxAM5mHpLEdv8A_5mliza9hztzmDKIQq7sQAow_XafhRJfX0dOeOft6aLkLTaq3KHN1HE0xy9Fupg5ut_AUd8tIvst7Av6vHPiK7gR-rxgWNx2FmKKXhvcWqMeeqFwSyq_18Y4w3ibPc-l-oYXD5gEMAaXGa6WgyaeNBSHNup7HDYlm_WLK3UdH-5IuIMxkhLFgDFED7g9lFl5V0I4bmW8Vqg0AqmNC2hkADsr7mNjuYr3NOzGCTsE2Ed992VG_e3k2PqtHVegZ41jxZTbfqYRM_HYg2rOdnzNN_NV3w0hpKmV-F6UIrb8Sfpscdwa2kz9Zz2huG_QGzI6AyjoepNgOYYZ_Phq4JMtrjge8HcOGRR3z8_hV21N61o5Z9yBfwx5kSnAvPXuAgeuh2MIfB_koOrwbEryE4HJTSA9b2IAs3BS9cvAu36VHVYP7Cj-U3EZxaxRIqusjNHb3WIzswa4AXFfjK65aaCCizHwxTSdn53nlSe_f7y9pMnOV3o467Vtt-oR9dqz92pauT1MxXYdBD8o0q7iOgHsqdcHBDvQmWOlpag9W1sF5uEyzA9bxDGlKLA9xtvfwnC2Y3nv9i-haFaoknx8eQGsM_bzWC54o6VlhJiNeeRUuTNEAsoTXv13usbK6MtSXoGvWPNDkj0CJ4sluSWmOidGG6DW0bEj58HYCedg71EKyNcrxcN7JJFklv1ju6IVY4k6pLMPu6kbYdKzXaxFWkOmB27Qz0dgBbK7hHhHagJWjOKrHWNiOphce9SHf9xQP2U0uJRNKqNnqmKRZLBQ-QcwRUxzaFrDByG7nRV0ybRHpJvrRfCjq-FVF0b8JXudNY3D2gI4p7WJeBqk84bt5a00DzmTZap1cEYi8VYs6zwFRa-LTemxgq8jOaeR33x8I8tDBbnqJdOV_o88Mek2E0mXkKfl_3ZzPzajcjyNHYdfhNHfcB0Oeyk6w_TXnVxOJVHuoYUsXuB4gDDMENk2yubSUFjOUzuZhXXZ4CdE4bymK54tzj9qATV0c7k-YsRlfUk5fX0JRQF6iMMWl0VtVgi3HolN7S5K4Tbs9tB0ByOS5H5N0D2BjlDl-kmd9Yrn6-B7Dxz2rxCtj_TQneCyMzfb6edt8X17c-iLsOV-fZOP3mFTCcnI6HyMxaLQDENgPF12gW3mDZyX2gAd7iRFXCHzmTnVkUEBhlCoIbq5Dc5s0niA3Jq9MHvhtgcXaUusGqCxOtQ22_CWixDntwS3hQx1KxEUzYZxThNSv-f5ji56iiWOB9uVzv6XLPdGYkN5CgdKzqPsim6VWfz52q2TTSZFRuaMGZsJuEpprdcWpHcHiBZsk3Qa-giYazywLHxj3Ph_Kf7kByYuzspVpGX3bct_unkM8jQzg8AWkn0LuFIY8ScyzXAVECJbFiOv4HipzyoyYcpDiPmadV-qAG8ghpw90xwcvgrGnHm5pzHQaqZVPKWXrHnkaJFgQ7OyEpmX-U52R5t4PZCeWJA90zAnvmL7s5MFEDLzSlzXPFjzUo3T8XWz6p6tUksLsGdUUqILT7hYdWwCdDnUJYZvjysEVIkNPNx3lAGW_e82KYUZUjQqiQqsbu1meJkdZdvMPmOlVEGx9oFvTW8cZrZZfJ1EKNOPR_1eyGdh5ZOfxGU2sogpOST3U6dxdeUwpEdhl1dTaZA_chepczFdHI7aMoKSISbpNC7nNhKNfQIpBcwPLtAhlgCOQKuBRMJUPK7VcOpl_nhz3FKexgJ0X_hFqN5qygPtKITZ_Et5ME9k5tzelHVAiosKhWOLngFJzKZkYFavSYUOHemVmUo7licjeUTPAb0d6kKbqqrJ44ZP22gL-Rw0YZa7t0VM7LrD4jD_taPhqmZ28CCchPAfP6Umo6txaiXDusvPG7v-zUGh4XWQlV_5SBSQwvPHUfQHlogHH69jxfJYRD3F-lDIfKR9ta8RuCuCdd2VsBUUAWFaRuulGcLiQ1BFWZ2Fx7W6rXgW8QkufqX9sp0zgTK9fCPN0rPLLU27BUwn0EB3EZe4bDBYrm9xAxYCgoOOE28GMpZsznXXIVaAXvUGVTBnXks9ycNghOw35fsAniH64H8u7Yp45JH8BMb7sk4zHcW_An1TzmUxjq3_JdOo9kkzNEu_qs0Y9btf4M6NajoVWlttXT2RD8XPxIrASjFMv8fxYJG0OsVHJoKTnGFlHqy13dIDMtfOkT658EuGe_pHwp8B1zI1jjpPmMW2MG3TAlumFgy9T0iyw0V3dp6qCZCjavMPIJ2HD9V9TJYueufIptuN1_hZF-xESc1ENH6z_NtMBJmW0hwCU9a6UqZ-K3_ZsJ7EK7q06V53KOSzzaJUY7SgUAFgwfbqFpvqi8emyHMxxIFylw_E1iauYGssBb_tzY1fTWwk9n4h4A9bdKesz_JBNRuKmKyOeYOS2LdJGhp9VOsbTvJtJ3MvwXuiH9rgFTXzXbDgIHxSUnUkMo4mJhnWXiqENnfqc_oOgx6zkicwwX05Bjn_k4nj800fT4RkJTY81dXy54TbvqBgPR--nTkq-WJD0e8_9hjOrtD7c7_p08FhVGWl_d499ylunVccNQ51zfeP0uGt8uYK-S9fNN8ED5PJ5iBycLRU0uvyFdsZFS0DJ4N96xSrdkdPAZ5CjfIn4bawnCs8MrHg47sCgONAqrZ1WZTgyL8j8J0kdfVJTZoLRud4oFmM4t8nQsL1sxH322EWVaXsy9aWAMVWGcc2fesk4jVODZ4mfGtnvm-Q8ifjV7wqRa7s5uXv_-JFUawxNvHqMw2AvG1M0RJTIEnRkCKB_8CXNb4K-GRw12XtZs1KRED6j1yPzLwabcWNl2BpR9JCBmogxFFuPPLdevD2JWptQ3YwTQSIMridFriwY8g31iFMFrNub9Z356Vc9zyMvZ0sRBB4oK6iSy8Y39nU3512YdGpDmMTH-T5Cxy3pi1dphlbYHcar1Yl-n5gSS0_dezGILZbxfvGbxOAIL-AGwSE4JJpUFn6N0xRclaNTPDk9VkKpVktgJeWqkWFI1xdBUp0K9BQdNs6XsJsfMCaIE-ed9SbQpJRdc1S7m6lFKFZFvHujK1zplJemcpOrYIpsuTD8wzWJAxzWwtUoo0DXi0YQOrnFdo9PbcTscUGyNArCcGjOYiL5_oMwhJh5kg5L_OPLH3UhiLI_aHs4gT7nX__HHm_3GVOov7-kK_Rs5lGsZtFQ-yoau74FnzVn8N3YWMqWzCVbwGRBhvAm_fdI53h77CZeJm9yWZkWTzrc0Ua2HqA7KB-eZgCNx9Ox9n0Ilh42hdGLFSwOEF1oEHw63x4ZTENyAP7j7mHWnyVbqRVSZOlP6w8JquYAtS9hUJQb8GZs2MFuFcwTO8SX8gMWWVM3tGtpnz7UwqhcFMZHrJ0ehues8kdtrlqR2BWPYAquFhOQebvqhlYxieuLggwAIxudJr3PFYJrAgAxivKZlhKRSoa1HCFSp_4k_kuVp5AvfBMViLJ39pi_xHX8PnokEmi3_GZiz31hGjj1GgNg8HZCkQtQJcOjMA3YPE3kQHy76YIdxzL59EdWsfuHj9IhJ4J_PoHTg5k683yXkvcXsz_sOYj9j6eMNn3Krp-ZFmWbtmqpWuvKS7vmE2Wtq9RmzvkGPC0jeY6J_ndbyCCljLpFGbvSYC50ejEulcMSUw1ypHhHzoDzO1jFo1xBDfta1H_hAsLkmYKOseTZce6hHIZR5xUwWStmu0y3OoOeVT3cZXEErr7qPLxEzB6nTlSgzLRX-ncRCnnUy0f_pXWwBE9dE6w1Nq4Y9BuS2Ip9oZZvj-gRCxTmmJLL8RYd-G9EeiBSlf09kezq4plUsJwvvPqVlj5CVLk6DkEsTvAM5r8DK3FYnLUgf7hQI_EZ8P9VN_rrPTPa25y19MR1-XIsVGLrVPmyXcj_w6XLBxEc1J8qQ37NZCw_DRfS0_ZUUqSDNlIy-y-DsdLIVtXE-BzpUkgqx5ADmbsiFFj87rS7wE5Yi2-btSpkWdTjaBbsWBgN3sOvcZgFt-AQrCK8BMLENwFrkFicExianGcwm55IlO2iUvCNjz84ogzU0IYhzDbHGCZBzYaLNX4JIVeonOoQuKA6QGueCffX1MKQ8fDKVZQc11Pr9rwjPNR3xxAs0G4ykW0c3809YE60dLbP-AZ8Qm6vxvAmTzd3XlMFaC-KbBxskXtMJRJqxUd5jYx-YQMQiOA8wLytP8INXSHi2_lgMI8QivRHoKx4oAl-qTx_qz0Ut4iw192OVWoJqTjhwIE_NB1Um9GawsbM9gb8VgI69RTPmQi9obao9kkQEUU-NrNtDkumrltR9Q9fXFyRbKn5Hs0PHzC2yiRFa_IqGEqJeqz2CSBkdC5GauukZj2XumrXKKCIYV2vJ-42D6MUqD138clb-prSiOe4dA2-wrKPjaaWdpaMeAbLXbLkHuH4K5h6HOpYIVMu_JWdnzzDnvye0o8A8vrxFZsOSDeiHPcoDyN6-6KYQwOlKpjiswFVdoD_e3Aw9ge6YHDOggsKeyERzv46Hc2GwW_GWrwaWgXSv-lePsj94L1b17WG_y4oEKbNMAmE4A4EBH1aJI6_wEeySONFKhbyOIwUBcRKCoKT40dbGie7kW23rrzSTQHpjdd4NbAbNAGEtbAJbVwZbFC2RMwMWQbz8mmnMSdVw0VN6UVaCdUatYzATx-gk-lg_8ikyOhMwA_lXFI9pfnHIIqGmKHDJdrE4pdDBK5wVLB1H_CYqzUneygueeTUc_rHiMj7QdekTGh4KnA2lurqXemNemePYl621G_FqimReuPlTPmn88h-DvnmcVhTJEMCT2O6huU2_6yOlyulJw-mq6KMS_b3PSB3bgYmJEH7EM7ljv7lu0ZIqZm9xbpVTntP2s9jDBPMb95q8AnllIwH6uZEYdyiIDU9NQj9RIlR4RZ8Oi5b6n2IuKojvP6aK47npwKMvC4IOAMmGaE3_S2X0vFnpT1djiFPAjvklOEA8o0k91YV_z-QbWwVTd5fdRgaqXcqb3dLAuvnFq0bOpJMchlL9lrC02JW07Xi9Lw4EIoDsPBRr5s5DWLG8kLfpEv-YNZatryAbjbwMtJX0O9aNxLzG1bzyXVFwBb_HUgkotdbmlT7cXMMX8D4_xIQcDyjwo925uAVU3va121ddHt2JasKJc1vMyuOKXuDg5F3dYByqEQQH8zywgBi_IRtUx8aXNoNXobUf3LGaLc-3HqVTZby9Xv_Axm-s5jSqcEPL4WJX60rY28qx_lmajcmcVLY7irKovGmfEIlVeHYdMxDxZue2nHHHc7NmF7dGORg870x5iGUcqtmjvOx-NIqVShVQlalGOdIF3_u6r8xlvOL8xWJ6WLXKNaAFVtaoDdObEoR3stpG8iaaaGNcrRqIH7J86ntBUmQ8chIgOOvPz81W0Op5jbSc4d2e_qAAuvt6j_qElh9qsGNMVPoY9DlxqqrlJ3ojG_6yqlX_jP6NGSx31vxc-IgggbyeEm2BVt1v3dJv_Z1Kmt8PGa3--atQsH3cemYMbWcwX2mAdMCHLY7xQJs_X9OgDaPd25bGPHFJQVNM4cypyPSWXEDiR-xIqkB7NzTrSEGf82wSgIPRAo7k-CBpbBVvsuLre4zof8K5u7QH2jYFQA0-9YtDa_Uyc_JcErLU7AroB5ZZr7s_s9qx5w_wJxMNW1NLZJdOKUVryP6DJPqTNmly3PT88GaPUDdrcQa7NplSF1FcqFmzOlZc1Se_fSkgEcFKrX9M7_65bTgLbAvj-8bCTIxZp0-PcmoQO4mrkNkW2Vr1rfSuOH5_vqJCT7s9A-H77RjLseMxJ27YF_dEXOHjsEV0DPM_zfno9_Lb6gL0rqffxhKdM_xRhSsLg47PJlCgoZkL2xVTJfahwydAzbr4ZWbZ84WwprOimGLJBdcQgjHEhxx0_cT9tFpUKkUbpAlUYqm1e23JGUXKrS9kBqM68RjcBAiaAgeKMx_5pNU4RzuJqCARPYgqhsy50LxkN6DgIMiDglLxho4wUYHVVkez3XXPHmO8FJcRuuk85Z-7qDeExR-Dp8vHkAvSGuyuUKHdyaQdhigMm18qFzu5-L_m3-C7xEblO7KJBDtK9mDdaviyLU9bQA4i7lLgUUdkCClPjm7yDt3SgjDZKXpBeD_HEb134vjhc6EVJN0IK0bf-lSswaAPJYcGc9ArU_mch_F1w0X1ISwvFHWKLYBM1bUSCr7vLyX-j-sbwroVSJ53bTedlaUpoVhEjKxcksjSgnndvAeeHAwHV-HCkOH_zqhxp5aTO1vNXeNESG7WoSRLE1_6vF7ZzTGmpG3GIbuBexi0BUe95UwrAJpdtzWMrAiRNQ3LlB8JkPIqX_ZXmHsu1bo84_x1u-VWQZFNTOitRXyLdA9GtDqg2q7RUJLj1Axq6CzjcewoW380K7r95Kimr6RDUUkvi85SjekZuV8NNd328heZWNSdov9lzmJlCokX6N5VDpg-NIPvjJyaQtf6YZfYtOk7pp_koGxatbsxZTSVh_DwXz7K8VfC2mEhr_xdDPe9nKAPrU4r_J9zdtAkkzdJssMWhSCMTj8z3l1bbIzMt05ivwEGLZYqZ5Sy2-duQVd1wA0NfKB2HjfgSyYhX5wN4aDW15copsEtPTrxCLidwc75rLdoi5Ch1Jt74v5UzKh8mxDaGqjdWeHkDrHbVy5hDVk00n1TZ5UAzWCq3lge3717y0ECZX992BrkqjffUYe0dZUUJr_3GWKSS0AZHg5uI-1Tka_DGqF7mWwdz7XpafzU4siolRkGa3QYmB8LWqdbAnpvte-uSwxAiQm2LiFF9h4dOO8U_2gNsniQViwLkD0KTHnuk1_N94P6QsypEL2bcPWCvCw1SgMmgKBaXYpP8FIN1trlpqyk_0abqnq9GoeCI2AjAOkHI0LnNsM8lTwWNqh1b8YVco3or8J4dOPeVQ=',
                        provider_name='openai',
                    ),
                    BuiltinToolCallPart(
                        tool_name='image_generation',
                        tool_call_id='ig_68cdec307db4819fbc6af5c42bc6f373079003437d26d0c0',
                        provider_name='openai',
                    ),
                    FilePart(
                        content=BinaryImage(
                            data=IsBytes(),
                            media_type='image/png',
                            identifier='c51b7b',
                        ),
                        id='ig_68cdec307db4819fbc6af5c42bc6f373079003437d26d0c0',
                    ),
                    BuiltinToolReturnPart(
                        tool_name='image_generation',
                        content={
                            'status': 'completed',
                            'background': 'opaque',
                            'quality': 'high',
                            'size': '1024x1024',
                            'revised_prompt': IsStr(),
                        },
                        tool_call_id='ig_68cdec307db4819fbc6af5c42bc6f373079003437d26d0c0',
                        timestamp=IsDatetime(),
                        provider_name='openai',
                    ),
                    TextPart(content='', id='msg_68cdec605234819fab332bfc0ba35a5d079003437d26d0c0'),
                ],
                usage=RequestUsage(
                    input_tokens=2799, cache_read_tokens=2048, output_tokens=1390, details={'reasoning_tokens': 1216}
                ),
                model_name='gpt-5-2025-08-07',
                timestamp=IsDatetime(),
                provider_name='openai',
                provider_details={'finish_reason': 'completed'},
                provider_response_id='resp_68cdec1f3290819f99d9caba8703b251079003437d26d0c0',
                finish_reason='stop',
            ),
            ModelRequest(
                parts=[
                    RetryPromptPart(
                        content='Please return text or call a tool.',
                        tool_call_id=IsStr(),
                        timestamp=IsDatetime(),
                    )
                ]
            ),
            ModelResponse(
                parts=[
                    ThinkingPart(
                        content='',
                        id='rs_68cdec62725c819f92668a905ed1738d079003437d26d0c0',
                        signature='gAAAAABozey1vHMbs_Q2Ou1f-stI__3zJS-qTasRefyc_eyOxqogM8UGbPpL8D6PLFHcypshJpa9SQli-qZRIyG4ioUDLsKpBwFbfjdIhps667-8st03DRTRP0ms2izupS0ae6QqY9qrsPSchrSF2o2PlJOWKZAFJ609S0hGX8VDtrU8nESfp78NQ5HgpgXksXQTxk3_xRmXES2AThlUD0LYykoVKRX-xOyPQsOK7aDEs1CIk3lG1meiXdtJxP1Jm9JQGLWk6kePWUgwnAs818LMVvjcj8GWzFjxKUQlI3S855vYngivkMqYqh4gOcDRGRWej4NRzRmhOK-2yrATl26qnpRwNA1YXkFtn1ojxEkXD99P8RIXNItH4KW19ALs7ZizQmQlKzd96eyPT16OSLqEIfHAXWEKwoB2vTM2ExvHK4il76X9XmgRDy_CI3HAPI-7M3787MJBEY3z9cBe2sIS_GtSk12_GXRBUREhu8wcc4920FxkufYegHd3FzKxBRjyxGpR-jLyI24ahOZRKvoXi4-n1v4umoD5OSMjYpMtr0ykwIBQyyqldi9KqHBpJCzB0wA3JyAn-4JvQsXwIeeAtq3bNSJFaaf9aLJ5OwMO9I6IIWGxoQ1mzqmCs5cVwwjeJLzEc0T5g2qWJdXxdYmjesvMj3pJtgIq3iR2105LydhUiKE-0VLVAQGg-lnjkCtj-muEqlko2_FCHQ7b_hA0VkOUIKOYUDHRtwgtaeNnUpiWk8L7GnBNHtVQ7_kHEGj00UIVC4CKiJqESXS1om73Xt1K1-bglZLfSKfjrAd6E3W51cKQXM7KOfmpRwP-9DThdeOBgjlmMFveru6NYl2ntiu7GF8JJAvjebF3Q6SR4AtFSp8zrZVjlduW3hzQtKaROHLBVgH1KaMST-Nfnkn4AHCbhYNGSZxg4J8M3hh-BLba-lM7o9d0cHsHSORXeuAg40qioVCZNCtIooo6fAdWSAULw-uGdAbRbrJq5nE-w_Lilyeb2mWnMwMbKBHjQO7Kwe92UHvve46vMkiSSX-wZYwthfbO9BM6_ha5BJOtwNggKuBXxqMVizL8WKdvdTVwzP1guDvuVgVoCYKl340jB_EE2V-L-YzbSdaxHi09Gi6E10MgdaSGhNqUJMZWXrezkT6pyRYYRIWhaaImIuQf6JybMUH5hHH8DDEKvofLnQmgPVccU6womuYosIgLOLPOetK6OEFlMsQPBn95hb6jY5vETMyhiVYAVxaeXgk5WA-NdYQ-F2q4kQQS6Ku858AaO9rXMYpkaJ0nIubIbdgQMaXzq6ha5Z0BaxrJhxCDqmHXA5-INBBqWDw0AgJcAlMM_a5ShZA4zVWu4ydzikq8PlnATLbFzOkL8WBhJGRyveKaSyknPfPCBvXu_1l-hwAyvFv2dWWBloD_IIJ3ID_qtjgT7epwC88qmQd5ICPMMdx4DjEu72hU-rTIz30ks970qi_dKVbgpsLAJbHeCCWXBJzJ3UKrC6sc7Kj3rhtelPNEJqFyuB_EJOVX4o7R0AZvkk3wWs3IZ2nE9TeuYckw-hHg35YsC43QSrbIZUbfonaN57ZbwyrnEwnhH3oYXaMiPqqywH0CsZYrO0QLuAeGJTknlpWHgLEVmz39-e3UZFb6WIGIfSFaZHAFpmQBiPjae-qudcbvvfmAgBHqt-Aq4D_06ySnELOtDWlFusZcmHQwG9b0OCDXt6KRTR_-49uuoPCoXlv2nKb2eFhXp1gp6m6WsH21XNaeLU4RF4PR6oRUh-TCLzyBtwCscukF_3gBvcTdwJ4io0Fu6YVtEJux_Ec1vCaQHlUVGtZR7JDVyE5lu1y-aZx0u4s6HheF0bHLYaFgqgOmaNNWwK_jldqp99ZhU7Qat8GcG8YLLEJ04WDIp6_i_Ri7OUf5xgTEkAxS9gOxeJ1EMKR2oB0pf7YJ18XkNqeA7zxXmufJNIbEmXOC3XQKiDY9-2UzTyqjzdZ4V2naUggs7DjAAntcHhVFLGOZgGeQ5FLJ9jfzFlpE8mAg95ZtVvPzYBNFaPoTynqUlukCH4eje_62w_u2TruBMSU3cOV5IqVTLMHu2uwxHWdA1zrVi32LMv8FEYZ8nPyyk_BdapV-SRGQKn1yjGml__I5ksVlqNWVC3BX4hkIxH9K1bO6HjWP2-cdRtTYtRNcOOGOZZv5RtKfpvzjIK5o6d45KDK-jp39_cY9Veyawzc4XwT7jkyL8U0YNsRTEjafcPONK7yWasrOIzNuUppBFdMyER_R8Q1bTMQp1sE-NoAN-0MqupZe1jltzga6i6KLWuOXtMm1_DeHHH3OPNq-kfVs19gbQD13R9kMNjgu8FbAWdoVreG24tKUVSf2nWKReXwxc3WiiODaYTew2ynZ3BUchm3eKebybh4lKoYCw6lLoclnD7smFkP4-72RfaTylVe_npaWU_kWIhxItYosjWGc_ScJhLFdwAOUaNijGNX0TmeMb3uaESw23E3Y0M2pAC_wVkaHvJEYv_nYebwYc6yON5oMFAnOmqaJ14d-LfhuATtTrqD8fGXTPi73rpN5IpA3fVklkyUuu0GWqvsRujNnEcN2nL43LPRwFvwYSeL_tXJoTpTxdgkwjEg4dJr6hImPIwk6Yu_a159LyNKIeZOSZbHi0gao7OeDiSM2_1zb_srjUXgiVPJ26r3GCz07dhcwqUS8lU6nx5q1ncCt9mjTgUG0qmVPzDjfRmeqOU1gPZhh2XQeiXp2AWB-_9M9vu2EiSeOO2gfYKeaFjVhBLbjOeKs9r0xt5JXpdx5IDB1JOfK_MSlKwjl2kOlNo7p3e7RIVB38MQoih95hSz5E6EyOoH2O6KAXLM3qhgcmXe-XJwQKOkA8rPRclgvN-hLSopl6mDGqg7dNKXZB6SQspQPiB4mx91Wwt62aMqWa7Ve-thQ6-oCq9IQTLT34xpCOpHWz4b8kSfr-WDg9cTDdvYIGEDGj_XlE6CK5PuxzezWGYvYggwVJC_65zkGHFBURkBCRHc7otAyxMTKMCTKZnYWUdUEGpTCBonYFPOlh_ApDPnh1h3feF1x8AEIoVkq_ADRKhKbs28y44LQGp9pe49LdsgKN7YT8_azHknz5frvCUQJu8aiP_TaFCAiZhUc0JSATHPv3q6ZsNoUzF8ZfeSWuI3ZpQyoyMq4wxcyH1sFNqtIHd_iS2U9AkEACp6q6FAohK_O7GaDr_T7VfeO3JuRL9icg82WtPOtgJ1o7oqZxa1lfypGkWAgX_KF5aytblSoxlwn-Zk84Mf_YlbJEBO2mUa0Me5uLhM183akeG4y06FR-ANXrsYxrGmhpIWfl90WAKEG4ExdaexgzQOKXedTLOKnIwDW0ZSAu6O-Eiddn2w5GBO93OGEGQwkXDddA9PB9--mdyHgJM1OvXFYIWtziDLZ5qHAUrUFpYUth9B9mV4TXXLeLqx25TO7DL9czT6cGPeYNSOR3HpNdw93Pbro_kDIk-4zrmhlLd-I6w1tSisK7veJE0Y9Svvf6VLky34iV0RlIw-Z976oPP3rVJpSIujNbuFm84V2EvHFkG1oaHoViDxp4QesbToOdhl8GfnHHuwPaT78C1rwucflil_XkLAi0PBv0uGYLWaaAVlhm_lNZc4CYd7qHcdgma8dL27kHwVUJctIzphtV4yAhL-06SY-kwR9snNogfzDSuuNTVHPofu0_B7qA9vjwf3jeE8WJUbq0HxPSIGMSvJ57uh2YzRPWnMJ2PmARWgHAYoWUsZknHyr7DlKqzV1kxrLmr40xk98D9-Qkkq3enbEazhNWXRTIGMuWQbM1FQB3VL8GX3Xa1TjujWQS8_nC9LTId1XzNWsSCNOg8gHXqvt5hAeJVZ9GMTFJREPCBk5ts9odm3N3bjK5KgA3pNahnOS0u_c2auAc1t9C_5xqxEnIRxE6R1lVHz7hDTebYMcpldFI8IEuToExCjUUpoW6FmpeJrv16hwzTqbX69oToXJ2YA4WYCerDob0BAMHKWDC0nqPJTp9wjq2OnC5YKmMKfJ7lKhVprYG14RKnJfOJdChRpWQH2iK1Hc12sCJBJT2Lvm138cQeRApo2uUTs1dpJ-faoPvb6H_Wg-9ys5JsZtrzUXVpj4ttC84M7dZnbdyEh64iOoUINTSG4yryVDfN7PokiuN3DHuuXlWG8hkWAP4uyZg6sXdeSBGfVOjmG7Tc0zNqxZFkCMo9XEaLk_Zz6X7fQPM-MQVkSrb_0-S7tNwcufe3Y0nEnKpM1WohnyojInkRUzPWLUcBukzYpwuXg3MxxayDLwfjfybNb3hO_aNF_5mLz8s40IotW2Oxa1eKfZO5igty32jA5ipXwPjJjBj5yVgmTESDPmYrPkJCdFUtJJpGRTRX30BbLAybWkhJWBGilR-f5wp7yHp1pAcLl8YIKi-Di35kCCG0qtTimMeyb6E9hQww06pdDKAuVuDmC-RhgG9-x6MlmeJgKeNu2VeANq5lIiAKuDEXz4cs-TBrC_PC4j7dnaIbvchVdxx9Regcqfa2XTeXsKJB8uGwHDBQ_qu6zyKJ2ANyqk8x7Vmmz3YNREGNgiiRQK-zDjU2ZRJN0DJnHxdFMYcmywKz0QOab4orE01eqaG_Zy3vr7fDLOMJOl_puAjLnF7xiVmj1UWC2FwoWngvCrGO-2wsHB7fnvJapv-NpIoW146QuSVwhMROuZ-5SmzQz4MlF-ARtdkEvCAO45BZTM-AnTlOiMqMXspKrHGCiwE_S4FStVdHT4D7m6Ha4q_BRD9nBYp9r0vP4QdsfsK0pegYawDfZ3U9Vuk0dRZp3Z2QBXDLuIs0-0ol7_liDeC64KCdL2zrDSQCXeSQGtDpBdbSDf5xkzQ1N_IStAz6dI_FLbLqRPfE9tf3AfA9k7j3BwN_K6eeVfRueVnf0VOXukHURPwMTVE9C8IdPA8OnwLBD-k1YT2aV3Aow6eC4Dwl7cW2FtQ_BuHcpjMfWuJFiUuw9L8bLCWSlJ3rYdX_MYv-9mY--9d3r49p5FHAoK-bJS5yxHg2Q6Eg6DrSC4dORU5p_fKxrPklgOJKbZoQyb96_dp2qkCVgPjN1naoHfhgqHp49MxalqSx9n-vd86NTSXNw22lnboj4qAsLg54P4RSayO-U6jvj09ZuGtLGrCvKPAgHl_xP4dtpdbOC8OJ3nwHNfxAgZr2P5JEaFHN3RuIQGH5gkwNEA2otd40YptNJvD6r4gasyBPNY15jeYYL18yFQobK60gnXQweT_JXTlnGgbvgoGw6rJ2nifXw_o6Q_uBDQE9MOCJiN0FoivBdcwk-NHU-nNg93U30q4zbGbJ96O0E2X2qRyoOaEhBKAqkHrQM-NGjX7aj1YJFCxIFtQ00OQjT0vhGng6-3cB01l44mGdDFV47PZLzcFrGx7iDaR1Oy2Na5rOLphgT1_zvVF2mCw10HYxOYwSDnm6uqo_kADX_HQAGxQx1xDZ9iaZZGD00hdoZp55kRPGt6uZ9ZEEXPWUpAV8mPUlu0DcK6rr948_btFuMWo9KrVneCiF4qxkk_Q56aFoRa_HQwEEuh3sp9PSCT9wIfBYSR3661Ox7C-25rHNkrdv7XC8ArnQ7xT04y9JYOF_XLxtOLlAzscUryz56Qk7lexv7Qqe80fTTSRNFseDNFCxLjWm6wAo_kpaTOOvFiPUxlYwcmW4hy-hW8zH_JRVPaBCCKR_s68yEEAVve-8q0ePzqcElS4Bt8cFyU2kqodDmzzh2HAFcrA_ScDciNbwKWeJublK97rkWmLCuPZwJcvKNT_FfgYU5OxtF6G2TVVhUcbVAhPQFFegVn_8hYkZ3mJFkZa8FYYNMSGn8nssR8F9RInU9PFLfBiI2_sDJKwfhgLZ9Lb4x2Idx1-XNh9pAFkCv4eRKCoQNrfxZ4VgD7L2UeLTiTBOsH117rSSF3Aq5kaLLV9yqXc7bB8ZVdvsQ64ET6Z3sNM6xk78phFYy-Dnl9sM73dX2qpUefxdItLtql4E_jwm-D2qRdGtdkm3FpQhYhTKgfm--H3hj64AfDQP-7WVykl508pb7Ultl6j9ne28UqtsV6LHaXX3Raq78sZZl7pmkgp3dSZlZXuo0zwyh0eR8aDp201EdOqbG6a8Vs7cHo2pjy_31ZrIGA_rZhFRN5uVohUvtPWCwwV3D6qq9XQRFK6GsiIMgO8oH8v2AB_qopEXWkStyn9HgA-UntHqncuVnnVrprWFYfWVuTDkJhTC1-i9ZgdA1eUvZVxl-I4SfmDG540HUVVRw-Kt15vS7K2vc1FDiQA91Iya8eMjVKOs96Cr--cngQ_zZw062ZqKp7avO0EOTamvz8Zi2a0XzdIH5dH0_9_kXE_T4U43Ud_29QMElOxJfxt-9p9lBNBjfEkUvBayPX2XWlePtoQL89QLg-Xwe7RaGu0hvUiROaArk47B_703dSKDll2V5eUKc5f0H7icWyqp8u5rnjQsafBu6RCWHr7YJ1Pk5TBaw1qQCvNA2Z_FVZWN18No61fV16DHyjoiHBBjTROCS7m7_3snv4SDkoiFvIswpEt7pbYtbXLp5t0EQOQkWQOITojrGYIUi9c23kdiXr3EoPsvSMKlJcDyag25wzVNfA-bfiMCkdHPqaaTFBqYqlwA0SI6bwHKhqFKdGkrJ5YIxgaFLsLwwiNMSBR2wWXSFRXz-HCMewHkVV4LpGxkzeihWXJUO3gXeJuVY1EGxB8U15BUtQQcAAe2Om9KZtOsS2kRtO7vZq62E8jl7bUbTmw0XTZ4eh3xg-IRiK1ynur6XqtZH1kNQFq7k60X-6cFwDS7eDGdzrgl-Kbl6VSzxpwxu5Lz-KIjV5gGBUcOjnIpRuwY_s',
                        provider_name='openai',
                    ),
                    BuiltinToolCallPart(
                        tool_name='image_generation',
                        tool_call_id='ig_68cdec701280819fab216c216ff58efe079003437d26d0c0',
                        provider_name='openai',
                    ),
                    FilePart(
                        content=BinaryImage(
                            data=IsBytes(),
                            media_type='image/png',
                            identifier='c9d559',
                        ),
                        id='ig_68cdec701280819fab216c216ff58efe079003437d26d0c0',
                    ),
                    BuiltinToolReturnPart(
                        tool_name='image_generation',
                        content={
                            'status': 'completed',
                            'background': 'opaque',
                            'quality': 'high',
                            'size': '1024x1024',
                            'revised_prompt': IsStr(),
                        },
                        tool_call_id='ig_68cdec701280819fab216c216ff58efe079003437d26d0c0',
                        timestamp=IsDatetime(),
                        provider_name='openai',
                    ),
                    TextPart(content='', id='msg_68cdecb54530819f9e25118291f5d1fe079003437d26d0c0'),
                ],
                usage=RequestUsage(
                    input_tokens=2858, cache_read_tokens=1920, output_tokens=1071, details={'reasoning_tokens': 896}
                ),
                model_name='gpt-5-2025-08-07',
                timestamp=IsDatetime(),
                provider_name='openai',
                provider_details={'finish_reason': 'completed'},
                provider_response_id='resp_68cdec61d0a0819fac14ed057a9946a1079003437d26d0c0',
                finish_reason='stop',
            ),
        ]
    )


async def test_openai_responses_image_or_text_output(allow_model_requests: None, openai_api_key: str):
    model = OpenAIResponsesModel('gpt-5', provider=OpenAIProvider(api_key=openai_api_key))
    agent = Agent(model=model, output_type=str | BinaryImage)

    result = await agent.run('Tell me a two-sentence story about an axolotl.')
    assert result.output == snapshot(IsStr())

    result = await agent.run('Generate an image of an axolotl.')
    assert result.output == snapshot(
        BinaryImage(
            data=IsBytes(),
            media_type='image/png',
            identifier='f77253',
        )
    )


async def test_openai_responses_image_and_text_output(allow_model_requests: None, openai_api_key: str):
    model = OpenAIResponsesModel('gpt-5', provider=OpenAIProvider(api_key=openai_api_key))
    agent = Agent(model=model, builtin_tools=[ImageGenerationTool()])

    result = await agent.run('Tell me a two-sentence story about an axolotl with an illustration.')
    assert result.output == snapshot(IsStr())
    assert result.response.files == snapshot(
        [
            BinaryImage(
                data=IsBytes(),
                media_type='image/png',
                identifier='fbb409',
            )
        ]
    )


async def test_openai_responses_image_generation_with_tool_output(allow_model_requests: None, openai_api_key: str):
    class Animal(BaseModel):
        species: str
        name: str

    model = OpenAIResponsesModel('gpt-5', provider=OpenAIProvider(api_key=openai_api_key))
    agent = Agent(model=model, builtin_tools=[ImageGenerationTool()], output_type=Animal)

    result = await agent.run('Generate an image of an axolotl.')
    assert result.output == snapshot(Animal(species='Axolotl', name='Axie'))
    assert result.all_messages() == snapshot(
        [
            ModelRequest(
                parts=[
                    UserPromptPart(
                        content='Generate an image of an axolotl.',
                        timestamp=IsDatetime(),
                    )
                ]
            ),
            ModelResponse(
                parts=[
                    ThinkingPart(
                        content='',
                        id='rs_0360827931d9421b0068dd832972fc81a0a1d7b8703a3f8f9c',
                        signature=IsStr(),
                        provider_name='openai',
                    ),
                    BuiltinToolCallPart(
                        tool_name='image_generation',
                        tool_call_id='ig_0360827931d9421b0068dd833f660c81a09fc92cfc19fb9b13',
                        provider_name='openai',
                    ),
                    FilePart(
                        content=BinaryImage(
                            data=IsBytes(),
                            media_type='image/png',
                            identifier='918a98',
                        ),
                        id='ig_0360827931d9421b0068dd833f660c81a09fc92cfc19fb9b13',
                    ),
                    BuiltinToolReturnPart(
                        tool_name='image_generation',
                        content={
                            'status': 'completed',
                            'background': 'opaque',
                            'quality': 'high',
                            'size': '1024x1024',
                            'revised_prompt': IsStr(),
                        },
                        tool_call_id='ig_0360827931d9421b0068dd833f660c81a09fc92cfc19fb9b13',
                        timestamp=IsDatetime(),
                        provider_name='openai',
                    ),
                    TextPart(content='', id='msg_0360827931d9421b0068dd836f4de881a0ae6d58054d203eb2'),
                ],
                usage=RequestUsage(input_tokens=2253, output_tokens=1755, details={'reasoning_tokens': 1600}),
                model_name='gpt-5-2025-08-07',
                timestamp=IsDatetime(),
                provider_name='openai',
                provider_details={'finish_reason': 'completed'},
                provider_response_id='resp_0360827931d9421b0068dd8328c08c81a0ba854f245883906f',
                finish_reason='stop',
            ),
            ModelRequest(
                parts=[
                    RetryPromptPart(
                        content='Please include your response in a tool call.',
                        tool_call_id=IsStr(),
                        timestamp=IsDatetime(),
                    )
                ]
            ),
            ModelResponse(
                parts=[
                    ThinkingPart(
                        content='',
                        id='rs_0360827931d9421b0068dd8371573081a09265815c4896c60f',
                        signature=IsStr(),
                        provider_name='openai',
                    ),
                    ToolCallPart(
                        tool_name='final_result',
                        args='{"species":"Axolotl","name":"Axie"}',
                        tool_call_id='call_eE7MHM5WMJnMt5srV69NmBJk',
                        id='fc_0360827931d9421b0068dd83918a8c81a08a765e558fd5e071',
                    ),
                ],
                usage=RequestUsage(input_tokens=587, output_tokens=2587, details={'reasoning_tokens': 2560}),
                model_name='gpt-5-2025-08-07',
                timestamp=IsDatetime(),
                provider_name='openai',
                provider_details={'finish_reason': 'completed'},
                provider_response_id='resp_0360827931d9421b0068dd8370a70081a09d6de822ee43bbc4',
                finish_reason='stop',
            ),
            ModelRequest(
                parts=[
                    ToolReturnPart(
                        tool_name='final_result',
                        content='Final result processed.',
                        tool_call_id='call_eE7MHM5WMJnMt5srV69NmBJk',
                        timestamp=IsDatetime(),
                    )
                ]
            ),
        ]
    )


async def test_openai_responses_image_generation_with_native_output(allow_model_requests: None, openai_api_key: str):
    class Animal(BaseModel):
        species: str
        name: str

    model = OpenAIResponsesModel('gpt-5', provider=OpenAIProvider(api_key=openai_api_key))
    agent = Agent(model=model, builtin_tools=[ImageGenerationTool()], output_type=NativeOutput(Animal))

    result = await agent.run('Generate an image of an axolotl.')
    assert result.output == snapshot(Animal(species='Ambystoma mexicanum', name='Axolotl'))
    assert result.all_messages() == snapshot(
        [
            ModelRequest(
                parts=[
                    UserPromptPart(
                        content='Generate an image of an axolotl.',
                        timestamp=IsDatetime(),
                    )
                ]
            ),
            ModelResponse(
                parts=[
                    ThinkingPart(
                        content='',
                        id='rs_09b7ce6df817433c0068dd840825f481a08746132be64b7dbc',
                        signature=IsStr(),
                        provider_name='openai',
                    ),
                    BuiltinToolCallPart(
                        tool_name='image_generation',
                        tool_call_id='ig_09b7ce6df817433c0068dd8418e65881a09a80011c41848b07',
                        provider_name='openai',
                    ),
                    FilePart(
                        content=BinaryImage(
                            data=IsBytes(),
                            media_type='image/png',
                            identifier='4ed317',
                        ),
                        id='ig_09b7ce6df817433c0068dd8418e65881a09a80011c41848b07',
                    ),
                    BuiltinToolReturnPart(
                        tool_name='image_generation',
                        content={
                            'status': 'completed',
                            'background': 'opaque',
                            'quality': 'high',
                            'size': '1024x1024',
                            'revised_prompt': IsStr(),
                        },
                        tool_call_id='ig_09b7ce6df817433c0068dd8418e65881a09a80011c41848b07',
                        timestamp=IsDatetime(),
                        provider_name='openai',
                    ),
                    TextPart(
                        content='{"species":"Ambystoma mexicanum","name":"Axolotl"}',
                        id='msg_09b7ce6df817433c0068dd8455d66481a0a265a59089859b56',
                    ),
                ],
                usage=RequestUsage(input_tokens=1789, output_tokens=1312, details={'reasoning_tokens': 1152}),
                model_name='gpt-5-2025-08-07',
                timestamp=IsDatetime(),
                provider_name='openai',
                provider_details={'finish_reason': 'completed'},
                provider_response_id='resp_09b7ce6df817433c0068dd8407c37881a0ad817ef3cc3a3600',
                finish_reason='stop',
            ),
        ]
    )


async def test_openai_responses_image_generation_with_prompted_output(allow_model_requests: None, openai_api_key: str):
    class Animal(BaseModel):
        species: str
        name: str

    model = OpenAIResponsesModel('gpt-5', provider=OpenAIProvider(api_key=openai_api_key))
    agent = Agent(model=model, builtin_tools=[ImageGenerationTool()], output_type=PromptedOutput(Animal))

    result = await agent.run('Generate an image of an axolotl.')
    assert result.output == snapshot(Animal(species='axolotl', name='Axel'))
    assert result.all_messages() == snapshot(
        [
            ModelRequest(
                parts=[
                    UserPromptPart(
                        content='Generate an image of an axolotl.',
                        timestamp=IsDatetime(),
                    )
                ],
                instructions="""\
Always respond with a JSON object that's compatible with this schema:

{"properties": {"species": {"type": "string"}, "name": {"type": "string"}}, "required": ["species", "name"], "title": "Animal", "type": "object"}

Don't include any text or Markdown fencing before or after.\
""",
            ),
            ModelResponse(
                parts=[
                    ThinkingPart(
                        content='',
                        id='rs_0d14a5e3c26c21180068dd8721f7e08190964fcca3611acaa8',
                        signature=IsStr(),
                        provider_name='openai',
                    ),
                    BuiltinToolCallPart(
                        tool_name='image_generation',
                        tool_call_id='ig_0d14a5e3c26c21180068dd87309a608190ab2d8c7af59983ed',
                        provider_name='openai',
                    ),
                    FilePart(
                        content=BinaryImage(
                            data=IsBytes(),
                            media_type='image/png',
                            identifier='958792',
                        ),
                        id='ig_0d14a5e3c26c21180068dd87309a608190ab2d8c7af59983ed',
                    ),
                    BuiltinToolReturnPart(
                        tool_name='image_generation',
                        content={
                            'status': 'completed',
                            'background': 'opaque',
                            'quality': 'high',
                            'size': '1024x1024',
                            'revised_prompt': IsStr(),
                        },
                        tool_call_id='ig_0d14a5e3c26c21180068dd87309a608190ab2d8c7af59983ed',
                        timestamp=IsDatetime(),
                        provider_name='openai',
                    ),
                    TextPart(
                        content='{"species":"axolotl","name":"Axel"}',
                        id='msg_0d14a5e3c26c21180068dd8763b4508190bb7487109f73e1f4',
                    ),
                ],
                usage=RequestUsage(input_tokens=1812, output_tokens=1313, details={'reasoning_tokens': 1152}),
                model_name='gpt-5-2025-08-07',
                timestamp=IsDatetime(),
                provider_name='openai',
                provider_details={'finish_reason': 'completed'},
                provider_response_id='resp_0d14a5e3c26c21180068dd871d439081908dc36e63fab0cedf',
                finish_reason='stop',
            ),
        ]
    )


async def test_openai_responses_image_generation_with_tools(allow_model_requests: None, openai_api_key: str):
    model = OpenAIResponsesModel('gpt-5', provider=OpenAIProvider(api_key=openai_api_key))
    agent = Agent(model=model, output_type=BinaryImage)

    @agent.tool_plain
    async def get_animal() -> str:
        return 'axolotl'

    result = await agent.run('Generate an image of the animal returned by the get_animal tool.')
    assert result.output == snapshot(
        BinaryImage(
            data=IsBytes(),
            media_type='image/png',
            identifier='160d47',
        )
    )
    assert result.all_messages() == snapshot(
        [
            ModelRequest(
                parts=[
                    UserPromptPart(
                        content='Generate an image of the animal returned by the get_animal tool.',
                        timestamp=IsDatetime(),
                    )
                ]
            ),
            ModelResponse(
                parts=[
                    ThinkingPart(
                        content='',
                        id='rs_0481074da98340df0068dd88e41588819180570a0cf50d0e6e',
                        signature=IsStr(),
                        provider_name='openai',
                    ),
                    ToolCallPart(
                        tool_name='get_animal',
                        args='{}',
                        tool_call_id='call_t76xO1K2zqrJkawkU3tur8vj',
                        id='fc_0481074da98340df0068dd88f000688191afaf54f799b1dfaf',
                    ),
                ],
                usage=RequestUsage(input_tokens=389, output_tokens=721, details={'reasoning_tokens': 704}),
                model_name='gpt-5-2025-08-07',
                timestamp=IsDatetime(),
                provider_name='openai',
                provider_details={'finish_reason': 'completed'},
                provider_response_id='resp_0481074da98340df0068dd88dceb1481918b1d167d99bc51cd',
                finish_reason='stop',
            ),
            ModelRequest(
                parts=[
                    ToolReturnPart(
                        tool_name='get_animal',
                        content='axolotl',
                        tool_call_id='call_t76xO1K2zqrJkawkU3tur8vj',
                        timestamp=IsDatetime(),
                    )
                ]
            ),
            ModelResponse(
                parts=[
                    BuiltinToolCallPart(
                        tool_name='image_generation',
                        tool_call_id='ig_0481074da98340df0068dd88fb39c0819182d36f882ee0904f',
                        provider_name='openai',
                    ),
                    FilePart(
                        content=BinaryImage(
                            data=IsBytes(),
                            media_type='image/png',
                            identifier='160d47',
                        ),
                        id='ig_0481074da98340df0068dd88fb39c0819182d36f882ee0904f',
                    ),
                    BuiltinToolReturnPart(
                        tool_name='image_generation',
                        content={
                            'status': 'completed',
                            'background': 'opaque',
                            'quality': 'high',
                            'size': '1024x1024',
                            'revised_prompt': IsStr(),
                        },
                        tool_call_id='ig_0481074da98340df0068dd88fb39c0819182d36f882ee0904f',
                        timestamp=IsDatetime(),
                        provider_name='openai',
                    ),
                    TextPart(content='', id='msg_0481074da98340df0068dd8934b3f48191920fd2feb9de2332'),
                ],
                usage=RequestUsage(input_tokens=1294, output_tokens=65, details={'reasoning_tokens': 0}),
                model_name='gpt-5-2025-08-07',
                timestamp=IsDatetime(),
                provider_name='openai',
                provider_details={'finish_reason': 'completed'},
                provider_response_id='resp_0481074da98340df0068dd88f0ba04819185a168065ef28040',
                finish_reason='stop',
            ),
        ]
    )


async def test_openai_responses_multiple_images(allow_model_requests: None, openai_api_key: str):
    model = OpenAIResponsesModel('gpt-5', provider=OpenAIProvider(api_key=openai_api_key))
    agent = Agent(model=model, output_type=BinaryImage)

    result = await agent.run('Generate two separate images of axolotls.')
    # The first image is used as output
    assert result.output == snapshot(
        BinaryImage(
            data=IsBytes(),
            media_type='image/png',
            identifier='2a8c51',
        )
    )
    assert result.all_messages() == snapshot(
        [
            ModelRequest(
                parts=[
                    UserPromptPart(
                        content='Generate two separate images of axolotls.',
                        timestamp=IsDatetime(),
                    )
                ]
            ),
            ModelResponse(
                parts=[
                    ThinkingPart(
                        content='',
                        id='rs_0b6169df6e16e9690068dd80d6daec8191ba71651890c0e1e1',
                        signature=IsStr(),
                        provider_name='openai',
                    ),
                    BuiltinToolCallPart(
                        tool_name='image_generation',
                        tool_call_id='ig_0b6169df6e16e9690068dd80f7b070819189831dcc01b98a2a',
                        provider_name='openai',
                    ),
                    FilePart(
                        content=BinaryImage(
                            data=IsBytes(),
                            media_type='image/png',
                            identifier='2a8c51',
                        ),
                        id='ig_0b6169df6e16e9690068dd80f7b070819189831dcc01b98a2a',
                    ),
                    BuiltinToolReturnPart(
                        tool_name='image_generation',
                        content={
                            'status': 'completed',
                            'background': 'opaque',
                            'quality': 'high',
                            'size': '1024x1024',
                            'revised_prompt': IsStr(),
                        },
                        tool_call_id='ig_0b6169df6e16e9690068dd80f7b070819189831dcc01b98a2a',
                        timestamp=IsDatetime(),
                        provider_name='openai',
                    ),
                    BuiltinToolCallPart(
                        tool_name='image_generation',
                        tool_call_id='ig_0b6169df6e16e9690068dd8125f4448191bac6818b54114209',
                        provider_name='openai',
                    ),
                    FilePart(
                        content=BinaryImage(
                            data=IsBytes(),
                            media_type='image/png',
                            identifier='dd7c41',
                        ),
                        id='ig_0b6169df6e16e9690068dd8125f4448191bac6818b54114209',
                    ),
                    BuiltinToolReturnPart(
                        tool_name='image_generation',
                        content={
                            'status': 'completed',
                            'background': 'opaque',
                            'quality': 'high',
                            'size': '1536x1024',
                            'revised_prompt': IsStr(),
                        },
                        tool_call_id='ig_0b6169df6e16e9690068dd8125f4448191bac6818b54114209',
                        timestamp=IsDatetime(),
                        provider_name='openai',
                    ),
                    TextPart(content='', id='msg_0b6169df6e16e9690068dd8163a99c8191ae96a95eaa8e6365'),
                ],
                usage=RequestUsage(
                    input_tokens=2675,
                    output_tokens=2157,
                    details={'reasoning_tokens': 1984},
                ),
                model_name='gpt-5-2025-08-07',
                timestamp=IsDatetime(),
                provider_name='openai',
                provider_details={'finish_reason': 'completed'},
                provider_response_id='resp_0b6169df6e16e9690068dd80d64aec81919c65f238307673bb',
                finish_reason='stop',
            ),
        ]
    )


async def test_openai_responses_image_generation_jpeg(allow_model_requests: None, openai_api_key: str):
    model = OpenAIResponsesModel('gpt-5', provider=OpenAIProvider(api_key=openai_api_key))
    agent = Agent(model=model, builtin_tools=[ImageGenerationTool(output_format='jpeg')], output_type=BinaryImage)

    result = await agent.run('Generate an image of axolotl.')

    assert result.output == snapshot(
        BinaryImage(
            data=IsBytes(),
            media_type='image/jpeg',
            identifier='df8cd2',
        )
    )
    assert result.all_messages() == snapshot(
        [
            ModelRequest(
                parts=[
                    UserPromptPart(
                        content='Generate an image of axolotl.',
                        timestamp=IsDatetime(),
                    )
                ]
            ),
            ModelResponse(
                parts=[
                    ThinkingPart(
                        content='',
                        id='rs_08acbdf1ae54befc0068dd9cee0698819791dc1b2461291dbe',
                        signature=IsStr(),
                        provider_name='openai',
                    ),
                    BuiltinToolCallPart(
                        tool_name='image_generation',
                        tool_call_id='ig_08acbdf1ae54befc0068dd9d0347bc8197ad70005495e64e62',
                        provider_name='openai',
                    ),
                    FilePart(
                        content=BinaryImage(
                            data=IsBytes(),
                            media_type='image/jpeg',
                            identifier='df8cd2',
                        ),
                        id='ig_08acbdf1ae54befc0068dd9d0347bc8197ad70005495e64e62',
                    ),
                    BuiltinToolReturnPart(
                        tool_name='image_generation',
                        content={
                            'status': 'completed',
                            'background': 'opaque',
                            'quality': 'high',
                            'size': '1536x1024',
                            'revised_prompt': IsStr(),
                        },
                        tool_call_id='ig_08acbdf1ae54befc0068dd9d0347bc8197ad70005495e64e62',
                        timestamp=IsDatetime(),
                        provider_name='openai',
                    ),
                    TextPart(content='', id='msg_08acbdf1ae54befc0068dd9d468248819786f55b61db3a9a60'),
                ],
                usage=RequestUsage(input_tokens=1889, output_tokens=1434, details={'reasoning_tokens': 1280}),
                model_name='gpt-5-2025-08-07',
                timestamp=IsDatetime(),
                provider_name='openai',
                provider_details={'finish_reason': 'completed'},
                provider_response_id='resp_08acbdf1ae54befc0068dd9ced226c8197a2e974b29c565407',
                finish_reason='stop',
            ),
        ]
    )


async def test_openai_responses_history_with_combined_tool_call_id(allow_model_requests: None, openai_api_key: str):
    m = OpenAIResponsesModel('gpt-5', provider=OpenAIProvider(api_key=openai_api_key))

    class CityLocation(BaseModel):
        city: str
        country: str

    agent = Agent(m, output_type=ToolOutput(CityLocation))

    messages = [
        ModelRequest(
            parts=[
                UserPromptPart(
                    content='What is the largest city in the user country?',
                )
            ]
        ),
        ModelResponse(
            parts=[
                ToolCallPart(
                    tool_name='get_user_country',
                    args='{}',
                    tool_call_id='call_ZWkVhdUjupo528U9dqgFeRkH|fc_68477f0bb8e4819cba6d781e174d77f8001fd29e2d5573f7',
                )
            ],
            model_name='gpt-4o-2024-08-06',
            provider_name='openai',
            provider_response_id='resp_68477f0b40a8819cb8d55594bc2c232a001fd29e2d5573f7',
            finish_reason='stop',
        ),
        ModelRequest(
            parts=[
                ToolReturnPart(
                    tool_name='get_user_country',
                    content='Mexico',
                    tool_call_id='call_ZWkVhdUjupo528U9dqgFeRkH|fc_68477f0bb8e4819cba6d781e174d77f8001fd29e2d5573f7',
                )
            ]
        ),
    ]

    result = await agent.run('What is the largest city in the user country?', message_history=messages)
    assert result.output == snapshot(CityLocation(city='Mexico City', country='Mexico'))
    assert result.new_messages() == snapshot(
        [
            ModelRequest(
                parts=[
                    UserPromptPart(
                        content='What is the largest city in the user country?',
                        timestamp=IsDatetime(),
                    )
                ]
            ),
            ModelResponse(
                parts=[
                    ThinkingPart(
                        content='',
                        id='rs_001fd29e2d5573f70068ece2e816fc819c82755f049c987ea4',
                        signature='gAAAAABo7OLt_-yMcMz15n_JkwU0selGH2vqiwJDNU86YIjY_jQLXid4usIFjjCppiyOnJjtU_C6e7jUIKnfZRBt1DHVFMGpAVvTBZBVdJhXl0ypGjkAj3Wv_3ecAG9oU3DoUMKrbwEMqL0LaSfNSN1qgCTt-RL2sgeEDgFeiOpX40BWgS8tVMfR4_qBxJcp8KeYvw5niPgwcMF3UPIEjHlaVpglJH2SzZtTOdxeFDfYbnvdWTMvwYFIc0jKOREG_-hZE4AznhHdSLV2-I5nGlxuxqaI4GQCk-Fp8Cvcy15_NYYP62ii50VlR6HPp_gQZEetwgC5pThsiuuG7-n1hGOnsj8gZyjSKsMe2KpzlYzhT7ighmArDVEx8Utvp1FXikqGkEzt4RTqqPInp9kuvqQTSyd8JZ6BEetRl1EuZXT7zXrzLwFN7Vm_gqixmf6mLXZUw6vg6LqGkhSh5fo6C7akPTwwJXjVJ37Dzfejo6RiVKOT-_9sdYCHW2kZ9XfQAmRQfB97UpSZ8QrVfaKy_uRIHLexs8QrQvKuw-uHDQBAL3OEmSTzHzCQ-q7b0FHr514Z29l9etavHNVdpeleWGo6VEtLWGQyblIdIBtf946YnQvr6NYIR8uATn9Z91rr8FsFJTpJh_v5iGA2f8rfPRu27nmw-q8XnPVc_FYCZDk08r_YhdEJZn1INBi8wYSWmpib8VxNpkFO7FFRuK-F8rh3MTpYgIOqPQYbf3LCRvKukTwv1b3mjSKVpHQSm_s6s7djdD-rLuc22-3_MLd0ii4_oOT8w51TQIM61LtonGvxUqf4oKHSUFCVnrWWiT-0ttdpwpJ_iB5frnEeY2mWyU1u7sd38BI3dOzoM82IFaIm98g9fa99bmoA7Z7gI60tzyF8YbJmWF-PCwyKHJ7B1MbCBonO36NmeEM-SplrR54fGykxTmwvtbYGhd5f0cdYzD0zulRDj-AhOd96rrUB_fIgoQGTXey8L_w0whcnVTWdG6is-rx8373Sz8ZRoE5RiLWW1mfHzVXxwslphx4BedRVF0tL-1YO7sg5MXhHCf6hpw8dOht-21NMrb1F1DQadFE_fhySFl-TgOD5BlhAuupLMsqcCIa4lcXP_loyA4ERP6WSdz2Bybz7_1eOiflfVodRrNqvr_DnL0NEXD_JkYTeIn84ziarFV7U7ZnkMvRiA_p1fWdbHTsE_8lu1rsf8fcJ1e76_6ycPkOc4TrOZw8gVRb7gIbMMVrv72BT_sFhW7GkXrzCQpQaeybmRw-bjFhkMMjMDYGXkA_H0q2Zfyh3zCOoa40hl2cqRWp7n1XuafmtKG_F8e9hyWox0q7AhZr5HOOaHz8r3O3-dmNl1KP52bqA8S72rLDslAOQlDupmAQgAmkm5ApYeYcEBredN78jHQ1pviUEI2-3qr4ClXZFHPa54AJ_q4HQ-EcKXEcYQglG21mSUy_tFQF-m4X46Qu8yYWcBVW4E0CG3wbvYx0BCdbc5RhIDkJo1elxLK8XS64lpFkCWy62xLVeMuVuCj8q84-Kk7tZ7gtMtLV9PHQCdbl3s2pAzMfuNIBJog6-HPmwha2n9T0Md5qF7OqCtnYWOWUfIMmQVcdW-ECGsQy9uIUmpsOjdtH31hrX3MUEhIOUB5xErLwfp-_s22ciAY_ap3JlYAiTKGlMCxKxTzK7wWEG_nYhDXC1Afj2z-tgvYhtn9MyDf2v0aIpDM9BoTOLEO-ButzylJ06pJlrJhpdvklvwJxUiuhlwy0bHNilb4Zv4QwnUv3DCrIeKe1ne90vEXe6YlDwSMeWJcz1DZIQBvVcNlN8q2y8Rae3lMWzsvD0YXrcXp02ckYoLSOQZgNYviGYLsgRgPGiIkncjSDt7WWV6td3l-zTrP6MT_hKigmg5F5_F6tS1bKb0jlQBZd0NP-_L_TPqMGRjCYG8johd6VyMiagslDjxG39Dh2wyTI19ZW7h_AOuOpnfkt2armqiq6iGfevA3malqkNakb6mFAS04J9O0butWVAw4yiPCEcLuDNAzzi_qrqLee4gkjh0NplvfGCaE6qqYms61GJbJC4wge6vjyTakurbqWEV3YoR3y_dn-0pjQ7TOx9kkruDwg0nZIV5O6yYxaulmbuvo3fs5CZb9ptZPD0MzGZj7CZU2MDCa4a4gr0McOx2MricxSzIu6emuRUzZuC6C1JxPRC00M0TrZNMIe_WVa9fXDLV1ULEAIMwMXzNT9zV6yiYQCwhkp30Wqde3W0LlIRpSbDuJXcvT8OCbXkdPNIScccdT9LvUQQ--hU2P45kisOev3TYn7yv-pdxM3u1KFNwuFxedSArMBPg7GDz1BOxDQRzv0mfwbf_CcoFbuyj7Tf4zWO46HVdHeRNbvIE--bnaSYD-UFaKknp8ZsBQQhBU_2TEca3fKwmg81-g7Vdb28QUZEuPzgE4ekxZejkKpiKqlLC5nJYgvXrqk2H35D51mYdzPs0ST05Mc41x9MFm_YOLxSFyA0yGAKVINmD5wT6kvRflPkgoksd2ryIvo4KMw3oZQKodv5By0mSJ8iX2vhTGylxiM8wj-ICyNuOsaRFrcMSpX7tZbXcDyysApdmx217BSADoQiNZBLngF7ptxc2QGyo3CwuDjaljwmSgL9KeGthd1RJFd826M287IPpCjLM4WRquCL_E0pQryNqOMn-ZEOCAlBjE37290EhkjKbhiGBEnHUvSbhoH4nL47AmunP_Q5aqh5173VfyoyaybuS3fXjQ5WO0kyFjMdD-a7C6PVdwToCTP-TljoF2YnQKCiqUGs9gNHS9mYhQSXzY4uuGlTHLfKB4JKS5_MQHvwI9zCbTvVG854fPuo_2mzSh-y8TSzBWPokhYWI_q095Sh6tOqDIJNMGyjI2GDFRSyKpKhIFCLyU2JEo9B6l91jPlir0XI8ZOQfBd9J0I4JIqnyoj40_1bF1zUDGc014bdGfxazxwlGph_ysKAP39wV7X9DBFS3ZmeSIn-r3s-sci0HmwnJUb2r03m40rFuNTV1cJMAFP7ZY7PQQQ0TtlO_al0uedaOWylLauap_eoRqc6xGJ2rSz1e7cOevksUlAqzK5xknYKHlsW970xuDGHKOZnKPg8O9nb2PKrcjwEQF5RFPc3l8TtOUXPhhvTERZFGoEuGuSuSp1cJhzba06yPnL-wE3CstYUm3jvkaUme6kKqM4tWBCQDg-_2PYf24xXYlmkIklylskqId826Y3pVVUd7e0vQO0POPeVYU1qwtTp7Ln-MhYEWexxptdNkVQ-kWx63w6HXF6_kefSxaf0UcvL8tOV73u7w_udle9MC_TXgwJZpoW2tSi5HETjQ_i28FAP2iJmclWOm3gP08cMiXvgpTpjzh6meBdvKepnifl_ivPzRnyjz3mYCZH-UJ4LmOHIonv-8arnckhCwHoFIpaIX7eSZyY0JcbBETKImtUwrlTSlbD8l02KDtqw2FJURtEWI5dC1sTS8c2HcyjXyQDA9A25a0M1yIgZyaadODGQ1zoa9xXB',
                        provider_name='openai',
                    ),
                    ToolCallPart(
                        tool_name='final_result',
                        args='{"city":"Mexico City","country":"Mexico"}',
                        tool_call_id='call_LIXPi261Xx3dGYzlDsOoyHGk',
                        id='fc_001fd29e2d5573f70068ece2ecc140819c97ca83bd4647a717',
                    ),
                ],
                usage=RequestUsage(input_tokens=103, output_tokens=409, details={'reasoning_tokens': 384}),
                model_name='gpt-5-2025-08-07',
                timestamp=IsDatetime(),
                provider_name='openai',
                provider_details={'finish_reason': 'completed'},
                provider_response_id='resp_001fd29e2d5573f70068ece2e6dfbc819c96557f0de72802be',
                finish_reason='stop',
            ),
            ModelRequest(
                parts=[
                    ToolReturnPart(
                        tool_name='final_result',
                        content='Final result processed.',
                        tool_call_id='call_LIXPi261Xx3dGYzlDsOoyHGk',
                        timestamp=IsDatetime(),
                    )
                ]
            ),
        ]
    )<|MERGE_RESOLUTION|>--- conflicted
+++ resolved
@@ -3735,7 +3735,6 @@
 If you want different colors or a holographic gradient background, tell me your preferred palette.\
 """,
                         id='msg_68cdc3d0303c8190b2a86413acbedbe60187028ba77f15f7',
-<<<<<<< HEAD
                     ),
                 ],
                 usage=RequestUsage(
@@ -5785,2497 +5784,6 @@
                     ToolCallPart(
                         tool_name='final_result',
                         args='{"species":"Axolotl","name":"Axie"}',
-                        tool_call_id='call_eE7MHM5WMJnMt5srV69NmBJk|fc_0360827931d9421b0068dd83918a8c81a08a765e558fd5e071',
-                    ),
-                ],
-                usage=RequestUsage(input_tokens=587, output_tokens=2587, details={'reasoning_tokens': 2560}),
-                model_name='gpt-5-2025-08-07',
-                timestamp=IsDatetime(),
-                provider_name='openai',
-                provider_details={'finish_reason': 'completed'},
-                provider_response_id='resp_0360827931d9421b0068dd8370a70081a09d6de822ee43bbc4',
-                finish_reason='stop',
-            ),
-            ModelRequest(
-                parts=[
-                    ToolReturnPart(
-                        tool_name='final_result',
-                        content='Final result processed.',
-                        tool_call_id='call_eE7MHM5WMJnMt5srV69NmBJk|fc_0360827931d9421b0068dd83918a8c81a08a765e558fd5e071',
-                        timestamp=IsDatetime(),
-                    )
-                ]
-            ),
-        ]
-    )
-
-
-async def test_openai_responses_image_generation_with_native_output(allow_model_requests: None, openai_api_key: str):
-    class Animal(BaseModel):
-        species: str
-        name: str
-
-    model = OpenAIResponsesModel('gpt-5', provider=OpenAIProvider(api_key=openai_api_key))
-    agent = Agent(model=model, builtin_tools=[ImageGenerationTool()], output_type=NativeOutput(Animal))
-
-    result = await agent.run('Generate an image of an axolotl.')
-    assert result.output == snapshot(Animal(species='Ambystoma mexicanum', name='Axolotl'))
-    assert result.all_messages() == snapshot(
-        [
-            ModelRequest(
-                parts=[
-                    UserPromptPart(
-                        content='Generate an image of an axolotl.',
-                        timestamp=IsDatetime(),
-                    )
-                ]
-            ),
-            ModelResponse(
-                parts=[
-                    ThinkingPart(
-                        content='',
-                        id='rs_09b7ce6df817433c0068dd840825f481a08746132be64b7dbc',
-                        signature=IsStr(),
-                        provider_name='openai',
-                    ),
-                    BuiltinToolCallPart(
-                        tool_name='image_generation',
-                        tool_call_id='ig_09b7ce6df817433c0068dd8418e65881a09a80011c41848b07',
-                        provider_name='openai',
-                    ),
-                    FilePart(
-                        content=BinaryImage(
-                            data=IsBytes(),
-                            media_type='image/png',
-                            identifier='4ed317',
-                        ),
-                        id='ig_09b7ce6df817433c0068dd8418e65881a09a80011c41848b07',
-                    ),
-                    BuiltinToolReturnPart(
-                        tool_name='image_generation',
-                        content={
-                            'status': 'completed',
-                            'background': 'opaque',
-                            'quality': 'high',
-                            'size': '1024x1024',
-                            'revised_prompt': IsStr(),
-                        },
-                        tool_call_id='ig_09b7ce6df817433c0068dd8418e65881a09a80011c41848b07',
-                        timestamp=IsDatetime(),
-                        provider_name='openai',
-                    ),
-                    TextPart(
-                        content='{"species":"Ambystoma mexicanum","name":"Axolotl"}',
-                        id='msg_09b7ce6df817433c0068dd8455d66481a0a265a59089859b56',
-                    ),
-                ],
-                usage=RequestUsage(input_tokens=1789, output_tokens=1312, details={'reasoning_tokens': 1152}),
-                model_name='gpt-5-2025-08-07',
-                timestamp=IsDatetime(),
-                provider_name='openai',
-                provider_details={'finish_reason': 'completed'},
-                provider_response_id='resp_09b7ce6df817433c0068dd8407c37881a0ad817ef3cc3a3600',
-                finish_reason='stop',
-            ),
-        ]
-    )
-
-
-async def test_openai_responses_image_generation_with_prompted_output(allow_model_requests: None, openai_api_key: str):
-    class Animal(BaseModel):
-        species: str
-        name: str
-
-    model = OpenAIResponsesModel('gpt-5', provider=OpenAIProvider(api_key=openai_api_key))
-    agent = Agent(model=model, builtin_tools=[ImageGenerationTool()], output_type=PromptedOutput(Animal))
-
-    result = await agent.run('Generate an image of an axolotl.')
-    assert result.output == snapshot(Animal(species='axolotl', name='Axel'))
-    assert result.all_messages() == snapshot(
-        [
-            ModelRequest(
-                parts=[
-                    UserPromptPart(
-                        content='Generate an image of an axolotl.',
-                        timestamp=IsDatetime(),
-                    )
-                ],
-                instructions="""\
-Always respond with a JSON object that's compatible with this schema:
-
-{"properties": {"species": {"type": "string"}, "name": {"type": "string"}}, "required": ["species", "name"], "title": "Animal", "type": "object"}
-
-Don't include any text or Markdown fencing before or after.\
-""",
-            ),
-            ModelResponse(
-                parts=[
-                    ThinkingPart(
-                        content='',
-                        id='rs_0d14a5e3c26c21180068dd8721f7e08190964fcca3611acaa8',
-                        signature=IsStr(),
-                        provider_name='openai',
-                    ),
-                    BuiltinToolCallPart(
-                        tool_name='image_generation',
-                        tool_call_id='ig_0d14a5e3c26c21180068dd87309a608190ab2d8c7af59983ed',
-                        provider_name='openai',
-                    ),
-                    FilePart(
-                        content=BinaryImage(
-                            data=IsBytes(),
-                            media_type='image/png',
-                            identifier='958792',
-                        ),
-                        id='ig_0d14a5e3c26c21180068dd87309a608190ab2d8c7af59983ed',
-                    ),
-                    BuiltinToolReturnPart(
-                        tool_name='image_generation',
-                        content={
-                            'status': 'completed',
-                            'background': 'opaque',
-                            'quality': 'high',
-                            'size': '1024x1024',
-                            'revised_prompt': IsStr(),
-                        },
-                        tool_call_id='ig_0d14a5e3c26c21180068dd87309a608190ab2d8c7af59983ed',
-                        timestamp=IsDatetime(),
-                        provider_name='openai',
-                    ),
-                    TextPart(
-                        content='{"species":"axolotl","name":"Axel"}',
-                        id='msg_0d14a5e3c26c21180068dd8763b4508190bb7487109f73e1f4',
-                    ),
-                ],
-                usage=RequestUsage(input_tokens=1812, output_tokens=1313, details={'reasoning_tokens': 1152}),
-                model_name='gpt-5-2025-08-07',
-                timestamp=IsDatetime(),
-                provider_name='openai',
-                provider_details={'finish_reason': 'completed'},
-                provider_response_id='resp_0d14a5e3c26c21180068dd871d439081908dc36e63fab0cedf',
-                finish_reason='stop',
-            ),
-        ]
-    )
-
-
-async def test_openai_responses_image_generation_with_tools(allow_model_requests: None, openai_api_key: str):
-    model = OpenAIResponsesModel('gpt-5', provider=OpenAIProvider(api_key=openai_api_key))
-    agent = Agent(model=model, output_type=BinaryImage)
-
-    @agent.tool_plain
-    async def get_animal() -> str:
-        return 'axolotl'
-
-    result = await agent.run('Generate an image of the animal returned by the get_animal tool.')
-    assert result.output == snapshot(
-        BinaryImage(
-            data=IsBytes(),
-            media_type='image/png',
-            identifier='160d47',
-        )
-    )
-    assert result.all_messages() == snapshot(
-        [
-            ModelRequest(
-                parts=[
-                    UserPromptPart(
-                        content='Generate an image of the animal returned by the get_animal tool.',
-                        timestamp=IsDatetime(),
-                    )
-                ]
-            ),
-            ModelResponse(
-                parts=[
-                    ThinkingPart(
-                        content='',
-                        id='rs_0481074da98340df0068dd88e41588819180570a0cf50d0e6e',
-                        signature=IsStr(),
-                        provider_name='openai',
-                    ),
-                    ToolCallPart(
-                        tool_name='get_animal',
-                        args='{}',
-                        tool_call_id='call_t76xO1K2zqrJkawkU3tur8vj|fc_0481074da98340df0068dd88f000688191afaf54f799b1dfaf',
-                    ),
-                ],
-                usage=RequestUsage(input_tokens=389, output_tokens=721, details={'reasoning_tokens': 704}),
-                model_name='gpt-5-2025-08-07',
-                timestamp=IsDatetime(),
-                provider_name='openai',
-                provider_details={'finish_reason': 'completed'},
-                provider_response_id='resp_0481074da98340df0068dd88dceb1481918b1d167d99bc51cd',
-                finish_reason='stop',
-            ),
-            ModelRequest(
-                parts=[
-                    ToolReturnPart(
-                        tool_name='get_animal',
-                        content='axolotl',
-                        tool_call_id='call_t76xO1K2zqrJkawkU3tur8vj|fc_0481074da98340df0068dd88f000688191afaf54f799b1dfaf',
-                        timestamp=IsDatetime(),
-                    )
-                ]
-            ),
-            ModelResponse(
-                parts=[
-                    BuiltinToolCallPart(
-                        tool_name='image_generation',
-                        tool_call_id='ig_0481074da98340df0068dd88fb39c0819182d36f882ee0904f',
-                        provider_name='openai',
-                    ),
-                    FilePart(
-                        content=BinaryImage(
-                            data=IsBytes(),
-                            media_type='image/png',
-                            identifier='160d47',
-                        ),
-                        id='ig_0481074da98340df0068dd88fb39c0819182d36f882ee0904f',
-                    ),
-                    BuiltinToolReturnPart(
-                        tool_name='image_generation',
-                        content={
-                            'status': 'completed',
-                            'background': 'opaque',
-                            'quality': 'high',
-                            'size': '1024x1024',
-                            'revised_prompt': IsStr(),
-                        },
-                        tool_call_id='ig_0481074da98340df0068dd88fb39c0819182d36f882ee0904f',
-                        timestamp=IsDatetime(),
-                        provider_name='openai',
-                    ),
-                    TextPart(content='', id='msg_0481074da98340df0068dd8934b3f48191920fd2feb9de2332'),
-                ],
-                usage=RequestUsage(input_tokens=1294, output_tokens=65, details={'reasoning_tokens': 0}),
-                model_name='gpt-5-2025-08-07',
-                timestamp=IsDatetime(),
-                provider_name='openai',
-                provider_details={'finish_reason': 'completed'},
-                provider_response_id='resp_0481074da98340df0068dd88f0ba04819185a168065ef28040',
-                finish_reason='stop',
-            ),
-        ]
-    )
-
-
-async def test_openai_responses_multiple_images(allow_model_requests: None, openai_api_key: str):
-    model = OpenAIResponsesModel('gpt-5', provider=OpenAIProvider(api_key=openai_api_key))
-    agent = Agent(model=model, output_type=BinaryImage)
-
-    result = await agent.run('Generate two separate images of axolotls.')
-    # The first image is used as output
-    assert result.output == snapshot(
-        BinaryImage(
-            data=IsBytes(),
-            media_type='image/png',
-            identifier='2a8c51',
-        )
-    )
-    assert result.all_messages() == snapshot(
-        [
-            ModelRequest(
-                parts=[
-                    UserPromptPart(
-                        content='Generate two separate images of axolotls.',
-                        timestamp=IsDatetime(),
-                    )
-                ]
-            ),
-            ModelResponse(
-                parts=[
-                    ThinkingPart(
-                        content='',
-                        id='rs_0b6169df6e16e9690068dd80d6daec8191ba71651890c0e1e1',
-                        signature=IsStr(),
-                        provider_name='openai',
-                    ),
-                    BuiltinToolCallPart(
-                        tool_name='image_generation',
-                        tool_call_id='ig_0b6169df6e16e9690068dd80f7b070819189831dcc01b98a2a',
-                        provider_name='openai',
-                    ),
-                    FilePart(
-                        content=BinaryImage(
-                            data=IsBytes(),
-                            media_type='image/png',
-                            identifier='2a8c51',
-                        ),
-                        id='ig_0b6169df6e16e9690068dd80f7b070819189831dcc01b98a2a',
-                    ),
-                    BuiltinToolReturnPart(
-                        tool_name='image_generation',
-                        content={
-                            'status': 'completed',
-                            'background': 'opaque',
-                            'quality': 'high',
-                            'size': '1024x1024',
-                            'revised_prompt': IsStr(),
-                        },
-                        tool_call_id='ig_0b6169df6e16e9690068dd80f7b070819189831dcc01b98a2a',
-                        timestamp=IsDatetime(),
-                        provider_name='openai',
-                    ),
-                    BuiltinToolCallPart(
-                        tool_name='image_generation',
-                        tool_call_id='ig_0b6169df6e16e9690068dd8125f4448191bac6818b54114209',
-                        provider_name='openai',
-                    ),
-                    FilePart(
-                        content=BinaryImage(
-                            data=IsBytes(),
-                            media_type='image/png',
-                            identifier='dd7c41',
-                        ),
-                        id='ig_0b6169df6e16e9690068dd8125f4448191bac6818b54114209',
-                    ),
-                    BuiltinToolReturnPart(
-                        tool_name='image_generation',
-                        content={
-                            'status': 'completed',
-                            'background': 'opaque',
-                            'quality': 'high',
-                            'size': '1536x1024',
-                            'revised_prompt': IsStr(),
-                        },
-                        tool_call_id='ig_0b6169df6e16e9690068dd8125f4448191bac6818b54114209',
-                        timestamp=IsDatetime(),
-                        provider_name='openai',
-                    ),
-                    TextPart(content='', id='msg_0b6169df6e16e9690068dd8163a99c8191ae96a95eaa8e6365'),
-                ],
-                usage=RequestUsage(
-                    input_tokens=2675,
-                    output_tokens=2157,
-                    details={'reasoning_tokens': 1984},
-                ),
-                model_name='gpt-5-2025-08-07',
-                timestamp=IsDatetime(),
-                provider_name='openai',
-                provider_details={'finish_reason': 'completed'},
-                provider_response_id='resp_0b6169df6e16e9690068dd80d64aec81919c65f238307673bb',
-                finish_reason='stop',
-            ),
-        ]
-    )
-
-
-async def test_openai_responses_image_generation_jpeg(allow_model_requests: None, openai_api_key: str):
-    model = OpenAIResponsesModel('gpt-5', provider=OpenAIProvider(api_key=openai_api_key))
-    agent = Agent(model=model, builtin_tools=[ImageGenerationTool(output_format='jpeg')], output_type=BinaryImage)
-
-    result = await agent.run('Generate an image of axolotl.')
-
-    assert result.output == snapshot(
-        BinaryImage(
-            data=IsBytes(),
-            media_type='image/jpeg',
-            identifier='df8cd2',
-        )
-    )
-    assert result.all_messages() == snapshot(
-        [
-            ModelRequest(
-                parts=[
-                    UserPromptPart(
-                        content='Generate an image of axolotl.',
-                        timestamp=IsDatetime(),
-                    )
-                ]
-            ),
-            ModelResponse(
-                parts=[
-                    ThinkingPart(
-                        content='',
-                        id='rs_08acbdf1ae54befc0068dd9cee0698819791dc1b2461291dbe',
-                        signature=IsStr(),
-                        provider_name='openai',
-                    ),
-                    BuiltinToolCallPart(
-                        tool_name='image_generation',
-                        tool_call_id='ig_08acbdf1ae54befc0068dd9d0347bc8197ad70005495e64e62',
-                        provider_name='openai',
-                    ),
-                    FilePart(
-                        content=BinaryImage(
-                            data=IsBytes(),
-                            media_type='image/jpeg',
-                            identifier='df8cd2',
-                        ),
-                        id='ig_08acbdf1ae54befc0068dd9d0347bc8197ad70005495e64e62',
-                    ),
-                    BuiltinToolReturnPart(
-                        tool_name='image_generation',
-                        content={
-                            'status': 'completed',
-                            'background': 'opaque',
-                            'quality': 'high',
-                            'size': '1536x1024',
-                            'revised_prompt': IsStr(),
-                        },
-                        tool_call_id='ig_08acbdf1ae54befc0068dd9d0347bc8197ad70005495e64e62',
-                        timestamp=IsDatetime(),
-                        provider_name='openai',
-=======
->>>>>>> f2b9e9fa
-                    ),
-                    TextPart(content='', id='msg_08acbdf1ae54befc0068dd9d468248819786f55b61db3a9a60'),
-                ],
-<<<<<<< HEAD
-                usage=RequestUsage(input_tokens=1889, output_tokens=1434, details={'reasoning_tokens': 1280}),
-=======
-                usage=RequestUsage(
-                    input_tokens=4614, cache_read_tokens=1792, output_tokens=1844, details={'reasoning_tokens': 1024}
-                ),
->>>>>>> f2b9e9fa
-                model_name='gpt-5-2025-08-07',
-                timestamp=IsDatetime(),
-                provider_name='openai',
-                provider_details={'finish_reason': 'completed'},
-<<<<<<< HEAD
-                provider_response_id='resp_08acbdf1ae54befc0068dd9ced226c8197a2e974b29c565407',
-=======
-                provider_response_id='resp_68cdc39da72481909e0512fef9d646240187028ba77f15f7',
->>>>>>> f2b9e9fa
-                finish_reason='stop',
-            ),
-        ]
-    )
-
-
-async def test_openai_responses_code_execution_return_image_stream(allow_model_requests: None, openai_api_key: str):
-    model = OpenAIResponsesModel(
-        'gpt-5',
-        provider=OpenAIProvider(api_key=openai_api_key),
-        settings=OpenAIResponsesModelSettings(openai_include_code_execution_outputs=True),
-    )
-
-    agent = Agent(model=model, builtin_tools=[CodeExecutionTool()], output_type=BinaryImage)
-
-    event_parts: list[Any] = []
-    async with agent.iter(user_prompt='Create a chart of y=x^2 for x=-5 to 5') as agent_run:
-        async for node in agent_run:
-            if Agent.is_model_request_node(node) or Agent.is_call_tools_node(node):
-                async with node.stream(agent_run.ctx) as request_stream:
-                    async for event in request_stream:
-                        event_parts.append(event)
-
-    assert agent_run.result is not None
-    assert agent_run.result.output == snapshot(
-        BinaryImage(
-            data=IsBytes(),
-            media_type='image/png',
-            identifier='df0d78',
-        )
-    )
-    assert agent_run.result.all_messages() == snapshot(
-        [
-            ModelRequest(
-                parts=[
-                    UserPromptPart(
-                        content='Create a chart of y=x^2 for x=-5 to 5',
-                        timestamp=IsDatetime(),
-                    )
-                ]
-            ),
-            ModelResponse(
-                parts=[
-                    ThinkingPart(
-                        content='',
-                        id='rs_06c1a26fd89d07f20068dd936ae09c8197b90141e9bf8c36b1',
-                        signature=IsStr(),
-                        provider_name='openai',
-                    ),
-                    BuiltinToolCallPart(
-                        tool_name='code_execution',
-                        args="{\"container_id\":\"cntr_68dd936a4cfc81908bdd4f2a2f542b5c0a0e691ad2bfd833\",\"code\":\"import numpy as np\\r\\nimport matplotlib.pyplot as plt\\r\\n\\r\\n# Data\\r\\nx = np.linspace(-5, 5, 1001)\\r\\ny = x**2\\r\\n\\r\\n# Plot\\r\\nfig, ax = plt.subplots(figsize=(6, 4))\\r\\nax.plot(x, y, label='y = x^2', color='#1f77b4')\\r\\nxi = np.arange(-5, 6)\\r\\nyi = xi**2\\r\\nax.scatter(xi, yi, color='#d62728', s=30, zorder=3, label='integer points')\\r\\n\\r\\nax.set_xlabel('x')\\r\\nax.set_ylabel('y')\\r\\nax.set_title('Parabola y = x^2 for x in [-5, 5]')\\r\\nax.grid(True, alpha=0.3)\\r\\nax.set_xlim(-5, 5)\\r\\nax.set_ylim(0, 26)\\r\\nax.legend()\\r\\n\\r\\nplt.tight_layout()\\r\\n\\r\\n# Save image\\r\\nout_path = '/mnt/data/y_eq_x_squared_plot.png'\\r\\nfig.savefig(out_path, dpi=200)\\r\\n\\r\\nout_path\"}",
-                        tool_call_id='ci_06c1a26fd89d07f20068dd937636948197b6c45865da36d8f7',
-                        provider_name='openai',
-                    ),
-                    FilePart(
-                        content=BinaryImage(
-                            data=IsBytes(),
-                            media_type='image/png',
-                            identifier='df0d78',
-                        ),
-                        id='ci_06c1a26fd89d07f20068dd937636948197b6c45865da36d8f7',
-                    ),
-                    BuiltinToolReturnPart(
-                        tool_name='code_execution',
-                        content={'status': 'completed', 'logs': ["'/mnt/data/y_eq_x_squared_plot.png'"]},
-                        tool_call_id='ci_06c1a26fd89d07f20068dd937636948197b6c45865da36d8f7',
-                        timestamp=IsDatetime(),
-                        provider_name='openai',
-                    ),
-                    TextPart(
-                        content=IsStr(),
-                        id='msg_06c1a26fd89d07f20068dd937ecbd48197bd91dc501bd4a4d4',
-                    ),
-                ],
-                usage=RequestUsage(input_tokens=2772, output_tokens=1166, details={'reasoning_tokens': 896}),
-                model_name='gpt-5-2025-08-07',
-                timestamp=IsDatetime(),
-                provider_name='openai',
-                provider_details={'finish_reason': 'completed'},
-                provider_response_id='resp_06c1a26fd89d07f20068dd9367869c819788cb28e6f19eff9b',
-                finish_reason='stop',
-            ),
-        ]
-    )
-    assert event_parts == snapshot(
-        [
-            PartStartEvent(
-                index=0,
-                part=ThinkingPart(
-                    content='',
-                    id='rs_06c1a26fd89d07f20068dd936ae09c8197b90141e9bf8c36b1',
-                    signature=IsStr(),
-                    provider_name='openai',
-                ),
-            ),
-            PartStartEvent(
-                index=1,
-                part=BuiltinToolCallPart(
-                    tool_name='code_execution',
-                    tool_call_id='ci_06c1a26fd89d07f20068dd937636948197b6c45865da36d8f7',
-                    provider_name='openai',
-                ),
-            ),
-            PartDeltaEvent(
-                index=1,
-                delta=ToolCallPartDelta(
-                    args_delta='{"container_id":"cntr_68dd936a4cfc81908bdd4f2a2f542b5c0a0e691ad2bfd833","code":"',
-                    tool_call_id='ci_06c1a26fd89d07f20068dd937636948197b6c45865da36d8f7',
-                ),
-            ),
-            PartDeltaEvent(
-                index=1,
-                delta=ToolCallPartDelta(
-                    args_delta='import', tool_call_id='ci_06c1a26fd89d07f20068dd937636948197b6c45865da36d8f7'
-                ),
-            ),
-            PartDeltaEvent(
-                index=1,
-                delta=ToolCallPartDelta(
-                    args_delta=' numpy', tool_call_id='ci_06c1a26fd89d07f20068dd937636948197b6c45865da36d8f7'
-                ),
-            ),
-            PartDeltaEvent(
-                index=1,
-                delta=ToolCallPartDelta(
-                    args_delta=' as', tool_call_id='ci_06c1a26fd89d07f20068dd937636948197b6c45865da36d8f7'
-                ),
-            ),
-            PartDeltaEvent(
-                index=1,
-                delta=ToolCallPartDelta(
-                    args_delta=' np', tool_call_id='ci_06c1a26fd89d07f20068dd937636948197b6c45865da36d8f7'
-                ),
-            ),
-            PartDeltaEvent(
-                index=1,
-                delta=ToolCallPartDelta(
-                    args_delta='\\r\\n', tool_call_id='ci_06c1a26fd89d07f20068dd937636948197b6c45865da36d8f7'
-                ),
-            ),
-            PartDeltaEvent(
-                index=1,
-                delta=ToolCallPartDelta(
-                    args_delta='import', tool_call_id='ci_06c1a26fd89d07f20068dd937636948197b6c45865da36d8f7'
-                ),
-            ),
-            PartDeltaEvent(
-                index=1,
-                delta=ToolCallPartDelta(
-                    args_delta=' matplotlib', tool_call_id='ci_06c1a26fd89d07f20068dd937636948197b6c45865da36d8f7'
-                ),
-            ),
-            PartDeltaEvent(
-                index=1,
-                delta=ToolCallPartDelta(
-                    args_delta='.pyplot', tool_call_id='ci_06c1a26fd89d07f20068dd937636948197b6c45865da36d8f7'
-                ),
-            ),
-            PartDeltaEvent(
-                index=1,
-                delta=ToolCallPartDelta(
-                    args_delta=' as', tool_call_id='ci_06c1a26fd89d07f20068dd937636948197b6c45865da36d8f7'
-                ),
-            ),
-            PartDeltaEvent(
-                index=1,
-                delta=ToolCallPartDelta(
-                    args_delta=' plt', tool_call_id='ci_06c1a26fd89d07f20068dd937636948197b6c45865da36d8f7'
-                ),
-            ),
-            PartDeltaEvent(
-                index=1,
-                delta=ToolCallPartDelta(
-                    args_delta='\\r\\n\\r\\n', tool_call_id='ci_06c1a26fd89d07f20068dd937636948197b6c45865da36d8f7'
-                ),
-            ),
-            PartDeltaEvent(
-                index=1,
-                delta=ToolCallPartDelta(
-                    args_delta='#', tool_call_id='ci_06c1a26fd89d07f20068dd937636948197b6c45865da36d8f7'
-                ),
-            ),
-            PartDeltaEvent(
-                index=1,
-                delta=ToolCallPartDelta(
-                    args_delta=' Data', tool_call_id='ci_06c1a26fd89d07f20068dd937636948197b6c45865da36d8f7'
-                ),
-            ),
-            PartDeltaEvent(
-                index=1,
-                delta=ToolCallPartDelta(
-                    args_delta='\\r\\n', tool_call_id='ci_06c1a26fd89d07f20068dd937636948197b6c45865da36d8f7'
-                ),
-            ),
-            PartDeltaEvent(
-                index=1,
-                delta=ToolCallPartDelta(
-                    args_delta='x', tool_call_id='ci_06c1a26fd89d07f20068dd937636948197b6c45865da36d8f7'
-                ),
-            ),
-            PartDeltaEvent(
-                index=1,
-                delta=ToolCallPartDelta(
-                    args_delta=' =', tool_call_id='ci_06c1a26fd89d07f20068dd937636948197b6c45865da36d8f7'
-                ),
-            ),
-            PartDeltaEvent(
-                index=1,
-                delta=ToolCallPartDelta(
-                    args_delta=' np', tool_call_id='ci_06c1a26fd89d07f20068dd937636948197b6c45865da36d8f7'
-                ),
-            ),
-            PartDeltaEvent(
-                index=1,
-                delta=ToolCallPartDelta(
-                    args_delta='.linspace', tool_call_id='ci_06c1a26fd89d07f20068dd937636948197b6c45865da36d8f7'
-                ),
-            ),
-            PartDeltaEvent(
-                index=1,
-                delta=ToolCallPartDelta(
-                    args_delta='(-', tool_call_id='ci_06c1a26fd89d07f20068dd937636948197b6c45865da36d8f7'
-                ),
-            ),
-            PartDeltaEvent(
-                index=1,
-                delta=ToolCallPartDelta(
-                    args_delta='5', tool_call_id='ci_06c1a26fd89d07f20068dd937636948197b6c45865da36d8f7'
-                ),
-            ),
-            PartDeltaEvent(
-                index=1,
-                delta=ToolCallPartDelta(
-                    args_delta=',', tool_call_id='ci_06c1a26fd89d07f20068dd937636948197b6c45865da36d8f7'
-                ),
-            ),
-            PartDeltaEvent(
-                index=1,
-                delta=ToolCallPartDelta(
-                    args_delta=' ', tool_call_id='ci_06c1a26fd89d07f20068dd937636948197b6c45865da36d8f7'
-                ),
-            ),
-            PartDeltaEvent(
-                index=1,
-                delta=ToolCallPartDelta(
-                    args_delta='5', tool_call_id='ci_06c1a26fd89d07f20068dd937636948197b6c45865da36d8f7'
-                ),
-            ),
-            PartDeltaEvent(
-                index=1,
-                delta=ToolCallPartDelta(
-                    args_delta=',', tool_call_id='ci_06c1a26fd89d07f20068dd937636948197b6c45865da36d8f7'
-                ),
-            ),
-            PartDeltaEvent(
-                index=1,
-                delta=ToolCallPartDelta(
-                    args_delta=' ', tool_call_id='ci_06c1a26fd89d07f20068dd937636948197b6c45865da36d8f7'
-                ),
-            ),
-            PartDeltaEvent(
-                index=1,
-                delta=ToolCallPartDelta(
-                    args_delta='100', tool_call_id='ci_06c1a26fd89d07f20068dd937636948197b6c45865da36d8f7'
-                ),
-            ),
-            PartDeltaEvent(
-                index=1,
-                delta=ToolCallPartDelta(
-                    args_delta='1', tool_call_id='ci_06c1a26fd89d07f20068dd937636948197b6c45865da36d8f7'
-                ),
-            ),
-            PartDeltaEvent(
-                index=1,
-                delta=ToolCallPartDelta(
-                    args_delta=')\\r\\n', tool_call_id='ci_06c1a26fd89d07f20068dd937636948197b6c45865da36d8f7'
-                ),
-            ),
-            PartDeltaEvent(
-                index=1,
-                delta=ToolCallPartDelta(
-                    args_delta='y', tool_call_id='ci_06c1a26fd89d07f20068dd937636948197b6c45865da36d8f7'
-                ),
-            ),
-            PartDeltaEvent(
-                index=1,
-                delta=ToolCallPartDelta(
-                    args_delta=' =', tool_call_id='ci_06c1a26fd89d07f20068dd937636948197b6c45865da36d8f7'
-                ),
-            ),
-            PartDeltaEvent(
-                index=1,
-                delta=ToolCallPartDelta(
-                    args_delta=' x', tool_call_id='ci_06c1a26fd89d07f20068dd937636948197b6c45865da36d8f7'
-                ),
-            ),
-            PartDeltaEvent(
-                index=1,
-                delta=ToolCallPartDelta(
-                    args_delta='**', tool_call_id='ci_06c1a26fd89d07f20068dd937636948197b6c45865da36d8f7'
-                ),
-            ),
-            PartDeltaEvent(
-                index=1,
-                delta=ToolCallPartDelta(
-                    args_delta='2', tool_call_id='ci_06c1a26fd89d07f20068dd937636948197b6c45865da36d8f7'
-                ),
-            ),
-            PartDeltaEvent(
-                index=1,
-                delta=ToolCallPartDelta(
-                    args_delta='\\r\\n\\r\\n', tool_call_id='ci_06c1a26fd89d07f20068dd937636948197b6c45865da36d8f7'
-                ),
-            ),
-            PartDeltaEvent(
-                index=1,
-                delta=ToolCallPartDelta(
-                    args_delta='#', tool_call_id='ci_06c1a26fd89d07f20068dd937636948197b6c45865da36d8f7'
-                ),
-            ),
-            PartDeltaEvent(
-                index=1,
-                delta=ToolCallPartDelta(
-                    args_delta=' Plot', tool_call_id='ci_06c1a26fd89d07f20068dd937636948197b6c45865da36d8f7'
-                ),
-            ),
-            PartDeltaEvent(
-                index=1,
-                delta=ToolCallPartDelta(
-                    args_delta='\\r\\n', tool_call_id='ci_06c1a26fd89d07f20068dd937636948197b6c45865da36d8f7'
-                ),
-            ),
-            PartDeltaEvent(
-                index=1,
-                delta=ToolCallPartDelta(
-                    args_delta='fig', tool_call_id='ci_06c1a26fd89d07f20068dd937636948197b6c45865da36d8f7'
-                ),
-            ),
-            PartDeltaEvent(
-                index=1,
-                delta=ToolCallPartDelta(
-                    args_delta=',', tool_call_id='ci_06c1a26fd89d07f20068dd937636948197b6c45865da36d8f7'
-                ),
-            ),
-            PartDeltaEvent(
-                index=1,
-                delta=ToolCallPartDelta(
-                    args_delta=' ax', tool_call_id='ci_06c1a26fd89d07f20068dd937636948197b6c45865da36d8f7'
-                ),
-            ),
-            PartDeltaEvent(
-                index=1,
-                delta=ToolCallPartDelta(
-                    args_delta=' =', tool_call_id='ci_06c1a26fd89d07f20068dd937636948197b6c45865da36d8f7'
-                ),
-            ),
-            PartDeltaEvent(
-                index=1,
-                delta=ToolCallPartDelta(
-                    args_delta=' plt', tool_call_id='ci_06c1a26fd89d07f20068dd937636948197b6c45865da36d8f7'
-                ),
-            ),
-            PartDeltaEvent(
-                index=1,
-                delta=ToolCallPartDelta(
-                    args_delta='.subplots', tool_call_id='ci_06c1a26fd89d07f20068dd937636948197b6c45865da36d8f7'
-                ),
-            ),
-            PartDeltaEvent(
-                index=1,
-                delta=ToolCallPartDelta(
-                    args_delta='(figsize', tool_call_id='ci_06c1a26fd89d07f20068dd937636948197b6c45865da36d8f7'
-                ),
-            ),
-            PartDeltaEvent(
-                index=1,
-                delta=ToolCallPartDelta(
-                    args_delta='=(', tool_call_id='ci_06c1a26fd89d07f20068dd937636948197b6c45865da36d8f7'
-                ),
-            ),
-            PartDeltaEvent(
-                index=1,
-                delta=ToolCallPartDelta(
-                    args_delta='6', tool_call_id='ci_06c1a26fd89d07f20068dd937636948197b6c45865da36d8f7'
-                ),
-            ),
-            PartDeltaEvent(
-                index=1,
-                delta=ToolCallPartDelta(
-                    args_delta=',', tool_call_id='ci_06c1a26fd89d07f20068dd937636948197b6c45865da36d8f7'
-                ),
-            ),
-            PartDeltaEvent(
-                index=1,
-                delta=ToolCallPartDelta(
-                    args_delta=' ', tool_call_id='ci_06c1a26fd89d07f20068dd937636948197b6c45865da36d8f7'
-                ),
-            ),
-            PartDeltaEvent(
-                index=1,
-                delta=ToolCallPartDelta(
-                    args_delta='4', tool_call_id='ci_06c1a26fd89d07f20068dd937636948197b6c45865da36d8f7'
-                ),
-            ),
-            PartDeltaEvent(
-                index=1,
-                delta=ToolCallPartDelta(
-                    args_delta='))\\r\\n', tool_call_id='ci_06c1a26fd89d07f20068dd937636948197b6c45865da36d8f7'
-                ),
-            ),
-            PartDeltaEvent(
-                index=1,
-                delta=ToolCallPartDelta(
-                    args_delta='ax', tool_call_id='ci_06c1a26fd89d07f20068dd937636948197b6c45865da36d8f7'
-                ),
-            ),
-            PartDeltaEvent(
-                index=1,
-                delta=ToolCallPartDelta(
-                    args_delta='.plot', tool_call_id='ci_06c1a26fd89d07f20068dd937636948197b6c45865da36d8f7'
-                ),
-            ),
-            PartDeltaEvent(
-                index=1,
-                delta=ToolCallPartDelta(
-                    args_delta='(x', tool_call_id='ci_06c1a26fd89d07f20068dd937636948197b6c45865da36d8f7'
-                ),
-            ),
-            PartDeltaEvent(
-                index=1,
-                delta=ToolCallPartDelta(
-                    args_delta=',', tool_call_id='ci_06c1a26fd89d07f20068dd937636948197b6c45865da36d8f7'
-                ),
-            ),
-            PartDeltaEvent(
-                index=1,
-                delta=ToolCallPartDelta(
-                    args_delta=' y', tool_call_id='ci_06c1a26fd89d07f20068dd937636948197b6c45865da36d8f7'
-                ),
-            ),
-            PartDeltaEvent(
-                index=1,
-                delta=ToolCallPartDelta(
-                    args_delta=',', tool_call_id='ci_06c1a26fd89d07f20068dd937636948197b6c45865da36d8f7'
-                ),
-            ),
-            PartDeltaEvent(
-                index=1,
-                delta=ToolCallPartDelta(
-                    args_delta=' label', tool_call_id='ci_06c1a26fd89d07f20068dd937636948197b6c45865da36d8f7'
-                ),
-            ),
-            PartDeltaEvent(
-                index=1,
-                delta=ToolCallPartDelta(
-                    args_delta="='", tool_call_id='ci_06c1a26fd89d07f20068dd937636948197b6c45865da36d8f7'
-                ),
-            ),
-            PartDeltaEvent(
-                index=1,
-                delta=ToolCallPartDelta(
-                    args_delta='y', tool_call_id='ci_06c1a26fd89d07f20068dd937636948197b6c45865da36d8f7'
-                ),
-            ),
-            PartDeltaEvent(
-                index=1,
-                delta=ToolCallPartDelta(
-                    args_delta=' =', tool_call_id='ci_06c1a26fd89d07f20068dd937636948197b6c45865da36d8f7'
-                ),
-            ),
-            PartDeltaEvent(
-                index=1,
-                delta=ToolCallPartDelta(
-                    args_delta=' x', tool_call_id='ci_06c1a26fd89d07f20068dd937636948197b6c45865da36d8f7'
-                ),
-            ),
-            PartDeltaEvent(
-                index=1,
-                delta=ToolCallPartDelta(
-                    args_delta='^', tool_call_id='ci_06c1a26fd89d07f20068dd937636948197b6c45865da36d8f7'
-                ),
-            ),
-            PartDeltaEvent(
-                index=1,
-                delta=ToolCallPartDelta(
-                    args_delta='2', tool_call_id='ci_06c1a26fd89d07f20068dd937636948197b6c45865da36d8f7'
-                ),
-            ),
-            PartDeltaEvent(
-                index=1,
-                delta=ToolCallPartDelta(
-                    args_delta="',", tool_call_id='ci_06c1a26fd89d07f20068dd937636948197b6c45865da36d8f7'
-                ),
-            ),
-            PartDeltaEvent(
-                index=1,
-                delta=ToolCallPartDelta(
-                    args_delta=' color', tool_call_id='ci_06c1a26fd89d07f20068dd937636948197b6c45865da36d8f7'
-                ),
-            ),
-            PartDeltaEvent(
-                index=1,
-                delta=ToolCallPartDelta(
-                    args_delta="='#", tool_call_id='ci_06c1a26fd89d07f20068dd937636948197b6c45865da36d8f7'
-                ),
-            ),
-            PartDeltaEvent(
-                index=1,
-                delta=ToolCallPartDelta(
-                    args_delta='1', tool_call_id='ci_06c1a26fd89d07f20068dd937636948197b6c45865da36d8f7'
-                ),
-            ),
-            PartDeltaEvent(
-                index=1,
-                delta=ToolCallPartDelta(
-                    args_delta='f', tool_call_id='ci_06c1a26fd89d07f20068dd937636948197b6c45865da36d8f7'
-                ),
-            ),
-            PartDeltaEvent(
-                index=1,
-                delta=ToolCallPartDelta(
-                    args_delta='77', tool_call_id='ci_06c1a26fd89d07f20068dd937636948197b6c45865da36d8f7'
-                ),
-            ),
-            PartDeltaEvent(
-                index=1,
-                delta=ToolCallPartDelta(
-                    args_delta='b', tool_call_id='ci_06c1a26fd89d07f20068dd937636948197b6c45865da36d8f7'
-                ),
-            ),
-            PartDeltaEvent(
-                index=1,
-                delta=ToolCallPartDelta(
-                    args_delta='4', tool_call_id='ci_06c1a26fd89d07f20068dd937636948197b6c45865da36d8f7'
-                ),
-            ),
-            PartDeltaEvent(
-                index=1,
-                delta=ToolCallPartDelta(
-                    args_delta="')\\r\\n", tool_call_id='ci_06c1a26fd89d07f20068dd937636948197b6c45865da36d8f7'
-                ),
-            ),
-            PartDeltaEvent(
-                index=1,
-                delta=ToolCallPartDelta(
-                    args_delta='xi', tool_call_id='ci_06c1a26fd89d07f20068dd937636948197b6c45865da36d8f7'
-                ),
-            ),
-            PartDeltaEvent(
-                index=1,
-                delta=ToolCallPartDelta(
-                    args_delta=' =', tool_call_id='ci_06c1a26fd89d07f20068dd937636948197b6c45865da36d8f7'
-                ),
-            ),
-            PartDeltaEvent(
-                index=1,
-                delta=ToolCallPartDelta(
-                    args_delta=' np', tool_call_id='ci_06c1a26fd89d07f20068dd937636948197b6c45865da36d8f7'
-                ),
-            ),
-            PartDeltaEvent(
-                index=1,
-                delta=ToolCallPartDelta(
-                    args_delta='.arange', tool_call_id='ci_06c1a26fd89d07f20068dd937636948197b6c45865da36d8f7'
-                ),
-            ),
-            PartDeltaEvent(
-                index=1,
-                delta=ToolCallPartDelta(
-                    args_delta='(-', tool_call_id='ci_06c1a26fd89d07f20068dd937636948197b6c45865da36d8f7'
-                ),
-            ),
-            PartDeltaEvent(
-                index=1,
-                delta=ToolCallPartDelta(
-                    args_delta='5', tool_call_id='ci_06c1a26fd89d07f20068dd937636948197b6c45865da36d8f7'
-                ),
-            ),
-            PartDeltaEvent(
-                index=1,
-                delta=ToolCallPartDelta(
-                    args_delta=',', tool_call_id='ci_06c1a26fd89d07f20068dd937636948197b6c45865da36d8f7'
-                ),
-            ),
-            PartDeltaEvent(
-                index=1,
-                delta=ToolCallPartDelta(
-                    args_delta=' ', tool_call_id='ci_06c1a26fd89d07f20068dd937636948197b6c45865da36d8f7'
-                ),
-            ),
-            PartDeltaEvent(
-                index=1,
-                delta=ToolCallPartDelta(
-                    args_delta='6', tool_call_id='ci_06c1a26fd89d07f20068dd937636948197b6c45865da36d8f7'
-                ),
-            ),
-            PartDeltaEvent(
-                index=1,
-                delta=ToolCallPartDelta(
-                    args_delta=')\\r\\n', tool_call_id='ci_06c1a26fd89d07f20068dd937636948197b6c45865da36d8f7'
-                ),
-            ),
-            PartDeltaEvent(
-                index=1,
-                delta=ToolCallPartDelta(
-                    args_delta='yi', tool_call_id='ci_06c1a26fd89d07f20068dd937636948197b6c45865da36d8f7'
-                ),
-            ),
-            PartDeltaEvent(
-                index=1,
-                delta=ToolCallPartDelta(
-                    args_delta=' =', tool_call_id='ci_06c1a26fd89d07f20068dd937636948197b6c45865da36d8f7'
-                ),
-            ),
-            PartDeltaEvent(
-                index=1,
-                delta=ToolCallPartDelta(
-                    args_delta=' xi', tool_call_id='ci_06c1a26fd89d07f20068dd937636948197b6c45865da36d8f7'
-                ),
-            ),
-            PartDeltaEvent(
-                index=1,
-                delta=ToolCallPartDelta(
-                    args_delta='**', tool_call_id='ci_06c1a26fd89d07f20068dd937636948197b6c45865da36d8f7'
-                ),
-            ),
-            PartDeltaEvent(
-                index=1,
-                delta=ToolCallPartDelta(
-                    args_delta='2', tool_call_id='ci_06c1a26fd89d07f20068dd937636948197b6c45865da36d8f7'
-                ),
-            ),
-            PartDeltaEvent(
-                index=1,
-                delta=ToolCallPartDelta(
-                    args_delta='\\r\\n', tool_call_id='ci_06c1a26fd89d07f20068dd937636948197b6c45865da36d8f7'
-                ),
-            ),
-            PartDeltaEvent(
-                index=1,
-                delta=ToolCallPartDelta(
-                    args_delta='ax', tool_call_id='ci_06c1a26fd89d07f20068dd937636948197b6c45865da36d8f7'
-                ),
-            ),
-            PartDeltaEvent(
-                index=1,
-                delta=ToolCallPartDelta(
-                    args_delta='.scatter', tool_call_id='ci_06c1a26fd89d07f20068dd937636948197b6c45865da36d8f7'
-                ),
-            ),
-            PartDeltaEvent(
-                index=1,
-                delta=ToolCallPartDelta(
-                    args_delta='(x', tool_call_id='ci_06c1a26fd89d07f20068dd937636948197b6c45865da36d8f7'
-                ),
-            ),
-            PartDeltaEvent(
-                index=1,
-                delta=ToolCallPartDelta(
-                    args_delta='i', tool_call_id='ci_06c1a26fd89d07f20068dd937636948197b6c45865da36d8f7'
-                ),
-            ),
-            PartDeltaEvent(
-                index=1,
-                delta=ToolCallPartDelta(
-                    args_delta=',', tool_call_id='ci_06c1a26fd89d07f20068dd937636948197b6c45865da36d8f7'
-                ),
-            ),
-            PartDeltaEvent(
-                index=1,
-                delta=ToolCallPartDelta(
-                    args_delta=' yi', tool_call_id='ci_06c1a26fd89d07f20068dd937636948197b6c45865da36d8f7'
-                ),
-            ),
-            PartDeltaEvent(
-                index=1,
-                delta=ToolCallPartDelta(
-                    args_delta=',', tool_call_id='ci_06c1a26fd89d07f20068dd937636948197b6c45865da36d8f7'
-                ),
-            ),
-            PartDeltaEvent(
-                index=1,
-                delta=ToolCallPartDelta(
-                    args_delta=' color', tool_call_id='ci_06c1a26fd89d07f20068dd937636948197b6c45865da36d8f7'
-                ),
-            ),
-            PartDeltaEvent(
-                index=1,
-                delta=ToolCallPartDelta(
-                    args_delta="='#", tool_call_id='ci_06c1a26fd89d07f20068dd937636948197b6c45865da36d8f7'
-                ),
-            ),
-            PartDeltaEvent(
-                index=1,
-                delta=ToolCallPartDelta(
-                    args_delta='d', tool_call_id='ci_06c1a26fd89d07f20068dd937636948197b6c45865da36d8f7'
-                ),
-            ),
-            PartDeltaEvent(
-                index=1,
-                delta=ToolCallPartDelta(
-                    args_delta='627', tool_call_id='ci_06c1a26fd89d07f20068dd937636948197b6c45865da36d8f7'
-                ),
-            ),
-            PartDeltaEvent(
-                index=1,
-                delta=ToolCallPartDelta(
-                    args_delta='28', tool_call_id='ci_06c1a26fd89d07f20068dd937636948197b6c45865da36d8f7'
-                ),
-            ),
-            PartDeltaEvent(
-                index=1,
-                delta=ToolCallPartDelta(
-                    args_delta="',", tool_call_id='ci_06c1a26fd89d07f20068dd937636948197b6c45865da36d8f7'
-                ),
-            ),
-            PartDeltaEvent(
-                index=1,
-                delta=ToolCallPartDelta(
-                    args_delta=' s', tool_call_id='ci_06c1a26fd89d07f20068dd937636948197b6c45865da36d8f7'
-                ),
-            ),
-            PartDeltaEvent(
-                index=1,
-                delta=ToolCallPartDelta(
-                    args_delta='=', tool_call_id='ci_06c1a26fd89d07f20068dd937636948197b6c45865da36d8f7'
-                ),
-            ),
-            PartDeltaEvent(
-                index=1,
-                delta=ToolCallPartDelta(
-                    args_delta='30', tool_call_id='ci_06c1a26fd89d07f20068dd937636948197b6c45865da36d8f7'
-                ),
-            ),
-            PartDeltaEvent(
-                index=1,
-                delta=ToolCallPartDelta(
-                    args_delta=',', tool_call_id='ci_06c1a26fd89d07f20068dd937636948197b6c45865da36d8f7'
-                ),
-            ),
-            PartDeltaEvent(
-                index=1,
-                delta=ToolCallPartDelta(
-                    args_delta=' z', tool_call_id='ci_06c1a26fd89d07f20068dd937636948197b6c45865da36d8f7'
-                ),
-            ),
-            PartDeltaEvent(
-                index=1,
-                delta=ToolCallPartDelta(
-                    args_delta='order', tool_call_id='ci_06c1a26fd89d07f20068dd937636948197b6c45865da36d8f7'
-                ),
-            ),
-            PartDeltaEvent(
-                index=1,
-                delta=ToolCallPartDelta(
-                    args_delta='=', tool_call_id='ci_06c1a26fd89d07f20068dd937636948197b6c45865da36d8f7'
-                ),
-            ),
-            PartDeltaEvent(
-                index=1,
-                delta=ToolCallPartDelta(
-                    args_delta='3', tool_call_id='ci_06c1a26fd89d07f20068dd937636948197b6c45865da36d8f7'
-                ),
-            ),
-            PartDeltaEvent(
-                index=1,
-                delta=ToolCallPartDelta(
-                    args_delta=',', tool_call_id='ci_06c1a26fd89d07f20068dd937636948197b6c45865da36d8f7'
-                ),
-            ),
-            PartDeltaEvent(
-                index=1,
-                delta=ToolCallPartDelta(
-                    args_delta=' label', tool_call_id='ci_06c1a26fd89d07f20068dd937636948197b6c45865da36d8f7'
-                ),
-            ),
-            PartDeltaEvent(
-                index=1,
-                delta=ToolCallPartDelta(
-                    args_delta="='", tool_call_id='ci_06c1a26fd89d07f20068dd937636948197b6c45865da36d8f7'
-                ),
-            ),
-            PartDeltaEvent(
-                index=1,
-                delta=ToolCallPartDelta(
-                    args_delta='integer', tool_call_id='ci_06c1a26fd89d07f20068dd937636948197b6c45865da36d8f7'
-                ),
-            ),
-            PartDeltaEvent(
-                index=1,
-                delta=ToolCallPartDelta(
-                    args_delta=' points', tool_call_id='ci_06c1a26fd89d07f20068dd937636948197b6c45865da36d8f7'
-                ),
-            ),
-            PartDeltaEvent(
-                index=1,
-                delta=ToolCallPartDelta(
-                    args_delta="')\\r\\n\\r\\n", tool_call_id='ci_06c1a26fd89d07f20068dd937636948197b6c45865da36d8f7'
-                ),
-            ),
-            PartDeltaEvent(
-                index=1,
-                delta=ToolCallPartDelta(
-                    args_delta='ax', tool_call_id='ci_06c1a26fd89d07f20068dd937636948197b6c45865da36d8f7'
-                ),
-            ),
-            PartDeltaEvent(
-                index=1,
-                delta=ToolCallPartDelta(
-                    args_delta='.set', tool_call_id='ci_06c1a26fd89d07f20068dd937636948197b6c45865da36d8f7'
-                ),
-            ),
-            PartDeltaEvent(
-                index=1,
-                delta=ToolCallPartDelta(
-                    args_delta='_xlabel', tool_call_id='ci_06c1a26fd89d07f20068dd937636948197b6c45865da36d8f7'
-                ),
-            ),
-            PartDeltaEvent(
-                index=1,
-                delta=ToolCallPartDelta(
-                    args_delta="('", tool_call_id='ci_06c1a26fd89d07f20068dd937636948197b6c45865da36d8f7'
-                ),
-            ),
-            PartDeltaEvent(
-                index=1,
-                delta=ToolCallPartDelta(
-                    args_delta='x', tool_call_id='ci_06c1a26fd89d07f20068dd937636948197b6c45865da36d8f7'
-                ),
-            ),
-            PartDeltaEvent(
-                index=1,
-                delta=ToolCallPartDelta(
-                    args_delta="')\\r\\n", tool_call_id='ci_06c1a26fd89d07f20068dd937636948197b6c45865da36d8f7'
-                ),
-            ),
-            PartDeltaEvent(
-                index=1,
-                delta=ToolCallPartDelta(
-                    args_delta='ax', tool_call_id='ci_06c1a26fd89d07f20068dd937636948197b6c45865da36d8f7'
-                ),
-            ),
-            PartDeltaEvent(
-                index=1,
-                delta=ToolCallPartDelta(
-                    args_delta='.set', tool_call_id='ci_06c1a26fd89d07f20068dd937636948197b6c45865da36d8f7'
-                ),
-            ),
-            PartDeltaEvent(
-                index=1,
-                delta=ToolCallPartDelta(
-                    args_delta='_ylabel', tool_call_id='ci_06c1a26fd89d07f20068dd937636948197b6c45865da36d8f7'
-                ),
-            ),
-            PartDeltaEvent(
-                index=1,
-                delta=ToolCallPartDelta(
-                    args_delta="('", tool_call_id='ci_06c1a26fd89d07f20068dd937636948197b6c45865da36d8f7'
-                ),
-            ),
-            PartDeltaEvent(
-                index=1,
-                delta=ToolCallPartDelta(
-                    args_delta='y', tool_call_id='ci_06c1a26fd89d07f20068dd937636948197b6c45865da36d8f7'
-                ),
-            ),
-            PartDeltaEvent(
-                index=1,
-                delta=ToolCallPartDelta(
-                    args_delta="')\\r\\n", tool_call_id='ci_06c1a26fd89d07f20068dd937636948197b6c45865da36d8f7'
-                ),
-            ),
-            PartDeltaEvent(
-                index=1,
-                delta=ToolCallPartDelta(
-                    args_delta='ax', tool_call_id='ci_06c1a26fd89d07f20068dd937636948197b6c45865da36d8f7'
-                ),
-            ),
-            PartDeltaEvent(
-                index=1,
-                delta=ToolCallPartDelta(
-                    args_delta='.set', tool_call_id='ci_06c1a26fd89d07f20068dd937636948197b6c45865da36d8f7'
-                ),
-            ),
-            PartDeltaEvent(
-                index=1,
-                delta=ToolCallPartDelta(
-                    args_delta='_title', tool_call_id='ci_06c1a26fd89d07f20068dd937636948197b6c45865da36d8f7'
-                ),
-            ),
-            PartDeltaEvent(
-                index=1,
-                delta=ToolCallPartDelta(
-                    args_delta="('", tool_call_id='ci_06c1a26fd89d07f20068dd937636948197b6c45865da36d8f7'
-                ),
-            ),
-            PartDeltaEvent(
-                index=1,
-                delta=ToolCallPartDelta(
-                    args_delta='Par', tool_call_id='ci_06c1a26fd89d07f20068dd937636948197b6c45865da36d8f7'
-                ),
-            ),
-            PartDeltaEvent(
-                index=1,
-                delta=ToolCallPartDelta(
-                    args_delta='ab', tool_call_id='ci_06c1a26fd89d07f20068dd937636948197b6c45865da36d8f7'
-                ),
-            ),
-            PartDeltaEvent(
-                index=1,
-                delta=ToolCallPartDelta(
-                    args_delta='ola', tool_call_id='ci_06c1a26fd89d07f20068dd937636948197b6c45865da36d8f7'
-                ),
-            ),
-            PartDeltaEvent(
-                index=1,
-                delta=ToolCallPartDelta(
-                    args_delta=' y', tool_call_id='ci_06c1a26fd89d07f20068dd937636948197b6c45865da36d8f7'
-                ),
-            ),
-            PartDeltaEvent(
-                index=1,
-                delta=ToolCallPartDelta(
-                    args_delta=' =', tool_call_id='ci_06c1a26fd89d07f20068dd937636948197b6c45865da36d8f7'
-                ),
-            ),
-            PartDeltaEvent(
-                index=1,
-                delta=ToolCallPartDelta(
-                    args_delta=' x', tool_call_id='ci_06c1a26fd89d07f20068dd937636948197b6c45865da36d8f7'
-                ),
-            ),
-            PartDeltaEvent(
-                index=1,
-                delta=ToolCallPartDelta(
-                    args_delta='^', tool_call_id='ci_06c1a26fd89d07f20068dd937636948197b6c45865da36d8f7'
-                ),
-            ),
-            PartDeltaEvent(
-                index=1,
-                delta=ToolCallPartDelta(
-                    args_delta='2', tool_call_id='ci_06c1a26fd89d07f20068dd937636948197b6c45865da36d8f7'
-                ),
-            ),
-            PartDeltaEvent(
-                index=1,
-                delta=ToolCallPartDelta(
-                    args_delta=' for', tool_call_id='ci_06c1a26fd89d07f20068dd937636948197b6c45865da36d8f7'
-                ),
-            ),
-            PartDeltaEvent(
-                index=1,
-                delta=ToolCallPartDelta(
-                    args_delta=' x', tool_call_id='ci_06c1a26fd89d07f20068dd937636948197b6c45865da36d8f7'
-                ),
-            ),
-            PartDeltaEvent(
-                index=1,
-                delta=ToolCallPartDelta(
-                    args_delta=' in', tool_call_id='ci_06c1a26fd89d07f20068dd937636948197b6c45865da36d8f7'
-                ),
-            ),
-            PartDeltaEvent(
-                index=1,
-                delta=ToolCallPartDelta(
-                    args_delta=' [-', tool_call_id='ci_06c1a26fd89d07f20068dd937636948197b6c45865da36d8f7'
-                ),
-            ),
-            PartDeltaEvent(
-                index=1,
-                delta=ToolCallPartDelta(
-                    args_delta='5', tool_call_id='ci_06c1a26fd89d07f20068dd937636948197b6c45865da36d8f7'
-                ),
-            ),
-            PartDeltaEvent(
-                index=1,
-                delta=ToolCallPartDelta(
-                    args_delta=',', tool_call_id='ci_06c1a26fd89d07f20068dd937636948197b6c45865da36d8f7'
-                ),
-            ),
-            PartDeltaEvent(
-                index=1,
-                delta=ToolCallPartDelta(
-                    args_delta=' ', tool_call_id='ci_06c1a26fd89d07f20068dd937636948197b6c45865da36d8f7'
-                ),
-            ),
-            PartDeltaEvent(
-                index=1,
-                delta=ToolCallPartDelta(
-                    args_delta='5', tool_call_id='ci_06c1a26fd89d07f20068dd937636948197b6c45865da36d8f7'
-                ),
-            ),
-            PartDeltaEvent(
-                index=1,
-                delta=ToolCallPartDelta(
-                    args_delta=']', tool_call_id='ci_06c1a26fd89d07f20068dd937636948197b6c45865da36d8f7'
-                ),
-            ),
-            PartDeltaEvent(
-                index=1,
-                delta=ToolCallPartDelta(
-                    args_delta="')\\r\\n", tool_call_id='ci_06c1a26fd89d07f20068dd937636948197b6c45865da36d8f7'
-                ),
-            ),
-            PartDeltaEvent(
-                index=1,
-                delta=ToolCallPartDelta(
-                    args_delta='ax', tool_call_id='ci_06c1a26fd89d07f20068dd937636948197b6c45865da36d8f7'
-                ),
-            ),
-            PartDeltaEvent(
-                index=1,
-                delta=ToolCallPartDelta(
-                    args_delta='.grid', tool_call_id='ci_06c1a26fd89d07f20068dd937636948197b6c45865da36d8f7'
-                ),
-            ),
-            PartDeltaEvent(
-                index=1,
-                delta=ToolCallPartDelta(
-                    args_delta='(True', tool_call_id='ci_06c1a26fd89d07f20068dd937636948197b6c45865da36d8f7'
-                ),
-            ),
-            PartDeltaEvent(
-                index=1,
-                delta=ToolCallPartDelta(
-                    args_delta=',', tool_call_id='ci_06c1a26fd89d07f20068dd937636948197b6c45865da36d8f7'
-                ),
-            ),
-            PartDeltaEvent(
-                index=1,
-                delta=ToolCallPartDelta(
-                    args_delta=' alpha', tool_call_id='ci_06c1a26fd89d07f20068dd937636948197b6c45865da36d8f7'
-                ),
-            ),
-            PartDeltaEvent(
-                index=1,
-                delta=ToolCallPartDelta(
-                    args_delta='=', tool_call_id='ci_06c1a26fd89d07f20068dd937636948197b6c45865da36d8f7'
-                ),
-            ),
-            PartDeltaEvent(
-                index=1,
-                delta=ToolCallPartDelta(
-                    args_delta='0', tool_call_id='ci_06c1a26fd89d07f20068dd937636948197b6c45865da36d8f7'
-                ),
-            ),
-            PartDeltaEvent(
-                index=1,
-                delta=ToolCallPartDelta(
-                    args_delta='.', tool_call_id='ci_06c1a26fd89d07f20068dd937636948197b6c45865da36d8f7'
-                ),
-            ),
-            PartDeltaEvent(
-                index=1,
-                delta=ToolCallPartDelta(
-                    args_delta='3', tool_call_id='ci_06c1a26fd89d07f20068dd937636948197b6c45865da36d8f7'
-                ),
-            ),
-            PartDeltaEvent(
-                index=1,
-                delta=ToolCallPartDelta(
-                    args_delta=')\\r\\n', tool_call_id='ci_06c1a26fd89d07f20068dd937636948197b6c45865da36d8f7'
-                ),
-            ),
-            PartDeltaEvent(
-                index=1,
-                delta=ToolCallPartDelta(
-                    args_delta='ax', tool_call_id='ci_06c1a26fd89d07f20068dd937636948197b6c45865da36d8f7'
-                ),
-            ),
-            PartDeltaEvent(
-                index=1,
-                delta=ToolCallPartDelta(
-                    args_delta='.set', tool_call_id='ci_06c1a26fd89d07f20068dd937636948197b6c45865da36d8f7'
-                ),
-            ),
-            PartDeltaEvent(
-                index=1,
-                delta=ToolCallPartDelta(
-                    args_delta='_xlim', tool_call_id='ci_06c1a26fd89d07f20068dd937636948197b6c45865da36d8f7'
-                ),
-            ),
-            PartDeltaEvent(
-                index=1,
-                delta=ToolCallPartDelta(
-                    args_delta='(-', tool_call_id='ci_06c1a26fd89d07f20068dd937636948197b6c45865da36d8f7'
-                ),
-            ),
-            PartDeltaEvent(
-                index=1,
-                delta=ToolCallPartDelta(
-                    args_delta='5', tool_call_id='ci_06c1a26fd89d07f20068dd937636948197b6c45865da36d8f7'
-                ),
-            ),
-            PartDeltaEvent(
-                index=1,
-                delta=ToolCallPartDelta(
-                    args_delta=',', tool_call_id='ci_06c1a26fd89d07f20068dd937636948197b6c45865da36d8f7'
-                ),
-            ),
-            PartDeltaEvent(
-                index=1,
-                delta=ToolCallPartDelta(
-                    args_delta=' ', tool_call_id='ci_06c1a26fd89d07f20068dd937636948197b6c45865da36d8f7'
-                ),
-            ),
-            PartDeltaEvent(
-                index=1,
-                delta=ToolCallPartDelta(
-                    args_delta='5', tool_call_id='ci_06c1a26fd89d07f20068dd937636948197b6c45865da36d8f7'
-                ),
-            ),
-            PartDeltaEvent(
-                index=1,
-                delta=ToolCallPartDelta(
-                    args_delta=')\\r\\n', tool_call_id='ci_06c1a26fd89d07f20068dd937636948197b6c45865da36d8f7'
-                ),
-            ),
-            PartDeltaEvent(
-                index=1,
-                delta=ToolCallPartDelta(
-                    args_delta='ax', tool_call_id='ci_06c1a26fd89d07f20068dd937636948197b6c45865da36d8f7'
-                ),
-            ),
-            PartDeltaEvent(
-                index=1,
-                delta=ToolCallPartDelta(
-                    args_delta='.set', tool_call_id='ci_06c1a26fd89d07f20068dd937636948197b6c45865da36d8f7'
-                ),
-            ),
-            PartDeltaEvent(
-                index=1,
-                delta=ToolCallPartDelta(
-                    args_delta='_ylim', tool_call_id='ci_06c1a26fd89d07f20068dd937636948197b6c45865da36d8f7'
-                ),
-            ),
-            PartDeltaEvent(
-                index=1,
-                delta=ToolCallPartDelta(
-                    args_delta='(', tool_call_id='ci_06c1a26fd89d07f20068dd937636948197b6c45865da36d8f7'
-                ),
-            ),
-            PartDeltaEvent(
-                index=1,
-                delta=ToolCallPartDelta(
-                    args_delta='0', tool_call_id='ci_06c1a26fd89d07f20068dd937636948197b6c45865da36d8f7'
-                ),
-            ),
-            PartDeltaEvent(
-                index=1,
-                delta=ToolCallPartDelta(
-                    args_delta=',', tool_call_id='ci_06c1a26fd89d07f20068dd937636948197b6c45865da36d8f7'
-                ),
-            ),
-            PartDeltaEvent(
-                index=1,
-                delta=ToolCallPartDelta(
-                    args_delta=' ', tool_call_id='ci_06c1a26fd89d07f20068dd937636948197b6c45865da36d8f7'
-                ),
-            ),
-            PartDeltaEvent(
-                index=1,
-                delta=ToolCallPartDelta(
-                    args_delta='26', tool_call_id='ci_06c1a26fd89d07f20068dd937636948197b6c45865da36d8f7'
-                ),
-            ),
-            PartDeltaEvent(
-                index=1,
-                delta=ToolCallPartDelta(
-                    args_delta=')\\r\\n', tool_call_id='ci_06c1a26fd89d07f20068dd937636948197b6c45865da36d8f7'
-                ),
-            ),
-            PartDeltaEvent(
-                index=1,
-                delta=ToolCallPartDelta(
-                    args_delta='ax', tool_call_id='ci_06c1a26fd89d07f20068dd937636948197b6c45865da36d8f7'
-                ),
-            ),
-            PartDeltaEvent(
-                index=1,
-                delta=ToolCallPartDelta(
-                    args_delta='.legend', tool_call_id='ci_06c1a26fd89d07f20068dd937636948197b6c45865da36d8f7'
-                ),
-            ),
-            PartDeltaEvent(
-                index=1,
-                delta=ToolCallPartDelta(
-                    args_delta='()\\r\\n\\r\\n', tool_call_id='ci_06c1a26fd89d07f20068dd937636948197b6c45865da36d8f7'
-                ),
-            ),
-            PartDeltaEvent(
-                index=1,
-                delta=ToolCallPartDelta(
-                    args_delta='plt', tool_call_id='ci_06c1a26fd89d07f20068dd937636948197b6c45865da36d8f7'
-                ),
-            ),
-            PartDeltaEvent(
-                index=1,
-                delta=ToolCallPartDelta(
-                    args_delta='.tight', tool_call_id='ci_06c1a26fd89d07f20068dd937636948197b6c45865da36d8f7'
-                ),
-            ),
-            PartDeltaEvent(
-                index=1,
-                delta=ToolCallPartDelta(
-                    args_delta='_layout', tool_call_id='ci_06c1a26fd89d07f20068dd937636948197b6c45865da36d8f7'
-                ),
-            ),
-            PartDeltaEvent(
-                index=1,
-                delta=ToolCallPartDelta(
-                    args_delta='()\\r\\n\\r\\n', tool_call_id='ci_06c1a26fd89d07f20068dd937636948197b6c45865da36d8f7'
-                ),
-            ),
-            PartDeltaEvent(
-                index=1,
-                delta=ToolCallPartDelta(
-                    args_delta='#', tool_call_id='ci_06c1a26fd89d07f20068dd937636948197b6c45865da36d8f7'
-                ),
-            ),
-            PartDeltaEvent(
-                index=1,
-                delta=ToolCallPartDelta(
-                    args_delta=' Save', tool_call_id='ci_06c1a26fd89d07f20068dd937636948197b6c45865da36d8f7'
-                ),
-            ),
-            PartDeltaEvent(
-                index=1,
-                delta=ToolCallPartDelta(
-                    args_delta=' image', tool_call_id='ci_06c1a26fd89d07f20068dd937636948197b6c45865da36d8f7'
-                ),
-            ),
-            PartDeltaEvent(
-                index=1,
-                delta=ToolCallPartDelta(
-                    args_delta='\\r\\n', tool_call_id='ci_06c1a26fd89d07f20068dd937636948197b6c45865da36d8f7'
-                ),
-            ),
-            PartDeltaEvent(
-                index=1,
-                delta=ToolCallPartDelta(
-                    args_delta='out', tool_call_id='ci_06c1a26fd89d07f20068dd937636948197b6c45865da36d8f7'
-                ),
-            ),
-            PartDeltaEvent(
-                index=1,
-                delta=ToolCallPartDelta(
-                    args_delta='_path', tool_call_id='ci_06c1a26fd89d07f20068dd937636948197b6c45865da36d8f7'
-                ),
-            ),
-            PartDeltaEvent(
-                index=1,
-                delta=ToolCallPartDelta(
-                    args_delta=' =', tool_call_id='ci_06c1a26fd89d07f20068dd937636948197b6c45865da36d8f7'
-                ),
-            ),
-            PartDeltaEvent(
-                index=1,
-                delta=ToolCallPartDelta(
-                    args_delta=" '/", tool_call_id='ci_06c1a26fd89d07f20068dd937636948197b6c45865da36d8f7'
-                ),
-            ),
-            PartDeltaEvent(
-                index=1,
-                delta=ToolCallPartDelta(
-                    args_delta='mnt', tool_call_id='ci_06c1a26fd89d07f20068dd937636948197b6c45865da36d8f7'
-                ),
-            ),
-            PartDeltaEvent(
-                index=1,
-                delta=ToolCallPartDelta(
-                    args_delta='/data', tool_call_id='ci_06c1a26fd89d07f20068dd937636948197b6c45865da36d8f7'
-                ),
-            ),
-            PartDeltaEvent(
-                index=1,
-                delta=ToolCallPartDelta(
-                    args_delta='/y', tool_call_id='ci_06c1a26fd89d07f20068dd937636948197b6c45865da36d8f7'
-                ),
-            ),
-            PartDeltaEvent(
-                index=1,
-                delta=ToolCallPartDelta(
-                    args_delta='_eq', tool_call_id='ci_06c1a26fd89d07f20068dd937636948197b6c45865da36d8f7'
-                ),
-            ),
-            PartDeltaEvent(
-                index=1,
-                delta=ToolCallPartDelta(
-                    args_delta='_x', tool_call_id='ci_06c1a26fd89d07f20068dd937636948197b6c45865da36d8f7'
-                ),
-            ),
-            PartDeltaEvent(
-                index=1,
-                delta=ToolCallPartDelta(
-                    args_delta='_squared', tool_call_id='ci_06c1a26fd89d07f20068dd937636948197b6c45865da36d8f7'
-                ),
-            ),
-            PartDeltaEvent(
-                index=1,
-                delta=ToolCallPartDelta(
-                    args_delta='_plot', tool_call_id='ci_06c1a26fd89d07f20068dd937636948197b6c45865da36d8f7'
-                ),
-            ),
-            PartDeltaEvent(
-                index=1,
-                delta=ToolCallPartDelta(
-                    args_delta='.png', tool_call_id='ci_06c1a26fd89d07f20068dd937636948197b6c45865da36d8f7'
-                ),
-            ),
-            PartDeltaEvent(
-                index=1,
-                delta=ToolCallPartDelta(
-                    args_delta="'\\r\\n", tool_call_id='ci_06c1a26fd89d07f20068dd937636948197b6c45865da36d8f7'
-                ),
-            ),
-            PartDeltaEvent(
-                index=1,
-                delta=ToolCallPartDelta(
-                    args_delta='fig', tool_call_id='ci_06c1a26fd89d07f20068dd937636948197b6c45865da36d8f7'
-                ),
-            ),
-            PartDeltaEvent(
-                index=1,
-                delta=ToolCallPartDelta(
-                    args_delta='.savefig', tool_call_id='ci_06c1a26fd89d07f20068dd937636948197b6c45865da36d8f7'
-                ),
-            ),
-            PartDeltaEvent(
-                index=1,
-                delta=ToolCallPartDelta(
-                    args_delta='(out', tool_call_id='ci_06c1a26fd89d07f20068dd937636948197b6c45865da36d8f7'
-                ),
-            ),
-            PartDeltaEvent(
-                index=1,
-                delta=ToolCallPartDelta(
-                    args_delta='_path', tool_call_id='ci_06c1a26fd89d07f20068dd937636948197b6c45865da36d8f7'
-                ),
-            ),
-            PartDeltaEvent(
-                index=1,
-                delta=ToolCallPartDelta(
-                    args_delta=',', tool_call_id='ci_06c1a26fd89d07f20068dd937636948197b6c45865da36d8f7'
-                ),
-            ),
-            PartDeltaEvent(
-                index=1,
-                delta=ToolCallPartDelta(
-                    args_delta=' dpi', tool_call_id='ci_06c1a26fd89d07f20068dd937636948197b6c45865da36d8f7'
-                ),
-            ),
-            PartDeltaEvent(
-                index=1,
-                delta=ToolCallPartDelta(
-                    args_delta='=', tool_call_id='ci_06c1a26fd89d07f20068dd937636948197b6c45865da36d8f7'
-                ),
-            ),
-            PartDeltaEvent(
-                index=1,
-                delta=ToolCallPartDelta(
-                    args_delta='200', tool_call_id='ci_06c1a26fd89d07f20068dd937636948197b6c45865da36d8f7'
-                ),
-            ),
-            PartDeltaEvent(
-                index=1,
-                delta=ToolCallPartDelta(
-                    args_delta=')\\r\\n\\r\\n', tool_call_id='ci_06c1a26fd89d07f20068dd937636948197b6c45865da36d8f7'
-                ),
-            ),
-            PartDeltaEvent(
-                index=1,
-                delta=ToolCallPartDelta(
-                    args_delta='out', tool_call_id='ci_06c1a26fd89d07f20068dd937636948197b6c45865da36d8f7'
-                ),
-            ),
-            PartDeltaEvent(
-                index=1,
-                delta=ToolCallPartDelta(
-                    args_delta='_path', tool_call_id='ci_06c1a26fd89d07f20068dd937636948197b6c45865da36d8f7'
-                ),
-            ),
-            PartDeltaEvent(
-                index=1,
-                delta=ToolCallPartDelta(
-                    args_delta='"}', tool_call_id='ci_06c1a26fd89d07f20068dd937636948197b6c45865da36d8f7'
-                ),
-            ),
-            PartStartEvent(
-                index=2,
-                part=FilePart(
-                    content=BinaryImage(
-                        data=IsBytes(),
-                        media_type='image/png',
-                        identifier='df0d78',
-                    ),
-                    id='ci_06c1a26fd89d07f20068dd937636948197b6c45865da36d8f7',
-                ),
-            ),
-            FinalResultEvent(tool_name=None, tool_call_id=None),
-            PartStartEvent(
-                index=3,
-                part=BuiltinToolReturnPart(
-                    tool_name='code_execution',
-                    content={'status': 'completed', 'logs': ["'/mnt/data/y_eq_x_squared_plot.png'"]},
-                    tool_call_id='ci_06c1a26fd89d07f20068dd937636948197b6c45865da36d8f7',
-                    timestamp=IsDatetime(),
-                    provider_name='openai',
-                ),
-            ),
-            PartStartEvent(
-                index=4, part=TextPart(content='Here', id='msg_06c1a26fd89d07f20068dd937ecbd48197bd91dc501bd4a4d4')
-            ),
-            PartDeltaEvent(index=4, delta=TextPartDelta(content_delta=IsStr())),
-            PartDeltaEvent(index=4, delta=TextPartDelta(content_delta=' the')),
-            PartDeltaEvent(index=4, delta=TextPartDelta(content_delta=' chart')),
-            PartDeltaEvent(index=4, delta=TextPartDelta(content_delta=' of')),
-            PartDeltaEvent(index=4, delta=TextPartDelta(content_delta=' y')),
-            PartDeltaEvent(index=4, delta=TextPartDelta(content_delta=' =')),
-            PartDeltaEvent(index=4, delta=TextPartDelta(content_delta=' x')),
-            PartDeltaEvent(index=4, delta=TextPartDelta(content_delta='^')),
-            PartDeltaEvent(index=4, delta=TextPartDelta(content_delta='2')),
-            PartDeltaEvent(index=4, delta=TextPartDelta(content_delta=' for')),
-            PartDeltaEvent(index=4, delta=TextPartDelta(content_delta=' x')),
-            PartDeltaEvent(index=4, delta=TextPartDelta(content_delta=' from')),
-            PartDeltaEvent(index=4, delta=TextPartDelta(content_delta=' -')),
-            PartDeltaEvent(index=4, delta=TextPartDelta(content_delta='5')),
-            PartDeltaEvent(index=4, delta=TextPartDelta(content_delta=' to')),
-            PartDeltaEvent(index=4, delta=TextPartDelta(content_delta=' ')),
-            PartDeltaEvent(index=4, delta=TextPartDelta(content_delta='5')),
-            PartDeltaEvent(index=4, delta=TextPartDelta(content_delta='.')),
-            PartDeltaEvent(index=4, delta=TextPartDelta(content_delta='  \n')),
-            PartDeltaEvent(index=4, delta=TextPartDelta(content_delta='Download')),
-            PartDeltaEvent(index=4, delta=TextPartDelta(content_delta=' the')),
-            PartDeltaEvent(index=4, delta=TextPartDelta(content_delta=' image')),
-            PartDeltaEvent(index=4, delta=TextPartDelta(content_delta=':')),
-            PartDeltaEvent(index=4, delta=TextPartDelta(content_delta=' [')),
-            PartDeltaEvent(index=4, delta=TextPartDelta(content_delta='Download')),
-            PartDeltaEvent(index=4, delta=TextPartDelta(content_delta=' the')),
-            PartDeltaEvent(index=4, delta=TextPartDelta(content_delta=' chart')),
-            PartDeltaEvent(index=4, delta=TextPartDelta(content_delta='](')),
-            PartDeltaEvent(index=4, delta=TextPartDelta(content_delta='sandbox')),
-            PartDeltaEvent(index=4, delta=TextPartDelta(content_delta=':/')),
-            PartDeltaEvent(index=4, delta=TextPartDelta(content_delta='mnt')),
-            PartDeltaEvent(index=4, delta=TextPartDelta(content_delta='/data')),
-            PartDeltaEvent(index=4, delta=TextPartDelta(content_delta='/y')),
-            PartDeltaEvent(index=4, delta=TextPartDelta(content_delta='_eq')),
-            PartDeltaEvent(index=4, delta=TextPartDelta(content_delta='_x')),
-            PartDeltaEvent(index=4, delta=TextPartDelta(content_delta='_squared')),
-            PartDeltaEvent(index=4, delta=TextPartDelta(content_delta='_plot')),
-            PartDeltaEvent(index=4, delta=TextPartDelta(content_delta='.png')),
-            PartDeltaEvent(index=4, delta=TextPartDelta(content_delta=')')),
-            BuiltinToolCallEvent(  # pyright: ignore[reportDeprecated]
-                part=BuiltinToolCallPart(
-                    tool_name='code_execution',
-                    args="{\"container_id\":\"cntr_68dd936a4cfc81908bdd4f2a2f542b5c0a0e691ad2bfd833\",\"code\":\"import numpy as np\\r\\nimport matplotlib.pyplot as plt\\r\\n\\r\\n# Data\\r\\nx = np.linspace(-5, 5, 1001)\\r\\ny = x**2\\r\\n\\r\\n# Plot\\r\\nfig, ax = plt.subplots(figsize=(6, 4))\\r\\nax.plot(x, y, label='y = x^2', color='#1f77b4')\\r\\nxi = np.arange(-5, 6)\\r\\nyi = xi**2\\r\\nax.scatter(xi, yi, color='#d62728', s=30, zorder=3, label='integer points')\\r\\n\\r\\nax.set_xlabel('x')\\r\\nax.set_ylabel('y')\\r\\nax.set_title('Parabola y = x^2 for x in [-5, 5]')\\r\\nax.grid(True, alpha=0.3)\\r\\nax.set_xlim(-5, 5)\\r\\nax.set_ylim(0, 26)\\r\\nax.legend()\\r\\n\\r\\nplt.tight_layout()\\r\\n\\r\\n# Save image\\r\\nout_path = '/mnt/data/y_eq_x_squared_plot.png'\\r\\nfig.savefig(out_path, dpi=200)\\r\\n\\r\\nout_path\"}",
-                    tool_call_id='ci_06c1a26fd89d07f20068dd937636948197b6c45865da36d8f7',
-                    provider_name='openai',
-                )
-            ),
-            BuiltinToolResultEvent(  # pyright: ignore[reportDeprecated]
-                result=BuiltinToolReturnPart(
-                    tool_name='code_execution',
-                    content={'status': 'completed', 'logs': ["'/mnt/data/y_eq_x_squared_plot.png'"]},
-                    tool_call_id='ci_06c1a26fd89d07f20068dd937636948197b6c45865da36d8f7',
-                    timestamp=IsDatetime(),
-                    provider_name='openai',
-                )
-            ),
-        ]
-    )
-
-
-async def test_openai_responses_image_generation(allow_model_requests: None, openai_api_key: str):
-    model = OpenAIResponsesModel('gpt-5', provider=OpenAIProvider(api_key=openai_api_key))
-    agent = Agent(model=model, output_type=BinaryImage)
-
-    result = await agent.run('Generate an image of an axolotl.')
-    messages = result.all_messages()
-
-    assert result.output == snapshot(
-        BinaryImage(
-            data=IsBytes(),
-            media_type='image/png',
-            identifier='68b13f',
-        )
-    )
-    assert messages == snapshot(
-        [
-            ModelRequest(
-                parts=[
-                    UserPromptPart(
-                        content='Generate an image of an axolotl.',
-                        timestamp=IsDatetime(),
-                    )
-                ]
-            ),
-            ModelResponse(
-                parts=[
-                    ThinkingPart(
-                        content='',
-                        id='rs_68cdc3d72da88191a5af3bc08ac54aad08537600f5445fc6',
-                        signature=IsStr(),
-                        provider_name='openai',
-                    ),
-                    BuiltinToolCallPart(
-                        tool_name='image_generation',
-                        tool_call_id='ig_68cdc3ed36dc8191b543d16151961f8e08537600f5445fc6',
-                        provider_name='openai',
-                    ),
-                    FilePart(
-                        content=BinaryImage(
-                            data=IsBytes(),
-                            media_type='image/png',
-                            identifier='68b13f',
-                        ),
-                        id='ig_68cdc3ed36dc8191b543d16151961f8e08537600f5445fc6',
-                    ),
-                    BuiltinToolReturnPart(
-                        tool_name='image_generation',
-                        content={
-                            'status': 'completed',
-                            'background': 'opaque',
-                            'quality': 'high',
-                            'size': '1536x1024',
-                            'revised_prompt': IsStr(),
-                        },
-                        tool_call_id='ig_68cdc3ed36dc8191b543d16151961f8e08537600f5445fc6',
-                        timestamp=IsDatetime(),
-                        provider_name='openai',
-                    ),
-                    TextPart(content='', id='msg_68cdc42eae2c81918eeacdbceb60d7fa08537600f5445fc6'),
-                ],
-                usage=RequestUsage(
-                    input_tokens=2746,
-                    cache_read_tokens=1664,
-                    output_tokens=1106,
-                    details={'reasoning_tokens': 960},
-                ),
-                model_name='gpt-5-2025-08-07',
-                timestamp=IsDatetime(),
-                provider_name='openai',
-                provider_details={'finish_reason': 'completed'},
-                provider_response_id=IsStr(),
-                finish_reason='stop',
-            ),
-        ]
-    )
-
-    result = await agent.run('Now give it a sombrero.', message_history=messages)
-    assert result.output == snapshot(
-        BinaryImage(
-            data=IsBytes(),
-            media_type='image/png',
-            identifier='2b4fea',
-        )
-    )
-    assert result.new_messages() == snapshot(
-        [
-            ModelRequest(
-                parts=[
-                    UserPromptPart(
-                        content='Now give it a sombrero.',
-                        timestamp=IsDatetime(),
-                    )
-                ]
-            ),
-            ModelResponse(
-                parts=[
-                    ThinkingPart(
-                        content='',
-                        id='rs_68cdc4311c948191a7fb4cb3e04f12f508537600f5445fc6',
-                        signature=IsStr(),
-                        provider_name='openai',
-                    ),
-                    BuiltinToolCallPart(
-                        tool_name='image_generation',
-                        tool_call_id='ig_68cdc46a3bc881919771488b1795a68908537600f5445fc6',
-                        provider_name='openai',
-                    ),
-                    FilePart(
-                        content=BinaryImage(
-                            data=IsBytes(),
-                            media_type='image/png',
-                            identifier='2b4fea',
-                        ),
-                        id='ig_68cdc46a3bc881919771488b1795a68908537600f5445fc6',
-                    ),
-                    BuiltinToolReturnPart(
-                        tool_name='image_generation',
-                        content={
-                            'status': 'completed',
-                            'background': 'opaque',
-                            'quality': 'high',
-                            'size': '1536x1024',
-                            'revised_prompt': IsStr(),
-                        },
-                        tool_call_id='ig_68cdc46a3bc881919771488b1795a68908537600f5445fc6',
-                        timestamp=IsDatetime(),
-                        provider_name='openai',
-                    ),
-                    TextPart(content='', id='msg_68cdc4c5951c8191ace8044f1e89571508537600f5445fc6'),
-                ],
-                usage=RequestUsage(
-                    input_tokens=2804,
-                    cache_read_tokens=1280,
-                    output_tokens=792,
-                    details={'reasoning_tokens': 576},
-                ),
-                model_name='gpt-5-2025-08-07',
-                timestamp=IsDatetime(),
-                provider_name='openai',
-                provider_details={'finish_reason': 'completed'},
-                provider_response_id=IsStr(),
-                finish_reason='stop',
-            ),
-        ]
-    )
-
-
-async def test_openai_responses_image_generation_stream(allow_model_requests: None, openai_api_key: str):
-    model = OpenAIResponsesModel('gpt-5', provider=OpenAIProvider(api_key=openai_api_key))
-    agent = Agent(model, output_type=BinaryImage)
-
-    async with agent.run_stream('Generate an image of an axolotl') as result:
-        assert await result.get_output() == snapshot(
-            BinaryImage(
-                data=IsBytes(),
-                media_type='image/png',
-                identifier='be46a2',
-            )
-        )
-
-    event_parts: list[Any] = []
-    async with agent.iter(user_prompt='Generate an image of an axolotl.') as agent_run:
-        async for node in agent_run:
-            if Agent.is_model_request_node(node) or Agent.is_call_tools_node(node):
-                async with node.stream(agent_run.ctx) as request_stream:
-                    async for event in request_stream:
-                        event_parts.append(event)
-
-    assert agent_run.result is not None
-    assert agent_run.result.output == snapshot(
-        BinaryImage(
-            data=IsBytes(),
-            media_type='image/png',
-            identifier='69eaa4',
-        )
-    )
-    assert agent_run.result.all_messages() == snapshot(
-        [
-            ModelRequest(
-                parts=[
-                    UserPromptPart(
-                        content='Generate an image of an axolotl.',
-                        timestamp=IsDatetime(),
-                    )
-                ]
-            ),
-            ModelResponse(
-                parts=[
-                    ThinkingPart(
-                        content='',
-                        id='rs_00d13c4dbac420df0068dd91a321d8819faab4a11031f79355',
-                        signature=IsStr(),
-                        provider_name='openai',
-                    ),
-                    BuiltinToolCallPart(
-                        tool_name='image_generation',
-                        tool_call_id='ig_00d13c4dbac420df0068dd91af3070819f86da82a11b9239c2',
-                        provider_name='openai',
-                    ),
-                    FilePart(
-                        content=BinaryImage(
-                            data=IsBytes(),
-                            media_type='image/png',
-                            identifier='69eaa4',
-                        ),
-                        id='ig_00d13c4dbac420df0068dd91af3070819f86da82a11b9239c2',
-                    ),
-                    BuiltinToolReturnPart(
-                        tool_name='image_generation',
-                        content={
-                            'status': 'completed',
-                            'background': 'opaque',
-                            'quality': 'high',
-                            'size': '1024x1536',
-                            'revised_prompt': IsStr(),
-                        },
-                        tool_call_id='ig_00d13c4dbac420df0068dd91af3070819f86da82a11b9239c2',
-                        timestamp=IsDatetime(),
-                        provider_name='openai',
-                    ),
-                ],
-                usage=RequestUsage(
-                    input_tokens=1588,
-                    output_tokens=1114,
-                    details={'reasoning_tokens': 960},
-                ),
-                model_name='gpt-5-2025-08-07',
-                timestamp=IsDatetime(),
-                provider_name='openai',
-                provider_details={'finish_reason': 'completed'},
-                provider_response_id=IsStr(),
-                finish_reason='stop',
-            ),
-        ]
-    )
-    assert event_parts == snapshot(
-        [
-            PartStartEvent(
-                index=0,
-                part=ThinkingPart(
-                    content='',
-                    id='rs_00d13c4dbac420df0068dd91a321d8819faab4a11031f79355',
-                    signature=IsStr(),
-                    provider_name='openai',
-                ),
-            ),
-            PartStartEvent(
-                index=1,
-                part=BuiltinToolCallPart(
-                    tool_name='image_generation',
-                    tool_call_id='ig_00d13c4dbac420df0068dd91af3070819f86da82a11b9239c2',
-                    provider_name='openai',
-                ),
-            ),
-            PartStartEvent(
-                index=2,
-                part=FilePart(
-                    content=BinaryImage(
-                        data=IsBytes(),
-                        media_type='image/png',
-                        identifier='69eaa4',
-                    ),
-                    id='ig_00d13c4dbac420df0068dd91af3070819f86da82a11b9239c2',
-                ),
-            ),
-            FinalResultEvent(tool_name=None, tool_call_id=None),
-            PartStartEvent(
-                index=2,
-                part=FilePart(
-                    content=BinaryImage(
-                        data=IsBytes(),
-                        media_type='image/png',
-                        identifier='69eaa4',
-                    ),
-                    id='ig_00d13c4dbac420df0068dd91af3070819f86da82a11b9239c2',
-                ),
-            ),
-            PartStartEvent(
-                index=3,
-                part=BuiltinToolReturnPart(
-                    tool_name='image_generation',
-                    content={
-                        'status': 'completed',
-                        'background': 'opaque',
-                        'quality': 'high',
-                        'size': '1024x1536',
-                        'revised_prompt': IsStr(),
-                    },
-                    tool_call_id='ig_00d13c4dbac420df0068dd91af3070819f86da82a11b9239c2',
-                    timestamp=IsDatetime(),
-                    provider_name='openai',
-                ),
-            ),
-            BuiltinToolCallEvent(  # pyright: ignore[reportDeprecated]
-                part=BuiltinToolCallPart(
-                    tool_name='image_generation',
-                    tool_call_id='ig_00d13c4dbac420df0068dd91af3070819f86da82a11b9239c2',
-                    provider_name='openai',
-                )
-            ),
-            BuiltinToolResultEvent(  # pyright: ignore[reportDeprecated]
-                result=BuiltinToolReturnPart(
-                    tool_name='image_generation',
-                    content={
-                        'status': 'completed',
-                        'background': 'opaque',
-                        'quality': 'high',
-                        'size': '1024x1536',
-                        'revised_prompt': IsStr(),
-                    },
-                    tool_call_id='ig_00d13c4dbac420df0068dd91af3070819f86da82a11b9239c2',
-                    timestamp=IsDatetime(),
-                    provider_name='openai',
-                )
-            ),
-        ]
-    )
-
-
-async def test_openai_responses_image_generation_tool_without_image_output(
-    allow_model_requests: None, openai_api_key: str
-):
-    model = OpenAIResponsesModel('gpt-5', provider=OpenAIProvider(api_key=openai_api_key))
-
-    agent = Agent(model=model, builtin_tools=[ImageGenerationTool()])
-
-    with capture_run_messages() as messages:
-        with pytest.raises(
-            UnexpectedModelBehavior, match=re.escape('Exceeded maximum retries (1) for output validation')
-        ):
-            await agent.run('Generate an image of an axolotl.')
-
-    assert messages == snapshot(
-        [
-            ModelRequest(
-                parts=[
-                    UserPromptPart(
-                        content='Generate an image of an axolotl.',
-                        timestamp=IsDatetime(),
-                    )
-                ]
-            ),
-            ModelResponse(
-                parts=[
-                    ThinkingPart(
-                        content='',
-                        id='rs_68cdec207364819f94cc61029ed4e1d2079003437d26d0c0',
-                        signature='gAAAAABozexg98F3au1443vbazt85gDycVpBeC63gC3bUrFg_jpx3BYCksfaKwRkdFirkKpRHBYG1go0Kbzl_1w7ZqwT-BcPYX1Q7a--X9S-5OvU43ikr2kPbJgGhjWv1W37aLPKfIFOvt0VspdWlN3Diq6u67ktR0R0BXOFuSSv7WQmRAIl2JxiDzquSCb12Uc6i61LxNLpzalYk9lyW4Nm5c4czAsbUNv22AeTsB-nwWzO9NJyPfe6cVybz5gdShl8lKIvBsjHMonyiZqqzuSZakXSlbteA8yvZmOYO9XT1ruXNhCoFnq4pNuMHiZuOyCSIvASPUebLO9Q9uMv-t2aKku_4Xg4VsNUuQQpJfZ_gqYJyZFmANBTAcbMGBVotJS0V0ZkO9kyM9W99udKPuS-IzAkPCiHuBsjMaQzhM9xA2-uNm169O4P6TfqD65iCYAMLvwZbXauC6etI17If_731Oo0k4qcR5G7vruSd_Om-vwAGmb0u3_FNcI73bNw4WkhfGdUucfquaGIBkSm2_H63SOfLHOiLsnLIZT1QkEm2k2LP6O57WHAE3H1Rd1nKkw7GQcY-oQlF9_AGi_okM_nCNf7RXzfEocRYXlkSwoJT67TGV_rp1aSzhxKgzOzntDlcOT4FdyVY_0MMtxnBANZL2mBM8nvmqogWOnrJui-7qmFYP6DJj-GkoqPhi_gXlb9gTHtus_lQtLvJSXFhDlQDT40dPbU6T716Bp1TRQSAtj5s4aIhEupcAyoza4Vzko9WF0lrwyTKeU0Yh2nkrieKNqL9XbhknW9bp8dRMRM5-cG4WZHWgD5nLV4EP-8xcZc0ApwBLebiUhkX3MZ7phpS_ZpwnHxO8GDnvuPNT6pXbvvrUL-Vitwe-qWoodziaUetUcopfpGlBYnZb6_cJOVFUoJDxPxgOkLiUW0WSSe-NsU0XllTG75sVx6cciU7LbDJjkPU3yLOrJcwpE81Khsefm-yyk4BOMzPbhJKg9Lrs9pZmuhXa0-GdMP6fHks4UKYeR5pX7zTU36t4BUYFssq-p8QqSuXah64S50W644yvaJR52PzkjDhNtl_lBbLRsVvlimUz2vGuJfFrATSnw-pkuGEDznc5BfdjqNDxncVWpwu0u2HnfAXbzBBtgNFVvWUegjRhBAwqrlWdjhvTcfzp2xUAoaXcQdRmZUh9Cw1Ib3pvejHk8l56i2Gf5X0VrDVxj2av3LugJ0sDgahri96q_EfYVD6TEF5D1lz-GBFTWJ3CZgdICN1HM2ny8yNg60U7EWFNqN3Rn9wx1LnntWcKxmwLRfTWFr3k3-TTHGam9Nw41T8hSkpGmpDYM2LsOcqdGa6ZYlFEBstzvf8JmPtBxIlD-nFIAVLo0Y4lFmt29x8hi56Ybu3_xdwY63SMj0rydOF0bX1K1QXcIJrSY4joCesFCJ05vB9F39HNByztFA3cBvyZkwzpmif9juYOpM2qfZVtG8oCnaBU90u7lkIvfgRd2H8lH0pnVTLjSq885mjhxRad1pnD-0rIoPY7ppz-quELsMOVqNTZWW8mkCy6uKiWna-3m0THLNz0CNFCnIz5ZTmchoj0x1WewlSamGL6n_SnB0H_lIXq9RUZlwrd1ASQtiOnI94pBRHPXfQ3a4PfNyeZv9GOKHr4pR0uHATkCd-rldmWQ5kG6MbNjNMJChaCMuSwrJiBondTeGIZswsMwOfV5eHgoZwfzkTxD3xo91CLGsE77IDjp05mNYc_KMbEqSmnDWpPJzsHWAX5vahfVXsRFx1Jjw-D4d5PIU_Mx4mwjPLjTrWkd5Hl2uKWvjw0Hb55lHT8D3cGlvIjRnTGM6ndLGndeKjXobs0NBcmgDQNLpHMccHAbb2UVIdvx8cF3zhkc6FdKJ17TZGJQbzWSqkkKwNUCYuRrf6CeHoEZh2ErArmcj57QVdXeDREoSzHhu1XRBfgc-ey4WF2RMzJ47Y0LNxFHpLxEk4Tpg4jcMvfRRKv-8tIu5kZeVSBqZTac90ly9qDeb32mv131YXy9G1A4RCLhjCoxM9M5r8a3AnDIvoMCusPxAM5mHpLEdv8A_5mliza9hztzmDKIQq7sQAow_XafhRJfX0dOeOft6aLkLTaq3KHN1HE0xy9Fupg5ut_AUd8tIvst7Av6vHPiK7gR-rxgWNx2FmKKXhvcWqMeeqFwSyq_18Y4w3ibPc-l-oYXD5gEMAaXGa6WgyaeNBSHNup7HDYlm_WLK3UdH-5IuIMxkhLFgDFED7g9lFl5V0I4bmW8Vqg0AqmNC2hkADsr7mNjuYr3NOzGCTsE2Ed992VG_e3k2PqtHVegZ41jxZTbfqYRM_HYg2rOdnzNN_NV3w0hpKmV-F6UIrb8Sfpscdwa2kz9Zz2huG_QGzI6AyjoepNgOYYZ_Phq4JMtrjge8HcOGRR3z8_hV21N61o5Z9yBfwx5kSnAvPXuAgeuh2MIfB_koOrwbEryE4HJTSA9b2IAs3BS9cvAu36VHVYP7Cj-U3EZxaxRIqusjNHb3WIzswa4AXFfjK65aaCCizHwxTSdn53nlSe_f7y9pMnOV3o467Vtt-oR9dqz92pauT1MxXYdBD8o0q7iOgHsqdcHBDvQmWOlpag9W1sF5uEyzA9bxDGlKLA9xtvfwnC2Y3nv9i-haFaoknx8eQGsM_bzWC54o6VlhJiNeeRUuTNEAsoTXv13usbK6MtSXoGvWPNDkj0CJ4sluSWmOidGG6DW0bEj58HYCedg71EKyNcrxcN7JJFklv1ju6IVY4k6pLMPu6kbYdKzXaxFWkOmB27Qz0dgBbK7hHhHagJWjOKrHWNiOphce9SHf9xQP2U0uJRNKqNnqmKRZLBQ-QcwRUxzaFrDByG7nRV0ybRHpJvrRfCjq-FVF0b8JXudNY3D2gI4p7WJeBqk84bt5a00DzmTZap1cEYi8VYs6zwFRa-LTemxgq8jOaeR33x8I8tDBbnqJdOV_o88Mek2E0mXkKfl_3ZzPzajcjyNHYdfhNHfcB0Oeyk6w_TXnVxOJVHuoYUsXuB4gDDMENk2yubSUFjOUzuZhXXZ4CdE4bymK54tzj9qATV0c7k-YsRlfUk5fX0JRQF6iMMWl0VtVgi3HolN7S5K4Tbs9tB0ByOS5H5N0D2BjlDl-kmd9Yrn6-B7Dxz2rxCtj_TQneCyMzfb6edt8X17c-iLsOV-fZOP3mFTCcnI6HyMxaLQDENgPF12gW3mDZyX2gAd7iRFXCHzmTnVkUEBhlCoIbq5Dc5s0niA3Jq9MHvhtgcXaUusGqCxOtQ22_CWixDntwS3hQx1KxEUzYZxThNSv-f5ji56iiWOB9uVzv6XLPdGYkN5CgdKzqPsim6VWfz52q2TTSZFRuaMGZsJuEpprdcWpHcHiBZsk3Qa-giYazywLHxj3Ph_Kf7kByYuzspVpGX3bct_unkM8jQzg8AWkn0LuFIY8ScyzXAVECJbFiOv4HipzyoyYcpDiPmadV-qAG8ghpw90xwcvgrGnHm5pzHQaqZVPKWXrHnkaJFgQ7OyEpmX-U52R5t4PZCeWJA90zAnvmL7s5MFEDLzSlzXPFjzUo3T8XWz6p6tUksLsGdUUqILT7hYdWwCdDnUJYZvjysEVIkNPNx3lAGW_e82KYUZUjQqiQqsbu1meJkdZdvMPmOlVEGx9oFvTW8cZrZZfJ1EKNOPR_1eyGdh5ZOfxGU2sogpOST3U6dxdeUwpEdhl1dTaZA_chepczFdHI7aMoKSISbpNC7nNhKNfQIpBcwPLtAhlgCOQKuBRMJUPK7VcOpl_nhz3FKexgJ0X_hFqN5qygPtKITZ_Et5ME9k5tzelHVAiosKhWOLngFJzKZkYFavSYUOHemVmUo7licjeUTPAb0d6kKbqqrJ44ZP22gL-Rw0YZa7t0VM7LrD4jD_taPhqmZ28CCchPAfP6Umo6txaiXDusvPG7v-zUGh4XWQlV_5SBSQwvPHUfQHlogHH69jxfJYRD3F-lDIfKR9ta8RuCuCdd2VsBUUAWFaRuulGcLiQ1BFWZ2Fx7W6rXgW8QkufqX9sp0zgTK9fCPN0rPLLU27BUwn0EB3EZe4bDBYrm9xAxYCgoOOE28GMpZsznXXIVaAXvUGVTBnXks9ycNghOw35fsAniH64H8u7Yp45JH8BMb7sk4zHcW_An1TzmUxjq3_JdOo9kkzNEu_qs0Y9btf4M6NajoVWlttXT2RD8XPxIrASjFMv8fxYJG0OsVHJoKTnGFlHqy13dIDMtfOkT658EuGe_pHwp8B1zI1jjpPmMW2MG3TAlumFgy9T0iyw0V3dp6qCZCjavMPIJ2HD9V9TJYueufIptuN1_hZF-xESc1ENH6z_NtMBJmW0hwCU9a6UqZ-K3_ZsJ7EK7q06V53KOSzzaJUY7SgUAFgwfbqFpvqi8emyHMxxIFylw_E1iauYGssBb_tzY1fTWwk9n4h4A9bdKesz_JBNRuKmKyOeYOS2LdJGhp9VOsbTvJtJ3MvwXuiH9rgFTXzXbDgIHxSUnUkMo4mJhnWXiqENnfqc_oOgx6zkicwwX05Bjn_k4nj800fT4RkJTY81dXy54TbvqBgPR--nTkq-WJD0e8_9hjOrtD7c7_p08FhVGWl_d499ylunVccNQ51zfeP0uGt8uYK-S9fNN8ED5PJ5iBycLRU0uvyFdsZFS0DJ4N96xSrdkdPAZ5CjfIn4bawnCs8MrHg47sCgONAqrZ1WZTgyL8j8J0kdfVJTZoLRud4oFmM4t8nQsL1sxH322EWVaXsy9aWAMVWGcc2fesk4jVODZ4mfGtnvm-Q8ifjV7wqRa7s5uXv_-JFUawxNvHqMw2AvG1M0RJTIEnRkCKB_8CXNb4K-GRw12XtZs1KRED6j1yPzLwabcWNl2BpR9JCBmogxFFuPPLdevD2JWptQ3YwTQSIMridFriwY8g31iFMFrNub9Z356Vc9zyMvZ0sRBB4oK6iSy8Y39nU3512YdGpDmMTH-T5Cxy3pi1dphlbYHcar1Yl-n5gSS0_dezGILZbxfvGbxOAIL-AGwSE4JJpUFn6N0xRclaNTPDk9VkKpVktgJeWqkWFI1xdBUp0K9BQdNs6XsJsfMCaIE-ed9SbQpJRdc1S7m6lFKFZFvHujK1zplJemcpOrYIpsuTD8wzWJAxzWwtUoo0DXi0YQOrnFdo9PbcTscUGyNArCcGjOYiL5_oMwhJh5kg5L_OPLH3UhiLI_aHs4gT7nX__HHm_3GVOov7-kK_Rs5lGsZtFQ-yoau74FnzVn8N3YWMqWzCVbwGRBhvAm_fdI53h77CZeJm9yWZkWTzrc0Ua2HqA7KB-eZgCNx9Ox9n0Ilh42hdGLFSwOEF1oEHw63x4ZTENyAP7j7mHWnyVbqRVSZOlP6w8JquYAtS9hUJQb8GZs2MFuFcwTO8SX8gMWWVM3tGtpnz7UwqhcFMZHrJ0ehues8kdtrlqR2BWPYAquFhOQebvqhlYxieuLggwAIxudJr3PFYJrAgAxivKZlhKRSoa1HCFSp_4k_kuVp5AvfBMViLJ39pi_xHX8PnokEmi3_GZiz31hGjj1GgNg8HZCkQtQJcOjMA3YPE3kQHy76YIdxzL59EdWsfuHj9IhJ4J_PoHTg5k683yXkvcXsz_sOYj9j6eMNn3Krp-ZFmWbtmqpWuvKS7vmE2Wtq9RmzvkGPC0jeY6J_ndbyCCljLpFGbvSYC50ejEulcMSUw1ypHhHzoDzO1jFo1xBDfta1H_hAsLkmYKOseTZce6hHIZR5xUwWStmu0y3OoOeVT3cZXEErr7qPLxEzB6nTlSgzLRX-ncRCnnUy0f_pXWwBE9dE6w1Nq4Y9BuS2Ip9oZZvj-gRCxTmmJLL8RYd-G9EeiBSlf09kezq4plUsJwvvPqVlj5CVLk6DkEsTvAM5r8DK3FYnLUgf7hQI_EZ8P9VN_rrPTPa25y19MR1-XIsVGLrVPmyXcj_w6XLBxEc1J8qQ37NZCw_DRfS0_ZUUqSDNlIy-y-DsdLIVtXE-BzpUkgqx5ADmbsiFFj87rS7wE5Yi2-btSpkWdTjaBbsWBgN3sOvcZgFt-AQrCK8BMLENwFrkFicExianGcwm55IlO2iUvCNjz84ogzU0IYhzDbHGCZBzYaLNX4JIVeonOoQuKA6QGueCffX1MKQ8fDKVZQc11Pr9rwjPNR3xxAs0G4ykW0c3809YE60dLbP-AZ8Qm6vxvAmTzd3XlMFaC-KbBxskXtMJRJqxUd5jYx-YQMQiOA8wLytP8INXSHi2_lgMI8QivRHoKx4oAl-qTx_qz0Ut4iw192OVWoJqTjhwIE_NB1Um9GawsbM9gb8VgI69RTPmQi9obao9kkQEUU-NrNtDkumrltR9Q9fXFyRbKn5Hs0PHzC2yiRFa_IqGEqJeqz2CSBkdC5GauukZj2XumrXKKCIYV2vJ-42D6MUqD138clb-prSiOe4dA2-wrKPjaaWdpaMeAbLXbLkHuH4K5h6HOpYIVMu_JWdnzzDnvye0o8A8vrxFZsOSDeiHPcoDyN6-6KYQwOlKpjiswFVdoD_e3Aw9ge6YHDOggsKeyERzv46Hc2GwW_GWrwaWgXSv-lePsj94L1b17WG_y4oEKbNMAmE4A4EBH1aJI6_wEeySONFKhbyOIwUBcRKCoKT40dbGie7kW23rrzSTQHpjdd4NbAbNAGEtbAJbVwZbFC2RMwMWQbz8mmnMSdVw0VN6UVaCdUatYzATx-gk-lg_8ikyOhMwA_lXFI9pfnHIIqGmKHDJdrE4pdDBK5wVLB1H_CYqzUneygueeTUc_rHiMj7QdekTGh4KnA2lurqXemNemePYl621G_FqimReuPlTPmn88h-DvnmcVhTJEMCT2O6huU2_6yOlyulJw-mq6KMS_b3PSB3bgYmJEH7EM7ljv7lu0ZIqZm9xbpVTntP2s9jDBPMb95q8AnllIwH6uZEYdyiIDU9NQj9RIlR4RZ8Oi5b6n2IuKojvP6aK47npwKMvC4IOAMmGaE3_S2X0vFnpT1djiFPAjvklOEA8o0k91YV_z-QbWwVTd5fdRgaqXcqb3dLAuvnFq0bOpJMchlL9lrC02JW07Xi9Lw4EIoDsPBRr5s5DWLG8kLfpEv-YNZatryAbjbwMtJX0O9aNxLzG1bzyXVFwBb_HUgkotdbmlT7cXMMX8D4_xIQcDyjwo925uAVU3va121ddHt2JasKJc1vMyuOKXuDg5F3dYByqEQQH8zywgBi_IRtUx8aXNoNXobUf3LGaLc-3HqVTZby9Xv_Axm-s5jSqcEPL4WJX60rY28qx_lmajcmcVLY7irKovGmfEIlVeHYdMxDxZue2nHHHc7NmF7dGORg870x5iGUcqtmjvOx-NIqVShVQlalGOdIF3_u6r8xlvOL8xWJ6WLXKNaAFVtaoDdObEoR3stpG8iaaaGNcrRqIH7J86ntBUmQ8chIgOOvPz81W0Op5jbSc4d2e_qAAuvt6j_qElh9qsGNMVPoY9DlxqqrlJ3ojG_6yqlX_jP6NGSx31vxc-IgggbyeEm2BVt1v3dJv_Z1Kmt8PGa3--atQsH3cemYMbWcwX2mAdMCHLY7xQJs_X9OgDaPd25bGPHFJQVNM4cypyPSWXEDiR-xIqkB7NzTrSEGf82wSgIPRAo7k-CBpbBVvsuLre4zof8K5u7QH2jYFQA0-9YtDa_Uyc_JcErLU7AroB5ZZr7s_s9qx5w_wJxMNW1NLZJdOKUVryP6DJPqTNmly3PT88GaPUDdrcQa7NplSF1FcqFmzOlZc1Se_fSkgEcFKrX9M7_65bTgLbAvj-8bCTIxZp0-PcmoQO4mrkNkW2Vr1rfSuOH5_vqJCT7s9A-H77RjLseMxJ27YF_dEXOHjsEV0DPM_zfno9_Lb6gL0rqffxhKdM_xRhSsLg47PJlCgoZkL2xVTJfahwydAzbr4ZWbZ84WwprOimGLJBdcQgjHEhxx0_cT9tFpUKkUbpAlUYqm1e23JGUXKrS9kBqM68RjcBAiaAgeKMx_5pNU4RzuJqCARPYgqhsy50LxkN6DgIMiDglLxho4wUYHVVkez3XXPHmO8FJcRuuk85Z-7qDeExR-Dp8vHkAvSGuyuUKHdyaQdhigMm18qFzu5-L_m3-C7xEblO7KJBDtK9mDdaviyLU9bQA4i7lLgUUdkCClPjm7yDt3SgjDZKXpBeD_HEb134vjhc6EVJN0IK0bf-lSswaAPJYcGc9ArU_mch_F1w0X1ISwvFHWKLYBM1bUSCr7vLyX-j-sbwroVSJ53bTedlaUpoVhEjKxcksjSgnndvAeeHAwHV-HCkOH_zqhxp5aTO1vNXeNESG7WoSRLE1_6vF7ZzTGmpG3GIbuBexi0BUe95UwrAJpdtzWMrAiRNQ3LlB8JkPIqX_ZXmHsu1bo84_x1u-VWQZFNTOitRXyLdA9GtDqg2q7RUJLj1Axq6CzjcewoW380K7r95Kimr6RDUUkvi85SjekZuV8NNd328heZWNSdov9lzmJlCokX6N5VDpg-NIPvjJyaQtf6YZfYtOk7pp_koGxatbsxZTSVh_DwXz7K8VfC2mEhr_xdDPe9nKAPrU4r_J9zdtAkkzdJssMWhSCMTj8z3l1bbIzMt05ivwEGLZYqZ5Sy2-duQVd1wA0NfKB2HjfgSyYhX5wN4aDW15copsEtPTrxCLidwc75rLdoi5Ch1Jt74v5UzKh8mxDaGqjdWeHkDrHbVy5hDVk00n1TZ5UAzWCq3lge3717y0ECZX992BrkqjffUYe0dZUUJr_3GWKSS0AZHg5uI-1Tka_DGqF7mWwdz7XpafzU4siolRkGa3QYmB8LWqdbAnpvte-uSwxAiQm2LiFF9h4dOO8U_2gNsniQViwLkD0KTHnuk1_N94P6QsypEL2bcPWCvCw1SgMmgKBaXYpP8FIN1trlpqyk_0abqnq9GoeCI2AjAOkHI0LnNsM8lTwWNqh1b8YVco3or8J4dOPeVQ=',
-                        provider_name='openai',
-                    ),
-                    BuiltinToolCallPart(
-                        tool_name='image_generation',
-                        tool_call_id='ig_68cdec307db4819fbc6af5c42bc6f373079003437d26d0c0',
-                        provider_name='openai',
-                    ),
-                    FilePart(
-                        content=BinaryImage(
-                            data=IsBytes(),
-                            media_type='image/png',
-                            identifier='c51b7b',
-                        ),
-                        id='ig_68cdec307db4819fbc6af5c42bc6f373079003437d26d0c0',
-                    ),
-                    BuiltinToolReturnPart(
-                        tool_name='image_generation',
-                        content={
-                            'status': 'completed',
-                            'background': 'opaque',
-                            'quality': 'high',
-                            'size': '1024x1024',
-                            'revised_prompt': IsStr(),
-                        },
-                        tool_call_id='ig_68cdec307db4819fbc6af5c42bc6f373079003437d26d0c0',
-                        timestamp=IsDatetime(),
-                        provider_name='openai',
-                    ),
-                    TextPart(content='', id='msg_68cdec605234819fab332bfc0ba35a5d079003437d26d0c0'),
-                ],
-                usage=RequestUsage(
-                    input_tokens=2799, cache_read_tokens=2048, output_tokens=1390, details={'reasoning_tokens': 1216}
-                ),
-                model_name='gpt-5-2025-08-07',
-                timestamp=IsDatetime(),
-                provider_name='openai',
-                provider_details={'finish_reason': 'completed'},
-                provider_response_id='resp_68cdec1f3290819f99d9caba8703b251079003437d26d0c0',
-                finish_reason='stop',
-            ),
-            ModelRequest(
-                parts=[
-                    RetryPromptPart(
-                        content='Please return text or call a tool.',
-                        tool_call_id=IsStr(),
-                        timestamp=IsDatetime(),
-                    )
-                ]
-            ),
-            ModelResponse(
-                parts=[
-                    ThinkingPart(
-                        content='',
-                        id='rs_68cdec62725c819f92668a905ed1738d079003437d26d0c0',
-                        signature='gAAAAABozey1vHMbs_Q2Ou1f-stI__3zJS-qTasRefyc_eyOxqogM8UGbPpL8D6PLFHcypshJpa9SQli-qZRIyG4ioUDLsKpBwFbfjdIhps667-8st03DRTRP0ms2izupS0ae6QqY9qrsPSchrSF2o2PlJOWKZAFJ609S0hGX8VDtrU8nESfp78NQ5HgpgXksXQTxk3_xRmXES2AThlUD0LYykoVKRX-xOyPQsOK7aDEs1CIk3lG1meiXdtJxP1Jm9JQGLWk6kePWUgwnAs818LMVvjcj8GWzFjxKUQlI3S855vYngivkMqYqh4gOcDRGRWej4NRzRmhOK-2yrATl26qnpRwNA1YXkFtn1ojxEkXD99P8RIXNItH4KW19ALs7ZizQmQlKzd96eyPT16OSLqEIfHAXWEKwoB2vTM2ExvHK4il76X9XmgRDy_CI3HAPI-7M3787MJBEY3z9cBe2sIS_GtSk12_GXRBUREhu8wcc4920FxkufYegHd3FzKxBRjyxGpR-jLyI24ahOZRKvoXi4-n1v4umoD5OSMjYpMtr0ykwIBQyyqldi9KqHBpJCzB0wA3JyAn-4JvQsXwIeeAtq3bNSJFaaf9aLJ5OwMO9I6IIWGxoQ1mzqmCs5cVwwjeJLzEc0T5g2qWJdXxdYmjesvMj3pJtgIq3iR2105LydhUiKE-0VLVAQGg-lnjkCtj-muEqlko2_FCHQ7b_hA0VkOUIKOYUDHRtwgtaeNnUpiWk8L7GnBNHtVQ7_kHEGj00UIVC4CKiJqESXS1om73Xt1K1-bglZLfSKfjrAd6E3W51cKQXM7KOfmpRwP-9DThdeOBgjlmMFveru6NYl2ntiu7GF8JJAvjebF3Q6SR4AtFSp8zrZVjlduW3hzQtKaROHLBVgH1KaMST-Nfnkn4AHCbhYNGSZxg4J8M3hh-BLba-lM7o9d0cHsHSORXeuAg40qioVCZNCtIooo6fAdWSAULw-uGdAbRbrJq5nE-w_Lilyeb2mWnMwMbKBHjQO7Kwe92UHvve46vMkiSSX-wZYwthfbO9BM6_ha5BJOtwNggKuBXxqMVizL8WKdvdTVwzP1guDvuVgVoCYKl340jB_EE2V-L-YzbSdaxHi09Gi6E10MgdaSGhNqUJMZWXrezkT6pyRYYRIWhaaImIuQf6JybMUH5hHH8DDEKvofLnQmgPVccU6womuYosIgLOLPOetK6OEFlMsQPBn95hb6jY5vETMyhiVYAVxaeXgk5WA-NdYQ-F2q4kQQS6Ku858AaO9rXMYpkaJ0nIubIbdgQMaXzq6ha5Z0BaxrJhxCDqmHXA5-INBBqWDw0AgJcAlMM_a5ShZA4zVWu4ydzikq8PlnATLbFzOkL8WBhJGRyveKaSyknPfPCBvXu_1l-hwAyvFv2dWWBloD_IIJ3ID_qtjgT7epwC88qmQd5ICPMMdx4DjEu72hU-rTIz30ks970qi_dKVbgpsLAJbHeCCWXBJzJ3UKrC6sc7Kj3rhtelPNEJqFyuB_EJOVX4o7R0AZvkk3wWs3IZ2nE9TeuYckw-hHg35YsC43QSrbIZUbfonaN57ZbwyrnEwnhH3oYXaMiPqqywH0CsZYrO0QLuAeGJTknlpWHgLEVmz39-e3UZFb6WIGIfSFaZHAFpmQBiPjae-qudcbvvfmAgBHqt-Aq4D_06ySnELOtDWlFusZcmHQwG9b0OCDXt6KRTR_-49uuoPCoXlv2nKb2eFhXp1gp6m6WsH21XNaeLU4RF4PR6oRUh-TCLzyBtwCscukF_3gBvcTdwJ4io0Fu6YVtEJux_Ec1vCaQHlUVGtZR7JDVyE5lu1y-aZx0u4s6HheF0bHLYaFgqgOmaNNWwK_jldqp99ZhU7Qat8GcG8YLLEJ04WDIp6_i_Ri7OUf5xgTEkAxS9gOxeJ1EMKR2oB0pf7YJ18XkNqeA7zxXmufJNIbEmXOC3XQKiDY9-2UzTyqjzdZ4V2naUggs7DjAAntcHhVFLGOZgGeQ5FLJ9jfzFlpE8mAg95ZtVvPzYBNFaPoTynqUlukCH4eje_62w_u2TruBMSU3cOV5IqVTLMHu2uwxHWdA1zrVi32LMv8FEYZ8nPyyk_BdapV-SRGQKn1yjGml__I5ksVlqNWVC3BX4hkIxH9K1bO6HjWP2-cdRtTYtRNcOOGOZZv5RtKfpvzjIK5o6d45KDK-jp39_cY9Veyawzc4XwT7jkyL8U0YNsRTEjafcPONK7yWasrOIzNuUppBFdMyER_R8Q1bTMQp1sE-NoAN-0MqupZe1jltzga6i6KLWuOXtMm1_DeHHH3OPNq-kfVs19gbQD13R9kMNjgu8FbAWdoVreG24tKUVSf2nWKReXwxc3WiiODaYTew2ynZ3BUchm3eKebybh4lKoYCw6lLoclnD7smFkP4-72RfaTylVe_npaWU_kWIhxItYosjWGc_ScJhLFdwAOUaNijGNX0TmeMb3uaESw23E3Y0M2pAC_wVkaHvJEYv_nYebwYc6yON5oMFAnOmqaJ14d-LfhuATtTrqD8fGXTPi73rpN5IpA3fVklkyUuu0GWqvsRujNnEcN2nL43LPRwFvwYSeL_tXJoTpTxdgkwjEg4dJr6hImPIwk6Yu_a159LyNKIeZOSZbHi0gao7OeDiSM2_1zb_srjUXgiVPJ26r3GCz07dhcwqUS8lU6nx5q1ncCt9mjTgUG0qmVPzDjfRmeqOU1gPZhh2XQeiXp2AWB-_9M9vu2EiSeOO2gfYKeaFjVhBLbjOeKs9r0xt5JXpdx5IDB1JOfK_MSlKwjl2kOlNo7p3e7RIVB38MQoih95hSz5E6EyOoH2O6KAXLM3qhgcmXe-XJwQKOkA8rPRclgvN-hLSopl6mDGqg7dNKXZB6SQspQPiB4mx91Wwt62aMqWa7Ve-thQ6-oCq9IQTLT34xpCOpHWz4b8kSfr-WDg9cTDdvYIGEDGj_XlE6CK5PuxzezWGYvYggwVJC_65zkGHFBURkBCRHc7otAyxMTKMCTKZnYWUdUEGpTCBonYFPOlh_ApDPnh1h3feF1x8AEIoVkq_ADRKhKbs28y44LQGp9pe49LdsgKN7YT8_azHknz5frvCUQJu8aiP_TaFCAiZhUc0JSATHPv3q6ZsNoUzF8ZfeSWuI3ZpQyoyMq4wxcyH1sFNqtIHd_iS2U9AkEACp6q6FAohK_O7GaDr_T7VfeO3JuRL9icg82WtPOtgJ1o7oqZxa1lfypGkWAgX_KF5aytblSoxlwn-Zk84Mf_YlbJEBO2mUa0Me5uLhM183akeG4y06FR-ANXrsYxrGmhpIWfl90WAKEG4ExdaexgzQOKXedTLOKnIwDW0ZSAu6O-Eiddn2w5GBO93OGEGQwkXDddA9PB9--mdyHgJM1OvXFYIWtziDLZ5qHAUrUFpYUth9B9mV4TXXLeLqx25TO7DL9czT6cGPeYNSOR3HpNdw93Pbro_kDIk-4zrmhlLd-I6w1tSisK7veJE0Y9Svvf6VLky34iV0RlIw-Z976oPP3rVJpSIujNbuFm84V2EvHFkG1oaHoViDxp4QesbToOdhl8GfnHHuwPaT78C1rwucflil_XkLAi0PBv0uGYLWaaAVlhm_lNZc4CYd7qHcdgma8dL27kHwVUJctIzphtV4yAhL-06SY-kwR9snNogfzDSuuNTVHPofu0_B7qA9vjwf3jeE8WJUbq0HxPSIGMSvJ57uh2YzRPWnMJ2PmARWgHAYoWUsZknHyr7DlKqzV1kxrLmr40xk98D9-Qkkq3enbEazhNWXRTIGMuWQbM1FQB3VL8GX3Xa1TjujWQS8_nC9LTId1XzNWsSCNOg8gHXqvt5hAeJVZ9GMTFJREPCBk5ts9odm3N3bjK5KgA3pNahnOS0u_c2auAc1t9C_5xqxEnIRxE6R1lVHz7hDTebYMcpldFI8IEuToExCjUUpoW6FmpeJrv16hwzTqbX69oToXJ2YA4WYCerDob0BAMHKWDC0nqPJTp9wjq2OnC5YKmMKfJ7lKhVprYG14RKnJfOJdChRpWQH2iK1Hc12sCJBJT2Lvm138cQeRApo2uUTs1dpJ-faoPvb6H_Wg-9ys5JsZtrzUXVpj4ttC84M7dZnbdyEh64iOoUINTSG4yryVDfN7PokiuN3DHuuXlWG8hkWAP4uyZg6sXdeSBGfVOjmG7Tc0zNqxZFkCMo9XEaLk_Zz6X7fQPM-MQVkSrb_0-S7tNwcufe3Y0nEnKpM1WohnyojInkRUzPWLUcBukzYpwuXg3MxxayDLwfjfybNb3hO_aNF_5mLz8s40IotW2Oxa1eKfZO5igty32jA5ipXwPjJjBj5yVgmTESDPmYrPkJCdFUtJJpGRTRX30BbLAybWkhJWBGilR-f5wp7yHp1pAcLl8YIKi-Di35kCCG0qtTimMeyb6E9hQww06pdDKAuVuDmC-RhgG9-x6MlmeJgKeNu2VeANq5lIiAKuDEXz4cs-TBrC_PC4j7dnaIbvchVdxx9Regcqfa2XTeXsKJB8uGwHDBQ_qu6zyKJ2ANyqk8x7Vmmz3YNREGNgiiRQK-zDjU2ZRJN0DJnHxdFMYcmywKz0QOab4orE01eqaG_Zy3vr7fDLOMJOl_puAjLnF7xiVmj1UWC2FwoWngvCrGO-2wsHB7fnvJapv-NpIoW146QuSVwhMROuZ-5SmzQz4MlF-ARtdkEvCAO45BZTM-AnTlOiMqMXspKrHGCiwE_S4FStVdHT4D7m6Ha4q_BRD9nBYp9r0vP4QdsfsK0pegYawDfZ3U9Vuk0dRZp3Z2QBXDLuIs0-0ol7_liDeC64KCdL2zrDSQCXeSQGtDpBdbSDf5xkzQ1N_IStAz6dI_FLbLqRPfE9tf3AfA9k7j3BwN_K6eeVfRueVnf0VOXukHURPwMTVE9C8IdPA8OnwLBD-k1YT2aV3Aow6eC4Dwl7cW2FtQ_BuHcpjMfWuJFiUuw9L8bLCWSlJ3rYdX_MYv-9mY--9d3r49p5FHAoK-bJS5yxHg2Q6Eg6DrSC4dORU5p_fKxrPklgOJKbZoQyb96_dp2qkCVgPjN1naoHfhgqHp49MxalqSx9n-vd86NTSXNw22lnboj4qAsLg54P4RSayO-U6jvj09ZuGtLGrCvKPAgHl_xP4dtpdbOC8OJ3nwHNfxAgZr2P5JEaFHN3RuIQGH5gkwNEA2otd40YptNJvD6r4gasyBPNY15jeYYL18yFQobK60gnXQweT_JXTlnGgbvgoGw6rJ2nifXw_o6Q_uBDQE9MOCJiN0FoivBdcwk-NHU-nNg93U30q4zbGbJ96O0E2X2qRyoOaEhBKAqkHrQM-NGjX7aj1YJFCxIFtQ00OQjT0vhGng6-3cB01l44mGdDFV47PZLzcFrGx7iDaR1Oy2Na5rOLphgT1_zvVF2mCw10HYxOYwSDnm6uqo_kADX_HQAGxQx1xDZ9iaZZGD00hdoZp55kRPGt6uZ9ZEEXPWUpAV8mPUlu0DcK6rr948_btFuMWo9KrVneCiF4qxkk_Q56aFoRa_HQwEEuh3sp9PSCT9wIfBYSR3661Ox7C-25rHNkrdv7XC8ArnQ7xT04y9JYOF_XLxtOLlAzscUryz56Qk7lexv7Qqe80fTTSRNFseDNFCxLjWm6wAo_kpaTOOvFiPUxlYwcmW4hy-hW8zH_JRVPaBCCKR_s68yEEAVve-8q0ePzqcElS4Bt8cFyU2kqodDmzzh2HAFcrA_ScDciNbwKWeJublK97rkWmLCuPZwJcvKNT_FfgYU5OxtF6G2TVVhUcbVAhPQFFegVn_8hYkZ3mJFkZa8FYYNMSGn8nssR8F9RInU9PFLfBiI2_sDJKwfhgLZ9Lb4x2Idx1-XNh9pAFkCv4eRKCoQNrfxZ4VgD7L2UeLTiTBOsH117rSSF3Aq5kaLLV9yqXc7bB8ZVdvsQ64ET6Z3sNM6xk78phFYy-Dnl9sM73dX2qpUefxdItLtql4E_jwm-D2qRdGtdkm3FpQhYhTKgfm--H3hj64AfDQP-7WVykl508pb7Ultl6j9ne28UqtsV6LHaXX3Raq78sZZl7pmkgp3dSZlZXuo0zwyh0eR8aDp201EdOqbG6a8Vs7cHo2pjy_31ZrIGA_rZhFRN5uVohUvtPWCwwV3D6qq9XQRFK6GsiIMgO8oH8v2AB_qopEXWkStyn9HgA-UntHqncuVnnVrprWFYfWVuTDkJhTC1-i9ZgdA1eUvZVxl-I4SfmDG540HUVVRw-Kt15vS7K2vc1FDiQA91Iya8eMjVKOs96Cr--cngQ_zZw062ZqKp7avO0EOTamvz8Zi2a0XzdIH5dH0_9_kXE_T4U43Ud_29QMElOxJfxt-9p9lBNBjfEkUvBayPX2XWlePtoQL89QLg-Xwe7RaGu0hvUiROaArk47B_703dSKDll2V5eUKc5f0H7icWyqp8u5rnjQsafBu6RCWHr7YJ1Pk5TBaw1qQCvNA2Z_FVZWN18No61fV16DHyjoiHBBjTROCS7m7_3snv4SDkoiFvIswpEt7pbYtbXLp5t0EQOQkWQOITojrGYIUi9c23kdiXr3EoPsvSMKlJcDyag25wzVNfA-bfiMCkdHPqaaTFBqYqlwA0SI6bwHKhqFKdGkrJ5YIxgaFLsLwwiNMSBR2wWXSFRXz-HCMewHkVV4LpGxkzeihWXJUO3gXeJuVY1EGxB8U15BUtQQcAAe2Om9KZtOsS2kRtO7vZq62E8jl7bUbTmw0XTZ4eh3xg-IRiK1ynur6XqtZH1kNQFq7k60X-6cFwDS7eDGdzrgl-Kbl6VSzxpwxu5Lz-KIjV5gGBUcOjnIpRuwY_s',
-                        provider_name='openai',
-                    ),
-                    BuiltinToolCallPart(
-                        tool_name='image_generation',
-                        tool_call_id='ig_68cdec701280819fab216c216ff58efe079003437d26d0c0',
-                        provider_name='openai',
-                    ),
-                    FilePart(
-                        content=BinaryImage(
-                            data=IsBytes(),
-                            media_type='image/png',
-                            identifier='c9d559',
-                        ),
-                        id='ig_68cdec701280819fab216c216ff58efe079003437d26d0c0',
-                    ),
-                    BuiltinToolReturnPart(
-                        tool_name='image_generation',
-                        content={
-                            'status': 'completed',
-                            'background': 'opaque',
-                            'quality': 'high',
-                            'size': '1024x1024',
-                            'revised_prompt': IsStr(),
-                        },
-                        tool_call_id='ig_68cdec701280819fab216c216ff58efe079003437d26d0c0',
-                        timestamp=IsDatetime(),
-                        provider_name='openai',
-                    ),
-                    TextPart(content='', id='msg_68cdecb54530819f9e25118291f5d1fe079003437d26d0c0'),
-                ],
-                usage=RequestUsage(
-                    input_tokens=2858, cache_read_tokens=1920, output_tokens=1071, details={'reasoning_tokens': 896}
-                ),
-                model_name='gpt-5-2025-08-07',
-                timestamp=IsDatetime(),
-                provider_name='openai',
-                provider_details={'finish_reason': 'completed'},
-                provider_response_id='resp_68cdec61d0a0819fac14ed057a9946a1079003437d26d0c0',
-                finish_reason='stop',
-            ),
-        ]
-    )
-
-
-async def test_openai_responses_image_or_text_output(allow_model_requests: None, openai_api_key: str):
-    model = OpenAIResponsesModel('gpt-5', provider=OpenAIProvider(api_key=openai_api_key))
-    agent = Agent(model=model, output_type=str | BinaryImage)
-
-    result = await agent.run('Tell me a two-sentence story about an axolotl.')
-    assert result.output == snapshot(IsStr())
-
-    result = await agent.run('Generate an image of an axolotl.')
-    assert result.output == snapshot(
-        BinaryImage(
-            data=IsBytes(),
-            media_type='image/png',
-            identifier='f77253',
-        )
-    )
-
-
-async def test_openai_responses_image_and_text_output(allow_model_requests: None, openai_api_key: str):
-    model = OpenAIResponsesModel('gpt-5', provider=OpenAIProvider(api_key=openai_api_key))
-    agent = Agent(model=model, builtin_tools=[ImageGenerationTool()])
-
-    result = await agent.run('Tell me a two-sentence story about an axolotl with an illustration.')
-    assert result.output == snapshot(IsStr())
-    assert result.response.files == snapshot(
-        [
-            BinaryImage(
-                data=IsBytes(),
-                media_type='image/png',
-                identifier='fbb409',
-            )
-        ]
-    )
-
-
-async def test_openai_responses_image_generation_with_tool_output(allow_model_requests: None, openai_api_key: str):
-    class Animal(BaseModel):
-        species: str
-        name: str
-
-    model = OpenAIResponsesModel('gpt-5', provider=OpenAIProvider(api_key=openai_api_key))
-    agent = Agent(model=model, builtin_tools=[ImageGenerationTool()], output_type=Animal)
-
-    result = await agent.run('Generate an image of an axolotl.')
-    assert result.output == snapshot(Animal(species='Axolotl', name='Axie'))
-    assert result.all_messages() == snapshot(
-        [
-            ModelRequest(
-                parts=[
-                    UserPromptPart(
-                        content='Generate an image of an axolotl.',
-                        timestamp=IsDatetime(),
-                    )
-                ]
-            ),
-            ModelResponse(
-                parts=[
-                    ThinkingPart(
-                        content='',
-                        id='rs_0360827931d9421b0068dd832972fc81a0a1d7b8703a3f8f9c',
-                        signature=IsStr(),
-                        provider_name='openai',
-                    ),
-                    BuiltinToolCallPart(
-                        tool_name='image_generation',
-                        tool_call_id='ig_0360827931d9421b0068dd833f660c81a09fc92cfc19fb9b13',
-                        provider_name='openai',
-                    ),
-                    FilePart(
-                        content=BinaryImage(
-                            data=IsBytes(),
-                            media_type='image/png',
-                            identifier='918a98',
-                        ),
-                        id='ig_0360827931d9421b0068dd833f660c81a09fc92cfc19fb9b13',
-                    ),
-                    BuiltinToolReturnPart(
-                        tool_name='image_generation',
-                        content={
-                            'status': 'completed',
-                            'background': 'opaque',
-                            'quality': 'high',
-                            'size': '1024x1024',
-                            'revised_prompt': IsStr(),
-                        },
-                        tool_call_id='ig_0360827931d9421b0068dd833f660c81a09fc92cfc19fb9b13',
-                        timestamp=IsDatetime(),
-                        provider_name='openai',
-                    ),
-                    TextPart(content='', id='msg_0360827931d9421b0068dd836f4de881a0ae6d58054d203eb2'),
-                ],
-                usage=RequestUsage(input_tokens=2253, output_tokens=1755, details={'reasoning_tokens': 1600}),
-                model_name='gpt-5-2025-08-07',
-                timestamp=IsDatetime(),
-                provider_name='openai',
-                provider_details={'finish_reason': 'completed'},
-                provider_response_id='resp_0360827931d9421b0068dd8328c08c81a0ba854f245883906f',
-                finish_reason='stop',
-            ),
-            ModelRequest(
-                parts=[
-                    RetryPromptPart(
-                        content='Please include your response in a tool call.',
-                        tool_call_id=IsStr(),
-                        timestamp=IsDatetime(),
-                    )
-                ]
-            ),
-            ModelResponse(
-                parts=[
-                    ThinkingPart(
-                        content='',
-                        id='rs_0360827931d9421b0068dd8371573081a09265815c4896c60f',
-                        signature=IsStr(),
-                        provider_name='openai',
-                    ),
-                    ToolCallPart(
-                        tool_name='final_result',
-                        args='{"species":"Axolotl","name":"Axie"}',
                         tool_call_id='call_eE7MHM5WMJnMt5srV69NmBJk',
                         id='fc_0360827931d9421b0068dd83918a8c81a08a765e558fd5e071',
                     ),
