--- conflicted
+++ resolved
@@ -9,15 +9,7 @@
 from pydantic import BaseModel
 from typing_extensions import TypedDict
 
-<<<<<<< HEAD
-from pydantic_ai import UnexpectedModelBehavior, UserError
-from pydantic_ai.agent import Agent
-from pydantic_ai.builtin_tools import CodeExecutionTool, WebSearchTool
-from pydantic_ai.exceptions import ModelHTTPError, ModelRetry
-from pydantic_ai.messages import (
-=======
 from pydantic_ai import (
->>>>>>> 78fb7076
     BinaryContent,
     BinaryImage,
     BuiltinToolCallPart,
