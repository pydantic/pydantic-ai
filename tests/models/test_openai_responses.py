import json
from dataclasses import replace
from typing import Any, cast

import pytest
from inline_snapshot import snapshot
from pydantic import BaseModel
from typing_extensions import TypedDict

from pydantic_ai.agent import Agent
from pydantic_ai.builtin_tools import CodeExecutionTool, WebSearchTool
from pydantic_ai.exceptions import ModelHTTPError, ModelRetry
from pydantic_ai.messages import (
    BinaryContent,
    BuiltinToolCallEvent,
    BuiltinToolCallPart,
    BuiltinToolResultEvent,
    BuiltinToolReturnPart,
    DocumentUrl,
    FinalResultEvent,
    ImageUrl,
    ModelRequest,
    ModelResponse,
    PartDeltaEvent,
    PartStartEvent,
    RetryPromptPart,
    TextPart,
    TextPartDelta,
    ThinkingPart,
    ThinkingPartDelta,
    ToolCallPart,
    ToolReturnPart,
    UserPromptPart,
)
from pydantic_ai.output import NativeOutput, PromptedOutput, TextOutput, ToolOutput
from pydantic_ai.profiles.openai import openai_model_profile
from pydantic_ai.tools import ToolDefinition
from pydantic_ai.usage import RequestUsage, RunUsage

from ..conftest import IsDatetime, IsStr, TestEnv, try_import
from .mock_openai import MockOpenAIResponses, response_message

with try_import() as imports_successful:
    from openai.types.responses.response_output_message import Content, ResponseOutputMessage, ResponseOutputText
    from openai.types.responses.response_reasoning_item import ResponseReasoningItem, Summary
    from openai.types.responses.response_usage import ResponseUsage

    from pydantic_ai.models.anthropic import AnthropicModel, AnthropicModelSettings
    from pydantic_ai.models.openai import OpenAIResponsesModel, OpenAIResponsesModelSettings
    from pydantic_ai.providers.anthropic import AnthropicProvider
    from pydantic_ai.providers.openai import OpenAIProvider

pytestmark = [
    pytest.mark.skipif(not imports_successful(), reason='openai not installed'),
    pytest.mark.anyio,
    pytest.mark.vcr,
]


def test_openai_responses_model(env: TestEnv):
    env.set('OPENAI_API_KEY', 'test')
    model = OpenAIResponsesModel('gpt-4o')
    assert model.model_name == 'gpt-4o'
    assert model.system == 'openai'


async def test_openai_responses_model_simple_response(allow_model_requests: None, openai_api_key: str):
    model = OpenAIResponsesModel('gpt-4o', provider=OpenAIProvider(api_key=openai_api_key))
    agent = Agent(model=model)
    result = await agent.run('What is the capital of France?')
    assert result.output == snapshot('The capital of France is Paris.')


async def test_openai_responses_model_simple_response_with_tool_call(allow_model_requests: None, openai_api_key: str):
    model = OpenAIResponsesModel('gpt-4o', provider=OpenAIProvider(api_key=openai_api_key))

    agent = Agent(model=model)

    @agent.tool_plain
    async def get_capital(country: str) -> str:
        return 'Potato City'

    result = await agent.run('What is the capital of PotatoLand?')
    assert result.output == snapshot('The capital of PotatoLand is Potato City.')


async def test_openai_responses_output_type(allow_model_requests: None, openai_api_key: str):
    model = OpenAIResponsesModel('gpt-4o', provider=OpenAIProvider(api_key=openai_api_key))

    class MyOutput(TypedDict):
        name: str
        age: int

    agent = Agent(model=model, output_type=MyOutput)
    result = await agent.run('Give me the name and age of Brazil, Argentina, and Chile.')
    assert result.output == snapshot({'name': 'Brazil', 'age': 2023})


async def test_openai_responses_reasoning_effort(allow_model_requests: None, openai_api_key: str):
    model = OpenAIResponsesModel('o3-mini', provider=OpenAIProvider(api_key=openai_api_key))
    agent = Agent(model=model, model_settings=OpenAIResponsesModelSettings(openai_reasoning_effort='low'))
    result = await agent.run(
        'Explain me how to cook uruguayan alfajor. Do not send whitespaces at the end of the lines.'
    )
    assert [line.strip() for line in result.output.splitlines()] == snapshot(
        [
            'Ingredients for the dough:',
            '• 300 g cornstarch',
            '• 200 g flour',
            '• 150 g powdered sugar',
            '• 200 g unsalted butter',
            '• 3 egg yolks',
            '• Zest of 1 lemon',
            '• 1 teaspoon vanilla extract',
            '• A pinch of salt',
            '',
            'Ingredients for the filling (dulce de leche):',
            '• 400 g dulce de leche',
            '',
            'Optional coating:',
            '• Powdered sugar for dusting',
            '• Grated coconut',
            '• Crushed peanuts or walnuts',
            '• Melted chocolate',
            '',
            'Steps:',
            '1. In a bowl, mix together the cornstarch, flour, powdered sugar, and salt.',
            '2. Add the unsalted butter cut into small pieces. Work it into the dry ingredients until the mixture resembles coarse breadcrumbs.',
            '3. Incorporate the egg yolks, lemon zest, and vanilla extract. Mix until you obtain a smooth and homogeneous dough.',
            '4. Wrap the dough in plastic wrap and let it rest in the refrigerator for at least one hour.',
            '5. Meanwhile, prepare a clean workspace by lightly dusting it with flour.',
            '6. Roll out the dough on the working surface until it is about 0.5 cm thick.',
            '7. Use a round cutter (approximately 3-4 cm in diameter) to cut out circles. Re-roll any scraps to maximize the number of cookies.',
            '8. Arrange the circles on a baking sheet lined with parchment paper.',
            '9. Preheat the oven to 180°C (350°F) and bake the cookies for about 10-12 minutes until they are lightly golden at the edges. They should remain soft.',
            '10. Remove the cookies from the oven and allow them to cool completely on a rack.',
            '11. Once the cookies are cool, spread dulce de leche on the flat side of one cookie and sandwich it with another.',
            '12. If desired, roll the edges of the alfajores in powdered sugar, grated coconut, crushed nuts, or dip them in melted chocolate.',
            '13. Allow any coatings to set before serving.',
            '',
            'Enjoy your homemade Uruguayan alfajores!',
        ]
    )


async def test_openai_responses_reasoning_generate_summary(allow_model_requests: None, openai_api_key: str):
    model = OpenAIResponsesModel('computer-use-preview', provider=OpenAIProvider(api_key=openai_api_key))
    agent = Agent(
        model=model,
        model_settings=OpenAIResponsesModelSettings(
            openai_reasoning_summary='concise',
            openai_truncation='auto',
        ),
    )
    result = await agent.run('What should I do to cross the street?')
    assert result.output == snapshot("""\
To cross the street safely, follow these steps:

1. **Use a Crosswalk**: Always use a designated crosswalk or pedestrian crossing whenever available.
2. **Press the Button**: If there is a pedestrian signal button, press it and wait for the signal.
3. **Look Both Ways**: Look left, right, and left again before stepping off the curb.
4. **Wait for the Signal**: Cross only when the pedestrian signal indicates it is safe to do so or when there is a clear gap in traffic.
5. **Stay Alert**: Be mindful of turning vehicles and stay attentive while crossing.
6. **Walk, Don't Run**: Walk across the street; running can increase the risk of falling or not noticing an oncoming vehicle.

Always follow local traffic rules and be cautious, even when crossing at a crosswalk. Safety is the priority.\
""")


async def test_openai_responses_system_prompt(allow_model_requests: None, openai_api_key: str):
    model = OpenAIResponsesModel('gpt-4o', provider=OpenAIProvider(api_key=openai_api_key))
    agent = Agent(model=model, system_prompt='You are a helpful assistant.')
    result = await agent.run('What is the capital of France?')
    assert result.output == snapshot('The capital of France is Paris.')


async def test_openai_responses_model_retry(allow_model_requests: None, openai_api_key: str):
    model = OpenAIResponsesModel('gpt-4o', provider=OpenAIProvider(api_key=openai_api_key))
    agent = Agent(model=model)

    @agent.tool_plain
    async def get_location(loc_name: str) -> str:
        if loc_name == 'London':
            return json.dumps({'lat': 51, 'lng': 0})
        else:
            raise ModelRetry('Wrong location, I only know about "London".')

    result = await agent.run('What is the location of Londos and London?')
    assert result.all_messages() == snapshot(
        [
            ModelRequest(
                parts=[
                    UserPromptPart(
                        content='What is the location of Londos and London?',
                        timestamp=IsDatetime(),
                    )
                ]
            ),
            ModelResponse(
                parts=[
                    ToolCallPart(
                        tool_name='get_location',
                        args='{"loc_name":"Londos"}',
                        tool_call_id=IsStr(),
                    ),
                    ToolCallPart(
                        tool_name='get_location',
                        args='{"loc_name":"London"}',
                        tool_call_id=IsStr(),
                    ),
                ],
                usage=RequestUsage(details={'reasoning_tokens': 0}),
                model_name='gpt-4o-2024-08-06',
                timestamp=IsDatetime(),
                provider_name='openai',
                provider_details={'finish_reason': 'completed'},
                provider_response_id='resp_67e547c48c9481918c5c4394464ce0c60ae6111e84dd5c08',
                finish_reason='stop',
            ),
            ModelRequest(
                parts=[
                    RetryPromptPart(
                        content='Wrong location, I only know about "London".',
                        tool_name='get_location',
                        tool_call_id=IsStr(),
                        timestamp=IsDatetime(),
                    ),
                    ToolReturnPart(
                        tool_name='get_location',
                        content='{"lat": 51, "lng": 0}',
                        tool_call_id=IsStr(),
                        timestamp=IsDatetime(),
                    ),
                ]
            ),
            ModelResponse(
                parts=[
                    TextPart(
                        content="""\
It seems "Londos" might be incorrect or unknown. If you meant something else, please clarify.

For **London**, it's located at approximately latitude 51° N and longitude 0° W.\
""",
                        id='msg_67e547c615ec81918d6671a184f82a1803a2086afed73b47',
                    )
                ],
                usage=RequestUsage(input_tokens=335, output_tokens=44, details={'reasoning_tokens': 0}),
                model_name='gpt-4o-2024-08-06',
                timestamp=IsDatetime(),
                provider_name='openai',
                provider_details={'finish_reason': 'completed'},
                provider_response_id='resp_67e547c5a2f08191802a1f43620f348503a2086afed73b47',
                finish_reason='stop',
            ),
        ]
    )


@pytest.mark.vcr()
async def test_image_as_binary_content_tool_response(
    allow_model_requests: None, image_content: BinaryContent, openai_api_key: str
):
    m = OpenAIResponsesModel('gpt-4o', provider=OpenAIProvider(api_key=openai_api_key))
    agent = Agent(m)

    @agent.tool_plain
    async def get_image() -> BinaryContent:
        return image_content

    result = await agent.run(['What fruit is in the image you can get from the get_image tool?'])
    assert result.all_messages() == snapshot(
        [
            ModelRequest(
                parts=[
                    UserPromptPart(
                        content=['What fruit is in the image you can get from the get_image tool?'],
                        timestamp=IsDatetime(),
                    )
                ]
            ),
            ModelResponse(
                parts=[ToolCallPart(tool_name='get_image', args='{}', tool_call_id=IsStr())],
                usage=RequestUsage(input_tokens=40, output_tokens=11, details={'reasoning_tokens': 0}),
                model_name='gpt-4o-2024-08-06',
                timestamp=IsDatetime(),
                provider_name='openai',
                provider_details={'finish_reason': 'completed'},
                provider_response_id='resp_681134d3aa3481919ca581a267db1e510fe7a5a4e2123dc3',
                finish_reason='stop',
            ),
            ModelRequest(
                parts=[
                    ToolReturnPart(
                        tool_name='get_image',
                        content='See file 1c8566',
                        tool_call_id='call_FLm3B1f8QAan0KpbUXhNY8bA|fc_681134d47cf48191b3f62e4d28b6c3820fe7a5a4e2123dc3',
                        timestamp=IsDatetime(),
                    ),
                    UserPromptPart(
                        content=[
                            'This is file 1c8566:',
                            image_content,
                        ],
                        timestamp=IsDatetime(),
                    ),
                ]
            ),
            ModelResponse(
                parts=[
                    TextPart(
                        content='The fruit in the image is a kiwi.',
                        id='msg_681134d770d881919f3a3148badde27802cbfeaababb040c',
                    )
                ],
                usage=RequestUsage(input_tokens=1185, output_tokens=11, details={'reasoning_tokens': 0}),
                model_name='gpt-4o-2024-08-06',
                timestamp=IsDatetime(),
                provider_name='openai',
                provider_details={'finish_reason': 'completed'},
                provider_response_id='resp_681134d53c48819198ce7b89db78dffd02cbfeaababb040c',
                finish_reason='stop',
            ),
        ]
    )


async def test_image_as_binary_content_input(
    allow_model_requests: None, image_content: BinaryContent, openai_api_key: str
):
    m = OpenAIResponsesModel('gpt-4o', provider=OpenAIProvider(api_key=openai_api_key))
    agent = Agent(m)

    result = await agent.run(['What fruit is in the image?', image_content])
    assert result.output == snapshot('The fruit in the image is a kiwi.')


async def test_openai_responses_audio_as_binary_content_input(
    allow_model_requests: None, audio_content: BinaryContent, openai_api_key: str
):
    m = OpenAIResponsesModel('gpt-4o', provider=OpenAIProvider(api_key=openai_api_key))
    agent = Agent(m)

    with pytest.raises(NotImplementedError):
        await agent.run(['Whose name is mentioned in the audio?', audio_content])


async def test_openai_responses_document_as_binary_content_input(
    allow_model_requests: None, document_content: BinaryContent, openai_api_key: str
):
    m = OpenAIResponsesModel('gpt-4o', provider=OpenAIProvider(api_key=openai_api_key))
    agent = Agent(m)

    result = await agent.run(['What is in the document?', document_content])
    assert result.output == snapshot('The document contains the text "Dummy PDF file."')


async def test_openai_responses_document_url_input(allow_model_requests: None, openai_api_key: str):
    m = OpenAIResponsesModel('gpt-4o', provider=OpenAIProvider(api_key=openai_api_key))
    agent = Agent(m)

    document_url = DocumentUrl(url='https://www.w3.org/WAI/ER/tests/xhtml/testfiles/resources/pdf/dummy.pdf')

    result = await agent.run(['What is the main content on this document?', document_url])
    assert result.output == snapshot(
        'The main content of this document is a simple text placeholder: "Dummy PDF file."'
    )


async def test_openai_responses_text_document_url_input(allow_model_requests: None, openai_api_key: str):
    m = OpenAIResponsesModel('gpt-4o', provider=OpenAIProvider(api_key=openai_api_key))
    agent = Agent(m)

    text_document_url = DocumentUrl(url='https://example-files.online-convert.com/document/txt/example.txt')

    result = await agent.run(['What is the main content on this document?', text_document_url])
    assert result.output == snapshot(
        'The main content of this document is an example of a TXT file type, with an explanation of the use of placeholder names like "John Doe" and "Jane Doe" in legal, medical, and other contexts. It discusses the practice in the U.S. and Canada, mentions equivalent practices in other English-speaking countries, and touches on cultural references. The document also notes that it\'s an example file created by an online conversion tool, with content sourced from Wikipedia under a Creative Commons license.'
    )


async def test_openai_responses_image_url_input(allow_model_requests: None, openai_api_key: str):
    m = OpenAIResponsesModel('gpt-4o', provider=OpenAIProvider(api_key=openai_api_key))
    agent = Agent(m)

    result = await agent.run(
        [
            'hello',
            ImageUrl(url='https://t3.ftcdn.net/jpg/00/85/79/92/360_F_85799278_0BBGV9OAdQDTLnKwAPBCcg1J7QtiieJY.jpg'),
        ]
    )
    assert result.output == snapshot("Hello! I see you've shared an image of a potato. How can I assist you today?")


async def test_openai_responses_stream(allow_model_requests: None, openai_api_key: str):
    model = OpenAIResponsesModel('gpt-4o', provider=OpenAIProvider(api_key=openai_api_key))
    agent = Agent(model=model)

    @agent.tool_plain
    async def get_capital(country: str) -> str:
        return 'Paris'

    output_text: list[str] = []
    async with agent.run_stream('What is the capital of France?') as result:
        async for output in result.stream_text():
            output_text.append(output)
        async for response, is_last in result.stream_responses(debounce_by=None):
            if is_last:
                assert response == snapshot(
                    ModelResponse(
                        parts=[
                            TextPart(
                                content='The capital of France is Paris.',
                                id='msg_67e554a28bec8191b56d3e2331eff88006c52f0e511c76ed',
                            )
                        ],
                        usage=RequestUsage(input_tokens=278, output_tokens=9, details={'reasoning_tokens': 0}),
                        model_name='gpt-4o-2024-08-06',
                        timestamp=IsDatetime(),
                        provider_name='openai',
                        provider_details={'finish_reason': 'completed'},
                        provider_response_id='resp_67e554a21aa88191b65876ac5e5bbe0406c52f0e511c76ed',
                        finish_reason='stop',
                    )
                )

    assert output_text == snapshot(['The capital of France is Paris.'])


async def test_openai_responses_model_http_error(allow_model_requests: None, openai_api_key: str):
    """Set temperature to -1 to trigger an error, given only values between 0 and 1 are allowed."""
    model = OpenAIResponsesModel('gpt-4o', provider=OpenAIProvider(api_key=openai_api_key))
    agent = Agent(model=model, model_settings=OpenAIResponsesModelSettings(temperature=-1))

    with pytest.raises(ModelHTTPError):
        async with agent.run_stream('What is the capital of France?'):
            ...  # pragma: lax no cover


async def test_openai_responses_model_builtin_tools_web_search(allow_model_requests: None, openai_api_key: str):
    model = OpenAIResponsesModel('gpt-5', provider=OpenAIProvider(api_key=openai_api_key))
    settings = OpenAIResponsesModelSettings(openai_builtin_tools=[{'type': 'web_search'}])
    agent = Agent(model=model, model_settings=settings)
    result = await agent.run('Give me the top 3 news in the world today')

    assert result.all_messages() == snapshot(
        [
            ModelRequest(
                parts=[
                    UserPromptPart(
                        content='Give me the top 3 news in the world today',
                        timestamp=IsDatetime(),
                    )
                ]
            ),
            ModelResponse(
                parts=[
                    ThinkingPart(
                        content='',
                        id='rs_0e3d55e9502941380068c4aaa4efb081958605d7b31e838366',
                        signature='gAAAAABoxKrgd0uCWxLjgCiIWj3ei9eYp9sdRdHLVNWOpZvOS6TS_8hF6IEgz5acjqUiaGnXfLl3kn78UERavEItdZ-6PupaB2V7M8btQ2v76ZJCPXR5DGvXe3K2y_zrSLC-qbX4ui3hPfGG01qGiftAM7m04zuCdJ33SVDyOasB8uzV7vSqFzM4CkcAeN0jueQtuGDJ9U5Qq9blCXo6Vxx4BVOVPYnCONMQvwJXlbZ7i_s3VmUFFDf2GlNYtkT07Z1Uc5ESVUVDYfVC2qlOWWp2MLh20tbsUMqHPYzO0R7Y1lmwAqNxaT4HIhhlQ0xVer1qBRgUfLn1fGXX0vBb4rN0N_w7c2w-iwY-4XAvhAr-Y3pejueHfepmv76G67cJVQjzgM37wlQFdl_UmDfkVDIxmAE62QjOjPs8TweVPEXUXAK4itTDQiS7M42dS6QzxivPVvzoMkNOjJ58vUy83DCr-Obw8SMfFGB5sd1hGg9enLYiGxN_Qzs9IGegBU4cH1wpCvARmuVP10-CJe0jzSFy0OI76JUgGMVido_cEgrAF5eEOS-3vkel6L07Q9Sl_f8C-ZW04zF40ZIvCZ4RJfRAKr2bfXH6IVNhu528-ilQTCoCeFy_CG6UYlUY2jws_DRuTsAVb6691hPRI8mG28NCPXNGV5h8sVgypbeqWyBNZEnSgqFcNVplAPTxDNqlcFps5bEND4Q0SLSNTZv9vFbRvfyrf-4s3UWqn-SI4QAmGzKRRuTumEpldsTuZgv69Nu2qA7px1ZNu-hN7S0E7ONGDs2fCaUG4X-Xp3j2fizfaTkZpOC_sdTK5e10lIG019zKGngXSrBy_sOWyTIsjiRGdr0Va-RjDw2ruFr3ewQcH5vZ8LgUwTzijfqLqbkF1zgZopHTnz1Gpt42AbZiyP30S9BQuDODD8RmtZQ5oB1NKmISeGkLCJRd6dZKGibFskFFMFr53YvUfVZx4mRpxSjuadceNKPhTVkbGPYE6XrZbChCxDL9aJJ37ctRxf91r9QAXMqeFZR-4HR13_Pp0AyN_H7gqBR2yVuGbXkhs1QwkEhl-6_keNsJYUaRSSf5QN9gRjsuWchWEsTr8AqTbIApGO24a5Rr4GDnZ_6ICYBr-IhUesv0VJKQF3DcNFaOQCLtLTKCC4G4SqURt60V0zkQKWBdUdUGFkxDUN5gtcKrR0F4J5hvZ6OMV3XaP6kpgx62TL_gd9g_QyV8QDFwXuDDrGyXi6l68veZXOElkZ4lpVAjfeXnysK401DRt3vF0z99wUc-QVMjZG0wVZUr5rYHjKKaB2vG85n_onMrddThz2_a1NG_THQZ3L1rprThcQY7FdPtw1JXWfXWeS7ZuOOZCZvjyCrVhevaxTl5UKNbkguqYhNJQfx5X8IkwJWVRObA3QxFD0ZEgW9OKt-v-g_EAsjtftPbeeqaDfPBwqVguYJUEZqPPwcsG2cv8Xu5sCc6h7J8fvwTK-MY847JS5Q5CSDe4GDFvJn4Tk4aIOeGlr-VlrgwOS_yaKd1GogBIDzjh8pXIXXSDP2UkEOd2T0zSoa0u8oewPf8Pwmd7pmVb10Y9tHPgEo44ZQRiyVCe9S36BVjf1iZgTYetfBfq9JJom1Ksz-WUf74sHYfLkUY96lOlSvziyFFmTXxFgssLFgtBuWNaehKeuJ0QiQm2r4jEvX3n7dvUj09tWw_boLWGUJqL5YkxVadlw8wF1KRFJjGIAvEvO7YNoEoyolmS9616ZBvWNlBg54A5DITXEfIMloXVYNmYomoBloM74USiV7AjQE5hPIIqO97dW4btd2zMx9Nbr8G-nZsLgCqrqzDVz0UorAHTgaThtp9BW6VJZJ9q3Ew_z_494P7GNv9ehuK6m3fT-MXIq-t0Bo28YGgGhiFjoYSSYUd1adlHQdPHZCxZojt4-DxgD3iFoWQGc7BBRU3f9rRVRzbDvlHpaLRUQUFXiaB6rQ=',
                        provider_name='openai',
                    ),
                    BuiltinToolCallPart(
                        tool_name='web_search_call',
                        args={'query': 'top world news September 12, 2025 Reuters', 'type': 'search'},
                        tool_call_id='ws_0e3d55e9502941380068c4aaab56508195a1effa9583720d20',
                        provider_name='openai',
                    ),
                    BuiltinToolReturnPart(
                        tool_name='web_search_call',
                        content=None,
                        tool_call_id='ws_0e3d55e9502941380068c4aaab56508195a1effa9583720d20',
                        metadata={'status': 'completed'},
                        timestamp=IsDatetime(),
                        provider_name='openai',
                    ),
                    ThinkingPart(
                        content='',
                        id='rs_0e3d55e9502941380068c4aaaef4b481959dfd7d8031662152',
                        signature='gAAAAABoxKrgnD1AQrb0I2TSTLa6DiSpAwMbkF6gxz_b8tkkns4MZ4Rr6a8ejwmX7aGMoXEgOO2nkuLFeKoQBzQBrfNZIhmCy68QZMQQKZfKBUv1k8OAKzz4A1dO-xNH6xLMS-3cG4ev4zqjQEOBSGoZNKcZMU9L3B0VCvZsBU7S50g7zCcVwEk6H0wx4HO6IuUEOzgqqx8NYHmOkudSv3ikiHn1xhLc1JEzXkupTyRxyw1O81jJEpNzLlEUIFeu0vkAJrlwQzAHeEzxFMMQMoru3pKwnzujgljefGG8RY34jsAc6XcbJSstAa5GnKn24ehA_CQu80ICcibs7LBKsa3oO8wWWHXgDhMCPJn0N322MZcHfH77PhgEr-T1YSIRrSMPXcxoPaptN0O4ceK9BYN4FDRddaR1jXzWdZ3VhYBNbRrQEuO6z0TOWsPmzIlDql1a20jiOteGNQgIX94Af4PB5g_DYWzJW8YVffnhKXJEmU7BmYuctQgyewLj_CoQYfQ9HtGcae6ZElUEP96lo1ID3AW2iMa3iP4C2xULWDVh-8rWf0D2fgS1toexXXCtWbXn8XlYMGWVjq3WX5q16Kq0KyInuCZleABTeFRuzh0MTx1GaYhDTwHxG8BRPYUxz0bHHESz-h_UGmhGu8-a49YdBpLe36_Z1wprXJ82Yg7KvJy68VwKnLeH1Zm56aMHviJl143iZYgiZaVmRBIRExMvnI9LVAT5pv0Y3CdCCSq8Bs2jSbhU0xe26HAqfZZnAsE0LpPAfW1tMCiKzqhtzoKR6yauAYCXP5YtnX6BqFr-J8px6owPJhepjyrSVCObyya7v7_rV81BkYOtLQSwCUUhOjbawgI6XDQ_FK0hye5lFVKckFNM3cVpgRcZymeqx-XoQeoFOR8uLtcXv2DIoo0TfP7RxgBvAvdohv8vZx7xJSXlrYKqLEK1ASQDcc36gIfNQuNXM24WuXForXTO2l_sTeos58eX5FGxWJFDghhrNa_ia1dL7towjcegQzf9LtLjLlnqUGpEte-o23DKKQQEiFfMpLlvGu2cOVwYUuoeOpEBe7QpDbJGdBjq0hOKdakHGl6KwBw6vCkRp_wtW4R7QBuncdYyRT6AJ1_Z_byBP7kH1A2-P6QMVycBVcXlUgc0BzuGlkt51l__O3CM4z-PmI8zR5cL6ZCXoQzG2Yp-OhQ-n-3hgMaCfBGca6J3wP1vgQpR2AF0',
                        provider_name='openai',
                    ),
                    BuiltinToolCallPart(
                        tool_name='web_search_call',
                        args={'query': 'Nepal protests September 12 2025 Reuters', 'type': 'search'},
                        tool_call_id='ws_0e3d55e9502941380068c4aab0c534819593df0190332e7aa3',
                        provider_name='openai',
                    ),
                    BuiltinToolReturnPart(
                        tool_name='web_search_call',
                        content=None,
                        tool_call_id='ws_0e3d55e9502941380068c4aab0c534819593df0190332e7aa3',
                        metadata={'status': 'completed'},
                        timestamp=IsDatetime(),
                        provider_name='openai',
                    ),
                    ThinkingPart(
                        content='',
                        id='rs_0e3d55e9502941380068c4aab3df148195bdec4fe186f23877',
                        signature='gAAAAABoxKrgZN3V5pGaqoIM8EEiFso41O_kxOTWpzAh5Nlj3pqqDjIGrFH2zcmDyURpUmXdExY8L9K6KcwGOAlF6okEgQojeTxysBi4-gDVFNCVfp6c6K4tAtCBrvq5wC2g22Ny1pU2OMyxVU2GCxIIehCZiPQio_7IS8WY_VWkwLOag7bT4FBGn-aVFyoEfDDpIPF-4Zpcal6bAvdjD2hYGl6_-8alwh36ttUkJroo2qG-Mn0LsAWJ7YEzfrHgoPTDF7TB3Mfvvc5M_eP3pzY8O4WhZKMLBSnM92iIt5J3nSJYhRoiwEjaCamIM4vK0cnJR0oX87u_XtGvnNBX93ttrIrXDKK-mh-LIoe_sK1dViFINxk6rJHZvkFK12J6UXMK4me-C3uQ_qGygpw4uYvWhYk7LDR9Zgxfv1OoDg13DCYWWrHX7Oa1ALXPotk1Uw_Tof-Wc_wDqE16Elm1a5TP-ISH45v9W_Xl1IXo7J_jwOlAjkXvrh2a8YNljWQqBFCca-M2hSWvKuX8JuNF_tkI2q2E7jIDNt77jGd2yavqb1W2WoB_s7jqyAWomT91E2gZQtGJa4X2ydeTPQ_oWv2hgdTUynV0nbOKWA6suZixvxVDLLedhYHRnKY6EOtyso9MZav1qhr_DpHExn1_woquJXtS7c3Fe3Rs_YrU6PpRx5_DEVjVKme-3XjLJNclx6NF-rbXYqhXXExqPk-od7n-YMyrYhpfVP8lmLCewwyzVRb1koOEcCqnuhqM9DWyazKAcdvejM7VEM1AEk8ugT02cTiF7CfLefYFsLSYVBM0Ox47Ceh4BOA82jdlf1pZNvGqgHi8kKm9HLVh-yM_DAhD8O5Ub-SCd3bNi8735XPDWVIm6sKMdg1bcgVehz_R4iEBr_pguKfZUJLcckUTI6fitAQ6YSLpLAfRA0nMDBfM6p43jqsSCP8Ovjx58TwAPElgpme4ENBCozS_VaxmqawpfUfvnD60xia57wtSBYr5s1j-FUUjBsFTInjHdKcp0EBd3Pv-mpVE-Yj0MYExbn1upi3RxWN6jwVeYc603HQBjsjqsb-op9Tb0GZxf5Z4DpZ_eeb4IBTWNf3FTLIbsVg18Oyl128Std9CkMGak8iI_dFCvm1ZQQ6u3CyLEwxGsMZnkZl6OhSKDlnHDvRsF0F0OcRtFV5i7j92kMs9_qJ2JLdb5LzdqOBnFfKOcUCXBOflL58PYIav',
                        provider_name='openai',
                    ),
                    BuiltinToolCallPart(
                        tool_name='web_search_call',
                        args={
                            'query': 'UN Security Council condemns attack in Doha September 12 2025 Reuters',
                            'type': 'search',
                        },
                        tool_call_id='ws_0e3d55e9502941380068c4aab597f48195ac7021b00e057308',
                        provider_name='openai',
                    ),
                    BuiltinToolReturnPart(
                        tool_name='web_search_call',
                        content=None,
                        tool_call_id='ws_0e3d55e9502941380068c4aab597f48195ac7021b00e057308',
                        metadata={'status': 'completed'},
                        timestamp=IsDatetime(),
                        provider_name='openai',
                    ),
                    ThinkingPart(
                        content='',
                        id='rs_0e3d55e9502941380068c4aab85e7c81958c4b4ae526792e49',
                        signature='gAAAAABoxKrghWofTkZCzljg86Akl6ch3bNwR70Wz37t6mBpLah1wZ-7U6isPixPCn0t66fA6xKxGX75bmjRu8Gts4cIaYpm78c8n6R44UULYfQoDC9ZEyGgImbQUKoHFU63nSbsjuPTTFtLdLHhEebDE_t6AfqIWBlyZKRqYlXS_8mTZ_NwM5_JgJun1Xz-I3Pb0X5ZgX8RTP_Kh7Kk79PStvg0-qcVoxMtFsK4ZN3fzQBOSUwvkMhglIweiS3s9CpTbtOs0PYqFCOIjKEYZ2-Rt_7SKhOGaWEMuvuWggMLeO_Wkl8HyIHre5JolVFR9M-43XByZXQxrvBxFzzwHubiyCs-WHFicgMyZcAF8e2KR9KdUJxAwQ3acCi3zBc7e5q1jgc8-Csm-vZQJMTyABDu4yuLena6rF777C8jq-naUe5M-bBpiimK1nbpg5YDiwx7-TbZz5eiTpptHL3P6izhgEOXuEvLhlrhxPBKTezDkiwu-wjs0tHguRYbOIMf-3NZGHuYnOcGfC2wJKkE9DmRvbicnChrLqzHmiXWblYhPwsH9wt-QDvrz3tgCH4B3ri9APreQjBmxtZEVGQAtfdm1qpgiDcWqEijrj05rvr4HxbSReCFszZJDYAufNhJSPhuJXl4e7EHRLyVd2uJA264ONj-MxT2WRr4MGzubSXtPd1QJn7IEkCCuPZxbLf9q27DTSpAvS1oZVs1Ad0J4lbRV5tS_sG54JLvpXf4jtYHD-R2CG0vkL1i0273IJroXScLaPELp0iJMn-WzAkbEjjMsX8gmZlV2X06XuvSjry-dh2sU9Yldqw4NHMLM8rpZIfKbsm6w0ub5Icmu19E856R57JM3K3Pjm3fdO3HR-adVsJTAaIusyUVX3SOiTY53-X6UbqBJh5H3WOORqkwW2nGbNur6B_tyRjlegD3CGJzC-A9rNxMWrecALmCEJBwnXxOuvpsGkSgjP8vjnY9JJNj53hxAirHFIxknDMrKt5qlsRHxGlCdN9H7YuTGdTSgPWH_L9C4BtZrr2Qk41osiDCpacMwBeUDwo1YwYWd1SO0DEzm2qGlXSYeuAQ6Fvyc7sZHCkOsl-bINhCuY1aEBOLzXS7kcu0YAIuEZGVp5wUrr2L6YssdrzpzQ_KENFI7LiB2v5CrF1wZN85H2dkwaGciOXznAa0Su1fWD3BUdpyR0h_mVIcHUxmeoCywWbWO-Do3LFu70MMxKmfSzVfL9hlU2B2jo1aqJ5HesWsWbsbslW5FfREayeUzK7hxkrjliDePhN6gkfy0HOYQijPN6dko4TNEeKFO6Q-aw7c4X5IF3WBCYd_IszlLBK-vTX4EX2J5QtaLRfwFgRwz_K2fkOTT64eknQ6R3fFJpgeyLBZ5ut7j2o7xhEuHeE4KPm2T_AJi8yRScMU-ZsDcUZ8IVYAduy2TGov51AM7K2WojgvqWi62AwSLd16eEnd7SUD8fiCwtRN3zTdmh3MenUogxtKG2YL4hUvSN6Ia1STXpfU4ToLvBnPS5FoY2GuOG-EdEAHdKfYsSUZmSauAlQy7sT43STLkDE42lOKWqtSNHOygkGUodv1GNR0sA6CIg_gVAOyUG-o20rMsfANynNokpoKxJBPJScf1Mbivm-7wJFRipf2-Ay4HzXhXZ4RTkpoq2MMC7cZkHkEprUlLshEhCIHF_6sb1Uhqg4E3UPCCNZ-X0epbQ2GmhtaaIt6BCnWz4SccN5qTks5XpQarlyTW1HubLoLjjXmwJ5DImdUGZkitiJw6ermiOFAFhLfhug-XVKBcTBZOG_CHjrR_2j5TPn6FNLHbYpLYS5hkrUWCJy4U_1xebGl3F6VdQDy3LHZehxuKPowPtdYFenqdJ-naK_A2ygjDUdGBoB2-QFaq8ZPTAti5_Ca6LgiZPvzZdGZ712BED-Opges0mwyAhhsgKRvjjztcsiZ21QpfUaSGLS0vO7J-NcRVvCDyBisMRKfRcWk0PFa4LKcqx9_FNU9nqXH1RXYh_WNAJRVLJDR3WzpNzDv7xMcPOYUUx0wuAYAWcGbc3i5mkVRlzRW_WymBibPF_Y9Yf5yt7plmai5dzlg6aoRdrzSwT9Lphrf79QI3LfYzOV4sXmRGEnN1ud0FyfVB4aLHSsc59_eiPswLL-xg8XT0L27IU_Gja0VuE3zBlErtlQB4uPq778Ojs8hucNTD0rjxs2qqA==',
                        provider_name='openai',
                    ),
                    BuiltinToolCallPart(
                        tool_name='web_search_call',
                        args={
                            'query': 'Israel airstrikes Yemen Sanaa September 10 2025 Reuters death toll',
                            'type': 'search',
                        },
                        tool_call_id='ws_0e3d55e9502941380068c4aabe83a88195b7a5ec62ec10a26e',
                        provider_name='openai',
                    ),
                    BuiltinToolReturnPart(
                        tool_name='web_search_call',
                        content=None,
                        tool_call_id='ws_0e3d55e9502941380068c4aabe83a88195b7a5ec62ec10a26e',
                        metadata={'status': 'completed'},
                        timestamp=IsDatetime(),
                        provider_name='openai',
                    ),
                    ThinkingPart(
                        content='',
                        id='rs_0e3d55e9502941380068c4aac1c2e081959628b721b679ddfb',
                        signature='gAAAAABoxKrgINXOfVTRxYfQpc8ZZGXsBHdv43DhHkpUjfExhAS41ACM9vHyRgDNfC9E62QVMWRCWPuz5QX9ks0NtD76PYS8n5bessBYeBtYgbiMtl0piW1gE5dlw-BeKLiijMhIVwytWhF3JTzoxoA60FjPK_sA8mFk6wDCNKDXlaLWsLaECxUwCtdktN9SQnQFgxKNemRKQTyRTNKsurCZSSt0tHyd4lxO0Ei3F2mO3WB4Oq28BeVG7RKlcZ9BmLRdBhFQX5eoLxTBHwC_qgSIGzoVCiyClW1OzFzXzmaCUCm3oUDQjooYIZtQqK1b8FBArzN9seOJ4vuxu2qqdtF-JC1vAi-_9J61EwELhN5gYvld83zGCSPg_asjeKeoA6qnA5RFtYwh5kmMSFo9VzGp9MlCmb4_-L-iux3JKc7Kz-jvF1sXSH7YfKgBvcn8HcOdXGjU-aBJTmdP3hCZSL9ko-NNsUO31667QwMZsQTlVoTCAfWS_xDEI0QgmV2kFReKhKanzMmOToUECPPQHQfofCGxwxjbGllSyhpSZHIdyjXpHBmwFALBflPAfeM8wUbqQbNyWbWTdx4Uz62Z4j0OGfcMpgMlDb6BON8vvpIjmlV-fOqRlzkP97klPBygPKeRyT-UezEN5Vj5t00nmB-cV2kNj1WYmL8-eBuJPs3LOU_4Q3ysb90AxYxRJGOsl74lEBqfUKb6b4JWff9JFv11EVJ-puIpE7MA3DPM4NcgGfDZYyDvLS589wbTVxSngBqEOIOEcAZF5Tae93Drajy_x8fXm9uWc8daMf5kqUeq_vwr-ZqEz5ZBUvhvGPL7xkYfTfn-RrQXBx2JfyDRakf4X4D1W6jaO_LXfExH922e9hQ1vH8VA_GPdOIqL5BTiIeO3qFjDSRxMi94XWPPRm87yStxEjx8bse00Bzi3grZ1c6M5dEUXNaHrnvEdJZECT6lz365_Qbl73_Ma_2CLYZhLhtqZRZ6Tycfpprg7rWxqTftOKq4twUgCzzv7kg0e1f_JM_om5loPP6r4MOeAL9O1p49tWmj1kQt_nmYcX1WFTQOgRuB_h3t6ZeOsDb3-VYjIjK0pvj_X_VArrT2suBVitTBXumnG2dXg_z2k5t4KTbWVe-aaGhije0VNxgPWCcu1RlIxOaz',
                        provider_name='openai',
                    ),
                    BuiltinToolCallPart(
                        tool_name='web_search_call',
                        args={'query': 'typhoon September 12 2025', 'type': 'search'},
                        tool_call_id='ws_0e3d55e9502941380068c4aac378308195aca61a302c5ebae6',
                        provider_name='openai',
                    ),
                    BuiltinToolReturnPart(
                        tool_name='web_search_call',
                        content=None,
                        tool_call_id='ws_0e3d55e9502941380068c4aac378308195aca61a302c5ebae6',
                        metadata={'status': 'completed'},
                        timestamp=IsDatetime(),
                        provider_name='openai',
                    ),
                    ThinkingPart(
                        content='',
                        id='rs_0e3d55e9502941380068c4aac5d2bc8195b79e407fee2673cc',
                        signature='gAAAAABoxKrgkfoWE9D7tW3LtG9Hb8kBR9vHgjhSKvDrW0_FUU34LIByJhhBiwZOr5RfbqX9mBwahQKrIVAev3WGtBfgtJF0kP67CIXXRjA1-RHuY-4QXL_w-t9gttak5Dje2NU5hNyp-LyW0plO7DZwZDkFUgeW5plxMzcAFNTdflBSC_-zYqBFl9p-11YKOslzKYxkfQrDiodarFGFhDOJr97qwo-l4BhSg8jywQwgFOTSrOjJMlZRSrTkHd8CUaSF5rUaLKpY4AZWtpiR71otchA9N-d0AaVwnnzJbe53PXJpe4fGUkmkcZt-ZOcNTQlIpifirDsXln2Sc3jxSM05fteSPKoUeUFIIqbCaZwBPau45DKq54PvkVQ4Fpv8JtfqKEuQtJ6EVlNJALuDlskdxM2H3Z7XJsXkcNCVAKmpA80yYwh3eApMr_cERl2bLS9jJpGt8QN3z1yRe5oCPCNWj2_NTgtzjknxcFy8HdT-pcTzLDOhLJPYyl66psc0Hn8V_GFIFkRBa8tWb7CTLt77a3pW3Ifnxov5ANAaaJLM9gGiH_DgkkuNZMR3dz2sVnHzAG5TxmSQteu-uYQgIYanBH_D2BN24JfBFxckpT0z-kGHbJnL5q_wBeyy7o2puohaH3MNIluzWARcDWaFa1tGkzeZg59woqrrddAdWLRNULpnX9fzr7aAWXr1U5-XkSjyfWa4nmIFtchwPSC-12wHRNFDzdZiUvQDdJ2ENGoIXeYpob_O4Wa5zx4zZj_qHXoQWXLELyEMJZCVADjAjO8uy2gXDxZKcUxyDgi17hIyFtC9Z_4rxDbV_S_JJ68s1qHBZljuH0mrkLU0KXmYi5ZgB_z1CEaz9KkL32FGBt0YXuFoR0LjnrdpOTa9ifWC82ZhDfjz1E4y9FUoGPVl-QYQ5ihDY0LswB1x_FJfvwRLvLRtMeeGqNYEwnkX-XAcVa72acijnRJVxd5WjV5nolIrtq55l941oeun2ThZJZWujP7eMDuQ8SycBOx_6Bz6wECDbnCrfyxypwpVhKSPGuI1IoP_8fCeFDWzZZhD2bTbH2Uw6nzm9SLODQ47GqYlZ6ZtTIgNBlGpiSUrqXhtj9_1hkGZuGv6AE9UAjFNqAWX25db2I2uH1MXdsYRPLZFhYan9G60cozj6N0ekasNkbaAod39JQ7zL6Np2O_qz85s3bcJSS1_aIxW4YFSEv5IYFlztQrhnlyE_gloA8eRntHAinUaGbL9IKTmuj4w74Al1sN7ELITivL6aZ-EM-F7vvFM6Rt4gL0NvlfTYsafoUL99EfBTh3Rfl7pIwOQWXxg_p-51s13BQ1-HWOQxu1lyxbZdJHmhi-tIzk9iyQh1tbkCZJeh_qF-eGH6voxUlcz07gvTckVKR147UPjIrfSm6EO5zXBgva0Zk3nvGFCZshZSau3tLQrAnB7hQ3AAyQT8_6eFBHtsscuApVGtRYIw3vi9decgXmFdvSEg4Iq6JNObTilSq6a3zmUt8fop_M5qYzq-0ctNsXN5lkqi9iB19lLw9EyHNDgClaTAviXWh6aDdbWP-atkQQ82PXBnKJAiP7luW1qf-YVHtKkwNadbMy82CT-dMNu9c-chRSx3g0tdwTex6tgwKMdBRbPWa8NVZreuTy8x2yarHskXhHM21jrexM0pMbk',
                        provider_name='openai',
                    ),
                    BuiltinToolCallPart(
                        tool_name='web_search_call',
                        args={'query': 'Nepal protests September 12 2025 BBC', 'type': 'search'},
                        tool_call_id='ws_0e3d55e9502941380068c4aac9b92081958054d2ec8fabe63f',
                        provider_name='openai',
                    ),
                    BuiltinToolReturnPart(
                        tool_name='web_search_call',
                        content=None,
                        tool_call_id='ws_0e3d55e9502941380068c4aac9b92081958054d2ec8fabe63f',
                        metadata={'status': 'completed'},
                        timestamp=IsDatetime(),
                        provider_name='openai',
                    ),
                    ThinkingPart(
                        content='',
                        id='rs_0e3d55e9502941380068c4aaccad0c8195bc667f0e38c64c2b',
                        signature='gAAAAABoxKrgxBU1Y3g_B0Eo5nVBHYxLC3Lgh2vNx7AcpSm-o7XiHfQvzLqaLvkI-Cc3F15mQexU0OTvx9FePdIKbwkMNm_X_s_K7YazPjZUTQ0TEod2VereH-Ebh6Xjq3bHm7mh5PWWGnY2SqVMCdKGtrXkoMzBraxedlv2-Tz8o0p6SYuyzM8yHecIfkG6Zd40AdZSiDzsnRNg7gA0zCddrDrRcOpeMTzSPw1z74UZtng-_pPeiv-TGCgwdlmBv8RRr2cuQTYE-yhcp6doCMKqemL8ShuIyfJz0KhQPwYE1zM1CB8sFc_TuArJJD3V2U-Bl3o8anIA8X7YclTlzz_N7HROtVI5qFQjSNhSrbxZKUBFDfAayrpQBEOyIRu7J42uAiBmoyms1WG1E2UtO69nx2ELSJs5yheEuVy4cTXyndBJr2sCs8VkVvcX7xvYkfKeChvkAbUfCotc991qAiyVNzhncM2Z31IEXDEDypeo2IFSwAcKuuXgePFFPBiJxmNQAQmErqbSoB3Woe1j5XjAzJ2eY5YEBZ-68GI3B5wmiZOLsPla_L4iBrczHI1iwGASgtMsuHPj5KVzwef093kg9QBlt-7pZHM3yoU1l5DFSJ5C168MdMdNGF3hn0T2Q3teUmJ5khgcKMKz4_ZVUjEDq8bPwp8DiaWlFgTv-Y-I8etik4o35EFmmmZbIZ7tk69xlBrGizm_KlcYWHBQ5BfuNyZDXZ13MKDyn4uyYxRvkHq4z4jPFEiZ3xX79mlNP3-B0T9g8CsqX1G1prKI7lde6oAHcWPFSWqZmM_JxvYXDBbck2DpEpx4xTuE_iJfGnKiNzanqV4EdOXiCTBVLZhMvXj9rAbwnhttvz5WhIeYAdsKEE0M1MUHuSWuWFVtClp6lPKSLtHQCBtE6mpPDyzUuaw6S1DoixZ6f33Sr8DB-EwF_deHRa95kEN9w4i_LqNbl5QQPF_1je6spo-yQTDpHc5wUidI0fBEQzM57rr9XH0F2afZtrQv9HcLfWKVufBTdd7ScpyOaKj70zgqTAq08Te-Yrj9eo3tbDt698U1fKEYW_uqP48ZKmnSNtFzKOoBzkPpKcwA5AQUiFOYH4-iDPDTOH23SYx8vlymoRiK1imCdPwWYI3miMURxPr9-zCHoM7AiB8cnJlD--zk-j1vQqcf3AntIKPwqycSEuJ7MWb9iN5Ybd1YE25_ZiXKJNVg8wnmTueelRdeM-2JVzAQwth1_3gnsemXn5v0uDVNpxvXoRtR1w8L_zQzKzag8kZMvfESnLCAEwYsCcrP-ngO97iKVvUQnII4RUtG_mSPV4V6Ses_cMUVqyHiM_W_frIosY-7dXnlox89-SPWrRwyC1jlGRA_LE1fpPZ2cZU7Gcyzrxp6yBuTCx8BHr9FJvqgbqtAUeYDpr_Sv-RsG8-w4IulSNZLH5Bh8TyvBGDhi8_lUbDCFTS3KI1ZJ8KJwbNLxF4YUI156zkWIN5yU0WDVlwoxpJD0naMPZzR0sQadMuaXEvLXTFm9Gtb667B2cjdzJqbb8z6NkAx3txRRD6EoezoYADq_ZR_LYha0iwv3bHvg4HIblhU_GVhnU-a-lQGQhTJ5Mh4OmrnTGUVD2Is1OVI0EmNscUuaVc7M1_ga5KbOgyff6bYS0ARh3Io5ekKQKkPVyBLgjjKlej4tB-vSEgitDhEJ-PD__ouuFaogm6twZy7hWVn9cgJmt-RHDZ6gOZm4QP8dWqRpuyEAtTpWR2TLTQVgM05hWpDqDL5AvBjAQ_GWkHCvdCvUINyyl5TsyXUcL207shrLUDCpBe_kESpF5dpAVng8_Zfu1dt3c04cCG1eg40e9JcO5iA9-upTrEPIPrXnAKy4vw-vbhQyL1r2jZWRVga9Do2idmzVf-c7yQ_AHGmf62SHGm-qqbljw0sXJe1rdPt2IHxzYXkhxpqqoaUueQk-pXLUvpMFeMcH97sK3toeCO3oiWQPG-nev0B0b__U8ntgI5m9df6n4IA97iS2zSylSY-F-XEJmLM2TKuSEdgAx1EBL_jyRQKB_8PW-0hSQGJLT70SQqDUJexwyrKABkApv3FuSH4FO0rXZ9TGN3GsnJSkIrTrzE2NG4OXK4syrmtBCb8DjsiicvjAvQhcouOM1xMZ89aSG9Psx5HRnViy6M73TIhYmWO71BRNEayMJaOMgUlgpl5alvV1YFBsChL6mxLVAJWUFuv2YPNaaDRqZEXYHWljhwSn24ASetweLc5GhnehdiT4JVJ_nfT3bygPIjEzvvIa7bbJSeL_bcY-qGAgsuR5m70BdjIH6xLmuqn3lEqulh9n6IPaDciryWqRr1OwxZJQ0-x3u6-G1wrbtrhVMK2Z6cyNUX6MvIMz39B_782X4JcLMrVm9Jgt6qzmfbJPnGA_NK3e9dlz6hP_AYoY-Je-IZEtpv4wyXAYE8v7QXsZbf6DetAM2LzGmxkEI647-pwVPQua-L-84L56GoAw9yDeoXxgyxyf40sbaPIiVLgl_3A4Nghl7uOnOX_1VnZL2X85zCkOZbmm5pZbuSeKesBYbX002PN-_P-P5xRv5b8dZzD0utGv4GUuZJXKJPhbpv8cuBUR0BYHKBQkmOzOBxgCFCDtX84VkZcrFwmQHcS7zmjgqEl39UNrqq6NZXW6HZDyi_SSvEYV7eJfJfxnUUF7RJ49RtSbC9n0AkzorBi0mSMnCC_A1zhamNLjT1-tj4E2a1zI9YsBZ8lPv3t7a6U85iMYjl3kCPiAXkRIDVBihBK4ki_OEa4v6kNBEgXNMuFmd1l8O3WTqZRSTLek4yH95V_uE5DQ9NH52pkgrN7QOe0QXxZ0aErqjkSQRbbhFVVRYp2VN7QpvMGZIAtu_mGssA5Id3X1ZsLEU9zGNibIzAmJdBjS98fVj2MsD-4qZmzlWiCGcC5ko2bbpTrFGtr4r3-SNc4UMOa3dsdyrRlnK3o_tbXbPN7c1H44oneAsqWuekfUVFGvCRm3yA0X7njFB2l8tSXkAuophgRUlWnzp4mEMcpFRwEX3WEnK9hPqXEhdirLtC18yupkKYBtIpCIT98zgJNb5TRbfwRplInEG1E8dk4gCbwyXCNu67QEI2NM2yqCHc4P5rWhwTGAl30tmDQ064ba920L9ZV8d6PgpBHZmUxpJ-JUZuYMzXfCFdlBQANdjtuxCy3-Pi0-cO7UEA84WN-keYB-kHck3aPpeTG7-lv3je0N-407H_A1TKUqkSknjlmwVdL3h41bbGmqxFGizNXfq-uCGUD2tWaZ-cdmZZtGXxgEQ2z7_tLur28eS1tlx43y9CKtKPPJruJm_7BljMOCMPnSmOJDI0JnoGpjNRqzKbSuZFTihaQSBo_Vc-NxRpFwM4xJgq3z5eShb_WamKw9uYrjCBEEwYFTW2QjmiQJtM9eVHBuLkfOVa66YZowcCvL8aCccsuPbe7KBMCD21IGzH4nlhfgUKa1cTAUiWjRSgn6SO5Wqahxs7dEf44F5HvPG6XUy9HFOe-d61ZE-tJQsHZgssQWqV1UfPsccqgyWIc2yv9aK4pPpu2lcrlGu8aDZDz7pBD-dPUG_B9XWt5c0CQj4CCnURDATNWqH8J8VvKap6Zn7pBHW_PxNSJ3f0z_l-GjBlx7U4w6XmOMBtJK8lE_Y8CuuQY9dNVnTGMPibCeJt7M_Q9-IYcqhriUh7Q5WkCvDVu8157gIRwwUAvgqsWcD2msXtO9svRkXKxNxYFdW7KolF-y8oxXRPwVJy1bf89pAOa8djb21ovJuJmbvrRzplFGYNj8rGZ2hXenxDoYiKv71LGALVU63mS9q-Y1zfTHCPpA-Rw7oR6T5G_Q35H-elaA_u-vkgh64mQNP5sgc_kpwbVlM0wSl79RcExnmBTpA-kn7B4w_QPwt185WD9jQRjhh3LMQa_crf4nCWLlsYcDCyB07TU0vXQiQ3nynqsX2MstUc2DaiseVG1SO0UEv8oobwLhnSvl3n8zWMWq93NSuISAsaWmqriNhM74aSHw4CVPoO68RSSdNrpxaKGf8kuO9Xy6iLr3VPE_vyMJDq65q42AEvKqP0TCoFUzXA28Tkrg0tsMLsXIhuT5MGtO3O8RpLnthF9vT0lM64jMp9_QSH2BuWYtwgok7xk3gRX5yBQeksAos3c7Jn2bLM9VNrV9dLi7MH_mRl5C64b0Lgj6Zi1USCyyPhL95ZJIvdxLWHSII2RFbL9ToCThKp_cgPZklLAVJXBeIOqG09pIQ==',
                        provider_name='openai',
                    ),
                    TextPart(
                        content=IsStr(),
                        id='msg_0e3d55e9502941380068c4aada6d8c8195b8b6f92edbb53b4f',
                    ),
                ],
                usage=RequestUsage(
                    input_tokens=115886,
                    cache_read_tokens=92160,
                    output_tokens=1720,
                    details={'reasoning_tokens': 1472},
                ),
                model_name='gpt-5-2025-08-07',
                timestamp=IsDatetime(),
                provider_name='openai',
                provider_details={'finish_reason': 'completed'},
                provider_response_id='resp_0e3d55e9502941380068c4aa9a62f48195a373978ed720ac63',
                finish_reason='stop',
            ),
        ]
    )


@pytest.mark.vcr()
async def test_openai_responses_model_instructions(allow_model_requests: None, openai_api_key: str):
    m = OpenAIResponsesModel('gpt-4o', provider=OpenAIProvider(api_key=openai_api_key))
    agent = Agent(m, instructions='You are a helpful assistant.')

    result = await agent.run('What is the capital of France?')
    assert result.all_messages() == snapshot(
        [
            ModelRequest(
                parts=[UserPromptPart(content='What is the capital of France?', timestamp=IsDatetime())],
                instructions='You are a helpful assistant.',
            ),
            ModelResponse(
                parts=[
                    TextPart(
                        content='The capital of France is Paris.',
                        id='msg_67f3fdfe15b881918d7b865e6a5f4fb1003bc73febb56d77',
                    )
                ],
                usage=RequestUsage(input_tokens=24, output_tokens=8, details={'reasoning_tokens': 0}),
                model_name='gpt-4o-2024-08-06',
                timestamp=IsDatetime(),
                provider_name='openai',
                provider_details={'finish_reason': 'completed'},
                provider_response_id='resp_67f3fdfd9fa08191a3d5825db81b8df6003bc73febb56d77',
                finish_reason='stop',
            ),
        ]
    )


async def test_openai_responses_model_web_search_tool(allow_model_requests: None, openai_api_key: str):
    m = OpenAIResponsesModel('gpt-5', provider=OpenAIProvider(api_key=openai_api_key))
    agent = Agent(m, instructions='You are a helpful assistant.', builtin_tools=[WebSearchTool()])

    result = await agent.run('What is the weather in San Francisco today?')
    assert result.all_messages() == snapshot(
        [
            ModelRequest(
                parts=[
                    UserPromptPart(
                        content='What is the weather in San Francisco today?',
                        timestamp=IsDatetime(),
                    )
                ],
                instructions='You are a helpful assistant.',
            ),
            ModelResponse(
                parts=[
                    ThinkingPart(
                        content='',
                        id='rs_046f1027167eded50068c4aae5ae68819799b37d0e9c90ff1b',
                        signature='gAAAAABoxKrsyPp96SF6Q6K5D2oOYPgsu3MrivUnFDtvuyVCFckLaeAPVhndpbwr4mWRVCX_3yRWlbEHpeSb6eOjleDyJGyDj6AdRo_XBWCXVfuuI91fLrTQ9U1A_upFzbwVC0uYWgErr6-LoM1kAR305dlAHEtgN4FnYgIafhE82FFuMY7D5-h1kzXoIoUWayo1WtEVoWhDObeGqNZBYdypNt2zqQZCYLLBtKkJrJtxA3txXYovDxMrgJ8obg3JIBi3m_YOlJoQHehkpDjo8hR2C2bhsJJ1-ZRKMQp3f6leTG4eNc_-tPCe6IKNw_uAZVvMdbLkEHY4o6wGuRtSc9OJet8Pfamnalb4DKGT_f6Uw4dk2-wqBM8WK5EbU-tPYCo6i5S8ou44o7QDPWECbCqRchnIxr1eE6jSk0xRYVMON4dlEPQ8N6nMuH2776T91zgEP_kEdDW_KMnuB52K_SaJ7qtvrnvf5UUd3MzpTgiIFRF3pmGCGku-_qXFwtHLH81zIjT80jm8JK8hCmBpG-Cwn2mVt5MgJt3HUoATUhEaaAy6fCFPn9n_xC9yODl5NgzFi1e4wbxbG-mh6FhjmBXckBzJAaJAHCGqZJSlKHKozsO4wJWLXtVWqJD12Tp1AcagPIZqPjzBNjtLUN_aJBBb5A-ZPcnZVa0ij7-HlS-ngJd33cR965lDhAMHoen-QBuYmVIPXU31XYtMo-dfu1s7B0f1XFi7m232l10MKk0yhp8Ou7hYwbgkBAtZwREFMelQvQQpfwSPdjin91v6UNSjJt4hdBfQpR6VzWOcKCwzxlYws9rvtCydvwqOfynUO1Q_qkyY5HExXRjlzFPdiQiRFcvo7uWyRYRdoV8NBTg-nTnjYOcHWTJ0ol6Ibv7q8tIYVQFHwQ00kJ9B2JZmA6lYO-1CYawGOLUmSaW5WCTSeW8C5WBdijtIqUKRt6BNEZDjsoACBZln7ZkDDSXRpnmsoba3Tyq4zf2P_8ldzZzeztWEA02xkJIPbz6Jd4AdL_Kf2njsDcpfrJR9jMPtiZulIgTSwE_jpn4ufENQcmqNC7MknESbEHg8v6L8FtcBOLRldztNQgOsbNmv21a86OAz-NiQ6O9Yxtq2ZkfYz0VEKzajM5RJqxwByTCTY0WLsh_0jF1reGaTuGXAo_05z4r2ush-_t8_CB70CU5UpCk2BWBtcgKT1XeYpHJVPrN1pryd9sOYvxUu70R9DwRSkifk2J9uhuBAi-g-9Igtlerro3fOVwnP0Gzd0NVve48ikBu2g8mO-p1mUzoTzmZ8cM-XgAtx1JSRBU2D75sGHFgYH-lpYYqg2jcmWe7EE5YT-H6LoZEcvDxVfai_KGht9vZIzZMBKmRKwIPJdh0qSoW_FbhsdbZBKOtYRQYru3KqRugInpq3U08Qf97Rk67l0W4bDoYX-HkpQm0uWduoShLWU__1UzTN1ekiO41oAJhkL4C-XygsIfs-izdrDJb7YmpMofx5vkLmGMK9LC2xa9_FEVowOOyv6gtQflEx8fbcq2GnN8fh-NBU6wNbpmuNmuXm8ceqt8V-Vl01Xh73IBxioN8khdKBOfTKRlc_G7DtE-3UNZLIk6SAV3AdptAnil_iS7RD13U4l-BSs95d0bNJvh6x1ZN0ipVsK5_1hrdNIkbHrPoJzyQwUsVZX02WUKUC3oH6uuSBlEvYuSkQG34KO6EARaFJap_V_LYkfIlsU1fJQ6wvBnMGICWoNrFQmPeAoIcKpsncPKNOKKJ4grzHRU5Y5yI9jCsJ4DzZH1-RNlgjfrmeVFv-u7-jEYwZTbRtEsv2hnZcCGA93jhAg2ZXorU32WB2ScYUhQ9-NMZmSYMcZZB5FYbcpRPBoW__OG7pzvUBUp2xWw_4N9cg9JrNIY2sElYXmxdWf5jaNMNXVKH3gS9_8rJk7Faa8nCncevs1scRrE-o4y6Cb3vt836yTW5ZJSY8xOkqmDqQ7z698nOm9XgTdnMygXkuKZubCxTH1Ols_Vg3MgCh3Hitpqp7KsJomcplMZco6jvtRdKXfM6YllDLJDc68n7PpuIVmXS2vJoRSJYz2RPe6OGN_n64vDZQduQhoqSjSg5WOM92EDy-r1o-kjxZcFUxapdV8Sq271O5NvRXFQ==',
                        provider_name='openai',
                    ),
                    BuiltinToolCallPart(
                        tool_name='web_search_call',
                        args={'query': 'weather: San Francisco, CA', 'type': 'search'},
                        tool_call_id='ws_046f1027167eded50068c4aae7e5a4819793b2c41e11f3e363',
                        provider_name='openai',
                    ),
                    BuiltinToolReturnPart(
                        tool_name='web_search_call',
                        content=None,
                        tool_call_id='ws_046f1027167eded50068c4aae7e5a4819793b2c41e11f3e363',
                        metadata={'status': 'completed'},
                        timestamp=IsDatetime(),
                        provider_name='openai',
                    ),
                    ThinkingPart(
                        content='',
                        id='rs_046f1027167eded50068c4aae853c48197beea48d1b360e686',
                        signature='gAAAAABoxKrsWnQiXGJpgHQ0WEPJM9xPEkY4wvYGcNlGvE2A694inFAaEQPbLSHbf_6LZLbkGTYp5ow-GTjqWGgyZUpFp0WPbFNjAXZZseHel5tFPpPWR_UaxwqoxZv5zqoZXLACOarrBf7tqtbB7rRMtIhxUR4as6M1YF0RjWO6AYLtnAjdyYSBJeEo40NlHXaWNLucuRZYUDX6HFNwYR9HUIYd83sJMiCFV2_ECY8o_VSnX83Wjnhn3VRuQesZwXOIx1zjwlbY3HlmLu2bYru2I0_-UVmIyCFb9mEaB23vTBKj1rtvKe7PDgY4_9zvWKV9W2GMGO2yfoe0Zs8oVdUNtNyGHm-M3ikBkffLnlZ0OIVI8Xo5ibx5z5Bt8zB_Ho20yvvAMOZJ-abREy7s_XdeJfWqJxsdYlCRkrsILD3GuYpch03zL1ryWjLEDdZYWP80fM6bb3VYrSY5kJan5yDXllZGsog-vE36vGg21XfrGskoC8ROto2-4hbvM-pqdD_k-XAEX2hudnZpaCAHRmi6WGyCqvha22sd-Z6asXtYZfWw7bibmkr187xKGCTc62mq-Bz8i1NLiF10v00h69bHs-nH9oGJ6orP8CvpFLNVL_heNZdfF1qCeP5AKvbURBMUM_texbZ_YH5WkyL0Y6LnZCvPJmGaKfcpbDXf0G1t08SXjSDlrgcAxGRSLw0apdnpbXuwD21tRngcMgFGUZ4frDb8fK9tTcEd6LP4-tPDgdhlMM2wNoYDISFOVxw_ycO0I9Uf6JG98c3vosqjW0B9e_VmS_qBBA9tbhE2F6RygZ3W8fJ9UXb_Z6eEE6vefNSRa-Aum1VPRqbq3kMmiap7AdaKwwih5NcBJVAGk4_z7Ady8qFQFls1YL2feNtZEwY7cd_mOyn8c5ahcvMYhP7PLlA_51boVFhJfDotJk9-f0sqd90Pryq6mP6wkRm4kmuuO7dO25B6RT3D90O9MvnIW-o6twzQNIEsrwX9wLauk4WGxzCWmtea44u0DWJ2fkIL1bBB2PttqOdwv3IyDQWhnl5OLfIAMlTXtlg_RYkarQHJPePpG3TGrJNRnE8thoaYsxiqfOnXSGz7GnfVTxDpKodl14Po-MS5hQ8STcmDe4XDRAG9pZI9sjRLHyk45RxerlPCxJrg7BUyNt9v6Cme_EKSXVRqos-Sl07p_VRTEn-Uuf_Rjle-iSqaPrfkgtXOo4jIblIz86Yg3TxSPZSX4KvKuQA-NeF1Ja9GGMSaRzUfTHwtthEUlAau7Zk2gJWPKFTlFGjaTxRxloUdZthCuCdObcKSOC-VfiLqZE3lsAFFxY3kLOEpl_OFSUgo4G9o4qkZ8Gv9scZwaei9FF8dwm3bvoan9glRlBcZbgy6Xpfn2OffRYQgCc4ycx1BbliZY71SKRm3psBp67LULBLIeaBExSEwFpJ0A_AXGd-lNntekOOS1QaJ4svpEDbIQPUZo03quVM-vpTmKzQXZBz7quykxnKOXMA8Kze5ot8InGkxkie5KuhkviDs1jvr00JELzd3vi7BVgRzWARZmVUhgTEVQMGLJKnvUpayN4R0SjZ7NSu9Kig_8zB7XLvDbADV4jRFUzRa1pEGToh8A8SWFudOo4M2lL0z-Vu_GMwScXsbBPrNoDSroaYRpZ-et-3KXoSgE1Pk0-71EFF7_YuINcWWlfoWyTmdXMBoTGKa0T8oxn8dtLuJiFB18oN5T8vgaKqOVnx0SWXweoqnpQXVop061uy0U-TmkomEgwbnbkmBew5OedbkSS1ngHktZvUx8F6nIEbdAmdhuL6DoqkyqanMnIM32og4TgECmgOBogmxulebfg60imk5pX5S8q04WkBm-pnHGF90L2yKnZJ5MFrR_w9K3-aWnwatGH1w_0-gPl1ZUdBXxahNMyeN5eiTulKgR7NYo9SYbFkGfYhyk5iSWXXGIjaOtw2ByCi3D8gp_NSQd991n3ZaxHqokQmURCTsCqwR09o2l8jIOS7n9DEiC-hVrZ0MISEUKC2wYLngiOHS2DLgyGtARH-sMmkiyJ7KPjmGWZuDLlB5009rTiPv_wEdcCu8sE50oKq0M_x9Y82zFzFILqY3oGMR6JbvFT141Zp9jo1GyCmoT_8FybPh1ofBq4wrTHfe3jBG8XT4ttuATaQ2fT3-LdkLVmuUlHYdYpK2FyklISfSsN3zDAUlr7XLuMDx1sqHR927nch_QUK6EsHX8048Ay7VK7FsVAddyuTN5rh6yQQt5Pi2iMggPPlNxckggh8C_xxZxM-c7SLb_nXUtN2dqJaO8khApUhjZZCK7_J1i0Lg51nBSn2vY8yRqGQ_q33WObENL5NEqi6ASMQtYI6ABU_PYh7j3pm_OS2L1HEJN0gQfBp67yKrGurwESyuLpWiYCUkI4LaHOoI-7HYrJG4qkGHlKr3D_QFF1SB',
                        provider_name='openai',
                    ),
                    TextPart(
                        content='San Francisco weather today (Friday, September 12, 2025): Mostly sunny. Currently around 68°F (20°C); expect a high near 68°F and a low around 59°F, dry conditions. ',
                        id='msg_046f1027167eded50068c4aaeb219481979d742f413b2501c1',
                    ),
                ],
                usage=RequestUsage(
                    input_tokens=9396, cache_read_tokens=8448, output_tokens=513, details={'reasoning_tokens': 448}
                ),
                model_name='gpt-5-2025-08-07',
                timestamp=IsDatetime(),
                provider_name='openai',
                provider_details={'finish_reason': 'completed'},
                provider_response_id='resp_046f1027167eded50068c4aae53ec48197b3bce501067a0364',
                finish_reason='stop',
            ),
        ]
    )
    assert result.output == snapshot(
        'San Francisco weather today (Friday, September 12, 2025): Mostly sunny. Currently around 68°F (20°C); expect a high near 68°F and a low around 59°F, dry conditions. '
    )

    messages = result.all_messages()
    result = await agent.run(user_prompt='how about Mexico City?', message_history=messages)
    assert result.new_messages() == snapshot(
        [
            ModelRequest(
                parts=[
                    UserPromptPart(
                        content='how about Mexico City?',
                        timestamp=IsDatetime(),
                    )
                ],
                instructions='You are a helpful assistant.',
            ),
            ModelResponse(
                parts=[
                    ThinkingPart(
                        content='',
                        id='rs_046f1027167eded50068c4aaed09488197b2ed0f034f6af738',
                        signature='gAAAAABoxKrz75j-uTcKB4mIzyIDC8-SSbgOWJCb5PB6g0I9M64BtMXUgu5jTEU0iccQNSkNXajVOVzg_oAURVLWqLSqLX-OTxtIVZUH0A5sdLMdlHtCWT16JBuwj97PFeA9gybIbqY7E5ySR14Ov-SYkUCbjuDM7yAZUu_2fBNBlokNR7lHk1WkZoGVnoJ7qEI5c577KH1x72ysamQq-FqLA5MGXP1ea3wBGHy7RWXzDBmAfIQU6oRDHudkk3EK-oKjpSFZ802phEBojGS0p_88E8KZwur5PCsNTN2rQFTtectX9grIqFhN_FVffSaBQ58K_5WJXS4A-tZ0dmT3aEL-oBSeFqpOGLvhtmueip8h-eeBxAUfTorq64QUlEwUa8wEMzrwNqgVEg_s7FsMRzcYN9VS1UGK9AHSQbeW1XNn-plEidmXOkYc3yIGpWvTP32jq6sSJlUo5MAnICC1VlCcMmX7mqhsjt1RqyyjcvEjPGHhUZOhQJOMWieAaNifIU5INVf7x1Vb0ir1lJGnS_m4oz3YpbcCsyMtUu_dKmYKUGLnZ29oKpbHHehA4QIQDh6IBTixmapOFBZkHGl7IMaMNhQyfzArxOhPYoKIrrqYWWGPq0UouiRcBMw5cFwSCetwpqNKZnl7HdGBU-TEB5b7eFVaVQzQDe1tDT3XiqS3enNFARFcgKqpQGUdmG8PbcwjP0f2DE8Ul5zMpX60aca__5ngdOD6U6T5dQh1BNgO_CMVLQP2ZrWjKixBqYjW_8W4osQXJ93is4GJhpmue44jVmImWgNPdqwClzCVzcRKh17-6SP7UCfe09Ct_Sz_5J62gow91xN9-iGGmFEI4iAPh3rGbDJHTxCPlNHJa8LA6pMvlrccHotGvzkaW31oty-je6VwWI_OYiV0jRmp8ZyAde7E6kskdSwgf1JYduDyYkWavhMybu3_VmZXrqtd7O1_7UdkjPqalJfAdlMK9TYSgIs5MpyiczKTccNfVCWkDo04Dvbprff3-Ff2YISqs-1nTquk0rLwss_-FrkjkCK6JVpwURgzJ2BZRpeHJKdeh42eHU7kUcbryE4ThnJl3Sk4db2yWZGKCYND7GfiNzG-Tz6av6M9BLGra2jJ2qbshyfO7QBQe71PeUQAh0JPiCFxU-aWsMs-Lke7jOGrW88mZYZN2ud79i6ya2hlc1B63ZlLeEB4GF_IaNU9AWAUCJQAN9mBob9TdzkAkojHOuD0T7z6AxM9-8Vn4LV3t16pCNgh7QCfm2EfdZKiXaZMEmJQUVeW897tznumBZViBc1XIR4VfDXDYGIOIhJHneSDvn1-E2H9iiRWrVcoMyWDJQVI14Vu8ho-J_jFrweb3eRFityUEwbAw8hTVQh5dsUYeSGdpLAno_oTlSwKjwwzwL2D2rcXb3XWZYS354A0fLntyLOW0Eb8hjSyq31YLOABaRB8ueE3kRmIqiDli-MWH0XkiBm6XtoYWJ3Lb_XQqL5e4wBzJ4BNDEULSXxsAm02_ujYuESyiyBcCe-Bfhb117F1ECHqC6DDyONhNkxzx9YQazBfonH2b8qkp3Va6jxfvrYH37cyGNNX7OEDS-gdft7sC8nBCq7TWSQpUgeDjDbrV-6mr7b8PPMMUHTRWTzPrhB9_1o4SZOkAohgxAxUjRjlnzK929-_50CWvdeih-vbpQa2AHABwlW9auEduthbBOyB7VdDXQvWmpfXSTj56a305NNK1alawlF7Gs8c72bTmqNVNIlCeYX8OcmWfhGUx2zfiHuL0I12gnFFwyR8P6SWnbF_yjCB2hv5rIXv47K4HZ3FysHuQShmfO4GPIFRXzXsjUSN9ZlB0JIMZjO-tA7Ax6dE5aTyaEHfqK9SyunNV9u0esNiaiKKE6f-zXnpYAhMtOTLLKFI4ITTuoCWOOlRJIs6-DUZ3d0fBpaiQAtI8McDEqTOcPmfjQF00MV-6AAQKIvnSr4-oJmDRUVz_X8IIZexc22vXxKRGQfNrpMiErx2ttvvbCyHot1WlP76SysAEntIc4KMt03kQ9ioZo-0_JYuSUA3GRQP0zDTUaVnwMThpqEYaF0hkxM02A62F6clj1VCZNNwAAPpzj3CIK8Rq8md3wGKH_20BoUVH1opg0RRYRKAuW5pmYlQ0BGdtUTAEAu2wOFTOFZ6RYfGJL97WtDLyYnuxKS05-hwjWruJqXckVlMS8OxiX9hauonLRAFntQOTSYiIFAXyo3mFLu5RfEtegwjAVEtHddKIcf-L_mWWpfbRuD3bsGtuJsho3JyRBYDcVJxGNx0-qoL30xoTcf-R9DjzSr7a7COBXofgkrIo4aI7_018Q9kL0ug3gvq4daXoZkjk0itREzf1VruHJ8cFMnZu0ohbeo4iOlBZ7ex-dGIz991XVxMLX9T_xVWLU4dCkDvP4NL8iLbUCXH29A_4RFTLU28gU-QgLOOSVWOmHrUOKFobZlbV8Ws1k2grjXJRUzFvkz-TsYLg2u1liuHHP3Sm2NXk5bFsmGpDXjwjdmkykWP3wb7rt5okgeSKhvmym70CoP99K3AyB1hhBvSlTJ1QYJKXWbVxEub6QOeXZJFH7JJxG8NM0ewXg7p9aSc6IOfS_3VnxPYcQtnBrS_DuIZtX5OlOL343_38wfXqej-fu0PnJK8RAruXPK20UIO8x5cf89XZg00ObLsrcX-nacQ6rGoxy3n7ZvkoNoiTWTAlF8fSsTAHOUMaYnTrY1vi8K9q5FzOXqHqd5gJQXQCT8RI8VazWSTuwP72wEoSnLnJLsH76FqZnkcpBLCw1d7etZaDvFSFq3_8mW-NtxlOgw8hZiVPddUpHNvEZjl_xxWXifRqWEQVm4TVeBhm75ouF9M4tQ1uYjUk8Tp8YHTR2bWIgf5nJ5iSS8fHIKCx_jADNwmpRND33FEQOcBENTF0db8boc_mgqcJFDnBmzrDQWx',
                        provider_name='openai',
                    ),
                    BuiltinToolCallPart(
                        tool_name='web_search_call',
                        args={'query': 'weather: Mexico City, Mexico', 'type': 'search'},
                        tool_call_id='ws_046f1027167eded50068c4aaeff1b881979d374e51fdcd3dd8',
                        provider_name='openai',
                    ),
                    BuiltinToolReturnPart(
                        tool_name='web_search_call',
                        content=None,
                        tool_call_id='ws_046f1027167eded50068c4aaeff1b881979d374e51fdcd3dd8',
                        metadata={'status': 'completed'},
                        timestamp=IsDatetime(),
                        provider_name='openai',
                    ),
                    ThinkingPart(
                        content='',
                        id='rs_046f1027167eded50068c4aaf0a2f88197bc3beb4256fa439b',
                        signature='gAAAAABoxKrz7EpugbbTBtlfNWmGteArdEei0DCIUk0cb65ryJw72GynQwAQsU-NlW02lVkY1qeB0cOmRguCUkgkGwF3GsDuv_jR7SCNZqXtwaScbsKsqzQuOEo2Q0AcuIoYOsYnZm51NE9fbZHq20bj1NFcUq4WT6R85YnG0oD9frFSTQwLs2BjlUjrQu-0Sfq8FyQKfQ6SwoC8ww7qEkAbN2Ajh-ljH1UY_hvIzwzmx_iwUJNnJrHOsark75vyxyu9Ncr_h-HBvQXw_D-6c941UW-5T4eAx6W_tnJRVQrZ8JSHGT7MsbMUUdWIdzJrGGOqj5yfu-2mRQTC4zzWW-lwxVhS-rW7p790jCk9GiZKw6N7OfLfbVbNBhe0griOqJTUJvsCs7gP9WtSW7uo-6E0lUQ_ry5zbs4ZRyrWjMmAyXSlTvL-BvFsYaTdAcxLct2L9e3G10d78MpOWkAjzN5knEQP_FTa5EXyxq65UchrnfnFio8SrjZQ7axTQrra-0wYGLuy4PvD-V8jVW_vxN9VUuVzA5x7IPaQTie79Vb7mbhxpkgSe6m6oVHK64QtxG28M36B8r4gLF3YG8I7bw2V7oHsYr1ygoY_CcfQWsgFjMwppUuDS2XN6sXMuZzGBGdyf74Wsl8aLSnMiHb8sfK4cp0IEteIDHPmjun21H_933rPFDHPy4YvKXiEOfpkv61pkMss4TUu1_wcZh4QMY8hNp0_H79muXDPCOB7a7PdUb-bGeEDOGlo-fbkSr3pVVuERV3UUfWbiPjGVycTyts6Rz5rBNkcLoc2qSLg95gYV9ET8EKVFtWi51L1gfFOLnPpeUdzMeTKmFPKG6JaBCGWwZw2XELKxmPqs9lPFuJPYlLnpaWWIBTU8h9zC37xup-nksbUB819Z5C8yE68bygLaX4gbeNO-7HOxxRCfaRuusUuOvN0VZNb03RgFf-BVExuSeuhaH9ZOLQUwypok04Dvugtn2rm1R-6HnDxd3pAeWqTx8FOMfRGLzEXfJBoEHpKAhtGY5qkDQfUKKQiGfOnU7uWl0q-ocuK3kVctMAAD6BZwIT5039KszrMiLuK_uHMbbnACmx4fz5ALtiyvI3kqDbfQYaCw_b3KFJjSJ0vozFAhIj5OIh9EBoVqZRRrJ6cUcDtR_95mqzDnhavL58_WkZWgJ0vzmwiaDq0xPV7rb1xlPhoX9lRrhlX8UlATwC5nkw4AydTO7GG62Gag-o_CCIVN4NaMGPS-cMNanSJstfu8e4eeMSW050UREFuZYoGVsRo21zHiF5GgXkiaVwJb0OOKODp1_pepJ0xW-YkIxGcwdaXK4J61PWbtaPTpXl5DqfU8ewo-i1NIocLbu8EyoXxMiFXKdcPeoW-9mj7SoqU-lrEllMv5VQPgpoS1pPuhmVDzTYStVhGj_o64O9ukOrtJ-ffKgrPbB0650ebnAuW1LTRXvNUodyNqwUOnVvkIpwgtLcsZaJzMuDJVQF2CuWsTodcZvvnSUftodqNpQWtMJfP7AgW495OzXRzRT1yPlf7Y74CrT_SpbhrehjvrMvS6PQqYAckIhH2ihWVlzqhyKjishZQZDVKpAk9HRgA13_gfUTl_SjTlHUtDwtjQHPnCrP1-ZKCHD3Hqt4uGxq5ha0F2nYjKlKebEgM_wyx_ijcCYY79Jvr_W5wp1X0W-D4moCIwi2QmD4x9M2MaAXDtnqnJLw51XR8vP9qXyMMciKkzgJZe7xXXqWh4OWbdxxm-i9fIP8UhN-mT70dygtkMIKFN06VKN5uVXvrTx8cD1mps3tr-s1jGHl6j7yNTe7HLznTbsDfDPDmc9dsgzx1FPcId5o=',
                        provider_name='openai',
                    ),
                    TextPart(
                        content='Mexico City weather today (Friday, September 12, 2025): Periods of rain, mostly cloudy. Currently about 65°F (18°C); expect a high near 71°F (22°C) and a low around 57°F (14°C). ',
                        id='msg_046f1027167eded50068c4aaf287608197925592588b70b714',
                    ),
                ],
                usage=RequestUsage(
                    input_tokens=9726, cache_read_tokens=8448, output_tokens=522, details={'reasoning_tokens': 448}
                ),
                model_name='gpt-5-2025-08-07',
                timestamp=IsDatetime(),
                provider_name='openai',
                provider_details={'finish_reason': 'completed'},
                provider_response_id='resp_046f1027167eded50068c4aaeca98c8197ba1dea5869971473',
                finish_reason='stop',
            ),
        ]
    )


async def test_openai_responses_model_web_search_tool_with_user_location(
    allow_model_requests: None, openai_api_key: str
):
    m = OpenAIResponsesModel('gpt-5', provider=OpenAIProvider(api_key=openai_api_key))
    agent = Agent(
        m,
        instructions='You are a helpful assistant.',
        builtin_tools=[WebSearchTool(user_location={'city': 'Utrecht', 'region': 'NL'})],
    )

    result = await agent.run('What is the weather?')
    assert result.all_messages() == snapshot(
        [
            ModelRequest(
                parts=[
                    UserPromptPart(
                        content='What is the weather?',
                        timestamp=IsDatetime(),
                    )
                ],
                instructions='You are a helpful assistant.',
            ),
            ModelResponse(
                parts=[
                    ThinkingPart(
                        content='',
                        id='rs_0b385a0fdc82fd920068c4aaf48ec08197be1398090bcf313b',
                        signature='gAAAAABoxKsLzYlqCMk-hnKu6ctqpIydzdi403okaNJo_-bPYc4bxS_ICvnX_bpkqwPT_LEd0bZq6X-3L2XLY0WNvH_0SrcNCc-tByTcFHNFkQnE_K7tiXA9H5-IA_93M-2CqB2GVOASFmCMBMu5KwzsYIYlAb-swkkEzltsf5JEmn1Fx9Dqh5V0hxkZI6cz35VsK0LEJSYpkJjAMcfoax1mXlnTMo7tDQ_eBtoCa_O2IQqdxwPnzAalvnO_F4tlycUBM5JQkGfocppxsh9CQWpr7bZysWq0zGfuUvtuOi1YJkHVlrqdeWJGDZN7bgBuTAHMiuzx68N-ZrNgQ2fvot0aoVYBnBDxJFbr82VJexB-Kuk_Zf3_FVm-MGcQfiMxvwHgEYsnaJBvMA56__KLlc3G4nL91fibIXbh3AZ24p3j1Dl1V3D03LaEdU3x6RF7fF47y5eyaFWyWkmPl1RwiEaYy9Pi7WHuh-6n69ADGYWbv0m4mgvECbmvbBIIkZWr4y0UK0B8hbC-Oqz776Taww73OmchIzgkg09rIz9CfoKcGMXgvzbpIBa4sME5BQ3mQtfIdPLY7uUIwya4o_g5wVy583MQva75jNsR4A6sRVW9SgVEWusMJPHv6NLzHCdWehp6SBcKuovxZayoM4KQrIvUMNlUkrSR-euoBaa_WNc1HeY8ikKolX6emm2LhRzXH5HssCgH0g8GUvWilYx7U-UFSB0r6yoy44_DzsyH85pXN1ivsSU5dGIBQgG7WiN3bfk6oBGSrz4XkBLiHJiBX9ZUe270TeDNfpgjmKO34_k35zviIUd7-kVY4EsJGGijEhjbkInFwhilyH08EdKvYDzrzpKJIHT235drt3eLTKXKEA-g3iW-qOMqH15KPk-slzPNkE8yahWEkLrYsqGsjwdHVXiKF77-i8rwvDWOf-pOs9d3bBxily3t-22D6RsOL6wFYQS6BsuroKdlO3b_0Ju5E2Kq4P3jxtZ8jnG9D2--XEcEB5x9yX_brfdFuFHrF3C4mYVWTrNN3_S9V8zUp4CdIh3EqAuSs_QJPJuN-RNlorK3bwYqOymgNlcezKIqxhWnqtS1vxuxC7msRlJRmzTN_Lg6XuLRNS1uIp8jmx7TcCnDx62ynYn2oGCOCLSspK_T_LVTG6js4Oiw9ZB5A_I3TfDLrtnLRh7pGJnAv9nVnfYd4Y1czSjhPui5LF-FvLOlzWxSu_1Mo56QA1BIerB9lCQsDjPOkLF_XHOFLWGLQANx5nQ2wlbgBNyMcPacQowRyn3NncjfzlSLyaPijEZ0HROyL_Hff5JXCMu5-6muvxQz1TirmbyjBbLjtv93JpXrVvby14mdXdNs97dMATIiqpwF2r0873_dijDKRxIDMZxqFB2ZBaHJc80khjG_NaA_jxv1GEqVWmllBXBz-wUDbUJKtNtI86YmcZboZIA71V416UW94-TXbtyQpGlB8tj_764sn9fKitg3vCqC42mr5Kj_aTzAN34BXLykkFWYl_AfVL5PRbJXc0Uh0GW0xTH8eD0hvqd2Xsr9eCoP0nGM6TBNMCl4T82wOhRy7jelWMpt8LBxAYkw3nAlVVOi2puCoYRaRFWNQnLcO5iYBF8_rg9oX-cUsBFepGGDmoOfwUmWLlYqNZDho3AJ_SL3azAVJz7lqa3vcFubrRMFiGcee6sHj0HJI_2N2mZqBO77kEbXrJ6SiUV0EXX5vrjZGzpU_wZ9G8AUz9Tdgistq8XLVsMC0uZWlbRdqD6-UjmnsJW7XINzH6MnkQwPvbduRKF4ywViUUbKVs5XRVFUQF5gTdVMTK8mIIppJx6fQRfZBju1NuNrdTDjd-5P9_QNBQj89_Y_N1fow_676bSvYrhlrIXVuLGy0-RuWezuqEwenIZ_U5wSTp9remqWzeuolwKnF7xG_QlcxGOgCivkRvqAyDxWiqlBhUtC-oPEQtychFa_W9uLHyBhm4bcSUz9KvOlUTt9fNYgvDWFciGCE7B5iPz2s-lCS-Onq0ZvUiZY5nB63htK1bIMzB5lc4N7XVh6COcSIArGBnXKARHdIenJ9vYBSmB4XBrKOIU6SmNNM4fq3ZFoWIc4gsS8L5LZyhTX_qlmY2L6znek3XT0Z7kjEHs5qQ87_sw9ho2KaqNSjMalbUEp7L0JlU73szrtdpMkmBk3BK0of4Nl_v_CCbmYWW9z_rsNpTpPQgUHNVn1s38DX3cesMqlzlBOky-rpLAj2-sS-Xj6WZWBs_8n0lLFS7FL3IpKzveOXE9eV4zjJSZ0y74b_g7u5US3dT8EgSEeHa_pGOMn3t3J37oz1pZcSufD8vjyG7wtGxYUGn8L9U3zJHN1VdOR9id5VYOo3OLtMjCrSqPO',
                        provider_name='openai',
                    ),
                    BuiltinToolCallPart(
                        tool_name='web_search_call',
                        args={'query': 'weather: Utrecht, Netherlands', 'type': 'search'},
                        tool_call_id='ws_0b385a0fdc82fd920068c4aaf7037081978e951ac15bf07978',
                        provider_name='openai',
                    ),
                    BuiltinToolReturnPart(
                        tool_name='web_search_call',
                        content=None,
                        tool_call_id='ws_0b385a0fdc82fd920068c4aaf7037081978e951ac15bf07978',
                        metadata={'status': 'completed'},
                        timestamp=IsDatetime(),
                        provider_name='openai',
                    ),
                    ThinkingPart(
                        content='',
                        id='rs_0b385a0fdc82fd920068c4aaf877808197aaba6a27b43b39aa',
                        signature='gAAAAABoxKsLhc5YCXvcJidIAJvFyzs2T3IwW0fie9oMN3Nk5fAcAP3apWArzw8DdWjWjR0tn8Fpw_H_xATFGktsCeA5nzkcKvdc0Bbu2bwMo2QUkQZfFcLHqlcNnAcvrw49XpolGFl-mu7hAyP38LGGtjbTBNRh4dHkd-hYZzy3nYd56JQi5GLS_KuxdU78xUW3gNOtAvrseTx1fcY2eseUcNLm8uDi8a_qDw16nFvuY31ZkrmuVCESawkppmxrhGFVg0Y99dgyufnSVXXMKyE89tmXMc60yZiaB1i5cIJQcZMkwupod7yZNGqmr1GtFru5uJq-bJfGx7nAEs50jUcu-rP-_ZbvptkuADDC-bfzFjaeq13wCih8wCXqDWqnGjqIHlFkBM6agn6VKOcuDC18L3caqcH3KEYT4f3TGwg_ZZjsiRDdBC-saqIduaAjjMDqMKx9XpmreRq5BLfC7fPjRykpUcWQQYbQ07J9pe0EW2VhZwoGtd1u96fmz55MzryX4VOWIwDsUTEZAoCzULvVrEBnzFqnfvQwejBxJX2XU4fIlOtT_XpOcI2afolh8KgitzHHpJ8Dr9ELI-Be2KEd6enxmdaPhgYUif2D8ZCVfOoXZEmrFBMQTRyuxtp9H0U3zGamEYuUxRavxkQD77HhmqWOSr1Agm8pWzAN97jxJSxxY4BEnjtrgp1mavtv4G7VHjrpNWrL-smZEWmnCPGKVxP9afrdSZYL-HXKY9yO6__0PR6DdX1o0JvUq1KFPx2dzag4eXDxb56HI5MKNr6J5P8Smmxxwoelx6UXEKw_hyFWMmPUHYD5Yw5dxrXeYmAiomYKFpG0bxVbuAb4_iAVliHkdIsOBcWoix0KLxmS-4RJnikZPMvDwLDWfENZ2sh9_RrQbuMBAgjHwlfWM_tww0ufm_aVdDZ1CULJ5Ki3ZxH_0oIRRyyB-a25q3DARnVzutgo32H9X6qjMb06ExMn--ndCinBglTTGvj1QOIJews6UMrcKj5ZPTc7GyPbHXvdPmPdIrtJ0wCqFj4cgNRuxjiaZDSCqmEQERYyX9Fxu8tY4f7-Fxje6A_zflqrIyhLfzo1iMaoNbba4HNkzRMWba1L1fC8St8MO4ZuZTGs_60FwzSUmBDW4Gl0CcRAdY39BE65uEpKGZeRqDfxvLUelG9YlJTowqN8hzAYShzcPPkgWk_s1AtY0RT_roregPuQ8PQayvHcJzKqnijOIhRA9k6LjF6cnHj90d6fSzTYn8F27rhufLySe56n9SA2WDWhVcjsFEFAcsL461tjiQ5U0mjaFdBQ5H__s09dhp0NzhE35I4q0pzM2KI1YWgLnwlyPFnnfce9bbL81jvbXw8DDC2KfZVOGU-ZDdqIqF0UmwNyBaMYb4SonrG8vrj5bFmCMPSFsEeuDPv_bmD8HRx8536b30RmYD0K38Wf6-UoatMxzgMpgmwsBP6Wh0HCpFeIhjRsJLxYXeoafypcKJPQgKXJwuXVLi4iejXkrbjBdc2Sq2dqIVzzUhULLJSPBYouyjeyVSbYYp9WPoBNWj67uQsX7OUbQN1_qxopsPJdqqQynJIAtULNHjKrDA0GKpyZ3OUV660OkogPAWoxTVevRemwkIJZbr2hXyy0Nx6Xc1Vf9xC0nPclJ6VXapdnjK69bIDHxDUZGCh8UZt6DbcA7azBrugcXlbaMJzoHWkzmusJoTh_2UXRjrS3B33jsxf6LQnUl0s1ETo3Tif868zLvkTEtfo6btbND0FPDFFQrdeVlW4mUWEOJhPeOmwnDeLsafTfRCI_V_xTzgkpQxx7pVZt6mkYZ2qDTE--NhqgFfHPlw-nC4zU6klRdbaO8284QGlbJvHmdsmHi4AtMSWAf-_jegocmaneM1wUquNKoy6hnbkZFul9qV2c-_L077uC4nZYNjRay3lT_3giVH6Ra6WnBovt9ocCYIwSeygVAyqBHxo5EJpfyJhNCtak3bl-CIz2TraYqqUCiB0h1fyxIF7M0uENZKALtwqRVHOtEsN5JVotgv-8YzaBRFs3qvtjQn7eEcw-zrIg5fwMP7tDi8O3TXl6qPVWTCHMa1wkfb7OkfuwXREognLvO-3qdRgxinodvKyHn9XbsUcQMQjPPFMLOs4wpEhTJpcIFPqtR6tArjTT3P-T21mc8B56K1wXfEDvpU64XQ0HnfZWaqS1TbDyfL2i12ddhhnxbCV-0f3lUGnZVsfeGEc4FlST7iqUguhwPGb4mBpjBVFu2dv3DMCIPHew1v92gZH1OJqZJJVDUpu0vvFGTqxHz31LSX6lWa4gn2l6hvkT1e4aXkjHg93iy0ZXMpB0JqJbbWseZY0LDYzpH9noHq626Q9H4ZEKPo_MYBWSS_yH-V2_cN6a4HarqhcRwD9oT1QJ4_4AzWeFIrCZlClYbA-84H1CbBfQjgtRh6zTZLDHM2In2M8mKGyFSfeIhMHIcfPBTpG4flLBmTNrwwbuOP-0ss_bb5gxLeDsgU5xjwfaUzOWXudPJOEorz4t6Oc88MiRH42troV2fun6Uf7e7j1OQSGtTQ1kXf0rroz2ykDfVIXCefX_3io_xJ7ev9dH54CNlARSF6cVpTqzbyLWkA0BJeAVYcX2JW_AT-9VYTOo1Vixja7KtMAmMMk1E08japeGnoAd_a_4-bEfklFTChseUDgZhOt5_XtBiuQdPvJDorSQWQl8VCPKdMATr-EdUiZN54GSM46pdBr6p-Dg7LvB-zBAbTlm_6SET0O0k4RkkHxUCtgRMZQ52aC4brcym771djtWC-BbaR5CefibOoSo-i-BP2Zf-RVaS_MuFar0dT03zXdb0XuC2vuhbVPPF-7gsJez2dufEiU9LBhV3__zTDlFc-rGwwf04Fh5KuleNzr1QNyVPH9GZSS8jZkja6EcRfGn0X-oBr2oRLyxuL5vWgOdPadBOJGjIoRnMhCAxGla_gD_5m0qwF9CtWWv7ugW7YpATe62zE0O1icYDPwaXGovzTOeRDRn4BfJzgzwLRkP3-zOgF_09X41umrq0TCnCujXe-JOhFuIcYx8IxOb_cCcfGRqGXeZYP7z',
                        provider_name='openai',
                    ),
                    TextPart(
                        content=IsStr(),
                        id='msg_0b385a0fdc82fd920068c4ab0996c08197a1adfce3593080f0',
                    ),
                ],
                usage=RequestUsage(
                    input_tokens=9463, cache_read_tokens=8320, output_tokens=660, details={'reasoning_tokens': 512}
                ),
                model_name='gpt-5-2025-08-07',
                timestamp=IsDatetime(),
                provider_name='openai',
                provider_details={'finish_reason': 'completed'},
                provider_response_id='resp_0b385a0fdc82fd920068c4aaf3ced88197a88711e356b032c4',
                finish_reason='stop',
            ),
        ]
    )
    assert result.output == snapshot(IsStr())


async def test_openai_responses_model_web_search_tool_with_invalid_region(
    allow_model_requests: None, openai_api_key: str
):
    m = OpenAIResponsesModel('gpt-5', provider=OpenAIProvider(api_key=openai_api_key))
    agent = Agent(
        m,
        instructions='You are a helpful assistant.',
        builtin_tools=[WebSearchTool(user_location={'city': 'Salvador', 'region': 'BRLO'})],
    )

    result = await agent.run('What is the weather?')
    assert result.all_messages() == snapshot(
        [
            ModelRequest(
                parts=[
                    UserPromptPart(
                        content='What is the weather?',
                        timestamp=IsDatetime(),
                    )
                ],
                instructions='You are a helpful assistant.',
            ),
            ModelResponse(
                parts=[
                    ThinkingPart(
                        content='',
                        id='rs_0b4f29854724a3120068c4ab0be6a08191b495f9009b885649',
                        signature='gAAAAABoxKsml4Y3hqqolEa8BSvPr6mIoOyAbWRJz9FeLHoqX03v4b6Kni2j9HxfifAm2cHD_m9-b2nOHcwDPOeJA28LQpl_BfOakn7h4saDElA_yz3WgVfy8ZN_oTLQz2ONqptBxdxCaLMGOADqBJ1tJ93B5s8bsFNZUdGXe382lPpCNX0aKPGxd0e-UBAICRmjGVnKd9cVzB8jhtQWBrITvMOLBvi6bE_TqnpXWf8-rhed78mFVMRweh6zAzukkJPMAjD7QfUAiODvD6oynwU6G04UOJoFTItUsAULPfyAw-YZqRwfcfMxoiLAE0rOOj9V7-eyp_J7DYu2uF16jaOopnrehFDJr-0pIGMFRxMSyFp7Ze7z3gWvcCOB4VwpSFao12nozedMeinybf71wo0750TNXXQ9Uye6qsUxxMamqcNiB02LjCM3nyBQ6FpWa59TD5O5UytT5FPOWSflYEhuiTFknt_JRHbKoeqVTfe_CTeSVlYBtiW8ouhkTHAAVI5lXi_mgvUMHINTYw5MEilzBSPunuMRquopRjt_07YMKuwPDQ8o__s1NlyrDAYKLA0gPzse4tWMkKREcfxuvU948pEJwVN9RuKS-NNXI2KiKKOAtPoXLbflAEtpx9N9PpPdwvz_z3yhF6S1_D_9P8OrSdxd8ldqvnqec75Jwt-a0fuQvRTSC3GsYuhk1Cb1aBvZdBtfcwBd2CXRuDUEdtzbLZ5AUNBy3f0mC3ITHG9aSpuD4GUHQDTjF_10-Qr4Rzygnj4-qubY5ibVxGtHlXkI0QzvGMVf7obhHMNxEQNaJ4k2dKddRJEhrSFWmAVYdWbKiZp-Dwx8veUSlpwMu8kLfGUq64MBQOApf-Srtry0eJAr3cTBqzmUIU5OOPg2C8j9SbAuTLbbcR6XeWizp5fbxdcVipVRqqp_PJptIJhaAUpHaaOB9u1nZbtlKWFJhJbrZzdktth5DNim4ayYBbBX1VAefwCugReld4C6QtB5Q-j_Tt3dug3Jh9TJmkhS8pJE4aHURzbCikFohJHAukZYgMY7wCuLWlahQ8snlIj8kbhPP-l-iH-e0xM2vFDF8rZnfYblnDLZYQBezfiZ4GtvO64SB5apQuRXkxExfZyBd6Kv-WhAxhPGoQdmTXfVEXePJLvbzAJcAXYpmmzt1STxoxR9cnaeLL13fFXZ4DGXe4j68-R7xCC52jfoV-l8JZjI0NDRJ3Mx1R26bp-lnvoertQBs1c18QHVShluHtH5c6V3j4yOMgG6cA2aVM25i6sjhUV3iltijuRv3E19ZlzgVTtrypeCVH7ab0PQ3Qki28mFI9s5M1z1TSuFis1qhHwf3r0kkmjLXIUbXAnfJkcv50tlcweXRTLKs0ZX0nxsxiZptBo95wxqBf4VaqfOY4NUNAWVoZ4AS5oSIgjGfUZtfrLisWmX8NjDWiOiENLmn9fCCq9nxDDsaucnwNhsMZo9jJqJS_99kryMXi0yGX4GManClCTe31Fj5zOrtRIezlEILiTla6fZwvD6vcl8GWO2wuyEY9zsEvfjyuvcU6Ernvw9S5HFPnQ-FnDxNtSTe1A8IHTspfEROnuSNVCMs6j02eFZMbXFKMaVi6LNDD2i7SYn3dMbN7aOfubtjeilMpIZ20U-J3uBUsc0rr8s4b-szDB1lkmiMvRDVY8YKNqH3iJFCToE3OibVwHeaUnMmEHJkIvJvBOX4hSwmAMxjZArusTnlYnLE2raAD707H_Q5JhpWXwtgFPj5ra6HFtOjtbPtDWrDn5_M180klxvF-JxfSxSl6U6y2FYeou36ttPRprWJynfcPSPY_sdrB9ZupHDR5zZy01Uby1J7XXOZt5an91kuHr0qU4bQJsq6AigFQ72C_YxpDNmQXcy5awJDBlXv9SoLiXRcTxpoXgii9alV8MeorRbc23O0fP_O6XKUso-lp-e7Q6bOqzV0c9K3imYUDzM9cqlvEyUGMDLlWzEvVGSwpag1CsLCNQ5bPc31W8hc-2WXrlltP6JZ9gYpcueL5AIud6RUTSJWg4Li6Th4ZGNs5cqh6Nk6oSu07P4Ie2JJ5bt1tAJbE4EupK3NVzUpzYzFdPrQkBY-VQ-klCFq4icnvlpD3pajYv9OoCpo0z8GfsdLeJlefIQ1NejuMg3EwbGRA_OEWn7sJzR2RFCYkt3YIuWRJb2UzIzvWhZsLxr4UpihrsieNKggGBh7nDpOXeAZhS8pGrNSlKjfvWtvmWG9NKXSpx79dNLSkumiD3FsQjk-L1Ov-K5WksY0yJTgc3ipgO2UpN9zolpXhXum9Uy8UeKLlB35cCtte15t_HSogTh2HDkc9SuCq4d3adSdstdXodr9jLbST50cHYn-F9qmkKiqV2nBzxW-9A4BB9WB_tWEoazKWYHtIdmjRm6O9NxvOxYuWIwhMmRf-OE6MHOeH0emhuTFaeuZ4zjbM0T9peRh9shiUw6T1NT0doCgfyRAq1NL1rG7iSc4jxrc5ahP0gN',
                        provider_name='openai',
                    ),
                    BuiltinToolCallPart(
                        tool_name='web_search_call',
                        args={'query': 'weather: Brazil, Bahia, Salvador', 'type': 'search'},
                        tool_call_id='ws_0b4f29854724a3120068c4ab0f070c8191b903ff534320cb64',
                        provider_name='openai',
                    ),
                    BuiltinToolReturnPart(
                        tool_name='web_search_call',
                        content=None,
                        tool_call_id='ws_0b4f29854724a3120068c4ab0f070c8191b903ff534320cb64',
                        metadata={'status': 'completed'},
                        timestamp=IsDatetime(),
                        provider_name='openai',
                    ),
                    ThinkingPart(
                        content='',
                        id='rs_0b4f29854724a3120068c4ab1022f88191b2e3e726df9f635e',
                        signature='gAAAAABoxKsmZCctfduUbipds6REy8FkoOiADLcLER75WMHyO7PtQt26NIhcGkiXReZWucbDdEBRKk7_g9PUuu9g-zEBe6kIQwm4lwjxCGPy-rQdmfJpueznyPJ14Ood-wazqT9a8ab_BMFS7VLonsOjZR_b1gxcx5yO62oLvv1GnZfkEykIgRbGIBSYDWX6I55Sfwkf0JRaiOFgeHoOvQ6f2mdb5UetdJwbIFgRh9Bk-_l6goC-ONyElqvPxrh8zlLxqEhL-KtTVw6TPNW67QeYxekA4vdXseYT4W2oJMcMKp8aIfxYr3-ZWSy81UqGPD2PAfs1DoOYkWMHxt_VnZjLQs0qkO-JBPsWBFWEofZC1GxOIT6gd_dDvExBXkaFdNH7xf0OxsxSMWfyKSXMlq3kmVsDIN3hKImwfZQ171mkFEwgwIBeo4XiY58YJXmzyNXSs3c82gAeGpS8cOQw5shjC449uJZkixSaXmwOKwtm0z1MOVAp17QLGeD_2YVa-DZUy1z6xTqStuZWnwLDOz8HPL_rW3MXGcmC63kWmcTCsFngwR_IArcTd8lsRAXJghnEdOZDYgrU7uc7bbqO8W_PyzPDDnrAbcwo0InMqJ2BZErMXOmy2dEm1jlJPEn23PL26k8r_sKNCZpg-I-q8epjbF225NJ9S8g_vvqLsyCzo-WnHPHaFDMfUhRxU-ylSReCZO3pcjNJXAfmsNiBs3g272BtvNWn7GpDqlJL9aB9Erc79CpLghKKV9JiVRsr79aW-JSzn9gJET3JteU2MMCvRxv3ePPkmZUvQdKOmzZQMwQ8j0FQHd--4qMkXDdAz-lsUjitCKK0z2ES0oSnWOVVPoR5AVIUCSfg-yGwBWhKv6qIkMTsCYaCaR86j_hGlCSxNqYdbMwy7sr6nwqDmqgmcsiNkAVUAUeU7LLXmVfGDR9InNL3lNCICpmcHMd8YJO5A1wFMPHFgfXt3o4CZP1ZSjQjQuQ-Oh2AfLaAYSNbU4y8JDtKPiini_rWIqH1yykwV0Xt__QvQtj600ksUqij_zxbKnZKy_u3Ud5E04bNgTZ0Mq9ihVtPBlcDCtWSsp5U8Sm6JL0ZXV5XaT3CVG3T7Mj-kKs4yHHOLNoR2rKAGPTA6VRzaJDNO4goMeE7aIqWKhFTYMBcKJEGD-B2J2J36iZ2RNGo9JbxmUw4ZPMVaPPulSfpLvDptYEN3LX0D6L4Xu5iaW900EQ_Ym60siMB257NRxfVPb5Sg8hqxGeKKgg6NGa6y-qyVXvqjy4HA-ODvHLbiT2n75fTD_OE2CX1FpLgmpmKkSopjT5G1vv5qtXqdhigDy-l_b9Qxwvbd7XXD72EUVPzDVwMDBZNeJkylcCecaRVJZRnhmOMkGbV4WFrMxjy7eoYrIBQ6zytutBFXNkAb6a6UXdTrlOlzclPP4P81sp3J6BytVSaLJXCIpZ3pAM9aWVzfavRW22R-rIMbmCWT9hq-1ZDfjdglHN7yowAF_rjVGrgl02wsh8IlLKfJreh7ughi9vSk1WMinlsiZfZynp33IfB3ayv00a_huU4oSKXstf1KaeQ1Z8L-ReCdPRwDYaLbP1ZT7BQAbXKgIjUsLdSiU3MmW8FVBdevLQq8AUUKsXxfQLS4TsjMYTNZ_8LkMcVeuwTDQTBYkBdyTl7jawXy2jujxDJe5mK3ZvvS_70sWokuPXkCApVFkJpNRDdcvBuoLG3g_KZ7dA0oQW9QHkKpd_-FEuUZFnL6-ZhjR7pe-EmR6gqJbuQVs19N2qho2pnNEe21WqAN-anBb4H7QN2V1ODJkW6vDDRH5sV8Ya7YYUScSI3TUASWH3MWapL1_-lRiXtVIM9Q8leFFIO_qkr8DFXoDOHp29HNa3gpQkjOqAFqX0VLg1Ub6X6C-kUbXWMcYIUoKNvQx5-Yhy5Lo0N6izxdE4Zw6U6Lfu90rA2DWeQ5-iae79H9yUy74jZw3bclkJFzGkydXWIP4OkKnDPemIKmsh28ovmfgtz_gJ99SlQDBmI6paH6P8wmHd7QvDQkMBnuACOnTnTud_MqdNUR4-qtcnPoNkFPXoTfYJNDDBkxvaEIXylqKK0wPf9aBsICsvB0N96nPpQTYuV2YHfIr8PagOi8wWC9ceUmDib8fMq3xgClujOcXOPk2Hh4Xuslecn315m-SoLjRg-dIdmTjuIyT9CrSdXMto5Jp7vcPTsRPebw41Tf4iR78BOTuGhbe_B7_WDm5FH10EptF1e3GZ0eO--VdgqLY3T3ivuoxtXIkTvDHvLHqNwFJIvH4ULUAIx3UGqJwE84_OqGwKBRT4UuQRm5wwZUZ0teyzOQx0cp7aKhsOkBzKY8jVFMmTBKin52ioD1inMiyBUYICYwYUngdYRmE5Qx7qzqB6Mg5CSW_7TaXuZFNVuVnitQp5uw2RrOlookLqyKYIQhruNjaUAvvDnhhIrTjh_Bi7f-wv7znhbJDE7YWy_zC_ufQj9VfxJcz6eXKu3fXr4EKlLayk2nwO5BkwaijetPdBNs4SOroEo6WfvFgVtbt-c6kkEfY5abo5zK6OPVHrpBVyew-A53SA0bQNptBVMNkZDiPczaviF3H3fnkMQH59RhIhMV9knjfCbAhP5BTmBFyFIXjX_ErOJgb3RtUObwjnifMNwN2hIE_-eMqk8K-jxMrT7xNoojwqcCgmzcY5w8hbmA77xW4ZnlBuTZORjFhppokfhLPcoVCcbt1AEWLc3oFYhquugqG9WZbS_7p_pI8C_zB4Q4x8MTn7lO9RZFufBeI9iTm6JP95asBuEafpQxP91ZAhfiU93UybWsoaKQb78PvjqwwK2D-LRumK6ftSMU3LNn1MBmiFowwzOLPxrkN4dzqF89rXEXJCuqS3jl9fEwKOdCvhpXyVRN6Kx5VBxSrY8KO9ItwWkrjHF4cWCTRVNePbw92TzRnzgLB4aEZ9T5TkIvdNgOyCQYSaOZ1TMSgO3a-i03avh9KisZcyt-gUbD11-EJmt_KOSeK5o-Jn3GmUKnZJJX9hKCOWCmN00qv8DzYCfIO9Bd6kfOXAqJJ0RFDHn6a4VHv4NrZNyXQWrX12_V3H4oHVZhDurhlhhak-6xoSC6KWeHFFlU39xzKx-2BfggTfghpTj4x8WiObhHvg7I6OY67vzfyRtJoA4muFzqq0c-RJ1QMvOXLGDEMJMSmuXxT0GOux0GvkB6VB4snKw5ZWdzTdm-maT6LBL9POZ8f2psW9CtE9tuzs1EfrBS9SHn9s_B6NHRCahEwwaIRFePU0v9mT3hhQoq_CawOykzNVGAPPAKyA8PNZr5GGmdmV7v0fWppgHUZA_sQPbq0XuxgoQFLJttwnCEf_mkS1zPYMYBv16U9G-kZQ25-rdHBFyZG-Wa6nBCSk7lm6ZNkDKSN7L-lBAVgpPgzDvXlCHaklZmQXwtNnBSPOZ3yO2-MBcDmSyoDbXpdM0zYZhMCyv0vMf2mKhEP91a2xD4tsp-Og6gAo0AXgk6Ge_be4zhMaUxm_NdPGg65mkaSaOZqCuevYVh0En18B7x2erzzUAMuJoo5C8ab1yLVGZSKNda3z8j40JeqcaYLN-yS4RaGaNdva_pmCq0dXYadIjaoivy4TqnHig9uJtboQqBevHPq2xXdsSutQOyEEexxjYbEz1USu25bTvog4tJs5okxNWDnL_0vBXZTpYCGdVo2WcMJgwqNBp-CPoZjMxCQ9IM6iS3KKETc9U46ksBbN95ZSeRUoUUtO_i0AoBsxE9A4NFbK9Uox2RGcJxOlC9HM2n5D6LmOyIO5KaYl16sfmURTRlcNpgTYAvat5HbfDYMFrH9EgSxu0y735-2wvZSuD0credILM3XFTyBmM7-278If-6-QaDX7zV9JxJaXrXx92T-srNH2Z5DLBOJDkl7oo1lVGKcFAmEgHjnkT_rPt8DvU4tlh0eI8HzSe7B35oA02GJE17hiWk-_VOUG2zNaOaesGK437EOzcCcc1dMZAtN206qPtzDZsNPhQNEBUx9Ta_jPG6waGpwihNxVfhwVvrR0zFUy1IspR9B1ONXttsi7nQ0YAtDSJaBuUgwwtYk2KL4QqRAixv_KSma8mOfuxs0th-sTyFGQ5f77q71ZcLUeYqVqrsjcDsh0K9pDvj4-KXcQXgd6EzY8zfh7VvXOHIr2aHBcHk1tw9zjYAR19sP87lo7YdVNrYlB09IkCICT9N1RSWJHUsszCvP0oBSmdNPfelx1CvHlClrc2qNGcyalsF8hc4wnG3mrYIC0rb4sHLc6Xp47g7vWnXH1ud169K4dB5YwnLam08lPwSYJwqculJw5d_L2egSoNIdYGvlvH-4prN6EkkyiqmZCHXYSNoKorU-ce7cRpc6mbxxU6CLCS_1FhlgfG_mZFP-KAZ3b-lQVdimYcudQeCgtjaydeAcUP4raEP_Wa3bhMB-GK90eskPs0cZgeRDvwohATR8ynHvxFCAeoiQcL-3bQgdOhZxY6r8dn6HF3RWWaeA6o4xS0XTlxecl4rOXs4nJAvn3jGZ4VmU9qkYcoVBW44IkLnbx0q07n4rRiurI4596rknVRJwbeb--_d9l9gSqn_ZwIHHyO4tk9np7I8yMTGp0j3ea_GbKrss2_8gU-XDU57ihgCQyOrAcyyfljyHTE6m-upNK0glJ-2m9r0ktOToCN-6ve4H3trSNvRL26rmH_WV8d-gwsF76cPYdlCZu46pC3Ib_R4sHUeBjg39ilY0IxUTOsLz-34NuMeKKnaViX68pZw1XzMLb7ZJOYhe0AKKO4Yrrkwpwlqvbpgd369PENtcqdakdbn44wKOfp49d9czQYQcYlRK3L08MhGsHXuDTlUcqqEYSDpwM_D2__AicfRazviJzdWQQMNJHA_0COIuhQ4c0dbPOOZqCMM9BxQe69fNlTfZEpFL2Axh_6-TqEXdqU8CO2fYScvQfuXZ2AMbmit46qlhUJMj5082R_XYNwIR_b-QMqm0e6aI_vZRVw8MwdJHG73Z_u4whBIR36VHrrK1qUYLxC2pYyLOwHlPEYlyN7HlTs6i_iJ9z4TQuK_mk_b1bc4-1XfgQUU8ZfjYPNoQNII_Dtym-9k7Ukv-pU5Nk1lItlLk07wiCcKMlui8Y-23K9mb03O38x9ZhN051SusVM9ItehAp684sy-kb6MymRW0LsXXIPdRc9LxI85RZ3aANfAtMaHbRov2jpVvZT4OQhTQIJLg3656y_NG32DJvFQoBLEgfFCTKYQgpKWmbxj1gRsVDrdk8EBF3rz1ohyUfxqyrHSYM39YGs2bnk9TkvaOaHOluV_ZoY-qIDysJ_p1eKxJVdpF2VCxZ1ctwuKCbVx6pl6XLuN-g2KaJnpgxVcVbrnxsgLrh5OGeDuXiBFYeLYaF09wFBHTHF0naw63TgB8jy61c5r7_y4DVAiicoSJ3B8SJxEmB5qgXVse_vwmKOxvULXcgU9XLaONbYYIUulkSNOSK_x_xWnVRL7yWHj9xMjWTvBXgVcux1CmehPPQ7dGhooXgzCoipDZ_y_sRl43wYZiaqG7Nl79ciyfdwi6xKUb0CgLQp1D2Q90bHKRUV1Y1IdcIUl-atTUcMGYDyLKmYQQ0BWvqXeaZtHra_yDzoIlB7rR9Hg9agchVJsUA46egTwwvlHdiYPIxJidKAQFgpDospYReegQxCIZHg_PI0FPVfXBfNR2Vc8fIrXiNwzPi4jvj83YmDTvTJ1xBLYDao7QzDQUjkpl09EnP4UoGlvFYlrXH0Ev1sWz_svhFVAduqJzHke7BW5b7gYipmIqQCvPgehCMuD8-NkaEAtE613V6BLPTu51IPtkvFoS_zSRCkLnspDFVTeDToBKQlN0-u1LlMF9f1dQDPxBE8ZLacKFP2F6lezHhikzuoJTyfCzF0xT4nn8alqzDzRV3K0wAl_4NKjhwSHz9i8MRxPo1WEfO8Xpt1aKa6WIbZ2rr5ayhX3H4ASPQ7UDoMNrRZP82lcAerRb_j7wyL57W6oE7VetxnmbexD15h_7LukUqUNSSgg6D0zxX2C23EhpBaQ7Bw4Va_costesVZBuYwEig3VR5Y-9WvmN0CuaeE1oZkXJ5zBCBgO5F_hIESxHP9zx9Z4fs7fswQDJHaick1xpSSZNDbBghUqlswGvI4TTtUWGPc5R1mf9dLQDF6j5wTo1kycMpfXIUF6hVqZRlKHgP4DRetOCsAgb_WMW0b_GCVyK8JyeZsTSXN547g8Q6WMRYikbZDP25hglrI5hU03GLf3m2WLJAd4eKB5e1nlDhIqAGn289gdttwfe8rUzB5BhdSZ6BcaWAEVp64EHYFmtco1aBleXa0RVlSDS6gt7U7ozAp0YxkBW7YlqXxfM8A8y-Dn8LkKewv5p7q7yL5Bkun5Cy7rZ_FPQ_4ktHUr_RzqpQbgSgtXwOSyCfoDKqIPNg4AhjaI33nD93HuRQeV_mhxYwXN5GNTq-7SxkulMwTSgg7b2UhmOSu87pX_FMk5nFaglzYzHKpoZA3QuNxwHzTVInF8Ufu6fAIOPT5fEuhfilDU3uxCkpC-us4yeLwm8e36ICJZFfcqa5dXHkFezEXPKvFbhpVgjTO-TI2EH_vb4QcYNQxtQGWUqFcuQ7IaIgYChVS7ifjkPc65wR9ffjTEEqFAt6e-_mviI4ltyiTLTNTWY68JV64SnjeMQ9qR9gPYmefUp_E_LyOdwfetRYKBJ81jAMz2piWNoJHwHbFjBxeZj8iZ34TnirgvWRltUi20aN09b8TN_IbFNPFjkI1UwshqMwLY9GXT4eq0QaIdvhW9CE90--KNVjGvqyRLodo0gsGTpmTcoTPDgF_AuaeDlaBrbAnW-pFr1HOV5YqUGja5_vkDvi9mdKooFrlSau-Dt1HmZf81izJ8odFR-tHl0u-wT66G0aEkk1DS81IXvSLLNAQlIpj5FoZYx2RPFWyw1WBlY8iSa4r6HyN5YKW9taJ7ljUliA8KClax8VM282lqYL5Fd-wtYu5Iceez8jGGj4cZ7JetWp6X-wjLHeo6SDUGjNO7k7h3ODmCRnIKJZVtbx6qJEVX1u8J9mIAXEjdArqa_7YiUBTuka0W7IxVXZUx9R96h5f',
                        provider_name='openai',
                    ),
                    TextPart(
                        content=IsStr(),
                        id='msg_0b4f29854724a3120068c4ab22122081918f25e06f1368274e',
                    ),
                ],
                usage=RequestUsage(
                    input_tokens=9939, cache_read_tokens=8320, output_tokens=1610, details={'reasoning_tokens': 1344}
                ),
                model_name='gpt-5-2025-08-07',
                timestamp=IsDatetime(),
                provider_name='openai',
                provider_details={'finish_reason': 'completed'},
                provider_response_id='resp_0b4f29854724a3120068c4ab0b660081919707b95b47552782',
                finish_reason='stop',
            ),
        ]
    )


async def test_openai_responses_model_web_search_tool_stream(allow_model_requests: None, openai_api_key: str):
    m = OpenAIResponsesModel('gpt-5', provider=OpenAIProvider(api_key=openai_api_key))
    agent = Agent(
        m,
        instructions='You are a helpful assistant.',
        builtin_tools=[WebSearchTool()],
        model_settings=OpenAIResponsesModelSettings(openai_include_web_search_sources=True),
    )

    event_parts: list[Any] = []
    async with agent.iter(user_prompt='Give me the top 3 news in the world today.') as agent_run:
        async for node in agent_run:
            if Agent.is_model_request_node(node) or Agent.is_call_tools_node(node):
                async with node.stream(agent_run.ctx) as request_stream:
                    async for event in request_stream:
                        event_parts.append(event)

    assert agent_run.result is not None
    messages = agent_run.result.all_messages()
    assert messages == snapshot(
        [
            ModelRequest(
                parts=[
                    UserPromptPart(
                        content='Give me the top 3 news in the world today.',
                        timestamp=IsDatetime(),
                    )
                ],
                instructions='You are a helpful assistant.',
            ),
            ModelResponse(
                parts=[
                    ThinkingPart(
                        content='',
                        id='rs_08313d91a201f39c0068c4ab274e0c81959ad36da9d42a937c',
                        signature='gAAAAABoxKspT3bObZIX1c4Rj5n8fotSQUhl8qQHqqs9aoy3JEUbbOKD3QVYemAzZ0uNqxUy6bncn7pX_VOYoqT7dosumGmkYMcmZcy7baqB9eNVpoqvnzJcY-FzvhYm_UJCcFnAyYELQD1trdlAUc_bFnB40zCWiGTIVliQLjimjx2ch_QhwExcFQlNklWPfZA509vbMQjrUifGWQqm5YW6hN00gGV6wbro3lLMMAT0vG8Mf86Wcu1ykL_DvIYCdv5gnCjHdparV4kNxaC1feFmQ0dVNyymD2eOLbCzYdeEFvZGPM3vUqkgwggTwDqJoBy-6Md8sQGfzEI2-7OMQiR3qaYiqMVKp_zL1TbIgM2f3yEEe7KYIFvaKwqX-uR0NmKoZZAPFi5xlc4dbqZyFfFWtThy4kqtfitEa-OkM343Qr4j3cvsmmNNOFlt2nYZHgZ7Mtn0VWeCvorYpJev3JB98caMA-_MLlgeqbbUCSiitBFdyfoVx2XAIJmr2hecTqiiEn8ITCXuguwgxQFaeUokwzJ4nOGLs2xVCqSTwvSj0hzIHPNrOwdFem3-wWleA_-VOuR3-GL3hIiHBmGxqO7vqL-WxrcGSfHzfqvUv0zTeCsidIxqgT2IRezrB-BVWDnuTbZ9CKa0Lz-Uj7xF0jExBvBqqrvu39zwtGL3yTbAbzwcw0ta-EXI7_scg2ey-t9L67qEqHbjzmbGNahreBexo_EI2axTz71aDiPoFXWlAdKG8SuHJW0w1w1yWHpkTaFSQsxySsfJCNJ05tiEG7DYnS4JkthOeXfkye2NDdKqa9heVPU-NenvmZOv8neiM4Cila8xhuTLjBYNnNsR3pYJqxsa7Wuqxf5yl7meiwU5_qi5kGmuKxU8WEiq3xTjlQ11HW_1wWuaTPxj9uj6vstMWKRFYXq-GAduAL4N55xHuD1pcKLdYkbSpnvx5wa8GcC1SvPHQd7dOlxdMaWDw_AkeTvcyfHpamTS_fPvMiO_PZB9v2NE4ubHrbUmhK-G4BqM1D0uo-8zwC6wJiUX5xun6h1D6ZuPN6TBGbus5DoxAbpNp5q7w_b-7O3QEtOXUpfW4qCKyegbNWddPCpOpRKqjc_ua1lnNyccYM-l22rkydPsnkOhIItPGySZEU5XoSmBmJ0bZ70sTUUfSatU36LukZNvv_eVOSqrfKleKEYCwEqBNJPPK9XGMIi8RHbVnnBPyanCFvQKi3b978BE06TNyefA9nWZ2GKKjn7zVlUHTUffCpch7RGOZI9q4BTq5S02aoYA3h1y6nDBjU23W7S_xiaRhS5F7YdB1EZKh7xzcow0cMsrQvWbre1FqqbRdZ5HvmgO9l-AV_vAYWq42mMyJRzxf8sYLOLMM9WMlsCDFEghMo4f_82EjrxJ0VrwDV-BOmruYAXmEAEcOmIjuuzT2oxaNiX74z9BA4DaO-kZB0njB21Q2YwhdLtpwKQAXMIITVsZrXPPKinhE8cINiIYjD_1BAVnNwsYvsbq7hViNaB-ns35i-Or-jwS0MqqX1SgEX8BTAM3Wz_h-pHJr7o0f9xv4ZjwGuzUwQEUyzvrOp08kIcSnByp0gP-t1IGHrVDN5iv1cuFqmhp4AaAyuWt1pxcX7PGZ4m_CjkXxwKR8lNef1AtSRBXFg7OK1Q1VvJHlrsWPW2BzwKkcMWXN-xCywGl7Nn8Jobff40wQCqUkp6HUp_U_CP1ND2Qm1TWcK1zb4R6oRJmAW5qHOHhGd-S3aAw4OmIOD_zoUTxVkVkVVlra23IdZNkl_Yx__stOsBj1wGmQ4V2',
                        provider_name='openai',
                    ),
                    BuiltinToolCallPart(
                        tool_name='web_search_call',
                        args={'query': 'top world news September 12, 2025', 'type': 'search'},
                        tool_call_id='ws_08313d91a201f39c0068c4ab29923c81959ce13065d52636be',
                        provider_name='openai',
                    ),
                    BuiltinToolReturnPart(
                        tool_name='web_search_call',
                        content=[
                            'https://www.reuters.com/world/china/global-markets-wrapup-2pix-2025-09-12/',
                            'https://www.reuters.com/sports/records-races-rivalries-2025-09-12/',
                            'https://www.investopedia.com/5-things-to-know-before-the-stock-market-opens-september-12-2025-11808712',
                            'https://en.wikipedia.org/wiki/Worlds_Collide%3A_Las_Vegas',
                            'https://en.wikipedia.org/wiki/2025_storming_of_the_Nepalese_Parliament',
                            'https://en.wikipedia.org/wiki/2025_in_Palestine',
                            'https://havanatimes.org/news/international-news-briefs-for-friday-september-12-2025/',
                            'https://en.wikipedia.org/wiki/2025_Nepalese_Gen_Z_protests',
                            'https://en.wikipedia.org/wiki/2025_World_Wrestling_Championships_%E2%80%93_Men%27s_freestyle_125_kg',
                            'https://en.wikipedia.org/wiki/2025_in_Japan',
                        ],
                        tool_call_id='ws_08313d91a201f39c0068c4ab29923c81959ce13065d52636be',
                        metadata={'status': 'completed'},
                        timestamp=IsDatetime(),
                        provider_name='openai',
                    ),
                    ThinkingPart(
                        content='',
                        id='rs_08313d91a201f39c0068c4ab2c23c08195ab957ef38a2d96bd',
                        signature='gAAAAABoxKstZbcUiAU78M7zEi0_gp_EpbxebSkIgILXimN3z4WjGC9OSxdsumD39NdGZtLBKr486UgvfVqRgC6xgx8xCkuv1LItk0b1_1tiDw0-7U2dx-FvPb8AnQyuYleq8uQI_IrcrmsD1GBmmCNC6ypBAGTW9Ipfpv7XCOuKRj5w9kArdqwk2wLF8CiliOSf9ulLB1qj4eJC7NeR4iFbENaJgbjbe-H39EPyQgthn3UiXtt_Q_44m_i1C0KTq0phb3JCwxHFf9g_tNAVuCW52dEZ6mRlOlk6bYrzQ5EuF06Je37vNIYOsdb66mgrcNop3Kez-Yv0c8BdjElRarNTcOxa11AmGa4UyHB4NmZK9c4c3Nv_Mlh-TnQvikoSj0WHD3vz3sOv-2QVMTfazGvgvQHFCxnIj7zzf-QIlZBmr1BwRV5ZOTd4cjU3a9N4B2HZ9jeyy0CftUKAOzn4m3s5u4e9LqYTyzss_i7zkRQ0PXnVuqplkrV8s-C4MvDi69MocioWaVUz7ptG2R1zePXpkMsfXMCNN5F4m9zmUJSHvFJON601TVjipV9VL-5i783vQv1NmCs9D9HtqphK68AT-HpXqA2AfmLlCWenz2jFsuOCSG7rzhDwoPOF5rl4IqqeG3CcVIam2wPT1bA9_R6s-QhFLot4Q8RExR485-pUzmTJiHypkrVO0wQbUL_bh7ld_Es4cSZVYmkIkpAqmCKbiaKjJagthph6XsneBJwiQ53YGflSO5-SXu_EAikDkTcDvEfY8o5KGQalc8_XyU4HJmXm9WhI0euD2wnVipr4CgMFhbCVeHp0RG-aVOHYlbCXZuUPN1rtb1Z7gVOdmU824wiJKjnEPXPR5Fe9gwSN2dh3QKdDtI6luDOk8_kaCDpMIUoAWWGdilGLDQ96KIKeY6GFO31f_ko4whUDxjZTteTaz3S7R3u_QwEhoQ0a8ZTdU07drfIqlAjPcU7plZmMarf7kj7DPgbq1y8XhIPZINmF2e3hiIPkdFDM_RUQurpBcG3yLG6S2Uem-I4-jK0JZoZEI1wPmDYFpqfRQSXLBGU0pbq34wgIB2yjqmg_QmmaAs0FJtZUrK0uV4OBF3ATkN2wuxt_0xW5yqCiHXzLUgZrQQREPeghEZGsx5k4Tv4RTH2sQ5w0dUqkbQVehsHv2Rs_-bcw7s6TN8FT8kidQhCHEiszM5_Sx5egh25dxcC1s2Oj0HuQI8fb6xKY75vE4VxMnMHCNDRn5LPZN5n9Fi-pSDwwsnpv2S9OHXmzsVahNV9i0umg9RGgSjZE4UMjl45iQIcz7A==',
                        provider_name='openai',
                    ),
                    BuiltinToolCallPart(
                        tool_name='web_search_call',
                        args={'query': 'Reuters world news September 12, 2025', 'type': 'search'},
                        tool_call_id='ws_08313d91a201f39c0068c4ab2d62b88195942f89b36436a6ad',
                        provider_name='openai',
                    ),
                    BuiltinToolReturnPart(
                        tool_name='web_search_call',
                        content=[
                            'https://www.reuters.com/world/china/global-markets-wrapup-2pix-2025-09-12/',
                            IsStr(),
                            'https://www.bbc.co.uk/schedules/p00fzl9k/2025/03/12',
                            'https://en.wikipedia.org/wiki/2025_Arab%E2%80%93Islamic_extraordinary_summit',
                            'https://www.reuters.com/business/aerospace-defense/global-markets-september-risk-graphic-pix-2025-09-01/',
                            'https://www.sbs.com.au/ondemand/news-series/bbc-news-at-six/season-0/bbc-news-at-six-s0-ep7/2446206531714',
                            'https://www.sbs.com.au/ondemand/news-series/bbc-news-at-ten/2023/bbc-news-at-ten-120925/2446206531715',
                            'https://en.wikipedia.org/wiki/Israeli_airstrike_on_Hamas_leadership_in_Qatar',
                        ],
                        tool_call_id='ws_08313d91a201f39c0068c4ab2d62b88195942f89b36436a6ad',
                        metadata={'status': 'completed'},
                        timestamp=IsDatetime(),
                        provider_name='openai',
                    ),
                    ThinkingPart(
                        content='',
                        id='rs_08313d91a201f39c0068c4ab2efd748195bfc563f1f2542da3',
                        signature='gAAAAABoxKsvpbBd0CZh9aEkvM-5RUjAWiLv7rtZn7xprqhnP2ZZGO1OCL8nVF79nAUw1ZDvX2CgjDmZIzu1x-aQpbl7M_j0JAZRczokBZ-Yy6DPbWGITLzu9VEsWkq6d3yTFARwLc4PJ5UlKyv7F5obsnBxUw4T2b9FW64WeFB4ffZ9NaVkbxoFnvmxZ_fCQ5GA3aqS7ybD05lJB187_GS6ICdzz6IhM7LV4sSbUl24EInB7iq_EbNj2nhu9C93yU5R5BdY811tVd03K38OCcjuD5sUryu0vswJ3sMBVFEisEnhMWBobDnCjreUJeOPTem8amX4rsp-xMcDpARBZdfJpuxgNOgLIkaqd-meZ6NWd3cVrxWs2ydEKhy-qmjIgsp6P-ne4vd9ashIPAZtjs9HOEQEO_ohI1sMru3FwwMD7CdG0kfR1uScD3GSVbm3Q9smWozpbHmF_3O5K_9YzbpZSWCD7aX5GHTEUC49wBu4yVI9mjzso6oXECim1byT0LCOXVaczmyAFi6K_gYH38t6TLgSbJdxMOZBwqHX2_FQCK8Xe8AOVl_jUhBaLP7QOCOYfgidwe8O4wpm77ffKsXrNF7_EYLCf8YijVfkdUidjmJKmP6B9s-gxiwb5X7p1FbvI0l5z5hoZUpfcdhyLGNj0Qr2Vr4uOVANaYDtWGqzq8YQRfD2NU_qr08qd5jqAJljrVxMeCEyCQLg0pSK2hkULF9qB-zuysGFQvelksFyfeTV3CcfMo7leh4i2tbAllSfmJGjdVlJhnKttnlBhHseP6NakClQErtWtSpyFj-uPXp3PIr6mrzKmaWLc8mx8ns4hIp5P3y5QcXG5e0RcruA4fiVzZ1E5gVQk6Q45LVVyhYx98Qmy5oEV1gui7GzyUxyEozDEvyxDYACC91APrIkfWDsaFc2FQtcthkfGzzI5CMV-o5EwlgGHH_zc3k4cuVYkfRm80c5aYdCFkIcT39Of6EuORSbk8B4e0JUaHndvIKTmdWtTCkdk8ZoZQK7vF0LtIOGBBuiMX5t4bkzh6hcf5sRefh86MVAX4TisTXRNYsXWRp26B80f6ihAIOrGkGkCXiHSXv-bjKhF69IBT5R2SxDmnzTfXtXXCPsX78u-ZcpOVM9vJvdlBL7NsBtX0GyaUSdYqa_mfVfAuP7n0ZjYnTCH0yxfg==',
                        provider_name='openai',
                    ),
                    BuiltinToolCallPart(
                        tool_name='web_search_call',
                        args={
                            'query': 'Reuters September 12, 2025 Nepal protests death toll 51 Reuters',
                            'type': 'search',
                        },
                        tool_call_id='ws_08313d91a201f39c0068c4ab2fd4308195845a2b59c42a3e30',
                        provider_name='openai',
                    ),
                    BuiltinToolReturnPart(
                        tool_name='web_search_call',
                        content=[
                            'https://www.reuters.com/business/media-telecom/death-toll-nepals-anti-graft-protests-jumps-51-2025-09-12/',
                            'https://www.reuters.com/world/asia-pacific/nepals-former-chief-justice-sushila-karki-chosen-interim-leader-presidents-2025-09-12/',
                            'https://apnews.com/article/aad7af5ddfb56b7484fa9db591297c9e',
                            'https://www.theguardian.com/world/2025/sep/12/nepal-appoints-its-first-female-pm-after-historic-week-of-deadly-protests',
                            'https://www.jagonews24.com/en/international/news/85536',
                            'https://www.aljazeera.com/news/2025/9/9/nepal-lifts-social-media-ban-after-19-killed-in-protests-report',
                            'https://www.aljazeera.com/news/2025/9/12/nepal-protest-death-toll-reaches-51-as-12500-prisoners-remain-on-the-run',
                            'https://www.washingtonpost.com/business/2025/09/08/nepal-protest-social-media-ban/57e5190a-8c8f-11f0-8260-0712daa5c125_story.html',
                            'https://www.moneycontrol.com/world/nepal-protest-death-toll-rises-to-51-article-13542486.html',
                            'https://en.wikipedia.org/wiki/2025_Nepalese_Gen_Z_protests',
                            'https://amp.dw.com/en/nepal-death-toll-in-anti-corruption-protests-rises/a-73972986',
                        ],
                        tool_call_id='ws_08313d91a201f39c0068c4ab2fd4308195845a2b59c42a3e30',
                        metadata={'status': 'completed'},
                        timestamp=IsDatetime(),
                        provider_name='openai',
                    ),
                    ThinkingPart(
                        content='',
                        id='rs_08313d91a201f39c0068c4ab31d8308195b6934cc50cd1c283',
                        signature='gAAAAABoxKszDd7P5gHv5ofcME_U5PomZY5Mc_dOURSCy2x5WvVW6Z6UkrvsbWdA7BiTAOGXwGLqsduuGQaGAIbkMHDN-7Ykn6ys9K8xEAgTtZ9uWGWDFz5tN-F8NSaJ2aJNuTit-ctAfvs5HVqrwHId66B7f-4XAg8sAb72YVzG40qy4jdAcEe01nPjUbWTOomi2NLSVvBfrsXYn6BF80DUnCTdKbz0z8xQzYtocKb-iiptCFvS2LpfQrYgXmj3g-GpjlgF5vKG_FkkQmkMrk-SWOUdOqIiTF2CTqUKIYFDG99JZ_q19BVqclXu-cJEWlovFtXG19AXGN-EPaNFaMLuQ_SeCKH5q8qyfVyptU0cf2J2G7_c3jCYqdqayK3NDeFVJUAaFaYawKuYnuaYktL5dh45ptU3aXstJLBvwg6eo_Ka7nCXDSwVjkaXAdxVux8zV3fLTO9oyjAbGSuL7iAt4-Nfre48731WzZXeIYEzsBY-fSDfRVuGfN0ExUtKPsXhZkUSmCeiPe6Qr7g8L_w8P_45qYkcEpp3lJ3TkhSlHu_WQZL_VbqCoDhJNQESoIVXoTWMDsMxgO25Av8F3yxQFL-BTJ8T_YyfuuWs6Sr3Lc_GMdUV-X1jvjpfmLO00N4hMWjCdpVa_hu9Fk2nofQrxZ3i3xntQn7WDUGiELR9OSsKaBB1a5n9OseNXL-V3FXJjb8K7vL1CcxjDP7m7vbnFeII9IQ9uBzLLh59k_7VUetC_pXdIjalKKSZuLWCKz2vgNk4ecFVjevPUokQQPqn_fsGwSEH2DreTe97nkGouJhDNTUcaIX35PMKOuR38LOzYSjspg-qg_zJTPSatEdub896qES_w-XoBT0DXJQ1HSv5IvOPgEehNXGAAhSAVDkaUJyJJ7PDZvctEfRFv85Vx4NB0qvPWGqMp37zt8r-WONyq9oLBUqx4plxZebLEKkWS9_pQ2VRl88Em3HNw0Vts5v9IWExMkrtm1TlriztsucnSEkkNEa--vE4UKBox5O3QrTbBJ8_HFPdhJ3Ocof01Ypp5QsR2LdMlaoBBi81OtqzhlmlIfdTaXpyY47bZP5GDIy_oaJD5y2WdqUdBtvSAtspemdzv_qKxHygmwPQ8qxR6z5mY_igyNhD7pHxphAvsePL2w-7fXwdoxntf0aLF6HcDhB8l0yheS827k38bUUN-4han5vSLDM4WgkOEyawiYL2-Yy28EnchHFT9zGhL7GG3NrWnNIMatZLyT6yfup_8D9oqMs1iLzRd9ivG0gYGXpTAYtqpr9TNmjr5qYLsuQyrUhhxdVW_wtJTIA2xmRVyAdzB3g=',
                        provider_name='openai',
                    ),
                    BuiltinToolCallPart(
                        tool_name='web_search_call',
                        args={
                            'query': 'Reuters September 12, 2025 Qatar Israeli strike Doha Hamas leaders update Reuters',
                            'type': 'search',
                        },
                        tool_call_id='ws_08313d91a201f39c0068c4ab3324008195a9d746750af5bdce',
                        provider_name='openai',
                    ),
                    BuiltinToolReturnPart(
                        tool_name='web_search_call',
                        content=[
                            'https://www.reuters.com/world/middle-east/trump-meet-qatari-prime-minister-after-israeli-attack-doha-2025-09-12/',
                            'https://apnews.com/article/380034326d3158e8f40462c87abc36ec',
                            'https://www.theguardian.com/world/2025/sep/12/un-general-assembly-to-back-hamas-free-government-for-palestine',
                            'https://www.aljazeera.com/news/2025/9/11/un-security-council-members-slam-israel-over-strike-on-qatar',
                            'https://www.aljazeera.com/news/2025/9/9/israeli-military-says-it-has-attacked-hamas-leadership-in-qatars-doha',
                            'https://www.cnbc.com/2025/09/09/israel-hamas-qatar-doha-attack.html',
                            'https://dppa.un.org/en/mtg-sc-9992-usg-dicarlo-11-sep-2025',
                            'https://www.cbsnews.com/news/israel-attack-doha-qatar-hamas-leadership/',
                        ],
                        tool_call_id='ws_08313d91a201f39c0068c4ab3324008195a9d746750af5bdce',
                        metadata={'status': 'completed'},
                        timestamp=IsDatetime(),
                        provider_name='openai',
                    ),
                    ThinkingPart(
                        content='',
                        id='rs_08313d91a201f39c0068c4ab35c90081959da9b09d0e5a48a1',
                        signature='gAAAAABoxKs3A3pHeqZeRxRfLGuFGnDBXic3mPtkqRkC65cYqGZG4Ktxw7uSm1PS-3IcJop-pAlEhQImOLGb-X0yJEXJi9H_CjR9_q-8Q8JBf3IuLViwd_SSm72-A9PFe7kUkeIsIhmYfSpBqXAmPELqFpPzRqwpkWZpDCkDLiz2jDOLybXLipsXILNfYhyKqGT9Qz_4nRaYsJ9hSjG3vFFwVPHVqU7giSATDV_FxLnciOVnNyFCujPf7X_duRCYq_-lWpEWXXpatRO_qwcbcp_5DxWY4nHYUh1Zn5kNVPiW0rCYmHXFhyEwgm_6yBQAmTFv_3hVMievubKdQrTePXJdxgD7lvJXvjkpTws_KzZwmYcHVPYDmlcJQql4x_x4HLeEQOt2ZOjr90I9IC-wYGTG30ZduyuowcAjsvInjJHqOLEQQDcho80t3krAspPX62jtYIQwGEmHggE52JE33QcC9gDaY-Gfz7ToV3yxwarMXVGREk2aa2n7GqTG7R9c8GOb__xoc-2JUu95gkHLzX-NE8iy6P45PrqJ1s6WxDmiS407wHP_GlRw3CuHofcpwmaapnh6-RBWKjC22v7Gl6wkMgcRO5fVkG5vdNIDwjs6he-9k_VsdEWal8Af8Xht_EQYKSfy3UK1DpqQjOvVahtdZTopctS-Q3tRmi7paV2G8I8AwfkW6AQG9VZnj9DmMMAS8RR7vvXHRSrvAKJmTWI93PTPK02QscVJhBjohY0nEpGum5nhFE8MOEBIdw7ZsuLWs62b1ze8XVaWhXpXd3bXv3ZrLlfAvzxMBXmpjXNB3gUcClETpbKpqkAMxYtpJiHTlFrldQ1kPVJJDZCS3N15ePXIErVdEXjUuqTf8RD0gv9wistzChCA3YIwGpOYFfn4e-RZrRuNFWO4JlNc-GgQkD8iiEwHS1EuDEOqdlxKwVLw_5vSmJIvGCZO-R7OQX_V9rfh-cApMCsvn_AX6mEao_7Z_pj7LaEHL3_lJzaQlbz6toEk1R2YmCG4KcEt2uKKigXAI0s6yiYylWx9v_g0JBZHY628pYCNQVEVeSpAZiXnuTxhbiI6J1dUaUBM469J68u6ASnfOoEjZkz4UEkIPXXPw_nhXGOJKI45Wztf3MKnwftovY8X9SCtJkuP9Cqr5NfKB3Vnzlw5N7FFoq8_3YvrH4snkbJCcMahoDxVRO765md4SaFiUwlkCq2tQOH3_jNFAVj3OaRpBjbBUS2hIeQiT4OmQrKMwI7RN3J5jZhc4rmTAvSiyj9bmwGmZp5n66BEJQe-SXIfhKzqhBN-NlWFof3h2v_jaZKcCPzpLpMDZ4UGOzAiU-ThshCp6V37X85OS5xHwLtsrazCqhzjSnJabkZTDduJzteS9GIi7vKjccu8hTyINI8khhTiVMOyDtdtMBeoHRjF9HaPlHKzQGryH9QNMLQlEWU-9z3k809EUHzSgqzCW-4pvofT_JMILiFIq0H9C2Bl94ISnkskTL8Rw2qLZLAvaHgBGjfWkdrrGW83eC4=',
                        provider_name='openai',
                    ),
                    BuiltinToolCallPart(
                        tool_name='web_search_call',
                        args={
                            'query': 'Reuters September 12, 2025 UN General Assembly votes Hamas disarmament resolution 142-10',
                            'type': 'search',
                        },
                        tool_call_id='ws_08313d91a201f39c0068c4ab378af8819598e6fdbafc72d7c7',
                        provider_name='openai',
                    ),
                    BuiltinToolReturnPart(
                        tool_name='web_search_call',
                        content=[
                            'https://apnews.com/article/6afa02f5fb4fc8823ac0a6b74d69e2d4',
                            'https://www.reuters.com/world/middle-east/un-overwhelmingly-endorses-two-state-solution-declaration-that-condemns-hamas-2025-09-12/',
                            'https://www.theguardian.com/world/2025/sep/12/un-general-assembly-to-back-hamas-free-government-for-palestine',
                            'https://www.wsls.com/news/world/2025/09/12/un-assembly-votes-overwhelmingly-to-back-two-state-solution-to-israel-palestinian-conflict/',
                            'https://www.newstimes.com/news/world/article/un-assembly-votes-overwhelmingly-to-back-21045225.php',
                            'https://www.thehour.com/news/world/article/un-assembly-votes-overwhelmingly-to-back-21045225.php',
                            'https://www.thenationalnews.com/news/us/2025/09/12/un-general-assembly-votes-in-favour-of-a-future-palestinian-state-but-without-hamas/',
                            'https://www.ksat.com/news/world/2025/09/12/un-assembly-votes-overwhelmingly-to-back-two-state-solution-to-israel-palestinian-conflict/',
                            'https://www.investing.com/news/world-news/un-overwhelmingly-endorses-declaration-on-twostate-solution-for-israel-palestinians-4237326',
                            'https://www.timesunion.com/news/world/article/un-assembly-votes-overwhelmingly-to-back-21045225.php',
                        ],
                        tool_call_id='ws_08313d91a201f39c0068c4ab378af8819598e6fdbafc72d7c7',
                        metadata={'status': 'completed'},
                        timestamp=IsDatetime(),
                        provider_name='openai',
                    ),
                    ThinkingPart(
                        content='',
                        id='rs_08313d91a201f39c0068c4ab39eb0881958876945512303a0b',
                        signature='gAAAAABoxKs9pCnCXetuP17cr4n_rnyui-nIi3Zg1rlysWhXDDi7Bfv7fH0HVPshe6ESao5XNuqLSRBXS-bqwAB19H7DXFGH308yY7wXZC3LiAT6QOCHoEF-kSs_oM5ctRnbTxg9McfjSS18e1umdQg2LwnquOkUjsjbk_HKydkjNjbDUeitzy4c1rJJwn14ObvIWGvMyyl-ARGbxMI7lFzE6XMo9amfpGMnHw_6WscZhF_MenyBJvcJ5-E1qJp0uOGXemvmq-e5KlmV8eNmV3lJmJb3tsEYG_jnOv0iBCK1oduxTlpkfCv4kAmrdbj__u_NB4mjIMKjYJmoIzwPrX_QPcaDQ1FaJElo9wH1_WXPlHHwKVfxkceUEgs6ZNUj6Gi5v69sIens0r1KgBRQwUSzJTrjDyjzwzaVAsFfIK0_-mgPPEmoLdGNGuYMMW003I0HbnNoR8rLHf_cJcsxeZ8M37wHm8IkiI4XVUuiy25UPna4LWUifA-C_3Vw6Gpw6Kv0sJQYnd5xcvEsYTLQceHFuTPGkzPvmg3vImk7WYVOM88XhzJHaMX-Uk-Xi-2VX52Cr-6mE0RIO6GAIP8r_iEpoy0k6mRvkFmqFIIFMJ5uk8VdOSbdTRKZ_6ySfCpvbExpe9FeJ8PFDX9zxA5BbjDYzsx53gdLRhsxzEYuwZUjfqsdaKRjssYegOm29S-XnI1w7qzZjArOyBc9L44M3TKvbNmgIiBVGTXMHl6nO7GWU3RTKF_lx5wZTS_eud19UVUK-JpmJvyEWcBorg0fSzSruFoqDjT_jQbjb8N7XO9ppphafpLV29eU-7EnW-GKJ1-M3ejov7fFFwrjwTErZCvyhqBqvQEv9Q7f_WPa7rReCbMQ1sojEC1g1b9FPiRFNiN5AOWFm0GKxLTHZxUZttNq41Uz7KNpDioG7bJyEqhZQl2wOxm45Lmc-WBmA02S7NK6oSYucgbNJof60uWHVA2AaVqwqD6k_8E76lNllD2hCGUhwmeNa3l08UUSIE03TUkHsXCWQ7ujsjfJqueP7rcgHYWk-ZnhfWdLXcgvpj-CEus68FcR-Dq--D0JFZ9-uqEg83hF9-xPiYJ3w8C0ltR_cp3iJlRAlM5YNLV3x_pyWdS5tCJdy7RGgXrj6GVl87T8MGKCllHq7RkJ0jMP03jN5hxVi6V49XWyEP5Wo6MpMHGr5DSATCEvgnPToe5M2oTwakyLoHy6D2Lw1ir_i1YWqA-k4Tfg4RL7Ngb-Vzj7QbrXwjlobKzgWY6vzsgNvBAAFNyKHUV43ZVHzfSeNqznZaGgXzcGPjj_otS6qj9jwYHhhZU8S9DditOAPt2_J5G9kczB4xdXhrefGLn0BQV-cQ3f7wkVnnwD3mfu1HalHmAy9YnE5k78Cx-U9YTX0ZV6f8o0PUZuw_akwKKESJZT8SoI9RqpO7_Ios2QJvoiG35kLXmkvvUJCowkfiwiN5J59sUnigUCvqFSCs7gH7bCE-pDkfrGd9sam_KXNZMQ7WiyD-u8sbzfRlm9DLR_3VaYnXhAeQpJQVrxYrdY1INmOWqA1rSWcNJCvtVo3zuYn7F4P1mq4N-DcAy2CfchRLtU4miREI1h9CKi4OoAXtTUfVipdmPb-p_UrHndvblGirSJxI_U05Pbz5G13Cg61rPGiPOzphFFcBFF9fctpCwQRG9xMdLP7MOM3Yl1yM-fU2iA6H_7poQzLKgw46lPUQC95kH_466592T3cjHlSQzLPzpmkX8IaSwiLUSLC-s-_G77GHjVfkkGwHiLmZu1HfDy5yAsvnGvXwNqOcSMWC1lZwKTfIb0CgMpMjG4K939pnhMoPDiJOl_LIBT0Of4gLIREdNc4hbKOX6MHXc7it-IF8cvKpMI5xWtmNpxwWsBh-BwK1m8NiW3pla6dtWFhknAToKDnZUz6b37-m9vzOttKVCdTtMFvHDqVw8NYJQxk7kt84sWLjvjiBEUdfM6IginxDNy4jt_gcidyHOy8_BF2SLip5L4xAwlcjwj6aV0dNKZLugxogAxgADJIo3fj3rmoxiPZjXDKPxCSUCG83kkKKNiWl-5_4PX20ffXhMvLBHzwarcRB3ui1dFqu2dlm8GZhdVniGLIP-fIN8zhuoj42vLDFm6OaE_4wEuHl0gMuIcXrTjudK21bv7zIXdOFI_lOf4RArvfrPc_oGwoUgPRIQtTEsjnqYMIvK9mXQhcuACRsWygSbwHglRy7cyhAJYrsLE2gb1v96dogG16gDK0DC816wzaRzXgnfIQIzI19zAPRtrdeVJxjqadTd7RrvHOPDwoB824-WGajvct3YCf9n_uE5wz5YvH7rbEGdkf-C3wXtybFYzn592cbcXEaumhAwyQIewYFpBHBDWjWeIK_Ms84DXFglc3A3Sendy6hZU1RwHzLsonPXdsSEAO2Bema0aWU9bzSuXJrrgtBW-KxWjodhv3g==',
                        provider_name='openai',
                    ),
                    BuiltinToolCallPart(
                        tool_name='web_search_call',
                        args={'query': 'September 12, 2025 major earthquake', 'type': 'search'},
                        tool_call_id='ws_08313d91a201f39c0068c4ab3dd990819593e473934de5c75f',
                        provider_name='openai',
                    ),
                    BuiltinToolReturnPart(
                        tool_name='web_search_call',
                        content=[
                            'https://nypost.com/2025/09/12/world-news/ukraine-strikes-key-russian-oil-terminal-in-overnight-attack/',
                            'https://www.reuters.com/world/europe/russia-belarus-start-zapad-2025-joint-military-exercise-2025-09-12/',
                            'https://www.reuters.com/world/europe/kremlin-says-russia-ukraine-talks-are-paused-accuses-europe-hindering-them-2025-09-12/',
                            'https://en.wikipedia.org/wiki/Typhoon_Tapah_%282025%29',
                            'https://www.aljazeera.com/news/2025/9/12/russia-ukraine-war-list-of-key-events-day-1296',
                            'https://en.wikipedia.org/wiki/Tropical_Storm_Peipah_%282025%29',
                            'https://en.wikipedia.org/wiki/2025_Myanmar_earthquake',
                            'https://en.wikipedia.org/wiki/2025_Afghanistan_earthquake',
                            'https://en.wikipedia.org/wiki/2025_Kamchatka_earthquake',
                            'https://en.wikipedia.org/wiki/2025_Drake_Passage_earthquake',
                            'https://www.thehansindia.com/news/international/deadly-earthquake-in-afghanistan-tremors-in-argentina-alaska-september-2025-1003393',
                            'https://public.wmo.int/media/news/hurricane-fiona-hits-caribbean-and-canada-typhoon-nanmadol-hits-japan',
                        ],
                        tool_call_id='ws_08313d91a201f39c0068c4ab3dd990819593e473934de5c75f',
                        metadata={'status': 'completed'},
                        timestamp=IsDatetime(),
                        provider_name='openai',
                    ),
                    ThinkingPart(
                        content='',
                        id='rs_08313d91a201f39c0068c4ab3fb0b8819581587a21cba58542',
                        signature='gAAAAABoxKtDkEeBkvBFiIw4clb4bv6W9I2QEU68uc2ZnblfIjBLq8sumx0B6Zw_f0V2DrQ0tfwJPUOZnj-lQ_QhxnfDRP3-UQqfcDmeSeCTyvwB7czT7NusncgiF9XNWXMr8lc1KCmZJKEBLJIuAKdlBWR3aK67Q9_IQfEpvtkAI9Iu3nitNDFjjdSpGcZ5W2EaNkqkcDQZ1jnlal-tGBryXRmU66knOlWJ7Afk4Qmw2vpLnSLI24HNXiJhOQdaGoousI9A7VK_XvHvOCYOpwquz_keU59hEPxcO1eDrLuoWABm8HvECwOhMQWCViCOeQ-E3iIP1kNhxIbJBXdEMzC6YFwkjI0C7lQmS92YPmNRveBkxBw0lVZrTeHMCV5ksgkif1E1EdQ5rTuLTWvLiw4OZzCnkN1fbVnEJ1IEWtk2flyjyea041SnWSAADpV5fEuTYtD4WX7NEfN2dDvmXgv-vj-cqo_-xkoV0-SC9t0HqUv_R1UmDE93arrWJjayK-OrSvEQkXu1Zz7dDeSx7EIBKhe8G1AM_tHiFREXNau1fkrq9e4O1-G60pZdFJ8opu_Ybf8Odb-ko237muU5VKJg_CgdVxhGlAFeYWN2WpyYm_VWLpAW7bB9egHR3S8JMwTrfKGSvDSIfG8i-_cRYls5tOi8FNpKXJJIyMX44DmqP600jmj7kFYrutf1RcLFQZtT0SgnBPOYIlvLg13M3V16iYZ1hh7AR95jUvjI-GnWysW02mUHTC_Ae_VqIxn7Zz6njbd0NK4LJdWE-jQj_xhG_w3QGoIaI7ALK6HqzXqR4kTKEiBR2QBj6mYJ6rM6N4Y-UI1L-ep_mWJTvvhZxou4GOBu68MmFOLrNQ6cHW3MS1bVEX4S7yiwRH9mV--TFjhdIdIcP9rDrWjKrtMMSm3Zzl_GmxCO7kaiA-_XzUC7jk-dEx3SaU2uiAw5KAkSqOHTFUWGjGOOHESDxm8JP3rZjup1NHYBszlxGnt2Ux2cnKBm1k-z3Px6_VGqxpcs-CcZwsuHncu_ZxD1-Z34ivmgeB4dTJRi85d2DJJ8Rk6PQxNyh_hBvVHKlMH34_2JPOiQ7gUQzlLH8c68bNsbwRnU6ebOfvU903cQ0dgpMZrAuN-R6RDWIul3kjAJsEnnCzeP6fVdA1b5i8QHGOaB4VG0fJxJuN8NiDplS2awyupwMfQbqatai24C6acczmz4rkufHw5jORPmmRIjlTXmwLGla9xz39HyfntBoAm0tKy8uahYWOGJCftmDr2nKD7k3-JufRnZaPZwKFGd2P6zEyWN7_cZFnYERKlPKf3k0IBCix0_QVu1Gk6_98aANFVkZO73e0YjBPdpNMgQ5Q6KhC3rk6ZEc1GzcTX6OJNVNujPt6cybO9CsS-BBGRf7QNPAuXvVlCrTmUDMSJclPZE-IXM64oOolU3cEOZUevPKMztgN7Bsx6kPnJTZW6ANL2rvreQO5xVX2U5ob9rg22USQO4YmEQn_JAgx-PjLg9BTbqE-vBHIuSlhON54LeAr--7cQipOGp2yisvodl6ZnYlA3tKaTiUcWlkdE4HMXn5zM57dqHUPrNCci9FdXsay2E-buXKnfq3Fllk_6SPB8cXvz60Pg4gufkw855DB4aoF3HCQSR5UFaQQ_4Zb3WiI4Ic4kQl3HVIGSDel9KmReyvJTWg3eiaZp25pXOXqR7OADu7LBb57CW6a2xkF-Xd8UWhCWR-HbZuPO6o3OaKHQ4jzC0Q1xSDrdXGHgnDOL6SCiUfSVd-bjkaAuiCLuwDz-Ac_CRm1X5rhJjbTN7-eHaCEhCqOUg9_WtMM2B8nXyx-pjNbxF5R43CmIHiuVxyI7hEbwe1U-zT7Pzph2dfPNpPl4agolA9e9Ucqtl7A8pkGPN0NQAzHkDlzNGS7soVnzKBB_60t9ZTNWa-ndxa0TFXAAQjNrFDLCezb6S67pL9Z3B39aSrroL8oHuHEn9PJARoBZpW9PDbjsm-4KEZf2YE-rMDPuEnCLKNqnAM0cQTGgEXm8E4O4cK58IbYlN44LWB02EiuidX-A1VxH53Ty_DtXAeIRpPhcNkOp-mcCniiidYzpkca-lZGXWVsOyS3U3fUgZBmyqyFGPX66u1R0k3W_vn6KMldvEsCrZ_bqo2phg_8i4kimHZLJf3ZGu1AKfl8T5xCDa-I54O-MBQP4JxsKxZhNtknUofzLoAeZ8RkB_MUjIprTiVvs=',
                        provider_name='openai',
                    ),
                    BuiltinToolCallPart(
                        tool_name='web_search_call',
                        args={'query': 'DW September 12, 2025 top stories world', 'type': 'search'},
                        tool_call_id='ws_08313d91a201f39c0068c4ab4308288195bff2b3316b62cb4f',
                        provider_name='openai',
                    ),
                    BuiltinToolReturnPart(
                        tool_name='web_search_call',
                        content=[
                            'https://en.wikipedia.org/wiki/September_2025_Israeli_attacks_in_Yemen',
                            'https://fmep.org/resource/top-news-analysis-on-israel-palestine-september-6-12-2025/',
                            'https://www.sbs.com.au/ondemand/news-series/france-24-international-news/season-0/france-24-international-news-s0-ep7/2446206531749',
                            'https://www.sbs.com.au/ondemand/news-series/france-24-french-news/season-0/france-24-french-news-s0-ep7/2446206531754',
                            'https://en.wikipedia.org/wiki/Israeli_airstrike_on_Hamas_leadership_in_Qatar',
                            'https://en.wikipedia.org/wiki/2025_in_Palestine',
                            'https://en.wikipedia.org/wiki/Assassination_of_Anas_Al-Sharif',
                            'https://www.sbs.com.au/ondemand/news-series/spanish-news-france-24/spanish-news-france-24-2025/spanish-news-france-24-120925/2446206531904',
                            'https://tv.apple.com/au/episode/friday-september-12-2025/umc.cmc.7hlnpg91k6gwgl8hnmn4vayn4',
                        ],
                        tool_call_id='ws_08313d91a201f39c0068c4ab4308288195bff2b3316b62cb4f',
                        metadata={'status': 'completed'},
                        timestamp=IsDatetime(),
                        provider_name='openai',
                    ),
                    ThinkingPart(
                        content='',
                        id='rs_08313d91a201f39c0068c4ab452f3c8195bf1084b78906cb0d',
                        signature='gAAAAABoxKtORYIZjmQ1Ro_cqQ2taAbm20J__IL49064r4j5FCBUj11JhBsq5FtQcIBwl0HrT-MYYtsAQ9j2nxZzDHwNLMBIAtXQtKAMWViqcB3B3oaHdhfJYRk6eK88TjhSZPitNtxnWsDE9ZbjCdybVqsWLwPiAdASb7IxALYkF_L9WSKIrMO_0I0pjBmkX-rKhL2gjEV3yS3jg34LQ9INdcIjtNHeL2fnhe51i8f5RywMMcyehFTJu9jX10rBIBnLRjPBM1t1UQ4_XLrU5LVv_KxaBs14WJimLFgTuLI3rVCktXk9aMegWi-zIXxnZ3x1nVpyx_ZmNVvmZudd2q2iIDSSkNafEApVuhXwvUSsQD4hPMUK-1r8HXvXie1jZjpE3cH8o5ocHHDenKKDXsxZnj0iaNaKvsbYqak19kyEjrXtfNF-1I-Dv1ke3dt073GL7UrC-u1y2-DxI1SRIkIN4HtlARshnqSxdrvdJoPdBlEZGLs9_qKzCCFCqlkxX09bgRrZsCPoQelJ0VyuhLDNyutxJE4gwj64vNizLmjch4K3jOW2YvgQyMSddMZAtF87XNNmp5MVYyCQUn_EpZj91aZSKFdGgx9CmfKHKBwUQawyeNSZvMU4IY7nMOcGVnjAoLkhFhJVq5AxSpfpcOadH8Twy9ISKM_9BhjyGgrSnbfU3na_8ixeHlDoEes9Dwp0NbGYPBLnvTyvM99ONXDSvsaBzR8mMTNMJ9tp77aA5x2McrVXYVX-cqflONp-2mZ6xGXUm4uxKbt9hOuTRrCCCR8WlyYkZnkVFeNE-dEpeMJCgbNEE4ik7BtiQoyq9nXD5v_FxPFgZyx5wnRa2__FcbZ_Hl-fD3IHTeHRZItXaclFCBJhBU1K2fXe9HJM-Iwo9AI2Cz1T5Yql2VuWQwJ1CidiZWuCjd-uCe16v-gq0R7hUjO0LyVygOZt9JnFPLW3nzItbIgJiIN92wcOGKD-pM2ROCCX2lu1xG5NmlOfhjG1EVhZu4GAAgWgHPBSEndzgtrzZ3SVgBjjtbqMiq2hNmtX1k5BW_52OBqjQ4hdYYpj9Vb2swnhKomPI9de80nIFXGcwztt_xcNu7KmyE-9-rrMGPxpE-_fs3py-ZhtgyrJbEnsQ0aVLhrOW66CS8VnRCs9Nn8C_5pU3Ihqh352eG477TirjmfehVak-sO-w9mqAfec0eItoW23hcSjYRTMIJv8hUaU32HPSSEPZt6-H3H2Mstyp6xynGTPRoX_gVsYSDrYhJ5ziVmwpAhsx_KM2pZkbo-MK9JdLIkQzJQv2z6TBWRCGUkqKb9FIIZfwlF9o9ww90fMW9S955Rvs3hiWIvvAiCtod9r2QPz9okjn7qbB35geEBVfufyVRJR1d31YYF3j_VqbYb_Izs48waeukyw9Ps9jE-34ye8Oas0ai3ShpU6QxTXZLmVTO5lH2-qSoo379GWhFeSThyjMVcpSLDvTPu6NYBXq47oYa0v5lf5mKgDXuefqN_bBa5frNUlU5krIhxj09mSwG7pfqG8b9hvICnJMAiQSGKBKZlbSgXTL_bACXN4jmcwd_3RUBK2kR4kZD2Q-pG4NxeXdmA4CvJHQsH1hTiRnmwvEA8jAUUx1Nf-cmNIzYscgnb9T4guZxZForCNIH3FnTDaaiPPMRSdK7D5yvtgcXckZ4GX_WKo1RjWQjVRIrAFeKPl4qKAZUk7Nbni2S_10xuMPqtuhar9UTOz0tg33C0yEoKU0pm-0wlJR486MXUOlkcL19paxTxzGbxsXgO6SdOI1NiMZ6Y6o-flmYUzAF_8qODuaPVAKspNiZcns0mxUaBtW1LArOfChkB-vV38d915pQXhk4qF7Tfi0td528vlBra-dO1eY98bs3yRsG5P_CoJNGNorSSPgCGnYG_c2NVO_JRjLZJ2FXRQ1pFyzBD9yPU1HosaHNF5Ib9FPSNhMTVtErIRaIhpjEUdkJryjkvPvMkqMIkqpHomXMns8jyQZKCphTz3QTMw9QcvigzwYTIVb4WSrW9QowlHjdljbr8vD3i9V20zDKxi1F7wwf9-dtWHF-AxdN_kSqSI2EbWeP3lGp8GkDHDzi8B0-PL1Ty9EAPcj_78DIvWCqLxQSY_KWhlJNaumYhGgGsUOWGlKPktyGoEHNawax6gk0pYI77ZZ9xxIOOTmwD5M2O7AsDCzKUroKFx3dIVFRHJXFVMMZ4lYbjFG7IkhxY7IaJdH7u1fhJjgBPdnr1K9UVnadu79-B6-FJO2U1dmBimPHOeJ71GPwthpEEgGd8PKVFH7VTh27KgUyDE_fyiHkvUzZGOXZsmSb0M4Icu_C6Ix7aqvlUy4fjSpxsj54SKrivh1C-G5LwA9F35x2bVbRXAw6Ut5VnOsbzotRBVJ3zzj8lQWs2tmxmSVLWOeIWyxuv_OMUmRXPbS4G8hjiMXt4d3PZM5w0PYsves9HxiyL7QL8VNKty_jyCl1Pp0VgDaYOiMccIoLgogcWlGJS8IeCTYzKsIyAyP64MgRXEBPnZBPRp8QxzhOVqPy30CdEKf9rBsFIInpb5Y0sOK6nGEiqvJDI7GuH7sfMwIHKE5UV5gaftd1ZaENi8CtGGz1H6zgTefCppmRLtDVqicuKOHre2Qs0wGkIi-nQfwcDkRuz-jD57cEjtMSXGkMLwjXSqaSozEg59_6IC2VqdIo4S01tILQ8-k964VlTmED0xXrV0sHa65h-Y_sqfCjU7IFAmSbjay2x98m4ulOKi-4ulWV8DnZuF1c2UrSPURh_z49tlScxtUIgL2IcKyBNK3Qb8rKLhRQWNsmAwNqRcEQ5k9Q0xcIA6jjKln-ma_LIuOQaQ4NE8aiRhF-kqxV_45FTRm7RgY9ccpSMFM_ZgM6b6Hsw4VE4HXbCESEUCnckl_54cRaeQ9767zIo5GaRHDqiMMS14b3hwMquwx76QcypnhjQtt1W7rPnJ_5Vl1ASZIJuwtUaFJFxvH2qTHft64lqpvvf94labXJkM2YBiUT7zxMYXve502cD6QwqV5ltP6RxYMcS-ez9E50553zmseWM5o9ZvzqMTDepCwE4o8Nlpku1wUkfIizaOtzRe__6bVRF_JTV-i1UnE1mw9UBC5TW1stKpkaW-bxNf8vN8jS-ND_fWfkjO7-MO4uya7sTv4zRL0YBnkwtRT581NYeAD64df8n56A5YtGRafHqkTCVqdi_GERdI8UyCK9SwTRXbwgOUd-IpvG7uTb0KPr_t_Uk6JWzYlydNsjOGDSV7tXPkVhINQJRBtaYRpIFcUafEnY-Jn43oWbatLO8XCLbSh4emcCdAEZUOw4-gq6tiHyNe8b5OxffINQy0YLTbYyw4rxNCdczb1kV8BHhdJ-BOGlBHskQvz8OgluYAa1p5lJzyazVobxaq-cJhI2CbkKOxL_jAAgcHk1T6jkzoVO3BqUAQsQGe6hDatLyHfVqBiCU0_4OQBHvTOl9Pw7EmGyjaNf1Vv5r_Jh1mk04gA0cysvCMYw0ObvxULyXzohnqCDSM9iJ36CUhxeBJyNRu86GhsqVsjxmLeIIG2VkjOQBR0pSv0Uo-co7G1-lZ8xhlntnlnLBEYGS-ffnT-GpQDckF9DLB8_gKjH5XPjhNdf5fwbOk_1aY9EH__e4ghgt6YqG1QRAOO37YPkN20S4nVD5oGGaR7nLnIoC3b4moFW2vgbGZjW8ElSBDd6kQWSGFnKG5zu3zXZNAUjYhyucqX4Y50BnVpO2kTYTmqhXc2HBKZHdMJBZ9QM7ejdXUchLpmZhpclgjPWdFkmuZoTF59A1CdCp9eUFOd9234-T-lYRQ6KkervCWdMyfMect7qQJV-iCSMvzIQCwmxGlFdUoYzX8ANZkco61EsiA2T8HyvOsuYsuSVkaO_KHrqMwAsCSq-RrG06TMfLavIqBkbZlAmzzzjLTmD9Xf6XTMmwT6DpriJdvvZOfZXBuJNlDVQtsM14GuwWBYpc7aw0YktDPcYDBVVQvyaNCIcf7zUQMNxiMATDCVrVwwzBAR9u2Q3aTdxprfcCG9b7lFLzLrNpXLzI7GXZ7UUKCr-BAeF4BmlmDdCyVCqT5RWqpCG13swVP6sH7sfVxw72ClVLJzfSlG80C5pp_hS-Jpp9k84atI9cqljBD5CXVoKv2UKZRLnNGJn4HdkmONXQ480o2sEIa7ZXnT5xcJTL8zzsS5zZPjE7pJ9qxVzRRvuCrQBqLiLxsXVOuPXiz0LWCAgVMojZgavvoey2JoN6g1CuinF6SzNM9tdSIw90gq5iydeLpV2qbhDegg2e761FLwBHx4kfy1qIjOQr01aGf0v8r1pCR0Q6_RqPq5J5U3Tnc4rowdkjKY9NrfpqY2gHMPeBdPsrcAZFYLiY4YmZozUcHvLYo9XtxEOUtLBDdBkB-PAT2Tt5x_D8rgGlYnPGhrTIaBFQVwmLj1iGaznVMWD-HXP1omDZhTNts8P4W2M56NMPn0Pea6XDbq7CHrD4fQmDtdKhlMOP4PQK-7wh2L1DJEo27ZWKR4KwYheKonuZZPOopTjqPjNrtvkw4Jq9YTWcByIMzYMxYqF5MLNMl24wkKuu-xBB7ssV_-gC93bFvsPqL0uTsRs9Z6Pto4AKkWiQqvc-EqpPIbQ==',
                        provider_name='openai',
                    ),
                    BuiltinToolCallPart(
                        tool_name='web_search_call',
                        args={
                            'query': 'Reuters Qatar to host emergency Arab Islamic summit after Israeli strike in Doha September 2025',
                            'type': 'search',
                        },
                        tool_call_id='ws_08313d91a201f39c0068c4ab4e23a88195a39e83d44d538ad9',
                        provider_name='openai',
                    ),
                    BuiltinToolReturnPart(
                        tool_name='web_search_call',
                        content=[
                            'https://www.reuters.com/world/middle-east/qatar-pm-meet-top-us-officials-friday-after-israeli-attack-doha-2025-09-11/',
                            'https://apnews.com/article/380034326d3158e8f40462c87abc36ec',
                            'https://www.theguardian.com/world/2025/sep/12/un-general-assembly-to-back-hamas-free-government-for-palestine',
                            'https://www.thenationalnews.com/news/mena/2025/09/11/benjamin-netanyahu-reckless-qatar-says-after-israeli-leader-accuses-doha-of-harbouring-hamas/',
                            'https://en.wikipedia.org/wiki/2025_Arab%E2%80%93Islamic_extraordinary_summit',
                            'https://www.euronews.com/2025/09/11/qatar-says-israeli-air-strike-on-hamas-members-in-doha-killed-any-hope-for-hostage-release',
                            'https://www.aljazeera.com/news/2025/9/11/qatar-holds-funeral-for-victims-of-israeli-attack-amid-regional-solidarity',
                            'https://www.aljazeera.com/news/2025/9/10/gulf-region-at-risk-qatar-seeks-collective-response-to-israeli-attack',
                            'https://saudigazette.com.sa/article/654886/World/Qatar-to-host-emergency-Arab-Islamic-summit-after-Israeli-attack-on-Doha',
                            'https://dailytimes.com.pk/1367098/doha-to-host-urgent-arab-islamic-summit-after-israeli-strike/',
                            'https://www.hurriyetdailynews.com/qatar-signals-collective-response-from-region-to-israels-strike-213488',
                            'https://english.aawsat.com/arab-world/5185339-doha-host-emergency-arab-islamic-summit-after-israeli-strike',
                        ],
                        tool_call_id='ws_08313d91a201f39c0068c4ab4e23a88195a39e83d44d538ad9',
                        metadata={'status': 'completed'},
                        timestamp=IsDatetime(),
                        provider_name='openai',
                    ),
                    ThinkingPart(
                        content='',
                        id='rs_08313d91a201f39c0068c4ab506d588195b94c9de5f5e30f4d',
                        signature='gAAAAABoxKtVzuQn3NjqOMhVpXMk3LeJWf-aL8_Sd7_TMGz8JTmM0be8STmragAQDlzCooRITaRV-aOfKWWgeEouDr9ryYSKd65A-71Zc4Nv_uuD7Nnger-4-V7ODgpQonSMsv67mxlA1NICRZaKsGnlDeuJkKQwqLQXxHZqfTLTExp56a-xN-vEIjb2ubRQdMfaP6mdD6Xpfebr81wDnmb9HcZ92oZz7mNaH6VIbLb2Q96j0GdAmTXgSPBZq75YkLkLruQ2s-SWiNarKH6Dih9ZiJPBGGupDcLoSXyKUkw1oKSMH3u4MxMZJRiD9rw_kPvMqWHqdcbWxtML_Kg3OTbQ50kPdmZPdpMxG3H8wvId5y7LibxNH5TNwfQVAIyMmGT_C0ukpjGiF81mT8a8e56h5ez8oJKSXVaKpU2D1pAVFYrGehWCqKljEhg4l4jwHjlpDjiIGqO-Ur1gJjmm4dQJLkbMGFgCO6AsDOuGy8YAXENUt-7J9izTNwShMpxhzF7ijDItEPUalInvl7EhubBsSs9gW0fm9J2xrExjncVeseqiiqIG4Z5ZURVyQCfdEfZ9hcR_b7aAX8GQ9vURjZeWFOpBpHCtXCRS_tXu3yH2FL6qaY8uSathgR0eriwQ4sKsj8FA5mvYZiXqB2W2KtoVzbNtuWM57dALPeUnGPJUzKKOQuh0PmwRqzf98IRg4_lDm6j3qH5HhwwGG_iUJdIT5Lhr2tLFVhNY8Cc8NBsJgNSS5a3pgRo-rLj_OIhyB5uUpto7Yc8Zw-VUZCbTTltOXQ2smO9vPiB2PMG1Ngx3oPaYTGCexWNxF0Yd-dW_JsK8a5cpcvija9mPsj5pkpXpFdoXViKHbGE5RiR1o1T1drhjp-DnpNUpYb8wlUvClPZTNmrAi1RUcGXQTdWeYHA0ZPM-0JmUhRSB4lIrT1DfEIBQqHl9A8PIXfhGCN1B-li3gEaXO0XrL0P2enFbwzFFCxQAjsvIs3DRhmE4im4l06u0-GrO3P8iZt-7bKyhvIBMGslVcUdtwI7NZU8GRXodQLdsVDciHYERI1YN39VwWVRX7Dkkotuo8hqf_Nv2dpNyn_17PKrULftrpGdGnbaRc1iw97jZ0yyXytpHwexuolI4KMrNE64RrMolOhR1COjKSMus8Yw9dORwn9RjP7sHMdIckAKi6rAEEdSuCNcwyCOlsoF8u2Zi8wfdkmXWxq5NMoRGLA2Fg97AttpwzEL1Q5UfyPkg8UkSE6OD5dQMIjqPPOrkzVTpjp1mi0zdOsgCrj1B35M4WhKMJq9x-ntvaIyZhm-oRlXor-QNoT5px-sPQKjbM1Li4sNol1zaJDNxp-ALKcR46zz3ERcEN9NLcCSnldXT8qgLccqiLuIcKmuagWpERUVjexfs4KnhmTtQlWgaiwWF7mHaXu22vNWxL-hfuau_Qeu0RVVjaVPAnlaLtJDfVi8NxSVDG5AIvi5h6jRvsH7FbiuTxNXJ8Wwj_OrgISFiEal7vVShQERXVKNT7J9DtfmSu_P70RrHSsxUKmZkhJrs5IoH4yp8V36tnQgG0w2PuOl65C1e-r5IGCQ_Lv4mjBWjjlr4UuupJ861PrBexpSd5tDQaS-9AnLF1YXE3Zc68cjYruafHvFN1koxY2cet-TjAROrcuY2kgjs6nFunhiVQVfCjx0lGONrXmBOBVaYKWteRa-bUzwgs-RSvpUmnTLQTEWHQbp-TGgM_lPPT3XmLY-g5yRMcUgbK0bZrbVGCE_jmnjaCbw1bKSbA8WbzJhSl_YGWz-dVFVMWlocVod51_aGEzKN8S68bvid73O1NmdT08Fp9w7bZk-Ui32fDMIvxQkZm5eYRkce_cXkhW8AuyUCrh5euuHv8KdnWk5CAjCY4iI_ZwI3GInWYHXiCbcUua1sSYHbxPDRPRLGvRs-Syh1BdSGudRWqraNQrvAvbM6F840_pDnFkf5ZWBz_yP7b4v56lZEOvwbkEDTTuWJacWiw4b-60X7H9PsPoBMGlB4GHh1T0kOTb7EmUJSG51k3QpBeNqEmZZVcqm9Eo4SS0DsrlNuYzv75dfrHwvrTNF9XXns1P3fH-1vsNifLzYibxQkZccC2bxfbDnA5JIa2GXnUPDtFhY6QhxyrVXYbNaBwzHZfix7IuFoKtCgLE5O_pNfUS84yWZ_SpzLqi5odYMYIUbUjgPXPvP65ERpn4MbUxGwT9k_5qXcmUE8iJ7reafjCCCfwNuKh9dYKCgxtVIY04ry-cwZreocFMB3wQDrRaMIEBdVYRc0rAZpvC3MdDPmV85g1cR73UJLmiACsegnyQmSTaYRB4rV1LGwY6xLhID_ikcZ2veAT-LXenMUUXzBCFU9SDCT2Ss3BZ0hFc7EvxwOnqaA5uVYnW3J-iirL5GMgfhrVDFVEOPpFCChHlJAUoPgaDYn8SWhV7Ekx1Uo7aM7y9xclRDm4dciaN8MwZ6-GRf1OIvGIH0f4AUoDaMvVCENAXTAvWl7oJRWl2OPyox0NBt-DTqZy0iXqH3DMnIinlQIAlZGlFR1FZMCbqvneo4P-r1BzrKWVyr9loUR-loFBE-Wot_jhiyPlcHpk5P935dO1gsPQ9h0aFfLzqrU5vLbmnGGrCcPabN9rCfOe1pjWwBtabRtFB5MIXf9iP4H6PNu1G18OhTBE6LcJp-b9daMJubtumQywt3DPym1w0L3MPblv3LyyO7REUTuNT0EN3PgN0VM3WtB4j626i43Fcz1e6XHU0Ull8_M',
                        provider_name='openai',
                    ),
                    TextPart(
                        content=IsStr(),
                        id='msg_08313d91a201f39c0068c4ab5555f08195b138210c2a22c5ae',
                    ),
                ],
                usage=RequestUsage(
                    input_tokens=188609,
                    cache_read_tokens=156672,
                    output_tokens=2478,
                    details={'reasoning_tokens': 2176},
                ),
                model_name='gpt-5-2025-08-07',
                timestamp=IsDatetime(),
                provider_name='openai',
                provider_details={'finish_reason': 'completed'},
                provider_response_id='resp_08313d91a201f39c0068c4ab26d8408195aac8f967c6938d48',
                finish_reason='stop',
            ),
        ]
    )

    assert event_parts == snapshot(
        [
            PartStartEvent(
                index=0,
                part=ThinkingPart(
                    content='',
                    id='rs_08313d91a201f39c0068c4ab274e0c81959ad36da9d42a937c',
                    signature='gAAAAABoxKspT3bObZIX1c4Rj5n8fotSQUhl8qQHqqs9aoy3JEUbbOKD3QVYemAzZ0uNqxUy6bncn7pX_VOYoqT7dosumGmkYMcmZcy7baqB9eNVpoqvnzJcY-FzvhYm_UJCcFnAyYELQD1trdlAUc_bFnB40zCWiGTIVliQLjimjx2ch_QhwExcFQlNklWPfZA509vbMQjrUifGWQqm5YW6hN00gGV6wbro3lLMMAT0vG8Mf86Wcu1ykL_DvIYCdv5gnCjHdparV4kNxaC1feFmQ0dVNyymD2eOLbCzYdeEFvZGPM3vUqkgwggTwDqJoBy-6Md8sQGfzEI2-7OMQiR3qaYiqMVKp_zL1TbIgM2f3yEEe7KYIFvaKwqX-uR0NmKoZZAPFi5xlc4dbqZyFfFWtThy4kqtfitEa-OkM343Qr4j3cvsmmNNOFlt2nYZHgZ7Mtn0VWeCvorYpJev3JB98caMA-_MLlgeqbbUCSiitBFdyfoVx2XAIJmr2hecTqiiEn8ITCXuguwgxQFaeUokwzJ4nOGLs2xVCqSTwvSj0hzIHPNrOwdFem3-wWleA_-VOuR3-GL3hIiHBmGxqO7vqL-WxrcGSfHzfqvUv0zTeCsidIxqgT2IRezrB-BVWDnuTbZ9CKa0Lz-Uj7xF0jExBvBqqrvu39zwtGL3yTbAbzwcw0ta-EXI7_scg2ey-t9L67qEqHbjzmbGNahreBexo_EI2axTz71aDiPoFXWlAdKG8SuHJW0w1w1yWHpkTaFSQsxySsfJCNJ05tiEG7DYnS4JkthOeXfkye2NDdKqa9heVPU-NenvmZOv8neiM4Cila8xhuTLjBYNnNsR3pYJqxsa7Wuqxf5yl7meiwU5_qi5kGmuKxU8WEiq3xTjlQ11HW_1wWuaTPxj9uj6vstMWKRFYXq-GAduAL4N55xHuD1pcKLdYkbSpnvx5wa8GcC1SvPHQd7dOlxdMaWDw_AkeTvcyfHpamTS_fPvMiO_PZB9v2NE4ubHrbUmhK-G4BqM1D0uo-8zwC6wJiUX5xun6h1D6ZuPN6TBGbus5DoxAbpNp5q7w_b-7O3QEtOXUpfW4qCKyegbNWddPCpOpRKqjc_ua1lnNyccYM-l22rkydPsnkOhIItPGySZEU5XoSmBmJ0bZ70sTUUfSatU36LukZNvv_eVOSqrfKleKEYCwEqBNJPPK9XGMIi8RHbVnnBPyanCFvQKi3b978BE06TNyefA9nWZ2GKKjn7zVlUHTUffCpch7RGOZI9q4BTq5S02aoYA3h1y6nDBjU23W7S_xiaRhS5F7YdB1EZKh7xzcow0cMsrQvWbre1FqqbRdZ5HvmgO9l-AV_vAYWq42mMyJRzxf8sYLOLMM9WMlsCDFEghMo4f_82EjrxJ0VrwDV-BOmruYAXmEAEcOmIjuuzT2oxaNiX74z9BA4DaO-kZB0njB21Q2YwhdLtpwKQAXMIITVsZrXPPKinhE8cINiIYjD_1BAVnNwsYvsbq7hViNaB-ns35i-Or-jwS0MqqX1SgEX8BTAM3Wz_h-pHJr7o0f9xv4ZjwGuzUwQEUyzvrOp08kIcSnByp0gP-t1IGHrVDN5iv1cuFqmhp4AaAyuWt1pxcX7PGZ4m_CjkXxwKR8lNef1AtSRBXFg7OK1Q1VvJHlrsWPW2BzwKkcMWXN-xCywGl7Nn8Jobff40wQCqUkp6HUp_U_CP1ND2Qm1TWcK1zb4R6oRJmAW5qHOHhGd-S3aAw4OmIOD_zoUTxVkVkVVlra23IdZNkl_Yx__stOsBj1wGmQ4V2',
                    provider_name='openai',
                ),
            ),
            PartStartEvent(
                index=1,
                part=BuiltinToolCallPart(
                    tool_name='web_search_call',
                    args={'query': 'top world news September 12, 2025', 'type': 'search'},
                    tool_call_id='ws_08313d91a201f39c0068c4ab29923c81959ce13065d52636be',
                    provider_name='openai',
                ),
            ),
            PartStartEvent(
                index=2,
                part=BuiltinToolReturnPart(
                    tool_name='web_search_call',
                    content=[
                        'https://www.reuters.com/world/china/global-markets-wrapup-2pix-2025-09-12/',
                        'https://www.reuters.com/sports/records-races-rivalries-2025-09-12/',
                        'https://www.investopedia.com/5-things-to-know-before-the-stock-market-opens-september-12-2025-11808712',
                        'https://en.wikipedia.org/wiki/Worlds_Collide%3A_Las_Vegas',
                        'https://en.wikipedia.org/wiki/2025_storming_of_the_Nepalese_Parliament',
                        'https://en.wikipedia.org/wiki/2025_in_Palestine',
                        'https://havanatimes.org/news/international-news-briefs-for-friday-september-12-2025/',
                        'https://en.wikipedia.org/wiki/2025_Nepalese_Gen_Z_protests',
                        'https://en.wikipedia.org/wiki/2025_World_Wrestling_Championships_%E2%80%93_Men%27s_freestyle_125_kg',
                        'https://en.wikipedia.org/wiki/2025_in_Japan',
                    ],
                    tool_call_id='ws_08313d91a201f39c0068c4ab29923c81959ce13065d52636be',
                    metadata={'status': 'completed'},
                    timestamp=IsDatetime(),
                    provider_name='openai',
                ),
            ),
            PartStartEvent(
                index=3,
                part=ThinkingPart(
                    content='',
                    id='rs_08313d91a201f39c0068c4ab2c23c08195ab957ef38a2d96bd',
                    signature='gAAAAABoxKstZbcUiAU78M7zEi0_gp_EpbxebSkIgILXimN3z4WjGC9OSxdsumD39NdGZtLBKr486UgvfVqRgC6xgx8xCkuv1LItk0b1_1tiDw0-7U2dx-FvPb8AnQyuYleq8uQI_IrcrmsD1GBmmCNC6ypBAGTW9Ipfpv7XCOuKRj5w9kArdqwk2wLF8CiliOSf9ulLB1qj4eJC7NeR4iFbENaJgbjbe-H39EPyQgthn3UiXtt_Q_44m_i1C0KTq0phb3JCwxHFf9g_tNAVuCW52dEZ6mRlOlk6bYrzQ5EuF06Je37vNIYOsdb66mgrcNop3Kez-Yv0c8BdjElRarNTcOxa11AmGa4UyHB4NmZK9c4c3Nv_Mlh-TnQvikoSj0WHD3vz3sOv-2QVMTfazGvgvQHFCxnIj7zzf-QIlZBmr1BwRV5ZOTd4cjU3a9N4B2HZ9jeyy0CftUKAOzn4m3s5u4e9LqYTyzss_i7zkRQ0PXnVuqplkrV8s-C4MvDi69MocioWaVUz7ptG2R1zePXpkMsfXMCNN5F4m9zmUJSHvFJON601TVjipV9VL-5i783vQv1NmCs9D9HtqphK68AT-HpXqA2AfmLlCWenz2jFsuOCSG7rzhDwoPOF5rl4IqqeG3CcVIam2wPT1bA9_R6s-QhFLot4Q8RExR485-pUzmTJiHypkrVO0wQbUL_bh7ld_Es4cSZVYmkIkpAqmCKbiaKjJagthph6XsneBJwiQ53YGflSO5-SXu_EAikDkTcDvEfY8o5KGQalc8_XyU4HJmXm9WhI0euD2wnVipr4CgMFhbCVeHp0RG-aVOHYlbCXZuUPN1rtb1Z7gVOdmU824wiJKjnEPXPR5Fe9gwSN2dh3QKdDtI6luDOk8_kaCDpMIUoAWWGdilGLDQ96KIKeY6GFO31f_ko4whUDxjZTteTaz3S7R3u_QwEhoQ0a8ZTdU07drfIqlAjPcU7plZmMarf7kj7DPgbq1y8XhIPZINmF2e3hiIPkdFDM_RUQurpBcG3yLG6S2Uem-I4-jK0JZoZEI1wPmDYFpqfRQSXLBGU0pbq34wgIB2yjqmg_QmmaAs0FJtZUrK0uV4OBF3ATkN2wuxt_0xW5yqCiHXzLUgZrQQREPeghEZGsx5k4Tv4RTH2sQ5w0dUqkbQVehsHv2Rs_-bcw7s6TN8FT8kidQhCHEiszM5_Sx5egh25dxcC1s2Oj0HuQI8fb6xKY75vE4VxMnMHCNDRn5LPZN5n9Fi-pSDwwsnpv2S9OHXmzsVahNV9i0umg9RGgSjZE4UMjl45iQIcz7A==',
                    provider_name='openai',
                ),
            ),
            PartStartEvent(
                index=4,
                part=BuiltinToolCallPart(
                    tool_name='web_search_call',
                    args={'query': 'Reuters world news September 12, 2025', 'type': 'search'},
                    tool_call_id='ws_08313d91a201f39c0068c4ab2d62b88195942f89b36436a6ad',
                    provider_name='openai',
                ),
            ),
            PartStartEvent(
                index=5,
                part=BuiltinToolReturnPart(
                    tool_name='web_search_call',
                    content=[
                        'https://www.reuters.com/world/china/global-markets-wrapup-2pix-2025-09-12/',
                        IsStr(),
                        'https://www.bbc.co.uk/schedules/p00fzl9k/2025/03/12',
                        'https://en.wikipedia.org/wiki/2025_Arab%E2%80%93Islamic_extraordinary_summit',
                        'https://www.reuters.com/business/aerospace-defense/global-markets-september-risk-graphic-pix-2025-09-01/',
                        'https://www.sbs.com.au/ondemand/news-series/bbc-news-at-six/season-0/bbc-news-at-six-s0-ep7/2446206531714',
                        'https://www.sbs.com.au/ondemand/news-series/bbc-news-at-ten/2023/bbc-news-at-ten-120925/2446206531715',
                        'https://en.wikipedia.org/wiki/Israeli_airstrike_on_Hamas_leadership_in_Qatar',
                    ],
                    tool_call_id='ws_08313d91a201f39c0068c4ab2d62b88195942f89b36436a6ad',
                    metadata={'status': 'completed'},
                    timestamp=IsDatetime(),
                    provider_name='openai',
                ),
            ),
            PartStartEvent(
                index=6,
                part=ThinkingPart(
                    content='',
                    id='rs_08313d91a201f39c0068c4ab2efd748195bfc563f1f2542da3',
                    signature='gAAAAABoxKsvpbBd0CZh9aEkvM-5RUjAWiLv7rtZn7xprqhnP2ZZGO1OCL8nVF79nAUw1ZDvX2CgjDmZIzu1x-aQpbl7M_j0JAZRczokBZ-Yy6DPbWGITLzu9VEsWkq6d3yTFARwLc4PJ5UlKyv7F5obsnBxUw4T2b9FW64WeFB4ffZ9NaVkbxoFnvmxZ_fCQ5GA3aqS7ybD05lJB187_GS6ICdzz6IhM7LV4sSbUl24EInB7iq_EbNj2nhu9C93yU5R5BdY811tVd03K38OCcjuD5sUryu0vswJ3sMBVFEisEnhMWBobDnCjreUJeOPTem8amX4rsp-xMcDpARBZdfJpuxgNOgLIkaqd-meZ6NWd3cVrxWs2ydEKhy-qmjIgsp6P-ne4vd9ashIPAZtjs9HOEQEO_ohI1sMru3FwwMD7CdG0kfR1uScD3GSVbm3Q9smWozpbHmF_3O5K_9YzbpZSWCD7aX5GHTEUC49wBu4yVI9mjzso6oXECim1byT0LCOXVaczmyAFi6K_gYH38t6TLgSbJdxMOZBwqHX2_FQCK8Xe8AOVl_jUhBaLP7QOCOYfgidwe8O4wpm77ffKsXrNF7_EYLCf8YijVfkdUidjmJKmP6B9s-gxiwb5X7p1FbvI0l5z5hoZUpfcdhyLGNj0Qr2Vr4uOVANaYDtWGqzq8YQRfD2NU_qr08qd5jqAJljrVxMeCEyCQLg0pSK2hkULF9qB-zuysGFQvelksFyfeTV3CcfMo7leh4i2tbAllSfmJGjdVlJhnKttnlBhHseP6NakClQErtWtSpyFj-uPXp3PIr6mrzKmaWLc8mx8ns4hIp5P3y5QcXG5e0RcruA4fiVzZ1E5gVQk6Q45LVVyhYx98Qmy5oEV1gui7GzyUxyEozDEvyxDYACC91APrIkfWDsaFc2FQtcthkfGzzI5CMV-o5EwlgGHH_zc3k4cuVYkfRm80c5aYdCFkIcT39Of6EuORSbk8B4e0JUaHndvIKTmdWtTCkdk8ZoZQK7vF0LtIOGBBuiMX5t4bkzh6hcf5sRefh86MVAX4TisTXRNYsXWRp26B80f6ihAIOrGkGkCXiHSXv-bjKhF69IBT5R2SxDmnzTfXtXXCPsX78u-ZcpOVM9vJvdlBL7NsBtX0GyaUSdYqa_mfVfAuP7n0ZjYnTCH0yxfg==',
                    provider_name='openai',
                ),
            ),
            PartStartEvent(
                index=7,
                part=BuiltinToolCallPart(
                    tool_name='web_search_call',
                    args={'query': 'Reuters September 12, 2025 Nepal protests death toll 51 Reuters', 'type': 'search'},
                    tool_call_id='ws_08313d91a201f39c0068c4ab2fd4308195845a2b59c42a3e30',
                    provider_name='openai',
                ),
            ),
            PartStartEvent(
                index=8,
                part=BuiltinToolReturnPart(
                    tool_name='web_search_call',
                    content=[
                        'https://www.reuters.com/business/media-telecom/death-toll-nepals-anti-graft-protests-jumps-51-2025-09-12/',
                        'https://www.reuters.com/world/asia-pacific/nepals-former-chief-justice-sushila-karki-chosen-interim-leader-presidents-2025-09-12/',
                        'https://apnews.com/article/aad7af5ddfb56b7484fa9db591297c9e',
                        'https://www.theguardian.com/world/2025/sep/12/nepal-appoints-its-first-female-pm-after-historic-week-of-deadly-protests',
                        'https://www.jagonews24.com/en/international/news/85536',
                        'https://www.aljazeera.com/news/2025/9/9/nepal-lifts-social-media-ban-after-19-killed-in-protests-report',
                        'https://www.aljazeera.com/news/2025/9/12/nepal-protest-death-toll-reaches-51-as-12500-prisoners-remain-on-the-run',
                        'https://www.washingtonpost.com/business/2025/09/08/nepal-protest-social-media-ban/57e5190a-8c8f-11f0-8260-0712daa5c125_story.html',
                        'https://www.moneycontrol.com/world/nepal-protest-death-toll-rises-to-51-article-13542486.html',
                        'https://en.wikipedia.org/wiki/2025_Nepalese_Gen_Z_protests',
                        'https://amp.dw.com/en/nepal-death-toll-in-anti-corruption-protests-rises/a-73972986',
                    ],
                    tool_call_id='ws_08313d91a201f39c0068c4ab2fd4308195845a2b59c42a3e30',
                    metadata={'status': 'completed'},
                    timestamp=IsDatetime(),
                    provider_name='openai',
                ),
            ),
            PartStartEvent(
                index=9,
                part=ThinkingPart(
                    content='',
                    id='rs_08313d91a201f39c0068c4ab31d8308195b6934cc50cd1c283',
                    signature='gAAAAABoxKszDd7P5gHv5ofcME_U5PomZY5Mc_dOURSCy2x5WvVW6Z6UkrvsbWdA7BiTAOGXwGLqsduuGQaGAIbkMHDN-7Ykn6ys9K8xEAgTtZ9uWGWDFz5tN-F8NSaJ2aJNuTit-ctAfvs5HVqrwHId66B7f-4XAg8sAb72YVzG40qy4jdAcEe01nPjUbWTOomi2NLSVvBfrsXYn6BF80DUnCTdKbz0z8xQzYtocKb-iiptCFvS2LpfQrYgXmj3g-GpjlgF5vKG_FkkQmkMrk-SWOUdOqIiTF2CTqUKIYFDG99JZ_q19BVqclXu-cJEWlovFtXG19AXGN-EPaNFaMLuQ_SeCKH5q8qyfVyptU0cf2J2G7_c3jCYqdqayK3NDeFVJUAaFaYawKuYnuaYktL5dh45ptU3aXstJLBvwg6eo_Ka7nCXDSwVjkaXAdxVux8zV3fLTO9oyjAbGSuL7iAt4-Nfre48731WzZXeIYEzsBY-fSDfRVuGfN0ExUtKPsXhZkUSmCeiPe6Qr7g8L_w8P_45qYkcEpp3lJ3TkhSlHu_WQZL_VbqCoDhJNQESoIVXoTWMDsMxgO25Av8F3yxQFL-BTJ8T_YyfuuWs6Sr3Lc_GMdUV-X1jvjpfmLO00N4hMWjCdpVa_hu9Fk2nofQrxZ3i3xntQn7WDUGiELR9OSsKaBB1a5n9OseNXL-V3FXJjb8K7vL1CcxjDP7m7vbnFeII9IQ9uBzLLh59k_7VUetC_pXdIjalKKSZuLWCKz2vgNk4ecFVjevPUokQQPqn_fsGwSEH2DreTe97nkGouJhDNTUcaIX35PMKOuR38LOzYSjspg-qg_zJTPSatEdub896qES_w-XoBT0DXJQ1HSv5IvOPgEehNXGAAhSAVDkaUJyJJ7PDZvctEfRFv85Vx4NB0qvPWGqMp37zt8r-WONyq9oLBUqx4plxZebLEKkWS9_pQ2VRl88Em3HNw0Vts5v9IWExMkrtm1TlriztsucnSEkkNEa--vE4UKBox5O3QrTbBJ8_HFPdhJ3Ocof01Ypp5QsR2LdMlaoBBi81OtqzhlmlIfdTaXpyY47bZP5GDIy_oaJD5y2WdqUdBtvSAtspemdzv_qKxHygmwPQ8qxR6z5mY_igyNhD7pHxphAvsePL2w-7fXwdoxntf0aLF6HcDhB8l0yheS827k38bUUN-4han5vSLDM4WgkOEyawiYL2-Yy28EnchHFT9zGhL7GG3NrWnNIMatZLyT6yfup_8D9oqMs1iLzRd9ivG0gYGXpTAYtqpr9TNmjr5qYLsuQyrUhhxdVW_wtJTIA2xmRVyAdzB3g=',
                    provider_name='openai',
                ),
            ),
            PartStartEvent(
                index=10,
                part=BuiltinToolCallPart(
                    tool_name='web_search_call',
                    args={
                        'query': 'Reuters September 12, 2025 Qatar Israeli strike Doha Hamas leaders update Reuters',
                        'type': 'search',
                    },
                    tool_call_id='ws_08313d91a201f39c0068c4ab3324008195a9d746750af5bdce',
                    provider_name='openai',
                ),
            ),
            PartStartEvent(
                index=11,
                part=BuiltinToolReturnPart(
                    tool_name='web_search_call',
                    content=[
                        'https://www.reuters.com/world/middle-east/trump-meet-qatari-prime-minister-after-israeli-attack-doha-2025-09-12/',
                        'https://apnews.com/article/380034326d3158e8f40462c87abc36ec',
                        'https://www.theguardian.com/world/2025/sep/12/un-general-assembly-to-back-hamas-free-government-for-palestine',
                        'https://www.aljazeera.com/news/2025/9/11/un-security-council-members-slam-israel-over-strike-on-qatar',
                        'https://www.aljazeera.com/news/2025/9/9/israeli-military-says-it-has-attacked-hamas-leadership-in-qatars-doha',
                        'https://www.cnbc.com/2025/09/09/israel-hamas-qatar-doha-attack.html',
                        'https://dppa.un.org/en/mtg-sc-9992-usg-dicarlo-11-sep-2025',
                        'https://www.cbsnews.com/news/israel-attack-doha-qatar-hamas-leadership/',
                    ],
                    tool_call_id='ws_08313d91a201f39c0068c4ab3324008195a9d746750af5bdce',
                    metadata={'status': 'completed'},
                    timestamp=IsDatetime(),
                    provider_name='openai',
                ),
            ),
            PartStartEvent(
                index=12,
                part=ThinkingPart(
                    content='',
                    id='rs_08313d91a201f39c0068c4ab35c90081959da9b09d0e5a48a1',
                    signature='gAAAAABoxKs3A3pHeqZeRxRfLGuFGnDBXic3mPtkqRkC65cYqGZG4Ktxw7uSm1PS-3IcJop-pAlEhQImOLGb-X0yJEXJi9H_CjR9_q-8Q8JBf3IuLViwd_SSm72-A9PFe7kUkeIsIhmYfSpBqXAmPELqFpPzRqwpkWZpDCkDLiz2jDOLybXLipsXILNfYhyKqGT9Qz_4nRaYsJ9hSjG3vFFwVPHVqU7giSATDV_FxLnciOVnNyFCujPf7X_duRCYq_-lWpEWXXpatRO_qwcbcp_5DxWY4nHYUh1Zn5kNVPiW0rCYmHXFhyEwgm_6yBQAmTFv_3hVMievubKdQrTePXJdxgD7lvJXvjkpTws_KzZwmYcHVPYDmlcJQql4x_x4HLeEQOt2ZOjr90I9IC-wYGTG30ZduyuowcAjsvInjJHqOLEQQDcho80t3krAspPX62jtYIQwGEmHggE52JE33QcC9gDaY-Gfz7ToV3yxwarMXVGREk2aa2n7GqTG7R9c8GOb__xoc-2JUu95gkHLzX-NE8iy6P45PrqJ1s6WxDmiS407wHP_GlRw3CuHofcpwmaapnh6-RBWKjC22v7Gl6wkMgcRO5fVkG5vdNIDwjs6he-9k_VsdEWal8Af8Xht_EQYKSfy3UK1DpqQjOvVahtdZTopctS-Q3tRmi7paV2G8I8AwfkW6AQG9VZnj9DmMMAS8RR7vvXHRSrvAKJmTWI93PTPK02QscVJhBjohY0nEpGum5nhFE8MOEBIdw7ZsuLWs62b1ze8XVaWhXpXd3bXv3ZrLlfAvzxMBXmpjXNB3gUcClETpbKpqkAMxYtpJiHTlFrldQ1kPVJJDZCS3N15ePXIErVdEXjUuqTf8RD0gv9wistzChCA3YIwGpOYFfn4e-RZrRuNFWO4JlNc-GgQkD8iiEwHS1EuDEOqdlxKwVLw_5vSmJIvGCZO-R7OQX_V9rfh-cApMCsvn_AX6mEao_7Z_pj7LaEHL3_lJzaQlbz6toEk1R2YmCG4KcEt2uKKigXAI0s6yiYylWx9v_g0JBZHY628pYCNQVEVeSpAZiXnuTxhbiI6J1dUaUBM469J68u6ASnfOoEjZkz4UEkIPXXPw_nhXGOJKI45Wztf3MKnwftovY8X9SCtJkuP9Cqr5NfKB3Vnzlw5N7FFoq8_3YvrH4snkbJCcMahoDxVRO765md4SaFiUwlkCq2tQOH3_jNFAVj3OaRpBjbBUS2hIeQiT4OmQrKMwI7RN3J5jZhc4rmTAvSiyj9bmwGmZp5n66BEJQe-SXIfhKzqhBN-NlWFof3h2v_jaZKcCPzpLpMDZ4UGOzAiU-ThshCp6V37X85OS5xHwLtsrazCqhzjSnJabkZTDduJzteS9GIi7vKjccu8hTyINI8khhTiVMOyDtdtMBeoHRjF9HaPlHKzQGryH9QNMLQlEWU-9z3k809EUHzSgqzCW-4pvofT_JMILiFIq0H9C2Bl94ISnkskTL8Rw2qLZLAvaHgBGjfWkdrrGW83eC4=',
                    provider_name='openai',
                ),
            ),
            PartStartEvent(
                index=13,
                part=BuiltinToolCallPart(
                    tool_name='web_search_call',
                    args={
                        'query': 'Reuters September 12, 2025 UN General Assembly votes Hamas disarmament resolution 142-10',
                        'type': 'search',
                    },
                    tool_call_id='ws_08313d91a201f39c0068c4ab378af8819598e6fdbafc72d7c7',
                    provider_name='openai',
                ),
            ),
            PartStartEvent(
                index=14,
                part=BuiltinToolReturnPart(
                    tool_name='web_search_call',
                    content=[
                        'https://apnews.com/article/6afa02f5fb4fc8823ac0a6b74d69e2d4',
                        'https://www.reuters.com/world/middle-east/un-overwhelmingly-endorses-two-state-solution-declaration-that-condemns-hamas-2025-09-12/',
                        'https://www.theguardian.com/world/2025/sep/12/un-general-assembly-to-back-hamas-free-government-for-palestine',
                        'https://www.wsls.com/news/world/2025/09/12/un-assembly-votes-overwhelmingly-to-back-two-state-solution-to-israel-palestinian-conflict/',
                        'https://www.newstimes.com/news/world/article/un-assembly-votes-overwhelmingly-to-back-21045225.php',
                        'https://www.thehour.com/news/world/article/un-assembly-votes-overwhelmingly-to-back-21045225.php',
                        'https://www.thenationalnews.com/news/us/2025/09/12/un-general-assembly-votes-in-favour-of-a-future-palestinian-state-but-without-hamas/',
                        'https://www.ksat.com/news/world/2025/09/12/un-assembly-votes-overwhelmingly-to-back-two-state-solution-to-israel-palestinian-conflict/',
                        'https://www.investing.com/news/world-news/un-overwhelmingly-endorses-declaration-on-twostate-solution-for-israel-palestinians-4237326',
                        'https://www.timesunion.com/news/world/article/un-assembly-votes-overwhelmingly-to-back-21045225.php',
                    ],
                    tool_call_id='ws_08313d91a201f39c0068c4ab378af8819598e6fdbafc72d7c7',
                    metadata={'status': 'completed'},
                    timestamp=IsDatetime(),
                    provider_name='openai',
                ),
            ),
            PartStartEvent(
                index=15,
                part=ThinkingPart(
                    content='',
                    id='rs_08313d91a201f39c0068c4ab39eb0881958876945512303a0b',
                    signature='gAAAAABoxKs9pCnCXetuP17cr4n_rnyui-nIi3Zg1rlysWhXDDi7Bfv7fH0HVPshe6ESao5XNuqLSRBXS-bqwAB19H7DXFGH308yY7wXZC3LiAT6QOCHoEF-kSs_oM5ctRnbTxg9McfjSS18e1umdQg2LwnquOkUjsjbk_HKydkjNjbDUeitzy4c1rJJwn14ObvIWGvMyyl-ARGbxMI7lFzE6XMo9amfpGMnHw_6WscZhF_MenyBJvcJ5-E1qJp0uOGXemvmq-e5KlmV8eNmV3lJmJb3tsEYG_jnOv0iBCK1oduxTlpkfCv4kAmrdbj__u_NB4mjIMKjYJmoIzwPrX_QPcaDQ1FaJElo9wH1_WXPlHHwKVfxkceUEgs6ZNUj6Gi5v69sIens0r1KgBRQwUSzJTrjDyjzwzaVAsFfIK0_-mgPPEmoLdGNGuYMMW003I0HbnNoR8rLHf_cJcsxeZ8M37wHm8IkiI4XVUuiy25UPna4LWUifA-C_3Vw6Gpw6Kv0sJQYnd5xcvEsYTLQceHFuTPGkzPvmg3vImk7WYVOM88XhzJHaMX-Uk-Xi-2VX52Cr-6mE0RIO6GAIP8r_iEpoy0k6mRvkFmqFIIFMJ5uk8VdOSbdTRKZ_6ySfCpvbExpe9FeJ8PFDX9zxA5BbjDYzsx53gdLRhsxzEYuwZUjfqsdaKRjssYegOm29S-XnI1w7qzZjArOyBc9L44M3TKvbNmgIiBVGTXMHl6nO7GWU3RTKF_lx5wZTS_eud19UVUK-JpmJvyEWcBorg0fSzSruFoqDjT_jQbjb8N7XO9ppphafpLV29eU-7EnW-GKJ1-M3ejov7fFFwrjwTErZCvyhqBqvQEv9Q7f_WPa7rReCbMQ1sojEC1g1b9FPiRFNiN5AOWFm0GKxLTHZxUZttNq41Uz7KNpDioG7bJyEqhZQl2wOxm45Lmc-WBmA02S7NK6oSYucgbNJof60uWHVA2AaVqwqD6k_8E76lNllD2hCGUhwmeNa3l08UUSIE03TUkHsXCWQ7ujsjfJqueP7rcgHYWk-ZnhfWdLXcgvpj-CEus68FcR-Dq--D0JFZ9-uqEg83hF9-xPiYJ3w8C0ltR_cp3iJlRAlM5YNLV3x_pyWdS5tCJdy7RGgXrj6GVl87T8MGKCllHq7RkJ0jMP03jN5hxVi6V49XWyEP5Wo6MpMHGr5DSATCEvgnPToe5M2oTwakyLoHy6D2Lw1ir_i1YWqA-k4Tfg4RL7Ngb-Vzj7QbrXwjlobKzgWY6vzsgNvBAAFNyKHUV43ZVHzfSeNqznZaGgXzcGPjj_otS6qj9jwYHhhZU8S9DditOAPt2_J5G9kczB4xdXhrefGLn0BQV-cQ3f7wkVnnwD3mfu1HalHmAy9YnE5k78Cx-U9YTX0ZV6f8o0PUZuw_akwKKESJZT8SoI9RqpO7_Ios2QJvoiG35kLXmkvvUJCowkfiwiN5J59sUnigUCvqFSCs7gH7bCE-pDkfrGd9sam_KXNZMQ7WiyD-u8sbzfRlm9DLR_3VaYnXhAeQpJQVrxYrdY1INmOWqA1rSWcNJCvtVo3zuYn7F4P1mq4N-DcAy2CfchRLtU4miREI1h9CKi4OoAXtTUfVipdmPb-p_UrHndvblGirSJxI_U05Pbz5G13Cg61rPGiPOzphFFcBFF9fctpCwQRG9xMdLP7MOM3Yl1yM-fU2iA6H_7poQzLKgw46lPUQC95kH_466592T3cjHlSQzLPzpmkX8IaSwiLUSLC-s-_G77GHjVfkkGwHiLmZu1HfDy5yAsvnGvXwNqOcSMWC1lZwKTfIb0CgMpMjG4K939pnhMoPDiJOl_LIBT0Of4gLIREdNc4hbKOX6MHXc7it-IF8cvKpMI5xWtmNpxwWsBh-BwK1m8NiW3pla6dtWFhknAToKDnZUz6b37-m9vzOttKVCdTtMFvHDqVw8NYJQxk7kt84sWLjvjiBEUdfM6IginxDNy4jt_gcidyHOy8_BF2SLip5L4xAwlcjwj6aV0dNKZLugxogAxgADJIo3fj3rmoxiPZjXDKPxCSUCG83kkKKNiWl-5_4PX20ffXhMvLBHzwarcRB3ui1dFqu2dlm8GZhdVniGLIP-fIN8zhuoj42vLDFm6OaE_4wEuHl0gMuIcXrTjudK21bv7zIXdOFI_lOf4RArvfrPc_oGwoUgPRIQtTEsjnqYMIvK9mXQhcuACRsWygSbwHglRy7cyhAJYrsLE2gb1v96dogG16gDK0DC816wzaRzXgnfIQIzI19zAPRtrdeVJxjqadTd7RrvHOPDwoB824-WGajvct3YCf9n_uE5wz5YvH7rbEGdkf-C3wXtybFYzn592cbcXEaumhAwyQIewYFpBHBDWjWeIK_Ms84DXFglc3A3Sendy6hZU1RwHzLsonPXdsSEAO2Bema0aWU9bzSuXJrrgtBW-KxWjodhv3g==',
                    provider_name='openai',
                ),
            ),
            PartStartEvent(
                index=16,
                part=BuiltinToolCallPart(
                    tool_name='web_search_call',
                    args={'query': 'September 12, 2025 major earthquake', 'type': 'search'},
                    tool_call_id='ws_08313d91a201f39c0068c4ab3dd990819593e473934de5c75f',
                    provider_name='openai',
                ),
            ),
            PartStartEvent(
                index=17,
                part=BuiltinToolReturnPart(
                    tool_name='web_search_call',
                    content=[
                        'https://nypost.com/2025/09/12/world-news/ukraine-strikes-key-russian-oil-terminal-in-overnight-attack/',
                        'https://www.reuters.com/world/europe/russia-belarus-start-zapad-2025-joint-military-exercise-2025-09-12/',
                        'https://www.reuters.com/world/europe/kremlin-says-russia-ukraine-talks-are-paused-accuses-europe-hindering-them-2025-09-12/',
                        'https://en.wikipedia.org/wiki/Typhoon_Tapah_%282025%29',
                        'https://www.aljazeera.com/news/2025/9/12/russia-ukraine-war-list-of-key-events-day-1296',
                        'https://en.wikipedia.org/wiki/Tropical_Storm_Peipah_%282025%29',
                        'https://en.wikipedia.org/wiki/2025_Myanmar_earthquake',
                        'https://en.wikipedia.org/wiki/2025_Afghanistan_earthquake',
                        'https://en.wikipedia.org/wiki/2025_Kamchatka_earthquake',
                        'https://en.wikipedia.org/wiki/2025_Drake_Passage_earthquake',
                        'https://www.thehansindia.com/news/international/deadly-earthquake-in-afghanistan-tremors-in-argentina-alaska-september-2025-1003393',
                        'https://public.wmo.int/media/news/hurricane-fiona-hits-caribbean-and-canada-typhoon-nanmadol-hits-japan',
                    ],
                    tool_call_id='ws_08313d91a201f39c0068c4ab3dd990819593e473934de5c75f',
                    metadata={'status': 'completed'},
                    timestamp=IsDatetime(),
                    provider_name='openai',
                ),
            ),
            PartStartEvent(
                index=18,
                part=ThinkingPart(
                    content='',
                    id='rs_08313d91a201f39c0068c4ab3fb0b8819581587a21cba58542',
                    signature='gAAAAABoxKtDkEeBkvBFiIw4clb4bv6W9I2QEU68uc2ZnblfIjBLq8sumx0B6Zw_f0V2DrQ0tfwJPUOZnj-lQ_QhxnfDRP3-UQqfcDmeSeCTyvwB7czT7NusncgiF9XNWXMr8lc1KCmZJKEBLJIuAKdlBWR3aK67Q9_IQfEpvtkAI9Iu3nitNDFjjdSpGcZ5W2EaNkqkcDQZ1jnlal-tGBryXRmU66knOlWJ7Afk4Qmw2vpLnSLI24HNXiJhOQdaGoousI9A7VK_XvHvOCYOpwquz_keU59hEPxcO1eDrLuoWABm8HvECwOhMQWCViCOeQ-E3iIP1kNhxIbJBXdEMzC6YFwkjI0C7lQmS92YPmNRveBkxBw0lVZrTeHMCV5ksgkif1E1EdQ5rTuLTWvLiw4OZzCnkN1fbVnEJ1IEWtk2flyjyea041SnWSAADpV5fEuTYtD4WX7NEfN2dDvmXgv-vj-cqo_-xkoV0-SC9t0HqUv_R1UmDE93arrWJjayK-OrSvEQkXu1Zz7dDeSx7EIBKhe8G1AM_tHiFREXNau1fkrq9e4O1-G60pZdFJ8opu_Ybf8Odb-ko237muU5VKJg_CgdVxhGlAFeYWN2WpyYm_VWLpAW7bB9egHR3S8JMwTrfKGSvDSIfG8i-_cRYls5tOi8FNpKXJJIyMX44DmqP600jmj7kFYrutf1RcLFQZtT0SgnBPOYIlvLg13M3V16iYZ1hh7AR95jUvjI-GnWysW02mUHTC_Ae_VqIxn7Zz6njbd0NK4LJdWE-jQj_xhG_w3QGoIaI7ALK6HqzXqR4kTKEiBR2QBj6mYJ6rM6N4Y-UI1L-ep_mWJTvvhZxou4GOBu68MmFOLrNQ6cHW3MS1bVEX4S7yiwRH9mV--TFjhdIdIcP9rDrWjKrtMMSm3Zzl_GmxCO7kaiA-_XzUC7jk-dEx3SaU2uiAw5KAkSqOHTFUWGjGOOHESDxm8JP3rZjup1NHYBszlxGnt2Ux2cnKBm1k-z3Px6_VGqxpcs-CcZwsuHncu_ZxD1-Z34ivmgeB4dTJRi85d2DJJ8Rk6PQxNyh_hBvVHKlMH34_2JPOiQ7gUQzlLH8c68bNsbwRnU6ebOfvU903cQ0dgpMZrAuN-R6RDWIul3kjAJsEnnCzeP6fVdA1b5i8QHGOaB4VG0fJxJuN8NiDplS2awyupwMfQbqatai24C6acczmz4rkufHw5jORPmmRIjlTXmwLGla9xz39HyfntBoAm0tKy8uahYWOGJCftmDr2nKD7k3-JufRnZaPZwKFGd2P6zEyWN7_cZFnYERKlPKf3k0IBCix0_QVu1Gk6_98aANFVkZO73e0YjBPdpNMgQ5Q6KhC3rk6ZEc1GzcTX6OJNVNujPt6cybO9CsS-BBGRf7QNPAuXvVlCrTmUDMSJclPZE-IXM64oOolU3cEOZUevPKMztgN7Bsx6kPnJTZW6ANL2rvreQO5xVX2U5ob9rg22USQO4YmEQn_JAgx-PjLg9BTbqE-vBHIuSlhON54LeAr--7cQipOGp2yisvodl6ZnYlA3tKaTiUcWlkdE4HMXn5zM57dqHUPrNCci9FdXsay2E-buXKnfq3Fllk_6SPB8cXvz60Pg4gufkw855DB4aoF3HCQSR5UFaQQ_4Zb3WiI4Ic4kQl3HVIGSDel9KmReyvJTWg3eiaZp25pXOXqR7OADu7LBb57CW6a2xkF-Xd8UWhCWR-HbZuPO6o3OaKHQ4jzC0Q1xSDrdXGHgnDOL6SCiUfSVd-bjkaAuiCLuwDz-Ac_CRm1X5rhJjbTN7-eHaCEhCqOUg9_WtMM2B8nXyx-pjNbxF5R43CmIHiuVxyI7hEbwe1U-zT7Pzph2dfPNpPl4agolA9e9Ucqtl7A8pkGPN0NQAzHkDlzNGS7soVnzKBB_60t9ZTNWa-ndxa0TFXAAQjNrFDLCezb6S67pL9Z3B39aSrroL8oHuHEn9PJARoBZpW9PDbjsm-4KEZf2YE-rMDPuEnCLKNqnAM0cQTGgEXm8E4O4cK58IbYlN44LWB02EiuidX-A1VxH53Ty_DtXAeIRpPhcNkOp-mcCniiidYzpkca-lZGXWVsOyS3U3fUgZBmyqyFGPX66u1R0k3W_vn6KMldvEsCrZ_bqo2phg_8i4kimHZLJf3ZGu1AKfl8T5xCDa-I54O-MBQP4JxsKxZhNtknUofzLoAeZ8RkB_MUjIprTiVvs=',
                    provider_name='openai',
                ),
            ),
            PartStartEvent(
                index=19,
                part=BuiltinToolCallPart(
                    tool_name='web_search_call',
                    args={'query': 'DW September 12, 2025 top stories world', 'type': 'search'},
                    tool_call_id='ws_08313d91a201f39c0068c4ab4308288195bff2b3316b62cb4f',
                    provider_name='openai',
                ),
            ),
            PartStartEvent(
                index=20,
                part=BuiltinToolReturnPart(
                    tool_name='web_search_call',
                    content=[
                        'https://en.wikipedia.org/wiki/September_2025_Israeli_attacks_in_Yemen',
                        'https://fmep.org/resource/top-news-analysis-on-israel-palestine-september-6-12-2025/',
                        'https://www.sbs.com.au/ondemand/news-series/france-24-international-news/season-0/france-24-international-news-s0-ep7/2446206531749',
                        'https://www.sbs.com.au/ondemand/news-series/france-24-french-news/season-0/france-24-french-news-s0-ep7/2446206531754',
                        'https://en.wikipedia.org/wiki/Israeli_airstrike_on_Hamas_leadership_in_Qatar',
                        'https://en.wikipedia.org/wiki/2025_in_Palestine',
                        'https://en.wikipedia.org/wiki/Assassination_of_Anas_Al-Sharif',
                        'https://www.sbs.com.au/ondemand/news-series/spanish-news-france-24/spanish-news-france-24-2025/spanish-news-france-24-120925/2446206531904',
                        'https://tv.apple.com/au/episode/friday-september-12-2025/umc.cmc.7hlnpg91k6gwgl8hnmn4vayn4',
                    ],
                    tool_call_id='ws_08313d91a201f39c0068c4ab4308288195bff2b3316b62cb4f',
                    metadata={'status': 'completed'},
                    timestamp=IsDatetime(),
                    provider_name='openai',
                ),
            ),
            PartStartEvent(
                index=21,
                part=ThinkingPart(
                    content='',
                    id='rs_08313d91a201f39c0068c4ab452f3c8195bf1084b78906cb0d',
                    signature='gAAAAABoxKtORYIZjmQ1Ro_cqQ2taAbm20J__IL49064r4j5FCBUj11JhBsq5FtQcIBwl0HrT-MYYtsAQ9j2nxZzDHwNLMBIAtXQtKAMWViqcB3B3oaHdhfJYRk6eK88TjhSZPitNtxnWsDE9ZbjCdybVqsWLwPiAdASb7IxALYkF_L9WSKIrMO_0I0pjBmkX-rKhL2gjEV3yS3jg34LQ9INdcIjtNHeL2fnhe51i8f5RywMMcyehFTJu9jX10rBIBnLRjPBM1t1UQ4_XLrU5LVv_KxaBs14WJimLFgTuLI3rVCktXk9aMegWi-zIXxnZ3x1nVpyx_ZmNVvmZudd2q2iIDSSkNafEApVuhXwvUSsQD4hPMUK-1r8HXvXie1jZjpE3cH8o5ocHHDenKKDXsxZnj0iaNaKvsbYqak19kyEjrXtfNF-1I-Dv1ke3dt073GL7UrC-u1y2-DxI1SRIkIN4HtlARshnqSxdrvdJoPdBlEZGLs9_qKzCCFCqlkxX09bgRrZsCPoQelJ0VyuhLDNyutxJE4gwj64vNizLmjch4K3jOW2YvgQyMSddMZAtF87XNNmp5MVYyCQUn_EpZj91aZSKFdGgx9CmfKHKBwUQawyeNSZvMU4IY7nMOcGVnjAoLkhFhJVq5AxSpfpcOadH8Twy9ISKM_9BhjyGgrSnbfU3na_8ixeHlDoEes9Dwp0NbGYPBLnvTyvM99ONXDSvsaBzR8mMTNMJ9tp77aA5x2McrVXYVX-cqflONp-2mZ6xGXUm4uxKbt9hOuTRrCCCR8WlyYkZnkVFeNE-dEpeMJCgbNEE4ik7BtiQoyq9nXD5v_FxPFgZyx5wnRa2__FcbZ_Hl-fD3IHTeHRZItXaclFCBJhBU1K2fXe9HJM-Iwo9AI2Cz1T5Yql2VuWQwJ1CidiZWuCjd-uCe16v-gq0R7hUjO0LyVygOZt9JnFPLW3nzItbIgJiIN92wcOGKD-pM2ROCCX2lu1xG5NmlOfhjG1EVhZu4GAAgWgHPBSEndzgtrzZ3SVgBjjtbqMiq2hNmtX1k5BW_52OBqjQ4hdYYpj9Vb2swnhKomPI9de80nIFXGcwztt_xcNu7KmyE-9-rrMGPxpE-_fs3py-ZhtgyrJbEnsQ0aVLhrOW66CS8VnRCs9Nn8C_5pU3Ihqh352eG477TirjmfehVak-sO-w9mqAfec0eItoW23hcSjYRTMIJv8hUaU32HPSSEPZt6-H3H2Mstyp6xynGTPRoX_gVsYSDrYhJ5ziVmwpAhsx_KM2pZkbo-MK9JdLIkQzJQv2z6TBWRCGUkqKb9FIIZfwlF9o9ww90fMW9S955Rvs3hiWIvvAiCtod9r2QPz9okjn7qbB35geEBVfufyVRJR1d31YYF3j_VqbYb_Izs48waeukyw9Ps9jE-34ye8Oas0ai3ShpU6QxTXZLmVTO5lH2-qSoo379GWhFeSThyjMVcpSLDvTPu6NYBXq47oYa0v5lf5mKgDXuefqN_bBa5frNUlU5krIhxj09mSwG7pfqG8b9hvICnJMAiQSGKBKZlbSgXTL_bACXN4jmcwd_3RUBK2kR4kZD2Q-pG4NxeXdmA4CvJHQsH1hTiRnmwvEA8jAUUx1Nf-cmNIzYscgnb9T4guZxZForCNIH3FnTDaaiPPMRSdK7D5yvtgcXckZ4GX_WKo1RjWQjVRIrAFeKPl4qKAZUk7Nbni2S_10xuMPqtuhar9UTOz0tg33C0yEoKU0pm-0wlJR486MXUOlkcL19paxTxzGbxsXgO6SdOI1NiMZ6Y6o-flmYUzAF_8qODuaPVAKspNiZcns0mxUaBtW1LArOfChkB-vV38d915pQXhk4qF7Tfi0td528vlBra-dO1eY98bs3yRsG5P_CoJNGNorSSPgCGnYG_c2NVO_JRjLZJ2FXRQ1pFyzBD9yPU1HosaHNF5Ib9FPSNhMTVtErIRaIhpjEUdkJryjkvPvMkqMIkqpHomXMns8jyQZKCphTz3QTMw9QcvigzwYTIVb4WSrW9QowlHjdljbr8vD3i9V20zDKxi1F7wwf9-dtWHF-AxdN_kSqSI2EbWeP3lGp8GkDHDzi8B0-PL1Ty9EAPcj_78DIvWCqLxQSY_KWhlJNaumYhGgGsUOWGlKPktyGoEHNawax6gk0pYI77ZZ9xxIOOTmwD5M2O7AsDCzKUroKFx3dIVFRHJXFVMMZ4lYbjFG7IkhxY7IaJdH7u1fhJjgBPdnr1K9UVnadu79-B6-FJO2U1dmBimPHOeJ71GPwthpEEgGd8PKVFH7VTh27KgUyDE_fyiHkvUzZGOXZsmSb0M4Icu_C6Ix7aqvlUy4fjSpxsj54SKrivh1C-G5LwA9F35x2bVbRXAw6Ut5VnOsbzotRBVJ3zzj8lQWs2tmxmSVLWOeIWyxuv_OMUmRXPbS4G8hjiMXt4d3PZM5w0PYsves9HxiyL7QL8VNKty_jyCl1Pp0VgDaYOiMccIoLgogcWlGJS8IeCTYzKsIyAyP64MgRXEBPnZBPRp8QxzhOVqPy30CdEKf9rBsFIInpb5Y0sOK6nGEiqvJDI7GuH7sfMwIHKE5UV5gaftd1ZaENi8CtGGz1H6zgTefCppmRLtDVqicuKOHre2Qs0wGkIi-nQfwcDkRuz-jD57cEjtMSXGkMLwjXSqaSozEg59_6IC2VqdIo4S01tILQ8-k964VlTmED0xXrV0sHa65h-Y_sqfCjU7IFAmSbjay2x98m4ulOKi-4ulWV8DnZuF1c2UrSPURh_z49tlScxtUIgL2IcKyBNK3Qb8rKLhRQWNsmAwNqRcEQ5k9Q0xcIA6jjKln-ma_LIuOQaQ4NE8aiRhF-kqxV_45FTRm7RgY9ccpSMFM_ZgM6b6Hsw4VE4HXbCESEUCnckl_54cRaeQ9767zIo5GaRHDqiMMS14b3hwMquwx76QcypnhjQtt1W7rPnJ_5Vl1ASZIJuwtUaFJFxvH2qTHft64lqpvvf94labXJkM2YBiUT7zxMYXve502cD6QwqV5ltP6RxYMcS-ez9E50553zmseWM5o9ZvzqMTDepCwE4o8Nlpku1wUkfIizaOtzRe__6bVRF_JTV-i1UnE1mw9UBC5TW1stKpkaW-bxNf8vN8jS-ND_fWfkjO7-MO4uya7sTv4zRL0YBnkwtRT581NYeAD64df8n56A5YtGRafHqkTCVqdi_GERdI8UyCK9SwTRXbwgOUd-IpvG7uTb0KPr_t_Uk6JWzYlydNsjOGDSV7tXPkVhINQJRBtaYRpIFcUafEnY-Jn43oWbatLO8XCLbSh4emcCdAEZUOw4-gq6tiHyNe8b5OxffINQy0YLTbYyw4rxNCdczb1kV8BHhdJ-BOGlBHskQvz8OgluYAa1p5lJzyazVobxaq-cJhI2CbkKOxL_jAAgcHk1T6jkzoVO3BqUAQsQGe6hDatLyHfVqBiCU0_4OQBHvTOl9Pw7EmGyjaNf1Vv5r_Jh1mk04gA0cysvCMYw0ObvxULyXzohnqCDSM9iJ36CUhxeBJyNRu86GhsqVsjxmLeIIG2VkjOQBR0pSv0Uo-co7G1-lZ8xhlntnlnLBEYGS-ffnT-GpQDckF9DLB8_gKjH5XPjhNdf5fwbOk_1aY9EH__e4ghgt6YqG1QRAOO37YPkN20S4nVD5oGGaR7nLnIoC3b4moFW2vgbGZjW8ElSBDd6kQWSGFnKG5zu3zXZNAUjYhyucqX4Y50BnVpO2kTYTmqhXc2HBKZHdMJBZ9QM7ejdXUchLpmZhpclgjPWdFkmuZoTF59A1CdCp9eUFOd9234-T-lYRQ6KkervCWdMyfMect7qQJV-iCSMvzIQCwmxGlFdUoYzX8ANZkco61EsiA2T8HyvOsuYsuSVkaO_KHrqMwAsCSq-RrG06TMfLavIqBkbZlAmzzzjLTmD9Xf6XTMmwT6DpriJdvvZOfZXBuJNlDVQtsM14GuwWBYpc7aw0YktDPcYDBVVQvyaNCIcf7zUQMNxiMATDCVrVwwzBAR9u2Q3aTdxprfcCG9b7lFLzLrNpXLzI7GXZ7UUKCr-BAeF4BmlmDdCyVCqT5RWqpCG13swVP6sH7sfVxw72ClVLJzfSlG80C5pp_hS-Jpp9k84atI9cqljBD5CXVoKv2UKZRLnNGJn4HdkmONXQ480o2sEIa7ZXnT5xcJTL8zzsS5zZPjE7pJ9qxVzRRvuCrQBqLiLxsXVOuPXiz0LWCAgVMojZgavvoey2JoN6g1CuinF6SzNM9tdSIw90gq5iydeLpV2qbhDegg2e761FLwBHx4kfy1qIjOQr01aGf0v8r1pCR0Q6_RqPq5J5U3Tnc4rowdkjKY9NrfpqY2gHMPeBdPsrcAZFYLiY4YmZozUcHvLYo9XtxEOUtLBDdBkB-PAT2Tt5x_D8rgGlYnPGhrTIaBFQVwmLj1iGaznVMWD-HXP1omDZhTNts8P4W2M56NMPn0Pea6XDbq7CHrD4fQmDtdKhlMOP4PQK-7wh2L1DJEo27ZWKR4KwYheKonuZZPOopTjqPjNrtvkw4Jq9YTWcByIMzYMxYqF5MLNMl24wkKuu-xBB7ssV_-gC93bFvsPqL0uTsRs9Z6Pto4AKkWiQqvc-EqpPIbQ==',
                    provider_name='openai',
                ),
            ),
            PartStartEvent(
                index=22,
                part=BuiltinToolCallPart(
                    tool_name='web_search_call',
                    args={
                        'query': 'Reuters Qatar to host emergency Arab Islamic summit after Israeli strike in Doha September 2025',
                        'type': 'search',
                    },
                    tool_call_id='ws_08313d91a201f39c0068c4ab4e23a88195a39e83d44d538ad9',
                    provider_name='openai',
                ),
            ),
            PartStartEvent(
                index=23,
                part=BuiltinToolReturnPart(
                    tool_name='web_search_call',
                    content=[
                        'https://www.reuters.com/world/middle-east/qatar-pm-meet-top-us-officials-friday-after-israeli-attack-doha-2025-09-11/',
                        'https://apnews.com/article/380034326d3158e8f40462c87abc36ec',
                        'https://www.theguardian.com/world/2025/sep/12/un-general-assembly-to-back-hamas-free-government-for-palestine',
                        'https://www.thenationalnews.com/news/mena/2025/09/11/benjamin-netanyahu-reckless-qatar-says-after-israeli-leader-accuses-doha-of-harbouring-hamas/',
                        'https://en.wikipedia.org/wiki/2025_Arab%E2%80%93Islamic_extraordinary_summit',
                        'https://www.euronews.com/2025/09/11/qatar-says-israeli-air-strike-on-hamas-members-in-doha-killed-any-hope-for-hostage-release',
                        'https://www.aljazeera.com/news/2025/9/11/qatar-holds-funeral-for-victims-of-israeli-attack-amid-regional-solidarity',
                        'https://www.aljazeera.com/news/2025/9/10/gulf-region-at-risk-qatar-seeks-collective-response-to-israeli-attack',
                        'https://saudigazette.com.sa/article/654886/World/Qatar-to-host-emergency-Arab-Islamic-summit-after-Israeli-attack-on-Doha',
                        'https://dailytimes.com.pk/1367098/doha-to-host-urgent-arab-islamic-summit-after-israeli-strike/',
                        'https://www.hurriyetdailynews.com/qatar-signals-collective-response-from-region-to-israels-strike-213488',
                        'https://english.aawsat.com/arab-world/5185339-doha-host-emergency-arab-islamic-summit-after-israeli-strike',
                    ],
                    tool_call_id='ws_08313d91a201f39c0068c4ab4e23a88195a39e83d44d538ad9',
                    metadata={'status': 'completed'},
                    timestamp=IsDatetime(),
                    provider_name='openai',
                ),
            ),
            PartStartEvent(
                index=24,
                part=ThinkingPart(
                    content='',
                    id='rs_08313d91a201f39c0068c4ab506d588195b94c9de5f5e30f4d',
                    signature='gAAAAABoxKtVzuQn3NjqOMhVpXMk3LeJWf-aL8_Sd7_TMGz8JTmM0be8STmragAQDlzCooRITaRV-aOfKWWgeEouDr9ryYSKd65A-71Zc4Nv_uuD7Nnger-4-V7ODgpQonSMsv67mxlA1NICRZaKsGnlDeuJkKQwqLQXxHZqfTLTExp56a-xN-vEIjb2ubRQdMfaP6mdD6Xpfebr81wDnmb9HcZ92oZz7mNaH6VIbLb2Q96j0GdAmTXgSPBZq75YkLkLruQ2s-SWiNarKH6Dih9ZiJPBGGupDcLoSXyKUkw1oKSMH3u4MxMZJRiD9rw_kPvMqWHqdcbWxtML_Kg3OTbQ50kPdmZPdpMxG3H8wvId5y7LibxNH5TNwfQVAIyMmGT_C0ukpjGiF81mT8a8e56h5ez8oJKSXVaKpU2D1pAVFYrGehWCqKljEhg4l4jwHjlpDjiIGqO-Ur1gJjmm4dQJLkbMGFgCO6AsDOuGy8YAXENUt-7J9izTNwShMpxhzF7ijDItEPUalInvl7EhubBsSs9gW0fm9J2xrExjncVeseqiiqIG4Z5ZURVyQCfdEfZ9hcR_b7aAX8GQ9vURjZeWFOpBpHCtXCRS_tXu3yH2FL6qaY8uSathgR0eriwQ4sKsj8FA5mvYZiXqB2W2KtoVzbNtuWM57dALPeUnGPJUzKKOQuh0PmwRqzf98IRg4_lDm6j3qH5HhwwGG_iUJdIT5Lhr2tLFVhNY8Cc8NBsJgNSS5a3pgRo-rLj_OIhyB5uUpto7Yc8Zw-VUZCbTTltOXQ2smO9vPiB2PMG1Ngx3oPaYTGCexWNxF0Yd-dW_JsK8a5cpcvija9mPsj5pkpXpFdoXViKHbGE5RiR1o1T1drhjp-DnpNUpYb8wlUvClPZTNmrAi1RUcGXQTdWeYHA0ZPM-0JmUhRSB4lIrT1DfEIBQqHl9A8PIXfhGCN1B-li3gEaXO0XrL0P2enFbwzFFCxQAjsvIs3DRhmE4im4l06u0-GrO3P8iZt-7bKyhvIBMGslVcUdtwI7NZU8GRXodQLdsVDciHYERI1YN39VwWVRX7Dkkotuo8hqf_Nv2dpNyn_17PKrULftrpGdGnbaRc1iw97jZ0yyXytpHwexuolI4KMrNE64RrMolOhR1COjKSMus8Yw9dORwn9RjP7sHMdIckAKi6rAEEdSuCNcwyCOlsoF8u2Zi8wfdkmXWxq5NMoRGLA2Fg97AttpwzEL1Q5UfyPkg8UkSE6OD5dQMIjqPPOrkzVTpjp1mi0zdOsgCrj1B35M4WhKMJq9x-ntvaIyZhm-oRlXor-QNoT5px-sPQKjbM1Li4sNol1zaJDNxp-ALKcR46zz3ERcEN9NLcCSnldXT8qgLccqiLuIcKmuagWpERUVjexfs4KnhmTtQlWgaiwWF7mHaXu22vNWxL-hfuau_Qeu0RVVjaVPAnlaLtJDfVi8NxSVDG5AIvi5h6jRvsH7FbiuTxNXJ8Wwj_OrgISFiEal7vVShQERXVKNT7J9DtfmSu_P70RrHSsxUKmZkhJrs5IoH4yp8V36tnQgG0w2PuOl65C1e-r5IGCQ_Lv4mjBWjjlr4UuupJ861PrBexpSd5tDQaS-9AnLF1YXE3Zc68cjYruafHvFN1koxY2cet-TjAROrcuY2kgjs6nFunhiVQVfCjx0lGONrXmBOBVaYKWteRa-bUzwgs-RSvpUmnTLQTEWHQbp-TGgM_lPPT3XmLY-g5yRMcUgbK0bZrbVGCE_jmnjaCbw1bKSbA8WbzJhSl_YGWz-dVFVMWlocVod51_aGEzKN8S68bvid73O1NmdT08Fp9w7bZk-Ui32fDMIvxQkZm5eYRkce_cXkhW8AuyUCrh5euuHv8KdnWk5CAjCY4iI_ZwI3GInWYHXiCbcUua1sSYHbxPDRPRLGvRs-Syh1BdSGudRWqraNQrvAvbM6F840_pDnFkf5ZWBz_yP7b4v56lZEOvwbkEDTTuWJacWiw4b-60X7H9PsPoBMGlB4GHh1T0kOTb7EmUJSG51k3QpBeNqEmZZVcqm9Eo4SS0DsrlNuYzv75dfrHwvrTNF9XXns1P3fH-1vsNifLzYibxQkZccC2bxfbDnA5JIa2GXnUPDtFhY6QhxyrVXYbNaBwzHZfix7IuFoKtCgLE5O_pNfUS84yWZ_SpzLqi5odYMYIUbUjgPXPvP65ERpn4MbUxGwT9k_5qXcmUE8iJ7reafjCCCfwNuKh9dYKCgxtVIY04ry-cwZreocFMB3wQDrRaMIEBdVYRc0rAZpvC3MdDPmV85g1cR73UJLmiACsegnyQmSTaYRB4rV1LGwY6xLhID_ikcZ2veAT-LXenMUUXzBCFU9SDCT2Ss3BZ0hFc7EvxwOnqaA5uVYnW3J-iirL5GMgfhrVDFVEOPpFCChHlJAUoPgaDYn8SWhV7Ekx1Uo7aM7y9xclRDm4dciaN8MwZ6-GRf1OIvGIH0f4AUoDaMvVCENAXTAvWl7oJRWl2OPyox0NBt-DTqZy0iXqH3DMnIinlQIAlZGlFR1FZMCbqvneo4P-r1BzrKWVyr9loUR-loFBE-Wot_jhiyPlcHpk5P935dO1gsPQ9h0aFfLzqrU5vLbmnGGrCcPabN9rCfOe1pjWwBtabRtFB5MIXf9iP4H6PNu1G18OhTBE6LcJp-b9daMJubtumQywt3DPym1w0L3MPblv3LyyO7REUTuNT0EN3PgN0VM3WtB4j626i43Fcz1e6XHU0Ull8_M',
                    provider_name='openai',
                ),
            ),
            PartStartEvent(
                index=25,
                part=TextPart(
                    content='Here are three of the', id='msg_08313d91a201f39c0068c4ab5555f08195b138210c2a22c5ae'
                ),
            ),
            FinalResultEvent(tool_name=None, tool_call_id=None),
            PartDeltaEvent(index=25, delta=TextPartDelta(content_delta=' biggest global stories as')),
            PartDeltaEvent(index=25, delta=TextPartDelta(content_delta=' of Friday, September')),
            PartDeltaEvent(index=25, delta=TextPartDelta(content_delta=' 12, ')),
            PartDeltaEvent(
                index=25,
                delta=TextPartDelta(
                    content_delta="""\
2025:

-\
"""
                ),
            ),
            PartDeltaEvent(index=25, delta=TextPartDelta(content_delta=' Nepal crisis: After')),
            PartDeltaEvent(index=25, delta=TextPartDelta(content_delta=' days of deadly anti')),
            PartDeltaEvent(index=25, delta=TextPartDelta(content_delta='-corruption protests,')),
            PartDeltaEvent(index=25, delta=TextPartDelta(content_delta=' Nepal appointed former chief')),
            PartDeltaEvent(index=25, delta=TextPartDelta(content_delta=' justice Sushila')),
            PartDeltaEvent(index=25, delta=TextPartDelta(content_delta=' Karki as interim')),
            PartDeltaEvent(index=25, delta=TextPartDelta(content_delta=' prime minister. Police say')),
            PartDeltaEvent(index=25, delta=TextPartDelta(content_delta=' the death toll has')),
            PartDeltaEvent(index=25, delta=TextPartDelta(content_delta=' risen to 51')),
            PartDeltaEvent(index=25, delta=TextPartDelta(content_delta=', with more than')),
            PartDeltaEvent(index=25, delta=TextPartDelta(content_delta=' 1,300')),
            PartDeltaEvent(index=25, delta=TextPartDelta(content_delta=' injured. Curf')),
            PartDeltaEvent(index=25, delta=TextPartDelta(content_delta='ews remain in place')),
            PartDeltaEvent(index=25, delta=TextPartDelta(content_delta=' and thousands of escaped')),
            PartDeltaEvent(index=25, delta=TextPartDelta(content_delta=' prisoners are still at')),
            PartDeltaEvent(index=25, delta=TextPartDelta(content_delta=' large. ')),
            PartDeltaEvent(
                index=25,
                delta=TextPartDelta(
                    content_delta='([reuters.com](https://www.reuters.com/world/asia-pacific/nepals-former-chief-justice-sushila-karki-chosen-interim-leader-presidents-2025-09-12/?utm_source=openai)'
                ),
            ),
            PartDeltaEvent(index=25, delta=TextPartDelta(content_delta=')')),
            PartDeltaEvent(
                index=25,
                delta=TextPartDelta(
                    content_delta="""\


- UN General Assembly\
"""
                ),
            ),
            PartDeltaEvent(index=25, delta=TextPartDelta(content_delta=' vote: The UNGA')),
            PartDeltaEvent(index=25, delta=TextPartDelta(content_delta=IsStr())),
            PartDeltaEvent(index=25, delta=TextPartDelta(content_delta=IsStr())),
            PartDeltaEvent(index=25, delta=TextPartDelta(content_delta=' nonbinding resolution laying out')),
            PartDeltaEvent(index=25, delta=TextPartDelta(content_delta=' steps toward a two‑')),
            PartDeltaEvent(index=25, delta=TextPartDelta(content_delta='state solution and calling for')),
            PartDeltaEvent(index=25, delta=TextPartDelta(content_delta=' a Hamas‑free')),
            PartDeltaEvent(index=25, delta=TextPartDelta(content_delta=' Palestinian government, passing ')),
            PartDeltaEvent(index=25, delta=TextPartDelta(content_delta='142–10 with ')),
            PartDeltaEvent(index=25, delta=TextPartDelta(content_delta='12 abstentions. ')),
            PartDeltaEvent(
                index=25,
                delta=TextPartDelta(
                    content_delta='([reuters.com](https://www.reuters.com/world/middle-east/un-overwhelmingly-endorses-two-state-solution-declaration-that-condemns-hamas-2025-09-12/?utm_source=openai)'
                ),
            ),
            PartDeltaEvent(index=25, delta=TextPartDelta(content_delta=')')),
            PartDeltaEvent(
                index=25,
                delta=TextPartDelta(
                    content_delta="""\


- Fallout from Israeli\
"""
                ),
            ),
            PartDeltaEvent(index=25, delta=TextPartDelta(content_delta=' strike in Qatar:')),
            PartDeltaEvent(index=25, delta=TextPartDelta(content_delta=' Diplomatic shockwaves continue after Israel')),
            PartDeltaEvent(index=25, delta=TextPartDelta(content_delta=IsStr())),
            PartDeltaEvent(index=25, delta=TextPartDelta(content_delta=' strike in')),
            PartDeltaEvent(
                index=25,
                delta=TextPartDelta(content_delta=IsStr()),
            ),
            PartDeltaEvent(
                index=25, delta=TextPartDelta(content_delta=' will host an emergency Arab‑Islamic summit Sept. 14–15. ')
            ),
            PartDeltaEvent(
                index=25,
                delta=TextPartDelta(
                    content_delta='([reuters.com](https://www.reuters.com/world/middle-east/trump-meet-qatari-prime-minister-after-israeli-attack-doha-2025-09-12/?utm_source=openai))'
                ),
            ),
            PartDeltaEvent(
                index=25,
                delta=TextPartDelta(
                    content_delta="""\


Want a version focused\
"""
                ),
            ),
            PartDeltaEvent(index=25, delta=TextPartDelta(content_delta=' on business/markets')),
            PartDeltaEvent(index=25, delta=TextPartDelta(content_delta=' or U.S.')),
            PartDeltaEvent(index=25, delta=TextPartDelta(content_delta=' angles?')),
            BuiltinToolCallEvent(
                part=BuiltinToolCallPart(
                    tool_name='web_search_call',
                    args={'query': 'top world news September 12, 2025', 'type': 'search'},
                    tool_call_id='ws_08313d91a201f39c0068c4ab29923c81959ce13065d52636be',
                    provider_name='openai',
                )
            ),
            BuiltinToolResultEvent(
                result=BuiltinToolReturnPart(
                    tool_name='web_search_call',
                    content=[
                        'https://www.reuters.com/world/china/global-markets-wrapup-2pix-2025-09-12/',
                        'https://www.reuters.com/sports/records-races-rivalries-2025-09-12/',
                        'https://www.investopedia.com/5-things-to-know-before-the-stock-market-opens-september-12-2025-11808712',
                        'https://en.wikipedia.org/wiki/Worlds_Collide%3A_Las_Vegas',
                        'https://en.wikipedia.org/wiki/2025_storming_of_the_Nepalese_Parliament',
                        'https://en.wikipedia.org/wiki/2025_in_Palestine',
                        'https://havanatimes.org/news/international-news-briefs-for-friday-september-12-2025/',
                        'https://en.wikipedia.org/wiki/2025_Nepalese_Gen_Z_protests',
                        'https://en.wikipedia.org/wiki/2025_World_Wrestling_Championships_%E2%80%93_Men%27s_freestyle_125_kg',
                        'https://en.wikipedia.org/wiki/2025_in_Japan',
                    ],
                    tool_call_id='ws_08313d91a201f39c0068c4ab29923c81959ce13065d52636be',
                    metadata={'status': 'completed'},
                    timestamp=IsDatetime(),
                    provider_name='openai',
                )
            ),
            BuiltinToolCallEvent(
                part=BuiltinToolCallPart(
                    tool_name='web_search_call',
                    args={'query': 'Reuters world news September 12, 2025', 'type': 'search'},
                    tool_call_id='ws_08313d91a201f39c0068c4ab2d62b88195942f89b36436a6ad',
                    provider_name='openai',
                )
            ),
            BuiltinToolResultEvent(
                result=BuiltinToolReturnPart(
                    tool_name='web_search_call',
                    content=[
                        'https://www.reuters.com/world/china/global-markets-wrapup-2pix-2025-09-12/',
                        IsStr(),
                        'https://www.bbc.co.uk/schedules/p00fzl9k/2025/03/12',
                        'https://en.wikipedia.org/wiki/2025_Arab%E2%80%93Islamic_extraordinary_summit',
                        'https://www.reuters.com/business/aerospace-defense/global-markets-september-risk-graphic-pix-2025-09-01/',
                        'https://www.sbs.com.au/ondemand/news-series/bbc-news-at-six/season-0/bbc-news-at-six-s0-ep7/2446206531714',
                        'https://www.sbs.com.au/ondemand/news-series/bbc-news-at-ten/2023/bbc-news-at-ten-120925/2446206531715',
                        'https://en.wikipedia.org/wiki/Israeli_airstrike_on_Hamas_leadership_in_Qatar',
                    ],
                    tool_call_id='ws_08313d91a201f39c0068c4ab2d62b88195942f89b36436a6ad',
                    metadata={'status': 'completed'},
                    timestamp=IsDatetime(),
                    provider_name='openai',
                )
            ),
            BuiltinToolCallEvent(
                part=BuiltinToolCallPart(
                    tool_name='web_search_call',
                    args={'query': 'Reuters September 12, 2025 Nepal protests death toll 51 Reuters', 'type': 'search'},
                    tool_call_id='ws_08313d91a201f39c0068c4ab2fd4308195845a2b59c42a3e30',
                    provider_name='openai',
                )
            ),
            BuiltinToolResultEvent(
                result=BuiltinToolReturnPart(
                    tool_name='web_search_call',
                    content=[
                        'https://www.reuters.com/business/media-telecom/death-toll-nepals-anti-graft-protests-jumps-51-2025-09-12/',
                        'https://www.reuters.com/world/asia-pacific/nepals-former-chief-justice-sushila-karki-chosen-interim-leader-presidents-2025-09-12/',
                        'https://apnews.com/article/aad7af5ddfb56b7484fa9db591297c9e',
                        'https://www.theguardian.com/world/2025/sep/12/nepal-appoints-its-first-female-pm-after-historic-week-of-deadly-protests',
                        'https://www.jagonews24.com/en/international/news/85536',
                        'https://www.aljazeera.com/news/2025/9/9/nepal-lifts-social-media-ban-after-19-killed-in-protests-report',
                        'https://www.aljazeera.com/news/2025/9/12/nepal-protest-death-toll-reaches-51-as-12500-prisoners-remain-on-the-run',
                        'https://www.washingtonpost.com/business/2025/09/08/nepal-protest-social-media-ban/57e5190a-8c8f-11f0-8260-0712daa5c125_story.html',
                        'https://www.moneycontrol.com/world/nepal-protest-death-toll-rises-to-51-article-13542486.html',
                        'https://en.wikipedia.org/wiki/2025_Nepalese_Gen_Z_protests',
                        'https://amp.dw.com/en/nepal-death-toll-in-anti-corruption-protests-rises/a-73972986',
                    ],
                    tool_call_id='ws_08313d91a201f39c0068c4ab2fd4308195845a2b59c42a3e30',
                    metadata={'status': 'completed'},
                    timestamp=IsDatetime(),
                    provider_name='openai',
                )
            ),
            BuiltinToolCallEvent(
                part=BuiltinToolCallPart(
                    tool_name='web_search_call',
                    args={
                        'query': 'Reuters September 12, 2025 Qatar Israeli strike Doha Hamas leaders update Reuters',
                        'type': 'search',
                    },
                    tool_call_id='ws_08313d91a201f39c0068c4ab3324008195a9d746750af5bdce',
                    provider_name='openai',
                )
            ),
            BuiltinToolResultEvent(
                result=BuiltinToolReturnPart(
                    tool_name='web_search_call',
                    content=[
                        'https://www.reuters.com/world/middle-east/trump-meet-qatari-prime-minister-after-israeli-attack-doha-2025-09-12/',
                        'https://apnews.com/article/380034326d3158e8f40462c87abc36ec',
                        'https://www.theguardian.com/world/2025/sep/12/un-general-assembly-to-back-hamas-free-government-for-palestine',
                        'https://www.aljazeera.com/news/2025/9/11/un-security-council-members-slam-israel-over-strike-on-qatar',
                        'https://www.aljazeera.com/news/2025/9/9/israeli-military-says-it-has-attacked-hamas-leadership-in-qatars-doha',
                        'https://www.cnbc.com/2025/09/09/israel-hamas-qatar-doha-attack.html',
                        'https://dppa.un.org/en/mtg-sc-9992-usg-dicarlo-11-sep-2025',
                        'https://www.cbsnews.com/news/israel-attack-doha-qatar-hamas-leadership/',
                    ],
                    tool_call_id='ws_08313d91a201f39c0068c4ab3324008195a9d746750af5bdce',
                    metadata={'status': 'completed'},
                    timestamp=IsDatetime(),
                    provider_name='openai',
                )
            ),
            BuiltinToolCallEvent(
                part=BuiltinToolCallPart(
                    tool_name='web_search_call',
                    args={
                        'query': 'Reuters September 12, 2025 UN General Assembly votes Hamas disarmament resolution 142-10',
                        'type': 'search',
                    },
                    tool_call_id='ws_08313d91a201f39c0068c4ab378af8819598e6fdbafc72d7c7',
                    provider_name='openai',
                )
            ),
            BuiltinToolResultEvent(
                result=BuiltinToolReturnPart(
                    tool_name='web_search_call',
                    content=[
                        'https://apnews.com/article/6afa02f5fb4fc8823ac0a6b74d69e2d4',
                        'https://www.reuters.com/world/middle-east/un-overwhelmingly-endorses-two-state-solution-declaration-that-condemns-hamas-2025-09-12/',
                        'https://www.theguardian.com/world/2025/sep/12/un-general-assembly-to-back-hamas-free-government-for-palestine',
                        'https://www.wsls.com/news/world/2025/09/12/un-assembly-votes-overwhelmingly-to-back-two-state-solution-to-israel-palestinian-conflict/',
                        'https://www.newstimes.com/news/world/article/un-assembly-votes-overwhelmingly-to-back-21045225.php',
                        'https://www.thehour.com/news/world/article/un-assembly-votes-overwhelmingly-to-back-21045225.php',
                        'https://www.thenationalnews.com/news/us/2025/09/12/un-general-assembly-votes-in-favour-of-a-future-palestinian-state-but-without-hamas/',
                        'https://www.ksat.com/news/world/2025/09/12/un-assembly-votes-overwhelmingly-to-back-two-state-solution-to-israel-palestinian-conflict/',
                        'https://www.investing.com/news/world-news/un-overwhelmingly-endorses-declaration-on-twostate-solution-for-israel-palestinians-4237326',
                        'https://www.timesunion.com/news/world/article/un-assembly-votes-overwhelmingly-to-back-21045225.php',
                    ],
                    tool_call_id='ws_08313d91a201f39c0068c4ab378af8819598e6fdbafc72d7c7',
                    metadata={'status': 'completed'},
                    timestamp=IsDatetime(),
                    provider_name='openai',
                )
            ),
            BuiltinToolCallEvent(
                part=BuiltinToolCallPart(
                    tool_name='web_search_call',
                    args={'query': 'September 12, 2025 major earthquake', 'type': 'search'},
                    tool_call_id='ws_08313d91a201f39c0068c4ab3dd990819593e473934de5c75f',
                    provider_name='openai',
                )
            ),
            BuiltinToolResultEvent(
                result=BuiltinToolReturnPart(
                    tool_name='web_search_call',
                    content=[
                        'https://nypost.com/2025/09/12/world-news/ukraine-strikes-key-russian-oil-terminal-in-overnight-attack/',
                        'https://www.reuters.com/world/europe/russia-belarus-start-zapad-2025-joint-military-exercise-2025-09-12/',
                        'https://www.reuters.com/world/europe/kremlin-says-russia-ukraine-talks-are-paused-accuses-europe-hindering-them-2025-09-12/',
                        'https://en.wikipedia.org/wiki/Typhoon_Tapah_%282025%29',
                        'https://www.aljazeera.com/news/2025/9/12/russia-ukraine-war-list-of-key-events-day-1296',
                        'https://en.wikipedia.org/wiki/Tropical_Storm_Peipah_%282025%29',
                        'https://en.wikipedia.org/wiki/2025_Myanmar_earthquake',
                        'https://en.wikipedia.org/wiki/2025_Afghanistan_earthquake',
                        'https://en.wikipedia.org/wiki/2025_Kamchatka_earthquake',
                        'https://en.wikipedia.org/wiki/2025_Drake_Passage_earthquake',
                        'https://www.thehansindia.com/news/international/deadly-earthquake-in-afghanistan-tremors-in-argentina-alaska-september-2025-1003393',
                        'https://public.wmo.int/media/news/hurricane-fiona-hits-caribbean-and-canada-typhoon-nanmadol-hits-japan',
                    ],
                    tool_call_id='ws_08313d91a201f39c0068c4ab3dd990819593e473934de5c75f',
                    metadata={'status': 'completed'},
                    timestamp=IsDatetime(),
                    provider_name='openai',
                )
            ),
            BuiltinToolCallEvent(
                part=BuiltinToolCallPart(
                    tool_name='web_search_call',
                    args={'query': 'DW September 12, 2025 top stories world', 'type': 'search'},
                    tool_call_id='ws_08313d91a201f39c0068c4ab4308288195bff2b3316b62cb4f',
                    provider_name='openai',
                )
            ),
            BuiltinToolResultEvent(
                result=BuiltinToolReturnPart(
                    tool_name='web_search_call',
                    content=[
                        'https://en.wikipedia.org/wiki/September_2025_Israeli_attacks_in_Yemen',
                        'https://fmep.org/resource/top-news-analysis-on-israel-palestine-september-6-12-2025/',
                        'https://www.sbs.com.au/ondemand/news-series/france-24-international-news/season-0/france-24-international-news-s0-ep7/2446206531749',
                        'https://www.sbs.com.au/ondemand/news-series/france-24-french-news/season-0/france-24-french-news-s0-ep7/2446206531754',
                        'https://en.wikipedia.org/wiki/Israeli_airstrike_on_Hamas_leadership_in_Qatar',
                        'https://en.wikipedia.org/wiki/2025_in_Palestine',
                        'https://en.wikipedia.org/wiki/Assassination_of_Anas_Al-Sharif',
                        'https://www.sbs.com.au/ondemand/news-series/spanish-news-france-24/spanish-news-france-24-2025/spanish-news-france-24-120925/2446206531904',
                        'https://tv.apple.com/au/episode/friday-september-12-2025/umc.cmc.7hlnpg91k6gwgl8hnmn4vayn4',
                    ],
                    tool_call_id='ws_08313d91a201f39c0068c4ab4308288195bff2b3316b62cb4f',
                    metadata={'status': 'completed'},
                    timestamp=IsDatetime(),
                    provider_name='openai',
                )
            ),
            BuiltinToolCallEvent(
                part=BuiltinToolCallPart(
                    tool_name='web_search_call',
                    args={
                        'query': 'Reuters Qatar to host emergency Arab Islamic summit after Israeli strike in Doha September 2025',
                        'type': 'search',
                    },
                    tool_call_id='ws_08313d91a201f39c0068c4ab4e23a88195a39e83d44d538ad9',
                    provider_name='openai',
                )
            ),
            BuiltinToolResultEvent(
                result=BuiltinToolReturnPart(
                    tool_name='web_search_call',
                    content=[
                        'https://www.reuters.com/world/middle-east/qatar-pm-meet-top-us-officials-friday-after-israeli-attack-doha-2025-09-11/',
                        'https://apnews.com/article/380034326d3158e8f40462c87abc36ec',
                        'https://www.theguardian.com/world/2025/sep/12/un-general-assembly-to-back-hamas-free-government-for-palestine',
                        'https://www.thenationalnews.com/news/mena/2025/09/11/benjamin-netanyahu-reckless-qatar-says-after-israeli-leader-accuses-doha-of-harbouring-hamas/',
                        'https://en.wikipedia.org/wiki/2025_Arab%E2%80%93Islamic_extraordinary_summit',
                        'https://www.euronews.com/2025/09/11/qatar-says-israeli-air-strike-on-hamas-members-in-doha-killed-any-hope-for-hostage-release',
                        'https://www.aljazeera.com/news/2025/9/11/qatar-holds-funeral-for-victims-of-israeli-attack-amid-regional-solidarity',
                        'https://www.aljazeera.com/news/2025/9/10/gulf-region-at-risk-qatar-seeks-collective-response-to-israeli-attack',
                        'https://saudigazette.com.sa/article/654886/World/Qatar-to-host-emergency-Arab-Islamic-summit-after-Israeli-attack-on-Doha',
                        'https://dailytimes.com.pk/1367098/doha-to-host-urgent-arab-islamic-summit-after-israeli-strike/',
                        'https://www.hurriyetdailynews.com/qatar-signals-collective-response-from-region-to-israels-strike-213488',
                        'https://english.aawsat.com/arab-world/5185339-doha-host-emergency-arab-islamic-summit-after-israeli-strike',
                    ],
                    tool_call_id='ws_08313d91a201f39c0068c4ab4e23a88195a39e83d44d538ad9',
                    metadata={'status': 'completed'},
                    timestamp=IsDatetime(),
                    provider_name='openai',
                )
            ),
        ]
    )

    result = await agent.run(user_prompt='how about Mexico City?', message_history=messages)
    assert result.new_messages() == snapshot(
        [
            ModelRequest(
                parts=[
                    UserPromptPart(
                        content='how about Mexico City?',
                        timestamp=IsDatetime(),
                    )
                ],
                instructions='You are a helpful assistant.',
            ),
            ModelResponse(
                parts=[
                    ThinkingPart(
                        content='',
                        id='rs_08313d91a201f39c0068c4ab5b97588195a9191e0b947ea50b',
                        signature='gAAAAABoxKub1Bqz7YiOUZfis2Adw7-4H2Mh38ch2b1u8XTubz34jghLHyRdGMFTbD-5Ofdi8zOvJGNDF_m6f9yUFcW2uhk4lOYn4UUd7awr730f2UC6Fmxq7wCOQMwElB6Jq7TUKi1TkdSt3IcZbQK2a3G77aldRdJA4fr7slWRlkk-4pLuolWF9XMlxfJinGUfOMFARJuNDkL1rLyxef6QaQhPvqaG-sefDXpJyz557uXKfRHtOvlDsxcvphd980dN-gXYwgBwfNpPEYL78Dw5WGfUel2H0erw3dFdkz1OzbffIVEvwEfntQh3bYstVsNP3iOShg9Ka121s1f4PQPzwkyKwc1mDO0lwYCJZ2LjGpQOOA-IKhMrB6dp9RBgugPOAXmHG_QDTdjluJ_QlQMLtrxuDXUqFVA2jYHtjEqplXCl4A25p4R-YvHgEM4Ks1MJjx-rLyBsH7lLYgUoUMxSba5MaqFVtRj7e72pKdZXJ4iaEylFzsGHSsTWxrW3jkoumTzoRlww_NOWwb0pdNYTcBNb3kRFpbcomT2iPxnrsPdwrX9NZaOfB-v0BuhKGNXSA8oZ_VHFHT_MoWaxKls1f5gfcWuqSht_PbzEIuayg4nj_bCCYEWuN1elM2ff8WMYn4YYEnQZ_iTkTH1PR1fN8Lq2kB96PibDIxCQgfdsmzsx2-ZncruREvdLOxXQBw1PN0Z34Sim9PiyhUyYqNvccqokwtk0VRwB-Hn3aIH3lcYGrOszpBk3hQGz64DeSJLGy4-Byci8qv-JZ8pvfM6MtF4piZP3EqgY5z38kKeBg3IdbVqI7qg4I3fDURzRemADaY3z7RhK70ztWcJ9W_v_wqATM2hpCj8KE7FAryEaq_A9cgLGXac98XYYeO4eAs_RNFoZv7keNNyZ0q0qjk5qJIAb4h4CKt_6A7bLpDXHy4DX65CVZZ77UDpPvRta5tYJqTXt7e6JemTqtU9eCjmtIqvjFq_V9KsE9g7TRxNTx1Ver5YgSpcSHmK1SYwNgv1rl-LgnfKl4YwnD0D2c7Q1JVc7IXJQJEyfhq7XP0sZXcmihwOk43gRehc8b0wBZANe44sNPnxRFQ7Aqj18M8cojrYYRZ4wX61GdgTn22aLYAWz378DK09b0htpAibQuV9tY1xxncObiE8xGW3ZBUmBzPA-BKXE4G4HIjzc0BC0O3lM5UoLcTqTQF0Bxxt9ufQ7ZMPHJgAxXPGPvoXAG7J9OwJndW20mylce_zUbFk5Nsxg8cVkdNRrUuAOxXWUVtJphR9Y3VBapOAOTubkK_WOyfYkkorNZlcqHGmdcAiJAqZ2W2cCo7NXPyWJrQLA0PTW1EUPJHkZ2iFZloKXREsrYMJuaE2HRuyH6VmakhroA_LYOFUDQUsFbW0Yu3WSXDNQhxCeod5BnZG239GhHTaUkbwIKNdOgVYmQtNPxVuvKXwSe254PaeoLSjwaGIrUp92-aRau7Ew2mRBPNHpBQPpFTErIygPYbXKrOwyETpRSwNpuUXbGcUCizbjKa5xEN4MjNytNpwQmRl_bLSvsY15jcphGKLsCWxlkd7bMJXzyeDfOa_rQT8pVuEU5X3K5d_dZa4DnSK_oCpRTZ6JV9HxI2paVmrp8qeNuy93phQl8a7lICWibx-K6jQewrBlX6Z1R2sdWlDRB2f7J1EBdVJZxI612khJzS4wI2j13uae2nGZZdLRTjjB_MKt55o58sbkFy5_8z4RGKbGBAW5rBN7n5gJVQiVJMd3AUzNuNV68VBTDGXvEV9Cn94cE70pAm2LFvlAIzjUiEbu5QbrPUtvUbc4IcDp_LUj3VS0gQX--54veZIh2FydLdoheEQcY-g0zhv7U1_eBhORQkqVd_A8viTblTWIsKSxpr4-RsCh8ub3rSFQsBldKmjWwyAg-hyUIUFCEt8EUmVezMiof9APcerYsP76YhwiZ_eNgLMHogPqefAjK7IKkTPhm25qmMvaQjN77ksgq7vn47bROu7icnRztELzve7ggF8jsLZp2_aJirxT0WxozooDwaacgMsznmNCok1o0VU6E2zTGGqubgqmeWSNWx9EBAiZSiGWeJ2v_Tc6Gk5tc_q3v__eBSYwpa427nAjGtKANSqQGg1mADT6xveNZqtcaXNXvjncZp6x6V-IqUG_lfbKh_FN5ljKe0kHRHMZsX67K3E1UvS3s0VrNQ3zokz8F7xkCsrL8lwgR_Va1Y2xqpky_rgXfZgCJpd45C0CF0PPPFKZ0b5lqvNgxaqQ4sxwqoWGhbqm_Zq4r9-eXdnGzPepFPEfSHxQTA8VHHex0nEwvMu6vmJwG3iwWrjVtEsLdHT5PPmj7LdUumSAhIdzF6skhkMjHyYRnoms0QQtJMUctiq7tWV65fUddNJ4a88nnhoyD9cBDz8IZ_aDJ4P2Y6urXMSVxsMCsfYp_YPGe3KmJ1GOTnv08sHSQxoools_e4DeB9Pt9HdaBX6ku6VkpjvwPGJePmhb9M_99r59aO4Fgitj4ONfaNH1w-Ir9ptaMZcRKgwqZP-WaykE4DjYEwpVcbm22ULayWwylPoOVJJV-yfQO43CBPIYtpct5KjIaqXEdtTHU3YsmM-oXQnLHAkcWft4dcjADnmQ19hQPsWSI7dGKZkG7BSKN06ie4g0hqMmR5Gxd0CvAlnb3nO5ipa71krHJUHmQZrl8kU1l4BXTq-I3_MNM5qwGJWAfW7igf8C4Mkel3AM6eOy9WUu67wbJVyfvT70g2PCNDWoioS1ZtlkFBLa0PU23yIO-G24LP6uQSGjHu4Lx5WSxGzwlzl1DdkfasABCetkfYLQ',
                        provider_name='openai',
                    ),
                    BuiltinToolCallPart(
                        tool_name='web_search_call',
                        args={'query': 'Mexico City news September 12, 2025', 'type': 'search'},
                        tool_call_id='ws_08313d91a201f39c0068c4ab5f2b208195ac9457000f5b4c6e',
                        provider_name='openai',
                    ),
                    BuiltinToolReturnPart(
                        tool_name='web_search_call',
                        content=[
                            'https://apnews.com/article/8230844a53bf03772cfefd1b84336933',
                            'https://www.theguardian.com/world/2025/sep/12/mexico-acting-under-coercion-to-constrain-china-with-50-tariff-on-cars-says-beijing',
                            'https://www.reuters.com/world/americas/mexican-officials-speak-with-china-tariffs-next-week-2025-09-12/',
                            'https://www.reuters.com/data/tropical-storm-mario-tracker-2025-09-12/',
                            'https://mexiconewsdaily.com/lifestyle/whats-on-this-september-in-mexico-city/',
                            'https://www.aztecabajio.com/noticias/hoy-no-circula-12-septiembre-2025-que-autos-y-placas-descansan-en-cdmx-y-edomex-hoy',
                            'https://www.aljazeera.com/news/2025/8/12/mexico-city-airport-flights-hit-for-second-day-due-to-torrential-rains',
                            'https://en.wikipedia.org/wiki/Worlds_Collide%3A_Las_Vegas',
                            'https://mexiconewsdaily.com/mexico-city-plus/whats-on-in-september-in-mexico-city/',
                            'https://en.wikipedia.org/wiki/Protests_against_gentrification_in_Mexico_City',
                            'https://mexiconewsdaily.com/news/intense-rain-floods-mexico-city-zocalo-airport-closure/',
                            'https://en.wikipedia.org/wiki/Estadio_Azteca',
                            'https://en.wikipedia.org/wiki/Guadalajara_125_Open',
                        ],
                        tool_call_id='ws_08313d91a201f39c0068c4ab5f2b208195ac9457000f5b4c6e',
                        metadata={'status': 'completed'},
                        timestamp=IsDatetime(),
                        provider_name='openai',
                    ),
                    ThinkingPart(
                        content='',
                        id='rs_08313d91a201f39c0068c4ab60617c8195b2a51bcab5708595',
                        signature='gAAAAABoxKubBc300RGdq4-JRxx1LB_3nRY1N-hFDCsE7cJQFucj5vJT0XQwVC23u7wZIeAdjwML1D_UgSHJ7bIDPpJX1ifIApLfrj3SYuIvYvLB7B8-ryTjNLyDLlM03Q8xAqBwBtUtgEFNfG3wp3Tr5_g4oavVrQIs_IcTqAC-VHENEfuF8MY7ioVqVHMYVbqbT2F3pGN1ST1t5MoN4iLZNMkINkDPmCvTl1dYLCi7V4Q5gsp0chfKSKW22kiz3y6io7E28xGhlfxHfxXptTHIMy__VZblqKCmUx8zKzt0kr_sIBwl2kOtDM9DgvERW1q42ANe2j5UdgeMlS1qdLmx2Ek0mniQryKH_lYFSsGegoSNUPKnziK34CeamitVP9aMVH8QvsQQyvYVJY4R_2DrGhPgjyjTQOru8sFEtd_pRx38xYhQirgoWEapBT0uRLY6XrxIxSPx_ZoStPXWkA75RFlQwn9S00W9auLv42o-ZkGCWNvXQMqJbYqWbR_VmVH5o800-MEQhBVwlpwJABRigurlc5G03Nkun-5Wc65vsi2eJFiZV6fS3vpvwU80Nk3YZuEOvseoYOzr3A9-iO14KL60a7S5pYUY-xooeDoJbc-KUk7FUC2Lql9xHQadKpWaA4YEqQe6RZAl3hY2o-XOtiPxLlG-VXT6XyThVazWFS5zc9r2llcpwE4X62FC4vvsEPNGoWBfQJfrlWo9tUbIzhPj06ECK4wu9Yrb1GLsP7N07MtIBArLdhGkd4vfSVHVHXGz-TL8APiCwk5NatP88jznAWzd3k9cVpFTHYoKD7NhghVjQd4UonXFUWGTieGYWGWttQth-j58OshqxpSDbHqJ4wYmEVtvl1vWlo2mT4vyy6XfWzBcllZKPWGQFMyjGWu57ahHTqPzz8g5Qih3ULAVYMxa8CKHz7liXpZguoT_DgsFS85D-PdonWNAs114EPpY4MPg-eAJsrT2lKVQ5XEYIC8yKKypdyi8QxsuKo8KL8FichPLjh-N4FaM2mlmxJQDqZ_SdVTxmhYU0I0ZLcxjrjLBa2fSISBOGKDiQROo6XxvoYu6vTBDlmQahfCzQmuchF66ljbTckKWxR4j-5z9pTNiX7w4-RKJ8zGRn3mM9ksLzxkkc9rQPRIUh1ss0KywzfFlcAHKMU4MeUCnZ5eIPG7CiT9zHbOpHSS5JQ_wuuWzBfxKteO0Fsi7v8iL4Uo51f6so0t2PzvhRf_s58VssHyPDCGJr7swp-gFIZ9SEzks0GfruFaOb4zPih5TueIo85YlCN2HcTd4fFz0p335PPxpfFc1IAm5yp_OHquFTaJPuIAL6L9JTlkUNR6fLG2foLYkPSg0M_Ix9TbKkSqPX4bD9G3IKQ-tA4Ol6QrTKfk40OY3wtRtEAXOCi9EaWIuTpMundrpKpwLsmn-lWje6PF0ecDiuZIJ3usNioSPmc58eHSQeJgFk2nN5My9gQ3rszkgYzSZ0JHK9bD2WDthx8dxUxBbgbaDQK-zroV5dblVlg5adkRKEtr0WzeN-rtgIM9p1BjjBZOMyUf5CpGjAgvjoWO5eRJjpZLyXvG610opfDQ-aAd8QiBIxu_EuqRh-Su6Okt955fcuuAF-JPTJOEsOw==',
                        provider_name='openai',
                    ),
                    BuiltinToolCallPart(
                        tool_name='web_search_call',
                        args={'query': 'CDMX noticias hoy 12 de septiembre de 2025', 'type': 'search'},
                        tool_call_id='ws_08313d91a201f39c0068c4ab62d2e481959ec30d522913cd30',
                        provider_name='openai',
                    ),
                    BuiltinToolReturnPart(
                        tool_name='web_search_call',
                        content=[
                            'https://www.reuters.com/world/Y3CVQ63C2ZOMBN4RG57TYSDO2Q-2025-09-12/',
                            'https://elpais.com/mexico/2025-09-12/sheinbaum-rebaja-la-tension-con-china-por-la-imposicion-de-aranceles-no-son-medidas-coercitivas-queremos-una-buena-relacion.html',
                            'https://www.reuters.com/world/americas/mexican-officials-speak-with-china-tariffs-next-week-2025-09-12/',
                            'https://mvsnoticias.com/nacional/cdmx/2025/9/12/hoy-no-circula-viernes-12-de-septiembre-2025-que-autos-descansan-en-cdmx-edomex-710924.html',
                            'https://www.telediario.mx/comunidad/calidad-del-aire-cdmx-hoy-12-de-septiembre-2025',
                            'https://www.milenio.com/comunidad/hoy-no-circula-12-septiembre-2025-cdmx-edomex-que-autos-descansan-atm',
                            'https://mvsnoticias.com/nacional/cdmx/2025/9/12/marchas-que-habra-hoy-12-de-septiembre-en-cdmx-afectaciones-rutas-alternas-710981.html',
                            'https://www.aztecabajio.com/noticias/hoy-no-circula-12-septiembre-2025-que-autos-y-placas-descansan-en-cdmx-y-edomex-hoy',
                            'https://www.ambito.com/mexico/informacion-general/estado-del-metro-cdmx-y-metrobus-hoy-12-septiembre-2025-estas-son-las-lineas-afectadas-y-estaciones-cerradas-n6189569',
                        ],
                        tool_call_id='ws_08313d91a201f39c0068c4ab62d2e481959ec30d522913cd30',
                        metadata={'status': 'completed'},
                        timestamp=IsDatetime(),
                        provider_name='openai',
                    ),
                    ThinkingPart(
                        content='',
                        id='rs_08313d91a201f39c0068c4ab6546bc81959a507db99c0f89dd',
                        signature='gAAAAABoxKub0OT2rm1OPEO17YYFzdysqb0EY64EQ03G7jb3IQbPbsni0RDUAwbFULDy_WFQ_2cFncFappLDeDf7JGBQBRoSywkpmKyp3-H_SmIM4z54pFCdA-7ZeD4CWR5SMTKmep0OzFMYWoG0BTEum7j2fzO92C8JGUZ_nJuIovMfAjw1KGDAPBDRKj2PUMUs5QDtSLA3yCfs3BfV8oN2nPgGxNwGIfKIXtOrJH94sS1x_yN4IX7UKoiwfT47Vgn0fYnEZcs5BPjJ13Ru1cosIo0Edeu-Rkve7efYpseLa4Efr1DTw4xh6s9Nh_p8usxtPcFwquKPhyewzx9C8hOahVB-8IqfUmdUIRsgZvynd6sgpbrVZb5d33UH10BSv-xLrQr0O7iArgj6eBAjPvkEP8v2ysc5gGJ7R_rifze0_mL5cZskt5EO6tHXPOK0x-eGfECGlOzzBM9kn46Jmb7Utynt6M4titEEQdIWAcy80IoBucavpjG7w0JoczkB9zObo9FC-ogbkmh9_gE7nhv4AmtDYdc9bu_IYwl0mHcnDTwv4f0_3pLSqOymHnbIGN9IZ4F2OOBzPXjojcRRVu_t58aSK0ZcJ5f9kKPtRe9T7EV7C6I9WsMv5MKkA7sV7aOIXT2VKAT2JkrkhcL_DSx4qQWZX1N4rRTl318HdlgyBdwOwxiMHBcC0-U0bI0C0SUKKYe5-hM7-RXRed3oYr9u0TlAUjia8LN4U6vcolKZsgwiTBc95TN7kIqGpvMIleeQgXrMtqlr3rQlh_0SlMD6lZFxGgxzl4ZXvwWH2kZ3WhjgDl5mNb9EoDlHYbg8w-SDV_lOextrJQ8n6IxaJNHum6RD4fRUjXqx5qOSDnzFXy8gBy6Ry0_dra6dttHS2auKpBttuWgy85tGqZgdeMGba594PEk2kN05tkzwgb7E8HtIVkTWb-cUR2EJUvKWfvC8GmGNoZICpnHWbfE3UuzAJx-xJii249h2N2G2MgEIkHDzWCkgquOGZQ7KRQD0DlNaiEp8Taou5wkLx1iyrT3PkXViEkr1KNsQT1EzzWLZXbh8KJvhcKOMeXc9XAS_7TRzsgm0bv6HOr_9gpO8D1OpGBkLNXkTZAYyfq5fIyPpaXjPxp_WLkat7EuH_DriPXiyxOMjXkrApgYqKugekMzfBt8XxyKQF4y7TTmnlcqEcb_OOPv_MNTB8sux9K8mKGwpFBiHaVfbZ4zUpEBT6L6SqULz7J7tu-GPhHAFZWMchwjB3kp2EM4lTx9w6keuysKLQGyF7Eb7a_UtufynSKtCGZGmyezLllxsqZcfkTBFwYv2ad8e-Vtj1MTOeaXfyOpXieRo9ugmTe5ryArBQRuB4kw3KT6YRzGhXNx49CFqFOqgu5tPY0IXx_wEoq4hPOEeXaMtqcZpZ_IP_1ik0G8M5QMHuaBagi9fZRi5XhOo4lrtWm5Lv0ibEudaoi9nBYHxgHrTeTZNiyclICtnI-DzNGyjjzh0e1z0B0f1N2_TtNaqfApXumA7vJHPIMAJBz9uKDm6G_-I0m8zD1hmKHzUHOxFwYhMx-ZHjiATbhPXUAifpJxyZAJ9nucJPFi5ID6TPKzJGbLzotOSF4biWdd5FpZaLZZus9sMhvF8RH_wEYuA8n-8juLy6A6GkANY2b6M-6_d1csWmpeM3ARlsWZIObDKaamR_mtRh9EbkAQ1kP5AjXSyPIp2Jf-PrPsiopUCuBTwcpuUUqsMLvox6b5pMWSVJUafCXWSc5xFmWV5GjQLkvyIZWKyNNm57muRXJJWQ0x3kUj0RRHudMyEc2phD5mFyI7-o4pDtuTbit6ELErML7hKR4sQY4GdXUKJZCItL9e4gRhEb0h5YgwlW3gEAuttLHeupSymAJDhDMMV_joYiclF0SIRaoc53hfinsRbAavTyL41ZXg4psvBlE23StB8i5fCr9rP-gz14nuOHb6-na4VsqbE0U_qlK6Bo_u3vaR_B1oTRJEM7ia9vvGzCmTLqpPecdExKVDTZiZD62UsozdQp2te14D03O8NZUL97bqAEKO7E4n7__hBYCZBKkS3KN5TFZnz0At2eg89dugUCbiLdHYotdPRfaCLUxLlgP5Eb9obCUrQt1dJ9BFeI9e9i-X40I1cxYJsIAbO0IDB5zHieie-mVg1J-x16KQ4REgBCGEr',
                        provider_name='openai',
                    ),
                    BuiltinToolCallPart(
                        tool_name='web_search_call',
                        args={'query': 'weather: Mexico, Mexico City', 'type': 'search'},
                        tool_call_id='ws_08313d91a201f39c0068c4ab69d5bc81958a568c6c8fa3b010',
                        provider_name='openai',
                    ),
                    BuiltinToolReturnPart(
                        tool_name='web_search_call',
                        content=[None],
                        tool_call_id='ws_08313d91a201f39c0068c4ab69d5bc81958a568c6c8fa3b010',
                        metadata={'status': 'completed'},
                        timestamp=IsDatetime(),
                        provider_name='openai',
                    ),
                    ThinkingPart(
                        content='',
                        id='rs_08313d91a201f39c0068c4ab6ad7788195bb938271bba3f4d2',
                        signature='gAAAAABoxKubSfwu9qF0dXFk44AW4nlSPtlO3T-tgqA_wA2hTdPB99nObzhisu-YAyO_683Azi0VDdp1nRDMPbtJmSXZQBNS_G8kUJvWnHouPy9vkRAyqpPerpCsQ_HgDmxC-UP2abQflg3yXGt-p0xZWeTtpSV12BQxvyDstAkUQDl_o5nHTcX3E91b_42NXA4lb1ijrJWPknoxAcJFwcygvcSaOPOQt6mMC6k2wTOlgJr3Cb3OGCMLlfXmsCK6NKWE_vk50ufUWb4fgvdRL1_44SUxZLvIJWYyJKC8ITL3CGdpArzUP5s_RGa5Re13P2L29VaD-wXSDf4F7zEuQGidZVhOlnj0HoSK9LkPdwVQeofYGN7noi7iQ4bMR7cz2gbrqjhcgDECkPfI5lFvBfHgp1CctM-X_YYwv4g1BSsS3_K5n5UAAlR01MqylfN40zDcjts8J5mof-vE-RM04T1EMT6KKsT5aso2PYZNqrUj4XTJb-9JcNR-IXkORsy9Q4B2_SzQ_RRtN3XUMrSF0KioT4C-nJutBsRZkTxreuTB9OGiLfiaNi-7KYsAbZon5SdihT6e7gxINuIJ-TNvXvDj9veg2liJVijJxL8I4qSZWf-bvDpkGXTwESeb2z6vEoFzKIMNKzTqLTv8CFOWEYH-_npGXS1pMjHAQdEa7RZoxsNCGIPDpB3nT9dZJfqbKaZx7osDjjs2tIGz5stXFaXM9GWCEYarKFDytooVikHamm1m702D2xT47f-9KFFrH3-4OJlshdrr50r2q6ZXKsiRevTWX1QmV-xr-p-EF0ZjrKtEirX7EqgPkArjCJalXZ-D1hEKmfDl2jiMNGMOb9fYsTViSrbfm6PRDy8r1ejNxr6P3Tb-jrMycsD4bsvNuARVIlKLoNGNIUkwAWOazcEBozkq_BEIXYAFRJ0Q6io92daIpJxu8XDaynWfBuLGxLnE5S6R7NSyZ3jw3orbrpPgJRdXk43jGGJmGKpkJ8PmISpZbKH8gbo9hKXaVugM3iMg4ZCcdsWWW5av2ysq2H7UytKCHfLmOcIhs58z0v5_rCf4mWZw4T9T9OHVacW2EJrpLXjnUQatgdeW_lBioGWJ0rAiHouU4sY2ZYUs4jpVvzncdK8eSlZjAef0jLISep8xKUOu0xZKyvxcbL0Ek_KTpO6wx1l1txqJnMbXYwek6n8qSXvwR9do8TBa-o7ehjHE8McLjqg-t_1ha0WDeFwIA7djuDgfAR7TPJ1ruWzYcDvkTPmPewEKS5EM4KbJV8sVwmfCLNilEqkXrcjYIrqS9BgCtwjtrc_0_QYJGDOBE8UrrlQv6sHkE-Q884-NI5PtlOQGl086psWpNZ2sJyWKEqmPdfhXpi_yQPxs1qlb8HcUOfb_8qsKmOpYTooQPRMiJvowssWcjMOCurUKKC0jIvvltMvV8c_XqOftxHInIgYEfEbOH48YOfRXj5_fBTvMg_pL9yjSSZ0u_53J0zrfd6obdGphGwL8OPIOTssAqNqppRFXqGCbtuyurYLjxbo2JZ_xAtu2BTqdRmQP9AmAxjfXhjRZuuAMtBfjQiWVrXCMlo0SNrw0H7EOTR8daXT7JcHj9zxcRB9kFLe9dmg3Uv7tXOBh2RosfDY5mIM889KMGwLkRBoBvlzmYSsi5Anku9xsqoAXzDkvh8BIJyFPUWf3TXvWP2JZZQPP6c39aBZv_EIUeeruBrlGix7NN4SgNslHPxDjJ3E70cGcEumUs5y27zw-eNRG3Xb2_wWEnKhnsdBFwWLOTNMcGmYolf9_WZHiVngZv-BkYHlv8Zo3Tmjt0jkznrYqzGWa2rToP_XSdrzfgif_Wj_XI1x3uyV7aY6TkI9tTodyBiVy8JtFILASI5ZHp73QIGe_oB6u9A9EESot0tASe_AVsxc0q0QfcQyFc7mMjugPsB-sH5VwtJXgExiN-M2u2d7YpIW3uuChDcwOfNMI5Lzby38rhUz3vtfONBW76WXuVr9DeATs724p_lorOrt0VVooMnne9TdxWLIiGcY4g0Q4Im8NMJE7QuRPKefLDGn9UDKH7FlYs1_kFctkMoStReT3BAXgaNYBOzkRHfEOcl-hZrCkuvDfAYVAOxjFs8oeN-3cE3K-R2H5PeRCN8E2S7Yci1biIu_Ys3haOYD5ycNqI-7ECQTQAzlpaMN-FQ459gfSumMD-8NKEAzoeNC02clAv6oIpHcbbXrb9xC_WrfUnLVBCjRcMdP0FosYUrObCRqK3zEiRzm98zQde-yw7aN12cfW5BUuEsEe6dMtm-ZZh3GoQSHd8pNAHJV6FmDJqa2u854oZPd7JV387294qvLB5BgI3yhJx92pXzboZNQVzwaFhsD9jUQb00ieQkRhnaHOByvza1g3_CXFxELOIrRCzgfo_KOY_loO4TNm3b8xhalxZdBSvWKW0W02f3MAGqpFCqEXqgozsF-8uGYVsUftMf09V-V2sUWxZybLHWSL4QdLscx_acNHc2eiR_2dK9r6ogKzsKQJ3IYk_mzuCd7x4ow1D-l9GNh9jJWTSfVwCs_iqUnBu_WR5SbEPbq8xV5ak38k6xUMxiP3a0VpX359LN1pt7rkaGWyPDAOabWjpY0e8pugBBLOpmyWiLpyMgIMu0ncTEojKABPnlXrnfWJNxs-GoBvUeudBSQSJI0fN0OvOh9qM5U3_ZL6',
                        provider_name='openai',
                    ),
                    BuiltinToolCallPart(
                        tool_name='web_search_call',
                        args={'query': 'CDMX 12 septiembre 2025 noticias manifestaciones', 'type': 'search'},
                        tool_call_id='ws_08313d91a201f39c0068c4ab6ef8b08195a21908304d53c18c',
                        provider_name='openai',
                    ),
                    BuiltinToolReturnPart(
                        tool_name='web_search_call',
                        content=[
                            'https://elpais.com/mexico/2025-09-12/angustia-y-solidaridad-entre-las-familias-afectadas-por-la-explosion-en-iztapalapa-no-tiene-seguro-ni-trabajo-fijo-pido-que-lo-apoyen.html',
                            'https://www.reuters.com/world/us/tanker-truck-explodes-mexican-highway-killing-3-injuring-70-2025-09-11/',
                            'https://apnews.com/article/5a33dbd858958bb8e376e29d5a3601bc',
                            'https://www.ambito.com/mexico/informacion-general/lluvias-se-estancan-cdmx-y-edomex-el-pronostico-del-tiempo-este-viernes-12-septiembre-2025-n6188740',
                            'https://serpientesyescaleras.mx/lluvias-historicas-paralizan-el-aicm-y-provocan-caos-en-la-cdmx/',
                            'https://www.infobae.com/mexico/2025/08/11/aicm-suspende-momentaneamente-operaciones-de-aterrizaje-y-despegue-por-fuertes-lluvias-en-cdmx/',
                            'https://www.unotv.com/estados/ciudad-de-mexico/lluvias-cdmx-martes-12-de-agosto-2025/',
                            'https://mvsnoticias.com/nacional/cdmx/2025/9/12/marchas-que-habra-hoy-12-de-septiembre-en-cdmx-afectaciones-rutas-alternas-710981.html',
                            'https://mvsnoticias.com/nacional/cdmx/2025/8/12/aicm-vuelos-demorados-cancelados-tiempo-en-el-aeropuerto-de-cdmx-tras-suspension-por-lluvias-706202.html',
                            'https://www.elimparcial.com/mexico/2025/08/12/el-inundado-aicm-cancela-vuelos-ante-las-fuertes-lluvias-y-tormentas-electricas-que-azotan-a-la-cdmx//',
                            'https://heraldodemexico.com.mx/nacional/2025/9/2/aicm-emite-comunicado-urgente-por-las-lluvias-de-hoy-de-septiembre-727084.html',
                        ],
                        tool_call_id='ws_08313d91a201f39c0068c4ab6ef8b08195a21908304d53c18c',
                        metadata={'status': 'completed'},
                        timestamp=IsDatetime(),
                        provider_name='openai',
                    ),
                    ThinkingPart(
                        content='',
                        id='rs_08313d91a201f39c0068c4ab705024819586850395449f2109',
                        signature='gAAAAABoxKubGN_bPok1NiyJWK8rldCfIzHKSssz4BcCW3vAeEoBneXL6vSu6fsNeMZwg8EVCx6GYy21jK5Q0_4-IM6MYUlpkAOoVguv01JLg8C8vJD6inryy1p9fOmXPGLR6DyHIu5P0Nq6lp8UXZvXY3wILdhLLv2WGWvnwZ6bLVwH8vPs0lQTdnygUKo7DEPRN4vtTyMDnpai-WHwkcmO6TPIEJXGbruNGWxWMSN6KidOExdnuHXbaKvlHhJZnho6q9GN1WuGOcB3BFuKRpS6ff7rI3Xf8sz4_TzyI1xGxk_a5ufRT10as_0BVr7p0X4cpGgXW0w1UJbSi_YHDNEmH90BhDQkNNRf3gVPEjbIifnXxj2frdo_GNc0VWrxlpm2BS7LzBbtl3W9m_gfqMjrB-h0nErZvUToapUSS56L6gE4gFjk7FoXFMp9A79dmiH8c0IhPrhT_7-56EHCHD-zR2kZ4J23lX_Bu796vziJbrcKb1S3y7D-r5RiLaFrPfOrezsKjJYf1b7K-dr_dNN7U7xtt6pq47hScY3qolykdNTYFFFSjV0-drigJgElZnLUm9fmdJOa9sAJiuxsxKTOKyezHw_oRwdq_D8dlJeXTCU8WQWR1RRzHPFWAKEBEAyaykKybxi4CX80WY5-Ba3L-O8qauEuIlEJqYPDKxn_BAR4U_mMwDIZufRxlnhaZbS4mjIzDsL1sz9EKDacQCGTPrEoBmihTT8LGCD3x0JRe3ud__d3goulkQOrnDVfo2SorNfnoeqhVDbjFUOnwz_DlfPo3D-F2aevtAm9RvsVNfyIvqqgkGs8o9L9ExNBDZg0TGKmpeDHnzidoQaXsuId9FywesUdONvlEO85toloBKkG5eZY2Fu1Dg15IJSc-82tP0GWx6w5i02dda3mAk-R0IWbVrgUuf7EbBZafk1mPuVWc_xdUkcBjdCLRIgGd0vuFs4KY31rM6ucC-tXnSVw2xdJoaq23wyF5_OU461Tw91csvn8ZysQlKFsj5dBT2MCF88QesaMcBgNI5dBxZz4tL9ocS01_ZI00yD5Z0IguOfSU_OZh24dW7D3vwEL2bh62GtVphJTq5HaVWy-8dtW-nwtlog6qEOjNWLgMzLIg6Q4l7S-kfITlXC5hKCncYVffljtwvw4c6A73C0QBwLNH26hCxE13pMgYVGjOCBuaQtEKW7w4v-i1ZFzLsMLs2dVTnD2cWuBBECidQozRSecQnX-R5gOZkLx2H4wSXKyfbEyIHT_onqb8pr22l_rkwl7JdT_p2jt8NWV83-RMstXhLz4s92w9CjKL-rQnQQZyCuvZEpnuuyb_mbFTiEpmUZ56SDCzc3wqztVBOYd4VsctYivk0CAJha99dxZ84fbwMGNFUh_5Ic_NI4QSXwquwwbh1ox3gLDyOO57M3McaK3N-s-LXZYrrHZXENV4zEIslVOv49FPJbpN5a9QiA71AHvWVOkR9qmXFHmadBkgFqfPVsa0zUR6fXHZheS5koMkrwNtEecbeF7f9aueZ0hKIJ3XfMor6jSRqgCF4f_Dgybe_or20133wHcPe3zpR6khxDSAUHEVW-1iGwDgItP-EYVhAt4Iynxbi2KMlVAcclVaJAgrit_B06J1aDaV89u0kcKdC6p-cnIRv180pJYs_fMfjtxiidMiX4oOeAHAJZRRU9QHJ9tWuqYT_B43z4nFDnN-IJfCx6fAaKiw_uJ5gzp1gbSrT_cPd3p-L5LEwDbhiICq44xIU6i4iQJsiXJ3WzwyovtJIwp0onUUj2h6-6ljU8jYJbDsqWp632sR0L7sBit08wa-lWOU0gf_cqeS-yWLOvszedMlB8XpxG7GppLZ5fb0JbjK4rTeSB2y7F7HwHVR_hHAWqvfEB_HaOLBCDAcnt6VmHHwUu7pLBVhRx17UFAg_o4P7lti66ncdoh9Ck40FtHp0TptPN_5mscGzf5H1mV6doMfQ4cfTAjBfpJy1Cyr6QyYzAXFoJ1g5IF1b7YbYWe3E4KfSRXTJdB2eveQPmgYarlWlmtk_dgD4ZisOIr3zLZ2SbFzhtpV5Cli9hRRuyVlRs_WBekruvNM-8cbl2wul9JRc6iXN4nT4iAbCaeAlmsSLnX69Mm6MONOF3f2ORjueJHaJOiU5h_sANGFTLHOzMpjWoXMg31fyfS5pF9jFrzPdZ8N4AF8_04TK1SLPqLIuntM9tJcZVJh8QxoKITiU5ZkjzUqdfSf_uYIdQ008FWJRsLNGu6X-NFYfTTKns6g8mGNru_jbVLauuyAl92rq7gxlyKTTnIw8t3x-INjvMY8LwdCtraTQUefbRZn3aRjfxGsSDzoINKFvS5ZsqjxqZe-BXgREVtxgZT8Q3Bl-CPp187rcei-wv9PZ0pevwnxNGJ-Jydzp1lbMQBG4z4aZ7tehtBmOWQhmOv4HAQ9X4bwFZeM1utpDTiBRLwfkIKxlovIAnq8XmwHu2S9loTOyl4sGBZWQDQ9pIwrxPl5cN47On2dUKissp7mUFqDP2awO33lgq1QOwAbg-b5pZ_LuVZ8SkB9uQE8xzzYsyffAOHhDOyaJCO_RGrWvhoq1f5PZbQ3M6B3IhxrmUhnmyuuLwfgw-J6KEkb4n8kDKG1Grj4bHGn9xH3PIXKda6m1TiA3PylUysgl_cxAwULG9SToqKQdF024iLrNTmYEBkwRp_nlJurJfMcaKJ337c_nKgbT8mIBfw8x6hEP3D90tO7oHQgS13-li3Ss-OhYZqPLXu2nZdcqvAe-RmqS8ZiwVEdESyng-QdJcy44HeCQ_I6Ro=',
                        provider_name='openai',
                    ),
                    BuiltinToolCallPart(
                        tool_name='web_search_call',
                        args={'query': 'Cutzamala 12 de septiembre de 2025 CDMX agua corte', 'type': 'search'},
                        tool_call_id='ws_08313d91a201f39c0068c4ab76cc088195bd4e023113eb0e4f',
                        provider_name='openai',
                    ),
                    BuiltinToolReturnPart(
                        tool_name='web_search_call',
                        content=[
                            'https://www.tropicanafm.com/2025/estos-son-los-barrios-de-bogota-que-tendran-cortes-de-agua-este-viernes-12-de-septiembre-449708.html',
                            'https://www.tropicanafm.com/2025/cortes-de-agua-en-bogota-estos-son-los-barrios-afectados-este-martes-9-de-septiembre-449480.html',
                            'https://www.tropicanafm.com/2025/cortes-de-agua-en-bogota-programacion-del-8-al-12-de-septiembre-del-2025-449410.html',
                            'https://www.foxsports.com.mx/2025/03/12/corte-de-agua-en-cdmx-2025-anuncian-tandeo-masivo-en-marzo-en-estas-284-colonias-afectadas/',
                            'https://www.record.com.mx/contra/cdmx-estas-son-las-zonas-que-se-quedaran-sin-agua-en-septiembre',
                            'https://heraldodemexico.com.mx/nacional/2025/9/1/cortes-de-agua-en-cdmx-estas-son-las-300-colonias-que-se-veran-afectadas-en-septiembre-726765.html',
                            'https://www.milenio.com/comunidad/corte-de-agua-en-cdmx-cual-alcaldia-afectara-cuando-sera',
                            'https://www.elfinanciero.com.mx/cdmx/2023/11/13/corte-de-agua-sistema-cutzamala-alcaldias-cdmx-que-no-seran-afectadas-noviembre-2023/?outputType=amp',
                            'https://mexico.as.com/actualidad/corte-de-agua-en-cdmx-2025-alcaldias-afectadas-como-pedir-una-pipa-gratuita-y-hasta-cuando-habra-reduccion-n/',
                        ],
                        tool_call_id='ws_08313d91a201f39c0068c4ab76cc088195bd4e023113eb0e4f',
                        metadata={'status': 'completed'},
                        timestamp=IsDatetime(),
                        provider_name='openai',
                    ),
                    ThinkingPart(
                        content='',
                        id='rs_08313d91a201f39c0068c4ab7887c881958dbedf1d7c4b39cf',
                        signature='gAAAAABoxKubop23Acf-11ep33KsX37BHNy6lm8b_SteBCvcxjDW1HePUzECIh4a_5qbHlw7a26_cvXtmY3thouxDh8G3ic4yYCBcmD7nAUrSFEPB5jbfTnIKMG9-9RZddKklo1jb47OtiUwSKXVmS2Yj_fAg0SiZ_pa2NRCP23MfgK3d6a5Fm6yA3DSBgZQ3O4yEuhSzMoLTvp9rfxqTFq0l0CtldZapAHMTMzHRqLQahdY4-6pEeQZ7zbZ23MTX7M_f228A43hAMcoprnHVEUJsfPq8JtCVnVvyUjMKjfP8X8jLaKiXhLhiwNleAXsbxoHUa8THD3xR6cUwYq5DVQ_-sYbcyG21fvut5gvXUxb-xCvpqODI9KfV1ESePsmE5bEYgOtNOLJqDvM009ir-hUwBUYrFzNKOKleS6awRHwfy8sClYCelB-v1jiYl5eKptMvU5anbpUB7TXWZFh-mB1BStouS2ss2kM95SLMmi4OkWRcEIrrsCcgHJxe2Uhvgg0po6kTZmGBjVgoihI5FS0cmp97ihcam-3hK90WhCJ_nKR5Bf0XI_SB8lFTLjqKkpUucz2yw-yvEYUZshHCjEyeTWKnCAeL1ENCLzXeVIKdJSecBoZYZMxrV8oHR9-MqWNcrOJgVKeMaFRBKJVItGGGkIhzfY8GQENLpa8BaWLrO_-HlyqMbxU18orKqn6bXOQ0MXw5DroyvKrqRLIhIZwu0qRCW_VyEM8JFFO8ga1yxBWsq-qGIKOd5xwKYAp1r--0oWo1Okf4ODm-C-zvMRs7bQzx2wWUd4olMRZ-c8O1G4EGnbWiB3UFTI_UlWM4lg2FaXEb0raRH3YN9YdSFrdPKztNA_4tuAD1wkzKoKZEXbRHs_lGPoUCESnFHjJvDqfZIXej2OyugdaxKMnauJnTLgoDwOU0XAFFBtLyT1TzO2VjE5M9y74eshrDVk9trex1hSBrTmDLM5YRlZ0eiv8iDY89W2WGY_0OKhUdewZgduhR2uaWA82demXgpUaNzgVNI8TX-CZgk7tquklxV1gUiWaEBwknCjl_qd1MzBeRuN8yYfs4lqD_ns98y9yzH8JW2Ibp1WmuxYy8zWpfqCQV2XMYRNq40peOFw9HSmVkcmFM7vu_VwwZ2_qnowBJkrDBoz-ls_Q0IiissU4JJb3wwqCFwNFnGWqKmVJYRzEFZbR9HDfbCsfAPtcRbVZ2sXpbIOUjhMAJk9FPy65B5ek-suigC-NyUNq74pfZ7RizvxQJ0PHTmyCW-eXr_ODF0FEufmMHV7znFr-DZmOOWKxrlrI1FGkGikSc1_SDHsljFzwLDwzgVOlmSOuCNzpLvxtMoNlOfm8qmFvVJYjv2aRmxL9j97a8J8Qj2rAxXf2CMYKfiHnQeHAjCqvG_iYwx2I8Ox_AQSTTy_AdyVd36dubHmPUQIHpovLgFbJ4G4Z6bh6vdIgyqzYuL2Qv1cgxa3Ms6atkt93--s5JQUwITJKDaLXyzyi_pwM0NKtbqatpOPatCTo8m4twW478IPJrg4MwAQeWCMSzIDJshlz0a2KUQyHs7xbPLmK-6JgpDqhGlVyoBQmqXQIcQk1n8OA7It-1_yuqAIYywWXZkJ3_9uY6p2jR-SkbPl9cHnPtNzHXxBpJV2FRHMGLEaVDCIfbxiW_y7x8fHefKObiqS8G2_QbbK9FFgbQhx2Zk52mgldlgCOH6c2fW4K6gqaGA6rcEmelrGLyBUnGa2Bvhg9Sis7EKkz1GtmMLGx7viPpbJiEfC_2lOwjjiwEYrOVL_H98xMWzTlcoYjHi7Fgso7hgI2HAIyRCMEG9p8NQAvGK42z3PHvxovzhpYbQguSWbn9K7pNhLFJVwli4Ut0kbaP3mBePZOC8XXA9RyfyS9xopKOPFTDzSwje8uc8-bQgPI9sn8qDmQ05sPOmv0On1PpVK1fTELQdHOEsZi_vIyRw8ElxwmNuxPs2fIY5hKU8pgkyXgJTqn1nEgIRbglnop7OA2DHq2PeROQ-irgS3v78uIQZiKmBt58a_NP_WXVTBeFbjrA8OoCesDgdc2yTjDFwekRGet9HkxcuIub76oPwEw1X_CcH7_JYYa3W7TQgwJOK6qJVNBJkghkeVaCZB5rAco54nMqKczK1ovhnGMDAbrJH9dsWG_crKM2FH2hC7Dhv4ErylyFec7xELKu6VJ51gTWyTR23RDgCtmeD5Q_p0fZZV5adiw59Qt8NqS703mzn8pN3ak6LHOLbcTxdTRg9JUlv3KXce7qmb68_O83V4BNDNw0DcsZG5It4hDJJZMd_pM121alcz7-IIl9FhgwzP3WU-FnboBJ8U2krY6hsdyzriOEkACeIBzFmYzA1bQ9VIg3bC-djrk2878SxKqQ3WK6aJClOnQ-Ed_qrfbw03XXWCwWKRPLR_M02BpKzm_4RfnzzHAXiKI4ZJqVD4Oj7G9bRsNtcxrDLoN-enn3gDf-ShuqMb6J0pofd3PVBJoOSpkz5u-jnRGzbtylrOzrjr7o70kBHZp8xiBLuZGQpzpBELc_OpEefyVTj6MOeJA6qo27eBh3R4w9yCfYtIH6XYfwvFm2PIKH0MG-xwRID2EwRIcrt-mU_byzzpNCGKyxpVYmc9Wr3-zQ1WjugAswztckt2HIRhscaxL0V2v7Dnm_FHMR4a2IzUV05uEH3LyjHJRHjWfSU9xl1c-twZ9Ru2q_tK55lQ9JRpvheXVsWMUH863UoTrJYW52EoeFrZWDtNx3-TyFErxGh6ZhVkE_QXu-6qUcP58MI6ZOkKfYnSjSD5N_zY1i4PJZPfrNHGPS_ky_rirkvSWrVsCG5UeJk4fzIU7n21NkxUuYgAU92Psa2ErbPJ4MH9hXf8-8k7MEYFF-Sk-JxaRPd2OoyU6DHucdK1FeRRoRdyYT6IZiHq6vkFngjXz1GfN_sDYFE24zByYu23MSEt3lcdD4yHlKyjBZuwnEvWuT0_L_wUaTPAm9XTD1QbLLURHkzUsrkjMinn9jL5L59qDyaLjrMmNQN_AWyFyseA5bVxOL9DNFWLyL1yd6vZF0SU64DhFABQbybNOnnjLnDBLGoRtb3TzTeq0NMBk0g9EygytD7x4gyrh_5aFi9ljt8jyrjW3WVMOx5bOFcORyFWF9Or6PUGgPAm8FBf494ugX4J4vJqFGJt5Bb06UVOQ23BoLbhNJUz5NzNdNwhfYhJ_gSl40EZK6MYWoJnnR_g4z3bVe9pJaXcEQF0YghWE1V7vGijMNcDKXiFMWF5Go4_vRUwQ-KkcSxNvj19bYGjdzYYNJ-i6kyCOUfT7_Bu5FT9N8B82NA6Id110r49F6QEHjQxNswCMolSBLJNNKQzIAoDbgmeJZbfVoL7lSjKBfe9APCMHqktaUHglCy_m5-wjDjlgqtwYnfGiMg3QFWXKmoXnk9diyah17U-k_PDOE5tmbHYFvowLZruklWMdAsTcozqd0juTLjHHpTq6igBVV2JYoZqg4FyD3dwjYPZK_5j7Fb5S9hoqQezL2LHqw4rkQ9Hs2SAhhyLKo_Gx1HWAO4_Df6u5_dvvSwoJ3tsukMf941ZaDuKTarkvFioJkN1dIcqdLr1fpjVQgh2TPHVyKHEJfNKhWIquXyepBSZWRV9OFKBRSfIB8oo4qVeyY4MJty9rthPOmcuf7JLz3Jgn5NgkC8gtTOpsxE_zOUjVdsork0vB9RChKFNxf7d4Xi3fUwb1ITHlKAbW0ulAm9_qKQb2yJD0M0sswryIvEkKoUlFOkx2vRjQSqW7Z4W_QMH1dytmg_RS5fgn0SJ0-grLxNmLuhUDkvZpeKIy8XzGJDdjc77Oo3M_H9k7p9pPA_dRZP6bxn188FU8oXQ2mGyhfwWS7ONqY_I89wELOL9zUGOid2lFXhAbhTQH9AVVIF_6YlFgCtnONQMHLQtpEm7rBOwGgK7eSE6lo91VUgpLNhWMjfvKxLnpVsLv3mOYqupPd5v4XOf_zJtsGvwK9H9Z8fpp8KYj1eBSZ_7wrSsSltAVnHFJyaw6GTDYvLEF-ERMjOYhuIsCn3IkBu_m7PKOZnRltcMSV1l8aA3QugDb-_LjY4nBI-w7W5Y23FO0cDgfo26-bA9i4fL009sMfIORSzvYmz1YoYrfYCGrQvsfQj7W3DrnkXPdRFZswmlxMLCb2SWhHLbHJwz4piXwu-wQiIbXIGgeXr1PFckxnJQu_iC7Y0nCpS60Q_vEjrxLkoWwhvgT70z5oZyDZOY-E1TXwVLu0ORpBqHUPUCZIHjy1-pM-X_w55el7yG_aEYCFENM_RZx16FWTfCEFyyW42PDl3nEshUkhSSNEvhM43jhtSFGMjFIni7T6eTvTA5x9nnSoVETql_PTVvO6SIIUljODteEOfRB1BzYQi0bdzhzjiuuoPNqva9qEx9lp8QGIusOHJZTfMj18s8bGyqhFFam-8saKjwkC5Y-wy3QMkGCR44OZVhgWA--2WddS0C629WVAXDhVccoNKRwgAS6rf0-iref4YJkotPHP7oi42QWhqun9sYxp6gu7hGEd1I_1BrIsr_i_zSjJt7fNa0ihl_BLdpfc2Ib9ZfBua3kbXJAh0lhaMH2k1UJNRIHQo_LFiTCbNJzSOYXax0WKyjq1VNMSaAEDZBhye4a49FXpOysvMdqHlbk9ASDXDXzg01uzR98WE1p-ekgKp2PwxfcjRo9d5n2hJfjyaFzlQy_oedsmWjGCMgG8bTrysnz4EnWteKzU6cMrrZj-JlZgZEAk_giWOjHxAphx77JbVb512cKgDbKzyY5zeJT9CwD16z22SWb12ios_K3idRCb4-N7y73aX7WSrrV2KJ1SoBs5ckUjdjoBZReWxYl8TOMSZvMjAvxsQWY8x0KFjAn6HZmHl2PwwIQCQb4RthiQ4tzMzk3NN7qiMHMR5WxbI-OpQuVi_NCb20a1IBRQgs6QizWLoOzO90NbezQdy0XZF0mgEK2kvXUbTjZamkL8xoDK5XvLn75QGYFS2JRFp7dE5Ybg67sBFWpcJ9Ud2LKYqVaoAsdml4jsCXz8fXl53XM418CkD6xBJf1u_kUFOPOjLTWE2s1AuZx_6rHjNgRlPROClVAAYj9AfGCcIwk0sS8B0Zn4APVPdaDntmlEYSOaKjvBorkBbghCa-OBiFjJIneu-bTA4ajM9m6wKTdPRGJ5sNT6VAXvVBYU_1sn03A7SCmvgs1pw==',
                        provider_name='openai',
                    ),
                    BuiltinToolCallPart(
                        tool_name='web_search_call',
                        args={
                            'query': 'Grito de Independencia 2025 Zócalo CDMX cartelera 15 de septiembre 2025 concierto',
                            'type': 'search',
                        },
                        tool_call_id='ws_08313d91a201f39c0068c4ab8797748195b72ca464faba286b',
                        provider_name='openai',
                    ),
                    BuiltinToolReturnPart(
                        tool_name='web_search_call',
                        content=[
                            'https://elpais.com/us/migracion/2025-09-12/los-eventos-del-dia-de-la-independencia-mexicana-cancelados-en-todo-estados-unidos.html',
                            'https://elpais.com/us/migracion/2025-09-12/el-miedo-a-las-deportaciones-silencia-la-fiesta-de-la-independencia-mexicana-en-estados-unidos.html',
                            'https://mexico.as.com/tikitakas/la-arrolladora-banda-el-limon-dara-concierto-gratis-el-15-de-septiembre-en-el-zocalo-cdmx-a-que-hora-sera-n/',
                            'https://www.nmas.com.mx/ciudad-de-mexico/conciertos-gratis-cdmx-septiembre-2025-que-artistas-estaran-este-mes-lista/',
                            'https://www.nmas.com.mx/ciudad-de-mexico/la-arrolladora-banda-el-limon-estara-zocalo-cdmx-15-de-septiembre-2025-grito-independencia/',
                            'https://www.nmas.com.mx/ciudad-de-mexico/a-que-hora-sera-el-concierto-gratis-de-la-arrolladora-en-zocalo-cdmx-el-15-de-septiembre-2025/',
                            'https://www.record.com.mx/contra/la-arrolladora-moenia-y-julio-preciado-encabezan-la-cartelera-del-15-de-septiembre-en-cdmx',
                            'https://www.nmas.com.mx/nacional/sheinbaum-anuncia-evento-grito-de-independencia-2025-zocalo-cdmx-estara-intocable/',
                            'https://elpais.com/mexico/2024-08-23/banda-ms-en-el-zocalo-asi-sera-el-concierto-del-15-de-septiembre.html',
                        ],
                        tool_call_id='ws_08313d91a201f39c0068c4ab8797748195b72ca464faba286b',
                        metadata={'status': 'completed'},
                        timestamp=IsDatetime(),
                        provider_name='openai',
                    ),
                    ThinkingPart(
                        content='',
                        id='rs_08313d91a201f39c0068c4ab8a454c81959bc71db0f026334c',
                        signature='gAAAAABoxKubQfxe28iIHU-w4DfE65EXnvcwW7j8Ex0wRyeOuN_ieyWoAcJOAgP8ltAi4yCYY6QgAa64n6UrmGDoRLGLexdrKGr-h2yXznQrihn7Hvc4J3tHdyLIZ6cGlszi26plPp8ixEPLQsUpF30IfVSdn6oObwZqig4ZQtG7Qotqe4_7hKDHDWqMvIP8HOCqbLUT-dvaxhwx4UgX0VkpXErP7PlCeaDFc41YYQRVnEJr5G50FcL7KnoT1JqbnMxjMwYvrHHW6ZB1k-3EufKdDVw-r5D6YKu3s-u_cb6UTCpGX72gRc_b44xFfyWsH9hbbuyabycXkPzJtoEqnDkBraj4tB-px-6BOE7shXWQOpAkXGl6y1UblwgJjdMs2OhVHLGKzShlS04_UDKihis2bUtQuD4yXvXygtuys81Eu0RzFFrU2B01dWEW1gOX5eDRCRdV06ZUdLSpWMRLKNIJNO7DHTtMa9kYwjYctOBcQM4xyMw3zk2sZJ4FCLX4T2pHyJppCaF39c8AGxrxySRqAH4KoPVf_5mEhBJq_oA8TfeHaIEY2Z2-pt1GTDdf5Yb_8eAzlQ85yjegjzYHKX67tebP0XJ0z7oQScUuOvz4zl01AZbQhrBlBk1jDk1ajuDqQuNWaSH_LSowA4-xQJ75M6p5aTipTCUTvXiTV7YuXbCLs4wUxfCL5aE1d7GDvFAtX_j3oh4Zaw64S9VU9_GysUQZ8sVMvCj3ej6AS3dPl8q-Gl3AvRxB2ymugrZrM_AbKZe3f3fKRDSPV2NkNCNtHe1cCzJ6daIupFQFE-soIpUNqCEi-dUf2mL8-YBG6G0Nyhm9KQWTODyKuI3y0BXC-THAVigpSQ03nZG8BYwy4LNRJNd_zHAfkW8GhBo9uNG6nrGD82V-jf2feT1mZ_bauHwTp0PNSJKzNlXfaGGDpEoWr6NbDEnQPW7iooSCLS5T2gPLWnAAzWXkQjwF7ht7yXWhm_S_N58U_cZVTBvQzYD_FDU8xWzXqqe4E4Tt_x4HN2yxutMflQuvHEhixNK7ac1A9Cl0Grf83v9YAqppN0leDkLwZvcEPVlZX-4QGdGdFdO6C5Wq50hNJR6p8dD3irhlYu8T0BiV3UJia0eS7JxZ4Yiv2yIvIBu9k8iZNZHgRHpDgGg-YuLeV0BWKoR3ipBL2irB0dppaKEnx0W7ywy4AvbTVLyXLGcIDoLvzsSnHi10gidRraGKWiQiK6dESspyvyngGn2fchA4fKBE-dKwfJt4Zfvihx_4hE3SsQf-3wEBFjLKsba8rvV4HLpczA7zTzzkX5hfh11qe0my8EZBAGxZgeO0Z0kLeaWvebdTsRDfDRPn-2h_90C33vNNhFWbzpLUPc_T_ZDDyEpgmDlq2nGojGYB0AGT8bVnd9EPxNYXjoFiLAcPgeFVd2gV2QJL-nh2Abv2HUN0wUMFDbd7TrVpGx8b0dI1LFwgqQY13L-VwR5Nr7QktGuqqfPeEoos99IXK_tfIpACVPnz0pOW-n8Br98Bj4pSb2mAEqoEEf5kQnZC5exNYkaCKgfxcNNMhqyMLAW9FbaE-kBKHe4piBpP2rbmUwgg1vjTChlyGd5OEHjpE1Wz4V4027QNpxNRY26JeEy9aMTCAqBin3jDnG6vEqRRu4GCRDiXSLo2F9aurpNlnevmZFK0TJReXQ1c7g9Ex8Y2ZlCQojJZL8uDRGDLuad_kzkHbLfEm45XioQASefsSoe9AfC8J9PKxvAMnW2M6mCaD3nqSaPU-JV-TcLfVR32v_pSMaJ900AGu_RBwl7wGhCGlGM9gt-jOlXWrsEBFvGToPU9JjSrfrGTx2-9zbDdLzTcG2ZY5zBImTRNmO7lpmDf_Ios1bYLMDQVgnScvFTEiRiKHQpbxgmK57KQH_LiDXTvVBWkKO6UL6G7aY5llkasxJOrE1RH-DfBMYb6MBySwjHWoW9H8DbWn6omNPNKAhet7A8_gO_wiJ40o1w320ZdS-idgpZNtAtN753HD0AROOTkRTYom8KdE05Dt2ngJ8IFIXqx93uj7TbapQN6INqca40E9qlh8Hw1_kddWp7TbEu7x3BOnw5I5IWXubXhtq1Kyv6ZLbVUllXK-SslN2oU7Mlc2T9I5rkOtMJLkIEf2wkcK5zp6zzfmbJDm2LFG7jIYAnpQYk23XGkFnA4gCuUdbIlLKcrrbrwx8x1jHr0CMTfJuQgjy672d7Xc3P8VUWPnp_GAjAtGbYXrBf3xLg6i98yqqCVgeFSjCjT9tejwSaIoKODApz8m_-ngMtyiTAtcvChDsleYyQz6xem_e5mkzzU9SIUItgtpsyrKBWatNUn7Wi9L7TuCa2xAh_o8nBcIkFYZ_Pvp8BaJiD0RSYky9-QrraraJDftHJwghDT7fG61K8QZN4hFhLGBDegSBwj-OGV1ORljJ32mfY3fU2gtOJVfZvlLOm5NkGkNGLJwKneWTh4xArs3Z0fL3Phrri7A2EyUviNLAm9Ve-VMWgMVj2PBbI8j32rjZRl_JwssD7mBTNfaVWvxr_lN_ctkWIKrpRkT3g4vUEczu21oVAtNVZzuAOempZ4bCZ2xmPOP6OjZHPoHJUq5kyQ5iYHx8XvcY-8-FyVzANyg7nNynrBzNd2sKVHknxvl6xMyeUqRUJWlOmPCKyPIOv49LNx1ZCFir9GzORGEwU7uixiy2umZZF416C6aBp0wIsRZiFCOKtcQZkSJmcG50Z8GztRHGfSISTVcPSgs_OY3mY7jONO05S5Bo0vFCSkBc2xiEqZytGu9GS3YMjml2hBvzx-Q0nli_vLWiAhzgTBN7js-sr872K34Vimk6AJ5q6lyT4EfXSLY-o4W8o3kbFhW77-RakIh3dvG1pOnSS_PzCdn0wo9E-VGvrrIjNdt0iXEiVk1eyfeELlCg9R_sRTo9aKsR7FeXDoxHfyKMlhpa5xtTf5M5EF7m0bNel33A0SgTw6uh-kQuaa84poBXo3yeBPHD7Lxt-V6UH3k5sz3MnxXcZkJlvwio2e8TS84QbsPmvNbPrVDEFPq_eHN9VQ5-eu4V2oRkwXXpW_17RnOgsuYfEJTY2pMog5c3h-QiyK2VNm7vRGOgWqmYxXeR7F-Bxbr36ZIQJYkgoQtLNmxGfY_Qdzigic9baNHNHArkvyNmsot21TnCYxm2b1WryNdbkIMVLAcmodio8CRUljKJh73g85gmC2FwA0dmn_bFOmb4EUWgPrQzsXKpZrsrwlrPbmK8FrhJ8dijNn9ft3BPqh5UjQdNQIx7RVBbb0P1IUqZwWhErn9weovGXcZyNAtLx_VEuMJBBUE8pHkqMEKEct',
                        provider_name='openai',
                    ),
                    TextPart(
                        content="""\
Here are three key Mexico City updates for Friday, September 12, 2025:

- Iztapalapa tanker explosion aftermath: Authorities report at least 3 dead and about 70 injured after a gas tanker overturned and exploded on a highway near Iztapalapa; investigations and victim support continue. Some outlets report higher tolls as hospitals update cases. ([reuters.com](https://www.reuters.com/world/us/tanker-truck-explodes-mexican-highway-killing-3-injuring-70-2025-09-11/?utm_source=openai))

- Mobility alerts today: Multiple marches and gatherings are planned around midday and afternoon in Centro Histórico (Zócalo/Plaza de la Constitución), Reforma–Insurgentes, and several boroughs (GAM, Tlalpan, Coyoacán, Xochimilco, Venustiano Carranza), with suggested alternate routes via Circuito Interior, Viaducto, Periférico and Calzada de Tlalpan. Also, Hoy No Circula applies 5:00–22:00 for blue sticker vehicles with plate endings 9 or 0 (hologram 1 and 2). ([mvsnoticias.com](https://mvsnoticias.com/nacional/cdmx/2025/9/12/marchas-que-habra-hoy-12-de-septiembre-en-cdmx-afectaciones-rutas-alternas-710981.html?utm_source=openai))

- Independence Day in the Zócalo: La Arrolladora Banda El Limón will play a free concert on Monday, September 15, starting at 8:00 pm, ahead of the Grito de Independencia ceremony. ([nmas.com.mx](https://www.nmas.com.mx/ciudad-de-mexico/la-arrolladora-banda-el-limon-estara-zocalo-cdmx-15-de-septiembre-2025-grito-independencia/?utm_source=openai))

If you want, I can add a quick weather and air-quality heads-up for today or flag any Metro/Metrobús issues.\
""",
                        id='msg_08313d91a201f39c0068c4ab9302448195927733883581e15e',
                    ),
                ],
                usage=RequestUsage(
                    input_tokens=113049, cache_read_tokens=90240, output_tokens=2904, details={'reasoning_tokens': 2560}
                ),
                model_name='gpt-5-2025-08-07',
                timestamp=IsDatetime(),
                provider_name='openai',
                provider_details={'finish_reason': 'completed'},
                provider_response_id='resp_08313d91a201f39c0068c4ab5b3afc8195b063acedfc62b3ba',
                finish_reason='stop',
            ),
        ]
    )


def test_model_profile_strict_not_supported():
    my_tool = ToolDefinition(
        name='my_tool',
        description='This is my tool',
        parameters_json_schema={'type': 'object', 'title': 'Result', 'properties': {'spam': {'type': 'number'}}},
        strict=True,
    )

    m = OpenAIResponsesModel('gpt-4o', provider=OpenAIProvider(api_key='foobar'))
    tool_param = m._map_tool_definition(my_tool)  # type: ignore[reportPrivateUsage]

    assert tool_param == snapshot(
        {
            'name': 'my_tool',
            'parameters': {'type': 'object', 'title': 'Result', 'properties': {'spam': {'type': 'number'}}},
            'type': 'function',
            'description': 'This is my tool',
            'strict': True,
        }
    )

    # Some models don't support strict tool definitions
    m = OpenAIResponsesModel(
        'gpt-4o',
        provider=OpenAIProvider(api_key='foobar'),
        profile=replace(openai_model_profile('gpt-4o'), openai_supports_strict_tool_definition=False),
    )
    tool_param = m._map_tool_definition(my_tool)  # type: ignore[reportPrivateUsage]

    assert tool_param == snapshot(
        {
            'name': 'my_tool',
            'parameters': {'type': 'object', 'title': 'Result', 'properties': {'spam': {'type': 'number'}}},
            'type': 'function',
            'description': 'This is my tool',
            'strict': False,
        }
    )


@pytest.mark.vcr()
async def test_reasoning_model_with_temperature(allow_model_requests: None, openai_api_key: str):
    m = OpenAIResponsesModel('o3-mini', provider=OpenAIProvider(api_key=openai_api_key))
    agent = Agent(m, model_settings=OpenAIResponsesModelSettings(temperature=0.5))
    result = await agent.run('What is the capital of Mexico?')
    assert result.output == snapshot(
        'The capital of Mexico is Mexico City. It serves as the political, cultural, and economic heart of the country and is one of the largest metropolitan areas in the world.'
    )


@pytest.mark.vcr()
async def test_tool_output(allow_model_requests: None, openai_api_key: str):
    m = OpenAIResponsesModel('gpt-4o', provider=OpenAIProvider(api_key=openai_api_key))

    class CityLocation(BaseModel):
        city: str
        country: str

    agent = Agent(m, output_type=ToolOutput(CityLocation))

    @agent.tool_plain
    async def get_user_country() -> str:
        return 'Mexico'

    result = await agent.run('What is the largest city in the user country?')
    assert result.output == snapshot(CityLocation(city='Mexico City', country='Mexico'))

    assert result.all_messages() == snapshot(
        [
            ModelRequest(
                parts=[
                    UserPromptPart(
                        content='What is the largest city in the user country?',
                        timestamp=IsDatetime(),
                    )
                ]
            ),
            ModelResponse(
                parts=[ToolCallPart(tool_name='get_user_country', args='{}', tool_call_id=IsStr())],
                usage=RequestUsage(input_tokens=62, output_tokens=12, details={'reasoning_tokens': 0}),
                model_name='gpt-4o-2024-08-06',
                timestamp=IsDatetime(),
                provider_name='openai',
                provider_details={'finish_reason': 'completed'},
                provider_response_id='resp_68477f0b40a8819cb8d55594bc2c232a001fd29e2d5573f7',
                finish_reason='stop',
            ),
            ModelRequest(
                parts=[
                    ToolReturnPart(
                        tool_name='get_user_country',
                        content='Mexico',
                        tool_call_id='call_ZWkVhdUjupo528U9dqgFeRkH|fc_68477f0bb8e4819cba6d781e174d77f8001fd29e2d5573f7',
                        timestamp=IsDatetime(),
                    )
                ]
            ),
            ModelResponse(
                parts=[
                    ToolCallPart(
                        tool_name='final_result',
                        args='{"city":"Mexico City","country":"Mexico"}',
                        tool_call_id='call_iFBd0zULhSZRR908DfH73VwN|fc_68477f0c91cc819e8024e7e633f0f09401dc81d4bc91f560',
                    )
                ],
                usage=RequestUsage(input_tokens=85, output_tokens=20, details={'reasoning_tokens': 0}),
                model_name='gpt-4o-2024-08-06',
                timestamp=IsDatetime(),
                provider_name='openai',
                provider_details={'finish_reason': 'completed'},
                provider_response_id='resp_68477f0bfda8819ea65458cd7cc389b801dc81d4bc91f560',
                finish_reason='stop',
            ),
            ModelRequest(
                parts=[
                    ToolReturnPart(
                        tool_name='final_result',
                        content='Final result processed.',
                        tool_call_id='call_iFBd0zULhSZRR908DfH73VwN|fc_68477f0c91cc819e8024e7e633f0f09401dc81d4bc91f560',
                        timestamp=IsDatetime(),
                    )
                ]
            ),
        ]
    )


@pytest.mark.vcr()
async def test_text_output_function(allow_model_requests: None, openai_api_key: str):
    m = OpenAIResponsesModel('gpt-4o', provider=OpenAIProvider(api_key=openai_api_key))

    def upcase(text: str) -> str:
        return text.upper()

    agent = Agent(m, output_type=TextOutput(upcase))

    @agent.tool_plain
    async def get_user_country() -> str:
        return 'Mexico'

    result = await agent.run('What is the largest city in the user country?')
    assert result.output == snapshot('THE LARGEST CITY IN MEXICO IS MEXICO CITY.')

    assert result.all_messages() == snapshot(
        [
            ModelRequest(
                parts=[
                    UserPromptPart(
                        content='What is the largest city in the user country?',
                        timestamp=IsDatetime(),
                    )
                ]
            ),
            ModelResponse(
                parts=[
                    ToolCallPart(
                        tool_name='get_user_country',
                        args='{}',
                        tool_call_id='call_aTJhYjzmixZaVGqwl5gn2Ncr|fc_68477f0dff5c819ea17a1ffbaea621e00356a60c98816d6a',
                    )
                ],
                usage=RequestUsage(input_tokens=36, output_tokens=12, details={'reasoning_tokens': 0}),
                model_name='gpt-4o-2024-08-06',
                timestamp=IsDatetime(),
                provider_name='openai',
                provider_details={'finish_reason': 'completed'},
                provider_response_id='resp_68477f0d9494819ea4f123bba707c9ee0356a60c98816d6a',
                finish_reason='stop',
            ),
            ModelRequest(
                parts=[
                    ToolReturnPart(
                        tool_name='get_user_country',
                        content='Mexico',
                        tool_call_id='call_aTJhYjzmixZaVGqwl5gn2Ncr|fc_68477f0dff5c819ea17a1ffbaea621e00356a60c98816d6a',
                        timestamp=IsDatetime(),
                    )
                ]
            ),
            ModelResponse(
                parts=[
                    TextPart(
                        content='The largest city in Mexico is Mexico City.',
                        id='msg_68477f0ebf54819d88a44fa87aadaff503434b607c02582d',
                    )
                ],
                usage=RequestUsage(input_tokens=59, output_tokens=11, details={'reasoning_tokens': 0}),
                model_name='gpt-4o-2024-08-06',
                timestamp=IsDatetime(),
                provider_name='openai',
                provider_details={'finish_reason': 'completed'},
                provider_response_id='resp_68477f0e2b28819d9c828ef4ee526d6a03434b607c02582d',
                finish_reason='stop',
            ),
        ]
    )


@pytest.mark.vcr()
async def test_native_output(allow_model_requests: None, openai_api_key: str):
    m = OpenAIResponsesModel('gpt-4o', provider=OpenAIProvider(api_key=openai_api_key))

    class CityLocation(BaseModel):
        """A city and its country."""

        city: str
        country: str

    agent = Agent(m, output_type=NativeOutput(CityLocation))

    @agent.tool_plain
    async def get_user_country() -> str:
        return 'Mexico'

    result = await agent.run('What is the largest city in the user country?')
    assert result.output == snapshot(CityLocation(city='Mexico City', country='Mexico'))

    assert result.all_messages() == snapshot(
        [
            ModelRequest(
                parts=[
                    UserPromptPart(
                        content='What is the largest city in the user country?',
                        timestamp=IsDatetime(),
                    )
                ]
            ),
            ModelResponse(
                parts=[ToolCallPart(tool_name='get_user_country', args='{}', tool_call_id=IsStr())],
                usage=RequestUsage(input_tokens=66, output_tokens=12, details={'reasoning_tokens': 0}),
                model_name='gpt-4o-2024-08-06',
                timestamp=IsDatetime(),
                provider_name='openai',
                provider_details={'finish_reason': 'completed'},
                provider_response_id='resp_68477f0f220081a1a621d6bcdc7f31a50b8591d9001d2329',
                finish_reason='stop',
            ),
            ModelRequest(
                parts=[
                    ToolReturnPart(
                        tool_name='get_user_country',
                        content='Mexico',
                        tool_call_id='call_tTAThu8l2S9hNky2krdwijGP|fc_68477f0fa7c081a19a525f7c6f180f310b8591d9001d2329',
                        timestamp=IsDatetime(),
                    )
                ]
            ),
            ModelResponse(
                parts=[
                    TextPart(
                        content='{"city":"Mexico City","country":"Mexico"}',
                        id='msg_68477f10846c81929f1e833b0785e6f3020197534e39cc1f',
                    )
                ],
                usage=RequestUsage(input_tokens=89, output_tokens=16, details={'reasoning_tokens': 0}),
                model_name='gpt-4o-2024-08-06',
                timestamp=IsDatetime(),
                provider_name='openai',
                provider_details={'finish_reason': 'completed'},
                provider_response_id='resp_68477f0fde708192989000a62809c6e5020197534e39cc1f',
                finish_reason='stop',
            ),
        ]
    )


@pytest.mark.vcr()
async def test_native_output_multiple(allow_model_requests: None, openai_api_key: str):
    m = OpenAIResponsesModel('gpt-4o', provider=OpenAIProvider(api_key=openai_api_key))

    class CityLocation(BaseModel):
        city: str
        country: str

    class CountryLanguage(BaseModel):
        country: str
        language: str

    agent = Agent(m, output_type=NativeOutput([CityLocation, CountryLanguage]))

    @agent.tool_plain
    async def get_user_country() -> str:
        return 'Mexico'

    result = await agent.run('What is the largest city in the user country?')
    assert result.output == snapshot(CityLocation(city='Mexico City', country='Mexico'))

    assert result.all_messages() == snapshot(
        [
            ModelRequest(
                parts=[
                    UserPromptPart(
                        content='What is the largest city in the user country?',
                        timestamp=IsDatetime(),
                    )
                ]
            ),
            ModelResponse(
                parts=[ToolCallPart(tool_name='get_user_country', args='{}', tool_call_id=IsStr())],
                usage=RequestUsage(input_tokens=153, output_tokens=12, details={'reasoning_tokens': 0}),
                model_name='gpt-4o-2024-08-06',
                timestamp=IsDatetime(),
                provider_name='openai',
                provider_details={'finish_reason': 'completed'},
                provider_response_id='resp_68477f10f2d081a39b3438f413b3bafc0dd57d732903c563',
                finish_reason='stop',
            ),
            ModelRequest(
                parts=[
                    ToolReturnPart(
                        tool_name='get_user_country',
                        content='Mexico',
                        tool_call_id='call_UaLahjOtaM2tTyYZLxTCbOaP|fc_68477f1168a081a3981e847cd94275080dd57d732903c563',
                        timestamp=IsDatetime(),
                    )
                ]
            ),
            ModelResponse(
                parts=[
                    TextPart(
                        content='{"result":{"kind":"CityLocation","data":{"city":"Mexico City","country":"Mexico"}}}',
                        id='msg_68477f1235b8819d898adc64709c7ebf061ad97e2eef7871',
                    )
                ],
                usage=RequestUsage(input_tokens=176, output_tokens=26, details={'reasoning_tokens': 0}),
                model_name='gpt-4o-2024-08-06',
                timestamp=IsDatetime(),
                provider_name='openai',
                provider_details={'finish_reason': 'completed'},
                provider_response_id='resp_68477f119830819da162aa6e10552035061ad97e2eef7871',
                finish_reason='stop',
            ),
        ]
    )


@pytest.mark.vcr()
async def test_prompted_output(allow_model_requests: None, openai_api_key: str):
    m = OpenAIResponsesModel('gpt-4o', provider=OpenAIProvider(api_key=openai_api_key))

    class CityLocation(BaseModel):
        city: str
        country: str

    agent = Agent(m, output_type=PromptedOutput(CityLocation))

    @agent.tool_plain
    async def get_user_country() -> str:
        return 'Mexico'

    result = await agent.run('What is the largest city in the user country?')
    assert result.output == snapshot(CityLocation(city='Mexico City', country='Mexico'))

    assert result.all_messages() == snapshot(
        [
            ModelRequest(
                parts=[
                    UserPromptPart(
                        content='What is the largest city in the user country?',
                        timestamp=IsDatetime(),
                    )
                ],
                instructions="""\
Always respond with a JSON object that's compatible with this schema:

{"properties": {"city": {"type": "string"}, "country": {"type": "string"}}, "required": ["city", "country"], "title": "CityLocation", "type": "object"}

Don't include any text or Markdown fencing before or after.\
""",
            ),
            ModelResponse(
                parts=[ToolCallPart(tool_name='get_user_country', args='{}', tool_call_id=IsStr())],
                usage=RequestUsage(input_tokens=107, output_tokens=12, details={'reasoning_tokens': 0}),
                model_name='gpt-4o-2024-08-06',
                timestamp=IsDatetime(),
                provider_name='openai',
                provider_details={'finish_reason': 'completed'},
                provider_response_id='resp_68482f12d63881a1830201ed101ecfbf02f8ef7f2fb42b50',
                finish_reason='stop',
            ),
            ModelRequest(
                parts=[
                    ToolReturnPart(
                        tool_name='get_user_country',
                        content='Mexico',
                        tool_call_id='call_FrlL4M0CbAy8Dhv4VqF1Shom|fc_68482f1b0ff081a1b37b9170ee740d1e02f8ef7f2fb42b50',
                        timestamp=IsDatetime(),
                    )
                ],
                instructions="""\
Always respond with a JSON object that's compatible with this schema:

{"properties": {"city": {"type": "string"}, "country": {"type": "string"}}, "required": ["city", "country"], "title": "CityLocation", "type": "object"}

Don't include any text or Markdown fencing before or after.\
""",
            ),
            ModelResponse(
                parts=[
                    TextPart(
                        content='{"city":"Mexico City","country":"Mexico"}',
                        id='msg_68482f1c159081918a2405f458009a6a044fdb7d019d4115',
                    )
                ],
                usage=RequestUsage(input_tokens=130, output_tokens=12, details={'reasoning_tokens': 0}),
                model_name='gpt-4o-2024-08-06',
                timestamp=IsDatetime(),
                provider_name='openai',
                provider_details={'finish_reason': 'completed'},
                provider_response_id='resp_68482f1b556081918d64c9088a470bf0044fdb7d019d4115',
                finish_reason='stop',
            ),
        ]
    )


@pytest.mark.vcr()
async def test_prompted_output_multiple(allow_model_requests: None, openai_api_key: str):
    m = OpenAIResponsesModel('gpt-4o', provider=OpenAIProvider(api_key=openai_api_key))

    class CityLocation(BaseModel):
        city: str
        country: str

    class CountryLanguage(BaseModel):
        country: str
        language: str

    agent = Agent(m, output_type=PromptedOutput([CityLocation, CountryLanguage]))

    @agent.tool_plain
    async def get_user_country() -> str:
        return 'Mexico'

    result = await agent.run('What is the largest city in the user country?')
    assert result.output == snapshot(CityLocation(city='Mexico City', country='Mexico'))

    assert result.all_messages() == snapshot(
        [
            ModelRequest(
                parts=[
                    UserPromptPart(
                        content='What is the largest city in the user country?',
                        timestamp=IsDatetime(),
                    )
                ],
                instructions="""\
Always respond with a JSON object that's compatible with this schema:

{"type": "object", "properties": {"result": {"anyOf": [{"type": "object", "properties": {"kind": {"type": "string", "const": "CityLocation"}, "data": {"properties": {"city": {"type": "string"}, "country": {"type": "string"}}, "required": ["city", "country"], "type": "object"}}, "required": ["kind", "data"], "additionalProperties": false, "title": "CityLocation"}, {"type": "object", "properties": {"kind": {"type": "string", "const": "CountryLanguage"}, "data": {"properties": {"country": {"type": "string"}, "language": {"type": "string"}}, "required": ["country", "language"], "type": "object"}}, "required": ["kind", "data"], "additionalProperties": false, "title": "CountryLanguage"}]}}, "required": ["result"], "additionalProperties": false}

Don't include any text or Markdown fencing before or after.\
""",
            ),
            ModelResponse(
                parts=[ToolCallPart(tool_name='get_user_country', args='{}', tool_call_id=IsStr())],
                usage=RequestUsage(input_tokens=283, output_tokens=12, details={'reasoning_tokens': 0}),
                model_name='gpt-4o-2024-08-06',
                timestamp=IsDatetime(),
                provider_name='openai',
                provider_details={'finish_reason': 'completed'},
                provider_response_id='resp_68482f1d38e081a1ac828acda978aa6b08e79646fe74d5ee',
                finish_reason='stop',
            ),
            ModelRequest(
                parts=[
                    ToolReturnPart(
                        tool_name='get_user_country',
                        content='Mexico',
                        tool_call_id='call_my4OyoVXRT0m7bLWmsxcaCQI|fc_68482f2889d481a199caa61de7ccb62c08e79646fe74d5ee',
                        timestamp=IsDatetime(),
                    )
                ],
                instructions="""\
Always respond with a JSON object that's compatible with this schema:

{"type": "object", "properties": {"result": {"anyOf": [{"type": "object", "properties": {"kind": {"type": "string", "const": "CityLocation"}, "data": {"properties": {"city": {"type": "string"}, "country": {"type": "string"}}, "required": ["city", "country"], "type": "object"}}, "required": ["kind", "data"], "additionalProperties": false, "title": "CityLocation"}, {"type": "object", "properties": {"kind": {"type": "string", "const": "CountryLanguage"}, "data": {"properties": {"country": {"type": "string"}, "language": {"type": "string"}}, "required": ["country", "language"], "type": "object"}}, "required": ["kind", "data"], "additionalProperties": false, "title": "CountryLanguage"}]}}, "required": ["result"], "additionalProperties": false}

Don't include any text or Markdown fencing before or after.\
""",
            ),
            ModelResponse(
                parts=[
                    TextPart(
                        content='{"result":{"kind":"CityLocation","data":{"city":"Mexico City","country":"Mexico"}}}',
                        id='msg_68482f296bfc81a18665547d4008ab2c06b4ab2d00d03024',
                    )
                ],
                usage=RequestUsage(input_tokens=306, output_tokens=22, details={'reasoning_tokens': 0}),
                model_name='gpt-4o-2024-08-06',
                timestamp=IsDatetime(),
                provider_name='openai',
                provider_details={'finish_reason': 'completed'},
                provider_response_id='resp_68482f28c1b081a1ae73cbbee012ee4906b4ab2d00d03024',
                finish_reason='stop',
            ),
        ]
    )


@pytest.mark.vcr()
async def test_openai_responses_verbosity(allow_model_requests: None, openai_api_key: str):
    """Test that verbosity setting is properly passed to the OpenAI API"""
    # Following GPT-5 + verbosity documentation pattern
    provider = OpenAIProvider(
        api_key=openai_api_key,
        base_url='https://api.openai.com/v1',  # Explicitly set base URL
    )
    model = OpenAIResponsesModel('gpt-5', provider=provider)
    agent = Agent(model=model, model_settings=OpenAIResponsesModelSettings(openai_text_verbosity='low'))
    result = await agent.run('What is 2+2?')
    assert result.output == snapshot('4')


@pytest.mark.vcr()
async def test_openai_previous_response_id(allow_model_requests: None, openai_api_key: str):
    """Test if previous responses are detected via previous_response_id in settings"""
    model = OpenAIResponsesModel('gpt-5', provider=OpenAIProvider(api_key=openai_api_key))
    agent = Agent(model=model)
    result = await agent.run('The secret key is sesame')
    settings = OpenAIResponsesModelSettings(openai_previous_response_id=result.all_messages()[-1].provider_response_id)  # type: ignore
    result = await agent.run('What is the secret code?', model_settings=settings)
    assert result.output == snapshot('sesame')


@pytest.mark.vcr()
async def test_openai_previous_response_id_auto_mode(allow_model_requests: None, openai_api_key: str):
    """Test if invalid previous response id is ignored when history contains non-OpenAI responses"""
    history = [
        ModelRequest(
            parts=[
                UserPromptPart(
                    content='The first secret key is sesame',
                ),
            ],
        ),
        ModelResponse(
            parts=[
                TextPart(content='Open sesame! What would you like to unlock?'),
            ],
            model_name='gpt-5',
            provider_name='openai',
            provider_response_id='resp_68b9bd97025c8195b443af591ca2345c08cb6072affe6099',
        ),
        ModelRequest(
            parts=[
                UserPromptPart(
                    content='The second secret key is olives',
                ),
            ],
        ),
        ModelResponse(
            parts=[
                TextPart(content='Understood'),
            ],
            model_name='gpt-5',
            provider_name='openai',
            provider_response_id='resp_68b9bda81f5c8197a5a51a20a9f4150a000497db2a4c777b',
        ),
    ]

    model = OpenAIResponsesModel('gpt-5', provider=OpenAIProvider(api_key=openai_api_key))
    agent = Agent(model=model)
    settings = OpenAIResponsesModelSettings(openai_previous_response_id='auto')
    result = await agent.run('what is the first secret key', message_history=history, model_settings=settings)
    assert result.output == snapshot('sesame')


async def test_openai_previous_response_id_mixed_model_history(allow_model_requests: None, openai_api_key: str):
    """Test if invalid previous response id is ignored when history contains non-OpenAI responses"""
    history = [
        ModelRequest(
            parts=[
                UserPromptPart(
                    content='The first secret key is sesame',
                ),
            ],
        ),
        ModelResponse(
            parts=[
                TextPart(content='Open sesame! What would you like to unlock?'),
            ],
            model_name='claude-3-5-sonnet-latest',
            provider_name='anthropic',
            provider_response_id='msg_01XUQuedGz9gusk4xZm4gWJj',
        ),
        ModelRequest(
            parts=[
                UserPromptPart(
                    content='what is the first secret key?',
                ),
            ],
        ),
    ]

    model = OpenAIResponsesModel('gpt-5', provider=OpenAIProvider(api_key=openai_api_key))
    previous_response_id, messages = model._get_previous_response_id_and_new_messages(history)  # type: ignore
    assert not previous_response_id
    assert messages == snapshot(
        [
            ModelRequest(parts=[UserPromptPart(content='The first secret key is sesame', timestamp=IsDatetime())]),
            ModelResponse(
                parts=[TextPart(content='Open sesame! What would you like to unlock?')],
                usage=RequestUsage(),
                model_name='claude-3-5-sonnet-latest',
                timestamp=IsDatetime(),
                provider_name='anthropic',
                provider_response_id='msg_01XUQuedGz9gusk4xZm4gWJj',
            ),
            ModelRequest(parts=[UserPromptPart(content='what is the first secret key?', timestamp=IsDatetime())]),
        ]
    )


async def test_openai_previous_response_id_same_model_history(allow_model_requests: None, openai_api_key: str):
    """Test if message history is trimmed when model responses are from same model"""
    history = [
        ModelRequest(
            parts=[
                UserPromptPart(
                    content='The first secret key is sesame',
                ),
            ],
        ),
        ModelResponse(
            parts=[
                TextPart(content='Open sesame! What would you like to unlock?'),
            ],
            model_name='gpt-5',
            provider_name='openai',
            provider_response_id='resp_68b9bd97025c8195b443af591ca2345c08cb6072affe6099',
        ),
        ModelRequest(
            parts=[
                UserPromptPart(
                    content='The second secret key is olives',
                ),
            ],
        ),
        ModelResponse(
            parts=[
                TextPart(content='Understood'),
            ],
            model_name='gpt-5',
            provider_name='openai',
            provider_response_id='resp_68b9bda81f5c8197a5a51a20a9f4150a000497db2a4c777b',
        ),
        ModelRequest(
            parts=[
                UserPromptPart(
                    content='what is the first secret key?',
                ),
            ],
        ),
    ]

    model = OpenAIResponsesModel('gpt-5', provider=OpenAIProvider(api_key=openai_api_key))
    previous_response_id, messages = model._get_previous_response_id_and_new_messages(history)  # type: ignore
    assert previous_response_id == 'resp_68b9bda81f5c8197a5a51a20a9f4150a000497db2a4c777b'
    assert messages == snapshot(
        [
            ModelRequest(parts=[UserPromptPart(content='what is the first secret key?', timestamp=IsDatetime())]),
        ]
    )


async def test_openai_responses_usage_without_tokens_details(allow_model_requests: None):
    c = response_message(
        [
            ResponseOutputMessage(
                id='123',
                content=cast(list[Content], [ResponseOutputText(text='4', type='output_text', annotations=[])]),
                role='assistant',
                status='completed',
                type='message',
            )
        ],
        # Intentionally use model_construct so that input_tokens_details and output_tokens_details will not be set.
        usage=ResponseUsage.model_construct(input_tokens=14, output_tokens=1, total_tokens=15),
    )
    mock_client = MockOpenAIResponses.create_mock(c)
    model = OpenAIResponsesModel('gpt-4o', provider=OpenAIProvider(openai_client=mock_client))

    agent = Agent(model=model)
    result = await agent.run('What is 2+2?')
    assert result.all_messages() == snapshot(
        [
            ModelRequest(
                parts=[
                    UserPromptPart(
                        content='What is 2+2?',
                        timestamp=IsDatetime(),
                    )
                ]
            ),
            ModelResponse(
                parts=[TextPart(content='4', id='123')],
                usage=RequestUsage(input_tokens=14, output_tokens=1, details={'reasoning_tokens': 0}),
                model_name='gpt-4o-123',
                timestamp=IsDatetime(),
                provider_name='openai',
                provider_response_id='123',
            ),
        ]
    )

    assert result.usage() == snapshot(
        RunUsage(input_tokens=14, output_tokens=1, details={'reasoning_tokens': 0}, requests=1)
    )


async def test_openai_responses_model_thinking_part(allow_model_requests: None, openai_api_key: str):
    m = OpenAIResponsesModel('gpt-5', provider=OpenAIProvider(api_key=openai_api_key))
    settings = OpenAIResponsesModelSettings(openai_reasoning_effort='high', openai_reasoning_summary='detailed')
    agent = Agent(m, model_settings=settings)

    result = await agent.run('How do I cross the street?')
    assert result.all_messages() == snapshot(
        [
            ModelRequest(parts=[UserPromptPart(content='How do I cross the street?', timestamp=IsDatetime())]),
            ModelResponse(
                parts=[
                    ThinkingPart(
                        content=IsStr(),
                        id='rs_68c42c90b950819c9e32c46d4f8326ca07460311b0c8d3de',
                        signature=IsStr(),
                        provider_name='openai',
                    ),
                    ThinkingPart(content=IsStr(), id='rs_68c42c90b950819c9e32c46d4f8326ca07460311b0c8d3de'),
                    ThinkingPart(content=IsStr(), id='rs_68c42c90b950819c9e32c46d4f8326ca07460311b0c8d3de'),
                    ThinkingPart(content=IsStr(), id='rs_68c42c90b950819c9e32c46d4f8326ca07460311b0c8d3de'),
                    ThinkingPart(content=IsStr(), id='rs_68c42c90b950819c9e32c46d4f8326ca07460311b0c8d3de'),
                    ThinkingPart(content=IsStr(), id='rs_68c42c90b950819c9e32c46d4f8326ca07460311b0c8d3de'),
                    TextPart(
                        content=IsStr(),
                        id='msg_68c42cb1aaec819cb992bd92a8c7766007460311b0c8d3de',
                    ),
                ],
                usage=RequestUsage(input_tokens=13, output_tokens=2199, details={'reasoning_tokens': 1920}),
                model_name='gpt-5-2025-08-07',
                timestamp=IsDatetime(),
                provider_name='openai',
                provider_details={'finish_reason': 'completed'},
                provider_response_id='resp_68c42c902794819cb9335264c342f65407460311b0c8d3de',
                finish_reason='stop',
            ),
        ]
    )

    result = await agent.run(
        'Considering the way to cross the street, analogously, how do I cross the river?',
        message_history=result.all_messages(),
    )
    assert result.new_messages() == snapshot(
        [
            ModelRequest(
                parts=[
                    UserPromptPart(
                        content='Considering the way to cross the street, analogously, how do I cross the river?',
                        timestamp=IsDatetime(),
                    )
                ]
            ),
            ModelResponse(
                parts=[
                    ThinkingPart(
                        content=IsStr(),
                        id='rs_68c42cb43d3c819caf078978cc2514ea07460311b0c8d3de',
                        signature=IsStr(),
                        provider_name='openai',
                    ),
                    ThinkingPart(content=IsStr(), id='rs_68c42cb43d3c819caf078978cc2514ea07460311b0c8d3de'),
                    ThinkingPart(content=IsStr(), id='rs_68c42cb43d3c819caf078978cc2514ea07460311b0c8d3de'),
                    ThinkingPart(content=IsStr(), id='rs_68c42cb43d3c819caf078978cc2514ea07460311b0c8d3de'),
                    ThinkingPart(content=IsStr(), id='rs_68c42cb43d3c819caf078978cc2514ea07460311b0c8d3de'),
                    TextPart(
                        content=IsStr(),
                        id='msg_68c42cd36134819c800463490961f7df07460311b0c8d3de',
                    ),
                ],
                usage=RequestUsage(input_tokens=314, output_tokens=2737, details={'reasoning_tokens': 2112}),
                model_name='gpt-5-2025-08-07',
                timestamp=IsDatetime(),
                provider_name='openai',
                provider_details={'finish_reason': 'completed'},
                provider_response_id='resp_68c42cb3d520819c9d28b07036e9059507460311b0c8d3de',
                finish_reason='stop',
            ),
        ]
    )


async def test_openai_responses_thinking_part_from_other_model(
    allow_model_requests: None, anthropic_api_key: str, openai_api_key: str
):
    m = AnthropicModel(
        'claude-sonnet-4-0',
        provider=AnthropicProvider(api_key=anthropic_api_key),
        settings=AnthropicModelSettings(anthropic_thinking={'type': 'enabled', 'budget_tokens': 1024}),
    )
    agent = Agent(m)

    result = await agent.run('How do I cross the street?')
    assert result.all_messages() == snapshot(
        [
            ModelRequest(
                parts=[
                    UserPromptPart(
                        content='How do I cross the street?',
                        timestamp=IsDatetime(),
                    )
                ]
            ),
            ModelResponse(
                parts=[
                    ThinkingPart(
                        content=IsStr(),
                        signature=IsStr(),
                        provider_name='anthropic',
                    ),
                    TextPart(content=IsStr()),
                ],
                usage=RequestUsage(
                    input_tokens=42,
                    output_tokens=291,
                    details={
                        'cache_creation_input_tokens': 0,
                        'cache_read_input_tokens': 0,
                        'input_tokens': 42,
                        'output_tokens': 291,
                    },
                ),
                model_name='claude-sonnet-4-20250514',
                timestamp=IsDatetime(),
                provider_name='anthropic',
                provider_details={'finish_reason': 'end_turn'},
                provider_response_id='msg_0114iHK2ditgTf1N8FWomc4E',
                finish_reason='stop',
            ),
        ]
    )

    result = await agent.run(
        'Considering the way to cross the street, analogously, how do I cross the river?',
        model=OpenAIResponsesModel(
            'gpt-5',
            provider=OpenAIProvider(api_key=openai_api_key),
            settings=OpenAIResponsesModelSettings(openai_reasoning_effort='high', openai_reasoning_summary='detailed'),
        ),
        message_history=result.all_messages(),
    )
    assert result.new_messages() == snapshot(
        [
            ModelRequest(
                parts=[
                    UserPromptPart(
                        content='Considering the way to cross the street, analogously, how do I cross the river?',
                        timestamp=IsDatetime(),
                    )
                ]
            ),
            ModelResponse(
                parts=[
                    ThinkingPart(
                        content=IsStr(),
                        id='rs_68c42ce323d48193bcf88db6278980cf0ad492c7955fc6fc',
                        signature=IsStr(),
                        provider_name='openai',
                    ),
                    ThinkingPart(content=IsStr(), id='rs_68c42ce323d48193bcf88db6278980cf0ad492c7955fc6fc'),
                    ThinkingPart(content=IsStr(), id='rs_68c42ce323d48193bcf88db6278980cf0ad492c7955fc6fc'),
                    ThinkingPart(content=IsStr(), id='rs_68c42ce323d48193bcf88db6278980cf0ad492c7955fc6fc'),
                    ThinkingPart(content=IsStr(), id='rs_68c42ce323d48193bcf88db6278980cf0ad492c7955fc6fc'),
                    ThinkingPart(content=IsStr(), id='rs_68c42ce323d48193bcf88db6278980cf0ad492c7955fc6fc'),
                    TextPart(content=IsStr(), id='msg_68c42d0b5e5c819385352dde1f447d910ad492c7955fc6fc'),
                ],
                usage=RequestUsage(input_tokens=306, output_tokens=3134, details={'reasoning_tokens': 2496}),
                model_name='gpt-5-2025-08-07',
                timestamp=IsDatetime(),
                provider_name='openai',
                provider_details={'finish_reason': 'completed'},
                provider_response_id='resp_68c42ce277ac8193ba08881bcefabaf70ad492c7955fc6fc',
                finish_reason='stop',
            ),
        ]
    )


async def test_openai_responses_thinking_part_iter(allow_model_requests: None, openai_api_key: str):
    provider = OpenAIProvider(api_key=openai_api_key)
    responses_model = OpenAIResponsesModel('o3-mini', provider=provider)
    settings = OpenAIResponsesModelSettings(openai_reasoning_effort='high', openai_reasoning_summary='detailed')
    agent = Agent(responses_model, model_settings=settings)

    async with agent.iter(user_prompt='How do I cross the street?') as agent_run:
        async for node in agent_run:
            if Agent.is_model_request_node(node) or Agent.is_call_tools_node(node):
                async with node.stream(agent_run.ctx) as request_stream:
                    async for _ in request_stream:
                        pass

    assert agent_run.result is not None
    assert agent_run.result.all_messages() == snapshot(
        [
            ModelRequest(
                parts=[
                    UserPromptPart(
                        content='How do I cross the street?',
                        timestamp=IsDatetime(),
                    )
                ]
            ),
            ModelResponse(
                parts=[
                    ThinkingPart(
                        content=IsStr(),
                        id='rs_68c42d1d0878819d8266007cd3d1402c08fbf9b1584184ff',
                        signature='gAAAAABoxC0m_QWpOlSt8wyPk_gtnjiI4mNLOryYlNXO-6rrVeIqBYDDAyMVg2_ldboZvfhW8baVbpki29gkTAyNygTr7L8gF1XK0hFovoa23ZYJKvuOnyLIJF-rXCsbDG7YdMYhi3bm82pMFVQxNK4r5muWCQcHmyJ2S1YtBoJtF_D1Ah7GpW2ACvJWsGikb3neAOnI-RsmUxCRu-cew7rVWfSj8jFKs8RGNQRvDaUzVniaMXJxVW9T5C7Ytzi852MF1PfVq0U-aNBzZBtAdwQcbn5KZtGkYLYTChmCi2hMrh5-lg9CgS8pqqY9-jv2EQvKHIumdv6oLiW8K59Zvo8zGxYoqT--osfjfS0vPZhTHiSX4qCkK30YNJrWHKJ95Hpe23fnPBL0nEQE5l6XdhsyY7TwMom016P3dgWwgP5AtWmQ30zeXDs=',
                        provider_name='openai',
                    ),
                    ThinkingPart(
                        content=IsStr(),
                        id='rs_68c42d1d0878819d8266007cd3d1402c08fbf9b1584184ff',
                    ),
                    ThinkingPart(
                        content=IsStr(),
                        id='rs_68c42d1d0878819d8266007cd3d1402c08fbf9b1584184ff',
                    ),
                    ThinkingPart(
                        content=IsStr(),
                        id='rs_68c42d1d0878819d8266007cd3d1402c08fbf9b1584184ff',
                    ),
                    TextPart(
                        content=IsStr(),
                        id='msg_68c42d26866c819da8d5c606621c911608fbf9b1584184ff',
                    ),
                ],
                usage=RequestUsage(input_tokens=13, output_tokens=1680, details={'reasoning_tokens': 1408}),
                model_name='o3-mini-2025-01-31',
                timestamp=IsDatetime(),
                provider_name='openai',
                provider_details={'finish_reason': 'completed'},
                provider_response_id='resp_68c42d0fb418819dbfa579f69406b49508fbf9b1584184ff',
                finish_reason='stop',
            ),
        ]
    )


async def test_openai_responses_thinking_with_tool_calls(allow_model_requests: None, openai_api_key: str):
    provider = OpenAIProvider(api_key=openai_api_key)
    m = OpenAIResponsesModel(
        model_name='gpt-5',
        provider=provider,
        settings=OpenAIResponsesModelSettings(openai_reasoning_summary='detailed', openai_reasoning_effort='low'),
    )
    agent = Agent(model=m)

    @agent.instructions
    def system_prompt():
        return (
            'You are a helpful assistant that uses planning. You MUST use the update_plan tool and continually '
            "update it as you make progress against the user's prompt"
        )

    @agent.tool_plain
    def update_plan(plan: str) -> str:
        return 'plan updated'

    prompt = (
        'Compose a 12-line poem where the first letters of the odd-numbered lines form the name "SAMIRA" '
        'and the first letters of the even-numbered lines spell out "DAWOOD." Additionally, the first letter '
        'of each word in every line should create the capital of a country'
    )

    result = await agent.run(prompt)

    assert result.all_messages() == snapshot(
        [
            ModelRequest(
                parts=[
                    UserPromptPart(
                        content='Compose a 12-line poem where the first letters of the odd-numbered lines form the name "SAMIRA" and the first letters of the even-numbered lines spell out "DAWOOD." Additionally, the first letter of each word in every line should create the capital of a country',
                        timestamp=IsDatetime(),
                    )
                ],
                instructions="You are a helpful assistant that uses planning. You MUST use the update_plan tool and continually update it as you make progress against the user's prompt",
            ),
            ModelResponse(
                parts=[
                    ThinkingPart(
                        content=IsStr(),
                        id='rs_68c42d29124881968e24c1ca8c1fc7860e8bc41441c948f6',
                        signature=IsStr(),
                        provider_name='openai',
                    ),
                    ThinkingPart(content=IsStr(), id='rs_68c42d29124881968e24c1ca8c1fc7860e8bc41441c948f6'),
                    ThinkingPart(content=IsStr(), id='rs_68c42d29124881968e24c1ca8c1fc7860e8bc41441c948f6'),
                    ThinkingPart(content=IsStr(), id='rs_68c42d29124881968e24c1ca8c1fc7860e8bc41441c948f6'),
                    ThinkingPart(content=IsStr(), id='rs_68c42d29124881968e24c1ca8c1fc7860e8bc41441c948f6'),
                    ToolCallPart(
                        tool_name='update_plan',
                        args=IsStr(),
                        tool_call_id='call_gL7JE6GDeGGsFubqO2XGytyO|fc_68c42d3e9e4881968b15fbb8253f58540e8bc41441c948f6',
                    ),
                ],
                usage=RequestUsage(input_tokens=124, output_tokens=1926, details={'reasoning_tokens': 1792}),
                model_name='gpt-5-2025-08-07',
                timestamp=IsDatetime(),
                provider_name='openai',
                provider_details={'finish_reason': 'completed'},
                provider_response_id='resp_68c42d28772c819684459966ee2201ed0e8bc41441c948f6',
                finish_reason='stop',
            ),
            ModelRequest(
                parts=[
                    ToolReturnPart(
                        tool_name='update_plan',
                        content='plan updated',
                        tool_call_id='call_gL7JE6GDeGGsFubqO2XGytyO|fc_68c42d3e9e4881968b15fbb8253f58540e8bc41441c948f6',
                        timestamp=IsDatetime(),
                    )
                ],
                instructions="You are a helpful assistant that uses planning. You MUST use the update_plan tool and continually update it as you make progress against the user's prompt",
            ),
            ModelResponse(
                parts=[TextPart(content=IsStr(), id='msg_68c42d408eec8196ae1c5883e07c093e0e8bc41441c948f6')],
                usage=RequestUsage(
                    input_tokens=2087, cache_read_tokens=2048, output_tokens=124, details={'reasoning_tokens': 0}
                ),
                model_name='gpt-5-2025-08-07',
                timestamp=IsDatetime(),
                provider_name='openai',
                provider_details={'finish_reason': 'completed'},
                provider_response_id='resp_68c42d3fd6a08196bce23d6be960ff8a0e8bc41441c948f6',
                finish_reason='stop',
            ),
        ]
    )


async def test_openai_responses_thinking_without_summary(allow_model_requests: None):
    c = response_message(
        [
            ResponseReasoningItem(
                id='rs_123',
                summary=[],
                type='reasoning',
                encrypted_content='123',
            ),
            ResponseOutputMessage(
                id='msg_123',
                content=cast(list[Content], [ResponseOutputText(text='4', type='output_text', annotations=[])]),
                role='assistant',
                status='completed',
                type='message',
            ),
        ],
    )
    mock_client = MockOpenAIResponses.create_mock(c)
    model = OpenAIResponsesModel('gpt-5', provider=OpenAIProvider(openai_client=mock_client))

    agent = Agent(model=model)
    result = await agent.run('What is 2+2?')
    assert result.all_messages() == snapshot(
        [
            ModelRequest(
                parts=[
                    UserPromptPart(
                        content='What is 2+2?',
                        timestamp=IsDatetime(),
                    )
                ]
            ),
            ModelResponse(
                parts=[
                    ThinkingPart(content='', id='rs_123', signature='123', provider_name='openai'),
                    TextPart(content='4', id='msg_123'),
                ],
                model_name='gpt-4o-123',
                timestamp=IsDatetime(),
                provider_name='openai',
                provider_response_id='123',
            ),
        ]
    )

    _, openai_messages = await model._map_messages(result.all_messages(), model_settings=model.settings or {})  # type: ignore[reportPrivateUsage]
    assert openai_messages == snapshot(
        [
            {'role': 'user', 'content': 'What is 2+2?'},
            {'id': 'rs_123', 'summary': [], 'encrypted_content': '123', 'type': 'reasoning'},
            {
                'role': 'assistant',
                'id': 'msg_123',
                'content': [{'text': '4', 'type': 'output_text', 'annotations': []}],
                'type': 'message',
                'status': 'completed',
            },
        ]
    )


async def test_openai_responses_thinking_with_multiple_summaries(allow_model_requests: None):
    c = response_message(
        [
            ResponseReasoningItem(
                id='rs_123',
                summary=[
                    Summary(text='1', type='summary_text'),
                    Summary(text='2', type='summary_text'),
                    Summary(text='3', type='summary_text'),
                    Summary(text='4', type='summary_text'),
                ],
                type='reasoning',
                encrypted_content='123',
            ),
            ResponseOutputMessage(
                id='msg_123',
                content=cast(list[Content], [ResponseOutputText(text='4', type='output_text', annotations=[])]),
                role='assistant',
                status='completed',
                type='message',
            ),
        ],
    )
    mock_client = MockOpenAIResponses.create_mock(c)
    model = OpenAIResponsesModel('gpt-5', provider=OpenAIProvider(openai_client=mock_client))

    agent = Agent(model=model)
    result = await agent.run('What is 2+2?')
    assert result.all_messages() == snapshot(
        [
            ModelRequest(
                parts=[
                    UserPromptPart(
                        content='What is 2+2?',
                        timestamp=IsDatetime(),
                    )
                ]
            ),
            ModelResponse(
                parts=[
                    ThinkingPart(content='1', id='rs_123', signature='123', provider_name='openai'),
                    ThinkingPart(content='2', id='rs_123'),
                    ThinkingPart(content='3', id='rs_123'),
                    ThinkingPart(content='4', id='rs_123'),
                    TextPart(content='4', id='msg_123'),
                ],
                model_name='gpt-4o-123',
                timestamp=IsDatetime(),
                provider_name='openai',
                provider_response_id='123',
            ),
        ]
    )

    _, openai_messages = await model._map_messages(result.all_messages(), model_settings=model.settings or {})  # type: ignore[reportPrivateUsage]
    assert openai_messages == snapshot(
        [
            {'role': 'user', 'content': 'What is 2+2?'},
            {
                'id': 'rs_123',
                'summary': [
                    {'text': '1', 'type': 'summary_text'},
                    {'text': '2', 'type': 'summary_text'},
                    {'text': '3', 'type': 'summary_text'},
                    {'text': '4', 'type': 'summary_text'},
                ],
                'encrypted_content': '123',
                'type': 'reasoning',
            },
            {
                'role': 'assistant',
                'id': 'msg_123',
                'content': [{'text': '4', 'type': 'output_text', 'annotations': []}],
                'type': 'message',
                'status': 'completed',
            },
        ]
    )


async def test_openai_responses_thinking_with_modified_history(allow_model_requests: None, openai_api_key: str):
    m = OpenAIResponsesModel('gpt-5', provider=OpenAIProvider(api_key=openai_api_key))
    settings = OpenAIResponsesModelSettings(openai_reasoning_effort='low', openai_reasoning_summary='detailed')
    agent = Agent(m, model_settings=settings)

    result = await agent.run('What is the meaning of life?')
    messages = result.all_messages()
    assert result.all_messages() == snapshot(
        [
            ModelRequest(
                parts=[
                    UserPromptPart(
                        content='What is the meaning of life?',
                        timestamp=IsDatetime(),
                    )
                ]
            ),
            ModelResponse(
                parts=[
                    ThinkingPart(
                        content=IsStr(),
                        id='rs_68c42de022c881948db7ed1cc2529f2e0202c9ad459e0d23',
                        signature=IsStr(),
                        provider_name='openai',
                    ),
                    TextPart(content=IsStr(), id='msg_68c42de31d348194a251b43ad913ef140202c9ad459e0d23'),
                ],
                usage=RequestUsage(input_tokens=13, output_tokens=248, details={'reasoning_tokens': 64}),
                model_name='gpt-5-2025-08-07',
                timestamp=IsDatetime(),
                provider_name='openai',
                provider_details={'finish_reason': 'completed'},
                provider_response_id='resp_68c42ddf9bbc8194aa7b97304dd909cb0202c9ad459e0d23',
                finish_reason='stop',
            ),
        ]
    )

    response = messages[-1]
    assert isinstance(response, ModelResponse)
    assert isinstance(response.parts, list)
    response.parts[1] = TextPart(content='The meaning of life is 42')

    with pytest.raises(
        ModelHTTPError,
        match=r"Item '.*' of type 'reasoning' was provided without its required following item\.",
    ):
        await agent.run('Anything to add?', message_history=messages)

    result = await agent.run(
        'Anything to add?',
        message_history=messages,
        model_settings=OpenAIResponsesModelSettings(
            openai_reasoning_effort='low',
            openai_reasoning_summary='detailed',
            openai_send_reasoning_ids=False,
        ),
    )
    assert result.new_messages() == snapshot(
        [
            ModelRequest(
                parts=[
                    UserPromptPart(
                        content='Anything to add?',
                        timestamp=IsDatetime(),
                    )
                ]
            ),
            ModelResponse(
                parts=[
                    ThinkingPart(
                        content=IsStr(),
                        id='rs_68c42de4f63c819fb31b6019a4eaf67c051f82c608a83beb',
                        signature=IsStr(),
                        provider_name='openai',
                    ),
                    TextPart(content=IsStr(), id='msg_68c42de8a410819faf7a9cbebd2b4bc4051f82c608a83beb'),
                ],
                usage=RequestUsage(input_tokens=142, output_tokens=355, details={'reasoning_tokens': 128}),
                model_name='gpt-5-2025-08-07',
                timestamp=IsDatetime(),
                provider_name='openai',
                provider_details={'finish_reason': 'completed'},
                provider_response_id='resp_68c42de4afcc819f995a1c59fe87c9d5051f82c608a83beb',
                finish_reason='stop',
            ),
        ]
    )


<<<<<<< HEAD
async def test_openai_responses_thinking_with_code_execution_tool(allow_model_requests: None, openai_api_key: str):
    provider = OpenAIProvider(api_key=openai_api_key)
    m = OpenAIResponsesModel(
        model_name='gpt-5',
        provider=provider,
        settings=OpenAIResponsesModelSettings(
            openai_reasoning_summary='detailed',
            openai_reasoning_effort='low',
            openai_include_code_execution_outputs=True,
        ),
    )
    agent = Agent(model=m, builtin_tools=[CodeExecutionTool()])

    result = await agent.run(user_prompt="what's 123456 to the power of 123?")
    assert result.all_messages() == snapshot(
        [
            ModelRequest(
                parts=[
                    UserPromptPart(
                        content="what's 123456 to the power of 123?",
                        timestamp=IsDatetime(),
                    )
                ]
            ),
            ModelResponse(
                parts=[
                    ThinkingPart(
                        content=IsStr(),
                        id='rs_0cccbe0ca95f935e0068c4986ab048819f9c0f1478f3a295c2',
                        signature=IsStr(),
                        provider_name='openai',
                    ),
                    BuiltinToolCallPart(
                        tool_name='code_interpreter_call',
                        args={
                            'id': 'ci_0cccbe0ca95f935e0068c4986ed690819f9dbd272c4c70a011',
                            'code': """\
n = pow(123456, 123)
len_str = len(str(n))
len_str, str(n)[:50], str(n)[-50:]\
""",
                            'container_id': 'cntr_68c4986a2df48191acf927f03b5ab8150130cf654974eafb',
                            'outputs': [
                                {
                                    'logs': """\
(627,
 '18030210630404480750814092786593857280734268863855',
 '29749134489643622579100908331839817426366854332416')\
""",
                                    'type': 'logs',
                                }
                            ],
                            'status': 'completed',
                            'type': 'code_interpreter_call',
                        },
                        tool_call_id='ci_0cccbe0ca95f935e0068c4986ed690819f9dbd272c4c70a011',
                        provider_name='openai',
                    ),
                    BuiltinToolReturnPart(
                        tool_name='code_interpreter_call',
                        content=[
                            """\
(627,
 '18030210630404480750814092786593857280734268863855',
 '29749134489643622579100908331839817426366854332416')\
"""
                        ],
                        tool_call_id='ci_0cccbe0ca95f935e0068c4986ed690819f9dbd272c4c70a011',
                        timestamp=IsDatetime(),
                        provider_name='openai',
                    ),
                    ThinkingPart(
                        content=IsStr(),
                        id='rs_0cccbe0ca95f935e0068c498746e68819fbcaef179058df3cc',
                        signature=IsStr(),
                        provider_name='openai',
                    ),
                    BuiltinToolCallPart(
                        tool_name='code_interpreter_call',
                        args={
                            'id': 'ci_0cccbe0ca95f935e0068c49877936c819fbcd8ce718f5bc31a',
                            'code': """\
str_n = str(n)
str_n[:200]\
""",
                            'container_id': 'cntr_68c4986a2df48191acf927f03b5ab8150130cf654974eafb',
                            'outputs': [
                                {
                                    'logs': "'18030210630404480750814092786593857280734268863855968048844015985795850236081373250219782696986322573087163043641979475893207435038036769764981462654292660266470727587426920177774391231319751632369022'",
                                    'type': 'logs',
                                }
                            ],
                            'status': 'completed',
                            'type': 'code_interpreter_call',
                        },
                        tool_call_id='ci_0cccbe0ca95f935e0068c49877936c819fbcd8ce718f5bc31a',
                        provider_name='openai',
                    ),
                    BuiltinToolReturnPart(
                        tool_name='code_interpreter_call',
                        content=[
                            "'18030210630404480750814092786593857280734268863855968048844015985795850236081373250219782696986322573087163043641979475893207435038036769764981462654292660266470727587426920177774391231319751632369022'"
                        ],
                        tool_call_id='ci_0cccbe0ca95f935e0068c49877936c819fbcd8ce718f5bc31a',
                        timestamp=IsDatetime(),
                        provider_name='openai',
                    ),
                    ThinkingPart(
                        content='',
                        id='rs_0cccbe0ca95f935e0068c49877a260819faa558e81b74d00a3',
                        signature=IsStr(),
                        provider_name='openai',
                    ),
                    TextPart(
                        content="""\
123456^123 equals:
1803021063040448075081409278659385728073426886385596804884401598579585023608137325021978269698632257308716304364197947589320743503803676976498146265429266026647072758742692017777439123131975163236902290188202654590011462134235078832526827852273018210815142998256983234516628795109978467862737585124291404312560193679040132194219142159564780429384029784135632838235232349153620928650701305446902198201185265537637166663065255873102180259349606640396746581577358565927727487182715643033427374054356948524185042601095118624154879402247254855530736695404690558487305849085262939429771481280865270916688165704128104324472168440830911119701969936\
""",
                        id='msg_0cccbe0ca95f935e0068c49877dd4c819fb0949326ca53a0cb',
                    ),
                ],
                usage=RequestUsage(
                    input_tokens=2629, cache_read_tokens=2304, output_tokens=354, details={'reasoning_tokens': 128}
                ),
                model_name='gpt-5-2025-08-07',
                timestamp=IsDatetime(),
                provider_name='openai',
                provider_details={'finish_reason': 'completed'},
                provider_response_id='resp_0cccbe0ca95f935e0068c498673f08819f9ca3a5ffea0f8f34',
                finish_reason='stop',
            ),
        ]
    )

    messages = result.all_messages()
    result = await agent.run(user_prompt='how about to the power of 124?', message_history=messages)
    assert result.new_messages() == snapshot(
        [
            ModelRequest(
                parts=[
                    UserPromptPart(
                        content='how about to the power of 124?',
                        timestamp=IsDatetime(),
                    )
                ]
            ),
            ModelResponse(
                parts=[
                    ThinkingPart(
                        content=IsStr(),
                        id='rs_0cccbe0ca95f935e0068c4987dfd64819fbd3984a1d0b6ae8a',
                        signature=IsStr(),
                        provider_name='openai',
                    ),
                    BuiltinToolCallPart(
                        tool_name='code_interpreter_call',
                        args={
                            'id': 'ci_0cccbe0ca95f935e0068c498806d50819f81b64eebd0a9afb5',
                            'code': """\
n = pow(123456, 124)
str_n = str(n)
len(str_n)\
""",
                            'container_id': 'cntr_68c4986a2df48191acf927f03b5ab8150130cf654974eafb',
                            'outputs': [{'logs': '632', 'type': 'logs'}],
                            'status': 'completed',
                            'type': 'code_interpreter_call',
                        },
                        tool_call_id='ci_0cccbe0ca95f935e0068c498806d50819f81b64eebd0a9afb5',
                        provider_name='openai',
                    ),
                    BuiltinToolReturnPart(
                        tool_name='code_interpreter_call',
                        content=['632'],
                        tool_call_id='ci_0cccbe0ca95f935e0068c498806d50819f81b64eebd0a9afb5',
                        timestamp=IsDatetime(),
                        provider_name='openai',
                    ),
                    BuiltinToolCallPart(
                        tool_name='code_interpreter_call',
                        args={
                            'id': 'ci_0cccbe0ca95f935e0068c49880a0fc819f9b7df3346d75008a',
                            'code': 'str_n[:200]',
                            'container_id': 'cntr_68c4986a2df48191acf927f03b5ab8150130cf654974eafb',
                            'outputs': [
                                {
                                    'logs': "'22259376835872155755725046390617312444503298968562023914380868375424124867456620159791334926391434395830488007158642181758718171000558674481055514534483546658574101450333778574673152438538112575257499'",
                                    'type': 'logs',
                                }
                            ],
                            'status': 'completed',
                            'type': 'code_interpreter_call',
                        },
                        tool_call_id='ci_0cccbe0ca95f935e0068c49880a0fc819f9b7df3346d75008a',
                        provider_name='openai',
                    ),
                    BuiltinToolReturnPart(
                        tool_name='code_interpreter_call',
                        content=[
                            "'22259376835872155755725046390617312444503298968562023914380868375424124867456620159791334926391434395830488007158642181758718171000558674481055514534483546658574101450333778574673152438538112575257499'"
                        ],
                        tool_call_id='ci_0cccbe0ca95f935e0068c49880a0fc819f9b7df3346d75008a',
                        timestamp=IsDatetime(),
                        provider_name='openai',
                    ),
                    BuiltinToolCallPart(
                        tool_name='code_interpreter_call',
                        args={
                            'id': 'ci_0cccbe0ca95f935e0068c498829764819fa5d652f285f51fb4',
                            'code': 'str_n[-200:]',
                            'container_id': 'cntr_68c4986a2df48191acf927f03b5ab8150130cf654974eafb',
                            'outputs': [
                                {
                                    'logs': "'67296874992296948890272517148532094528812086889630338972525614076265743359820638354575643811422961497469318295177638226345664642985187040350404616587909147553443069125481739015616500189546368462749696'",
                                    'type': 'logs',
                                }
                            ],
                            'status': 'completed',
                            'type': 'code_interpreter_call',
                        },
                        tool_call_id='ci_0cccbe0ca95f935e0068c498829764819fa5d652f285f51fb4',
                        provider_name='openai',
                    ),
                    BuiltinToolReturnPart(
                        tool_name='code_interpreter_call',
                        content=[
                            "'67296874992296948890272517148532094528812086889630338972525614076265743359820638354575643811422961497469318295177638226345664642985187040350404616587909147553443069125481739015616500189546368462749696'"
                        ],
                        tool_call_id='ci_0cccbe0ca95f935e0068c498829764819fa5d652f285f51fb4',
                        timestamp=IsDatetime(),
                        provider_name='openai',
                    ),
                    BuiltinToolCallPart(
                        tool_name='code_interpreter_call',
                        args={
                            'id': 'ci_0cccbe0ca95f935e0068c498850e30819f925c0f879f69541b',
                            'code': 'str_n',
                            'container_id': 'cntr_68c4986a2df48191acf927f03b5ab8150130cf654974eafb',
                            'outputs': [
                                {
                                    'logs': "'22259376835872155755725046390617312444503298968562023914380868375424124867456620159791334926391434395830488007158642181758718171000558674481055514534483546658574101450333778574673152438538112575257499957691072558869631827866367698332298176634455912721514439215697282609503998798205923943259906494776122169432383635142770936484489945914800519238574614164957266189867725276688514819945285124592421478579353115389025899375605896015758767296874992296948890272517148532094528812086889630338972525614076265743359820638354575643811422961497469318295177638226345664642985187040350404616587909147553443069125481739015616500189546368462749696'",
                                    'type': 'logs',
                                }
                            ],
                            'status': 'completed',
                            'type': 'code_interpreter_call',
                        },
                        tool_call_id='ci_0cccbe0ca95f935e0068c498850e30819f925c0f879f69541b',
                        provider_name='openai',
                    ),
                    BuiltinToolReturnPart(
                        tool_name='code_interpreter_call',
                        content=[
                            "'22259376835872155755725046390617312444503298968562023914380868375424124867456620159791334926391434395830488007158642181758718171000558674481055514534483546658574101450333778574673152438538112575257499957691072558869631827866367698332298176634455912721514439215697282609503998798205923943259906494776122169432383635142770936484489945914800519238574614164957266189867725276688514819945285124592421478579353115389025899375605896015758767296874992296948890272517148532094528812086889630338972525614076265743359820638354575643811422961497469318295177638226345664642985187040350404616587909147553443069125481739015616500189546368462749696'"
                        ],
                        tool_call_id='ci_0cccbe0ca95f935e0068c498850e30819f925c0f879f69541b',
                        timestamp=IsDatetime(),
                        provider_name='openai',
                    ),
                    TextPart(
                        content="""\
123456^124 equals:
22259376835872155755725046390617312444503298968562023914380868375424124867456620159791334926391434395830488007158642181758718171000558674481055514534483546658574101450333778574673152438538112575257499957691072558869631827866367698332298176634455912721514439215697282609503998798205923943259906494776122169432383635142770936484489945914800519238574614164957266189867725276688514819945285124592421478579353115389025899375605896015758767296874992296948890272517148532094528812086889630338972525614076265743359820638354575643811422961497469318295177638226345664642985187040350404616587909147553443069125481739015616500189546368462749696\
""",
                        id='msg_0cccbe0ca95f935e0068c49886b928819f942185e7cf43c579',
                    ),
                ],
                usage=RequestUsage(
                    input_tokens=5973, cache_read_tokens=5120, output_tokens=221, details={'reasoning_tokens': 0}
                ),
                model_name='gpt-5-2025-08-07',
                timestamp=IsDatetime(),
                provider_name='openai',
                provider_details={'finish_reason': 'completed'},
                provider_response_id='resp_0cccbe0ca95f935e0068c4987bea4c819fbd0d975202557b61',
                finish_reason='stop',
            ),
        ]
    )


async def test_openai_responses_thinking_with_code_execution_tool_stream(
    allow_model_requests: None, openai_api_key: str
):
    provider = OpenAIProvider(api_key=openai_api_key)
    m = OpenAIResponsesModel(
        model_name='gpt-5',
        provider=provider,
        settings=OpenAIResponsesModelSettings(openai_reasoning_summary='detailed', openai_reasoning_effort='low'),
    )
    agent = Agent(model=m, builtin_tools=[CodeExecutionTool()])

    event_parts: list[Any] = []
    async with agent.iter(user_prompt="what's 123456 to the power of 123?") as agent_run:
        async for node in agent_run:
            if Agent.is_model_request_node(node) or Agent.is_call_tools_node(node):
                async with node.stream(agent_run.ctx) as request_stream:
                    async for event in request_stream:
                        event_parts.append(event)

    assert agent_run.result is not None
    assert agent_run.result.all_messages() == snapshot(
        [
            ModelRequest(
                parts=[
                    UserPromptPart(
                        content="what's 123456 to the power of 123?",
                        timestamp=IsDatetime(),
                    )
                ]
            ),
            ModelResponse(
                parts=[
                    ThinkingPart(
                        content=IsStr(),
                        id='rs_68c3509b2ee0819eba32735182d275ad0f2d670b80edc507',
                        signature=IsStr(),
                        provider_name='openai',
                    ),
                    BuiltinToolCallPart(
                        tool_name='code_interpreter_call',
                        args={
                            'id': 'ci_68c3509faff0819e96f6d45e6faf78490f2d670b80edc507',
                            'code': """\
n = pow(123456, 123)
len(str(n))\
""",
                            'container_id': 'cntr_68c3509aa0348191ad0bfefe24878dbb0deaa35a4e39052e',
                            'outputs': None,
                            'status': 'completed',
                            'type': 'code_interpreter_call',
                        },
                        tool_call_id='ci_68c3509faff0819e96f6d45e6faf78490f2d670b80edc507',
                        provider_name='openai',
                    ),
                    BuiltinToolReturnPart(
                        tool_name='code_interpreter_call',
                        content=None,
                        tool_call_id='ci_68c3509faff0819e96f6d45e6faf78490f2d670b80edc507',
                        timestamp=IsDatetime(),
                        provider_name='openai',
                    ),
                    BuiltinToolCallPart(
                        tool_name='code_interpreter_call',
                        args={
                            'id': 'ci_68c350a41d2c819ebb23bdfb9ff322770f2d670b80edc507',
                            'code': 'str(n)[:100], str(n)[-100:]',
                            'container_id': 'cntr_68c3509aa0348191ad0bfefe24878dbb0deaa35a4e39052e',
                            'outputs': None,
                            'status': 'completed',
                            'type': 'code_interpreter_call',
                        },
                        tool_call_id='ci_68c350a41d2c819ebb23bdfb9ff322770f2d670b80edc507',
                        provider_name='openai',
                    ),
                    BuiltinToolReturnPart(
                        tool_name='code_interpreter_call',
                        content=None,
                        tool_call_id='ci_68c350a41d2c819ebb23bdfb9ff322770f2d670b80edc507',
                        timestamp=IsDatetime(),
                        provider_name='openai',
                    ),
                    BuiltinToolCallPart(
                        tool_name='code_interpreter_call',
                        args={
                            'id': 'ci_68c350a5e1f8819eb082eccb870199ec0f2d670b80edc507',
                            'code': 'n',
                            'container_id': 'cntr_68c3509aa0348191ad0bfefe24878dbb0deaa35a4e39052e',
                            'outputs': None,
                            'status': 'completed',
                            'type': 'code_interpreter_call',
                        },
                        tool_call_id='ci_68c350a5e1f8819eb082eccb870199ec0f2d670b80edc507',
                        provider_name='openai',
                    ),
                    BuiltinToolReturnPart(
                        tool_name='code_interpreter_call',
                        content=None,
                        tool_call_id='ci_68c350a5e1f8819eb082eccb870199ec0f2d670b80edc507',
                        timestamp=IsDatetime(),
                        provider_name='openai',
                    ),
                    TextPart(
                        content=IsStr(),
                        id='msg_68c350a75ddc819ea5406470460be7850f2d670b80edc507',
                    ),
                ],
                usage=RequestUsage(
                    input_tokens=3727, cache_read_tokens=3200, output_tokens=347, details={'reasoning_tokens': 128}
                ),
                model_name='gpt-5-2025-08-07',
                timestamp=IsDatetime(),
                provider_name='openai',
                provider_details={'finish_reason': 'completed'},
                provider_response_id='resp_68c35098e6fc819e80fb94b25b7d031b0f2d670b80edc507',
                finish_reason='stop',
            ),
        ]
    )

    assert event_parts == snapshot(
        [
            PartStartEvent(
                index=0, part=ThinkingPart(content='', id='rs_68c3509b2ee0819eba32735182d275ad0f2d670b80edc507')
            ),
            PartDeltaEvent(index=0, delta=ThinkingPartDelta(content_delta='**Calcul')),
            PartDeltaEvent(index=0, delta=ThinkingPartDelta(content_delta='ating')),
            PartDeltaEvent(index=0, delta=ThinkingPartDelta(content_delta=' a')),
            PartDeltaEvent(index=0, delta=ThinkingPartDelta(content_delta=' large')),
            PartDeltaEvent(index=0, delta=ThinkingPartDelta(content_delta=' integer')),
            PartDeltaEvent(
                index=0,
                delta=ThinkingPartDelta(
                    content_delta="""\
**

I\
"""
                ),
            ),
            PartDeltaEvent(index=0, delta=ThinkingPartDelta(content_delta=' need')),
            PartDeltaEvent(index=0, delta=ThinkingPartDelta(content_delta=' to')),
            PartDeltaEvent(index=0, delta=ThinkingPartDelta(content_delta=' compute')),
            PartDeltaEvent(index=0, delta=ThinkingPartDelta(content_delta=' 123')),
            PartDeltaEvent(index=0, delta=ThinkingPartDelta(content_delta='456')),
            PartDeltaEvent(index=0, delta=ThinkingPartDelta(content_delta=' raised')),
            PartDeltaEvent(index=0, delta=ThinkingPartDelta(content_delta=' to')),
            PartDeltaEvent(index=0, delta=ThinkingPartDelta(content_delta=' the')),
            PartDeltaEvent(index=0, delta=ThinkingPartDelta(content_delta=' power')),
            PartDeltaEvent(index=0, delta=ThinkingPartDelta(content_delta=' of')),
            PartDeltaEvent(index=0, delta=ThinkingPartDelta(content_delta=' 123')),
            PartDeltaEvent(index=0, delta=ThinkingPartDelta(content_delta='.')),
            PartDeltaEvent(index=0, delta=ThinkingPartDelta(content_delta=' That')),
            PartDeltaEvent(index=0, delta=ThinkingPartDelta(content_delta=IsStr())),
            PartDeltaEvent(index=0, delta=ThinkingPartDelta(content_delta=' an')),
            PartDeltaEvent(index=0, delta=ThinkingPartDelta(content_delta=' enormous')),
            PartDeltaEvent(index=0, delta=ThinkingPartDelta(content_delta=' integer')),
            PartDeltaEvent(index=0, delta=ThinkingPartDelta(content_delta=',')),
            PartDeltaEvent(index=0, delta=ThinkingPartDelta(content_delta=' and')),
            PartDeltaEvent(index=0, delta=ThinkingPartDelta(content_delta=' the')),
            PartDeltaEvent(index=0, delta=ThinkingPartDelta(content_delta=' user')),
            PartDeltaEvent(index=0, delta=ThinkingPartDelta(content_delta=' probably')),
            PartDeltaEvent(index=0, delta=ThinkingPartDelta(content_delta=' wants')),
            PartDeltaEvent(index=0, delta=ThinkingPartDelta(content_delta=' the')),
            PartDeltaEvent(index=0, delta=ThinkingPartDelta(content_delta=' exact')),
            PartDeltaEvent(index=0, delta=ThinkingPartDelta(content_delta=' value')),
            PartDeltaEvent(index=0, delta=ThinkingPartDelta(content_delta='.')),
            PartDeltaEvent(index=0, delta=ThinkingPartDelta(content_delta=' I')),
            PartDeltaEvent(index=0, delta=ThinkingPartDelta(content_delta=' can')),
            PartDeltaEvent(index=0, delta=ThinkingPartDelta(content_delta=' use')),
            PartDeltaEvent(index=0, delta=ThinkingPartDelta(content_delta=' Python')),
            PartDeltaEvent(index=0, delta=ThinkingPartDelta(content_delta="'s")),
            PartDeltaEvent(index=0, delta=ThinkingPartDelta(content_delta=' ability')),
            PartDeltaEvent(index=0, delta=ThinkingPartDelta(content_delta=' to')),
            PartDeltaEvent(index=0, delta=ThinkingPartDelta(content_delta=' handle')),
            PartDeltaEvent(index=0, delta=ThinkingPartDelta(content_delta=' big')),
            PartDeltaEvent(index=0, delta=ThinkingPartDelta(content_delta=' integers')),
            PartDeltaEvent(index=0, delta=ThinkingPartDelta(content_delta=',')),
            PartDeltaEvent(index=0, delta=ThinkingPartDelta(content_delta=' but')),
            PartDeltaEvent(index=0, delta=ThinkingPartDelta(content_delta=' the')),
            PartDeltaEvent(index=0, delta=ThinkingPartDelta(content_delta=' output')),
            PartDeltaEvent(index=0, delta=ThinkingPartDelta(content_delta=' will')),
            PartDeltaEvent(index=0, delta=ThinkingPartDelta(content_delta=' likely')),
            PartDeltaEvent(index=0, delta=ThinkingPartDelta(content_delta=' be')),
            PartDeltaEvent(index=0, delta=ThinkingPartDelta(content_delta=' extremely')),
            PartDeltaEvent(index=0, delta=ThinkingPartDelta(content_delta=' long')),
            PartDeltaEvent(index=0, delta=ThinkingPartDelta(content_delta=' —')),
            PartDeltaEvent(index=0, delta=ThinkingPartDelta(content_delta=' potentially')),
            PartDeltaEvent(index=0, delta=ThinkingPartDelta(content_delta=' hundreds')),
            PartDeltaEvent(index=0, delta=ThinkingPartDelta(content_delta=' of')),
            PartDeltaEvent(index=0, delta=ThinkingPartDelta(content_delta=' digits')),
            PartDeltaEvent(index=0, delta=ThinkingPartDelta(content_delta='.')),
            PartDeltaEvent(index=0, delta=ThinkingPartDelta(content_delta=' I')),
            PartDeltaEvent(index=0, delta=ThinkingPartDelta(content_delta=' should')),
            PartDeltaEvent(index=0, delta=ThinkingPartDelta(content_delta=' consider')),
            PartDeltaEvent(index=0, delta=ThinkingPartDelta(content_delta=' that')),
            PartDeltaEvent(index=0, delta=ThinkingPartDelta(content_delta=' and')),
            PartDeltaEvent(index=0, delta=ThinkingPartDelta(content_delta=' prepare')),
            PartDeltaEvent(index=0, delta=ThinkingPartDelta(content_delta=' to')),
            PartDeltaEvent(index=0, delta=ThinkingPartDelta(content_delta=' return')),
            PartDeltaEvent(index=0, delta=ThinkingPartDelta(content_delta=' the')),
            PartDeltaEvent(index=0, delta=ThinkingPartDelta(content_delta=' result')),
            PartDeltaEvent(index=0, delta=ThinkingPartDelta(content_delta=' as')),
            PartDeltaEvent(index=0, delta=ThinkingPartDelta(content_delta=' plain')),
            PartDeltaEvent(index=0, delta=ThinkingPartDelta(content_delta=' text')),
            PartDeltaEvent(index=0, delta=ThinkingPartDelta(content_delta=',')),
            PartDeltaEvent(index=0, delta=ThinkingPartDelta(content_delta=' even')),
            PartDeltaEvent(index=0, delta=ThinkingPartDelta(content_delta=' if')),
            PartDeltaEvent(index=0, delta=ThinkingPartDelta(content_delta=' it')),
            PartDeltaEvent(index=0, delta=ThinkingPartDelta(content_delta=' ends')),
            PartDeltaEvent(index=0, delta=ThinkingPartDelta(content_delta=' up')),
            PartDeltaEvent(index=0, delta=ThinkingPartDelta(content_delta=' being')),
            PartDeltaEvent(index=0, delta=ThinkingPartDelta(content_delta=' around')),
            PartDeltaEvent(index=0, delta=ThinkingPartDelta(content_delta=' 627')),
            PartDeltaEvent(index=0, delta=ThinkingPartDelta(content_delta=' digits')),
            PartDeltaEvent(index=0, delta=ThinkingPartDelta(content_delta='.')),
            PartDeltaEvent(index=0, delta=ThinkingPartDelta(content_delta=' So')),
            PartDeltaEvent(index=0, delta=ThinkingPartDelta(content_delta=',')),
            PartDeltaEvent(index=0, delta=ThinkingPartDelta(content_delta=' let')),
            PartDeltaEvent(index=0, delta=ThinkingPartDelta(content_delta=IsStr())),
            PartDeltaEvent(index=0, delta=ThinkingPartDelta(content_delta=' go')),
            PartDeltaEvent(index=0, delta=ThinkingPartDelta(content_delta=' ahead')),
            PartDeltaEvent(index=0, delta=ThinkingPartDelta(content_delta=' and')),
            PartDeltaEvent(index=0, delta=ThinkingPartDelta(content_delta=' compute')),
            PartDeltaEvent(index=0, delta=ThinkingPartDelta(content_delta=' that')),
            PartDeltaEvent(index=0, delta=ThinkingPartDelta(content_delta='!')),
            PartDeltaEvent(
                index=0,
                delta=ThinkingPartDelta(
                    signature_delta=IsStr(),
                    provider_name='openai',
                ),
            ),
            PartStartEvent(
                index=1,
                part=BuiltinToolCallPart(
                    tool_name='code_interpreter_call',
                    args={
                        'id': 'ci_68c3509faff0819e96f6d45e6faf78490f2d670b80edc507',
                        'code': """\
n = pow(123456, 123)
len(str(n))\
""",
                        'container_id': 'cntr_68c3509aa0348191ad0bfefe24878dbb0deaa35a4e39052e',
                        'outputs': None,
                        'status': 'completed',
                        'type': 'code_interpreter_call',
                    },
                    tool_call_id='ci_68c3509faff0819e96f6d45e6faf78490f2d670b80edc507',
                    provider_name='openai',
                ),
            ),
            PartStartEvent(
                index=2,
                part=BuiltinToolReturnPart(
                    tool_name='code_interpreter_call',
                    content=None,
                    tool_call_id='ci_68c3509faff0819e96f6d45e6faf78490f2d670b80edc507',
                    timestamp=IsDatetime(),
                    provider_name='openai',
                ),
            ),
            PartStartEvent(
                index=3,
                part=BuiltinToolCallPart(
                    tool_name='code_interpreter_call',
                    args={
                        'id': 'ci_68c350a41d2c819ebb23bdfb9ff322770f2d670b80edc507',
                        'code': 'str(n)[:100], str(n)[-100:]',
                        'container_id': 'cntr_68c3509aa0348191ad0bfefe24878dbb0deaa35a4e39052e',
                        'outputs': None,
                        'status': 'completed',
                        'type': 'code_interpreter_call',
                    },
                    tool_call_id='ci_68c350a41d2c819ebb23bdfb9ff322770f2d670b80edc507',
                    provider_name='openai',
                ),
            ),
            PartStartEvent(
                index=4,
                part=BuiltinToolReturnPart(
                    tool_name='code_interpreter_call',
                    content=None,
                    tool_call_id='ci_68c350a41d2c819ebb23bdfb9ff322770f2d670b80edc507',
                    timestamp=IsDatetime(),
                    provider_name='openai',
                ),
            ),
            PartStartEvent(
                index=5,
                part=BuiltinToolCallPart(
                    tool_name='code_interpreter_call',
                    args={
                        'id': 'ci_68c350a5e1f8819eb082eccb870199ec0f2d670b80edc507',
                        'code': 'n',
                        'container_id': 'cntr_68c3509aa0348191ad0bfefe24878dbb0deaa35a4e39052e',
                        'outputs': None,
                        'status': 'completed',
                        'type': 'code_interpreter_call',
                    },
                    tool_call_id='ci_68c350a5e1f8819eb082eccb870199ec0f2d670b80edc507',
                    provider_name='openai',
                ),
            ),
            PartStartEvent(
                index=6,
                part=BuiltinToolReturnPart(
                    tool_name='code_interpreter_call',
                    content=None,
                    tool_call_id='ci_68c350a5e1f8819eb082eccb870199ec0f2d670b80edc507',
                    timestamp=IsDatetime(),
                    provider_name='openai',
                ),
            ),
            PartStartEvent(
                index=7, part=TextPart(content='123', id='msg_68c350a75ddc819ea5406470460be7850f2d670b80edc507')
            ),
            FinalResultEvent(tool_name=None, tool_call_id=None),
            PartDeltaEvent(index=7, delta=TextPartDelta(content_delta='456')),
            PartDeltaEvent(index=7, delta=TextPartDelta(content_delta='^')),
            PartDeltaEvent(index=7, delta=TextPartDelta(content_delta='123')),
            PartDeltaEvent(index=7, delta=TextPartDelta(content_delta=' equals')),
            PartDeltaEvent(index=7, delta=TextPartDelta(content_delta=':\n')),
            PartDeltaEvent(index=7, delta=TextPartDelta(content_delta='180')),
            PartDeltaEvent(index=7, delta=TextPartDelta(content_delta='302')),
            PartDeltaEvent(index=7, delta=TextPartDelta(content_delta='106')),
            PartDeltaEvent(index=7, delta=TextPartDelta(content_delta='304')),
            PartDeltaEvent(index=7, delta=TextPartDelta(content_delta='044')),
            PartDeltaEvent(index=7, delta=TextPartDelta(content_delta='807')),
            PartDeltaEvent(index=7, delta=TextPartDelta(content_delta='508')),
            PartDeltaEvent(index=7, delta=TextPartDelta(content_delta='140')),
            PartDeltaEvent(index=7, delta=TextPartDelta(content_delta='927')),
            PartDeltaEvent(index=7, delta=TextPartDelta(content_delta='865')),
            PartDeltaEvent(index=7, delta=TextPartDelta(content_delta='938')),
            PartDeltaEvent(index=7, delta=TextPartDelta(content_delta='572')),
            PartDeltaEvent(index=7, delta=TextPartDelta(content_delta='807')),
            PartDeltaEvent(index=7, delta=TextPartDelta(content_delta='342')),
            PartDeltaEvent(index=7, delta=TextPartDelta(content_delta='688')),
            PartDeltaEvent(index=7, delta=TextPartDelta(content_delta='638')),
            PartDeltaEvent(index=7, delta=TextPartDelta(content_delta='559')),
            PartDeltaEvent(index=7, delta=TextPartDelta(content_delta='680')),
            PartDeltaEvent(index=7, delta=TextPartDelta(content_delta='488')),
            PartDeltaEvent(index=7, delta=TextPartDelta(content_delta='440')),
            PartDeltaEvent(index=7, delta=TextPartDelta(content_delta='159')),
            PartDeltaEvent(index=7, delta=TextPartDelta(content_delta='857')),
            PartDeltaEvent(index=7, delta=TextPartDelta(content_delta='958')),
            PartDeltaEvent(index=7, delta=TextPartDelta(content_delta='502')),
            PartDeltaEvent(index=7, delta=TextPartDelta(content_delta='360')),
            PartDeltaEvent(index=7, delta=TextPartDelta(content_delta='813')),
            PartDeltaEvent(index=7, delta=TextPartDelta(content_delta='732')),
            PartDeltaEvent(index=7, delta=TextPartDelta(content_delta='502')),
            PartDeltaEvent(index=7, delta=TextPartDelta(content_delta='197')),
            PartDeltaEvent(index=7, delta=TextPartDelta(content_delta='826')),
            PartDeltaEvent(index=7, delta=TextPartDelta(content_delta='969')),
            PartDeltaEvent(index=7, delta=TextPartDelta(content_delta='863')),
            PartDeltaEvent(index=7, delta=TextPartDelta(content_delta='225')),
            PartDeltaEvent(index=7, delta=TextPartDelta(content_delta='730')),
            PartDeltaEvent(index=7, delta=TextPartDelta(content_delta='871')),
            PartDeltaEvent(index=7, delta=TextPartDelta(content_delta='630')),
            PartDeltaEvent(index=7, delta=TextPartDelta(content_delta='436')),
            PartDeltaEvent(index=7, delta=TextPartDelta(content_delta='419')),
            PartDeltaEvent(index=7, delta=TextPartDelta(content_delta='794')),
            PartDeltaEvent(index=7, delta=TextPartDelta(content_delta='758')),
            PartDeltaEvent(index=7, delta=TextPartDelta(content_delta='932')),
            PartDeltaEvent(index=7, delta=TextPartDelta(content_delta='074')),
            PartDeltaEvent(index=7, delta=TextPartDelta(content_delta='350')),
            PartDeltaEvent(index=7, delta=TextPartDelta(content_delta='380')),
            PartDeltaEvent(index=7, delta=TextPartDelta(content_delta='367')),
            PartDeltaEvent(index=7, delta=TextPartDelta(content_delta='697')),
            PartDeltaEvent(index=7, delta=TextPartDelta(content_delta='649')),
            PartDeltaEvent(index=7, delta=TextPartDelta(content_delta='814')),
            PartDeltaEvent(index=7, delta=TextPartDelta(content_delta='626')),
            PartDeltaEvent(index=7, delta=TextPartDelta(content_delta='542')),
            PartDeltaEvent(index=7, delta=TextPartDelta(content_delta='926')),
            PartDeltaEvent(index=7, delta=TextPartDelta(content_delta='602')),
            PartDeltaEvent(index=7, delta=TextPartDelta(content_delta='664')),
            PartDeltaEvent(index=7, delta=TextPartDelta(content_delta='707')),
            PartDeltaEvent(index=7, delta=TextPartDelta(content_delta='275')),
            PartDeltaEvent(index=7, delta=TextPartDelta(content_delta='874')),
            PartDeltaEvent(index=7, delta=TextPartDelta(content_delta='269')),
            PartDeltaEvent(index=7, delta=TextPartDelta(content_delta='201')),
            PartDeltaEvent(index=7, delta=TextPartDelta(content_delta='777')),
            PartDeltaEvent(index=7, delta=TextPartDelta(content_delta='743')),
            PartDeltaEvent(index=7, delta=TextPartDelta(content_delta='912')),
            PartDeltaEvent(index=7, delta=TextPartDelta(content_delta='313')),
            PartDeltaEvent(index=7, delta=TextPartDelta(content_delta='197')),
            PartDeltaEvent(index=7, delta=TextPartDelta(content_delta='516')),
            PartDeltaEvent(index=7, delta=TextPartDelta(content_delta='323')),
            PartDeltaEvent(index=7, delta=TextPartDelta(content_delta='690')),
            PartDeltaEvent(index=7, delta=TextPartDelta(content_delta='221')),
            PartDeltaEvent(index=7, delta=TextPartDelta(content_delta='274')),
            PartDeltaEvent(index=7, delta=TextPartDelta(content_delta='713')),
            PartDeltaEvent(index=7, delta=TextPartDelta(content_delta='845')),
            PartDeltaEvent(index=7, delta=TextPartDelta(content_delta='895')),
            PartDeltaEvent(index=7, delta=TextPartDelta(content_delta='457')),
            PartDeltaEvent(index=7, delta=TextPartDelta(content_delta='748')),
            PartDeltaEvent(index=7, delta=TextPartDelta(content_delta='735')),
            PartDeltaEvent(index=7, delta=TextPartDelta(content_delta='309')),
            PartDeltaEvent(index=7, delta=TextPartDelta(content_delta='484')),
            PartDeltaEvent(index=7, delta=TextPartDelta(content_delta='337')),
            PartDeltaEvent(index=7, delta=TextPartDelta(content_delta='191')),
            PartDeltaEvent(index=7, delta=TextPartDelta(content_delta='373')),
            PartDeltaEvent(index=7, delta=TextPartDelta(content_delta='255')),
            PartDeltaEvent(index=7, delta=TextPartDelta(content_delta='527')),
            PartDeltaEvent(index=7, delta=TextPartDelta(content_delta='928')),
            PartDeltaEvent(index=7, delta=TextPartDelta(content_delta='271')),
            PartDeltaEvent(index=7, delta=TextPartDelta(content_delta='785')),
            PartDeltaEvent(index=7, delta=TextPartDelta(content_delta='206')),
            PartDeltaEvent(index=7, delta=TextPartDelta(content_delta='382')),
            PartDeltaEvent(index=7, delta=TextPartDelta(content_delta='967')),
            PartDeltaEvent(index=7, delta=TextPartDelta(content_delta='998')),
            PartDeltaEvent(index=7, delta=TextPartDelta(content_delta='984')),
            PartDeltaEvent(index=7, delta=TextPartDelta(content_delta='330')),
            PartDeltaEvent(index=7, delta=TextPartDelta(content_delta='482')),
            PartDeltaEvent(index=7, delta=TextPartDelta(content_delta='105')),
            PartDeltaEvent(index=7, delta=TextPartDelta(content_delta='350')),
            PartDeltaEvent(index=7, delta=TextPartDelta(content_delta='942')),
            PartDeltaEvent(index=7, delta=TextPartDelta(content_delta='229')),
            PartDeltaEvent(index=7, delta=TextPartDelta(content_delta='970')),
            PartDeltaEvent(index=7, delta=TextPartDelta(content_delta='677')),
            PartDeltaEvent(index=7, delta=TextPartDelta(content_delta='054')),
            PartDeltaEvent(index=7, delta=TextPartDelta(content_delta='940')),
            PartDeltaEvent(index=7, delta=TextPartDelta(content_delta='838')),
            PartDeltaEvent(index=7, delta=TextPartDelta(content_delta='210')),
            PartDeltaEvent(index=7, delta=TextPartDelta(content_delta='936')),
            PartDeltaEvent(index=7, delta=TextPartDelta(content_delta='952')),
            PartDeltaEvent(index=7, delta=TextPartDelta(content_delta='303')),
            PartDeltaEvent(index=7, delta=TextPartDelta(content_delta='939')),
            PartDeltaEvent(index=7, delta=TextPartDelta(content_delta='401')),
            PartDeltaEvent(index=7, delta=TextPartDelta(content_delta='656')),
            PartDeltaEvent(index=7, delta=TextPartDelta(content_delta='756')),
            PartDeltaEvent(index=7, delta=TextPartDelta(content_delta='127')),
            PartDeltaEvent(index=7, delta=TextPartDelta(content_delta='607')),
            PartDeltaEvent(index=7, delta=TextPartDelta(content_delta='778')),
            PartDeltaEvent(index=7, delta=TextPartDelta(content_delta='599')),
            PartDeltaEvent(index=7, delta=TextPartDelta(content_delta='667')),
            PartDeltaEvent(index=7, delta=TextPartDelta(content_delta='243')),
            PartDeltaEvent(index=7, delta=TextPartDelta(content_delta='702')),
            PartDeltaEvent(index=7, delta=TextPartDelta(content_delta='814')),
            PartDeltaEvent(index=7, delta=TextPartDelta(content_delta='072')),
            PartDeltaEvent(index=7, delta=TextPartDelta(content_delta='746')),
            PartDeltaEvent(index=7, delta=TextPartDelta(content_delta='219')),
            PartDeltaEvent(index=7, delta=TextPartDelta(content_delta='431')),
            PartDeltaEvent(index=7, delta=TextPartDelta(content_delta='942')),
            PartDeltaEvent(index=7, delta=TextPartDelta(content_delta='293')),
            PartDeltaEvent(index=7, delta=TextPartDelta(content_delta='005')),
            PartDeltaEvent(index=7, delta=TextPartDelta(content_delta='416')),
            PartDeltaEvent(index=7, delta=TextPartDelta(content_delta='411')),
            PartDeltaEvent(index=7, delta=TextPartDelta(content_delta='635')),
            PartDeltaEvent(index=7, delta=TextPartDelta(content_delta='076')),
            PartDeltaEvent(index=7, delta=TextPartDelta(content_delta='021')),
            PartDeltaEvent(index=7, delta=TextPartDelta(content_delta='296')),
            PartDeltaEvent(index=7, delta=TextPartDelta(content_delta='045')),
            PartDeltaEvent(index=7, delta=TextPartDelta(content_delta='493')),
            PartDeltaEvent(index=7, delta=TextPartDelta(content_delta='305')),
            PartDeltaEvent(index=7, delta=TextPartDelta(content_delta='133')),
            PartDeltaEvent(index=7, delta=TextPartDelta(content_delta='645')),
            PartDeltaEvent(index=7, delta=TextPartDelta(content_delta='615')),
            PartDeltaEvent(index=7, delta=TextPartDelta(content_delta='566')),
            PartDeltaEvent(index=7, delta=TextPartDelta(content_delta='590')),
            PartDeltaEvent(index=7, delta=TextPartDelta(content_delta='735')),
            PartDeltaEvent(index=7, delta=TextPartDelta(content_delta='965')),
            PartDeltaEvent(index=7, delta=TextPartDelta(content_delta='652')),
            PartDeltaEvent(index=7, delta=TextPartDelta(content_delta='587')),
            PartDeltaEvent(index=7, delta=TextPartDelta(content_delta='934')),
            PartDeltaEvent(index=7, delta=TextPartDelta(content_delta='290')),
            PartDeltaEvent(index=7, delta=TextPartDelta(content_delta='425')),
            PartDeltaEvent(index=7, delta=TextPartDelta(content_delta='473')),
            PartDeltaEvent(index=7, delta=TextPartDelta(content_delta='827')),
            PartDeltaEvent(index=7, delta=TextPartDelta(content_delta='719')),
            PartDeltaEvent(index=7, delta=TextPartDelta(content_delta='935')),
            PartDeltaEvent(index=7, delta=TextPartDelta(content_delta='012')),
            PartDeltaEvent(index=7, delta=TextPartDelta(content_delta='870')),
            PartDeltaEvent(index=7, delta=TextPartDelta(content_delta='093')),
            PartDeltaEvent(index=7, delta=TextPartDelta(content_delta='575')),
            PartDeltaEvent(index=7, delta=TextPartDelta(content_delta='987')),
            PartDeltaEvent(index=7, delta=TextPartDelta(content_delta='789')),
            PartDeltaEvent(index=7, delta=TextPartDelta(content_delta='431')),
            PartDeltaEvent(index=7, delta=TextPartDelta(content_delta='818')),
            PartDeltaEvent(index=7, delta=TextPartDelta(content_delta='047')),
            PartDeltaEvent(index=7, delta=TextPartDelta(content_delta='013')),
            PartDeltaEvent(index=7, delta=TextPartDelta(content_delta='404')),
            PartDeltaEvent(index=7, delta=TextPartDelta(content_delta='691')),
            PartDeltaEvent(index=7, delta=TextPartDelta(content_delta='795')),
            PartDeltaEvent(index=7, delta=TextPartDelta(content_delta='773')),
            PartDeltaEvent(index=7, delta=TextPartDelta(content_delta='170')),
            PartDeltaEvent(index=7, delta=TextPartDelta(content_delta='405')),
            PartDeltaEvent(index=7, delta=TextPartDelta(content_delta='764')),
            PartDeltaEvent(index=7, delta=TextPartDelta(content_delta='614')),
            PartDeltaEvent(index=7, delta=TextPartDelta(content_delta='646')),
            PartDeltaEvent(index=7, delta=TextPartDelta(content_delta='054')),
            PartDeltaEvent(index=7, delta=TextPartDelta(content_delta='949')),
            PartDeltaEvent(index=7, delta=TextPartDelta(content_delta='298')),
            PartDeltaEvent(index=7, delta=TextPartDelta(content_delta='846')),
            PartDeltaEvent(index=7, delta=TextPartDelta(content_delta='184')),
            PartDeltaEvent(index=7, delta=TextPartDelta(content_delta='678')),
            PartDeltaEvent(index=7, delta=TextPartDelta(content_delta='296')),
            PartDeltaEvent(index=7, delta=TextPartDelta(content_delta='813')),
            PartDeltaEvent(index=7, delta=TextPartDelta(content_delta='625')),
            PartDeltaEvent(index=7, delta=TextPartDelta(content_delta='595')),
            PartDeltaEvent(index=7, delta=TextPartDelta(content_delta='333')),
            PartDeltaEvent(index=7, delta=TextPartDelta(content_delta='311')),
            PartDeltaEvent(index=7, delta=TextPartDelta(content_delta='611')),
            PartDeltaEvent(index=7, delta=TextPartDelta(content_delta='385')),
            PartDeltaEvent(index=7, delta=TextPartDelta(content_delta='251')),
            PartDeltaEvent(index=7, delta=TextPartDelta(content_delta='735')),
            PartDeltaEvent(index=7, delta=TextPartDelta(content_delta='244')),
            PartDeltaEvent(index=7, delta=TextPartDelta(content_delta='505')),
            PartDeltaEvent(index=7, delta=TextPartDelta(content_delta='448')),
            PartDeltaEvent(index=7, delta=TextPartDelta(content_delta='443')),
            PartDeltaEvent(index=7, delta=TextPartDelta(content_delta='050')),
            PartDeltaEvent(index=7, delta=TextPartDelta(content_delta='050')),
            PartDeltaEvent(index=7, delta=TextPartDelta(content_delta='547')),
            PartDeltaEvent(index=7, delta=TextPartDelta(content_delta='161')),
            PartDeltaEvent(index=7, delta=TextPartDelta(content_delta='779')),
            PartDeltaEvent(index=7, delta=TextPartDelta(content_delta='229')),
            PartDeltaEvent(index=7, delta=TextPartDelta(content_delta='749')),
            PartDeltaEvent(index=7, delta=TextPartDelta(content_delta='134')),
            PartDeltaEvent(index=7, delta=TextPartDelta(content_delta='489')),
            PartDeltaEvent(index=7, delta=TextPartDelta(content_delta='643')),
            PartDeltaEvent(index=7, delta=TextPartDelta(content_delta='622')),
            PartDeltaEvent(index=7, delta=TextPartDelta(content_delta='579')),
            PartDeltaEvent(index=7, delta=TextPartDelta(content_delta='100')),
            PartDeltaEvent(index=7, delta=TextPartDelta(content_delta='908')),
            PartDeltaEvent(index=7, delta=TextPartDelta(content_delta='331')),
            PartDeltaEvent(index=7, delta=TextPartDelta(content_delta='839')),
            PartDeltaEvent(index=7, delta=TextPartDelta(content_delta='817')),
            PartDeltaEvent(index=7, delta=TextPartDelta(content_delta='426')),
            PartDeltaEvent(index=7, delta=TextPartDelta(content_delta='366')),
            PartDeltaEvent(index=7, delta=TextPartDelta(content_delta='854')),
            PartDeltaEvent(index=7, delta=TextPartDelta(content_delta='332')),
            PartDeltaEvent(index=7, delta=TextPartDelta(content_delta='416')),
            BuiltinToolCallEvent(
                part=BuiltinToolCallPart(
                    tool_name='code_interpreter_call',
                    args={
                        'id': 'ci_68c3509faff0819e96f6d45e6faf78490f2d670b80edc507',
                        'code': """\
n = pow(123456, 123)
len(str(n))\
""",
                        'container_id': 'cntr_68c3509aa0348191ad0bfefe24878dbb0deaa35a4e39052e',
                        'outputs': None,
                        'status': 'completed',
                        'type': 'code_interpreter_call',
                    },
                    tool_call_id='ci_68c3509faff0819e96f6d45e6faf78490f2d670b80edc507',
                    provider_name='openai',
                )
            ),
            BuiltinToolResultEvent(
                result=BuiltinToolReturnPart(
                    tool_name='code_interpreter_call',
                    content=None,
                    tool_call_id='ci_68c3509faff0819e96f6d45e6faf78490f2d670b80edc507',
                    timestamp=IsDatetime(),
                    provider_name='openai',
                )
            ),
            BuiltinToolCallEvent(
                part=BuiltinToolCallPart(
                    tool_name='code_interpreter_call',
                    args={
                        'id': 'ci_68c350a41d2c819ebb23bdfb9ff322770f2d670b80edc507',
                        'code': 'str(n)[:100], str(n)[-100:]',
                        'container_id': 'cntr_68c3509aa0348191ad0bfefe24878dbb0deaa35a4e39052e',
                        'outputs': None,
                        'status': 'completed',
                        'type': 'code_interpreter_call',
                    },
                    tool_call_id='ci_68c350a41d2c819ebb23bdfb9ff322770f2d670b80edc507',
                    provider_name='openai',
                )
            ),
            BuiltinToolResultEvent(
                result=BuiltinToolReturnPart(
                    tool_name='code_interpreter_call',
                    content=None,
                    tool_call_id='ci_68c350a41d2c819ebb23bdfb9ff322770f2d670b80edc507',
                    timestamp=IsDatetime(),
                    provider_name='openai',
                )
            ),
            BuiltinToolCallEvent(
                part=BuiltinToolCallPart(
                    tool_name='code_interpreter_call',
                    args={
                        'id': 'ci_68c350a5e1f8819eb082eccb870199ec0f2d670b80edc507',
                        'code': 'n',
                        'container_id': 'cntr_68c3509aa0348191ad0bfefe24878dbb0deaa35a4e39052e',
                        'outputs': None,
                        'status': 'completed',
                        'type': 'code_interpreter_call',
                    },
                    tool_call_id='ci_68c350a5e1f8819eb082eccb870199ec0f2d670b80edc507',
                    provider_name='openai',
                )
            ),
            BuiltinToolResultEvent(
                result=BuiltinToolReturnPart(
                    tool_name='code_interpreter_call',
                    content=None,
                    tool_call_id='ci_68c350a5e1f8819eb082eccb870199ec0f2d670b80edc507',
                    timestamp=IsDatetime(),
                    provider_name='openai',
                )
            ),
        ]
=======
async def test_openai_responses_streaming_usage(allow_model_requests: None, openai_api_key: str):
    class Result(BaseModel):
        result: int

    agent = Agent(
        model=OpenAIResponsesModel('gpt-5', provider=OpenAIProvider(api_key=openai_api_key)),
        model_settings=OpenAIResponsesModelSettings(
            openai_reasoning_effort='low',
            openai_service_tier='flex',
        ),
        output_type=Result,
    )

    async with agent.iter('Calculate 100 * 200 / 3') as run:
        async for node in run:
            if Agent.is_model_request_node(node):
                async with node.stream(run.ctx) as response_stream:
                    async for _ in response_stream:
                        pass
                    assert response_stream.get().usage == snapshot(
                        RequestUsage(input_tokens=53, output_tokens=469, details={'reasoning_tokens': 448})
                    )
                    assert response_stream.usage() == snapshot(
                        RunUsage(input_tokens=53, output_tokens=469, details={'reasoning_tokens': 448}, requests=1)
                    )
                    assert run.usage() == snapshot(RunUsage(requests=1))
                assert run.usage() == snapshot(
                    RunUsage(input_tokens=53, output_tokens=469, details={'reasoning_tokens': 448}, requests=1)
                )
    assert run.usage() == snapshot(
        RunUsage(input_tokens=53, output_tokens=469, details={'reasoning_tokens': 448}, requests=1)
>>>>>>> c028211d
    )<|MERGE_RESOLUTION|>--- conflicted
+++ resolved
@@ -3417,7 +3417,6 @@
     )
 
 
-<<<<<<< HEAD
 async def test_openai_responses_thinking_with_code_execution_tool(allow_model_requests: None, openai_api_key: str):
     provider = OpenAIProvider(api_key=openai_api_key)
     m = OpenAIResponsesModel(
@@ -4306,7 +4305,9 @@
                 )
             ),
         ]
-=======
+    )
+
+
 async def test_openai_responses_streaming_usage(allow_model_requests: None, openai_api_key: str):
     class Result(BaseModel):
         result: int
@@ -4338,5 +4339,4 @@
                 )
     assert run.usage() == snapshot(
         RunUsage(input_tokens=53, output_tokens=469, details={'reasoning_tokens': 448}, requests=1)
->>>>>>> c028211d
     )