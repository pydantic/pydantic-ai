--- conflicted
+++ resolved
@@ -7454,7 +7454,6 @@
 
 
 @pytest.mark.vcr()
-<<<<<<< HEAD
 async def test_openai_responses_model_file_search_tool(allow_model_requests: None, openai_api_key: str):
     import asyncio
     import os
@@ -7802,7 +7801,8 @@
     finally:
         os.unlink(test_file_path)
         await _cleanup_openai_resources(file, vector_store, async_client)
-=======
+
+
 async def test_openai_responses_runs_with_instructions_only(
     allow_model_requests: None,
     openai_api_key: str,
@@ -7816,5 +7816,4 @@
     # Verify we got a valid response
     assert result.output
     assert isinstance(result.output, str)
-    assert len(result.output) > 0
->>>>>>> ffafffea
+    assert len(result.output) > 0