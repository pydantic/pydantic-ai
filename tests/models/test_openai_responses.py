import json
import re
from dataclasses import replace
from typing import Any, cast

import pytest
from inline_snapshot import snapshot
from pydantic import BaseModel
from typing_extensions import TypedDict

<<<<<<< HEAD
from pydantic_ai import capture_run_messages
from pydantic_ai.agent import Agent
from pydantic_ai.builtin_tools import CodeExecutionTool, ImageGenerationTool, WebSearchTool
from pydantic_ai.exceptions import ModelHTTPError, ModelRetry, UnexpectedModelBehavior
from pydantic_ai.messages import (
=======
from pydantic_ai import (
>>>>>>> efaf6be5
    BinaryContent,
    BuiltinToolCallPart,
    BuiltinToolReturnPart,
    DocumentUrl,
    FilePart,
    FinalResultEvent,
    Image,
    ImageUrl,
    ModelRequest,
    ModelResponse,
    PartDeltaEvent,
    PartStartEvent,
    RetryPromptPart,
    TextPart,
    TextPartDelta,
    ThinkingPart,
    ThinkingPartDelta,
    ToolCallPart,
    ToolCallPartDelta,
    ToolReturnPart,
    UserPromptPart,
)
from pydantic_ai.agent import Agent
from pydantic_ai.builtin_tools import CodeExecutionTool, WebSearchTool
from pydantic_ai.exceptions import ModelHTTPError, ModelRetry
from pydantic_ai.messages import (
    BuiltinToolCallEvent,  # pyright: ignore[reportDeprecated]
    BuiltinToolResultEvent,  # pyright: ignore[reportDeprecated]
)
from pydantic_ai.output import NativeOutput, PromptedOutput, TextOutput, ToolOutput
from pydantic_ai.profiles.openai import openai_model_profile
from pydantic_ai.tools import ToolDefinition
from pydantic_ai.usage import RequestUsage, RunUsage

<<<<<<< HEAD
from ..conftest import IsBytes, IsDatetime, IsStr, TestEnv, try_import
from .mock_openai import MockOpenAIResponses, response_message
=======
from ..conftest import IsDatetime, IsStr, TestEnv, try_import
from .mock_openai import MockOpenAIResponses, get_mock_responses_kwargs, response_message
>>>>>>> efaf6be5

with try_import() as imports_successful:
    from openai.types.responses.response_output_message import Content, ResponseOutputMessage, ResponseOutputText
    from openai.types.responses.response_reasoning_item import ResponseReasoningItem, Summary
    from openai.types.responses.response_usage import ResponseUsage

    from pydantic_ai.models.anthropic import AnthropicModel, AnthropicModelSettings
    from pydantic_ai.models.openai import OpenAIResponsesModel, OpenAIResponsesModelSettings
    from pydantic_ai.providers.anthropic import AnthropicProvider
    from pydantic_ai.providers.openai import OpenAIProvider

pytestmark = [
    pytest.mark.skipif(not imports_successful(), reason='openai not installed'),
    pytest.mark.anyio,
    pytest.mark.vcr,
    pytest.mark.filterwarnings(
        'ignore:`BuiltinToolCallEvent` is deprecated, look for `PartStartEvent` and `PartDeltaEvent` with `BuiltinToolCallPart` instead.:DeprecationWarning'
    ),
    pytest.mark.filterwarnings(
        'ignore:`BuiltinToolResultEvent` is deprecated, look for `PartStartEvent` and `PartDeltaEvent` with `BuiltinToolReturnPart` instead.:DeprecationWarning'
    ),
]


def test_openai_responses_model(env: TestEnv):
    env.set('OPENAI_API_KEY', 'test')
    model = OpenAIResponsesModel('gpt-4o')
    assert model.model_name == 'gpt-4o'
    assert model.system == 'openai'


async def test_openai_responses_model_simple_response(allow_model_requests: None, openai_api_key: str):
    model = OpenAIResponsesModel('gpt-4o', provider=OpenAIProvider(api_key=openai_api_key))
    agent = Agent(model=model)
    result = await agent.run('What is the capital of France?')
    assert result.output == snapshot('The capital of France is Paris.')


async def test_openai_responses_image_detail_vendor_metadata(allow_model_requests: None):
    c = response_message(
        [
            ResponseOutputMessage(
                id='output-1',
                content=cast(list[Content], [ResponseOutputText(text='done', type='output_text', annotations=[])]),
                role='assistant',
                status='completed',
                type='message',
            )
        ]
    )
    mock_client = MockOpenAIResponses.create_mock(c)
    model = OpenAIResponsesModel('gpt-4o', provider=OpenAIProvider(openai_client=mock_client))
    agent = Agent(model=model)

    image_url = ImageUrl('https://example.com/image.png', vendor_metadata={'detail': 'high'})
    binary_image = BinaryContent(b'\x89PNG', media_type='image/png', vendor_metadata={'detail': 'high'})

    result = await agent.run(['Describe these inputs.', image_url, binary_image])
    assert result.output == 'done'

    response_kwargs = get_mock_responses_kwargs(mock_client)
    image_parts = [
        item
        for message in response_kwargs[0]['input']
        if message.get('role') == 'user'
        for item in message['content']
        if item['type'] == 'input_image'
    ]
    assert image_parts
    assert all(part['detail'] == 'high' for part in image_parts)


async def test_openai_responses_model_simple_response_with_tool_call(allow_model_requests: None, openai_api_key: str):
    model = OpenAIResponsesModel('gpt-4o', provider=OpenAIProvider(api_key=openai_api_key))

    agent = Agent(model=model)

    @agent.tool_plain
    async def get_capital(country: str) -> str:
        return 'Potato City'

    result = await agent.run('What is the capital of PotatoLand?')
    assert result.output == snapshot('The capital of PotatoLand is Potato City.')


async def test_openai_responses_output_type(allow_model_requests: None, openai_api_key: str):
    model = OpenAIResponsesModel('gpt-4o', provider=OpenAIProvider(api_key=openai_api_key))

    class MyOutput(TypedDict):
        name: str
        age: int

    agent = Agent(model=model, output_type=MyOutput)
    result = await agent.run('Give me the name and age of Brazil, Argentina, and Chile.')
    assert result.output == snapshot({'name': 'Brazil', 'age': 2023})


async def test_openai_responses_reasoning_effort(allow_model_requests: None, openai_api_key: str):
    model = OpenAIResponsesModel('o3-mini', provider=OpenAIProvider(api_key=openai_api_key))
    agent = Agent(model=model, model_settings=OpenAIResponsesModelSettings(openai_reasoning_effort='low'))
    result = await agent.run(
        'Explain me how to cook uruguayan alfajor. Do not send whitespaces at the end of the lines.'
    )
    assert [line.strip() for line in result.output.splitlines()] == snapshot(
        [
            'Ingredients for the dough:',
            '• 300 g cornstarch',
            '• 200 g flour',
            '• 150 g powdered sugar',
            '• 200 g unsalted butter',
            '• 3 egg yolks',
            '• Zest of 1 lemon',
            '• 1 teaspoon vanilla extract',
            '• A pinch of salt',
            '',
            'Ingredients for the filling (dulce de leche):',
            '• 400 g dulce de leche',
            '',
            'Optional coating:',
            '• Powdered sugar for dusting',
            '• Grated coconut',
            '• Crushed peanuts or walnuts',
            '• Melted chocolate',
            '',
            'Steps:',
            '1. In a bowl, mix together the cornstarch, flour, powdered sugar, and salt.',
            '2. Add the unsalted butter cut into small pieces. Work it into the dry ingredients until the mixture resembles coarse breadcrumbs.',
            '3. Incorporate the egg yolks, lemon zest, and vanilla extract. Mix until you obtain a smooth and homogeneous dough.',
            '4. Wrap the dough in plastic wrap and let it rest in the refrigerator for at least one hour.',
            '5. Meanwhile, prepare a clean workspace by lightly dusting it with flour.',
            '6. Roll out the dough on the working surface until it is about 0.5 cm thick.',
            '7. Use a round cutter (approximately 3-4 cm in diameter) to cut out circles. Re-roll any scraps to maximize the number of cookies.',
            '8. Arrange the circles on a baking sheet lined with parchment paper.',
            '9. Preheat the oven to 180°C (350°F) and bake the cookies for about 10-12 minutes until they are lightly golden at the edges. They should remain soft.',
            '10. Remove the cookies from the oven and allow them to cool completely on a rack.',
            '11. Once the cookies are cool, spread dulce de leche on the flat side of one cookie and sandwich it with another.',
            '12. If desired, roll the edges of the alfajores in powdered sugar, grated coconut, crushed nuts, or dip them in melted chocolate.',
            '13. Allow any coatings to set before serving.',
            '',
            'Enjoy your homemade Uruguayan alfajores!',
        ]
    )


async def test_openai_responses_reasoning_generate_summary(allow_model_requests: None, openai_api_key: str):
    model = OpenAIResponsesModel('computer-use-preview', provider=OpenAIProvider(api_key=openai_api_key))
    agent = Agent(
        model=model,
        model_settings=OpenAIResponsesModelSettings(
            openai_reasoning_summary='concise',
            openai_truncation='auto',
        ),
    )
    result = await agent.run('What should I do to cross the street?')
    assert result.output == snapshot("""\
To cross the street safely, follow these steps:

1. **Use a Crosswalk**: Always use a designated crosswalk or pedestrian crossing whenever available.
2. **Press the Button**: If there is a pedestrian signal button, press it and wait for the signal.
3. **Look Both Ways**: Look left, right, and left again before stepping off the curb.
4. **Wait for the Signal**: Cross only when the pedestrian signal indicates it is safe to do so or when there is a clear gap in traffic.
5. **Stay Alert**: Be mindful of turning vehicles and stay attentive while crossing.
6. **Walk, Don't Run**: Walk across the street; running can increase the risk of falling or not noticing an oncoming vehicle.

Always follow local traffic rules and be cautious, even when crossing at a crosswalk. Safety is the priority.\
""")


async def test_openai_responses_system_prompt(allow_model_requests: None, openai_api_key: str):
    model = OpenAIResponsesModel('gpt-4o', provider=OpenAIProvider(api_key=openai_api_key))
    agent = Agent(model=model, system_prompt='You are a helpful assistant.')
    result = await agent.run('What is the capital of France?')
    assert result.output == snapshot('The capital of France is Paris.')


async def test_openai_responses_model_retry(allow_model_requests: None, openai_api_key: str):
    model = OpenAIResponsesModel('gpt-4o', provider=OpenAIProvider(api_key=openai_api_key))
    agent = Agent(model=model)

    @agent.tool_plain
    async def get_location(loc_name: str) -> str:
        if loc_name == 'London':
            return json.dumps({'lat': 51, 'lng': 0})
        else:
            raise ModelRetry('Wrong location, I only know about "London".')

    result = await agent.run('What is the location of Londos and London?')
    assert result.all_messages() == snapshot(
        [
            ModelRequest(
                parts=[
                    UserPromptPart(
                        content='What is the location of Londos and London?',
                        timestamp=IsDatetime(),
                    )
                ]
            ),
            ModelResponse(
                parts=[
                    ToolCallPart(
                        tool_name='get_location',
                        args='{"loc_name":"Londos"}',
                        tool_call_id=IsStr(),
                    ),
                    ToolCallPart(
                        tool_name='get_location',
                        args='{"loc_name":"London"}',
                        tool_call_id=IsStr(),
                    ),
                ],
                usage=RequestUsage(details={'reasoning_tokens': 0}),
                model_name='gpt-4o-2024-08-06',
                timestamp=IsDatetime(),
                provider_name='openai',
                provider_details={'finish_reason': 'completed'},
                provider_response_id='resp_67e547c48c9481918c5c4394464ce0c60ae6111e84dd5c08',
                finish_reason='stop',
            ),
            ModelRequest(
                parts=[
                    RetryPromptPart(
                        content='Wrong location, I only know about "London".',
                        tool_name='get_location',
                        tool_call_id=IsStr(),
                        timestamp=IsDatetime(),
                    ),
                    ToolReturnPart(
                        tool_name='get_location',
                        content='{"lat": 51, "lng": 0}',
                        tool_call_id=IsStr(),
                        timestamp=IsDatetime(),
                    ),
                ]
            ),
            ModelResponse(
                parts=[
                    TextPart(
                        content="""\
It seems "Londos" might be incorrect or unknown. If you meant something else, please clarify.

For **London**, it's located at approximately latitude 51° N and longitude 0° W.\
""",
                        id='msg_67e547c615ec81918d6671a184f82a1803a2086afed73b47',
                    )
                ],
                usage=RequestUsage(input_tokens=335, output_tokens=44, details={'reasoning_tokens': 0}),
                model_name='gpt-4o-2024-08-06',
                timestamp=IsDatetime(),
                provider_name='openai',
                provider_details={'finish_reason': 'completed'},
                provider_response_id='resp_67e547c5a2f08191802a1f43620f348503a2086afed73b47',
                finish_reason='stop',
            ),
        ]
    )


@pytest.mark.vcr()
async def test_image_as_binary_content_tool_response(
    allow_model_requests: None, image_content: BinaryContent, openai_api_key: str
):
    m = OpenAIResponsesModel('gpt-4o', provider=OpenAIProvider(api_key=openai_api_key))
    agent = Agent(m)

    @agent.tool_plain
    async def get_image() -> BinaryContent:
        return image_content

    result = await agent.run(['What fruit is in the image you can get from the get_image tool?'])
    assert result.all_messages() == snapshot(
        [
            ModelRequest(
                parts=[
                    UserPromptPart(
                        content=['What fruit is in the image you can get from the get_image tool?'],
                        timestamp=IsDatetime(),
                    )
                ]
            ),
            ModelResponse(
                parts=[ToolCallPart(tool_name='get_image', args='{}', tool_call_id=IsStr())],
                usage=RequestUsage(input_tokens=40, output_tokens=11, details={'reasoning_tokens': 0}),
                model_name='gpt-4o-2024-08-06',
                timestamp=IsDatetime(),
                provider_name='openai',
                provider_details={'finish_reason': 'completed'},
                provider_response_id='resp_681134d3aa3481919ca581a267db1e510fe7a5a4e2123dc3',
                finish_reason='stop',
            ),
            ModelRequest(
                parts=[
                    ToolReturnPart(
                        tool_name='get_image',
                        content='See file 1c8566',
                        tool_call_id='call_FLm3B1f8QAan0KpbUXhNY8bA|fc_681134d47cf48191b3f62e4d28b6c3820fe7a5a4e2123dc3',
                        timestamp=IsDatetime(),
                    ),
                    UserPromptPart(
                        content=[
                            'This is file 1c8566:',
                            image_content,
                        ],
                        timestamp=IsDatetime(),
                    ),
                ]
            ),
            ModelResponse(
                parts=[
                    TextPart(
                        content='The fruit in the image is a kiwi.',
                        id='msg_681134d770d881919f3a3148badde27802cbfeaababb040c',
                    )
                ],
                usage=RequestUsage(input_tokens=1185, output_tokens=11, details={'reasoning_tokens': 0}),
                model_name='gpt-4o-2024-08-06',
                timestamp=IsDatetime(),
                provider_name='openai',
                provider_details={'finish_reason': 'completed'},
                provider_response_id='resp_681134d53c48819198ce7b89db78dffd02cbfeaababb040c',
                finish_reason='stop',
            ),
        ]
    )


async def test_image_as_binary_content_input(
    allow_model_requests: None, image_content: BinaryContent, openai_api_key: str
):
    m = OpenAIResponsesModel('gpt-4o', provider=OpenAIProvider(api_key=openai_api_key))
    agent = Agent(m)

    result = await agent.run(['What fruit is in the image?', image_content])
    assert result.output == snapshot('The fruit in the image is a kiwi.')


async def test_openai_responses_audio_as_binary_content_input(
    allow_model_requests: None, audio_content: BinaryContent, openai_api_key: str
):
    m = OpenAIResponsesModel('gpt-4o', provider=OpenAIProvider(api_key=openai_api_key))
    agent = Agent(m)

    with pytest.raises(NotImplementedError):
        await agent.run(['Whose name is mentioned in the audio?', audio_content])


async def test_openai_responses_document_as_binary_content_input(
    allow_model_requests: None, document_content: BinaryContent, openai_api_key: str
):
    m = OpenAIResponsesModel('gpt-4o', provider=OpenAIProvider(api_key=openai_api_key))
    agent = Agent(m)

    result = await agent.run(['What is in the document?', document_content])
    assert result.output == snapshot('The document contains the text "Dummy PDF file."')


async def test_openai_responses_document_url_input(allow_model_requests: None, openai_api_key: str):
    m = OpenAIResponsesModel('gpt-4o', provider=OpenAIProvider(api_key=openai_api_key))
    agent = Agent(m)

    document_url = DocumentUrl(url='https://www.w3.org/WAI/ER/tests/xhtml/testfiles/resources/pdf/dummy.pdf')

    result = await agent.run(['What is the main content on this document?', document_url])
    assert result.output == snapshot(
        'The main content of this document is a simple text placeholder: "Dummy PDF file."'
    )


async def test_openai_responses_text_document_url_input(allow_model_requests: None, openai_api_key: str):
    m = OpenAIResponsesModel('gpt-4o', provider=OpenAIProvider(api_key=openai_api_key))
    agent = Agent(m)

    text_document_url = DocumentUrl(url='https://example-files.online-convert.com/document/txt/example.txt')

    result = await agent.run(['What is the main content on this document?', text_document_url])
    assert result.output == snapshot(
        'The main content of this document is an example of a TXT file type, with an explanation of the use of placeholder names like "John Doe" and "Jane Doe" in legal, medical, and other contexts. It discusses the practice in the U.S. and Canada, mentions equivalent practices in other English-speaking countries, and touches on cultural references. The document also notes that it\'s an example file created by an online conversion tool, with content sourced from Wikipedia under a Creative Commons license.'
    )


async def test_openai_responses_image_url_input(allow_model_requests: None, openai_api_key: str):
    m = OpenAIResponsesModel('gpt-4o', provider=OpenAIProvider(api_key=openai_api_key))
    agent = Agent(m)

    result = await agent.run(
        [
            'hello',
            ImageUrl(url='https://t3.ftcdn.net/jpg/00/85/79/92/360_F_85799278_0BBGV9OAdQDTLnKwAPBCcg1J7QtiieJY.jpg'),
        ]
    )
    assert result.output == snapshot("Hello! I see you've shared an image of a potato. How can I assist you today?")


async def test_openai_responses_stream(allow_model_requests: None, openai_api_key: str):
    model = OpenAIResponsesModel('gpt-4o', provider=OpenAIProvider(api_key=openai_api_key))
    agent = Agent(model=model)

    @agent.tool_plain
    async def get_capital(country: str) -> str:
        return 'Paris'

    output_text: list[str] = []
    async with agent.run_stream('What is the capital of France?') as result:
        async for output in result.stream_text():
            output_text.append(output)
        async for response, is_last in result.stream_responses(debounce_by=None):
            if is_last:
                assert response == snapshot(
                    ModelResponse(
                        parts=[
                            TextPart(
                                content='The capital of France is Paris.',
                                id='msg_67e554a28bec8191b56d3e2331eff88006c52f0e511c76ed',
                            )
                        ],
                        usage=RequestUsage(input_tokens=278, output_tokens=9, details={'reasoning_tokens': 0}),
                        model_name='gpt-4o-2024-08-06',
                        timestamp=IsDatetime(),
                        provider_name='openai',
                        provider_details={'finish_reason': 'completed'},
                        provider_response_id='resp_67e554a21aa88191b65876ac5e5bbe0406c52f0e511c76ed',
                        finish_reason='stop',
                    )
                )

    assert output_text == snapshot(['The capital of France is Paris.'])


async def test_openai_responses_model_http_error(allow_model_requests: None, openai_api_key: str):
    """Set temperature to -1 to trigger an error, given only values between 0 and 1 are allowed."""
    model = OpenAIResponsesModel('gpt-4o', provider=OpenAIProvider(api_key=openai_api_key))
    agent = Agent(model=model, model_settings=OpenAIResponsesModelSettings(temperature=-1))

    with pytest.raises(ModelHTTPError):
        async with agent.run_stream('What is the capital of France?'):
            ...  # pragma: lax no cover


async def test_openai_responses_model_builtin_tools_web_search(allow_model_requests: None, openai_api_key: str):
    model = OpenAIResponsesModel('gpt-5', provider=OpenAIProvider(api_key=openai_api_key))
    settings = OpenAIResponsesModelSettings(openai_builtin_tools=[{'type': 'web_search'}])
    agent = Agent(model=model, model_settings=settings)
    result = await agent.run('Give me the top 3 news in the world today')

    assert result.all_messages() == snapshot(
        [
            ModelRequest(
                parts=[
                    UserPromptPart(
                        content='Give me the top 3 news in the world today',
                        timestamp=IsDatetime(),
                    )
                ]
            ),
            ModelResponse(
                parts=[
                    ThinkingPart(
                        content='',
                        id='rs_0e3d55e9502941380068c4aaa4efb081958605d7b31e838366',
                        signature='gAAAAABoxKrgd0uCWxLjgCiIWj3ei9eYp9sdRdHLVNWOpZvOS6TS_8hF6IEgz5acjqUiaGnXfLl3kn78UERavEItdZ-6PupaB2V7M8btQ2v76ZJCPXR5DGvXe3K2y_zrSLC-qbX4ui3hPfGG01qGiftAM7m04zuCdJ33SVDyOasB8uzV7vSqFzM4CkcAeN0jueQtuGDJ9U5Qq9blCXo6Vxx4BVOVPYnCONMQvwJXlbZ7i_s3VmUFFDf2GlNYtkT07Z1Uc5ESVUVDYfVC2qlOWWp2MLh20tbsUMqHPYzO0R7Y1lmwAqNxaT4HIhhlQ0xVer1qBRgUfLn1fGXX0vBb4rN0N_w7c2w-iwY-4XAvhAr-Y3pejueHfepmv76G67cJVQjzgM37wlQFdl_UmDfkVDIxmAE62QjOjPs8TweVPEXUXAK4itTDQiS7M42dS6QzxivPVvzoMkNOjJ58vUy83DCr-Obw8SMfFGB5sd1hGg9enLYiGxN_Qzs9IGegBU4cH1wpCvARmuVP10-CJe0jzSFy0OI76JUgGMVido_cEgrAF5eEOS-3vkel6L07Q9Sl_f8C-ZW04zF40ZIvCZ4RJfRAKr2bfXH6IVNhu528-ilQTCoCeFy_CG6UYlUY2jws_DRuTsAVb6691hPRI8mG28NCPXNGV5h8sVgypbeqWyBNZEnSgqFcNVplAPTxDNqlcFps5bEND4Q0SLSNTZv9vFbRvfyrf-4s3UWqn-SI4QAmGzKRRuTumEpldsTuZgv69Nu2qA7px1ZNu-hN7S0E7ONGDs2fCaUG4X-Xp3j2fizfaTkZpOC_sdTK5e10lIG019zKGngXSrBy_sOWyTIsjiRGdr0Va-RjDw2ruFr3ewQcH5vZ8LgUwTzijfqLqbkF1zgZopHTnz1Gpt42AbZiyP30S9BQuDODD8RmtZQ5oB1NKmISeGkLCJRd6dZKGibFskFFMFr53YvUfVZx4mRpxSjuadceNKPhTVkbGPYE6XrZbChCxDL9aJJ37ctRxf91r9QAXMqeFZR-4HR13_Pp0AyN_H7gqBR2yVuGbXkhs1QwkEhl-6_keNsJYUaRSSf5QN9gRjsuWchWEsTr8AqTbIApGO24a5Rr4GDnZ_6ICYBr-IhUesv0VJKQF3DcNFaOQCLtLTKCC4G4SqURt60V0zkQKWBdUdUGFkxDUN5gtcKrR0F4J5hvZ6OMV3XaP6kpgx62TL_gd9g_QyV8QDFwXuDDrGyXi6l68veZXOElkZ4lpVAjfeXnysK401DRt3vF0z99wUc-QVMjZG0wVZUr5rYHjKKaB2vG85n_onMrddThz2_a1NG_THQZ3L1rprThcQY7FdPtw1JXWfXWeS7ZuOOZCZvjyCrVhevaxTl5UKNbkguqYhNJQfx5X8IkwJWVRObA3QxFD0ZEgW9OKt-v-g_EAsjtftPbeeqaDfPBwqVguYJUEZqPPwcsG2cv8Xu5sCc6h7J8fvwTK-MY847JS5Q5CSDe4GDFvJn4Tk4aIOeGlr-VlrgwOS_yaKd1GogBIDzjh8pXIXXSDP2UkEOd2T0zSoa0u8oewPf8Pwmd7pmVb10Y9tHPgEo44ZQRiyVCe9S36BVjf1iZgTYetfBfq9JJom1Ksz-WUf74sHYfLkUY96lOlSvziyFFmTXxFgssLFgtBuWNaehKeuJ0QiQm2r4jEvX3n7dvUj09tWw_boLWGUJqL5YkxVadlw8wF1KRFJjGIAvEvO7YNoEoyolmS9616ZBvWNlBg54A5DITXEfIMloXVYNmYomoBloM74USiV7AjQE5hPIIqO97dW4btd2zMx9Nbr8G-nZsLgCqrqzDVz0UorAHTgaThtp9BW6VJZJ9q3Ew_z_494P7GNv9ehuK6m3fT-MXIq-t0Bo28YGgGhiFjoYSSYUd1adlHQdPHZCxZojt4-DxgD3iFoWQGc7BBRU3f9rRVRzbDvlHpaLRUQUFXiaB6rQ=',
                        provider_name='openai',
                    ),
                    BuiltinToolCallPart(
                        tool_name='web_search',
                        args={'query': 'top world news September 12, 2025 Reuters', 'type': 'search'},
                        tool_call_id='ws_0e3d55e9502941380068c4aaab56508195a1effa9583720d20',
                        provider_name='openai',
                    ),
                    BuiltinToolReturnPart(
                        tool_name='web_search',
                        content={'status': 'completed'},
                        tool_call_id='ws_0e3d55e9502941380068c4aaab56508195a1effa9583720d20',
                        timestamp=IsDatetime(),
                        provider_name='openai',
                    ),
                    ThinkingPart(
                        content='',
                        id='rs_0e3d55e9502941380068c4aaaef4b481959dfd7d8031662152',
                        signature='gAAAAABoxKrgnD1AQrb0I2TSTLa6DiSpAwMbkF6gxz_b8tkkns4MZ4Rr6a8ejwmX7aGMoXEgOO2nkuLFeKoQBzQBrfNZIhmCy68QZMQQKZfKBUv1k8OAKzz4A1dO-xNH6xLMS-3cG4ev4zqjQEOBSGoZNKcZMU9L3B0VCvZsBU7S50g7zCcVwEk6H0wx4HO6IuUEOzgqqx8NYHmOkudSv3ikiHn1xhLc1JEzXkupTyRxyw1O81jJEpNzLlEUIFeu0vkAJrlwQzAHeEzxFMMQMoru3pKwnzujgljefGG8RY34jsAc6XcbJSstAa5GnKn24ehA_CQu80ICcibs7LBKsa3oO8wWWHXgDhMCPJn0N322MZcHfH77PhgEr-T1YSIRrSMPXcxoPaptN0O4ceK9BYN4FDRddaR1jXzWdZ3VhYBNbRrQEuO6z0TOWsPmzIlDql1a20jiOteGNQgIX94Af4PB5g_DYWzJW8YVffnhKXJEmU7BmYuctQgyewLj_CoQYfQ9HtGcae6ZElUEP96lo1ID3AW2iMa3iP4C2xULWDVh-8rWf0D2fgS1toexXXCtWbXn8XlYMGWVjq3WX5q16Kq0KyInuCZleABTeFRuzh0MTx1GaYhDTwHxG8BRPYUxz0bHHESz-h_UGmhGu8-a49YdBpLe36_Z1wprXJ82Yg7KvJy68VwKnLeH1Zm56aMHviJl143iZYgiZaVmRBIRExMvnI9LVAT5pv0Y3CdCCSq8Bs2jSbhU0xe26HAqfZZnAsE0LpPAfW1tMCiKzqhtzoKR6yauAYCXP5YtnX6BqFr-J8px6owPJhepjyrSVCObyya7v7_rV81BkYOtLQSwCUUhOjbawgI6XDQ_FK0hye5lFVKckFNM3cVpgRcZymeqx-XoQeoFOR8uLtcXv2DIoo0TfP7RxgBvAvdohv8vZx7xJSXlrYKqLEK1ASQDcc36gIfNQuNXM24WuXForXTO2l_sTeos58eX5FGxWJFDghhrNa_ia1dL7towjcegQzf9LtLjLlnqUGpEte-o23DKKQQEiFfMpLlvGu2cOVwYUuoeOpEBe7QpDbJGdBjq0hOKdakHGl6KwBw6vCkRp_wtW4R7QBuncdYyRT6AJ1_Z_byBP7kH1A2-P6QMVycBVcXlUgc0BzuGlkt51l__O3CM4z-PmI8zR5cL6ZCXoQzG2Yp-OhQ-n-3hgMaCfBGca6J3wP1vgQpR2AF0',
                        provider_name='openai',
                    ),
                    BuiltinToolCallPart(
                        tool_name='web_search',
                        args={'query': 'Nepal protests September 12 2025 Reuters', 'type': 'search'},
                        tool_call_id='ws_0e3d55e9502941380068c4aab0c534819593df0190332e7aa3',
                        provider_name='openai',
                    ),
                    BuiltinToolReturnPart(
                        tool_name='web_search',
                        content={'status': 'completed'},
                        tool_call_id='ws_0e3d55e9502941380068c4aab0c534819593df0190332e7aa3',
                        timestamp=IsDatetime(),
                        provider_name='openai',
                    ),
                    ThinkingPart(
                        content='',
                        id='rs_0e3d55e9502941380068c4aab3df148195bdec4fe186f23877',
                        signature='gAAAAABoxKrgZN3V5pGaqoIM8EEiFso41O_kxOTWpzAh5Nlj3pqqDjIGrFH2zcmDyURpUmXdExY8L9K6KcwGOAlF6okEgQojeTxysBi4-gDVFNCVfp6c6K4tAtCBrvq5wC2g22Ny1pU2OMyxVU2GCxIIehCZiPQio_7IS8WY_VWkwLOag7bT4FBGn-aVFyoEfDDpIPF-4Zpcal6bAvdjD2hYGl6_-8alwh36ttUkJroo2qG-Mn0LsAWJ7YEzfrHgoPTDF7TB3Mfvvc5M_eP3pzY8O4WhZKMLBSnM92iIt5J3nSJYhRoiwEjaCamIM4vK0cnJR0oX87u_XtGvnNBX93ttrIrXDKK-mh-LIoe_sK1dViFINxk6rJHZvkFK12J6UXMK4me-C3uQ_qGygpw4uYvWhYk7LDR9Zgxfv1OoDg13DCYWWrHX7Oa1ALXPotk1Uw_Tof-Wc_wDqE16Elm1a5TP-ISH45v9W_Xl1IXo7J_jwOlAjkXvrh2a8YNljWQqBFCca-M2hSWvKuX8JuNF_tkI2q2E7jIDNt77jGd2yavqb1W2WoB_s7jqyAWomT91E2gZQtGJa4X2ydeTPQ_oWv2hgdTUynV0nbOKWA6suZixvxVDLLedhYHRnKY6EOtyso9MZav1qhr_DpHExn1_woquJXtS7c3Fe3Rs_YrU6PpRx5_DEVjVKme-3XjLJNclx6NF-rbXYqhXXExqPk-od7n-YMyrYhpfVP8lmLCewwyzVRb1koOEcCqnuhqM9DWyazKAcdvejM7VEM1AEk8ugT02cTiF7CfLefYFsLSYVBM0Ox47Ceh4BOA82jdlf1pZNvGqgHi8kKm9HLVh-yM_DAhD8O5Ub-SCd3bNi8735XPDWVIm6sKMdg1bcgVehz_R4iEBr_pguKfZUJLcckUTI6fitAQ6YSLpLAfRA0nMDBfM6p43jqsSCP8Ovjx58TwAPElgpme4ENBCozS_VaxmqawpfUfvnD60xia57wtSBYr5s1j-FUUjBsFTInjHdKcp0EBd3Pv-mpVE-Yj0MYExbn1upi3RxWN6jwVeYc603HQBjsjqsb-op9Tb0GZxf5Z4DpZ_eeb4IBTWNf3FTLIbsVg18Oyl128Std9CkMGak8iI_dFCvm1ZQQ6u3CyLEwxGsMZnkZl6OhSKDlnHDvRsF0F0OcRtFV5i7j92kMs9_qJ2JLdb5LzdqOBnFfKOcUCXBOflL58PYIav',
                        provider_name='openai',
                    ),
                    BuiltinToolCallPart(
                        tool_name='web_search',
                        args={
                            'query': 'UN Security Council condemns attack in Doha September 12 2025 Reuters',
                            'type': 'search',
                        },
                        tool_call_id='ws_0e3d55e9502941380068c4aab597f48195ac7021b00e057308',
                        provider_name='openai',
                    ),
                    BuiltinToolReturnPart(
                        tool_name='web_search',
                        content={'status': 'completed'},
                        tool_call_id='ws_0e3d55e9502941380068c4aab597f48195ac7021b00e057308',
                        timestamp=IsDatetime(),
                        provider_name='openai',
                    ),
                    ThinkingPart(
                        content='',
                        id='rs_0e3d55e9502941380068c4aab85e7c81958c4b4ae526792e49',
                        signature='gAAAAABoxKrghWofTkZCzljg86Akl6ch3bNwR70Wz37t6mBpLah1wZ-7U6isPixPCn0t66fA6xKxGX75bmjRu8Gts4cIaYpm78c8n6R44UULYfQoDC9ZEyGgImbQUKoHFU63nSbsjuPTTFtLdLHhEebDE_t6AfqIWBlyZKRqYlXS_8mTZ_NwM5_JgJun1Xz-I3Pb0X5ZgX8RTP_Kh7Kk79PStvg0-qcVoxMtFsK4ZN3fzQBOSUwvkMhglIweiS3s9CpTbtOs0PYqFCOIjKEYZ2-Rt_7SKhOGaWEMuvuWggMLeO_Wkl8HyIHre5JolVFR9M-43XByZXQxrvBxFzzwHubiyCs-WHFicgMyZcAF8e2KR9KdUJxAwQ3acCi3zBc7e5q1jgc8-Csm-vZQJMTyABDu4yuLena6rF777C8jq-naUe5M-bBpiimK1nbpg5YDiwx7-TbZz5eiTpptHL3P6izhgEOXuEvLhlrhxPBKTezDkiwu-wjs0tHguRYbOIMf-3NZGHuYnOcGfC2wJKkE9DmRvbicnChrLqzHmiXWblYhPwsH9wt-QDvrz3tgCH4B3ri9APreQjBmxtZEVGQAtfdm1qpgiDcWqEijrj05rvr4HxbSReCFszZJDYAufNhJSPhuJXl4e7EHRLyVd2uJA264ONj-MxT2WRr4MGzubSXtPd1QJn7IEkCCuPZxbLf9q27DTSpAvS1oZVs1Ad0J4lbRV5tS_sG54JLvpXf4jtYHD-R2CG0vkL1i0273IJroXScLaPELp0iJMn-WzAkbEjjMsX8gmZlV2X06XuvSjry-dh2sU9Yldqw4NHMLM8rpZIfKbsm6w0ub5Icmu19E856R57JM3K3Pjm3fdO3HR-adVsJTAaIusyUVX3SOiTY53-X6UbqBJh5H3WOORqkwW2nGbNur6B_tyRjlegD3CGJzC-A9rNxMWrecALmCEJBwnXxOuvpsGkSgjP8vjnY9JJNj53hxAirHFIxknDMrKt5qlsRHxGlCdN9H7YuTGdTSgPWH_L9C4BtZrr2Qk41osiDCpacMwBeUDwo1YwYWd1SO0DEzm2qGlXSYeuAQ6Fvyc7sZHCkOsl-bINhCuY1aEBOLzXS7kcu0YAIuEZGVp5wUrr2L6YssdrzpzQ_KENFI7LiB2v5CrF1wZN85H2dkwaGciOXznAa0Su1fWD3BUdpyR0h_mVIcHUxmeoCywWbWO-Do3LFu70MMxKmfSzVfL9hlU2B2jo1aqJ5HesWsWbsbslW5FfREayeUzK7hxkrjliDePhN6gkfy0HOYQijPN6dko4TNEeKFO6Q-aw7c4X5IF3WBCYd_IszlLBK-vTX4EX2J5QtaLRfwFgRwz_K2fkOTT64eknQ6R3fFJpgeyLBZ5ut7j2o7xhEuHeE4KPm2T_AJi8yRScMU-ZsDcUZ8IVYAduy2TGov51AM7K2WojgvqWi62AwSLd16eEnd7SUD8fiCwtRN3zTdmh3MenUogxtKG2YL4hUvSN6Ia1STXpfU4ToLvBnPS5FoY2GuOG-EdEAHdKfYsSUZmSauAlQy7sT43STLkDE42lOKWqtSNHOygkGUodv1GNR0sA6CIg_gVAOyUG-o20rMsfANynNokpoKxJBPJScf1Mbivm-7wJFRipf2-Ay4HzXhXZ4RTkpoq2MMC7cZkHkEprUlLshEhCIHF_6sb1Uhqg4E3UPCCNZ-X0epbQ2GmhtaaIt6BCnWz4SccN5qTks5XpQarlyTW1HubLoLjjXmwJ5DImdUGZkitiJw6ermiOFAFhLfhug-XVKBcTBZOG_CHjrR_2j5TPn6FNLHbYpLYS5hkrUWCJy4U_1xebGl3F6VdQDy3LHZehxuKPowPtdYFenqdJ-naK_A2ygjDUdGBoB2-QFaq8ZPTAti5_Ca6LgiZPvzZdGZ712BED-Opges0mwyAhhsgKRvjjztcsiZ21QpfUaSGLS0vO7J-NcRVvCDyBisMRKfRcWk0PFa4LKcqx9_FNU9nqXH1RXYh_WNAJRVLJDR3WzpNzDv7xMcPOYUUx0wuAYAWcGbc3i5mkVRlzRW_WymBibPF_Y9Yf5yt7plmai5dzlg6aoRdrzSwT9Lphrf79QI3LfYzOV4sXmRGEnN1ud0FyfVB4aLHSsc59_eiPswLL-xg8XT0L27IU_Gja0VuE3zBlErtlQB4uPq778Ojs8hucNTD0rjxs2qqA==',
                        provider_name='openai',
                    ),
                    BuiltinToolCallPart(
                        tool_name='web_search',
                        args={
                            'query': 'Israel airstrikes Yemen Sanaa September 10 2025 Reuters death toll',
                            'type': 'search',
                        },
                        tool_call_id='ws_0e3d55e9502941380068c4aabe83a88195b7a5ec62ec10a26e',
                        provider_name='openai',
                    ),
                    BuiltinToolReturnPart(
                        tool_name='web_search',
                        content={'status': 'completed'},
                        tool_call_id='ws_0e3d55e9502941380068c4aabe83a88195b7a5ec62ec10a26e',
                        timestamp=IsDatetime(),
                        provider_name='openai',
                    ),
                    ThinkingPart(
                        content='',
                        id='rs_0e3d55e9502941380068c4aac1c2e081959628b721b679ddfb',
                        signature='gAAAAABoxKrgINXOfVTRxYfQpc8ZZGXsBHdv43DhHkpUjfExhAS41ACM9vHyRgDNfC9E62QVMWRCWPuz5QX9ks0NtD76PYS8n5bessBYeBtYgbiMtl0piW1gE5dlw-BeKLiijMhIVwytWhF3JTzoxoA60FjPK_sA8mFk6wDCNKDXlaLWsLaECxUwCtdktN9SQnQFgxKNemRKQTyRTNKsurCZSSt0tHyd4lxO0Ei3F2mO3WB4Oq28BeVG7RKlcZ9BmLRdBhFQX5eoLxTBHwC_qgSIGzoVCiyClW1OzFzXzmaCUCm3oUDQjooYIZtQqK1b8FBArzN9seOJ4vuxu2qqdtF-JC1vAi-_9J61EwELhN5gYvld83zGCSPg_asjeKeoA6qnA5RFtYwh5kmMSFo9VzGp9MlCmb4_-L-iux3JKc7Kz-jvF1sXSH7YfKgBvcn8HcOdXGjU-aBJTmdP3hCZSL9ko-NNsUO31667QwMZsQTlVoTCAfWS_xDEI0QgmV2kFReKhKanzMmOToUECPPQHQfofCGxwxjbGllSyhpSZHIdyjXpHBmwFALBflPAfeM8wUbqQbNyWbWTdx4Uz62Z4j0OGfcMpgMlDb6BON8vvpIjmlV-fOqRlzkP97klPBygPKeRyT-UezEN5Vj5t00nmB-cV2kNj1WYmL8-eBuJPs3LOU_4Q3ysb90AxYxRJGOsl74lEBqfUKb6b4JWff9JFv11EVJ-puIpE7MA3DPM4NcgGfDZYyDvLS589wbTVxSngBqEOIOEcAZF5Tae93Drajy_x8fXm9uWc8daMf5kqUeq_vwr-ZqEz5ZBUvhvGPL7xkYfTfn-RrQXBx2JfyDRakf4X4D1W6jaO_LXfExH922e9hQ1vH8VA_GPdOIqL5BTiIeO3qFjDSRxMi94XWPPRm87yStxEjx8bse00Bzi3grZ1c6M5dEUXNaHrnvEdJZECT6lz365_Qbl73_Ma_2CLYZhLhtqZRZ6Tycfpprg7rWxqTftOKq4twUgCzzv7kg0e1f_JM_om5loPP6r4MOeAL9O1p49tWmj1kQt_nmYcX1WFTQOgRuB_h3t6ZeOsDb3-VYjIjK0pvj_X_VArrT2suBVitTBXumnG2dXg_z2k5t4KTbWVe-aaGhije0VNxgPWCcu1RlIxOaz',
                        provider_name='openai',
                    ),
                    BuiltinToolCallPart(
                        tool_name='web_search',
                        args={'query': 'typhoon September 12 2025', 'type': 'search'},
                        tool_call_id='ws_0e3d55e9502941380068c4aac378308195aca61a302c5ebae6',
                        provider_name='openai',
                    ),
                    BuiltinToolReturnPart(
                        tool_name='web_search',
                        content={'status': 'completed'},
                        tool_call_id='ws_0e3d55e9502941380068c4aac378308195aca61a302c5ebae6',
                        timestamp=IsDatetime(),
                        provider_name='openai',
                    ),
                    ThinkingPart(
                        content='',
                        id='rs_0e3d55e9502941380068c4aac5d2bc8195b79e407fee2673cc',
                        signature='gAAAAABoxKrgkfoWE9D7tW3LtG9Hb8kBR9vHgjhSKvDrW0_FUU34LIByJhhBiwZOr5RfbqX9mBwahQKrIVAev3WGtBfgtJF0kP67CIXXRjA1-RHuY-4QXL_w-t9gttak5Dje2NU5hNyp-LyW0plO7DZwZDkFUgeW5plxMzcAFNTdflBSC_-zYqBFl9p-11YKOslzKYxkfQrDiodarFGFhDOJr97qwo-l4BhSg8jywQwgFOTSrOjJMlZRSrTkHd8CUaSF5rUaLKpY4AZWtpiR71otchA9N-d0AaVwnnzJbe53PXJpe4fGUkmkcZt-ZOcNTQlIpifirDsXln2Sc3jxSM05fteSPKoUeUFIIqbCaZwBPau45DKq54PvkVQ4Fpv8JtfqKEuQtJ6EVlNJALuDlskdxM2H3Z7XJsXkcNCVAKmpA80yYwh3eApMr_cERl2bLS9jJpGt8QN3z1yRe5oCPCNWj2_NTgtzjknxcFy8HdT-pcTzLDOhLJPYyl66psc0Hn8V_GFIFkRBa8tWb7CTLt77a3pW3Ifnxov5ANAaaJLM9gGiH_DgkkuNZMR3dz2sVnHzAG5TxmSQteu-uYQgIYanBH_D2BN24JfBFxckpT0z-kGHbJnL5q_wBeyy7o2puohaH3MNIluzWARcDWaFa1tGkzeZg59woqrrddAdWLRNULpnX9fzr7aAWXr1U5-XkSjyfWa4nmIFtchwPSC-12wHRNFDzdZiUvQDdJ2ENGoIXeYpob_O4Wa5zx4zZj_qHXoQWXLELyEMJZCVADjAjO8uy2gXDxZKcUxyDgi17hIyFtC9Z_4rxDbV_S_JJ68s1qHBZljuH0mrkLU0KXmYi5ZgB_z1CEaz9KkL32FGBt0YXuFoR0LjnrdpOTa9ifWC82ZhDfjz1E4y9FUoGPVl-QYQ5ihDY0LswB1x_FJfvwRLvLRtMeeGqNYEwnkX-XAcVa72acijnRJVxd5WjV5nolIrtq55l941oeun2ThZJZWujP7eMDuQ8SycBOx_6Bz6wECDbnCrfyxypwpVhKSPGuI1IoP_8fCeFDWzZZhD2bTbH2Uw6nzm9SLODQ47GqYlZ6ZtTIgNBlGpiSUrqXhtj9_1hkGZuGv6AE9UAjFNqAWX25db2I2uH1MXdsYRPLZFhYan9G60cozj6N0ekasNkbaAod39JQ7zL6Np2O_qz85s3bcJSS1_aIxW4YFSEv5IYFlztQrhnlyE_gloA8eRntHAinUaGbL9IKTmuj4w74Al1sN7ELITivL6aZ-EM-F7vvFM6Rt4gL0NvlfTYsafoUL99EfBTh3Rfl7pIwOQWXxg_p-51s13BQ1-HWOQxu1lyxbZdJHmhi-tIzk9iyQh1tbkCZJeh_qF-eGH6voxUlcz07gvTckVKR147UPjIrfSm6EO5zXBgva0Zk3nvGFCZshZSau3tLQrAnB7hQ3AAyQT8_6eFBHtsscuApVGtRYIw3vi9decgXmFdvSEg4Iq6JNObTilSq6a3zmUt8fop_M5qYzq-0ctNsXN5lkqi9iB19lLw9EyHNDgClaTAviXWh6aDdbWP-atkQQ82PXBnKJAiP7luW1qf-YVHtKkwNadbMy82CT-dMNu9c-chRSx3g0tdwTex6tgwKMdBRbPWa8NVZreuTy8x2yarHskXhHM21jrexM0pMbk',
                        provider_name='openai',
                    ),
                    BuiltinToolCallPart(
                        tool_name='web_search',
                        args={'query': 'Nepal protests September 12 2025 BBC', 'type': 'search'},
                        tool_call_id='ws_0e3d55e9502941380068c4aac9b92081958054d2ec8fabe63f',
                        provider_name='openai',
                    ),
                    BuiltinToolReturnPart(
                        tool_name='web_search',
                        content={'status': 'completed'},
                        tool_call_id='ws_0e3d55e9502941380068c4aac9b92081958054d2ec8fabe63f',
                        timestamp=IsDatetime(),
                        provider_name='openai',
                    ),
                    ThinkingPart(
                        content='',
                        id='rs_0e3d55e9502941380068c4aaccad0c8195bc667f0e38c64c2b',
                        signature='gAAAAABoxKrgxBU1Y3g_B0Eo5nVBHYxLC3Lgh2vNx7AcpSm-o7XiHfQvzLqaLvkI-Cc3F15mQexU0OTvx9FePdIKbwkMNm_X_s_K7YazPjZUTQ0TEod2VereH-Ebh6Xjq3bHm7mh5PWWGnY2SqVMCdKGtrXkoMzBraxedlv2-Tz8o0p6SYuyzM8yHecIfkG6Zd40AdZSiDzsnRNg7gA0zCddrDrRcOpeMTzSPw1z74UZtng-_pPeiv-TGCgwdlmBv8RRr2cuQTYE-yhcp6doCMKqemL8ShuIyfJz0KhQPwYE1zM1CB8sFc_TuArJJD3V2U-Bl3o8anIA8X7YclTlzz_N7HROtVI5qFQjSNhSrbxZKUBFDfAayrpQBEOyIRu7J42uAiBmoyms1WG1E2UtO69nx2ELSJs5yheEuVy4cTXyndBJr2sCs8VkVvcX7xvYkfKeChvkAbUfCotc991qAiyVNzhncM2Z31IEXDEDypeo2IFSwAcKuuXgePFFPBiJxmNQAQmErqbSoB3Woe1j5XjAzJ2eY5YEBZ-68GI3B5wmiZOLsPla_L4iBrczHI1iwGASgtMsuHPj5KVzwef093kg9QBlt-7pZHM3yoU1l5DFSJ5C168MdMdNGF3hn0T2Q3teUmJ5khgcKMKz4_ZVUjEDq8bPwp8DiaWlFgTv-Y-I8etik4o35EFmmmZbIZ7tk69xlBrGizm_KlcYWHBQ5BfuNyZDXZ13MKDyn4uyYxRvkHq4z4jPFEiZ3xX79mlNP3-B0T9g8CsqX1G1prKI7lde6oAHcWPFSWqZmM_JxvYXDBbck2DpEpx4xTuE_iJfGnKiNzanqV4EdOXiCTBVLZhMvXj9rAbwnhttvz5WhIeYAdsKEE0M1MUHuSWuWFVtClp6lPKSLtHQCBtE6mpPDyzUuaw6S1DoixZ6f33Sr8DB-EwF_deHRa95kEN9w4i_LqNbl5QQPF_1je6spo-yQTDpHc5wUidI0fBEQzM57rr9XH0F2afZtrQv9HcLfWKVufBTdd7ScpyOaKj70zgqTAq08Te-Yrj9eo3tbDt698U1fKEYW_uqP48ZKmnSNtFzKOoBzkPpKcwA5AQUiFOYH4-iDPDTOH23SYx8vlymoRiK1imCdPwWYI3miMURxPr9-zCHoM7AiB8cnJlD--zk-j1vQqcf3AntIKPwqycSEuJ7MWb9iN5Ybd1YE25_ZiXKJNVg8wnmTueelRdeM-2JVzAQwth1_3gnsemXn5v0uDVNpxvXoRtR1w8L_zQzKzag8kZMvfESnLCAEwYsCcrP-ngO97iKVvUQnII4RUtG_mSPV4V6Ses_cMUVqyHiM_W_frIosY-7dXnlox89-SPWrRwyC1jlGRA_LE1fpPZ2cZU7Gcyzrxp6yBuTCx8BHr9FJvqgbqtAUeYDpr_Sv-RsG8-w4IulSNZLH5Bh8TyvBGDhi8_lUbDCFTS3KI1ZJ8KJwbNLxF4YUI156zkWIN5yU0WDVlwoxpJD0naMPZzR0sQadMuaXEvLXTFm9Gtb667B2cjdzJqbb8z6NkAx3txRRD6EoezoYADq_ZR_LYha0iwv3bHvg4HIblhU_GVhnU-a-lQGQhTJ5Mh4OmrnTGUVD2Is1OVI0EmNscUuaVc7M1_ga5KbOgyff6bYS0ARh3Io5ekKQKkPVyBLgjjKlej4tB-vSEgitDhEJ-PD__ouuFaogm6twZy7hWVn9cgJmt-RHDZ6gOZm4QP8dWqRpuyEAtTpWR2TLTQVgM05hWpDqDL5AvBjAQ_GWkHCvdCvUINyyl5TsyXUcL207shrLUDCpBe_kESpF5dpAVng8_Zfu1dt3c04cCG1eg40e9JcO5iA9-upTrEPIPrXnAKy4vw-vbhQyL1r2jZWRVga9Do2idmzVf-c7yQ_AHGmf62SHGm-qqbljw0sXJe1rdPt2IHxzYXkhxpqqoaUueQk-pXLUvpMFeMcH97sK3toeCO3oiWQPG-nev0B0b__U8ntgI5m9df6n4IA97iS2zSylSY-F-XEJmLM2TKuSEdgAx1EBL_jyRQKB_8PW-0hSQGJLT70SQqDUJexwyrKABkApv3FuSH4FO0rXZ9TGN3GsnJSkIrTrzE2NG4OXK4syrmtBCb8DjsiicvjAvQhcouOM1xMZ89aSG9Psx5HRnViy6M73TIhYmWO71BRNEayMJaOMgUlgpl5alvV1YFBsChL6mxLVAJWUFuv2YPNaaDRqZEXYHWljhwSn24ASetweLc5GhnehdiT4JVJ_nfT3bygPIjEzvvIa7bbJSeL_bcY-qGAgsuR5m70BdjIH6xLmuqn3lEqulh9n6IPaDciryWqRr1OwxZJQ0-x3u6-G1wrbtrhVMK2Z6cyNUX6MvIMz39B_782X4JcLMrVm9Jgt6qzmfbJPnGA_NK3e9dlz6hP_AYoY-Je-IZEtpv4wyXAYE8v7QXsZbf6DetAM2LzGmxkEI647-pwVPQua-L-84L56GoAw9yDeoXxgyxyf40sbaPIiVLgl_3A4Nghl7uOnOX_1VnZL2X85zCkOZbmm5pZbuSeKesBYbX002PN-_P-P5xRv5b8dZzD0utGv4GUuZJXKJPhbpv8cuBUR0BYHKBQkmOzOBxgCFCDtX84VkZcrFwmQHcS7zmjgqEl39UNrqq6NZXW6HZDyi_SSvEYV7eJfJfxnUUF7RJ49RtSbC9n0AkzorBi0mSMnCC_A1zhamNLjT1-tj4E2a1zI9YsBZ8lPv3t7a6U85iMYjl3kCPiAXkRIDVBihBK4ki_OEa4v6kNBEgXNMuFmd1l8O3WTqZRSTLek4yH95V_uE5DQ9NH52pkgrN7QOe0QXxZ0aErqjkSQRbbhFVVRYp2VN7QpvMGZIAtu_mGssA5Id3X1ZsLEU9zGNibIzAmJdBjS98fVj2MsD-4qZmzlWiCGcC5ko2bbpTrFGtr4r3-SNc4UMOa3dsdyrRlnK3o_tbXbPN7c1H44oneAsqWuekfUVFGvCRm3yA0X7njFB2l8tSXkAuophgRUlWnzp4mEMcpFRwEX3WEnK9hPqXEhdirLtC18yupkKYBtIpCIT98zgJNb5TRbfwRplInEG1E8dk4gCbwyXCNu67QEI2NM2yqCHc4P5rWhwTGAl30tmDQ064ba920L9ZV8d6PgpBHZmUxpJ-JUZuYMzXfCFdlBQANdjtuxCy3-Pi0-cO7UEA84WN-keYB-kHck3aPpeTG7-lv3je0N-407H_A1TKUqkSknjlmwVdL3h41bbGmqxFGizNXfq-uCGUD2tWaZ-cdmZZtGXxgEQ2z7_tLur28eS1tlx43y9CKtKPPJruJm_7BljMOCMPnSmOJDI0JnoGpjNRqzKbSuZFTihaQSBo_Vc-NxRpFwM4xJgq3z5eShb_WamKw9uYrjCBEEwYFTW2QjmiQJtM9eVHBuLkfOVa66YZowcCvL8aCccsuPbe7KBMCD21IGzH4nlhfgUKa1cTAUiWjRSgn6SO5Wqahxs7dEf44F5HvPG6XUy9HFOe-d61ZE-tJQsHZgssQWqV1UfPsccqgyWIc2yv9aK4pPpu2lcrlGu8aDZDz7pBD-dPUG_B9XWt5c0CQj4CCnURDATNWqH8J8VvKap6Zn7pBHW_PxNSJ3f0z_l-GjBlx7U4w6XmOMBtJK8lE_Y8CuuQY9dNVnTGMPibCeJt7M_Q9-IYcqhriUh7Q5WkCvDVu8157gIRwwUAvgqsWcD2msXtO9svRkXKxNxYFdW7KolF-y8oxXRPwVJy1bf89pAOa8djb21ovJuJmbvrRzplFGYNj8rGZ2hXenxDoYiKv71LGALVU63mS9q-Y1zfTHCPpA-Rw7oR6T5G_Q35H-elaA_u-vkgh64mQNP5sgc_kpwbVlM0wSl79RcExnmBTpA-kn7B4w_QPwt185WD9jQRjhh3LMQa_crf4nCWLlsYcDCyB07TU0vXQiQ3nynqsX2MstUc2DaiseVG1SO0UEv8oobwLhnSvl3n8zWMWq93NSuISAsaWmqriNhM74aSHw4CVPoO68RSSdNrpxaKGf8kuO9Xy6iLr3VPE_vyMJDq65q42AEvKqP0TCoFUzXA28Tkrg0tsMLsXIhuT5MGtO3O8RpLnthF9vT0lM64jMp9_QSH2BuWYtwgok7xk3gRX5yBQeksAos3c7Jn2bLM9VNrV9dLi7MH_mRl5C64b0Lgj6Zi1USCyyPhL95ZJIvdxLWHSII2RFbL9ToCThKp_cgPZklLAVJXBeIOqG09pIQ==',
                        provider_name='openai',
                    ),
                    TextPart(
                        content=IsStr(),
                        id='msg_0e3d55e9502941380068c4aada6d8c8195b8b6f92edbb53b4f',
                    ),
                ],
                usage=RequestUsage(
                    input_tokens=115886,
                    cache_read_tokens=92160,
                    output_tokens=1720,
                    details={'reasoning_tokens': 1472},
                ),
                model_name='gpt-5-2025-08-07',
                timestamp=IsDatetime(),
                provider_name='openai',
                provider_details={'finish_reason': 'completed'},
                provider_response_id='resp_0e3d55e9502941380068c4aa9a62f48195a373978ed720ac63',
                finish_reason='stop',
            ),
        ]
    )


@pytest.mark.vcr()
async def test_openai_responses_model_instructions(allow_model_requests: None, openai_api_key: str):
    m = OpenAIResponsesModel('gpt-4o', provider=OpenAIProvider(api_key=openai_api_key))
    agent = Agent(m, instructions='You are a helpful assistant.')

    result = await agent.run('What is the capital of France?')
    assert result.all_messages() == snapshot(
        [
            ModelRequest(
                parts=[UserPromptPart(content='What is the capital of France?', timestamp=IsDatetime())],
                instructions='You are a helpful assistant.',
            ),
            ModelResponse(
                parts=[
                    TextPart(
                        content='The capital of France is Paris.',
                        id='msg_67f3fdfe15b881918d7b865e6a5f4fb1003bc73febb56d77',
                    )
                ],
                usage=RequestUsage(input_tokens=24, output_tokens=8, details={'reasoning_tokens': 0}),
                model_name='gpt-4o-2024-08-06',
                timestamp=IsDatetime(),
                provider_name='openai',
                provider_details={'finish_reason': 'completed'},
                provider_response_id='resp_67f3fdfd9fa08191a3d5825db81b8df6003bc73febb56d77',
                finish_reason='stop',
            ),
        ]
    )


async def test_openai_responses_model_web_search_tool(allow_model_requests: None, openai_api_key: str):
    m = OpenAIResponsesModel('gpt-5', provider=OpenAIProvider(api_key=openai_api_key))
    agent = Agent(m, instructions='You are a helpful assistant.', builtin_tools=[WebSearchTool()])

    result = await agent.run('What is the weather in San Francisco today?')
    assert result.all_messages() == snapshot(
        [
            ModelRequest(
                parts=[
                    UserPromptPart(
                        content='What is the weather in San Francisco today?',
                        timestamp=IsDatetime(),
                    )
                ],
                instructions='You are a helpful assistant.',
            ),
            ModelResponse(
                parts=[
                    ThinkingPart(
                        content='',
                        id='rs_028829e50fbcad090068c9c82f1b148195863375312bf5dc00',
                        signature='gAAAAABoycg20IcGnesrSxQLRh2yjCjaCx-O9xA4RVYLpo0E7n_6m0T1IUyes5d6U4gDzUNRWbxasFx_3NEhFIuRx4ymcqI_K-nZ6QNsq3V4CgwBbWBXRcBEDVzXSZZ4IoFASBzHpQGbs80RvZkgqmJkk8UzBw0ikt1q9jlUrwMKf1iGdH-S0fIgZn_uEbli1yGWRDryyS2YQWDKNTYuaER_WHVg8DadL6_ltUTwJ9dMzaXyFEenPfuLdDgmba8DP_-WYFMbggATUfdMNfM0O4YqnTmjR5ZnSA6kAbXvnp9sBoC-t8e2mWiCXzvy8iIJozNPo_NE_O1IcMdj1lsaY3__yWzoyLOFCgkrZEnB-_WQNCSx-sVcWWLZO_Tqxw2Afw9sWAvFR6CvTTKdigzDpbmRlvlAJCiOkFQCMrQeEiyGEu0SSfqmx6ptOukfJn4HtQguvigLDWUctpjmNPutwP880S1YwAcd7A-3xp611erVJtYFf6oxGDXKKb63QAff_nZ57-7LdlzSSUr6VaJa5dneGwCgKl-9J3H0Mo-cOns-8ahZOL8Qlpj8Z2vZLS5_JQrNgtmDaaoze13ONE5R84e6fcgHK8eRhBNTULgSD13F59Xx7ww3chlqWeiYfHFwmOkNZp0iNO7RJ-s7crs79n2l6Ppxx5kd4abA0c58k1AZj7avFrexN_t7snuYqCNPsUHMUK_1fSq1toGa7hTVX5b8A56WFSdMlFD51AuzeIzgaEqBtGvq51murGbghqUmOy9g-6_vHz-WOPZeE1M2p13VB1n5fIh3-V7nd9PAXLX1kLLKiS2ox5tODYvkxf6oqjgR56n5KCuWtF9WzCwikaSMN8pwC3ewW6nkkSCPhTBASEJ7BK9a7lDlV60T6gikDbZGHcAfSKDZ5mBBwSBRpDfH3F0MI0Uo4oQ83J63J8a5r3JKy4KVa-5eNsNZsCgxO-7xx_fan1MH9zT85SLwocpvryGSbIDD9itBHK7Yo7REFRV6_U_cdi5RhDpEc13QETSsFT6CaeoL4GAwvJDCrcKjW5u64StH8l-Z4XDAtChG-znHeme6WlJNElY5unp9L-IolqqypTS6lybk7bfUtGPBDeuZp6CD80qFkyd46M16vP1mudv8rMC_ZEdFvCoHDmUg6_KxBxdVbYi-jaXtXYY9D8G6SlfVkeBcNiDCWjsDXSlhE1ibI2pHHN2E-kJLRaHA_Pse0Gknu6ZecQLaUCKWr_mKh3axV9d-pkvxpCcVVakOF08By0bUe8h5ORELsRe5zzMpfbYGaUVhB360OxwqzizyISXmqhW3Q7FHcgZQOCZQVfpuk6ccAYpZwgZbft2YZWqw7_1MyK6TitpdyIwdLFnt2t81JNoJ8zWLveZGpuKABxW6krhjQ0_qJCnLHm03o_D-9BximrLUCs0PbleK5mu4Le8lCCs4eoVjeDHQs4xMm-VtJk_3KMT6EVe4nrb41ddSKX8hH9rh9l2NlPpmPh5UTledwhbtQYdJdQBNFkGei5gpAQ1oHaLkSOYRqrRmy-VIBobxAVBaQWNKcv8CrGx8RIMxrAiU8JoyRsU7Vsobwt1Jboo=',
                        provider_name='openai',
                    ),
                    BuiltinToolCallPart(
                        tool_name='web_search',
                        args={'query': 'weather: San Francisco, CA', 'type': 'search'},
                        tool_call_id='ws_028829e50fbcad090068c9c8306aec8195ae9451d32175ed69',
                        provider_name='openai',
                    ),
                    BuiltinToolReturnPart(
                        tool_name='web_search',
                        content={'status': 'completed'},
                        tool_call_id='ws_028829e50fbcad090068c9c8306aec8195ae9451d32175ed69',
                        timestamp=IsDatetime(),
                        provider_name='openai',
                    ),
                    ThinkingPart(
                        content='',
                        id='rs_028829e50fbcad090068c9c83115608195bd323499ece67477',
                        signature='gAAAAABoycg2MBei1jlOMd9YfezZ45PArjJAExhzJt4YG36vuQT_e4K6W78Awn6mrJEueCnEAbciBRoPBd8n0YMXbqTiKdgeceqAoZu_UJAVWxgY7tVDlkg4e8BgJ_SrAumbi0yL4Ttwy5yZNU8g1aICCSdjGqfI0cmVbJpXEyCU8Wt4UKV_912jaG62vA6Tlqii0ikc8UItcrgk94TEGpOEQXlG1HXsWyAryCvOMSM2F785Q4Jx2XOrNv4klRPEZGUeIbp4ReTVXVi0JT-cjc6O3gKNxN6vxzUbvPhmcyTa9UogLuCTHjv3KpcIvBOw-_pF3Z02oQE0GaJKBpP4SJLE2yZsIII4uMls7Lw07EuHZjsZoCQRg12dRle6rwba7IeRw0RJWYEp9aavT0Ttrj69dO0e20NpispmeAXLh0xxrRCKcjxAn6c5XtEbJP54_ka1FUSVY4x8IaU_pCKI85fGmHIx-HarXBtWzZO9B5O1K4Pqr3BE7LELTXaMwWQ2SU-RGsvgmDpmUZjwifQ2YgamjIJPt0UcuGWb8BTwssP81XT5mQ2Tsq1YjQmgfzeF28yeb7XhkEaBUNejSou3SuEXZ9aEuSaMz62gzPSpsSrr51QoBJpMBF9Jd7LXuFJwaQV7jP9NJawF9GT-CMWj2IOXgVca7cL_d99IMSR94vNyg8yPzDsncJZ9Dw3HXFsPfdGHtO2FaFUB3RRZAVKoHy7S1NTNfLxdtB-p0eDuu1JbcsgtULWC71E6TbPxg8OguiEgAPTXJviUAed6udruUrSMlZQv-AgRYfxYPPMXLeUIWTTUo6PKICy_PO3U5CF6VBkaNUvCLf317L47FCeEAJNTb9Uj_S67ZqoAnEG0tQG7tVPuN13cy12xO2-8xFQSpO7gg0DzF8vCD1cAcKAvo0FUEnIeXOVHVQxThLHDiXOmB_ZpoT-qJYb88RTLNoAq5oI0ZuZYvPHJ63EhVjaANKwNe4DrfAvoPpf0qWiBOH2vHxnlIJc84pRh33ixB-azK7arhetqwIuLhDo4u9REcD2avxew8rDEOTqb5Tk02hhCKX9drLYCriNdkQh3mrC3KYzOWZ9aebwOR1c-s54KbvGDHAjTNPCLlROf30MmTON3jb-NW15YyzQrVFfV1c-egUiWRwMVE3KeWi4wmicK_QGMZkdyEqZMSzNcgOZMFfUWxdUKxACHY5J_7lUZltrz9JnhsfuM7KMuEW3GMASIP8f8WmR03nleJTi7k21oLtX-xz1gjble9WzSzd5pTz9GrFw4KWatCyrLXtKWw9fAqm_k5HpIJdya9KK3jNve6MirP6jdetIUNIbN3MGkMJ8lfavyTaa6-t4hsQSmyTQn6OKwhK_PA8-KTluNMW-dpqZU2YPFYk_QHYW6EJe_Kw5aOq-zpKR3hGgoHm75Ossr23QERsVgP0LChljPzR4OQlce1GMDtRNqLX0wGu1RO7OdM9R_lqJWMlIaAa5wfvdH5LznaQV1vuGPrfpzGL4mlocKDv8ASvrxA4bm5fWBoqsfzcLu-H8uz069vLDyHgrPNse6W4Ex1BVY6By0K_f7sidbmc1FxwP3ypVv4nX_lncg6RiZzaQTHTxXJFmvVO8_L9XBHJcGkQGpEuEjx2aMTWZGJNxfaO2fKJ8U3XflYVXJkSg5b5ixTHuvDYjCOELs3fTVAy50CuMXMoCEgyZlqZNg_EJXEmz5niLNQnwQPRWUbe3kicaLzJqvZrtrvPOPcTM31Ph2-_dfEOeKNOIE2B0pvMgTaFRck_xOc7s5J2tWAEYszDz6aMXvnvzm1WH9cXYLbgZPyJmMUxeGZ70DdnueVbrNr8VA5bzvjkgjEkhks_BQprXEAZL1lSL2s0O9G8ekgFnt75JBJmSFGT0twl-t1ia1BFkRtMGXLIj91xWJb2GsF6ZN9Uknfm0Akfk1STtRbxFIeBRlwQsix5rQ7EstyhfsBXiBILky2rSfj0UJwH1NjDskXjFxxpy-FEE7KRYwMws9rKKuMQMyURUK-DbLvMmQoxekYvqu7bJfWqxj3lndGwD1sQL78cpVVPVfJeqnlAw7k_xd6QdHg9DwSlGNb4OCYdFWT4xaaltFIJfo6g1Pay7HD8gWTrrgUzHgEWfbJxcKIXs1etHx1lxYVTmm9TFkXshmsbKptL7kAaxBy9JknSsGsh9gZXf3YFkocEj1xa8f8Xcuf3zatefAeFFh1Q629b0Sc-GzfXnu-KfuSyJzAZulrP1IQ0jlOiGP5hKnvzePVL_JZGTNJrJxmtWXejLodY-JzLzUjIeALKtyUsu1ELFtwDxyadPSsFW8qvMeolLcVDysGm8NkmRgLzQTBDGR4AcipdozZmElDRTm5P6JArLlqdZCxXpiOH2x4juPIYUfRrrTT2g6emTXHz_AurjFgYn55G6xv1YGSuM5tNBXc_WP5ya9cdpBIEYj1i05DIMsvUPsNAkt0MIeTiVSPPDMgpT4lLsR1ezwBMx2kQBJI6E7rmH9f3Abn5H6yeKQLZckAAru1SLkVwoDxcTTJZqD3sZt6RhBDuuMWX5ZoB21K-zkE3Tde6caBupWLK-W2eGJSJ_oOaG2YGQxL56irxU6DIVxLuMWUTOVH5vpqeo2RlrGpXu-lJkg3tC69gXlNd55233uIkchhihakwSIxFF1Ka-hcBlKtn0Kz7CXrXam4B0sSWjc9xGRfSOaQ6LiameoozXfhj8r_GSOwoV8EMa2vIBFggFGrPEzaczNkOKBiA-xTQtdEPqmfQNznuZ-B-VX-s0E0Ew2EopP4ljZ4QMW8k6pbNX1aegBBxbxkNc5ugJhBBoSVJeEAC2Lw3iCZUnX_leWUJBp2up09oJtRWlnGG4mLAu7nYsI7blues0ZLZE4C49v2eYBmfkeyq1DBAGXu0RC1qMz5729tzLPUEPYpKS1H7w2iGHQ9P1jBBWAAfFoqgn1lYtBF1ioxL7ry6YMrvCgTlqvVRXB7zmAUlsJdPq-CTWpF79YSco4fAhrDVCmxdS6Y4arD7p26YWk8PioCDt9ranaUi7--wlyh2OTdJPHAUHW2-o5NaXXfhqaIVfCqH1sbVmNwP0BRiAmUlwK7GB_m7dtEztYz1sHl5sXmXEDcFjJtr6uozFDjEA42F48AVuZMlQfQ3eJNSRqHEThYeyzbtCdYZ6J6ntg2XS0uDHISgM4zi1mDeur6-ZCw4rGwUXvB1BWXifFeh2miEGtvRzw3sa1zBKBCGtYtRsl4Iz5Plo9RNN8eQ_vvwmfDk2F-5YWsDZbpJuSXQXy1hjDvyM7TVGj4uL9gxFQ-ZCxFl9cufUeqfEGgHX38mZoJAT2emXbe4A4byFYvWfM-NxjpbNA67ZkOWgcDPtY853Y6dKoBihh49ZAzvmEjmPixKp2rBuNX26jJzhW2OJH91GpsncHGwJ3ajWht88XbKBp4Lb8sNVxYD3hK4c-mB95WYYaUKe5_ugc-PhC4FGu-FYNLYTX2ZxLKpk_T4uEG64zBQ0NbS9y8WWiTojeQ7b4-MBG_j3VJr5Pi0T0meC623J2ldwud3DRBZXB5q5rKgofFF6WqvwhIDi8YLL7CVUJ9aOE57SkUKVrYYD48Cv8Wv9piI2hbTgXwWkCpg_tVROBjl4RYfYVlOBV4pM1G5AK73PXfDGsPdiCxhmxHlvzanAm30eVKIctRaS1xlcBqLp8CUPkgnPDlPVclMagd1CjIlN4igMnFN9gDPOUckrA0-VBlg-EKsHG3o_jNMbsvgfXg8BuApc=',
                        provider_name='openai',
                    ),
                    TextPart(
                        content=IsStr(),
                        id='msg_028829e50fbcad090068c9c8362ef08195a8a69090feef1ac8',
                    ),
                ],
                usage=RequestUsage(
                    input_tokens=9299, cache_read_tokens=8448, output_tokens=577, details={'reasoning_tokens': 512}
                ),
                model_name='gpt-5-2025-08-07',
                timestamp=IsDatetime(),
                provider_name='openai',
                provider_details={'finish_reason': 'completed'},
                provider_response_id='resp_028829e50fbcad090068c9c82e1e0081958ddc581008b39428',
                finish_reason='stop',
            ),
        ]
    )

    messages = result.all_messages()
    result = await agent.run(user_prompt='how about Mexico City?', message_history=messages)
    assert result.new_messages() == snapshot(
        [
            ModelRequest(
                parts=[
                    UserPromptPart(
                        content='how about Mexico City?',
                        timestamp=IsDatetime(),
                    )
                ],
                instructions='You are a helpful assistant.',
            ),
            ModelResponse(
                parts=[
                    ThinkingPart(
                        content='',
                        id='rs_028829e50fbcad090068c9c83c3bc88195a040e3b9fa2b3ee4',
                        signature='gAAAAABoychCJ5ngp_Es2S-gVyH01AJS0uQK5F4HdAkVFJcXPiZanGRjmEPXNGx45nUyTonk62hht1dZ8siaE7v0SCE-oBFoP3du4UqNqtCmJ_0_EmkXG7sHh3pR_zuS_iEDGae9S_qM-vcVXyqFYbEtEVD9ZimiQGtLEU7WFyQq4UeLuD-U4vRhpFreMCAfen1DkV9txJijEPRL_2cTUGT47rpi2HYyuN1CzYKzRrn2qbHsgDjnPtZ8cY-QGTm5Mm0LHV9GeDh4MmRY5Lgxt0slssKI7vy3OqTWR3OCESp-5VmMR3fbyVNxkeogT9XqPfnl_9maf5jYLv57tVGVRJUEx50QvMJ9V20qbUzIAuMw5d11s8q627IyyFu-bD8QmjGsaBj_wsjdMe6adDF8hzOau3svjuouGf066I73I2euw2NpokdNA8fbI3bAHfqyXpFDADKXg7WL_zYB0eyREbWe3n2mo3KL2sLW2908ScYEvsv9VlAo6q1vByI0wfGmnkqkgBvh04Fe15ljjSkvLy7iRnOFL_CCPakpDcViIOD-yRSDk-MSHpQsK1sP2GgxHHy8jGO2g_ef2bOH4FkcYZK1oJLIUGqhLJI0LurXFnLZ3zcUML01aV0rMFyweQwbdIjpivIGaAg1BUPU1Tc8nCNmZC5aRcbixMzzu21HtW1SWnMziebhKHyN66b5skUXl_RHrCoKhFyJxSJJjxHeuUKHQ5VxvJDJSylZjHvMkX0KQ-Vn78pv-Be5ETRxR2G3Agp-a-iX0zM4HbwVyoF5l5t7g07pTrfEMP0WFJu4_OG_tsy4u53JGMQwQLB_RNYcd2n1yXPCpZYHuq8Vkt6-A7kYHW3wvUmI2cSyZGBNpwt-pL7kqdPaGyqnfhMTDzTS_CTXBBrCjjQg-RsWGu9hYon5iKgHFv-w_qGykzyPtEzZt_VWUrVm0WFOinLqLXTQgiKm0sypDdGRht69Rbfe9WqP3fhFychLwcP22IvDQsh_OenHiF5ytB1XTI90VB4e890QUI2CzsnH-8fFkQT9Bj7ou-MstjIeOQrCwDGAPRnxP8PWoCg3uYk0DuAWuJY0lYq6isqGKc57Lz1bLaGRG3oYpWH0MC6b-D2y7c4cAgOYMhOzYq2ufblZDinvBLrr9TV5jtog21xrBy22o7dbVEgIJ2T2HI2XOmjG-l7qrchcAykaosXQkW3ASIv0OpfG-SSd9UU1_1dOUFzOXGej5UMxZidzQa_dW3XPLCqVqgiDW9HCu_XCmSZo36DY95I2hofXq5mXUHT4qxdZ48y7KGiM6mllFudcdyXu1w8ZGFlU0BfzKDOfbhEJz7MRLuXL6GO0bCHqgFo5WHJrsTNrXuHNNTe2LxPPIpejVl6kvE_1LtHy2jKffOR_BcBCS1c_KLIIbl7U10__OWglq3KpDXuupMa9-fXXSn0Ko8rRybTLQpXIn1D6phbi8hhS93EkaVE-9zZZGBvgcYhPP2fa0XniiexQcX-VDQ==',
                        provider_name='openai',
                    ),
                    BuiltinToolCallPart(
                        tool_name='web_search',
                        args={'query': 'weather: Mexico City, Mexico', 'type': 'search'},
                        tool_call_id='ws_028829e50fbcad090068c9c83e3a648195a241c1a97eddfee8',
                        provider_name='openai',
                    ),
                    BuiltinToolReturnPart(
                        tool_name='web_search',
                        content={'status': 'completed'},
                        tool_call_id='ws_028829e50fbcad090068c9c83e3a648195a241c1a97eddfee8',
                        timestamp=IsDatetime(),
                        provider_name='openai',
                    ),
                    ThinkingPart(
                        content='',
                        id='rs_028829e50fbcad090068c9c83eeb7c8195ad29c9e8eaf82127',
                        signature='gAAAAABoychC16oV3bX-2fpfsHcxFWoRnoEx69lgG3ff6IIJemlYvbM8OVbf4e41oydklk1kkBbyWg2spj4puPrSV9w19NOknK00NJ170UxqM5jqvtZHcvAAdeBjA9XSyRObTamXE16W3KtXvRvyRBmBpqpC6pQGX15fxxdAESZUV6uUexSQIYZEfCT2q2aRj7YV4kCGXUQoMRvjzFE9YLE4LDNrQykcrIytjZ95hz6czjxsd95qmYtGdjMU-s4BlOvs34pE-d-H7cR3a3cQHI8SkpaQrL7bCOxZk2fYws-t0YBXEsOIRNCpX3uEany3iGgq_8jn-ggeZtwvnA6oRFtIkzpscLaU4kwhlZbYHNI_RinezdR5ByRjwSdc2UHvqoLb4a2rYmHSLLpSmvr1f9UesAz2M5AexJYlk4sDmGhMD5DoiLy05lbnbo86osBDmRpwXhb4F0pSVgPxUEadMvvr_l69Mv_VAhTJdr_iLFn3E15HCLPCFND9TcROgxPzhW7aeDrt8fJPwEZZ4fZ3BAphxP5sOzzmd3-6uwCHLZxB-51ILHGMkBVmGxFSXB3u5mr7TtaDafh7bxWQv2bpLoV3Y5QD1lRvBj6sx95B6J-CWgw0WeOd7jSgHR2Y6nDzD6XAGgg-aEK5Jk3CDGLsSqv6SxYMoY9MvT16syFsNuEki6XDx3cF252VeOHIPNPQiqBB5NRgf0Vx1zAMgAn8EYWarg8bWsJrazh_nSKWmM4gCFFAUK3Tqi2rfbx6eCPlPBYHxX73GdiHrypeAA50pqVySFxXzXgeRKghzGEQetBPzNMPykyUmiDuq3oPc_bliFQu_15-rDhEfmJcfS65DpL-_tLdtTFV4-BeAjVNsdPjX-7I1bTHdZzyuBiMr5sltxKzmHd4fLWLKv_ZsAustyfUmQnO5_reR0T3SwlY2Ytg4wJo96dtx-XUqJxWgZ9tAW8_rhwgejaH2H8zTM2wczgWVXJZxlsIl_U1xY4pSgxosqBq8a5EPrAqJFnpcZqj9ctCImVN5oElb8o4474pOhSeY0qFQgL5iol5d6QB1gNTKugU_rCgAPbHwBAvnONLJ0v3hQXncgcuIJgQw8BjpOgS6KTXLmf-5uH6CyXum-oE3JJy8EMBjvyerecMMQl6dpeJxYHlB6B0RUUzTI5bHFaoJeSGetoKH7t-L2lUwgcL7F84Wf1ZU3EUkCPWl6DdUq99aLfYLWPqd3bQ2JCvWiMVrlwuHZr_8l_N3gCWuy2t43N2nAKBBc3HWoWRJPgHCmkj0MIMdnZBiUD7IXz-b9jO_1ASYT0NhOPc3gqipzP_9lFE0EojjvqUXV1P_OiAX-Cl2cFpn7ACDQpxAGyW0yr-lgffzLI0GA6dP47DMYs0P6dQBD6XJFbvlxigcl_9GURApvAb66ITpFWMeQAJOCGdMMPZF2CahK8Riq9b0RtkSmgmmEL9SUNaMpEJBlk6j41_IdZnxnO4Qm0Fqos6RFKFbwqfxEopy9rVWvkbjFzRS_B7gAc0kH9AbFx0CZ61NZYNVnQcN1qpr0iuJtSGG-DW9EjT56IFtnt_clgrjfFuFj3cwX5ZcKMrN_RTQNgY5QhAPShSXUB4MDstvHgFhBObn-4rDl3TIFJiIgNY9lBz5egE8YZZXg8XxW7nFZpP0fmQD9a0CPdA1BhafzNcvCbReTjddrVeJcHhflTNjy0YiXrXUyJmlmjO1y0opcXkS8R3E-Md73KKEW9wJUOuEFDDr9PAaocHUsvqWPTNb_Lu90knDMKEi_NnlB8SHf2Agg6FkyMo4Z_k-T_51IGYfFJHPuGRZ8-CqK-qI8-6BRIDpnei_UIi2K9ALXGOuYrcG9A4YexW_vPg2qmoVgishgzr-ddFGOuWr_j05j7AKffDc6wqK0PNBTEqpnMKSVICOdOEBcilXsncLhjFm_JmS3JfxaM0Ly83tKhZqjP83hxrL_JvBjBQRuW7LwyYuFbE_8dAysUMI5jYwqPd40mGPALADFca0U1rolFD41tdX6LijA7Wz9JjYpfuphLiXNH5cGqTe4T_ReZAN29DffISVS08dRiQUEnw2-OMBYz_nY2qe1vyEItwYmUe2fjOgec4ClJPdRDXBW0HWVS6ei1sgOOD6FvA0moRFpSJypcEC2R1PiRqN_FEoTXzRsSAPF6pXoQIlgXxudLwitpW5xSZS4v_DZTlGa7GgHnq_dhDRdSw5GzCvqPU3CSlP7GmvxZKA_9WoiHNd6JdOSVJg6x8BGpxDjvJy9T-XB8SIKyNx2ymCVKaEhnNTh9UefBGcEXR32oYiRa6GOLtVLt_7OJ_YOqSU4XB9OEjoWlWisBxCrvnAI6URp-wxVLLkLzAPhX-O1sbjcOkCillvnJWyDbnL12JkI0NsvenYonUdprMbVKcX68KdkkpgmKyMICY7eUKpZfWy32E5stRQFUE1GMZ6wYKGOBFa8a5QiIwIx_4IAU44BZCqBDaV57H9KAlsHhqY0K9PJa2fetDVGb2MKohfcEmF4lAzmHKiu22OINYHBYX1LZulsVrcQUj6zSA7r3GEEP6K6wBmk6i1SuLgf4ze9WC2pyb9zemaZ7dHbb3btZw_xAk5a-RVoNb2hIXfiX9clN3BkMw5V2vbpDHaNM80N8z_3VC5uXkQ_v1543ZFWvxbdvEVHlR8P9JyG_Asts0VrwDnFAo6rTGmPj52GJcmhLVAgZ0KPDrujpGHu9HTV7sO-3KvqxOMHYuKG34GvpjfZzlgV8GzbXtpsRk2E-GJPKLfLN9KIHYMxdfkaWBurYvea7iMYe954Gcwehfvlk83foG1ez6FtysZ2V4eLjg9IcVJVAWucdnUWyIIgYMocgpS6ESkO2wRs6pUz4mg8MT8q-h03BJXmWiJIi-4_3TOhz0owLKMza_1IljVaMAUIHp6Kd9yEPohWQo3uyGulXU-vEsSeSkId_sVxLphe9yuimK3CtzU7FBjewoGhaj9vnTdv5_abDRZ13Glp_b4vpfUrr37CBAX_RwJ_mTqGhbv-mPuFRVD6ESjlg-JrJDCUY605dcyU_0hyvjSFepiHQ4FCEHzL6GNSfR',
                        provider_name='openai',
                    ),
                    TextPart(
                        content='Today (Tuesday, September 16, 2025) in Mexico City: mostly cloudy, around 73°F (23°C) now. High near 74°F (23°C), low around 57°F (14°C) tonight.',
                        id='msg_028829e50fbcad090068c9c8422f108195b9836a498cc32b98',
                    ),
                ],
                usage=RequestUsage(
                    input_tokens=9506, cache_read_tokens=8576, output_tokens=439, details={'reasoning_tokens': 384}
                ),
                model_name='gpt-5-2025-08-07',
                timestamp=IsDatetime(),
                provider_name='openai',
                provider_details={'finish_reason': 'completed'},
                provider_response_id='resp_028829e50fbcad090068c9c83b9fb88195b6b84a32e1fc83c0',
                finish_reason='stop',
            ),
        ]
    )


async def test_openai_responses_model_web_search_tool_with_user_location(
    allow_model_requests: None, openai_api_key: str
):
    m = OpenAIResponsesModel('gpt-5', provider=OpenAIProvider(api_key=openai_api_key))
    agent = Agent(
        m,
        instructions='You are a helpful assistant.',
        builtin_tools=[WebSearchTool(user_location={'city': 'Utrecht', 'region': 'NL'})],
    )

    result = await agent.run('What is the weather?')
    assert result.all_messages() == snapshot(
        [
            ModelRequest(
                parts=[
                    UserPromptPart(
                        content='What is the weather?',
                        timestamp=IsDatetime(),
                    )
                ],
                instructions='You are a helpful assistant.',
            ),
            ModelResponse(
                parts=[
                    ThinkingPart(
                        content='',
                        id='rs_0b385a0fdc82fd920068c4aaf48ec08197be1398090bcf313b',
                        signature='gAAAAABoxKsLzYlqCMk-hnKu6ctqpIydzdi403okaNJo_-bPYc4bxS_ICvnX_bpkqwPT_LEd0bZq6X-3L2XLY0WNvH_0SrcNCc-tByTcFHNFkQnE_K7tiXA9H5-IA_93M-2CqB2GVOASFmCMBMu5KwzsYIYlAb-swkkEzltsf5JEmn1Fx9Dqh5V0hxkZI6cz35VsK0LEJSYpkJjAMcfoax1mXlnTMo7tDQ_eBtoCa_O2IQqdxwPnzAalvnO_F4tlycUBM5JQkGfocppxsh9CQWpr7bZysWq0zGfuUvtuOi1YJkHVlrqdeWJGDZN7bgBuTAHMiuzx68N-ZrNgQ2fvot0aoVYBnBDxJFbr82VJexB-Kuk_Zf3_FVm-MGcQfiMxvwHgEYsnaJBvMA56__KLlc3G4nL91fibIXbh3AZ24p3j1Dl1V3D03LaEdU3x6RF7fF47y5eyaFWyWkmPl1RwiEaYy9Pi7WHuh-6n69ADGYWbv0m4mgvECbmvbBIIkZWr4y0UK0B8hbC-Oqz776Taww73OmchIzgkg09rIz9CfoKcGMXgvzbpIBa4sME5BQ3mQtfIdPLY7uUIwya4o_g5wVy583MQva75jNsR4A6sRVW9SgVEWusMJPHv6NLzHCdWehp6SBcKuovxZayoM4KQrIvUMNlUkrSR-euoBaa_WNc1HeY8ikKolX6emm2LhRzXH5HssCgH0g8GUvWilYx7U-UFSB0r6yoy44_DzsyH85pXN1ivsSU5dGIBQgG7WiN3bfk6oBGSrz4XkBLiHJiBX9ZUe270TeDNfpgjmKO34_k35zviIUd7-kVY4EsJGGijEhjbkInFwhilyH08EdKvYDzrzpKJIHT235drt3eLTKXKEA-g3iW-qOMqH15KPk-slzPNkE8yahWEkLrYsqGsjwdHVXiKF77-i8rwvDWOf-pOs9d3bBxily3t-22D6RsOL6wFYQS6BsuroKdlO3b_0Ju5E2Kq4P3jxtZ8jnG9D2--XEcEB5x9yX_brfdFuFHrF3C4mYVWTrNN3_S9V8zUp4CdIh3EqAuSs_QJPJuN-RNlorK3bwYqOymgNlcezKIqxhWnqtS1vxuxC7msRlJRmzTN_Lg6XuLRNS1uIp8jmx7TcCnDx62ynYn2oGCOCLSspK_T_LVTG6js4Oiw9ZB5A_I3TfDLrtnLRh7pGJnAv9nVnfYd4Y1czSjhPui5LF-FvLOlzWxSu_1Mo56QA1BIerB9lCQsDjPOkLF_XHOFLWGLQANx5nQ2wlbgBNyMcPacQowRyn3NncjfzlSLyaPijEZ0HROyL_Hff5JXCMu5-6muvxQz1TirmbyjBbLjtv93JpXrVvby14mdXdNs97dMATIiqpwF2r0873_dijDKRxIDMZxqFB2ZBaHJc80khjG_NaA_jxv1GEqVWmllBXBz-wUDbUJKtNtI86YmcZboZIA71V416UW94-TXbtyQpGlB8tj_764sn9fKitg3vCqC42mr5Kj_aTzAN34BXLykkFWYl_AfVL5PRbJXc0Uh0GW0xTH8eD0hvqd2Xsr9eCoP0nGM6TBNMCl4T82wOhRy7jelWMpt8LBxAYkw3nAlVVOi2puCoYRaRFWNQnLcO5iYBF8_rg9oX-cUsBFepGGDmoOfwUmWLlYqNZDho3AJ_SL3azAVJz7lqa3vcFubrRMFiGcee6sHj0HJI_2N2mZqBO77kEbXrJ6SiUV0EXX5vrjZGzpU_wZ9G8AUz9Tdgistq8XLVsMC0uZWlbRdqD6-UjmnsJW7XINzH6MnkQwPvbduRKF4ywViUUbKVs5XRVFUQF5gTdVMTK8mIIppJx6fQRfZBju1NuNrdTDjd-5P9_QNBQj89_Y_N1fow_676bSvYrhlrIXVuLGy0-RuWezuqEwenIZ_U5wSTp9remqWzeuolwKnF7xG_QlcxGOgCivkRvqAyDxWiqlBhUtC-oPEQtychFa_W9uLHyBhm4bcSUz9KvOlUTt9fNYgvDWFciGCE7B5iPz2s-lCS-Onq0ZvUiZY5nB63htK1bIMzB5lc4N7XVh6COcSIArGBnXKARHdIenJ9vYBSmB4XBrKOIU6SmNNM4fq3ZFoWIc4gsS8L5LZyhTX_qlmY2L6znek3XT0Z7kjEHs5qQ87_sw9ho2KaqNSjMalbUEp7L0JlU73szrtdpMkmBk3BK0of4Nl_v_CCbmYWW9z_rsNpTpPQgUHNVn1s38DX3cesMqlzlBOky-rpLAj2-sS-Xj6WZWBs_8n0lLFS7FL3IpKzveOXE9eV4zjJSZ0y74b_g7u5US3dT8EgSEeHa_pGOMn3t3J37oz1pZcSufD8vjyG7wtGxYUGn8L9U3zJHN1VdOR9id5VYOo3OLtMjCrSqPO',
                        provider_name='openai',
                    ),
                    BuiltinToolCallPart(
                        tool_name='web_search',
                        args={'query': 'weather: Utrecht, Netherlands', 'type': 'search'},
                        tool_call_id='ws_0b385a0fdc82fd920068c4aaf7037081978e951ac15bf07978',
                        provider_name='openai',
                    ),
                    BuiltinToolReturnPart(
                        tool_name='web_search',
                        content={'status': 'completed'},
                        tool_call_id='ws_0b385a0fdc82fd920068c4aaf7037081978e951ac15bf07978',
                        timestamp=IsDatetime(),
                        provider_name='openai',
                    ),
                    ThinkingPart(
                        content='',
                        id='rs_0b385a0fdc82fd920068c4aaf877808197aaba6a27b43b39aa',
                        signature='gAAAAABoxKsLhc5YCXvcJidIAJvFyzs2T3IwW0fie9oMN3Nk5fAcAP3apWArzw8DdWjWjR0tn8Fpw_H_xATFGktsCeA5nzkcKvdc0Bbu2bwMo2QUkQZfFcLHqlcNnAcvrw49XpolGFl-mu7hAyP38LGGtjbTBNRh4dHkd-hYZzy3nYd56JQi5GLS_KuxdU78xUW3gNOtAvrseTx1fcY2eseUcNLm8uDi8a_qDw16nFvuY31ZkrmuVCESawkppmxrhGFVg0Y99dgyufnSVXXMKyE89tmXMc60yZiaB1i5cIJQcZMkwupod7yZNGqmr1GtFru5uJq-bJfGx7nAEs50jUcu-rP-_ZbvptkuADDC-bfzFjaeq13wCih8wCXqDWqnGjqIHlFkBM6agn6VKOcuDC18L3caqcH3KEYT4f3TGwg_ZZjsiRDdBC-saqIduaAjjMDqMKx9XpmreRq5BLfC7fPjRykpUcWQQYbQ07J9pe0EW2VhZwoGtd1u96fmz55MzryX4VOWIwDsUTEZAoCzULvVrEBnzFqnfvQwejBxJX2XU4fIlOtT_XpOcI2afolh8KgitzHHpJ8Dr9ELI-Be2KEd6enxmdaPhgYUif2D8ZCVfOoXZEmrFBMQTRyuxtp9H0U3zGamEYuUxRavxkQD77HhmqWOSr1Agm8pWzAN97jxJSxxY4BEnjtrgp1mavtv4G7VHjrpNWrL-smZEWmnCPGKVxP9afrdSZYL-HXKY9yO6__0PR6DdX1o0JvUq1KFPx2dzag4eXDxb56HI5MKNr6J5P8Smmxxwoelx6UXEKw_hyFWMmPUHYD5Yw5dxrXeYmAiomYKFpG0bxVbuAb4_iAVliHkdIsOBcWoix0KLxmS-4RJnikZPMvDwLDWfENZ2sh9_RrQbuMBAgjHwlfWM_tww0ufm_aVdDZ1CULJ5Ki3ZxH_0oIRRyyB-a25q3DARnVzutgo32H9X6qjMb06ExMn--ndCinBglTTGvj1QOIJews6UMrcKj5ZPTc7GyPbHXvdPmPdIrtJ0wCqFj4cgNRuxjiaZDSCqmEQERYyX9Fxu8tY4f7-Fxje6A_zflqrIyhLfzo1iMaoNbba4HNkzRMWba1L1fC8St8MO4ZuZTGs_60FwzSUmBDW4Gl0CcRAdY39BE65uEpKGZeRqDfxvLUelG9YlJTowqN8hzAYShzcPPkgWk_s1AtY0RT_roregPuQ8PQayvHcJzKqnijOIhRA9k6LjF6cnHj90d6fSzTYn8F27rhufLySe56n9SA2WDWhVcjsFEFAcsL461tjiQ5U0mjaFdBQ5H__s09dhp0NzhE35I4q0pzM2KI1YWgLnwlyPFnnfce9bbL81jvbXw8DDC2KfZVOGU-ZDdqIqF0UmwNyBaMYb4SonrG8vrj5bFmCMPSFsEeuDPv_bmD8HRx8536b30RmYD0K38Wf6-UoatMxzgMpgmwsBP6Wh0HCpFeIhjRsJLxYXeoafypcKJPQgKXJwuXVLi4iejXkrbjBdc2Sq2dqIVzzUhULLJSPBYouyjeyVSbYYp9WPoBNWj67uQsX7OUbQN1_qxopsPJdqqQynJIAtULNHjKrDA0GKpyZ3OUV660OkogPAWoxTVevRemwkIJZbr2hXyy0Nx6Xc1Vf9xC0nPclJ6VXapdnjK69bIDHxDUZGCh8UZt6DbcA7azBrugcXlbaMJzoHWkzmusJoTh_2UXRjrS3B33jsxf6LQnUl0s1ETo3Tif868zLvkTEtfo6btbND0FPDFFQrdeVlW4mUWEOJhPeOmwnDeLsafTfRCI_V_xTzgkpQxx7pVZt6mkYZ2qDTE--NhqgFfHPlw-nC4zU6klRdbaO8284QGlbJvHmdsmHi4AtMSWAf-_jegocmaneM1wUquNKoy6hnbkZFul9qV2c-_L077uC4nZYNjRay3lT_3giVH6Ra6WnBovt9ocCYIwSeygVAyqBHxo5EJpfyJhNCtak3bl-CIz2TraYqqUCiB0h1fyxIF7M0uENZKALtwqRVHOtEsN5JVotgv-8YzaBRFs3qvtjQn7eEcw-zrIg5fwMP7tDi8O3TXl6qPVWTCHMa1wkfb7OkfuwXREognLvO-3qdRgxinodvKyHn9XbsUcQMQjPPFMLOs4wpEhTJpcIFPqtR6tArjTT3P-T21mc8B56K1wXfEDvpU64XQ0HnfZWaqS1TbDyfL2i12ddhhnxbCV-0f3lUGnZVsfeGEc4FlST7iqUguhwPGb4mBpjBVFu2dv3DMCIPHew1v92gZH1OJqZJJVDUpu0vvFGTqxHz31LSX6lWa4gn2l6hvkT1e4aXkjHg93iy0ZXMpB0JqJbbWseZY0LDYzpH9noHq626Q9H4ZEKPo_MYBWSS_yH-V2_cN6a4HarqhcRwD9oT1QJ4_4AzWeFIrCZlClYbA-84H1CbBfQjgtRh6zTZLDHM2In2M8mKGyFSfeIhMHIcfPBTpG4flLBmTNrwwbuOP-0ss_bb5gxLeDsgU5xjwfaUzOWXudPJOEorz4t6Oc88MiRH42troV2fun6Uf7e7j1OQSGtTQ1kXf0rroz2ykDfVIXCefX_3io_xJ7ev9dH54CNlARSF6cVpTqzbyLWkA0BJeAVYcX2JW_AT-9VYTOo1Vixja7KtMAmMMk1E08japeGnoAd_a_4-bEfklFTChseUDgZhOt5_XtBiuQdPvJDorSQWQl8VCPKdMATr-EdUiZN54GSM46pdBr6p-Dg7LvB-zBAbTlm_6SET0O0k4RkkHxUCtgRMZQ52aC4brcym771djtWC-BbaR5CefibOoSo-i-BP2Zf-RVaS_MuFar0dT03zXdb0XuC2vuhbVPPF-7gsJez2dufEiU9LBhV3__zTDlFc-rGwwf04Fh5KuleNzr1QNyVPH9GZSS8jZkja6EcRfGn0X-oBr2oRLyxuL5vWgOdPadBOJGjIoRnMhCAxGla_gD_5m0qwF9CtWWv7ugW7YpATe62zE0O1icYDPwaXGovzTOeRDRn4BfJzgzwLRkP3-zOgF_09X41umrq0TCnCujXe-JOhFuIcYx8IxOb_cCcfGRqGXeZYP7z',
                        provider_name='openai',
                    ),
                    TextPart(
                        content=IsStr(),
                        id='msg_0b385a0fdc82fd920068c4ab0996c08197a1adfce3593080f0',
                    ),
                ],
                usage=RequestUsage(
                    input_tokens=9463, cache_read_tokens=8320, output_tokens=660, details={'reasoning_tokens': 512}
                ),
                model_name='gpt-5-2025-08-07',
                timestamp=IsDatetime(),
                provider_name='openai',
                provider_details={'finish_reason': 'completed'},
                provider_response_id='resp_0b385a0fdc82fd920068c4aaf3ced88197a88711e356b032c4',
                finish_reason='stop',
            ),
        ]
    )
    assert result.output == snapshot(IsStr())


async def test_openai_responses_model_web_search_tool_with_invalid_region(
    allow_model_requests: None, openai_api_key: str
):
    m = OpenAIResponsesModel('gpt-5', provider=OpenAIProvider(api_key=openai_api_key))
    agent = Agent(
        m,
        instructions='You are a helpful assistant.',
        builtin_tools=[WebSearchTool(user_location={'city': 'Salvador', 'region': 'BRLO'})],
    )

    result = await agent.run('What is the weather?')
    assert result.all_messages() == snapshot(
        [
            ModelRequest(
                parts=[
                    UserPromptPart(
                        content='What is the weather?',
                        timestamp=IsDatetime(),
                    )
                ],
                instructions='You are a helpful assistant.',
            ),
            ModelResponse(
                parts=[
                    ThinkingPart(
                        content='',
                        id='rs_0b4f29854724a3120068c4ab0be6a08191b495f9009b885649',
                        signature='gAAAAABoxKsml4Y3hqqolEa8BSvPr6mIoOyAbWRJz9FeLHoqX03v4b6Kni2j9HxfifAm2cHD_m9-b2nOHcwDPOeJA28LQpl_BfOakn7h4saDElA_yz3WgVfy8ZN_oTLQz2ONqptBxdxCaLMGOADqBJ1tJ93B5s8bsFNZUdGXe382lPpCNX0aKPGxd0e-UBAICRmjGVnKd9cVzB8jhtQWBrITvMOLBvi6bE_TqnpXWf8-rhed78mFVMRweh6zAzukkJPMAjD7QfUAiODvD6oynwU6G04UOJoFTItUsAULPfyAw-YZqRwfcfMxoiLAE0rOOj9V7-eyp_J7DYu2uF16jaOopnrehFDJr-0pIGMFRxMSyFp7Ze7z3gWvcCOB4VwpSFao12nozedMeinybf71wo0750TNXXQ9Uye6qsUxxMamqcNiB02LjCM3nyBQ6FpWa59TD5O5UytT5FPOWSflYEhuiTFknt_JRHbKoeqVTfe_CTeSVlYBtiW8ouhkTHAAVI5lXi_mgvUMHINTYw5MEilzBSPunuMRquopRjt_07YMKuwPDQ8o__s1NlyrDAYKLA0gPzse4tWMkKREcfxuvU948pEJwVN9RuKS-NNXI2KiKKOAtPoXLbflAEtpx9N9PpPdwvz_z3yhF6S1_D_9P8OrSdxd8ldqvnqec75Jwt-a0fuQvRTSC3GsYuhk1Cb1aBvZdBtfcwBd2CXRuDUEdtzbLZ5AUNBy3f0mC3ITHG9aSpuD4GUHQDTjF_10-Qr4Rzygnj4-qubY5ibVxGtHlXkI0QzvGMVf7obhHMNxEQNaJ4k2dKddRJEhrSFWmAVYdWbKiZp-Dwx8veUSlpwMu8kLfGUq64MBQOApf-Srtry0eJAr3cTBqzmUIU5OOPg2C8j9SbAuTLbbcR6XeWizp5fbxdcVipVRqqp_PJptIJhaAUpHaaOB9u1nZbtlKWFJhJbrZzdktth5DNim4ayYBbBX1VAefwCugReld4C6QtB5Q-j_Tt3dug3Jh9TJmkhS8pJE4aHURzbCikFohJHAukZYgMY7wCuLWlahQ8snlIj8kbhPP-l-iH-e0xM2vFDF8rZnfYblnDLZYQBezfiZ4GtvO64SB5apQuRXkxExfZyBd6Kv-WhAxhPGoQdmTXfVEXePJLvbzAJcAXYpmmzt1STxoxR9cnaeLL13fFXZ4DGXe4j68-R7xCC52jfoV-l8JZjI0NDRJ3Mx1R26bp-lnvoertQBs1c18QHVShluHtH5c6V3j4yOMgG6cA2aVM25i6sjhUV3iltijuRv3E19ZlzgVTtrypeCVH7ab0PQ3Qki28mFI9s5M1z1TSuFis1qhHwf3r0kkmjLXIUbXAnfJkcv50tlcweXRTLKs0ZX0nxsxiZptBo95wxqBf4VaqfOY4NUNAWVoZ4AS5oSIgjGfUZtfrLisWmX8NjDWiOiENLmn9fCCq9nxDDsaucnwNhsMZo9jJqJS_99kryMXi0yGX4GManClCTe31Fj5zOrtRIezlEILiTla6fZwvD6vcl8GWO2wuyEY9zsEvfjyuvcU6Ernvw9S5HFPnQ-FnDxNtSTe1A8IHTspfEROnuSNVCMs6j02eFZMbXFKMaVi6LNDD2i7SYn3dMbN7aOfubtjeilMpIZ20U-J3uBUsc0rr8s4b-szDB1lkmiMvRDVY8YKNqH3iJFCToE3OibVwHeaUnMmEHJkIvJvBOX4hSwmAMxjZArusTnlYnLE2raAD707H_Q5JhpWXwtgFPj5ra6HFtOjtbPtDWrDn5_M180klxvF-JxfSxSl6U6y2FYeou36ttPRprWJynfcPSPY_sdrB9ZupHDR5zZy01Uby1J7XXOZt5an91kuHr0qU4bQJsq6AigFQ72C_YxpDNmQXcy5awJDBlXv9SoLiXRcTxpoXgii9alV8MeorRbc23O0fP_O6XKUso-lp-e7Q6bOqzV0c9K3imYUDzM9cqlvEyUGMDLlWzEvVGSwpag1CsLCNQ5bPc31W8hc-2WXrlltP6JZ9gYpcueL5AIud6RUTSJWg4Li6Th4ZGNs5cqh6Nk6oSu07P4Ie2JJ5bt1tAJbE4EupK3NVzUpzYzFdPrQkBY-VQ-klCFq4icnvlpD3pajYv9OoCpo0z8GfsdLeJlefIQ1NejuMg3EwbGRA_OEWn7sJzR2RFCYkt3YIuWRJb2UzIzvWhZsLxr4UpihrsieNKggGBh7nDpOXeAZhS8pGrNSlKjfvWtvmWG9NKXSpx79dNLSkumiD3FsQjk-L1Ov-K5WksY0yJTgc3ipgO2UpN9zolpXhXum9Uy8UeKLlB35cCtte15t_HSogTh2HDkc9SuCq4d3adSdstdXodr9jLbST50cHYn-F9qmkKiqV2nBzxW-9A4BB9WB_tWEoazKWYHtIdmjRm6O9NxvOxYuWIwhMmRf-OE6MHOeH0emhuTFaeuZ4zjbM0T9peRh9shiUw6T1NT0doCgfyRAq1NL1rG7iSc4jxrc5ahP0gN',
                        provider_name='openai',
                    ),
                    BuiltinToolCallPart(
                        tool_name='web_search',
                        args={'query': 'weather: Brazil, Bahia, Salvador', 'type': 'search'},
                        tool_call_id='ws_0b4f29854724a3120068c4ab0f070c8191b903ff534320cb64',
                        provider_name='openai',
                    ),
                    BuiltinToolReturnPart(
                        tool_name='web_search',
                        content={'status': 'completed'},
                        tool_call_id='ws_0b4f29854724a3120068c4ab0f070c8191b903ff534320cb64',
                        timestamp=IsDatetime(),
                        provider_name='openai',
                    ),
                    ThinkingPart(
                        content='',
                        id='rs_0b4f29854724a3120068c4ab1022f88191b2e3e726df9f635e',
                        signature='gAAAAABoxKsmZCctfduUbipds6REy8FkoOiADLcLER75WMHyO7PtQt26NIhcGkiXReZWucbDdEBRKk7_g9PUuu9g-zEBe6kIQwm4lwjxCGPy-rQdmfJpueznyPJ14Ood-wazqT9a8ab_BMFS7VLonsOjZR_b1gxcx5yO62oLvv1GnZfkEykIgRbGIBSYDWX6I55Sfwkf0JRaiOFgeHoOvQ6f2mdb5UetdJwbIFgRh9Bk-_l6goC-ONyElqvPxrh8zlLxqEhL-KtTVw6TPNW67QeYxekA4vdXseYT4W2oJMcMKp8aIfxYr3-ZWSy81UqGPD2PAfs1DoOYkWMHxt_VnZjLQs0qkO-JBPsWBFWEofZC1GxOIT6gd_dDvExBXkaFdNH7xf0OxsxSMWfyKSXMlq3kmVsDIN3hKImwfZQ171mkFEwgwIBeo4XiY58YJXmzyNXSs3c82gAeGpS8cOQw5shjC449uJZkixSaXmwOKwtm0z1MOVAp17QLGeD_2YVa-DZUy1z6xTqStuZWnwLDOz8HPL_rW3MXGcmC63kWmcTCsFngwR_IArcTd8lsRAXJghnEdOZDYgrU7uc7bbqO8W_PyzPDDnrAbcwo0InMqJ2BZErMXOmy2dEm1jlJPEn23PL26k8r_sKNCZpg-I-q8epjbF225NJ9S8g_vvqLsyCzo-WnHPHaFDMfUhRxU-ylSReCZO3pcjNJXAfmsNiBs3g272BtvNWn7GpDqlJL9aB9Erc79CpLghKKV9JiVRsr79aW-JSzn9gJET3JteU2MMCvRxv3ePPkmZUvQdKOmzZQMwQ8j0FQHd--4qMkXDdAz-lsUjitCKK0z2ES0oSnWOVVPoR5AVIUCSfg-yGwBWhKv6qIkMTsCYaCaR86j_hGlCSxNqYdbMwy7sr6nwqDmqgmcsiNkAVUAUeU7LLXmVfGDR9InNL3lNCICpmcHMd8YJO5A1wFMPHFgfXt3o4CZP1ZSjQjQuQ-Oh2AfLaAYSNbU4y8JDtKPiini_rWIqH1yykwV0Xt__QvQtj600ksUqij_zxbKnZKy_u3Ud5E04bNgTZ0Mq9ihVtPBlcDCtWSsp5U8Sm6JL0ZXV5XaT3CVG3T7Mj-kKs4yHHOLNoR2rKAGPTA6VRzaJDNO4goMeE7aIqWKhFTYMBcKJEGD-B2J2J36iZ2RNGo9JbxmUw4ZPMVaPPulSfpLvDptYEN3LX0D6L4Xu5iaW900EQ_Ym60siMB257NRxfVPb5Sg8hqxGeKKgg6NGa6y-qyVXvqjy4HA-ODvHLbiT2n75fTD_OE2CX1FpLgmpmKkSopjT5G1vv5qtXqdhigDy-l_b9Qxwvbd7XXD72EUVPzDVwMDBZNeJkylcCecaRVJZRnhmOMkGbV4WFrMxjy7eoYrIBQ6zytutBFXNkAb6a6UXdTrlOlzclPP4P81sp3J6BytVSaLJXCIpZ3pAM9aWVzfavRW22R-rIMbmCWT9hq-1ZDfjdglHN7yowAF_rjVGrgl02wsh8IlLKfJreh7ughi9vSk1WMinlsiZfZynp33IfB3ayv00a_huU4oSKXstf1KaeQ1Z8L-ReCdPRwDYaLbP1ZT7BQAbXKgIjUsLdSiU3MmW8FVBdevLQq8AUUKsXxfQLS4TsjMYTNZ_8LkMcVeuwTDQTBYkBdyTl7jawXy2jujxDJe5mK3ZvvS_70sWokuPXkCApVFkJpNRDdcvBuoLG3g_KZ7dA0oQW9QHkKpd_-FEuUZFnL6-ZhjR7pe-EmR6gqJbuQVs19N2qho2pnNEe21WqAN-anBb4H7QN2V1ODJkW6vDDRH5sV8Ya7YYUScSI3TUASWH3MWapL1_-lRiXtVIM9Q8leFFIO_qkr8DFXoDOHp29HNa3gpQkjOqAFqX0VLg1Ub6X6C-kUbXWMcYIUoKNvQx5-Yhy5Lo0N6izxdE4Zw6U6Lfu90rA2DWeQ5-iae79H9yUy74jZw3bclkJFzGkydXWIP4OkKnDPemIKmsh28ovmfgtz_gJ99SlQDBmI6paH6P8wmHd7QvDQkMBnuACOnTnTud_MqdNUR4-qtcnPoNkFPXoTfYJNDDBkxvaEIXylqKK0wPf9aBsICsvB0N96nPpQTYuV2YHfIr8PagOi8wWC9ceUmDib8fMq3xgClujOcXOPk2Hh4Xuslecn315m-SoLjRg-dIdmTjuIyT9CrSdXMto5Jp7vcPTsRPebw41Tf4iR78BOTuGhbe_B7_WDm5FH10EptF1e3GZ0eO--VdgqLY3T3ivuoxtXIkTvDHvLHqNwFJIvH4ULUAIx3UGqJwE84_OqGwKBRT4UuQRm5wwZUZ0teyzOQx0cp7aKhsOkBzKY8jVFMmTBKin52ioD1inMiyBUYICYwYUngdYRmE5Qx7qzqB6Mg5CSW_7TaXuZFNVuVnitQp5uw2RrOlookLqyKYIQhruNjaUAvvDnhhIrTjh_Bi7f-wv7znhbJDE7YWy_zC_ufQj9VfxJcz6eXKu3fXr4EKlLayk2nwO5BkwaijetPdBNs4SOroEo6WfvFgVtbt-c6kkEfY5abo5zK6OPVHrpBVyew-A53SA0bQNptBVMNkZDiPczaviF3H3fnkMQH59RhIhMV9knjfCbAhP5BTmBFyFIXjX_ErOJgb3RtUObwjnifMNwN2hIE_-eMqk8K-jxMrT7xNoojwqcCgmzcY5w8hbmA77xW4ZnlBuTZORjFhppokfhLPcoVCcbt1AEWLc3oFYhquugqG9WZbS_7p_pI8C_zB4Q4x8MTn7lO9RZFufBeI9iTm6JP95asBuEafpQxP91ZAhfiU93UybWsoaKQb78PvjqwwK2D-LRumK6ftSMU3LNn1MBmiFowwzOLPxrkN4dzqF89rXEXJCuqS3jl9fEwKOdCvhpXyVRN6Kx5VBxSrY8KO9ItwWkrjHF4cWCTRVNePbw92TzRnzgLB4aEZ9T5TkIvdNgOyCQYSaOZ1TMSgO3a-i03avh9KisZcyt-gUbD11-EJmt_KOSeK5o-Jn3GmUKnZJJX9hKCOWCmN00qv8DzYCfIO9Bd6kfOXAqJJ0RFDHn6a4VHv4NrZNyXQWrX12_V3H4oHVZhDurhlhhak-6xoSC6KWeHFFlU39xzKx-2BfggTfghpTj4x8WiObhHvg7I6OY67vzfyRtJoA4muFzqq0c-RJ1QMvOXLGDEMJMSmuXxT0GOux0GvkB6VB4snKw5ZWdzTdm-maT6LBL9POZ8f2psW9CtE9tuzs1EfrBS9SHn9s_B6NHRCahEwwaIRFePU0v9mT3hhQoq_CawOykzNVGAPPAKyA8PNZr5GGmdmV7v0fWppgHUZA_sQPbq0XuxgoQFLJttwnCEf_mkS1zPYMYBv16U9G-kZQ25-rdHBFyZG-Wa6nBCSk7lm6ZNkDKSN7L-lBAVgpPgzDvXlCHaklZmQXwtNnBSPOZ3yO2-MBcDmSyoDbXpdM0zYZhMCyv0vMf2mKhEP91a2xD4tsp-Og6gAo0AXgk6Ge_be4zhMaUxm_NdPGg65mkaSaOZqCuevYVh0En18B7x2erzzUAMuJoo5C8ab1yLVGZSKNda3z8j40JeqcaYLN-yS4RaGaNdva_pmCq0dXYadIjaoivy4TqnHig9uJtboQqBevHPq2xXdsSutQOyEEexxjYbEz1USu25bTvog4tJs5okxNWDnL_0vBXZTpYCGdVo2WcMJgwqNBp-CPoZjMxCQ9IM6iS3KKETc9U46ksBbN95ZSeRUoUUtO_i0AoBsxE9A4NFbK9Uox2RGcJxOlC9HM2n5D6LmOyIO5KaYl16sfmURTRlcNpgTYAvat5HbfDYMFrH9EgSxu0y735-2wvZSuD0credILM3XFTyBmM7-278If-6-QaDX7zV9JxJaXrXx92T-srNH2Z5DLBOJDkl7oo1lVGKcFAmEgHjnkT_rPt8DvU4tlh0eI8HzSe7B35oA02GJE17hiWk-_VOUG2zNaOaesGK437EOzcCcc1dMZAtN206qPtzDZsNPhQNEBUx9Ta_jPG6waGpwihNxVfhwVvrR0zFUy1IspR9B1ONXttsi7nQ0YAtDSJaBuUgwwtYk2KL4QqRAixv_KSma8mOfuxs0th-sTyFGQ5f77q71ZcLUeYqVqrsjcDsh0K9pDvj4-KXcQXgd6EzY8zfh7VvXOHIr2aHBcHk1tw9zjYAR19sP87lo7YdVNrYlB09IkCICT9N1RSWJHUsszCvP0oBSmdNPfelx1CvHlClrc2qNGcyalsF8hc4wnG3mrYIC0rb4sHLc6Xp47g7vWnXH1ud169K4dB5YwnLam08lPwSYJwqculJw5d_L2egSoNIdYGvlvH-4prN6EkkyiqmZCHXYSNoKorU-ce7cRpc6mbxxU6CLCS_1FhlgfG_mZFP-KAZ3b-lQVdimYcudQeCgtjaydeAcUP4raEP_Wa3bhMB-GK90eskPs0cZgeRDvwohATR8ynHvxFCAeoiQcL-3bQgdOhZxY6r8dn6HF3RWWaeA6o4xS0XTlxecl4rOXs4nJAvn3jGZ4VmU9qkYcoVBW44IkLnbx0q07n4rRiurI4596rknVRJwbeb--_d9l9gSqn_ZwIHHyO4tk9np7I8yMTGp0j3ea_GbKrss2_8gU-XDU57ihgCQyOrAcyyfljyHTE6m-upNK0glJ-2m9r0ktOToCN-6ve4H3trSNvRL26rmH_WV8d-gwsF76cPYdlCZu46pC3Ib_R4sHUeBjg39ilY0IxUTOsLz-34NuMeKKnaViX68pZw1XzMLb7ZJOYhe0AKKO4Yrrkwpwlqvbpgd369PENtcqdakdbn44wKOfp49d9czQYQcYlRK3L08MhGsHXuDTlUcqqEYSDpwM_D2__AicfRazviJzdWQQMNJHA_0COIuhQ4c0dbPOOZqCMM9BxQe69fNlTfZEpFL2Axh_6-TqEXdqU8CO2fYScvQfuXZ2AMbmit46qlhUJMj5082R_XYNwIR_b-QMqm0e6aI_vZRVw8MwdJHG73Z_u4whBIR36VHrrK1qUYLxC2pYyLOwHlPEYlyN7HlTs6i_iJ9z4TQuK_mk_b1bc4-1XfgQUU8ZfjYPNoQNII_Dtym-9k7Ukv-pU5Nk1lItlLk07wiCcKMlui8Y-23K9mb03O38x9ZhN051SusVM9ItehAp684sy-kb6MymRW0LsXXIPdRc9LxI85RZ3aANfAtMaHbRov2jpVvZT4OQhTQIJLg3656y_NG32DJvFQoBLEgfFCTKYQgpKWmbxj1gRsVDrdk8EBF3rz1ohyUfxqyrHSYM39YGs2bnk9TkvaOaHOluV_ZoY-qIDysJ_p1eKxJVdpF2VCxZ1ctwuKCbVx6pl6XLuN-g2KaJnpgxVcVbrnxsgLrh5OGeDuXiBFYeLYaF09wFBHTHF0naw63TgB8jy61c5r7_y4DVAiicoSJ3B8SJxEmB5qgXVse_vwmKOxvULXcgU9XLaONbYYIUulkSNOSK_x_xWnVRL7yWHj9xMjWTvBXgVcux1CmehPPQ7dGhooXgzCoipDZ_y_sRl43wYZiaqG7Nl79ciyfdwi6xKUb0CgLQp1D2Q90bHKRUV1Y1IdcIUl-atTUcMGYDyLKmYQQ0BWvqXeaZtHra_yDzoIlB7rR9Hg9agchVJsUA46egTwwvlHdiYPIxJidKAQFgpDospYReegQxCIZHg_PI0FPVfXBfNR2Vc8fIrXiNwzPi4jvj83YmDTvTJ1xBLYDao7QzDQUjkpl09EnP4UoGlvFYlrXH0Ev1sWz_svhFVAduqJzHke7BW5b7gYipmIqQCvPgehCMuD8-NkaEAtE613V6BLPTu51IPtkvFoS_zSRCkLnspDFVTeDToBKQlN0-u1LlMF9f1dQDPxBE8ZLacKFP2F6lezHhikzuoJTyfCzF0xT4nn8alqzDzRV3K0wAl_4NKjhwSHz9i8MRxPo1WEfO8Xpt1aKa6WIbZ2rr5ayhX3H4ASPQ7UDoMNrRZP82lcAerRb_j7wyL57W6oE7VetxnmbexD15h_7LukUqUNSSgg6D0zxX2C23EhpBaQ7Bw4Va_costesVZBuYwEig3VR5Y-9WvmN0CuaeE1oZkXJ5zBCBgO5F_hIESxHP9zx9Z4fs7fswQDJHaick1xpSSZNDbBghUqlswGvI4TTtUWGPc5R1mf9dLQDF6j5wTo1kycMpfXIUF6hVqZRlKHgP4DRetOCsAgb_WMW0b_GCVyK8JyeZsTSXN547g8Q6WMRYikbZDP25hglrI5hU03GLf3m2WLJAd4eKB5e1nlDhIqAGn289gdttwfe8rUzB5BhdSZ6BcaWAEVp64EHYFmtco1aBleXa0RVlSDS6gt7U7ozAp0YxkBW7YlqXxfM8A8y-Dn8LkKewv5p7q7yL5Bkun5Cy7rZ_FPQ_4ktHUr_RzqpQbgSgtXwOSyCfoDKqIPNg4AhjaI33nD93HuRQeV_mhxYwXN5GNTq-7SxkulMwTSgg7b2UhmOSu87pX_FMk5nFaglzYzHKpoZA3QuNxwHzTVInF8Ufu6fAIOPT5fEuhfilDU3uxCkpC-us4yeLwm8e36ICJZFfcqa5dXHkFezEXPKvFbhpVgjTO-TI2EH_vb4QcYNQxtQGWUqFcuQ7IaIgYChVS7ifjkPc65wR9ffjTEEqFAt6e-_mviI4ltyiTLTNTWY68JV64SnjeMQ9qR9gPYmefUp_E_LyOdwfetRYKBJ81jAMz2piWNoJHwHbFjBxeZj8iZ34TnirgvWRltUi20aN09b8TN_IbFNPFjkI1UwshqMwLY9GXT4eq0QaIdvhW9CE90--KNVjGvqyRLodo0gsGTpmTcoTPDgF_AuaeDlaBrbAnW-pFr1HOV5YqUGja5_vkDvi9mdKooFrlSau-Dt1HmZf81izJ8odFR-tHl0u-wT66G0aEkk1DS81IXvSLLNAQlIpj5FoZYx2RPFWyw1WBlY8iSa4r6HyN5YKW9taJ7ljUliA8KClax8VM282lqYL5Fd-wtYu5Iceez8jGGj4cZ7JetWp6X-wjLHeo6SDUGjNO7k7h3ODmCRnIKJZVtbx6qJEVX1u8J9mIAXEjdArqa_7YiUBTuka0W7IxVXZUx9R96h5f',
                        provider_name='openai',
                    ),
                    TextPart(
                        content=IsStr(),
                        id='msg_0b4f29854724a3120068c4ab22122081918f25e06f1368274e',
                    ),
                ],
                usage=RequestUsage(
                    input_tokens=9939, cache_read_tokens=8320, output_tokens=1610, details={'reasoning_tokens': 1344}
                ),
                model_name='gpt-5-2025-08-07',
                timestamp=IsDatetime(),
                provider_name='openai',
                provider_details={'finish_reason': 'completed'},
                provider_response_id='resp_0b4f29854724a3120068c4ab0b660081919707b95b47552782',
                finish_reason='stop',
            ),
        ]
    )


async def test_openai_responses_model_web_search_tool_stream(allow_model_requests: None, openai_api_key: str):
    m = OpenAIResponsesModel('gpt-5', provider=OpenAIProvider(api_key=openai_api_key))
    agent = Agent(
        m,
        instructions='You are a helpful assistant.',
        builtin_tools=[WebSearchTool()],
        model_settings=OpenAIResponsesModelSettings(openai_include_web_search_sources=True),
    )

    event_parts: list[Any] = []
    async with agent.iter(user_prompt='What is the weather in San Francisco today?') as agent_run:
        async for node in agent_run:
            if Agent.is_model_request_node(node) or Agent.is_call_tools_node(node):
                async with node.stream(agent_run.ctx) as request_stream:
                    async for event in request_stream:
                        event_parts.append(event)

    assert agent_run.result is not None
    messages = agent_run.result.all_messages()
    assert messages == snapshot(
        [
            ModelRequest(
                parts=[
                    UserPromptPart(
                        content='What is the weather in San Francisco today?',
                        timestamp=IsDatetime(),
                    )
                ],
                instructions='You are a helpful assistant.',
            ),
            ModelResponse(
                parts=[
                    ThinkingPart(
                        content='',
                        id='rs_00a60507bf41223d0068c9d2fc927081a088e0b920cdfe3866',
                        signature='gAAAAABoydMADQ6HaJB8mYQXlwd-4MrCfzmKqMHXUnSAXWV3huK1UrU1h3Do3pbK4bcD4BAvNiHTH-Pn27MGZDP_53IhKj_vB0egVf6Z_Y2uFPtzmyasYtTzrTkGSfAMR0xfI4wJk99aatk3UyLPNE7EO_vWYzN6CSX5ifJNNcmY3ArW1A7XnmsnMSBys05PsWqLMHZOUFuBvM2W37QUW6QOfBXZy0TamoO5UknNUfZb_TwvSnMEDpa-lXyDn4VuzfxreEGVHGdSyz5oLN0nBr3KwHIfxMRZIf9gi9-hKCnxX7i-ZktNIfTgd_WEmNKlaPO-qjKHPlO_XPKbEfpBdMv5b2P9BIC20ZG3m6qnEc4OqafWZa1iC2szi4eKOEa6neh2ltVLsLS3MlurF4sO-EHQT4O9t-zJ-738mZsOgjsI9rTrLm_aTAJrntSSWRLcP6PI6_ILHyeAl_aN4svtnwQJZhv4_Qf62q70SZQ5fSfqoqfO1YHLcXq6Op99iH3CfAhOjH-NcgThFLpT4-VLYABl8wiWBTsWzdndZoPmvMLEOaEGJOcM6_922FC0Q-fUio3psm_pLcElaG-XIkyn4oNuk6OJQonFE-Bm6WS_1I9sMF0ncSD4gH1Ey-5y2Ayxi3Kb3XWjFvs1RKW17KFXj8sthF3vY5WHUeRKA14WtN-cHsi4lXBFYJmn2FiD3CmV-_4ErzXH8sIMJrDDsqfCoiSbHwih25INTTIj7KAPL2QtIpU6A8zbzQIK-GOKqb0n4wGeOIyf7J4C2-5jhmlF2a6HUApFXZsRcD8e3X1WqSjdTdnRu_0GzDuHhPghRQJ3DHfGwDvoZy6UK55zb2MaxpNyMHT149sMwUWkCVg0BruxnOUfziuURWhT-VJWzv5mr3Z765TFB1PfHJhznKPFiZN0MTStVtqKQlOe8nkwLevCgZY4oT1Mysg7YJhcWtkquKILXe-y6luJBHzUy_aFAgFliUbcrOhkoBk5olAbSz8Y4sSz5vWugYA1kwlIofnRm4sPcvoIXgUD_SGGI3QNsQyRWQEhf7G5mNRrxmLhZZLXAcBAzkw10nEjRfew2Fri7bdvyzJ1OS_af9fHmeqCZG5ievKIX6keUkIYQo_qm4FQFkXZSl9lMHsUSF-di4F6ws31vM0zVLMmH52u12Z3SZhvAFzIV5Vtyt_IfrMV3ANMqVF4SmS4k2qUlv1KuPQVgqGCVHvfeE1oSyYgYF6oFX8ThXNB79wxvi4Oo8fWEZLzZMFH9QEr2c7sOWHYWk-wUMP1auXTQNExEVz22pBxueZGZhRyLdpcA12v8o6vJkVuBj-2eR8GRI7P6InJdQAO9TIBhM7NtJU2NUpeP_84js3RTBVktqBT74nWPaHIddGMSfW2aGmFJovvshhxGMLtN_6XMh4wRKW0IE_-Rfbhk8_-xHKI5McYI048N_TMYOS8KqPPAmGVklRGqPZ5xXMNvQEVweThDTYTo3NoAsS0fN2yMmSwrjRYBHsgYMtil4pd6ddp8dvF_XSJUkW0nF8t6ciI_k47sug3gyw4usqspWxY9Hwbzb4OFzzrgtO_7Ll6lFFFUx2oHy8AO9sJ97Y3Fg6luuew7ZRDzA_4XMrT7mNW6YuT-o2DunaZw-jvQezNHjPN2WhaTS7fkisyhFSFTMBYE-H4psfj_sizutv-LjwbumTcX2mnYE9SZhVr8dL0c7sgwHP1831RxTSSl3ql_obE3ICDooyuM8PYE56Jx0HOOGbEeJd3w91SzNHPG_3SQfXszrZlw4BGWrEUHBbtVY2ZEnsyGNAx6vKO8lz9D-6yZ618foDJSH-Ilk56a5rhr0beWjSd9mYMsr3zpVz6HcpTLYGEgHfPxpT2eaYaC1H_znw7y1eMKamwudYmtz_azX5LrOtwc0p-pXH-kdoNe248pSz9qsmHcXA41fuj2weKQNrmBcghwtfM95B060tnmebJ_B_KkLXL4cNF-hZqi0wAHrHYrZ_WM0Dy90AFH-b7iiWuWz5M1EhZXo179iEdybM-1PgccFJ0zvOqODl7FNxSgWVyNS1k9R42aZx2PzFAfAbBtJ-KVMhUayAvGLNmi35EAT0G6FK65VBEe7A6zPFqzrrAiG8dy3Z0I0253WzIblHPNMpmxI_ca5tIx3u8Za6Nu9rx8mi0CY2jsRSKnqb7RZvLuB78Uj32lb_9jbq5_gL9_y7Bt7U7i7FospyqMFzEYQLvdyrtfNrfY0rB4zr4Mo0tDn_4YOD_d_nP5axUh9_ruqXZ_d3eVdNmlITjQZj8ALe1EfidP8a-Dl62t6STVv8d2y8v9-jy3J7wReLJbJ6gDDnygJllY7NrIVXSjR45FXiCDnpaRonu--I_0b_LRJFOoJUJX0S9YMaXAkKyHSEj-UWjiuk8cIBNcXxwlxnqqNMezvvV113MAOEbfHygDnphzjzZQxteAVbSy0ucGDR2FPi30d6z51NxGnXNS_sM7wnjBMNp4Li0hhttOp6PgvDKPSMAcgUtKLFKE8iWQAvERoUVxw5Et20hNTNXf_0sXOyh0bF0URPGDxSYz9uZI6-nlwVlo1aobdEnn7STSq2_tuTDIrQyfBGZzhv8OB0H3cj9mBs=',
                        provider_name='openai',
                    ),
                    BuiltinToolCallPart(
                        tool_name='web_search',
                        args={'query': 'weather: San Francisco, CA', 'type': 'search'},
                        tool_call_id='ws_00a60507bf41223d0068c9d30021d081a0962d80d50c12e317',
                        provider_name='openai',
                    ),
                    BuiltinToolReturnPart(
                        tool_name='web_search',
                        content={
                            'sources': [{'type': 'api', 'url': None, 'name': 'oai-weather'}],
                            'status': 'completed',
                        },
                        tool_call_id='ws_00a60507bf41223d0068c9d30021d081a0962d80d50c12e317',
                        timestamp=IsDatetime(),
                        provider_name='openai',
                    ),
                    ThinkingPart(
                        content='',
                        id='rs_00a60507bf41223d0068c9d300b23481a0b77a03d911213220',
                        signature='gAAAAABoydMLww_4DcIPiCy5zW1t-Dtx57JodsdP9YkyDCvY9r0nBfoD-bwcBl8FfcFxRuq5nK5ndf90J6Xdxmvl9kGVbCUYSFaOd-kWeE4tgwXM8BwwE3jVs6ZMG3BdiWyXS3alnUO5jcE6kuXeun1LufAdZ6rWtJl3zSmqPycnTh9zoQ4cBBxLDq_qcVS1fgU4WjsWgjCZw6ZWRPWwZk8hywmU7ykCLH7SXItM4oH1m_GCEounJAS8YR4ajUh5KAdN6a1wngfGnXhYdzov98yiNLP6Nrkgr--K4vMTTqWXLTcR6fbWgkijanIeKmfSErCjMT6k5TrAbkFx0rgblHbdQii7zj8seV1BWZse92_k4sltxfc5Ocpyho1YSHhgxyGL7g442xMUEibjPCv6kwPMcW9yGu9wPMWsfPYCXpBbG6kQibQPNFJ_bEubwBRaqdSDq93Aqr1YkTYBja7Tewn8UfzZ8YYaGe5y_K4ZD47lfvDp019dOdXmOuZGC1ECRrMqKzSFYVG1CFY1VhjGdPmzobDoMcpZcLn25s1pg6lnNqNQwOk_IA4MvUcCU5HHD5YjmFkEy5-i_iRoDVu5coK0zyEMvPJ_h10y_ByszcfzS9e0ht5CSilckkFdxTBkZ5epp0YIg1e-PrZ790P-I35Ucquam9OXyULV1Y5bn9ohZa93Tv0JZRxUeTDG72_28xRj8tkJaBAZjoCC7VICw39KVmz-ZkuVN6IIX1WdNzyC4d808-2Tz4UZaU42-wxEWDnSDMD7iZu1Bi9fKKwAYBJt_OcEsJwpW63ZaUSG2PVFfm7a3wRcSMxMTUTTJB7L1Keu1hmNepif5tavn3P35nSq28D_IJyAqAgX7ZyROk2bJqjzSE4A0MddqAoBFFqKBi68n49KH09vDtDXIoh8jVWuIgowgVGr8pN3kuhLI9cir4Pr_WES0tPD7yWHPTzrD7OIJCfQbr_4Y4dEza4ixNi0RTADWzMUZBfr7bvwIsgvg6ZNuQlx_d71Go5VDsT2KI8H8AldiRvNWoLyYTFGyK9Kot97YsS5sEmSYgNAH48NU7pgnM0jNDQU1G39nTNFEjL_ziDwjDT5g3jm4S_gbQfwx-XFT3Pv-JYR-E71AqR--Lg71OsASq49rrlULfl5OENfiT-NB6x8MqnfUI6NpcCsOWLp8XfRbgqmZFutLIi43pcnxEe3cXHLWGF77qJXP6dFb-G5Ide7n9tAOoEgfsVu7hCDPEQ_xrIYRdc2DzDPUMCtXBai24E0AnQF8kxsEtlDW_YmAgGNTl9Gx0tFSGdDuUCsNx__c7v-_LOMWycXUKmH3iEr_su83oGIMapNp2PnLccN4iOxspdZQq0C6WBaR6SrdnGzK-0KwRPRoyKDLNWS8zfluR5bIgKlqd3Sbv_7eL-WO4LQXMvdKP3KS-DBt1HbA-gmyFW03iX2smPQbtVmRLWi1vG329R_07-tHMJSO9OQy6_6aiyO8Rgpbl_CHa1Q9BEkI2csonayDJRPvEXBPuk9-NPUP4VLNPB7npWBLlAqes5ZmhagnC7srTL0fFiLGLJiAxWo1f0BBiIlXjwqHdlgBjTw0KryCnEU8Ic8ATzrqEXXhs-FTBCcWInf3Bt5bzUhy20g7cTtYP-VCbsku-lXQ6wceWrfQVFtjKKICD8I4g9QusAIAvgCUm7J2rR3TLkzwOKngdTFPGQrQ1TYzlkA7q_Ew1uZpaPRckMaEioZYC6Sv_B0rgW0nyBJ0GLrB3AUN60hDrOFntyFHp0FM-Zh1SY-GKGBwZwVetOzM0ZAJ-NreFg1XVgyLTYDNjUrYJjRhr_JARsZ5t0pU4_yI6dPqM5jKO5_k4UpZspfQon6d2-NlWX0EDmz6G4CMTx0TScehYHrQZtPzpVnivc8h_pmXV3jO5GLzNeLWoB70SDPTETo1Of4txiEUaC2komu5B7MN9aR4c7VBOTv1NIjoiZcrd1HFACzZ7r1qAE-G38j1f1YhfZ0_TiMmtfR1cqjAKcFkyRM7rZMyMvvnsH7NFq59gFgWZt0dy0aAdw03XWXFNT67lrw58OYC3NcVozH4SKlmleu7TfjHNWSnJVjJ66riLn9DZWVxPeTk4zuISZn0yyaoXcdW8OMn_mJ9vP-8L1wElMyxKbtBRz-0cW7MshmJ3YXmHWDKbnqETSbDMtqcN_QyRJovopwlptJ8VzL7biuURRFw-l63Kc9vKP72Z-QWOUIPLB4q4nX4yb-IV0mkWFxIUlfv5Cze2anf7zDFyGzeU9xG0onfhJE4HFKcoUT8MzfrHZ0dDZtnEYeL5Xem3GuHpwEVGCxRE_J1joTmJfeWxSVnr2Vey9gaPmXCyRrdKS75v9xSXJFfHvcOO8Qp35Dzk-yFqL3dSOJfOEwDZbEf6QnV7VU1EhJvW4XmRS-wsRLMLCYcLrOx96NHEwb2h2l6gNfbCVJoQrMhMg68qBPnoSYLhML2ho7hWkSNZFy61yX5I-oEJV5XdtjFcBkyurmUD6uYTkJSqXyxLexQiPbT-uv49Yp9cAfFBG23sC9lUQ=',
                        provider_name='openai',
                    ),
                    TextPart(
                        content='San Francisco weather today (Tuesday, September 16, 2025): Mostly sunny and pleasant. Current conditions around 71°F; expected high near 73°F and low around 58°F. A light jacket is useful for the cooler evening. ',
                        id='msg_00a60507bf41223d0068c9d30b055481a0b0ee28a021919c94',
                    ),
                ],
                usage=RequestUsage(
                    input_tokens=9463,
                    cache_read_tokens=8320,
                    output_tokens=582,
                    details={'reasoning_tokens': 512},
                ),
                model_name='gpt-5-2025-08-07',
                timestamp=IsDatetime(),
                provider_name='openai',
                provider_details={'finish_reason': 'completed'},
                provider_response_id='resp_00a60507bf41223d0068c9d2fbf93481a0ba2a7796ae2cab4c',
                finish_reason='stop',
            ),
        ]
    )

    assert event_parts == snapshot(
        [
            PartStartEvent(
                index=0,
                part=ThinkingPart(
                    content='',
                    id='rs_00a60507bf41223d0068c9d2fc927081a088e0b920cdfe3866',
                    signature='gAAAAABoydMADQ6HaJB8mYQXlwd-4MrCfzmKqMHXUnSAXWV3huK1UrU1h3Do3pbK4bcD4BAvNiHTH-Pn27MGZDP_53IhKj_vB0egVf6Z_Y2uFPtzmyasYtTzrTkGSfAMR0xfI4wJk99aatk3UyLPNE7EO_vWYzN6CSX5ifJNNcmY3ArW1A7XnmsnMSBys05PsWqLMHZOUFuBvM2W37QUW6QOfBXZy0TamoO5UknNUfZb_TwvSnMEDpa-lXyDn4VuzfxreEGVHGdSyz5oLN0nBr3KwHIfxMRZIf9gi9-hKCnxX7i-ZktNIfTgd_WEmNKlaPO-qjKHPlO_XPKbEfpBdMv5b2P9BIC20ZG3m6qnEc4OqafWZa1iC2szi4eKOEa6neh2ltVLsLS3MlurF4sO-EHQT4O9t-zJ-738mZsOgjsI9rTrLm_aTAJrntSSWRLcP6PI6_ILHyeAl_aN4svtnwQJZhv4_Qf62q70SZQ5fSfqoqfO1YHLcXq6Op99iH3CfAhOjH-NcgThFLpT4-VLYABl8wiWBTsWzdndZoPmvMLEOaEGJOcM6_922FC0Q-fUio3psm_pLcElaG-XIkyn4oNuk6OJQonFE-Bm6WS_1I9sMF0ncSD4gH1Ey-5y2Ayxi3Kb3XWjFvs1RKW17KFXj8sthF3vY5WHUeRKA14WtN-cHsi4lXBFYJmn2FiD3CmV-_4ErzXH8sIMJrDDsqfCoiSbHwih25INTTIj7KAPL2QtIpU6A8zbzQIK-GOKqb0n4wGeOIyf7J4C2-5jhmlF2a6HUApFXZsRcD8e3X1WqSjdTdnRu_0GzDuHhPghRQJ3DHfGwDvoZy6UK55zb2MaxpNyMHT149sMwUWkCVg0BruxnOUfziuURWhT-VJWzv5mr3Z765TFB1PfHJhznKPFiZN0MTStVtqKQlOe8nkwLevCgZY4oT1Mysg7YJhcWtkquKILXe-y6luJBHzUy_aFAgFliUbcrOhkoBk5olAbSz8Y4sSz5vWugYA1kwlIofnRm4sPcvoIXgUD_SGGI3QNsQyRWQEhf7G5mNRrxmLhZZLXAcBAzkw10nEjRfew2Fri7bdvyzJ1OS_af9fHmeqCZG5ievKIX6keUkIYQo_qm4FQFkXZSl9lMHsUSF-di4F6ws31vM0zVLMmH52u12Z3SZhvAFzIV5Vtyt_IfrMV3ANMqVF4SmS4k2qUlv1KuPQVgqGCVHvfeE1oSyYgYF6oFX8ThXNB79wxvi4Oo8fWEZLzZMFH9QEr2c7sOWHYWk-wUMP1auXTQNExEVz22pBxueZGZhRyLdpcA12v8o6vJkVuBj-2eR8GRI7P6InJdQAO9TIBhM7NtJU2NUpeP_84js3RTBVktqBT74nWPaHIddGMSfW2aGmFJovvshhxGMLtN_6XMh4wRKW0IE_-Rfbhk8_-xHKI5McYI048N_TMYOS8KqPPAmGVklRGqPZ5xXMNvQEVweThDTYTo3NoAsS0fN2yMmSwrjRYBHsgYMtil4pd6ddp8dvF_XSJUkW0nF8t6ciI_k47sug3gyw4usqspWxY9Hwbzb4OFzzrgtO_7Ll6lFFFUx2oHy8AO9sJ97Y3Fg6luuew7ZRDzA_4XMrT7mNW6YuT-o2DunaZw-jvQezNHjPN2WhaTS7fkisyhFSFTMBYE-H4psfj_sizutv-LjwbumTcX2mnYE9SZhVr8dL0c7sgwHP1831RxTSSl3ql_obE3ICDooyuM8PYE56Jx0HOOGbEeJd3w91SzNHPG_3SQfXszrZlw4BGWrEUHBbtVY2ZEnsyGNAx6vKO8lz9D-6yZ618foDJSH-Ilk56a5rhr0beWjSd9mYMsr3zpVz6HcpTLYGEgHfPxpT2eaYaC1H_znw7y1eMKamwudYmtz_azX5LrOtwc0p-pXH-kdoNe248pSz9qsmHcXA41fuj2weKQNrmBcghwtfM95B060tnmebJ_B_KkLXL4cNF-hZqi0wAHrHYrZ_WM0Dy90AFH-b7iiWuWz5M1EhZXo179iEdybM-1PgccFJ0zvOqODl7FNxSgWVyNS1k9R42aZx2PzFAfAbBtJ-KVMhUayAvGLNmi35EAT0G6FK65VBEe7A6zPFqzrrAiG8dy3Z0I0253WzIblHPNMpmxI_ca5tIx3u8Za6Nu9rx8mi0CY2jsRSKnqb7RZvLuB78Uj32lb_9jbq5_gL9_y7Bt7U7i7FospyqMFzEYQLvdyrtfNrfY0rB4zr4Mo0tDn_4YOD_d_nP5axUh9_ruqXZ_d3eVdNmlITjQZj8ALe1EfidP8a-Dl62t6STVv8d2y8v9-jy3J7wReLJbJ6gDDnygJllY7NrIVXSjR45FXiCDnpaRonu--I_0b_LRJFOoJUJX0S9YMaXAkKyHSEj-UWjiuk8cIBNcXxwlxnqqNMezvvV113MAOEbfHygDnphzjzZQxteAVbSy0ucGDR2FPi30d6z51NxGnXNS_sM7wnjBMNp4Li0hhttOp6PgvDKPSMAcgUtKLFKE8iWQAvERoUVxw5Et20hNTNXf_0sXOyh0bF0URPGDxSYz9uZI6-nlwVlo1aobdEnn7STSq2_tuTDIrQyfBGZzhv8OB0H3cj9mBs=',
                    provider_name='openai',
                ),
            ),
            PartStartEvent(
                index=1,
                part=BuiltinToolCallPart(
                    tool_name='web_search',
                    tool_call_id='ws_00a60507bf41223d0068c9d30021d081a0962d80d50c12e317',
                    provider_name='openai',
                ),
            ),
            PartDeltaEvent(
                index=1,
                delta=ToolCallPartDelta(
                    args_delta={'query': 'weather: San Francisco, CA', 'type': 'search'},
                    tool_call_id='ws_00a60507bf41223d0068c9d30021d081a0962d80d50c12e317',
                ),
            ),
            PartStartEvent(
                index=2,
                part=BuiltinToolReturnPart(
                    tool_name='web_search',
                    content={'sources': [{'type': 'api', 'url': None, 'name': 'oai-weather'}], 'status': 'completed'},
                    tool_call_id='ws_00a60507bf41223d0068c9d30021d081a0962d80d50c12e317',
                    timestamp=IsDatetime(),
                    provider_name='openai',
                ),
            ),
            PartStartEvent(
                index=3,
                part=ThinkingPart(
                    content='',
                    id='rs_00a60507bf41223d0068c9d300b23481a0b77a03d911213220',
                    signature='gAAAAABoydMLww_4DcIPiCy5zW1t-Dtx57JodsdP9YkyDCvY9r0nBfoD-bwcBl8FfcFxRuq5nK5ndf90J6Xdxmvl9kGVbCUYSFaOd-kWeE4tgwXM8BwwE3jVs6ZMG3BdiWyXS3alnUO5jcE6kuXeun1LufAdZ6rWtJl3zSmqPycnTh9zoQ4cBBxLDq_qcVS1fgU4WjsWgjCZw6ZWRPWwZk8hywmU7ykCLH7SXItM4oH1m_GCEounJAS8YR4ajUh5KAdN6a1wngfGnXhYdzov98yiNLP6Nrkgr--K4vMTTqWXLTcR6fbWgkijanIeKmfSErCjMT6k5TrAbkFx0rgblHbdQii7zj8seV1BWZse92_k4sltxfc5Ocpyho1YSHhgxyGL7g442xMUEibjPCv6kwPMcW9yGu9wPMWsfPYCXpBbG6kQibQPNFJ_bEubwBRaqdSDq93Aqr1YkTYBja7Tewn8UfzZ8YYaGe5y_K4ZD47lfvDp019dOdXmOuZGC1ECRrMqKzSFYVG1CFY1VhjGdPmzobDoMcpZcLn25s1pg6lnNqNQwOk_IA4MvUcCU5HHD5YjmFkEy5-i_iRoDVu5coK0zyEMvPJ_h10y_ByszcfzS9e0ht5CSilckkFdxTBkZ5epp0YIg1e-PrZ790P-I35Ucquam9OXyULV1Y5bn9ohZa93Tv0JZRxUeTDG72_28xRj8tkJaBAZjoCC7VICw39KVmz-ZkuVN6IIX1WdNzyC4d808-2Tz4UZaU42-wxEWDnSDMD7iZu1Bi9fKKwAYBJt_OcEsJwpW63ZaUSG2PVFfm7a3wRcSMxMTUTTJB7L1Keu1hmNepif5tavn3P35nSq28D_IJyAqAgX7ZyROk2bJqjzSE4A0MddqAoBFFqKBi68n49KH09vDtDXIoh8jVWuIgowgVGr8pN3kuhLI9cir4Pr_WES0tPD7yWHPTzrD7OIJCfQbr_4Y4dEza4ixNi0RTADWzMUZBfr7bvwIsgvg6ZNuQlx_d71Go5VDsT2KI8H8AldiRvNWoLyYTFGyK9Kot97YsS5sEmSYgNAH48NU7pgnM0jNDQU1G39nTNFEjL_ziDwjDT5g3jm4S_gbQfwx-XFT3Pv-JYR-E71AqR--Lg71OsASq49rrlULfl5OENfiT-NB6x8MqnfUI6NpcCsOWLp8XfRbgqmZFutLIi43pcnxEe3cXHLWGF77qJXP6dFb-G5Ide7n9tAOoEgfsVu7hCDPEQ_xrIYRdc2DzDPUMCtXBai24E0AnQF8kxsEtlDW_YmAgGNTl9Gx0tFSGdDuUCsNx__c7v-_LOMWycXUKmH3iEr_su83oGIMapNp2PnLccN4iOxspdZQq0C6WBaR6SrdnGzK-0KwRPRoyKDLNWS8zfluR5bIgKlqd3Sbv_7eL-WO4LQXMvdKP3KS-DBt1HbA-gmyFW03iX2smPQbtVmRLWi1vG329R_07-tHMJSO9OQy6_6aiyO8Rgpbl_CHa1Q9BEkI2csonayDJRPvEXBPuk9-NPUP4VLNPB7npWBLlAqes5ZmhagnC7srTL0fFiLGLJiAxWo1f0BBiIlXjwqHdlgBjTw0KryCnEU8Ic8ATzrqEXXhs-FTBCcWInf3Bt5bzUhy20g7cTtYP-VCbsku-lXQ6wceWrfQVFtjKKICD8I4g9QusAIAvgCUm7J2rR3TLkzwOKngdTFPGQrQ1TYzlkA7q_Ew1uZpaPRckMaEioZYC6Sv_B0rgW0nyBJ0GLrB3AUN60hDrOFntyFHp0FM-Zh1SY-GKGBwZwVetOzM0ZAJ-NreFg1XVgyLTYDNjUrYJjRhr_JARsZ5t0pU4_yI6dPqM5jKO5_k4UpZspfQon6d2-NlWX0EDmz6G4CMTx0TScehYHrQZtPzpVnivc8h_pmXV3jO5GLzNeLWoB70SDPTETo1Of4txiEUaC2komu5B7MN9aR4c7VBOTv1NIjoiZcrd1HFACzZ7r1qAE-G38j1f1YhfZ0_TiMmtfR1cqjAKcFkyRM7rZMyMvvnsH7NFq59gFgWZt0dy0aAdw03XWXFNT67lrw58OYC3NcVozH4SKlmleu7TfjHNWSnJVjJ66riLn9DZWVxPeTk4zuISZn0yyaoXcdW8OMn_mJ9vP-8L1wElMyxKbtBRz-0cW7MshmJ3YXmHWDKbnqETSbDMtqcN_QyRJovopwlptJ8VzL7biuURRFw-l63Kc9vKP72Z-QWOUIPLB4q4nX4yb-IV0mkWFxIUlfv5Cze2anf7zDFyGzeU9xG0onfhJE4HFKcoUT8MzfrHZ0dDZtnEYeL5Xem3GuHpwEVGCxRE_J1joTmJfeWxSVnr2Vey9gaPmXCyRrdKS75v9xSXJFfHvcOO8Qp35Dzk-yFqL3dSOJfOEwDZbEf6QnV7VU1EhJvW4XmRS-wsRLMLCYcLrOx96NHEwb2h2l6gNfbCVJoQrMhMg68qBPnoSYLhML2ho7hWkSNZFy61yX5I-oEJV5XdtjFcBkyurmUD6uYTkJSqXyxLexQiPbT-uv49Yp9cAfFBG23sC9lUQ=',
                    provider_name='openai',
                ),
            ),
            PartStartEvent(
                index=4,
                part=TextPart(content='San Francisco', id='msg_00a60507bf41223d0068c9d30b055481a0b0ee28a021919c94'),
            ),
            FinalResultEvent(tool_name=None, tool_call_id=None),
            PartDeltaEvent(index=4, delta=TextPartDelta(content_delta=' weather')),
            PartDeltaEvent(index=4, delta=TextPartDelta(content_delta=' today')),
            PartDeltaEvent(index=4, delta=TextPartDelta(content_delta=' (')),
            PartDeltaEvent(index=4, delta=TextPartDelta(content_delta='Tuesday')),
            PartDeltaEvent(index=4, delta=TextPartDelta(content_delta=',')),
            PartDeltaEvent(index=4, delta=TextPartDelta(content_delta=' September')),
            PartDeltaEvent(index=4, delta=TextPartDelta(content_delta=' ')),
            PartDeltaEvent(index=4, delta=TextPartDelta(content_delta='16')),
            PartDeltaEvent(index=4, delta=TextPartDelta(content_delta=',')),
            PartDeltaEvent(index=4, delta=TextPartDelta(content_delta=' ')),
            PartDeltaEvent(index=4, delta=TextPartDelta(content_delta='202')),
            PartDeltaEvent(index=4, delta=TextPartDelta(content_delta='5')),
            PartDeltaEvent(index=4, delta=TextPartDelta(content_delta='):')),
            PartDeltaEvent(index=4, delta=TextPartDelta(content_delta=' Mostly')),
            PartDeltaEvent(index=4, delta=TextPartDelta(content_delta=' sunny')),
            PartDeltaEvent(index=4, delta=TextPartDelta(content_delta=' and')),
            PartDeltaEvent(index=4, delta=TextPartDelta(content_delta=' pleasant')),
            PartDeltaEvent(index=4, delta=TextPartDelta(content_delta='.')),
            PartDeltaEvent(index=4, delta=TextPartDelta(content_delta=' Current')),
            PartDeltaEvent(index=4, delta=TextPartDelta(content_delta=' conditions')),
            PartDeltaEvent(index=4, delta=TextPartDelta(content_delta=' around')),
            PartDeltaEvent(index=4, delta=TextPartDelta(content_delta=' ')),
            PartDeltaEvent(index=4, delta=TextPartDelta(content_delta='71')),
            PartDeltaEvent(index=4, delta=TextPartDelta(content_delta='°F')),
            PartDeltaEvent(index=4, delta=TextPartDelta(content_delta=';')),
            PartDeltaEvent(index=4, delta=TextPartDelta(content_delta=' expected')),
            PartDeltaEvent(index=4, delta=TextPartDelta(content_delta=' high')),
            PartDeltaEvent(index=4, delta=TextPartDelta(content_delta=' near')),
            PartDeltaEvent(index=4, delta=TextPartDelta(content_delta=' ')),
            PartDeltaEvent(index=4, delta=TextPartDelta(content_delta='73')),
            PartDeltaEvent(index=4, delta=TextPartDelta(content_delta='°F')),
            PartDeltaEvent(index=4, delta=TextPartDelta(content_delta=' and')),
            PartDeltaEvent(index=4, delta=TextPartDelta(content_delta=' low')),
            PartDeltaEvent(index=4, delta=TextPartDelta(content_delta=' around')),
            PartDeltaEvent(index=4, delta=TextPartDelta(content_delta=' ')),
            PartDeltaEvent(index=4, delta=TextPartDelta(content_delta='58')),
            PartDeltaEvent(index=4, delta=TextPartDelta(content_delta='°F')),
            PartDeltaEvent(index=4, delta=TextPartDelta(content_delta='.')),
            PartDeltaEvent(index=4, delta=TextPartDelta(content_delta=' A light jacket')),
            PartDeltaEvent(index=4, delta=TextPartDelta(content_delta=' is useful')),
            PartDeltaEvent(index=4, delta=TextPartDelta(content_delta=' for the')),
            PartDeltaEvent(index=4, delta=TextPartDelta(content_delta=' cooler evening')),
            PartDeltaEvent(index=4, delta=TextPartDelta(content_delta='. ')),
            BuiltinToolCallEvent(  # pyright: ignore[reportDeprecated]
                part=BuiltinToolCallPart(
                    tool_name='web_search',
                    args={'query': 'weather: San Francisco, CA', 'type': 'search'},
                    tool_call_id='ws_00a60507bf41223d0068c9d30021d081a0962d80d50c12e317',
                    provider_name='openai',
                )
            ),
            BuiltinToolResultEvent(  # pyright: ignore[reportDeprecated]
                result=BuiltinToolReturnPart(
                    tool_name='web_search',
                    content={'sources': [{'type': 'api', 'url': None, 'name': 'oai-weather'}], 'status': 'completed'},
                    tool_call_id='ws_00a60507bf41223d0068c9d30021d081a0962d80d50c12e317',
                    timestamp=IsDatetime(),
                    provider_name='openai',
                )
            ),
        ]
    )

    result = await agent.run(user_prompt='how about Mexico City?', message_history=messages)
    assert result.new_messages() == snapshot(
        [
            ModelRequest(
                parts=[
                    UserPromptPart(
                        content='how about Mexico City?',
                        timestamp=IsDatetime(),
                    )
                ],
                instructions='You are a helpful assistant.',
            ),
            ModelResponse(
                parts=[
                    ThinkingPart(
                        content='',
                        id='rs_00a60507bf41223d0068c9d316accc81a096fd539b77c931cd',
                        signature='gAAAAABoydMovnl5STyQJfKyyT-LV6102tn7M3ppFZHklPnA1LWETYbnDdCSLgeh1OqOXicuil2GTd-peiKj033k_NL0ZF5mCymWY-g5qoovU8OauQyb2uR9zmLe-cjghlOuiIJjiZC1_DCbwY1MHObzuME-Hn5WiSlfTTcdKfZqaQpzIKVKgbx6cSDDyS5j29ClLw-M6GQUDVDsjkclLEcc8pdoAwvuWDoARgMYXwcS-7Ajl46_9oA92RP-64VjrO6Wxzz9HjKcnBTcSDUcyJxsdolHq6G0TjZFwECg4RWvzcpijO53OF58a4_SfgUqbupni7o-tMzITyF1lwE5Xq9fluUFHXmbH0QCrk_7lGRjeiFqY9tTv_VKbNeHSVj5obUnA5HyAYb5jEqgy9M-CgdN1DJeODMTq3Ncu1y81_p7sXqxpbh1c-2eHkGj6yMFjO-dF9LpX_GUZZgAoPXN-J0k3_6VFWc6FjwOGbPU_weslCBpBnS0USfiif9y8nzH2xg0VrHCUEliBOkN-QLqq68edZOBAmYgG8iRDx-yG762TzOBri-0EdFHGWnMij_onb0y4f0UOXD-qSqHvBj8WKasOSRkBpJmIkDViKXYab3nhOtUb4Y3jNhSh6KYEW1QETK9oOMc1zd0Osk-z0QBLQdGtMuFiR00Bs1M_E4T0lMYEsFRqQ8TZmM5-hmrAkBVx3u1f9-ccBZE0ANOiNWH-G75LozwgZhYrOwbuDSnG3wq2M0L7F1mkseg5lOGKgyaxkaifO6WyS6JCHMwDZUF4gZKyHItg3x3PACmTdUy_Wda55J5oIFklWtjFGbU-dY7vr8wvyF0Q0jEeMp8tFvMpGOGTVlydMBq6SCWrZAz8uDoMRxuNLecaHj3bSQHbfeC3hs8uKCLOMr0X_ZCQ8ATXSSjjml3onzNvqChlsspKcwtEKKSwHNTMUJbY6cyy45EQdYhbKg75k-ZL7Y6BXMRjCc5CJd-4uuD8_cXHi4ikmkpHmgZLHcQPOdFflXeDlpYVTF9-Hyblg4SsxvLX9Vp5h4T4J_RcalfwPsIAwIEn8RSutJyMAIm0tYsEzq5i4usmLMxyEBbekCgP5DlHbeWvj3B8h0WoPE7C4cA1m29A_7bRDcJiL06D2T13r9zh17W7UYucDtTcJF7dtKHJTFK_C9m6wW-rHhXi1CgTFU8acDLYGK_VhZhQmTD7tM5JX7IEw_yokWzqyZzWFHmN4mgvAn3imeOXliVLY2YxD7I8-6xAgez6tVyX6plXIpE4KL-GLnFXyqORwIhH4F4EvEm6AcurW8pPWBXXVOY8Ml25-3D1tSu6sQ4PFzgvE5FWiwkBUpLSKwBjZqfg3_aG3NQe4exExztofsCD1l12US7OTx76h7utifDiu_FuzSZHOq0sM0kWfsrzoaPW79T7CT0Ew97HqEJTvYvhkdmzgtA-57zYK-8kc2bUTmTNdl_nUovO-xRhvwamIjMTzgqo3FXjLAtj4QZYWIHInkGj8GIxLluow315yWxARpfTehrpgvwYbd-tJ0UFyCZ1J0RwXQ8QmBu7UV-qPxj88d8cuY9sn8xba3kFCLifxlohEOupJcDDNHjta5eunNYoE127ap0Pv5KdJHWaOUcpScrXz3dIEXBlax12ySZNkghKGgGqYzOyQBKvkAgcV2rHaUQjuAkEbV3uQuE7iG3413fqfRVyAOKHKv3ig0jUM2DqBfhK9Tmxdbh-5VI5H5r5dgw3GmTQtSZVd0Q3mIMCeghrfHeCW4Ms1lRjcwEbn1Uyffs7KylhabOdqmiRTUPavLgKZmSrh7q0Vrkmb3s-nZEcfnVL6o2OpuQrdm83K-aI0Pvnsf9V9U_qoW1HWf61ENQUhnMECD2P70EsSmXLnQ_7f3v4Nyw-MCWCPpdzJvCh0TrpcTpY4WcflgbkNxm9xorCEiTlnEaeGSYj0MDcNm8sJYZbWzNQoNmbj58XS4IgnfCIYcoyu6PTceMcE7o_w50MPC3LcMTzZWKSYnGA7xDrvfeD7boqfj-Xd37SDYSTp9OAifiwiTXZyl7FqVTk1Y-1RCYTvIPPpnhXedT4ehYPRL9_fYmTgVISPLK8IQyNHpme86nG1-0FOJoitzwOa94MICeNKJArYvZ4Kj9WlP5-cTjP6zoDlaYxXXuln6DRmOnqL5CDVqf3f-7Dg-n8ARgNFwaAuvLXhCxuuRdcnNN5gx1z5vnvusq2sMCZx-eRqaGQsRoAoWo1VsrW5bwPGHwZN9Ip97KeORMAV8ExDttxjS4DXO-nB5fVZ2KToAsglOjLfvoXi7ArwK4Du3u7N_kzERB8lVT25jOltMdhOISXCGzY-ORQr6WhS_fgM8s8wHJSAtEl2w5VaFku57kEgWmfmasDNz5O1iMlqKOzVGpd9qNUtWaqYDK9DIxaL-O1pQGbzzuCsq332tez68SMNdbjNaf5RS3MHgAKHmI0I2RaGdBcaXjlap3sEMANG7keCNYSrtU-vfoMfb708dt2Ux2dDktmtSMFwZyzbOnGOshGhxsW5O98Uo-I-PZLsHSj4ZJSD5yIayNiuf8bZ0_REJ-9I-5xdfyUDstO7xj4IRjwwnsF9Td8CUycBKxr4gsttwfOoo04LVLOg7mDbK1GtoLEP2e-nXBHsFsOObaW3bOTx7TZwQf5DLggHsEfqdArl1-MqhRllSJNFtBLV3T8bRIvDl-YCV_LYjvWqRvo0RsR3oxrrPGwHM5ROy0WdfHixv2t5voksrS40VJI-KVXqgvF4ixUTMCjpL_pKpBq3pVZEnsJc4yZgK-C-sz72NZNKFHZviJhcdPDuwd4dX7oiI9X2KbnRfoo67xMqTuQCryLeiF7FpFoBHIjH2OhMzk2HbJR5YK9Q8blsWHpAdy',
                        provider_name='openai',
                    ),
                    BuiltinToolCallPart(
                        tool_name='web_search',
                        args={'query': 'weather: Mexico City, Mexico', 'type': 'search'},
                        tool_call_id='ws_00a60507bf41223d0068c9d31b6aec81a09d9e568afa7b59aa',
                        provider_name='openai',
                    ),
                    BuiltinToolReturnPart(
                        tool_name='web_search',
                        content={
                            'sources': [{'type': 'api', 'url': None, 'name': 'oai-weather'}],
                            'status': 'completed',
                        },
                        tool_call_id='ws_00a60507bf41223d0068c9d31b6aec81a09d9e568afa7b59aa',
                        timestamp=IsDatetime(),
                        provider_name='openai',
                    ),
                    ThinkingPart(
                        content='',
                        id='rs_00a60507bf41223d0068c9d31c935881a0b835341209f6ac8b',
                        signature='gAAAAABoydMoKoctyyCO6gsPILkjEnvCX0VL-9Gqk9qAmNEdWKNRPvxRIBVCxX4hGZ4m5fZJmuSIjjrA-nU-cUj_XIsARJsJywo2ka8IDmGRF8m7lm5atgcSJQjytRVpIA6s7sz0Sw3iAKrjtQcbymz2sUViTiOn7OqUStKtW0h98UIubdU6d19hu3iDwNddCuAC4QDy8cg3qJhjq9QTtovoBwFpibBJ12ISJqoPLSs43YvWK26o-evCMfzVbkuqJ7Gqie14gZ0oQChxGj7-bopeml1MCaDAz0EUxD5EDfjSdgjB_JABqF13kTTFdAVJu8gY1WgjFt0m1CONQGlM2oQA7cywjU7NnGWSNOqZp_NSDeTBYsKykAmyJP_lTzIDhhG37GBW7PwvBwuUYbvPcMmsRR9FDXxcMeVcpZPmaDjXhRAkJ-Am48Xz676pYl5Sx732-Pv9w503O66ARt6jwQYB4ZW5GgJAnqoqugbmJoGfOV4TaF0glOfKB5XPNQx--_hARpmXuQX3M_Xg1zLa6n7xGmf9pv__Gnhk3V0OlEnTD5HPZzc13F2hKX1PZ8E4ykq4843ZHDV3vpc5WsNCp6C6Cq8STXq58_QAU8P9vpqEP8khnYt3EJTjzbweiqVrMj6cSoUS9C32z8dFcA0rQrTmt_tEMTaoTN1Q5nTboSm0jX1arXqGh3RhcDkqddBDLfI6PdTVulEPVnBkmZJmCFqdfm_aD9FCSCVJdKE5pktBFqtmGFRJ6RVeGbc_YB6XG9najhjXNhhXIpy176CIPLZbeXkxcgsJQBdDGm4PpUePHZAGKxOpFCNv7kZMyGcsd-Ye-envhfdGhJ5dMOqRq-1KtjopdvNFfmxASkrT8f33YFj6n07fXOOfY02pTl9Dyv7fp0gk_3DR6zKFZRwv-Y3u0sTjQTkk7xTZsuEb0iP_zpqMNcj834fq4FZFvmhJ_siVVOQUPMaP0OFJnYFTteQR8S8JXud4Er1jEZlVojHugyJ3K4yMoj5c16jIQLaFn1_Jk1G97LCO-WZjSxpDD5niEXmYEoC1cw5zweUE7MjkzG1cBU2Wgjw_K0zt0Ko9DxYMDDDS-ZphpCJFPKBiX7pDcpKDpkQnDkEpzIIyDQ3mEKoKvYAXLveKuhOnNnVpUVN28hvW5_QfhD3C1WEBTzz2-dfxLpiS_MHI9NVUZdIue_ThGAM8TFY9MqDrTfAMRMD_mdQHW8XE_QdxighLLuG56AqufuA4CutwifYdbMiAE_mWtApqG4U6dx8cMnmIxnN_lrerv3IQR9_rk6vgPG-MfyJ0drDmSaJGMKyBexYau6sCzyMZYzFO-YgPDa0Yz4DYwhjTnGqtoMSE94ciYiJWZV473WIcyvJ8lE2mQD735nf1OKk7FHsai2mmQzk6NHyyEvvltkTPN8ply0fqmxLksng1bKD43zkHjnP_wUU5uInfAPIGMtIXuwJJXUziMTFRcCawC0KcUUP1J9GK9nrIMeO2B-yM5GXwfvMq3TiI4VFHD9Dav18T5BufMsjIY6uOUuWKNHSOpSQ6VHoql3k7fh2NVGOWqq3juBo2P3BNwXpP6mPr_6diYK4ciukrh4MiUd3pkLZnaW_iv4XYoq0Wix4ENU4zI1kMj5ObFAQOEbeoqdC6u4I5MIOXU6Pep-kaFl6P3yb37Ce95GyPq6xx8q4G29DK6Rx9Qowha8x9BIphuSL01Z6snFTewQW9rqAP7GyEltkso456vXzay08wtzG0dGpxoCIc87mAhx7-ulTj1Wti0qekLhsavem7GPfNKqso4CPsiXMxtTBBoIHk0xAvXcpZcw33pY_71-SHpMafrMrkS-Rp2T6YztbX2u_Nx__O8NAD2V0T0l69gR4S0khT_z-rttSPuCfx0-C4_hz7mCjVPMlLGDzxahOxG25Z9LHst6NPvlfg0xxX5rQ80XAS9GtLJ5uKMEwMxoGCatV3VL2zT2M0SpNiZKLZpH2tHfm0j_2dFcsLWN0a9MAooVZQ1Rlnq_7r0QrAPqcca_Y1Q7Jlzx2dgiEylYfFzNlNU2JTtinZg25gq3A7WayuWE5iBV5dhPijkcgEQbDETKg0eRa584q_cd68Rlm7qYeID3pc8gAbZ4zdqz6SfcQqoZS_EN43Z4Mc-t_HKN-9BwgXFNfvzbLoNekhoCiTrcEUikzXjVKqTbcuczAtH-uie_bfQkwfljFn7J8t7A3SeP961mvpx7iE-yJ4HXTeFhJI2TlBm4JB3OKMCoJSFdEiHjx82bX7TEPvq9g940TgPaooWUD2mEJ_f9ByY84L4EywrGFhtj-DxA1igkbWnCgWlxEquBcvmkRHkbTylkJz6kyz-_-5EPUEJLHqGsDHgotxYWXsxCalzDktH_GivrkeTYqhy1SikEJw93-X5SPMLD7EdQUS_K3XIe9p4T9lpn__zs_tCqssrun7ZQEpY9ULoYiMn2ENU9rK4IYpDoV0beXs4Xa24nj3qgrzbuzbLeKKbm8Y8RxNStogi4E4pK_difBVb_1oTIxfPrLnAJibQ8H-Tb9v20L2Zd3RWXtKi46-XJizKe9r-_JI2HmZ4QM2JOaBhHdybeBrwnu1Z36WhPk4m7YyK8-0K-kIPd-mW_ZF29tHBVhLifqPOq7D3HkJbnBH--KJum-F3v5LLqmeBN-3LWv6bk9-jqQNum9pm2WHtUkOMvH3zw0h8yiBjK3Qov7XHAP9dKHKs3B1eVqiVFGNbuB3Ss07ZzXQrSxgNFP2z64-HtdLJdsSXu3BGc7BqFrnF1tUVeu-KDXKXxJ0SFYaxnLqThuQ4b8CUXYWd8fnhCbhu3OE9Pd2aKWr-4bj73DTDcHLnYmy53mgNKtItsJBfA7m5Dzf6WKREmictNl5nMUWWlEay0nvE6so39zkRlc7wihRthJTEMDbMUdARJw7o1F8JBUPY3cIJchDnq0ZiGkrCA-OyPx-rkxbrQq9usJoTT7XUZNVZ5u7mXH8dY6uY4opcJmV02W2eJms-VtTxgkXuh_HLz_VPmCRMGfACFMwigpShdnr_j3T70ixy80FLcY6ILu1EbuZeLeqo4L8Z5fznYZ1',
                        provider_name='openai',
                    ),
                    TextPart(
                        content='Mexico City weather today (Tuesday, September 16, 2025): Cloudy. Current around 73°F; high near 74°F and low around 56°F. Showers return midweek. ',
                        id='msg_00a60507bf41223d0068c9d326034881a0bb60d6d5d39347bd',
                    ),
                ],
                usage=RequestUsage(
                    input_tokens=9703,
                    cache_read_tokens=8576,
                    output_tokens=638,
                    details={'reasoning_tokens': 576},
                ),
                model_name='gpt-5-2025-08-07',
                timestamp=IsDatetime(),
                provider_name='openai',
                provider_details={'finish_reason': 'completed'},
                provider_response_id='resp_00a60507bf41223d0068c9d31574d881a090c232646860a771',
                finish_reason='stop',
            ),
        ]
    )


def test_model_profile_strict_not_supported():
    my_tool = ToolDefinition(
        name='my_tool',
        description='This is my tool',
        parameters_json_schema={'type': 'object', 'title': 'Result', 'properties': {'spam': {'type': 'number'}}},
        strict=True,
    )

    m = OpenAIResponsesModel('gpt-4o', provider=OpenAIProvider(api_key='foobar'))
    tool_param = m._map_tool_definition(my_tool)  # type: ignore[reportPrivateUsage]

    assert tool_param == snapshot(
        {
            'name': 'my_tool',
            'parameters': {'type': 'object', 'title': 'Result', 'properties': {'spam': {'type': 'number'}}},
            'type': 'function',
            'description': 'This is my tool',
            'strict': True,
        }
    )

    # Some models don't support strict tool definitions
    m = OpenAIResponsesModel(
        'gpt-4o',
        provider=OpenAIProvider(api_key='foobar'),
        profile=replace(openai_model_profile('gpt-4o'), openai_supports_strict_tool_definition=False),
    )
    tool_param = m._map_tool_definition(my_tool)  # type: ignore[reportPrivateUsage]

    assert tool_param == snapshot(
        {
            'name': 'my_tool',
            'parameters': {'type': 'object', 'title': 'Result', 'properties': {'spam': {'type': 'number'}}},
            'type': 'function',
            'description': 'This is my tool',
            'strict': False,
        }
    )


@pytest.mark.vcr()
async def test_reasoning_model_with_temperature(allow_model_requests: None, openai_api_key: str):
    m = OpenAIResponsesModel('o3-mini', provider=OpenAIProvider(api_key=openai_api_key))
    agent = Agent(m, model_settings=OpenAIResponsesModelSettings(temperature=0.5))
    result = await agent.run('What is the capital of Mexico?')
    assert result.output == snapshot(
        'The capital of Mexico is Mexico City. It serves as the political, cultural, and economic heart of the country and is one of the largest metropolitan areas in the world.'
    )


@pytest.mark.vcr()
async def test_tool_output(allow_model_requests: None, openai_api_key: str):
    m = OpenAIResponsesModel('gpt-4o', provider=OpenAIProvider(api_key=openai_api_key))

    class CityLocation(BaseModel):
        city: str
        country: str

    agent = Agent(m, output_type=ToolOutput(CityLocation))

    @agent.tool_plain
    async def get_user_country() -> str:
        return 'Mexico'

    result = await agent.run('What is the largest city in the user country?')
    assert result.output == snapshot(CityLocation(city='Mexico City', country='Mexico'))

    assert result.all_messages() == snapshot(
        [
            ModelRequest(
                parts=[
                    UserPromptPart(
                        content='What is the largest city in the user country?',
                        timestamp=IsDatetime(),
                    )
                ]
            ),
            ModelResponse(
                parts=[ToolCallPart(tool_name='get_user_country', args='{}', tool_call_id=IsStr())],
                usage=RequestUsage(input_tokens=62, output_tokens=12, details={'reasoning_tokens': 0}),
                model_name='gpt-4o-2024-08-06',
                timestamp=IsDatetime(),
                provider_name='openai',
                provider_details={'finish_reason': 'completed'},
                provider_response_id='resp_68477f0b40a8819cb8d55594bc2c232a001fd29e2d5573f7',
                finish_reason='stop',
            ),
            ModelRequest(
                parts=[
                    ToolReturnPart(
                        tool_name='get_user_country',
                        content='Mexico',
                        tool_call_id='call_ZWkVhdUjupo528U9dqgFeRkH|fc_68477f0bb8e4819cba6d781e174d77f8001fd29e2d5573f7',
                        timestamp=IsDatetime(),
                    )
                ]
            ),
            ModelResponse(
                parts=[
                    ToolCallPart(
                        tool_name='final_result',
                        args='{"city":"Mexico City","country":"Mexico"}',
                        tool_call_id='call_iFBd0zULhSZRR908DfH73VwN|fc_68477f0c91cc819e8024e7e633f0f09401dc81d4bc91f560',
                    )
                ],
                usage=RequestUsage(input_tokens=85, output_tokens=20, details={'reasoning_tokens': 0}),
                model_name='gpt-4o-2024-08-06',
                timestamp=IsDatetime(),
                provider_name='openai',
                provider_details={'finish_reason': 'completed'},
                provider_response_id='resp_68477f0bfda8819ea65458cd7cc389b801dc81d4bc91f560',
                finish_reason='stop',
            ),
            ModelRequest(
                parts=[
                    ToolReturnPart(
                        tool_name='final_result',
                        content='Final result processed.',
                        tool_call_id='call_iFBd0zULhSZRR908DfH73VwN|fc_68477f0c91cc819e8024e7e633f0f09401dc81d4bc91f560',
                        timestamp=IsDatetime(),
                    )
                ]
            ),
        ]
    )


@pytest.mark.vcr()
async def test_text_output_function(allow_model_requests: None, openai_api_key: str):
    m = OpenAIResponsesModel('gpt-4o', provider=OpenAIProvider(api_key=openai_api_key))

    def upcase(text: str) -> str:
        return text.upper()

    agent = Agent(m, output_type=TextOutput(upcase))

    @agent.tool_plain
    async def get_user_country() -> str:
        return 'Mexico'

    result = await agent.run('What is the largest city in the user country?')
    assert result.output == snapshot('THE LARGEST CITY IN MEXICO IS MEXICO CITY.')

    assert result.all_messages() == snapshot(
        [
            ModelRequest(
                parts=[
                    UserPromptPart(
                        content='What is the largest city in the user country?',
                        timestamp=IsDatetime(),
                    )
                ]
            ),
            ModelResponse(
                parts=[
                    ToolCallPart(
                        tool_name='get_user_country',
                        args='{}',
                        tool_call_id='call_aTJhYjzmixZaVGqwl5gn2Ncr|fc_68477f0dff5c819ea17a1ffbaea621e00356a60c98816d6a',
                    )
                ],
                usage=RequestUsage(input_tokens=36, output_tokens=12, details={'reasoning_tokens': 0}),
                model_name='gpt-4o-2024-08-06',
                timestamp=IsDatetime(),
                provider_name='openai',
                provider_details={'finish_reason': 'completed'},
                provider_response_id='resp_68477f0d9494819ea4f123bba707c9ee0356a60c98816d6a',
                finish_reason='stop',
            ),
            ModelRequest(
                parts=[
                    ToolReturnPart(
                        tool_name='get_user_country',
                        content='Mexico',
                        tool_call_id='call_aTJhYjzmixZaVGqwl5gn2Ncr|fc_68477f0dff5c819ea17a1ffbaea621e00356a60c98816d6a',
                        timestamp=IsDatetime(),
                    )
                ]
            ),
            ModelResponse(
                parts=[
                    TextPart(
                        content='The largest city in Mexico is Mexico City.',
                        id='msg_68477f0ebf54819d88a44fa87aadaff503434b607c02582d',
                    )
                ],
                usage=RequestUsage(input_tokens=59, output_tokens=11, details={'reasoning_tokens': 0}),
                model_name='gpt-4o-2024-08-06',
                timestamp=IsDatetime(),
                provider_name='openai',
                provider_details={'finish_reason': 'completed'},
                provider_response_id='resp_68477f0e2b28819d9c828ef4ee526d6a03434b607c02582d',
                finish_reason='stop',
            ),
        ]
    )


@pytest.mark.vcr()
async def test_native_output(allow_model_requests: None, openai_api_key: str):
    m = OpenAIResponsesModel('gpt-4o', provider=OpenAIProvider(api_key=openai_api_key))

    class CityLocation(BaseModel):
        """A city and its country."""

        city: str
        country: str

    agent = Agent(m, output_type=NativeOutput(CityLocation))

    @agent.tool_plain
    async def get_user_country() -> str:
        return 'Mexico'

    result = await agent.run('What is the largest city in the user country?')
    assert result.output == snapshot(CityLocation(city='Mexico City', country='Mexico'))

    assert result.all_messages() == snapshot(
        [
            ModelRequest(
                parts=[
                    UserPromptPart(
                        content='What is the largest city in the user country?',
                        timestamp=IsDatetime(),
                    )
                ]
            ),
            ModelResponse(
                parts=[ToolCallPart(tool_name='get_user_country', args='{}', tool_call_id=IsStr())],
                usage=RequestUsage(input_tokens=66, output_tokens=12, details={'reasoning_tokens': 0}),
                model_name='gpt-4o-2024-08-06',
                timestamp=IsDatetime(),
                provider_name='openai',
                provider_details={'finish_reason': 'completed'},
                provider_response_id='resp_68477f0f220081a1a621d6bcdc7f31a50b8591d9001d2329',
                finish_reason='stop',
            ),
            ModelRequest(
                parts=[
                    ToolReturnPart(
                        tool_name='get_user_country',
                        content='Mexico',
                        tool_call_id='call_tTAThu8l2S9hNky2krdwijGP|fc_68477f0fa7c081a19a525f7c6f180f310b8591d9001d2329',
                        timestamp=IsDatetime(),
                    )
                ]
            ),
            ModelResponse(
                parts=[
                    TextPart(
                        content='{"city":"Mexico City","country":"Mexico"}',
                        id='msg_68477f10846c81929f1e833b0785e6f3020197534e39cc1f',
                    )
                ],
                usage=RequestUsage(input_tokens=89, output_tokens=16, details={'reasoning_tokens': 0}),
                model_name='gpt-4o-2024-08-06',
                timestamp=IsDatetime(),
                provider_name='openai',
                provider_details={'finish_reason': 'completed'},
                provider_response_id='resp_68477f0fde708192989000a62809c6e5020197534e39cc1f',
                finish_reason='stop',
            ),
        ]
    )


@pytest.mark.vcr()
async def test_native_output_multiple(allow_model_requests: None, openai_api_key: str):
    m = OpenAIResponsesModel('gpt-4o', provider=OpenAIProvider(api_key=openai_api_key))

    class CityLocation(BaseModel):
        city: str
        country: str

    class CountryLanguage(BaseModel):
        country: str
        language: str

    agent = Agent(m, output_type=NativeOutput([CityLocation, CountryLanguage]))

    @agent.tool_plain
    async def get_user_country() -> str:
        return 'Mexico'

    result = await agent.run('What is the largest city in the user country?')
    assert result.output == snapshot(CityLocation(city='Mexico City', country='Mexico'))

    assert result.all_messages() == snapshot(
        [
            ModelRequest(
                parts=[
                    UserPromptPart(
                        content='What is the largest city in the user country?',
                        timestamp=IsDatetime(),
                    )
                ]
            ),
            ModelResponse(
                parts=[ToolCallPart(tool_name='get_user_country', args='{}', tool_call_id=IsStr())],
                usage=RequestUsage(input_tokens=153, output_tokens=12, details={'reasoning_tokens': 0}),
                model_name='gpt-4o-2024-08-06',
                timestamp=IsDatetime(),
                provider_name='openai',
                provider_details={'finish_reason': 'completed'},
                provider_response_id='resp_68477f10f2d081a39b3438f413b3bafc0dd57d732903c563',
                finish_reason='stop',
            ),
            ModelRequest(
                parts=[
                    ToolReturnPart(
                        tool_name='get_user_country',
                        content='Mexico',
                        tool_call_id='call_UaLahjOtaM2tTyYZLxTCbOaP|fc_68477f1168a081a3981e847cd94275080dd57d732903c563',
                        timestamp=IsDatetime(),
                    )
                ]
            ),
            ModelResponse(
                parts=[
                    TextPart(
                        content='{"result":{"kind":"CityLocation","data":{"city":"Mexico City","country":"Mexico"}}}',
                        id='msg_68477f1235b8819d898adc64709c7ebf061ad97e2eef7871',
                    )
                ],
                usage=RequestUsage(input_tokens=176, output_tokens=26, details={'reasoning_tokens': 0}),
                model_name='gpt-4o-2024-08-06',
                timestamp=IsDatetime(),
                provider_name='openai',
                provider_details={'finish_reason': 'completed'},
                provider_response_id='resp_68477f119830819da162aa6e10552035061ad97e2eef7871',
                finish_reason='stop',
            ),
        ]
    )


@pytest.mark.vcr()
async def test_prompted_output(allow_model_requests: None, openai_api_key: str):
    m = OpenAIResponsesModel('gpt-4o', provider=OpenAIProvider(api_key=openai_api_key))

    class CityLocation(BaseModel):
        city: str
        country: str

    agent = Agent(m, output_type=PromptedOutput(CityLocation))

    @agent.tool_plain
    async def get_user_country() -> str:
        return 'Mexico'

    result = await agent.run('What is the largest city in the user country?')
    assert result.output == snapshot(CityLocation(city='Mexico City', country='Mexico'))

    assert result.all_messages() == snapshot(
        [
            ModelRequest(
                parts=[
                    UserPromptPart(
                        content='What is the largest city in the user country?',
                        timestamp=IsDatetime(),
                    )
                ],
                instructions="""\
Always respond with a JSON object that's compatible with this schema:

{"properties": {"city": {"type": "string"}, "country": {"type": "string"}}, "required": ["city", "country"], "title": "CityLocation", "type": "object"}

Don't include any text or Markdown fencing before or after.\
""",
            ),
            ModelResponse(
                parts=[ToolCallPart(tool_name='get_user_country', args='{}', tool_call_id=IsStr())],
                usage=RequestUsage(input_tokens=107, output_tokens=12, details={'reasoning_tokens': 0}),
                model_name='gpt-4o-2024-08-06',
                timestamp=IsDatetime(),
                provider_name='openai',
                provider_details={'finish_reason': 'completed'},
                provider_response_id='resp_68482f12d63881a1830201ed101ecfbf02f8ef7f2fb42b50',
                finish_reason='stop',
            ),
            ModelRequest(
                parts=[
                    ToolReturnPart(
                        tool_name='get_user_country',
                        content='Mexico',
                        tool_call_id='call_FrlL4M0CbAy8Dhv4VqF1Shom|fc_68482f1b0ff081a1b37b9170ee740d1e02f8ef7f2fb42b50',
                        timestamp=IsDatetime(),
                    )
                ],
                instructions="""\
Always respond with a JSON object that's compatible with this schema:

{"properties": {"city": {"type": "string"}, "country": {"type": "string"}}, "required": ["city", "country"], "title": "CityLocation", "type": "object"}

Don't include any text or Markdown fencing before or after.\
""",
            ),
            ModelResponse(
                parts=[
                    TextPart(
                        content='{"city":"Mexico City","country":"Mexico"}',
                        id='msg_68482f1c159081918a2405f458009a6a044fdb7d019d4115',
                    )
                ],
                usage=RequestUsage(input_tokens=130, output_tokens=12, details={'reasoning_tokens': 0}),
                model_name='gpt-4o-2024-08-06',
                timestamp=IsDatetime(),
                provider_name='openai',
                provider_details={'finish_reason': 'completed'},
                provider_response_id='resp_68482f1b556081918d64c9088a470bf0044fdb7d019d4115',
                finish_reason='stop',
            ),
        ]
    )


@pytest.mark.vcr()
async def test_prompted_output_multiple(allow_model_requests: None, openai_api_key: str):
    m = OpenAIResponsesModel('gpt-4o', provider=OpenAIProvider(api_key=openai_api_key))

    class CityLocation(BaseModel):
        city: str
        country: str

    class CountryLanguage(BaseModel):
        country: str
        language: str

    agent = Agent(m, output_type=PromptedOutput([CityLocation, CountryLanguage]))

    @agent.tool_plain
    async def get_user_country() -> str:
        return 'Mexico'

    result = await agent.run('What is the largest city in the user country?')
    assert result.output == snapshot(CityLocation(city='Mexico City', country='Mexico'))

    assert result.all_messages() == snapshot(
        [
            ModelRequest(
                parts=[
                    UserPromptPart(
                        content='What is the largest city in the user country?',
                        timestamp=IsDatetime(),
                    )
                ],
                instructions="""\
Always respond with a JSON object that's compatible with this schema:

{"type": "object", "properties": {"result": {"anyOf": [{"type": "object", "properties": {"kind": {"type": "string", "const": "CityLocation"}, "data": {"properties": {"city": {"type": "string"}, "country": {"type": "string"}}, "required": ["city", "country"], "type": "object"}}, "required": ["kind", "data"], "additionalProperties": false, "title": "CityLocation"}, {"type": "object", "properties": {"kind": {"type": "string", "const": "CountryLanguage"}, "data": {"properties": {"country": {"type": "string"}, "language": {"type": "string"}}, "required": ["country", "language"], "type": "object"}}, "required": ["kind", "data"], "additionalProperties": false, "title": "CountryLanguage"}]}}, "required": ["result"], "additionalProperties": false}

Don't include any text or Markdown fencing before or after.\
""",
            ),
            ModelResponse(
                parts=[ToolCallPart(tool_name='get_user_country', args='{}', tool_call_id=IsStr())],
                usage=RequestUsage(input_tokens=283, output_tokens=12, details={'reasoning_tokens': 0}),
                model_name='gpt-4o-2024-08-06',
                timestamp=IsDatetime(),
                provider_name='openai',
                provider_details={'finish_reason': 'completed'},
                provider_response_id='resp_68482f1d38e081a1ac828acda978aa6b08e79646fe74d5ee',
                finish_reason='stop',
            ),
            ModelRequest(
                parts=[
                    ToolReturnPart(
                        tool_name='get_user_country',
                        content='Mexico',
                        tool_call_id='call_my4OyoVXRT0m7bLWmsxcaCQI|fc_68482f2889d481a199caa61de7ccb62c08e79646fe74d5ee',
                        timestamp=IsDatetime(),
                    )
                ],
                instructions="""\
Always respond with a JSON object that's compatible with this schema:

{"type": "object", "properties": {"result": {"anyOf": [{"type": "object", "properties": {"kind": {"type": "string", "const": "CityLocation"}, "data": {"properties": {"city": {"type": "string"}, "country": {"type": "string"}}, "required": ["city", "country"], "type": "object"}}, "required": ["kind", "data"], "additionalProperties": false, "title": "CityLocation"}, {"type": "object", "properties": {"kind": {"type": "string", "const": "CountryLanguage"}, "data": {"properties": {"country": {"type": "string"}, "language": {"type": "string"}}, "required": ["country", "language"], "type": "object"}}, "required": ["kind", "data"], "additionalProperties": false, "title": "CountryLanguage"}]}}, "required": ["result"], "additionalProperties": false}

Don't include any text or Markdown fencing before or after.\
""",
            ),
            ModelResponse(
                parts=[
                    TextPart(
                        content='{"result":{"kind":"CityLocation","data":{"city":"Mexico City","country":"Mexico"}}}',
                        id='msg_68482f296bfc81a18665547d4008ab2c06b4ab2d00d03024',
                    )
                ],
                usage=RequestUsage(input_tokens=306, output_tokens=22, details={'reasoning_tokens': 0}),
                model_name='gpt-4o-2024-08-06',
                timestamp=IsDatetime(),
                provider_name='openai',
                provider_details={'finish_reason': 'completed'},
                provider_response_id='resp_68482f28c1b081a1ae73cbbee012ee4906b4ab2d00d03024',
                finish_reason='stop',
            ),
        ]
    )


@pytest.mark.vcr()
async def test_openai_responses_verbosity(allow_model_requests: None, openai_api_key: str):
    """Test that verbosity setting is properly passed to the OpenAI API"""
    # Following GPT-5 + verbosity documentation pattern
    provider = OpenAIProvider(
        api_key=openai_api_key,
        base_url='https://api.openai.com/v1',  # Explicitly set base URL
    )
    model = OpenAIResponsesModel('gpt-5', provider=provider)
    agent = Agent(model=model, model_settings=OpenAIResponsesModelSettings(openai_text_verbosity='low'))
    result = await agent.run('What is 2+2?')
    assert result.output == snapshot('4')


@pytest.mark.vcr()
async def test_openai_previous_response_id(allow_model_requests: None, openai_api_key: str):
    """Test if previous responses are detected via previous_response_id in settings"""
    model = OpenAIResponsesModel('gpt-5', provider=OpenAIProvider(api_key=openai_api_key))
    agent = Agent(model=model)
    result = await agent.run('The secret key is sesame')
    settings = OpenAIResponsesModelSettings(openai_previous_response_id=result.all_messages()[-1].provider_response_id)  # type: ignore
    result = await agent.run('What is the secret code?', model_settings=settings)
    assert result.output == snapshot('sesame')


@pytest.mark.vcr()
async def test_openai_previous_response_id_auto_mode(allow_model_requests: None, openai_api_key: str):
    """Test if invalid previous response id is ignored when history contains non-OpenAI responses"""
    history = [
        ModelRequest(
            parts=[
                UserPromptPart(
                    content='The first secret key is sesame',
                ),
            ],
        ),
        ModelResponse(
            parts=[
                TextPart(content='Open sesame! What would you like to unlock?'),
            ],
            model_name='gpt-5',
            provider_name='openai',
            provider_response_id='resp_68b9bd97025c8195b443af591ca2345c08cb6072affe6099',
        ),
        ModelRequest(
            parts=[
                UserPromptPart(
                    content='The second secret key is olives',
                ),
            ],
        ),
        ModelResponse(
            parts=[
                TextPart(content='Understood'),
            ],
            model_name='gpt-5',
            provider_name='openai',
            provider_response_id='resp_68b9bda81f5c8197a5a51a20a9f4150a000497db2a4c777b',
        ),
    ]

    model = OpenAIResponsesModel('gpt-5', provider=OpenAIProvider(api_key=openai_api_key))
    agent = Agent(model=model)
    settings = OpenAIResponsesModelSettings(openai_previous_response_id='auto')
    result = await agent.run('what is the first secret key', message_history=history, model_settings=settings)
    assert result.output == snapshot('sesame')


async def test_openai_previous_response_id_mixed_model_history(allow_model_requests: None, openai_api_key: str):
    """Test if invalid previous response id is ignored when history contains non-OpenAI responses"""
    history = [
        ModelRequest(
            parts=[
                UserPromptPart(
                    content='The first secret key is sesame',
                ),
            ],
        ),
        ModelResponse(
            parts=[
                TextPart(content='Open sesame! What would you like to unlock?'),
            ],
            model_name='claude-3-5-sonnet-latest',
            provider_name='anthropic',
            provider_response_id='msg_01XUQuedGz9gusk4xZm4gWJj',
        ),
        ModelRequest(
            parts=[
                UserPromptPart(
                    content='what is the first secret key?',
                ),
            ],
        ),
    ]

    model = OpenAIResponsesModel('gpt-5', provider=OpenAIProvider(api_key=openai_api_key))
    previous_response_id, messages = model._get_previous_response_id_and_new_messages(history)  # type: ignore
    assert not previous_response_id
    assert messages == snapshot(
        [
            ModelRequest(parts=[UserPromptPart(content='The first secret key is sesame', timestamp=IsDatetime())]),
            ModelResponse(
                parts=[TextPart(content='Open sesame! What would you like to unlock?')],
                usage=RequestUsage(),
                model_name='claude-3-5-sonnet-latest',
                timestamp=IsDatetime(),
                provider_name='anthropic',
                provider_response_id='msg_01XUQuedGz9gusk4xZm4gWJj',
            ),
            ModelRequest(parts=[UserPromptPart(content='what is the first secret key?', timestamp=IsDatetime())]),
        ]
    )


async def test_openai_previous_response_id_same_model_history(allow_model_requests: None, openai_api_key: str):
    """Test if message history is trimmed when model responses are from same model"""
    history = [
        ModelRequest(
            parts=[
                UserPromptPart(
                    content='The first secret key is sesame',
                ),
            ],
        ),
        ModelResponse(
            parts=[
                TextPart(content='Open sesame! What would you like to unlock?'),
            ],
            model_name='gpt-5',
            provider_name='openai',
            provider_response_id='resp_68b9bd97025c8195b443af591ca2345c08cb6072affe6099',
        ),
        ModelRequest(
            parts=[
                UserPromptPart(
                    content='The second secret key is olives',
                ),
            ],
        ),
        ModelResponse(
            parts=[
                TextPart(content='Understood'),
            ],
            model_name='gpt-5',
            provider_name='openai',
            provider_response_id='resp_68b9bda81f5c8197a5a51a20a9f4150a000497db2a4c777b',
        ),
        ModelRequest(
            parts=[
                UserPromptPart(
                    content='what is the first secret key?',
                ),
            ],
        ),
    ]

    model = OpenAIResponsesModel('gpt-5', provider=OpenAIProvider(api_key=openai_api_key))
    previous_response_id, messages = model._get_previous_response_id_and_new_messages(history)  # type: ignore
    assert previous_response_id == 'resp_68b9bda81f5c8197a5a51a20a9f4150a000497db2a4c777b'
    assert messages == snapshot(
        [
            ModelRequest(parts=[UserPromptPart(content='what is the first secret key?', timestamp=IsDatetime())]),
        ]
    )


async def test_openai_responses_usage_without_tokens_details(allow_model_requests: None):
    c = response_message(
        [
            ResponseOutputMessage(
                id='123',
                content=cast(list[Content], [ResponseOutputText(text='4', type='output_text', annotations=[])]),
                role='assistant',
                status='completed',
                type='message',
            )
        ],
        # Intentionally use model_construct so that input_tokens_details and output_tokens_details will not be set.
        usage=ResponseUsage.model_construct(input_tokens=14, output_tokens=1, total_tokens=15),
    )
    mock_client = MockOpenAIResponses.create_mock(c)
    model = OpenAIResponsesModel('gpt-4o', provider=OpenAIProvider(openai_client=mock_client))

    agent = Agent(model=model)
    result = await agent.run('What is 2+2?')
    assert result.all_messages() == snapshot(
        [
            ModelRequest(
                parts=[
                    UserPromptPart(
                        content='What is 2+2?',
                        timestamp=IsDatetime(),
                    )
                ]
            ),
            ModelResponse(
                parts=[TextPart(content='4', id='123')],
                usage=RequestUsage(input_tokens=14, output_tokens=1, details={'reasoning_tokens': 0}),
                model_name='gpt-4o-123',
                timestamp=IsDatetime(),
                provider_name='openai',
                provider_response_id='123',
            ),
        ]
    )

    assert result.usage() == snapshot(
        RunUsage(input_tokens=14, output_tokens=1, details={'reasoning_tokens': 0}, requests=1)
    )


async def test_openai_responses_model_thinking_part(allow_model_requests: None, openai_api_key: str):
    m = OpenAIResponsesModel('gpt-5', provider=OpenAIProvider(api_key=openai_api_key))
    settings = OpenAIResponsesModelSettings(openai_reasoning_effort='high', openai_reasoning_summary='detailed')
    agent = Agent(m, model_settings=settings)

    result = await agent.run('How do I cross the street?')
    assert result.all_messages() == snapshot(
        [
            ModelRequest(parts=[UserPromptPart(content='How do I cross the street?', timestamp=IsDatetime())]),
            ModelResponse(
                parts=[
                    ThinkingPart(
                        content=IsStr(),
                        id='rs_68c42c90b950819c9e32c46d4f8326ca07460311b0c8d3de',
                        signature=IsStr(),
                        provider_name='openai',
                    ),
                    ThinkingPart(content=IsStr(), id='rs_68c42c90b950819c9e32c46d4f8326ca07460311b0c8d3de'),
                    ThinkingPart(content=IsStr(), id='rs_68c42c90b950819c9e32c46d4f8326ca07460311b0c8d3de'),
                    ThinkingPart(content=IsStr(), id='rs_68c42c90b950819c9e32c46d4f8326ca07460311b0c8d3de'),
                    ThinkingPart(content=IsStr(), id='rs_68c42c90b950819c9e32c46d4f8326ca07460311b0c8d3de'),
                    ThinkingPart(content=IsStr(), id='rs_68c42c90b950819c9e32c46d4f8326ca07460311b0c8d3de'),
                    TextPart(
                        content=IsStr(),
                        id='msg_68c42cb1aaec819cb992bd92a8c7766007460311b0c8d3de',
                    ),
                ],
                usage=RequestUsage(input_tokens=13, output_tokens=2199, details={'reasoning_tokens': 1920}),
                model_name='gpt-5-2025-08-07',
                timestamp=IsDatetime(),
                provider_name='openai',
                provider_details={'finish_reason': 'completed'},
                provider_response_id='resp_68c42c902794819cb9335264c342f65407460311b0c8d3de',
                finish_reason='stop',
            ),
        ]
    )

    result = await agent.run(
        'Considering the way to cross the street, analogously, how do I cross the river?',
        message_history=result.all_messages(),
    )
    assert result.new_messages() == snapshot(
        [
            ModelRequest(
                parts=[
                    UserPromptPart(
                        content='Considering the way to cross the street, analogously, how do I cross the river?',
                        timestamp=IsDatetime(),
                    )
                ]
            ),
            ModelResponse(
                parts=[
                    ThinkingPart(
                        content=IsStr(),
                        id='rs_68c42cb43d3c819caf078978cc2514ea07460311b0c8d3de',
                        signature=IsStr(),
                        provider_name='openai',
                    ),
                    ThinkingPart(content=IsStr(), id='rs_68c42cb43d3c819caf078978cc2514ea07460311b0c8d3de'),
                    ThinkingPart(content=IsStr(), id='rs_68c42cb43d3c819caf078978cc2514ea07460311b0c8d3de'),
                    ThinkingPart(content=IsStr(), id='rs_68c42cb43d3c819caf078978cc2514ea07460311b0c8d3de'),
                    ThinkingPart(content=IsStr(), id='rs_68c42cb43d3c819caf078978cc2514ea07460311b0c8d3de'),
                    TextPart(
                        content=IsStr(),
                        id='msg_68c42cd36134819c800463490961f7df07460311b0c8d3de',
                    ),
                ],
                usage=RequestUsage(input_tokens=314, output_tokens=2737, details={'reasoning_tokens': 2112}),
                model_name='gpt-5-2025-08-07',
                timestamp=IsDatetime(),
                provider_name='openai',
                provider_details={'finish_reason': 'completed'},
                provider_response_id='resp_68c42cb3d520819c9d28b07036e9059507460311b0c8d3de',
                finish_reason='stop',
            ),
        ]
    )


async def test_openai_responses_thinking_part_from_other_model(
    allow_model_requests: None, anthropic_api_key: str, openai_api_key: str
):
    m = AnthropicModel(
        'claude-sonnet-4-0',
        provider=AnthropicProvider(api_key=anthropic_api_key),
        settings=AnthropicModelSettings(anthropic_thinking={'type': 'enabled', 'budget_tokens': 1024}),
    )
    agent = Agent(m)

    result = await agent.run('How do I cross the street?')
    assert result.all_messages() == snapshot(
        [
            ModelRequest(
                parts=[
                    UserPromptPart(
                        content='How do I cross the street?',
                        timestamp=IsDatetime(),
                    )
                ]
            ),
            ModelResponse(
                parts=[
                    ThinkingPart(
                        content=IsStr(),
                        signature=IsStr(),
                        provider_name='anthropic',
                    ),
                    TextPart(content=IsStr()),
                ],
                usage=RequestUsage(
                    input_tokens=42,
                    output_tokens=291,
                    details={
                        'cache_creation_input_tokens': 0,
                        'cache_read_input_tokens': 0,
                        'input_tokens': 42,
                        'output_tokens': 291,
                    },
                ),
                model_name='claude-sonnet-4-20250514',
                timestamp=IsDatetime(),
                provider_name='anthropic',
                provider_details={'finish_reason': 'end_turn'},
                provider_response_id='msg_0114iHK2ditgTf1N8FWomc4E',
                finish_reason='stop',
            ),
        ]
    )

    result = await agent.run(
        'Considering the way to cross the street, analogously, how do I cross the river?',
        model=OpenAIResponsesModel(
            'gpt-5',
            provider=OpenAIProvider(api_key=openai_api_key),
            settings=OpenAIResponsesModelSettings(openai_reasoning_effort='high', openai_reasoning_summary='detailed'),
        ),
        message_history=result.all_messages(),
    )
    assert result.new_messages() == snapshot(
        [
            ModelRequest(
                parts=[
                    UserPromptPart(
                        content='Considering the way to cross the street, analogously, how do I cross the river?',
                        timestamp=IsDatetime(),
                    )
                ]
            ),
            ModelResponse(
                parts=[
                    ThinkingPart(
                        content=IsStr(),
                        id='rs_68c42ce323d48193bcf88db6278980cf0ad492c7955fc6fc',
                        signature=IsStr(),
                        provider_name='openai',
                    ),
                    ThinkingPart(content=IsStr(), id='rs_68c42ce323d48193bcf88db6278980cf0ad492c7955fc6fc'),
                    ThinkingPart(content=IsStr(), id='rs_68c42ce323d48193bcf88db6278980cf0ad492c7955fc6fc'),
                    ThinkingPart(content=IsStr(), id='rs_68c42ce323d48193bcf88db6278980cf0ad492c7955fc6fc'),
                    ThinkingPart(content=IsStr(), id='rs_68c42ce323d48193bcf88db6278980cf0ad492c7955fc6fc'),
                    ThinkingPart(content=IsStr(), id='rs_68c42ce323d48193bcf88db6278980cf0ad492c7955fc6fc'),
                    TextPart(content=IsStr(), id='msg_68c42d0b5e5c819385352dde1f447d910ad492c7955fc6fc'),
                ],
                usage=RequestUsage(input_tokens=306, output_tokens=3134, details={'reasoning_tokens': 2496}),
                model_name='gpt-5-2025-08-07',
                timestamp=IsDatetime(),
                provider_name='openai',
                provider_details={'finish_reason': 'completed'},
                provider_response_id='resp_68c42ce277ac8193ba08881bcefabaf70ad492c7955fc6fc',
                finish_reason='stop',
            ),
        ]
    )


async def test_openai_responses_thinking_part_iter(allow_model_requests: None, openai_api_key: str):
    provider = OpenAIProvider(api_key=openai_api_key)
    responses_model = OpenAIResponsesModel('o3-mini', provider=provider)
    settings = OpenAIResponsesModelSettings(openai_reasoning_effort='high', openai_reasoning_summary='detailed')
    agent = Agent(responses_model, model_settings=settings)

    async with agent.iter(user_prompt='How do I cross the street?') as agent_run:
        async for node in agent_run:
            if Agent.is_model_request_node(node) or Agent.is_call_tools_node(node):
                async with node.stream(agent_run.ctx) as request_stream:
                    async for _ in request_stream:
                        pass

    assert agent_run.result is not None
    assert agent_run.result.all_messages() == snapshot(
        [
            ModelRequest(
                parts=[
                    UserPromptPart(
                        content='How do I cross the street?',
                        timestamp=IsDatetime(),
                    )
                ]
            ),
            ModelResponse(
                parts=[
                    ThinkingPart(
                        content=IsStr(),
                        id='rs_68c42d1d0878819d8266007cd3d1402c08fbf9b1584184ff',
                        signature='gAAAAABoxC0m_QWpOlSt8wyPk_gtnjiI4mNLOryYlNXO-6rrVeIqBYDDAyMVg2_ldboZvfhW8baVbpki29gkTAyNygTr7L8gF1XK0hFovoa23ZYJKvuOnyLIJF-rXCsbDG7YdMYhi3bm82pMFVQxNK4r5muWCQcHmyJ2S1YtBoJtF_D1Ah7GpW2ACvJWsGikb3neAOnI-RsmUxCRu-cew7rVWfSj8jFKs8RGNQRvDaUzVniaMXJxVW9T5C7Ytzi852MF1PfVq0U-aNBzZBtAdwQcbn5KZtGkYLYTChmCi2hMrh5-lg9CgS8pqqY9-jv2EQvKHIumdv6oLiW8K59Zvo8zGxYoqT--osfjfS0vPZhTHiSX4qCkK30YNJrWHKJ95Hpe23fnPBL0nEQE5l6XdhsyY7TwMom016P3dgWwgP5AtWmQ30zeXDs=',
                        provider_name='openai',
                    ),
                    ThinkingPart(
                        content=IsStr(),
                        id='rs_68c42d1d0878819d8266007cd3d1402c08fbf9b1584184ff',
                    ),
                    ThinkingPart(
                        content=IsStr(),
                        id='rs_68c42d1d0878819d8266007cd3d1402c08fbf9b1584184ff',
                    ),
                    ThinkingPart(
                        content=IsStr(),
                        id='rs_68c42d1d0878819d8266007cd3d1402c08fbf9b1584184ff',
                    ),
                    TextPart(
                        content=IsStr(),
                        id='msg_68c42d26866c819da8d5c606621c911608fbf9b1584184ff',
                    ),
                ],
                usage=RequestUsage(input_tokens=13, output_tokens=1680, details={'reasoning_tokens': 1408}),
                model_name='o3-mini-2025-01-31',
                timestamp=IsDatetime(),
                provider_name='openai',
                provider_details={'finish_reason': 'completed'},
                provider_response_id='resp_68c42d0fb418819dbfa579f69406b49508fbf9b1584184ff',
                finish_reason='stop',
            ),
        ]
    )


async def test_openai_responses_thinking_with_tool_calls(allow_model_requests: None, openai_api_key: str):
    provider = OpenAIProvider(api_key=openai_api_key)
    m = OpenAIResponsesModel(
        model_name='gpt-5',
        provider=provider,
        settings=OpenAIResponsesModelSettings(openai_reasoning_summary='detailed', openai_reasoning_effort='low'),
    )
    agent = Agent(model=m)

    @agent.instructions
    def system_prompt():
        return (
            'You are a helpful assistant that uses planning. You MUST use the update_plan tool and continually '
            "update it as you make progress against the user's prompt"
        )

    @agent.tool_plain
    def update_plan(plan: str) -> str:
        return 'plan updated'

    prompt = (
        'Compose a 12-line poem where the first letters of the odd-numbered lines form the name "SAMIRA" '
        'and the first letters of the even-numbered lines spell out "DAWOOD." Additionally, the first letter '
        'of each word in every line should create the capital of a country'
    )

    result = await agent.run(prompt)

    assert result.all_messages() == snapshot(
        [
            ModelRequest(
                parts=[
                    UserPromptPart(
                        content='Compose a 12-line poem where the first letters of the odd-numbered lines form the name "SAMIRA" and the first letters of the even-numbered lines spell out "DAWOOD." Additionally, the first letter of each word in every line should create the capital of a country',
                        timestamp=IsDatetime(),
                    )
                ],
                instructions="You are a helpful assistant that uses planning. You MUST use the update_plan tool and continually update it as you make progress against the user's prompt",
            ),
            ModelResponse(
                parts=[
                    ThinkingPart(
                        content=IsStr(),
                        id='rs_68c42d29124881968e24c1ca8c1fc7860e8bc41441c948f6',
                        signature=IsStr(),
                        provider_name='openai',
                    ),
                    ThinkingPart(content=IsStr(), id='rs_68c42d29124881968e24c1ca8c1fc7860e8bc41441c948f6'),
                    ThinkingPart(content=IsStr(), id='rs_68c42d29124881968e24c1ca8c1fc7860e8bc41441c948f6'),
                    ThinkingPart(content=IsStr(), id='rs_68c42d29124881968e24c1ca8c1fc7860e8bc41441c948f6'),
                    ThinkingPart(content=IsStr(), id='rs_68c42d29124881968e24c1ca8c1fc7860e8bc41441c948f6'),
                    ToolCallPart(
                        tool_name='update_plan',
                        args=IsStr(),
                        tool_call_id='call_gL7JE6GDeGGsFubqO2XGytyO|fc_68c42d3e9e4881968b15fbb8253f58540e8bc41441c948f6',
                    ),
                ],
                usage=RequestUsage(input_tokens=124, output_tokens=1926, details={'reasoning_tokens': 1792}),
                model_name='gpt-5-2025-08-07',
                timestamp=IsDatetime(),
                provider_name='openai',
                provider_details={'finish_reason': 'completed'},
                provider_response_id='resp_68c42d28772c819684459966ee2201ed0e8bc41441c948f6',
                finish_reason='stop',
            ),
            ModelRequest(
                parts=[
                    ToolReturnPart(
                        tool_name='update_plan',
                        content='plan updated',
                        tool_call_id='call_gL7JE6GDeGGsFubqO2XGytyO|fc_68c42d3e9e4881968b15fbb8253f58540e8bc41441c948f6',
                        timestamp=IsDatetime(),
                    )
                ],
                instructions="You are a helpful assistant that uses planning. You MUST use the update_plan tool and continually update it as you make progress against the user's prompt",
            ),
            ModelResponse(
                parts=[TextPart(content=IsStr(), id='msg_68c42d408eec8196ae1c5883e07c093e0e8bc41441c948f6')],
                usage=RequestUsage(
                    input_tokens=2087, cache_read_tokens=2048, output_tokens=124, details={'reasoning_tokens': 0}
                ),
                model_name='gpt-5-2025-08-07',
                timestamp=IsDatetime(),
                provider_name='openai',
                provider_details={'finish_reason': 'completed'},
                provider_response_id='resp_68c42d3fd6a08196bce23d6be960ff8a0e8bc41441c948f6',
                finish_reason='stop',
            ),
        ]
    )


async def test_openai_responses_thinking_without_summary(allow_model_requests: None):
    c = response_message(
        [
            ResponseReasoningItem(
                id='rs_123',
                summary=[],
                type='reasoning',
                encrypted_content='123',
            ),
            ResponseOutputMessage(
                id='msg_123',
                content=cast(list[Content], [ResponseOutputText(text='4', type='output_text', annotations=[])]),
                role='assistant',
                status='completed',
                type='message',
            ),
        ],
    )
    mock_client = MockOpenAIResponses.create_mock(c)
    model = OpenAIResponsesModel('gpt-5', provider=OpenAIProvider(openai_client=mock_client))

    agent = Agent(model=model)
    result = await agent.run('What is 2+2?')
    assert result.all_messages() == snapshot(
        [
            ModelRequest(
                parts=[
                    UserPromptPart(
                        content='What is 2+2?',
                        timestamp=IsDatetime(),
                    )
                ]
            ),
            ModelResponse(
                parts=[
                    ThinkingPart(content='', id='rs_123', signature='123', provider_name='openai'),
                    TextPart(content='4', id='msg_123'),
                ],
                model_name='gpt-4o-123',
                timestamp=IsDatetime(),
                provider_name='openai',
                provider_response_id='123',
            ),
        ]
    )

    _, openai_messages = await model._map_messages(result.all_messages(), model_settings=model.settings or {})  # type: ignore[reportPrivateUsage]
    assert openai_messages == snapshot(
        [
            {'role': 'user', 'content': 'What is 2+2?'},
            {'id': 'rs_123', 'summary': [], 'encrypted_content': '123', 'type': 'reasoning'},
            {
                'role': 'assistant',
                'id': 'msg_123',
                'content': [{'text': '4', 'type': 'output_text', 'annotations': []}],
                'type': 'message',
                'status': 'completed',
            },
        ]
    )


async def test_openai_responses_thinking_with_multiple_summaries(allow_model_requests: None):
    c = response_message(
        [
            ResponseReasoningItem(
                id='rs_123',
                summary=[
                    Summary(text='1', type='summary_text'),
                    Summary(text='2', type='summary_text'),
                    Summary(text='3', type='summary_text'),
                    Summary(text='4', type='summary_text'),
                ],
                type='reasoning',
                encrypted_content='123',
            ),
            ResponseOutputMessage(
                id='msg_123',
                content=cast(list[Content], [ResponseOutputText(text='4', type='output_text', annotations=[])]),
                role='assistant',
                status='completed',
                type='message',
            ),
        ],
    )
    mock_client = MockOpenAIResponses.create_mock(c)
    model = OpenAIResponsesModel('gpt-5', provider=OpenAIProvider(openai_client=mock_client))

    agent = Agent(model=model)
    result = await agent.run('What is 2+2?')
    assert result.all_messages() == snapshot(
        [
            ModelRequest(
                parts=[
                    UserPromptPart(
                        content='What is 2+2?',
                        timestamp=IsDatetime(),
                    )
                ]
            ),
            ModelResponse(
                parts=[
                    ThinkingPart(content='1', id='rs_123', signature='123', provider_name='openai'),
                    ThinkingPart(content='2', id='rs_123'),
                    ThinkingPart(content='3', id='rs_123'),
                    ThinkingPart(content='4', id='rs_123'),
                    TextPart(content='4', id='msg_123'),
                ],
                model_name='gpt-4o-123',
                timestamp=IsDatetime(),
                provider_name='openai',
                provider_response_id='123',
            ),
        ]
    )

    _, openai_messages = await model._map_messages(result.all_messages(), model_settings=model.settings or {})  # type: ignore[reportPrivateUsage]
    assert openai_messages == snapshot(
        [
            {'role': 'user', 'content': 'What is 2+2?'},
            {
                'id': 'rs_123',
                'summary': [
                    {'text': '1', 'type': 'summary_text'},
                    {'text': '2', 'type': 'summary_text'},
                    {'text': '3', 'type': 'summary_text'},
                    {'text': '4', 'type': 'summary_text'},
                ],
                'encrypted_content': '123',
                'type': 'reasoning',
            },
            {
                'role': 'assistant',
                'id': 'msg_123',
                'content': [{'text': '4', 'type': 'output_text', 'annotations': []}],
                'type': 'message',
                'status': 'completed',
            },
        ]
    )


async def test_openai_responses_thinking_with_modified_history(allow_model_requests: None, openai_api_key: str):
    m = OpenAIResponsesModel('gpt-5', provider=OpenAIProvider(api_key=openai_api_key))
    settings = OpenAIResponsesModelSettings(openai_reasoning_effort='low', openai_reasoning_summary='detailed')
    agent = Agent(m, model_settings=settings)

    result = await agent.run('What is the meaning of life?')
    messages = result.all_messages()
    assert result.all_messages() == snapshot(
        [
            ModelRequest(
                parts=[
                    UserPromptPart(
                        content='What is the meaning of life?',
                        timestamp=IsDatetime(),
                    )
                ]
            ),
            ModelResponse(
                parts=[
                    ThinkingPart(
                        content=IsStr(),
                        id='rs_68c42de022c881948db7ed1cc2529f2e0202c9ad459e0d23',
                        signature=IsStr(),
                        provider_name='openai',
                    ),
                    TextPart(content=IsStr(), id='msg_68c42de31d348194a251b43ad913ef140202c9ad459e0d23'),
                ],
                usage=RequestUsage(input_tokens=13, output_tokens=248, details={'reasoning_tokens': 64}),
                model_name='gpt-5-2025-08-07',
                timestamp=IsDatetime(),
                provider_name='openai',
                provider_details={'finish_reason': 'completed'},
                provider_response_id='resp_68c42ddf9bbc8194aa7b97304dd909cb0202c9ad459e0d23',
                finish_reason='stop',
            ),
        ]
    )

    response = messages[-1]
    assert isinstance(response, ModelResponse)
    assert isinstance(response.parts, list)
    response.parts[1] = TextPart(content='The meaning of life is 42')

    with pytest.raises(
        ModelHTTPError,
        match=r"Item '.*' of type 'reasoning' was provided without its required following item\.",
    ):
        await agent.run('Anything to add?', message_history=messages)

    result = await agent.run(
        'Anything to add?',
        message_history=messages,
        model_settings=OpenAIResponsesModelSettings(
            openai_reasoning_effort='low',
            openai_reasoning_summary='detailed',
            openai_send_reasoning_ids=False,
        ),
    )
    assert result.new_messages() == snapshot(
        [
            ModelRequest(
                parts=[
                    UserPromptPart(
                        content='Anything to add?',
                        timestamp=IsDatetime(),
                    )
                ]
            ),
            ModelResponse(
                parts=[
                    ThinkingPart(
                        content=IsStr(),
                        id='rs_68c42de4f63c819fb31b6019a4eaf67c051f82c608a83beb',
                        signature=IsStr(),
                        provider_name='openai',
                    ),
                    TextPart(content=IsStr(), id='msg_68c42de8a410819faf7a9cbebd2b4bc4051f82c608a83beb'),
                ],
                usage=RequestUsage(input_tokens=142, output_tokens=355, details={'reasoning_tokens': 128}),
                model_name='gpt-5-2025-08-07',
                timestamp=IsDatetime(),
                provider_name='openai',
                provider_details={'finish_reason': 'completed'},
                provider_response_id='resp_68c42de4afcc819f995a1c59fe87c9d5051f82c608a83beb',
                finish_reason='stop',
            ),
        ]
    )


async def test_openai_responses_thinking_with_code_execution_tool(allow_model_requests: None, openai_api_key: str):
    provider = OpenAIProvider(api_key=openai_api_key)
    m = OpenAIResponsesModel(
        model_name='gpt-5',
        provider=provider,
        settings=OpenAIResponsesModelSettings(
            openai_reasoning_summary='detailed',
            openai_reasoning_effort='low',
            openai_include_code_execution_outputs=True,
        ),
    )
    agent = Agent(model=m, builtin_tools=[CodeExecutionTool()])

    result = await agent.run(user_prompt='what is 65465-6544 * 65464-6+1.02255')
    assert result.all_messages() == snapshot(
        [
            ModelRequest(
                parts=[
                    UserPromptPart(
                        content='what is 65465-6544 * 65464-6+1.02255',
                        timestamp=IsDatetime(),
                    )
                ]
            ),
            ModelResponse(
                parts=[
                    ThinkingPart(
                        content=IsStr(),
                        id='rs_68cdba57390881a3b7ef1d2de5c8499709b7445677780c8f',
                        signature='gAAAAABozbpoKwjspVdWvC2skgCFSKx1Fiw9QGDrOxixFaC8O5gPVmC35FfE2jaedsn0zsHctrsl2LvPt7ELnOB3N20bvDGcDHkYzjSOLpf1jl2IAtQrkPWuLPOb6h8mIPL-Z1wNrngsmuoaKP0rrAcGwDwKzq8hxpLQbjvpRib-bbaVQ0SX7KHDpbOuEam3bIEiNSCNsA1Ot54R091vvwInnCCDMWVj-9u2fn7xtNzRGjHorkAt9mOhOBIVgZNZHnWb4RQ-PaYccgi44-gtwOK_2rhI9Qo0JiCBJ9PDdblms0EzBE7vfAWrCvnb_jKiEmKf2x9BBv3GMydsgnTCJdbBf6UVaMUnth1GvnDuJBdV12ecNT2LhOF2JNs3QjlbdDx661cnNoCDpNhXpdH3bL0Gncl7VApVY3iT2vRw4AJCU9U4xVdHeWb5GYz-sgkTgjbgEGg_RiU42taKsdm6B2gvc5_Pqf4g6WTdq-BNCwOjXQ4DatQBiJkgV5kyg4PqUqr35AD05wiSwz6reIsdnxDEqtWv4gBJWfGj4I96YqkL9YEuIBKORJ7ArZnjE5PSv6TIhqW-X9mmQTGkXl8emxpbdsNfow3QEd_l8rQEo4fHiFOGwU-uuPCikx7v6vDsE-w_fiZTFkM0X4iwFb6NXvOxKSdigfUgDfeCySwfmxtMx67QuoRA4xbfSHI9cctr-guZwMIIsMmKnTT-qGp-0F4UiyRQdgz2pF1bRUjkPml2rsleHQISztdSsiOGC2jozXNHwmf1b5z6KxymO8gvlImvLZ4tgseYpnAP8p_QZzMjIU7Y7Z2NQMDASr9hvv3tVjVCphqz1RH-h4gifjZJexwK9BR9O98u63X03f01NqgimS_dZHZUeC9voUb7_khNizA9-dS-fpYUduqvxZt-KZ7Q9gx7kFIH3wJvF-Gef55lwy4JNb8svu1wSna3EaQWTBeZOPHD3qbMXWVT5Yf5yrz7KvSemiWKqofYIInNaRLTtXLAOqq4VXP3dmgyEmAZIUfbh3IZtQ1uYwaV2hQoF-0YgM7JLPNDBwX8cRZtlyzFstnDsL_QLArf0bA8FMFNPuqPfyKFvXcGTgzquaUzngzNaoGo7k6kPHWLoSsWbvY3WvzYg4CO04sphuuSHh9TZRBy6LXCdxaMHIZDY_qVB1Cf-_dmDW6Eqr9_xodcTMBqs6RHlttLwFMMiul4aE_hUgNFlzOX7oVbisIS2Sm36GTuKE4zrbkvsA==',
                        provider_name='openai',
                    ),
                    BuiltinToolCallPart(
                        tool_name='code_execution',
                        args={
                            'container_id': 'cntr_68cdba56addc81918f656db25fd0a6800d6da575ea4fee9b',
                            'code': """\
# compute the value
65465 - 6544 * 65464 - 6 + 1.02255
""",
                        },
                        tool_call_id='ci_68cdba5af39881a393a01eebb253854e09b7445677780c8f',
                        provider_name='openai',
                    ),
                    BuiltinToolReturnPart(
                        tool_name='code_execution',
                        content={'status': 'completed', 'logs': ['-428330955.97745']},
                        tool_call_id='ci_68cdba5af39881a393a01eebb253854e09b7445677780c8f',
                        timestamp=IsDatetime(),
                        provider_name='openai',
                    ),
                    ThinkingPart(
                        content=IsStr(),
                        id='rs_68cdba63843881a3a9c585d83e4df9f309b7445677780c8f',
                        signature='gAAAAABozbpoJefk0Fp1xqQzY6ego00t7KnH2ohbIw-rR9ZgaEAQs3n0Fubka6xbgRxzb1og6Xup1BuT8hQKMS-NHFxYsYXw4b6KeSbCd5oySVO53bsITEVk0A6tgjGssDJc1xSct1ORo-nCNV24MCNZvL9MKFeGQHP-jRypOZ9Vhepje87kFWTpw9lP9j54fZJdRIBGA9G_goI9m1cPztFUufcUxtLsgorsM053oxh8yWiEccAbvBaGXRlPWSoZYktbKrWeBVwiRt2ul-jRV43Z3chB32bEM1l9sIWG1xnvLE3OY6HuAy5s3bB-bnk78dibx5yx_iA36zGOvRkfiF0okXZoYiMNzJz3U7rTSsKlYoMtCKgnYGFdrh0D8RPj4VtxnRr-zAMJSSZQCm7ZipNSMS0PpN1wri14KktSkIGZGLhPBJpzPf9AjzaBBi2ZcUM347BtOfEohPdLBn8R6Cz-WxmoA-jH9qsyO-bPzwtRkv28H5G6836IxU2a402Hl0ZQ0Q-kPb5iqhvNmyvEQr6sEY_FN6ogkxwS-UEdDs0QlvJmgGfOfhMpdxfi5hr-PtElPg7j5_OwA7pXtuEI8mADy2VEqicuZzIpo6d-P72-Wd8sapjo-bC3DLcJVudFF09bJA0UirrxwC-zJZlmOLZKG8OqXKBE4GLfiLn48bYa5FC8a_QznrX8iAV6qPoqyqXANXuBtBClmzTHQU5A3lUgwSgtJo6X_0wZqw0O4lQ1iQQrkt7ZLeT7Ef6QVLyh9ZVaMZqVGrmHbphZK5N1u8b4woZYJKe0J57SrNihO8Slu8jZ71dmXjB4NAPjm0ZN6pVaZNLUajSxolJfmkBuF1BCcMYMVJyvV7Kk9guTCtntLZjN4XVOJWRU8Db5BjL17ciWWHGPlQBMxMdYFZOinwCHLIRrtdVxz4Na2BODjl0-taYJHbKd-_5up5nysUPc4imgNawbN2mNwjhdc1Qv919Q9Cz-he9i3j6lKYnEkgJvKF2RDY6-XAI=',
                        provider_name='openai',
                    ),
                    TextPart(
                        content="""\
Using standard order of operations (multiplication before addition/subtraction):

65465 - 6544 * 65464 - 6 + 1.02255 = -428,330,955.97745

If you intended different grouping with parentheses, let me know.\
""",
                        id='msg_68cdba6652ac81a3a58625883261465809b7445677780c8f',
                    ),
                ],
                usage=RequestUsage(
                    input_tokens=1493, cache_read_tokens=1280, output_tokens=125, details={'reasoning_tokens': 64}
                ),
                model_name='gpt-5-2025-08-07',
                timestamp=IsDatetime(),
                provider_name='openai',
                provider_details={'finish_reason': 'completed'},
                provider_response_id='resp_68cdba511c7081a389e67b16621029c609b7445677780c8f',
                finish_reason='stop',
            ),
        ]
    )

    messages = result.all_messages()
    result = await agent.run(user_prompt='how about 2 to the power of 8?', message_history=messages)
    assert result.new_messages() == snapshot(
        [
            ModelRequest(
                parts=[
                    UserPromptPart(
                        content='how about 2 to the power of 8?',
                        timestamp=IsDatetime(),
                    )
                ]
            ),
            ModelResponse(
                parts=[
                    ThinkingPart(
                        content=IsStr(),
                        id='rs_68cdba6c100481a394047de63f3e175009b7445677780c8f',
                        signature='gAAAAABozbpuOXVfjIYw7Gw6uSeadpkyaqMU1Frav7mTaf9LP8p8YuC8CWR9fYa02yZ5oYr1mqmYraD8ViOE33zqO2HBCdiWpOkVdNX-s4SGuPPB7ewyM7bDD4XbaSzo-Q5I6MgZmvVGWDGodqa3MfSKKNcGyD4aEfryQRLi4ObvHE5yuOqRo8FzGXMqe_pFdnvJXXD7njyfUofhWNvQPsLVLQFA_g_e7WKXtJJf_2JY183oi7-jNQ6rD9wGhM81HWSv0sTSBIHMpcE44rvlVQMFuh_rOPVUHUhT7vED7fYtrMoaPl46yDBc148T3MfXTnS-zm163zBOa34Yy_VXjyXw04a8Ig32y72bJY7-PRpZdBaeqD3BLvXfMuY4C911Z7FSxVze36mUxVO62g0uqV4PRw9qFA9mG37KF2j0ZsRzfyAClK1tu5omrYpenVKuRlrOO6JFtgyyE9OtLJxqvRNRKgULe2-cOQlo5S74t9lSMgcSGQFqF4JKG0A4XbzlliIcvC3puEzObHz-jArn_2BVUL_OPqx9ohJ9ZxAkXYgf0IRNYiKF4fOwKufYa5scL1kx2VAmsmEv5Yp5YcWlriB9L9Mpg3IguNBmq9DeJPiEQBtlnuOpSNEaNMTZQl4jTHVLgA5eRoCSbDdqGtQWgQB5wa7eH085HktejdxFeG7g-Fc1neHocRoGARxwhwcTT0U-re2ooJp99c0ujZtym-LiflSQUICi59VMAO8dNBE3CqXhG6S_ZicUmAvguo1iGKaKElMBv1Tv5qWcs41eAQkhRPBXQXoBD6MtBLBK1M-7jhidVrco0uTFhHBUTqx3jTGzE15YUJAwR69WvIOuZOvJdcBNObYWF9k84j0bZjJfRRbJG0C7XbU=',
                        provider_name='openai',
                    ),
                    TextPart(content='256', id='msg_68cdba6e02c881a3802ed88715e0be4709b7445677780c8f'),
                ],
                usage=RequestUsage(input_tokens=793, output_tokens=7, details={'reasoning_tokens': 0}),
                model_name='gpt-5-2025-08-07',
                timestamp=IsDatetime(),
                provider_name='openai',
                provider_details={'finish_reason': 'completed'},
                provider_response_id='resp_68cdba6a610481a3b4533f345bea8a7b09b7445677780c8f',
                finish_reason='stop',
            ),
        ]
    )


async def test_openai_responses_thinking_with_code_execution_tool_stream(
    allow_model_requests: None, openai_api_key: str
):
    provider = OpenAIProvider(api_key=openai_api_key)
    m = OpenAIResponsesModel(
        model_name='gpt-5',
        provider=provider,
        settings=OpenAIResponsesModelSettings(openai_reasoning_summary='detailed', openai_reasoning_effort='low'),
    )
    agent = Agent(model=m, builtin_tools=[CodeExecutionTool()])

    event_parts: list[Any] = []
    async with agent.iter(user_prompt="what's 123456 to the power of 123?") as agent_run:
        async for node in agent_run:
            if Agent.is_model_request_node(node) or Agent.is_call_tools_node(node):
                async with node.stream(agent_run.ctx) as request_stream:
                    async for event in request_stream:
                        event_parts.append(event)

    assert agent_run.result is not None
    assert agent_run.result.all_messages() == snapshot(
        [
            ModelRequest(
                parts=[
                    UserPromptPart(
                        content="what's 123456 to the power of 123?",
                        timestamp=IsDatetime(),
                    )
                ]
            ),
            ModelResponse(
                parts=[
                    ThinkingPart(
                        content=IsStr(),
                        id='rs_68c3509b2ee0819eba32735182d275ad0f2d670b80edc507',
                        signature=IsStr(),
                        provider_name='openai',
                    ),
                    BuiltinToolCallPart(
                        tool_name='code_execution',
                        args='{"container_id":"cntr_68c3509aa0348191ad0bfefe24878dbb0deaa35a4e39052e","code":"n = pow(123456, 123)\\nlen(str(n))"}',
                        tool_call_id='ci_68c3509faff0819e96f6d45e6faf78490f2d670b80edc507',
                        provider_name='openai',
                    ),
                    BuiltinToolReturnPart(
                        tool_name='code_execution',
                        content={'status': 'completed'},
                        tool_call_id='ci_68c3509faff0819e96f6d45e6faf78490f2d670b80edc507',
                        timestamp=IsDatetime(),
                        provider_name='openai',
                    ),
                    BuiltinToolCallPart(
                        tool_name='code_execution',
                        args='{"container_id":"cntr_68c3509aa0348191ad0bfefe24878dbb0deaa35a4e39052e","code":"str(n)[:100], str(n)[-100:]"}',
                        tool_call_id='ci_68c350a41d2c819ebb23bdfb9ff322770f2d670b80edc507',
                        provider_name='openai',
                    ),
                    BuiltinToolReturnPart(
                        tool_name='code_execution',
                        content={'status': 'completed'},
                        tool_call_id='ci_68c350a41d2c819ebb23bdfb9ff322770f2d670b80edc507',
                        timestamp=IsDatetime(),
                        provider_name='openai',
                    ),
                    BuiltinToolCallPart(
                        tool_name='code_execution',
                        args='{"container_id":"cntr_68c3509aa0348191ad0bfefe24878dbb0deaa35a4e39052e","code":"n"}',
                        tool_call_id='ci_68c350a5e1f8819eb082eccb870199ec0f2d670b80edc507',
                        provider_name='openai',
                    ),
                    BuiltinToolReturnPart(
                        tool_name='code_execution',
                        content={'status': 'completed'},
                        tool_call_id='ci_68c350a5e1f8819eb082eccb870199ec0f2d670b80edc507',
                        timestamp=IsDatetime(),
                        provider_name='openai',
                    ),
                    TextPart(
                        content=IsStr(),
                        id='msg_68c350a75ddc819ea5406470460be7850f2d670b80edc507',
                    ),
                ],
                usage=RequestUsage(
                    input_tokens=3727, cache_read_tokens=3200, output_tokens=347, details={'reasoning_tokens': 128}
                ),
                model_name='gpt-5-2025-08-07',
                timestamp=IsDatetime(),
                provider_name='openai',
                provider_details={'finish_reason': 'completed'},
                provider_response_id='resp_68c35098e6fc819e80fb94b25b7d031b0f2d670b80edc507',
                finish_reason='stop',
            ),
        ]
    )

    assert event_parts == snapshot(
        [
            PartStartEvent(
                index=0, part=ThinkingPart(content='', id='rs_68c3509b2ee0819eba32735182d275ad0f2d670b80edc507')
            ),
            PartDeltaEvent(index=0, delta=ThinkingPartDelta(content_delta='**Calcul')),
            PartDeltaEvent(index=0, delta=ThinkingPartDelta(content_delta='ating')),
            PartDeltaEvent(index=0, delta=ThinkingPartDelta(content_delta=' a')),
            PartDeltaEvent(index=0, delta=ThinkingPartDelta(content_delta=' large')),
            PartDeltaEvent(index=0, delta=ThinkingPartDelta(content_delta=' integer')),
            PartDeltaEvent(
                index=0,
                delta=ThinkingPartDelta(
                    content_delta="""\
**

I\
"""
                ),
            ),
            PartDeltaEvent(index=0, delta=ThinkingPartDelta(content_delta=' need')),
            PartDeltaEvent(index=0, delta=ThinkingPartDelta(content_delta=' to')),
            PartDeltaEvent(index=0, delta=ThinkingPartDelta(content_delta=' compute')),
            PartDeltaEvent(index=0, delta=ThinkingPartDelta(content_delta=' 123')),
            PartDeltaEvent(index=0, delta=ThinkingPartDelta(content_delta='456')),
            PartDeltaEvent(index=0, delta=ThinkingPartDelta(content_delta=' raised')),
            PartDeltaEvent(index=0, delta=ThinkingPartDelta(content_delta=' to')),
            PartDeltaEvent(index=0, delta=ThinkingPartDelta(content_delta=' the')),
            PartDeltaEvent(index=0, delta=ThinkingPartDelta(content_delta=' power')),
            PartDeltaEvent(index=0, delta=ThinkingPartDelta(content_delta=' of')),
            PartDeltaEvent(index=0, delta=ThinkingPartDelta(content_delta=' 123')),
            PartDeltaEvent(index=0, delta=ThinkingPartDelta(content_delta='.')),
            PartDeltaEvent(index=0, delta=ThinkingPartDelta(content_delta=' That')),
            PartDeltaEvent(index=0, delta=ThinkingPartDelta(content_delta=IsStr())),
            PartDeltaEvent(index=0, delta=ThinkingPartDelta(content_delta=' an')),
            PartDeltaEvent(index=0, delta=ThinkingPartDelta(content_delta=' enormous')),
            PartDeltaEvent(index=0, delta=ThinkingPartDelta(content_delta=' integer')),
            PartDeltaEvent(index=0, delta=ThinkingPartDelta(content_delta=',')),
            PartDeltaEvent(index=0, delta=ThinkingPartDelta(content_delta=' and')),
            PartDeltaEvent(index=0, delta=ThinkingPartDelta(content_delta=' the')),
            PartDeltaEvent(index=0, delta=ThinkingPartDelta(content_delta=' user')),
            PartDeltaEvent(index=0, delta=ThinkingPartDelta(content_delta=' probably')),
            PartDeltaEvent(index=0, delta=ThinkingPartDelta(content_delta=' wants')),
            PartDeltaEvent(index=0, delta=ThinkingPartDelta(content_delta=' the')),
            PartDeltaEvent(index=0, delta=ThinkingPartDelta(content_delta=' exact')),
            PartDeltaEvent(index=0, delta=ThinkingPartDelta(content_delta=' value')),
            PartDeltaEvent(index=0, delta=ThinkingPartDelta(content_delta='.')),
            PartDeltaEvent(index=0, delta=ThinkingPartDelta(content_delta=' I')),
            PartDeltaEvent(index=0, delta=ThinkingPartDelta(content_delta=' can')),
            PartDeltaEvent(index=0, delta=ThinkingPartDelta(content_delta=' use')),
            PartDeltaEvent(index=0, delta=ThinkingPartDelta(content_delta=' Python')),
            PartDeltaEvent(index=0, delta=ThinkingPartDelta(content_delta="'s")),
            PartDeltaEvent(index=0, delta=ThinkingPartDelta(content_delta=' ability')),
            PartDeltaEvent(index=0, delta=ThinkingPartDelta(content_delta=' to')),
            PartDeltaEvent(index=0, delta=ThinkingPartDelta(content_delta=' handle')),
            PartDeltaEvent(index=0, delta=ThinkingPartDelta(content_delta=' big')),
            PartDeltaEvent(index=0, delta=ThinkingPartDelta(content_delta=' integers')),
            PartDeltaEvent(index=0, delta=ThinkingPartDelta(content_delta=',')),
            PartDeltaEvent(index=0, delta=ThinkingPartDelta(content_delta=' but')),
            PartDeltaEvent(index=0, delta=ThinkingPartDelta(content_delta=' the')),
            PartDeltaEvent(index=0, delta=ThinkingPartDelta(content_delta=' output')),
            PartDeltaEvent(index=0, delta=ThinkingPartDelta(content_delta=' will')),
            PartDeltaEvent(index=0, delta=ThinkingPartDelta(content_delta=' likely')),
            PartDeltaEvent(index=0, delta=ThinkingPartDelta(content_delta=' be')),
            PartDeltaEvent(index=0, delta=ThinkingPartDelta(content_delta=' extremely')),
            PartDeltaEvent(index=0, delta=ThinkingPartDelta(content_delta=' long')),
            PartDeltaEvent(index=0, delta=ThinkingPartDelta(content_delta=' —')),
            PartDeltaEvent(index=0, delta=ThinkingPartDelta(content_delta=' potentially')),
            PartDeltaEvent(index=0, delta=ThinkingPartDelta(content_delta=' hundreds')),
            PartDeltaEvent(index=0, delta=ThinkingPartDelta(content_delta=' of')),
            PartDeltaEvent(index=0, delta=ThinkingPartDelta(content_delta=' digits')),
            PartDeltaEvent(index=0, delta=ThinkingPartDelta(content_delta='.')),
            PartDeltaEvent(index=0, delta=ThinkingPartDelta(content_delta=' I')),
            PartDeltaEvent(index=0, delta=ThinkingPartDelta(content_delta=' should')),
            PartDeltaEvent(index=0, delta=ThinkingPartDelta(content_delta=' consider')),
            PartDeltaEvent(index=0, delta=ThinkingPartDelta(content_delta=' that')),
            PartDeltaEvent(index=0, delta=ThinkingPartDelta(content_delta=' and')),
            PartDeltaEvent(index=0, delta=ThinkingPartDelta(content_delta=' prepare')),
            PartDeltaEvent(index=0, delta=ThinkingPartDelta(content_delta=' to')),
            PartDeltaEvent(index=0, delta=ThinkingPartDelta(content_delta=' return')),
            PartDeltaEvent(index=0, delta=ThinkingPartDelta(content_delta=' the')),
            PartDeltaEvent(index=0, delta=ThinkingPartDelta(content_delta=' result')),
            PartDeltaEvent(index=0, delta=ThinkingPartDelta(content_delta=' as')),
            PartDeltaEvent(index=0, delta=ThinkingPartDelta(content_delta=' plain')),
            PartDeltaEvent(index=0, delta=ThinkingPartDelta(content_delta=' text')),
            PartDeltaEvent(index=0, delta=ThinkingPartDelta(content_delta=',')),
            PartDeltaEvent(index=0, delta=ThinkingPartDelta(content_delta=' even')),
            PartDeltaEvent(index=0, delta=ThinkingPartDelta(content_delta=' if')),
            PartDeltaEvent(index=0, delta=ThinkingPartDelta(content_delta=' it')),
            PartDeltaEvent(index=0, delta=ThinkingPartDelta(content_delta=' ends')),
            PartDeltaEvent(index=0, delta=ThinkingPartDelta(content_delta=' up')),
            PartDeltaEvent(index=0, delta=ThinkingPartDelta(content_delta=' being')),
            PartDeltaEvent(index=0, delta=ThinkingPartDelta(content_delta=' around')),
            PartDeltaEvent(index=0, delta=ThinkingPartDelta(content_delta=' 627')),
            PartDeltaEvent(index=0, delta=ThinkingPartDelta(content_delta=' digits')),
            PartDeltaEvent(index=0, delta=ThinkingPartDelta(content_delta='.')),
            PartDeltaEvent(index=0, delta=ThinkingPartDelta(content_delta=' So')),
            PartDeltaEvent(index=0, delta=ThinkingPartDelta(content_delta=',')),
            PartDeltaEvent(index=0, delta=ThinkingPartDelta(content_delta=' let')),
            PartDeltaEvent(index=0, delta=ThinkingPartDelta(content_delta=IsStr())),
            PartDeltaEvent(index=0, delta=ThinkingPartDelta(content_delta=' go')),
            PartDeltaEvent(index=0, delta=ThinkingPartDelta(content_delta=' ahead')),
            PartDeltaEvent(index=0, delta=ThinkingPartDelta(content_delta=' and')),
            PartDeltaEvent(index=0, delta=ThinkingPartDelta(content_delta=' compute')),
            PartDeltaEvent(index=0, delta=ThinkingPartDelta(content_delta=' that')),
            PartDeltaEvent(index=0, delta=ThinkingPartDelta(content_delta='!')),
            PartDeltaEvent(
                index=0,
                delta=ThinkingPartDelta(
                    signature_delta=IsStr(),
                    provider_name='openai',
                ),
            ),
            PartStartEvent(
                index=1,
                part=BuiltinToolCallPart(
                    tool_name='code_execution',
                    tool_call_id='ci_68c3509faff0819e96f6d45e6faf78490f2d670b80edc507',
                    provider_name='openai',
                ),
            ),
            PartDeltaEvent(
                index=1,
                delta=ToolCallPartDelta(
                    args_delta='{"container_id":"cntr_68c3509aa0348191ad0bfefe24878dbb0deaa35a4e39052e","code":"',
                    tool_call_id='ci_68c3509faff0819e96f6d45e6faf78490f2d670b80edc507',
                ),
            ),
            PartDeltaEvent(
                index=1,
                delta=ToolCallPartDelta(
                    args_delta='n', tool_call_id='ci_68c3509faff0819e96f6d45e6faf78490f2d670b80edc507'
                ),
            ),
            PartDeltaEvent(
                index=1,
                delta=ToolCallPartDelta(
                    args_delta=' =', tool_call_id='ci_68c3509faff0819e96f6d45e6faf78490f2d670b80edc507'
                ),
            ),
            PartDeltaEvent(
                index=1,
                delta=ToolCallPartDelta(
                    args_delta=' pow', tool_call_id='ci_68c3509faff0819e96f6d45e6faf78490f2d670b80edc507'
                ),
            ),
            PartDeltaEvent(
                index=1,
                delta=ToolCallPartDelta(
                    args_delta='(', tool_call_id='ci_68c3509faff0819e96f6d45e6faf78490f2d670b80edc507'
                ),
            ),
            PartDeltaEvent(
                index=1,
                delta=ToolCallPartDelta(
                    args_delta='123', tool_call_id='ci_68c3509faff0819e96f6d45e6faf78490f2d670b80edc507'
                ),
            ),
            PartDeltaEvent(
                index=1,
                delta=ToolCallPartDelta(
                    args_delta='456', tool_call_id='ci_68c3509faff0819e96f6d45e6faf78490f2d670b80edc507'
                ),
            ),
            PartDeltaEvent(
                index=1,
                delta=ToolCallPartDelta(
                    args_delta=',', tool_call_id='ci_68c3509faff0819e96f6d45e6faf78490f2d670b80edc507'
                ),
            ),
            PartDeltaEvent(
                index=1,
                delta=ToolCallPartDelta(
                    args_delta=' ', tool_call_id='ci_68c3509faff0819e96f6d45e6faf78490f2d670b80edc507'
                ),
            ),
            PartDeltaEvent(
                index=1,
                delta=ToolCallPartDelta(
                    args_delta='123', tool_call_id='ci_68c3509faff0819e96f6d45e6faf78490f2d670b80edc507'
                ),
            ),
            PartDeltaEvent(
                index=1,
                delta=ToolCallPartDelta(
                    args_delta=')\\n', tool_call_id='ci_68c3509faff0819e96f6d45e6faf78490f2d670b80edc507'
                ),
            ),
            PartDeltaEvent(
                index=1,
                delta=ToolCallPartDelta(
                    args_delta='len', tool_call_id='ci_68c3509faff0819e96f6d45e6faf78490f2d670b80edc507'
                ),
            ),
            PartDeltaEvent(
                index=1,
                delta=ToolCallPartDelta(
                    args_delta='(str', tool_call_id='ci_68c3509faff0819e96f6d45e6faf78490f2d670b80edc507'
                ),
            ),
            PartDeltaEvent(
                index=1,
                delta=ToolCallPartDelta(
                    args_delta='(n', tool_call_id='ci_68c3509faff0819e96f6d45e6faf78490f2d670b80edc507'
                ),
            ),
            PartDeltaEvent(
                index=1,
                delta=ToolCallPartDelta(
                    args_delta='))', tool_call_id='ci_68c3509faff0819e96f6d45e6faf78490f2d670b80edc507'
                ),
            ),
            PartDeltaEvent(
                index=1,
                delta=ToolCallPartDelta(
                    args_delta='"}', tool_call_id='ci_68c3509faff0819e96f6d45e6faf78490f2d670b80edc507'
                ),
            ),
            PartStartEvent(
                index=2,
                part=BuiltinToolReturnPart(
                    tool_name='code_execution',
                    content={'status': 'completed'},
                    tool_call_id='ci_68c3509faff0819e96f6d45e6faf78490f2d670b80edc507',
                    timestamp=IsDatetime(),
                    provider_name='openai',
                ),
            ),
            PartStartEvent(
                index=3,
                part=BuiltinToolCallPart(
                    tool_name='code_execution',
                    tool_call_id='ci_68c350a41d2c819ebb23bdfb9ff322770f2d670b80edc507',
                    provider_name='openai',
                ),
            ),
            PartDeltaEvent(
                index=3,
                delta=ToolCallPartDelta(
                    args_delta='{"container_id":"cntr_68c3509aa0348191ad0bfefe24878dbb0deaa35a4e39052e","code":"',
                    tool_call_id='ci_68c350a41d2c819ebb23bdfb9ff322770f2d670b80edc507',
                ),
            ),
            PartDeltaEvent(
                index=3,
                delta=ToolCallPartDelta(
                    args_delta='str', tool_call_id='ci_68c350a41d2c819ebb23bdfb9ff322770f2d670b80edc507'
                ),
            ),
            PartDeltaEvent(
                index=3,
                delta=ToolCallPartDelta(
                    args_delta='(n', tool_call_id='ci_68c350a41d2c819ebb23bdfb9ff322770f2d670b80edc507'
                ),
            ),
            PartDeltaEvent(
                index=3,
                delta=ToolCallPartDelta(
                    args_delta=')', tool_call_id='ci_68c350a41d2c819ebb23bdfb9ff322770f2d670b80edc507'
                ),
            ),
            PartDeltaEvent(
                index=3,
                delta=ToolCallPartDelta(
                    args_delta='[:', tool_call_id='ci_68c350a41d2c819ebb23bdfb9ff322770f2d670b80edc507'
                ),
            ),
            PartDeltaEvent(
                index=3,
                delta=ToolCallPartDelta(
                    args_delta='100', tool_call_id='ci_68c350a41d2c819ebb23bdfb9ff322770f2d670b80edc507'
                ),
            ),
            PartDeltaEvent(
                index=3,
                delta=ToolCallPartDelta(
                    args_delta='],', tool_call_id='ci_68c350a41d2c819ebb23bdfb9ff322770f2d670b80edc507'
                ),
            ),
            PartDeltaEvent(
                index=3,
                delta=ToolCallPartDelta(
                    args_delta=' str', tool_call_id='ci_68c350a41d2c819ebb23bdfb9ff322770f2d670b80edc507'
                ),
            ),
            PartDeltaEvent(
                index=3,
                delta=ToolCallPartDelta(
                    args_delta='(n', tool_call_id='ci_68c350a41d2c819ebb23bdfb9ff322770f2d670b80edc507'
                ),
            ),
            PartDeltaEvent(
                index=3,
                delta=ToolCallPartDelta(
                    args_delta=')[', tool_call_id='ci_68c350a41d2c819ebb23bdfb9ff322770f2d670b80edc507'
                ),
            ),
            PartDeltaEvent(
                index=3,
                delta=ToolCallPartDelta(
                    args_delta='-', tool_call_id='ci_68c350a41d2c819ebb23bdfb9ff322770f2d670b80edc507'
                ),
            ),
            PartDeltaEvent(
                index=3,
                delta=ToolCallPartDelta(
                    args_delta='100', tool_call_id='ci_68c350a41d2c819ebb23bdfb9ff322770f2d670b80edc507'
                ),
            ),
            PartDeltaEvent(
                index=3,
                delta=ToolCallPartDelta(
                    args_delta=':]', tool_call_id='ci_68c350a41d2c819ebb23bdfb9ff322770f2d670b80edc507'
                ),
            ),
            PartDeltaEvent(
                index=3,
                delta=ToolCallPartDelta(
                    args_delta='"}', tool_call_id='ci_68c350a41d2c819ebb23bdfb9ff322770f2d670b80edc507'
                ),
            ),
            PartStartEvent(
                index=4,
                part=BuiltinToolReturnPart(
                    tool_name='code_execution',
                    content={'status': 'completed'},
                    tool_call_id='ci_68c350a41d2c819ebb23bdfb9ff322770f2d670b80edc507',
                    timestamp=IsDatetime(),
                    provider_name='openai',
                ),
            ),
            PartStartEvent(
                index=5,
                part=BuiltinToolCallPart(
                    tool_name='code_execution',
                    tool_call_id='ci_68c350a5e1f8819eb082eccb870199ec0f2d670b80edc507',
                    provider_name='openai',
                ),
            ),
            PartDeltaEvent(
                index=5,
                delta=ToolCallPartDelta(
                    args_delta='{"container_id":"cntr_68c3509aa0348191ad0bfefe24878dbb0deaa35a4e39052e","code":"',
                    tool_call_id='ci_68c350a5e1f8819eb082eccb870199ec0f2d670b80edc507',
                ),
            ),
            PartDeltaEvent(
                index=5,
                delta=ToolCallPartDelta(
                    args_delta='n', tool_call_id='ci_68c350a5e1f8819eb082eccb870199ec0f2d670b80edc507'
                ),
            ),
            PartDeltaEvent(
                index=5,
                delta=ToolCallPartDelta(
                    args_delta='"}', tool_call_id='ci_68c350a5e1f8819eb082eccb870199ec0f2d670b80edc507'
                ),
            ),
            PartStartEvent(
                index=6,
                part=BuiltinToolReturnPart(
                    tool_name='code_execution',
                    content={'status': 'completed'},
                    tool_call_id='ci_68c350a5e1f8819eb082eccb870199ec0f2d670b80edc507',
                    timestamp=IsDatetime(),
                    provider_name='openai',
                ),
            ),
            PartStartEvent(
                index=7, part=TextPart(content='123', id='msg_68c350a75ddc819ea5406470460be7850f2d670b80edc507')
            ),
            FinalResultEvent(tool_name=None, tool_call_id=None),
            PartDeltaEvent(index=7, delta=TextPartDelta(content_delta='456')),
            PartDeltaEvent(index=7, delta=TextPartDelta(content_delta='^')),
            PartDeltaEvent(index=7, delta=TextPartDelta(content_delta='123')),
            PartDeltaEvent(index=7, delta=TextPartDelta(content_delta=' equals')),
            PartDeltaEvent(index=7, delta=TextPartDelta(content_delta=':\n')),
            PartDeltaEvent(index=7, delta=TextPartDelta(content_delta='180')),
            PartDeltaEvent(index=7, delta=TextPartDelta(content_delta='302')),
            PartDeltaEvent(index=7, delta=TextPartDelta(content_delta='106')),
            PartDeltaEvent(index=7, delta=TextPartDelta(content_delta='304')),
            PartDeltaEvent(index=7, delta=TextPartDelta(content_delta='044')),
            PartDeltaEvent(index=7, delta=TextPartDelta(content_delta='807')),
            PartDeltaEvent(index=7, delta=TextPartDelta(content_delta='508')),
            PartDeltaEvent(index=7, delta=TextPartDelta(content_delta='140')),
            PartDeltaEvent(index=7, delta=TextPartDelta(content_delta='927')),
            PartDeltaEvent(index=7, delta=TextPartDelta(content_delta='865')),
            PartDeltaEvent(index=7, delta=TextPartDelta(content_delta='938')),
            PartDeltaEvent(index=7, delta=TextPartDelta(content_delta='572')),
            PartDeltaEvent(index=7, delta=TextPartDelta(content_delta='807')),
            PartDeltaEvent(index=7, delta=TextPartDelta(content_delta='342')),
            PartDeltaEvent(index=7, delta=TextPartDelta(content_delta='688')),
            PartDeltaEvent(index=7, delta=TextPartDelta(content_delta='638')),
            PartDeltaEvent(index=7, delta=TextPartDelta(content_delta='559')),
            PartDeltaEvent(index=7, delta=TextPartDelta(content_delta='680')),
            PartDeltaEvent(index=7, delta=TextPartDelta(content_delta='488')),
            PartDeltaEvent(index=7, delta=TextPartDelta(content_delta='440')),
            PartDeltaEvent(index=7, delta=TextPartDelta(content_delta='159')),
            PartDeltaEvent(index=7, delta=TextPartDelta(content_delta='857')),
            PartDeltaEvent(index=7, delta=TextPartDelta(content_delta='958')),
            PartDeltaEvent(index=7, delta=TextPartDelta(content_delta='502')),
            PartDeltaEvent(index=7, delta=TextPartDelta(content_delta='360')),
            PartDeltaEvent(index=7, delta=TextPartDelta(content_delta='813')),
            PartDeltaEvent(index=7, delta=TextPartDelta(content_delta='732')),
            PartDeltaEvent(index=7, delta=TextPartDelta(content_delta='502')),
            PartDeltaEvent(index=7, delta=TextPartDelta(content_delta='197')),
            PartDeltaEvent(index=7, delta=TextPartDelta(content_delta='826')),
            PartDeltaEvent(index=7, delta=TextPartDelta(content_delta='969')),
            PartDeltaEvent(index=7, delta=TextPartDelta(content_delta='863')),
            PartDeltaEvent(index=7, delta=TextPartDelta(content_delta='225')),
            PartDeltaEvent(index=7, delta=TextPartDelta(content_delta='730')),
            PartDeltaEvent(index=7, delta=TextPartDelta(content_delta='871')),
            PartDeltaEvent(index=7, delta=TextPartDelta(content_delta='630')),
            PartDeltaEvent(index=7, delta=TextPartDelta(content_delta='436')),
            PartDeltaEvent(index=7, delta=TextPartDelta(content_delta='419')),
            PartDeltaEvent(index=7, delta=TextPartDelta(content_delta='794')),
            PartDeltaEvent(index=7, delta=TextPartDelta(content_delta='758')),
            PartDeltaEvent(index=7, delta=TextPartDelta(content_delta='932')),
            PartDeltaEvent(index=7, delta=TextPartDelta(content_delta='074')),
            PartDeltaEvent(index=7, delta=TextPartDelta(content_delta='350')),
            PartDeltaEvent(index=7, delta=TextPartDelta(content_delta='380')),
            PartDeltaEvent(index=7, delta=TextPartDelta(content_delta='367')),
            PartDeltaEvent(index=7, delta=TextPartDelta(content_delta='697')),
            PartDeltaEvent(index=7, delta=TextPartDelta(content_delta='649')),
            PartDeltaEvent(index=7, delta=TextPartDelta(content_delta='814')),
            PartDeltaEvent(index=7, delta=TextPartDelta(content_delta='626')),
            PartDeltaEvent(index=7, delta=TextPartDelta(content_delta='542')),
            PartDeltaEvent(index=7, delta=TextPartDelta(content_delta='926')),
            PartDeltaEvent(index=7, delta=TextPartDelta(content_delta='602')),
            PartDeltaEvent(index=7, delta=TextPartDelta(content_delta='664')),
            PartDeltaEvent(index=7, delta=TextPartDelta(content_delta='707')),
            PartDeltaEvent(index=7, delta=TextPartDelta(content_delta='275')),
            PartDeltaEvent(index=7, delta=TextPartDelta(content_delta='874')),
            PartDeltaEvent(index=7, delta=TextPartDelta(content_delta='269')),
            PartDeltaEvent(index=7, delta=TextPartDelta(content_delta='201')),
            PartDeltaEvent(index=7, delta=TextPartDelta(content_delta='777')),
            PartDeltaEvent(index=7, delta=TextPartDelta(content_delta='743')),
            PartDeltaEvent(index=7, delta=TextPartDelta(content_delta='912')),
            PartDeltaEvent(index=7, delta=TextPartDelta(content_delta='313')),
            PartDeltaEvent(index=7, delta=TextPartDelta(content_delta='197')),
            PartDeltaEvent(index=7, delta=TextPartDelta(content_delta='516')),
            PartDeltaEvent(index=7, delta=TextPartDelta(content_delta='323')),
            PartDeltaEvent(index=7, delta=TextPartDelta(content_delta='690')),
            PartDeltaEvent(index=7, delta=TextPartDelta(content_delta='221')),
            PartDeltaEvent(index=7, delta=TextPartDelta(content_delta='274')),
            PartDeltaEvent(index=7, delta=TextPartDelta(content_delta='713')),
            PartDeltaEvent(index=7, delta=TextPartDelta(content_delta='845')),
            PartDeltaEvent(index=7, delta=TextPartDelta(content_delta='895')),
            PartDeltaEvent(index=7, delta=TextPartDelta(content_delta='457')),
            PartDeltaEvent(index=7, delta=TextPartDelta(content_delta='748')),
            PartDeltaEvent(index=7, delta=TextPartDelta(content_delta='735')),
            PartDeltaEvent(index=7, delta=TextPartDelta(content_delta='309')),
            PartDeltaEvent(index=7, delta=TextPartDelta(content_delta='484')),
            PartDeltaEvent(index=7, delta=TextPartDelta(content_delta='337')),
            PartDeltaEvent(index=7, delta=TextPartDelta(content_delta='191')),
            PartDeltaEvent(index=7, delta=TextPartDelta(content_delta='373')),
            PartDeltaEvent(index=7, delta=TextPartDelta(content_delta='255')),
            PartDeltaEvent(index=7, delta=TextPartDelta(content_delta='527')),
            PartDeltaEvent(index=7, delta=TextPartDelta(content_delta='928')),
            PartDeltaEvent(index=7, delta=TextPartDelta(content_delta='271')),
            PartDeltaEvent(index=7, delta=TextPartDelta(content_delta='785')),
            PartDeltaEvent(index=7, delta=TextPartDelta(content_delta='206')),
            PartDeltaEvent(index=7, delta=TextPartDelta(content_delta='382')),
            PartDeltaEvent(index=7, delta=TextPartDelta(content_delta='967')),
            PartDeltaEvent(index=7, delta=TextPartDelta(content_delta='998')),
            PartDeltaEvent(index=7, delta=TextPartDelta(content_delta='984')),
            PartDeltaEvent(index=7, delta=TextPartDelta(content_delta='330')),
            PartDeltaEvent(index=7, delta=TextPartDelta(content_delta='482')),
            PartDeltaEvent(index=7, delta=TextPartDelta(content_delta='105')),
            PartDeltaEvent(index=7, delta=TextPartDelta(content_delta='350')),
            PartDeltaEvent(index=7, delta=TextPartDelta(content_delta='942')),
            PartDeltaEvent(index=7, delta=TextPartDelta(content_delta='229')),
            PartDeltaEvent(index=7, delta=TextPartDelta(content_delta='970')),
            PartDeltaEvent(index=7, delta=TextPartDelta(content_delta='677')),
            PartDeltaEvent(index=7, delta=TextPartDelta(content_delta='054')),
            PartDeltaEvent(index=7, delta=TextPartDelta(content_delta='940')),
            PartDeltaEvent(index=7, delta=TextPartDelta(content_delta='838')),
            PartDeltaEvent(index=7, delta=TextPartDelta(content_delta='210')),
            PartDeltaEvent(index=7, delta=TextPartDelta(content_delta='936')),
            PartDeltaEvent(index=7, delta=TextPartDelta(content_delta='952')),
            PartDeltaEvent(index=7, delta=TextPartDelta(content_delta='303')),
            PartDeltaEvent(index=7, delta=TextPartDelta(content_delta='939')),
            PartDeltaEvent(index=7, delta=TextPartDelta(content_delta='401')),
            PartDeltaEvent(index=7, delta=TextPartDelta(content_delta='656')),
            PartDeltaEvent(index=7, delta=TextPartDelta(content_delta='756')),
            PartDeltaEvent(index=7, delta=TextPartDelta(content_delta='127')),
            PartDeltaEvent(index=7, delta=TextPartDelta(content_delta='607')),
            PartDeltaEvent(index=7, delta=TextPartDelta(content_delta='778')),
            PartDeltaEvent(index=7, delta=TextPartDelta(content_delta='599')),
            PartDeltaEvent(index=7, delta=TextPartDelta(content_delta='667')),
            PartDeltaEvent(index=7, delta=TextPartDelta(content_delta='243')),
            PartDeltaEvent(index=7, delta=TextPartDelta(content_delta='702')),
            PartDeltaEvent(index=7, delta=TextPartDelta(content_delta='814')),
            PartDeltaEvent(index=7, delta=TextPartDelta(content_delta='072')),
            PartDeltaEvent(index=7, delta=TextPartDelta(content_delta='746')),
            PartDeltaEvent(index=7, delta=TextPartDelta(content_delta='219')),
            PartDeltaEvent(index=7, delta=TextPartDelta(content_delta='431')),
            PartDeltaEvent(index=7, delta=TextPartDelta(content_delta='942')),
            PartDeltaEvent(index=7, delta=TextPartDelta(content_delta='293')),
            PartDeltaEvent(index=7, delta=TextPartDelta(content_delta='005')),
            PartDeltaEvent(index=7, delta=TextPartDelta(content_delta='416')),
            PartDeltaEvent(index=7, delta=TextPartDelta(content_delta='411')),
            PartDeltaEvent(index=7, delta=TextPartDelta(content_delta='635')),
            PartDeltaEvent(index=7, delta=TextPartDelta(content_delta='076')),
            PartDeltaEvent(index=7, delta=TextPartDelta(content_delta='021')),
            PartDeltaEvent(index=7, delta=TextPartDelta(content_delta='296')),
            PartDeltaEvent(index=7, delta=TextPartDelta(content_delta='045')),
            PartDeltaEvent(index=7, delta=TextPartDelta(content_delta='493')),
            PartDeltaEvent(index=7, delta=TextPartDelta(content_delta='305')),
            PartDeltaEvent(index=7, delta=TextPartDelta(content_delta='133')),
            PartDeltaEvent(index=7, delta=TextPartDelta(content_delta='645')),
            PartDeltaEvent(index=7, delta=TextPartDelta(content_delta='615')),
            PartDeltaEvent(index=7, delta=TextPartDelta(content_delta='566')),
            PartDeltaEvent(index=7, delta=TextPartDelta(content_delta='590')),
            PartDeltaEvent(index=7, delta=TextPartDelta(content_delta='735')),
            PartDeltaEvent(index=7, delta=TextPartDelta(content_delta='965')),
            PartDeltaEvent(index=7, delta=TextPartDelta(content_delta='652')),
            PartDeltaEvent(index=7, delta=TextPartDelta(content_delta='587')),
            PartDeltaEvent(index=7, delta=TextPartDelta(content_delta='934')),
            PartDeltaEvent(index=7, delta=TextPartDelta(content_delta='290')),
            PartDeltaEvent(index=7, delta=TextPartDelta(content_delta='425')),
            PartDeltaEvent(index=7, delta=TextPartDelta(content_delta='473')),
            PartDeltaEvent(index=7, delta=TextPartDelta(content_delta='827')),
            PartDeltaEvent(index=7, delta=TextPartDelta(content_delta='719')),
            PartDeltaEvent(index=7, delta=TextPartDelta(content_delta='935')),
            PartDeltaEvent(index=7, delta=TextPartDelta(content_delta='012')),
            PartDeltaEvent(index=7, delta=TextPartDelta(content_delta='870')),
            PartDeltaEvent(index=7, delta=TextPartDelta(content_delta='093')),
            PartDeltaEvent(index=7, delta=TextPartDelta(content_delta='575')),
            PartDeltaEvent(index=7, delta=TextPartDelta(content_delta='987')),
            PartDeltaEvent(index=7, delta=TextPartDelta(content_delta='789')),
            PartDeltaEvent(index=7, delta=TextPartDelta(content_delta='431')),
            PartDeltaEvent(index=7, delta=TextPartDelta(content_delta='818')),
            PartDeltaEvent(index=7, delta=TextPartDelta(content_delta='047')),
            PartDeltaEvent(index=7, delta=TextPartDelta(content_delta='013')),
            PartDeltaEvent(index=7, delta=TextPartDelta(content_delta='404')),
            PartDeltaEvent(index=7, delta=TextPartDelta(content_delta='691')),
            PartDeltaEvent(index=7, delta=TextPartDelta(content_delta='795')),
            PartDeltaEvent(index=7, delta=TextPartDelta(content_delta='773')),
            PartDeltaEvent(index=7, delta=TextPartDelta(content_delta='170')),
            PartDeltaEvent(index=7, delta=TextPartDelta(content_delta='405')),
            PartDeltaEvent(index=7, delta=TextPartDelta(content_delta='764')),
            PartDeltaEvent(index=7, delta=TextPartDelta(content_delta='614')),
            PartDeltaEvent(index=7, delta=TextPartDelta(content_delta='646')),
            PartDeltaEvent(index=7, delta=TextPartDelta(content_delta='054')),
            PartDeltaEvent(index=7, delta=TextPartDelta(content_delta='949')),
            PartDeltaEvent(index=7, delta=TextPartDelta(content_delta='298')),
            PartDeltaEvent(index=7, delta=TextPartDelta(content_delta='846')),
            PartDeltaEvent(index=7, delta=TextPartDelta(content_delta='184')),
            PartDeltaEvent(index=7, delta=TextPartDelta(content_delta='678')),
            PartDeltaEvent(index=7, delta=TextPartDelta(content_delta='296')),
            PartDeltaEvent(index=7, delta=TextPartDelta(content_delta='813')),
            PartDeltaEvent(index=7, delta=TextPartDelta(content_delta='625')),
            PartDeltaEvent(index=7, delta=TextPartDelta(content_delta='595')),
            PartDeltaEvent(index=7, delta=TextPartDelta(content_delta='333')),
            PartDeltaEvent(index=7, delta=TextPartDelta(content_delta='311')),
            PartDeltaEvent(index=7, delta=TextPartDelta(content_delta='611')),
            PartDeltaEvent(index=7, delta=TextPartDelta(content_delta='385')),
            PartDeltaEvent(index=7, delta=TextPartDelta(content_delta='251')),
            PartDeltaEvent(index=7, delta=TextPartDelta(content_delta='735')),
            PartDeltaEvent(index=7, delta=TextPartDelta(content_delta='244')),
            PartDeltaEvent(index=7, delta=TextPartDelta(content_delta='505')),
            PartDeltaEvent(index=7, delta=TextPartDelta(content_delta='448')),
            PartDeltaEvent(index=7, delta=TextPartDelta(content_delta='443')),
            PartDeltaEvent(index=7, delta=TextPartDelta(content_delta='050')),
            PartDeltaEvent(index=7, delta=TextPartDelta(content_delta='050')),
            PartDeltaEvent(index=7, delta=TextPartDelta(content_delta='547')),
            PartDeltaEvent(index=7, delta=TextPartDelta(content_delta='161')),
            PartDeltaEvent(index=7, delta=TextPartDelta(content_delta='779')),
            PartDeltaEvent(index=7, delta=TextPartDelta(content_delta='229')),
            PartDeltaEvent(index=7, delta=TextPartDelta(content_delta='749')),
            PartDeltaEvent(index=7, delta=TextPartDelta(content_delta='134')),
            PartDeltaEvent(index=7, delta=TextPartDelta(content_delta='489')),
            PartDeltaEvent(index=7, delta=TextPartDelta(content_delta='643')),
            PartDeltaEvent(index=7, delta=TextPartDelta(content_delta='622')),
            PartDeltaEvent(index=7, delta=TextPartDelta(content_delta='579')),
            PartDeltaEvent(index=7, delta=TextPartDelta(content_delta='100')),
            PartDeltaEvent(index=7, delta=TextPartDelta(content_delta='908')),
            PartDeltaEvent(index=7, delta=TextPartDelta(content_delta='331')),
            PartDeltaEvent(index=7, delta=TextPartDelta(content_delta='839')),
            PartDeltaEvent(index=7, delta=TextPartDelta(content_delta='817')),
            PartDeltaEvent(index=7, delta=TextPartDelta(content_delta='426')),
            PartDeltaEvent(index=7, delta=TextPartDelta(content_delta='366')),
            PartDeltaEvent(index=7, delta=TextPartDelta(content_delta='854')),
            PartDeltaEvent(index=7, delta=TextPartDelta(content_delta='332')),
            PartDeltaEvent(index=7, delta=TextPartDelta(content_delta='416')),
            BuiltinToolCallEvent(  # pyright: ignore[reportDeprecated]
                part=BuiltinToolCallPart(
                    tool_name='code_execution',
                    args='{"container_id":"cntr_68c3509aa0348191ad0bfefe24878dbb0deaa35a4e39052e","code":"n = pow(123456, 123)\\nlen(str(n))"}',
                    tool_call_id='ci_68c3509faff0819e96f6d45e6faf78490f2d670b80edc507',
                    provider_name='openai',
                )
            ),
            BuiltinToolResultEvent(  # pyright: ignore[reportDeprecated]
                result=BuiltinToolReturnPart(
                    tool_name='code_execution',
                    content={'status': 'completed'},
                    tool_call_id='ci_68c3509faff0819e96f6d45e6faf78490f2d670b80edc507',
                    timestamp=IsDatetime(),
                    provider_name='openai',
                )
            ),
            BuiltinToolCallEvent(  # pyright: ignore[reportDeprecated]
                part=BuiltinToolCallPart(
                    tool_name='code_execution',
                    args='{"container_id":"cntr_68c3509aa0348191ad0bfefe24878dbb0deaa35a4e39052e","code":"str(n)[:100], str(n)[-100:]"}',
                    tool_call_id='ci_68c350a41d2c819ebb23bdfb9ff322770f2d670b80edc507',
                    provider_name='openai',
                )
            ),
            BuiltinToolResultEvent(  # pyright: ignore[reportDeprecated]
                result=BuiltinToolReturnPart(
                    tool_name='code_execution',
                    content={'status': 'completed'},
                    tool_call_id='ci_68c350a41d2c819ebb23bdfb9ff322770f2d670b80edc507',
                    timestamp=IsDatetime(),
                    provider_name='openai',
                )
            ),
            BuiltinToolCallEvent(  # pyright: ignore[reportDeprecated]
                part=BuiltinToolCallPart(
                    tool_name='code_execution',
                    args='{"container_id":"cntr_68c3509aa0348191ad0bfefe24878dbb0deaa35a4e39052e","code":"n"}',
                    tool_call_id='ci_68c350a5e1f8819eb082eccb870199ec0f2d670b80edc507',
                    provider_name='openai',
                )
            ),
            BuiltinToolResultEvent(  # pyright: ignore[reportDeprecated]
                result=BuiltinToolReturnPart(
                    tool_name='code_execution',
                    content={'status': 'completed'},
                    tool_call_id='ci_68c350a5e1f8819eb082eccb870199ec0f2d670b80edc507',
                    timestamp=IsDatetime(),
                    provider_name='openai',
                )
            ),
        ]
    )


async def test_openai_responses_streaming_usage(allow_model_requests: None, openai_api_key: str):
    class Result(BaseModel):
        result: int

    agent = Agent(
        model=OpenAIResponsesModel('gpt-5', provider=OpenAIProvider(api_key=openai_api_key)),
        model_settings=OpenAIResponsesModelSettings(
            openai_reasoning_effort='low',
            openai_service_tier='flex',
        ),
        output_type=Result,
    )

    async with agent.iter('Calculate 100 * 200 / 3') as run:
        async for node in run:
            if Agent.is_model_request_node(node):
                async with node.stream(run.ctx) as response_stream:
                    async for _ in response_stream:
                        pass
                    assert response_stream.get().usage == snapshot(
                        RequestUsage(input_tokens=53, output_tokens=469, details={'reasoning_tokens': 448})
                    )
                    assert response_stream.usage() == snapshot(
                        RunUsage(input_tokens=53, output_tokens=469, details={'reasoning_tokens': 448}, requests=1)
                    )
                    assert run.usage() == snapshot(RunUsage(requests=1))
                assert run.usage() == snapshot(
                    RunUsage(input_tokens=53, output_tokens=469, details={'reasoning_tokens': 448}, requests=1)
                )
    assert run.usage() == snapshot(
        RunUsage(input_tokens=53, output_tokens=469, details={'reasoning_tokens': 448}, requests=1)
    )


async def test_openai_responses_non_reasoning_model_no_item_ids(allow_model_requests: None, openai_api_key: str):
    model = OpenAIResponsesModel('gpt-4.1', provider=OpenAIProvider(api_key=openai_api_key))
    agent = Agent(model)

    @agent.tool_plain
    def get_meaning_of_life() -> int:
        return 42

    result = await agent.run('What is the meaning of life?')
    messages = result.all_messages()
    assert messages == snapshot(
        [
            ModelRequest(
                parts=[
                    UserPromptPart(
                        content='What is the meaning of life?',
                        timestamp=IsDatetime(),
                    )
                ]
            ),
            ModelResponse(
                parts=[
                    ToolCallPart(
                        tool_name='get_meaning_of_life',
                        args='{}',
                        tool_call_id='call_3WCunBU7lCG1HHaLmnnRJn8I|fc_68cc4fa649ac8195b0c6c239cd2c14470548824120ffcf74',
                    )
                ],
                usage=RequestUsage(input_tokens=36, output_tokens=15, details={'reasoning_tokens': 0}),
                model_name='gpt-4.1-2025-04-14',
                timestamp=IsDatetime(),
                provider_name='openai',
                provider_details={'finish_reason': 'completed'},
                provider_response_id='resp_68cc4fa5603481958e2143685133fe530548824120ffcf74',
                finish_reason='stop',
            ),
            ModelRequest(
                parts=[
                    ToolReturnPart(
                        tool_name='get_meaning_of_life',
                        content=42,
                        tool_call_id='call_3WCunBU7lCG1HHaLmnnRJn8I|fc_68cc4fa649ac8195b0c6c239cd2c14470548824120ffcf74',
                        timestamp=IsDatetime(),
                    )
                ]
            ),
            ModelResponse(
                parts=[
                    TextPart(
                        content="""\
The meaning of life, according to popular culture and famously in Douglas Adams' "The Hitchhiker's Guide to the Galaxy," is 42!

If you're looking for a deeper or philosophical answer, let me know your perspective or context, and I can elaborate further.\
""",
                        id='msg_68cc4fa7693081a184ff6f32e5209ab00307c6d4d2ee5985',
                    )
                ],
                usage=RequestUsage(input_tokens=61, output_tokens=56, details={'reasoning_tokens': 0}),
                model_name='gpt-4.1-2025-04-14',
                timestamp=IsDatetime(),
                provider_name='openai',
                provider_details={'finish_reason': 'completed'},
                provider_response_id='resp_68cc4fa6a8a881a187b0fe1603057bff0307c6d4d2ee5985',
                finish_reason='stop',
            ),
        ]
    )

    _, openai_messages = await model._map_messages(messages, model_settings=model.settings or {})  # type: ignore[reportPrivateUsage]
    assert openai_messages == snapshot(
        [
            {'role': 'user', 'content': 'What is the meaning of life?'},
            {
                'name': 'get_meaning_of_life',
                'arguments': '{}',
                'call_id': 'call_3WCunBU7lCG1HHaLmnnRJn8I',
                'type': 'function_call',
            },
            {'type': 'function_call_output', 'call_id': 'call_3WCunBU7lCG1HHaLmnnRJn8I', 'output': '42'},
            {
                'role': 'assistant',
                'content': """\
The meaning of life, according to popular culture and famously in Douglas Adams' "The Hitchhiker's Guide to the Galaxy," is 42!

If you're looking for a deeper or philosophical answer, let me know your perspective or context, and I can elaborate further.\
""",
            },
        ]
    )


async def test_openai_responses_code_execution_return_image(allow_model_requests: None, openai_api_key: str):
    model = OpenAIResponsesModel(
        'gpt-5',
        provider=OpenAIProvider(api_key=openai_api_key),
        settings=OpenAIResponsesModelSettings(openai_include_code_execution_outputs=True),
    )

    agent = Agent(model=model, builtin_tools=[CodeExecutionTool()], output_type=Image)

    result = await agent.run('Create a chart of y=x^2 for x=-5 to 5')
    assert result.output == snapshot(
        Image(
            data=IsBytes(),
            media_type='image/png',
            identifier='653a61',
        )
    )
    messages = result.all_messages()
    assert messages == snapshot(
        [
            ModelRequest(
                parts=[
                    UserPromptPart(
                        content='Create a chart of y=x^2 for x=-5 to 5',
                        timestamp=IsDatetime(),
                    )
                ]
            ),
            ModelResponse(
                parts=[
                    ThinkingPart(
                        content='',
                        id='rs_68cdc38812288190889becf32c2934990187028ba77f15f7',
                        signature=IsStr(),
                        provider_name='openai',
                    ),
                    BuiltinToolCallPart(
                        tool_name='code_execution',
                        args={
                            'container_id': 'cntr_68cdc387531c81938b4bee78c36acb820dbd09bdba403548',
                            'code': """\
import numpy as np\r
import matplotlib.pyplot as plt\r
\r
# Data\r
x = np.arange(-5, 6, 1)\r
y = x**2\r
\r
# Plot\r
plt.figure(figsize=(6, 4))\r
plt.plot(x, y, marker='o')\r
plt.title('y = x^2 for x = -5 to 5')\r
plt.xlabel('x')\r
plt.ylabel('y')\r
plt.grid(True, linestyle='--', alpha=0.6)\r
plt.xticks(x)\r
plt.tight_layout()\r
\r
# Save and show\r
plt.savefig('/mnt/data/y_equals_x_squared.png', dpi=200)\r
plt.show()\r
\r
'/mnt/data/y_equals_x_squared.png'\
""",
                        },
                        tool_call_id='ci_68cdc39029a481909399d54b0a3637a10187028ba77f15f7',
                        provider_name='openai',
                    ),
                    BuiltinToolReturnPart(
                        tool_name='code_execution',
                        content={'status': 'completed', 'logs': ["'/mnt/data/y_equals_x_squared.png'"]},
                        tool_call_id='ci_68cdc39029a481909399d54b0a3637a10187028ba77f15f7',
                        timestamp=IsDatetime(),
                        provider_name='openai',
                    ),
                    FilePart(
                        content=Image(
                            data=IsBytes(),
                            media_type='image/png',
                            identifier='653a61',
                        ),
                        id='ci_68cdc39029a481909399d54b0a3637a10187028ba77f15f7',
                    ),
                    TextPart(
                        content=IsStr(),
                        id='msg_68cdc398d3bc8190bbcf78c0293a4ca60187028ba77f15f7',
                    ),
                ],
                usage=RequestUsage(
                    input_tokens=2973, cache_read_tokens=1920, output_tokens=707, details={'reasoning_tokens': 512}
                ),
                model_name='gpt-5-2025-08-07',
                timestamp=IsDatetime(),
                provider_name='openai',
                provider_details={'finish_reason': 'completed'},
                provider_response_id='resp_68cdc382bc98819083a5b47ec92e077b0187028ba77f15f7',
                finish_reason='stop',
            ),
        ]
    )

    result = await agent.run('Style it more futuristically.', message_history=messages)
    assert result.output == snapshot(
        Image(
            data=IsBytes(),
            media_type='image/png',
            identifier='81863d',
        )
    )
    assert result.new_messages() == snapshot(
        [
            ModelRequest(
                parts=[
                    UserPromptPart(
                        content='Style it more futuristically.',
                        timestamp=IsDatetime(),
                    )
                ]
            ),
            ModelResponse(
                parts=[
                    ThinkingPart(
                        content='',
                        id='rs_68cdc39f6aa48190b5aece25d55f80720187028ba77f15f7',
                        signature='gAAAAABozcPV8NxzVAMDdbpqK7_ltYa5_uAVsbnSW9OMWGRwlnwasaLvuaC4XlgGmC2MHbiPrccJ8zYuu0QoQm7jB6KgimG9Ax3vwoFGqMnfVjMAzoy_oJVadn0Odh3sKGifc11yVMmIkvrl0OcPYwJFlxlt2JhPkKotUDHY0P2LziSsMnQB_KaVdyYQxfcVbwrJJnB9wm2QbA3zNZogWepoXGrHXL1mBRR3J7DLdKGfMF_7gQC5fgEtb3G4Xhvk8_XNgCCZel48bqgzWvNUyaVPb4TpbibAuZnKnCNsFll6a9htGu9Ljol004p_aboehEyIp6zAm_1xyTDiJdcmfPfUiNgDLzWSKf-TwGFd-jRoJ3Aiw1_QY-xi1ozFu2oIeXb2oaZJL4h3ENrrMgYod3Wiprr99FfZw9IRN4ApagGJBnWYqW0O75d-e8jUMJS8zFJH0jtCl0jvuuGmM5vBAV4EpRLTcNGOZyoRpfqHwWfZYIi_u_ajs_A6NdqhzYvxYE-FAE1aJ89HxhnQNjRqkQFQnB8sYeoPOLBKIKAWYi3RziNE8klgSPC250QotupFaskTgPVkzbYe9ZtRZ9IHPeWdEHikb2RP-o1LVVO_zFMJdC6l4TwEToqRG8LaZOgSfkxS8eylTw7ROI2p8IBSmMkbkjvEkpmIic0FSx23Ew_Q-Y6DPa9isxGZcMMS0kOPKSPSML2MGoVq5L3-zIVj6ZBcFOMSaV5ytTlH-tKqBP9fejMyujwQFl5iXawuSjVjpnd2VL83o-xKbm6lEgsyXY1vynlS2hT52OYUY3MMvGSCeW5d7xwsVReO0O1EJqKS0lLh8thEMpJvar9dMgg-9ZCgZ1wGkJlpANf2moQlOWXKPXcbBa2kU0OW2WEffr4ecqg1QwPoMFLmR4HDL-KknuWjutF5bo8FW0CAWmxObxiHeDWIJYpS4KIIwp9DoLdJDWlg8FpD6WbBjKQN6xYmewHaTLWbZQw8zMGBcnhAkkyVopjrbM_6rvrH4ew05mPjPRrq9ODdHBqDYEn1kWj9MBDR-nhhLrci_6GImd64HZXYo0OufgcbxNu5mcAOsN3ww13ui8CTQVsPJO20XHc4jfwZ2Yr4iEIYLGdp0Xgv8EjIkJNA1xPeWn9COgCRrRSVLoF6qsgZwt9IRRGGEbH6kvznO_Y7BTTqufsORG6WNKc_8DDlrczoZVy0d6rI1zgqjXSeMuEP9LBG-bJKAvoAGDPXod8ShlqGX3Eb9CmBTZtTOJZYdgAlsZHx9BZ6zHlrJDjSDhc8xvdUAn9G3JvTI3b5JWSNX0eEerZ4c0FVqlpR-mSG201qnFghtoGHTLJhlIf9Ir8Daio_AYxUTRarQbcKnJuyKHPOz1u0PX2zS0xegO-IZhFbzNaB8qwQgeBiHfP-1dP9mkttqIRMt-hMt9NMHXoGIvFxgQ-xUVw7GRWx-ffKY7nPAbZD8kwVP3i4jTVj8phhwQcDy9UmbaPjm4LBgJkfdwNfSpm3g_ePK4aLa_l7iF2WSSfy2wObb7VatDzYDcNRG0ZTMGsiHy8yzZAcec18rG7uE6QCKx32G8NI5YvcN1kbnrZEuoKTBuSb2B_ZAhvED9HxbG8mH4ZEHHioVuH3_-b2TesVUAbORab_-rG9CU6qyy_eAqP54FYiXXSWtBWNo4baVdqCzgSCiNxgpxx64WPw8y2M1bOMoV6KPGwDOjcNwbO9nQwztqTWPW0Ot_Llf0HV0p-RPC1Uy8uBB5flhJ3p5uqxCPV3kDRzXgjh28EaBEkaSw_6SZkJNvwbD_7VihlHGaO89TwlqSIYUT_gc72NZKRrj4f-Y-0NwxjaSVVGuWCoeG-TMjG6uXpSozo2J47_x_a0lr4KCT8NDYlksajyuPUbYhC7jhQ9uJakmAc7ay_VHn_LYlAWRdAA7wYvqw7aYIuSIYg2OfL6NlggCpBnhsUPEXmMRHcfj1Ctc1aeUjBcpLFVmTZ82lB0FdcKRe3bBsKRckbdKalehoK0NJtrWqNQQH7xPrS-r7or_oOWhA4EDIkRUOG9eZhdsvTXBUamxGwutJ97SdDkgppVC4M7DMK2ZGGBzQsE-JMilERvFQ8JqwVWPxExWmE_-H2-bYe-T-CguCin-mTqhLYswHVtXjtruoHBmDs2SdnkD3intwSpqxsltscCfRaoRYWTCTbchCdbctSEIc39ECpc5tL1Gnav0bwSkMYkxyaRVBiYBbmIG9JftkKIYtdZ_Ddjmq8k29QflqrcigahsVLZPye3dxVTuviqbQjRd2SPMv8RxgSebgm5RZZIpP4WposryghYZFvuA1WImRzsImnAJI9J-8dv6IhHpHsWOw9K-Neg8GlnDU1mGHUElMUbqHiLojmXqPGfhBI3iSR0Ugs7ErpeRUrSk3il2o3rysG1Fn7ePuP5qNJUt2NyBUxf3TExMOwG_zqvpIPr2V_ARr3PsfeD0IcY83Bh428S8KPzc7ASOjT9dGQtVVrdjSxHi8o5ANxGx6z3bHC5dJvDCXg8a7FIJHAd5CUqJxrBi-K4p21jf1BNqgO5JAJO1JrvtdTk4GOVe8YEfhxmGWW9oeuRg8crsIWCCCoxr2XJKgPCj2TTPkBDZ1O3Yw3_nuWaBU5sB09uEB5lTKMd0OfSHbPF4c50RWAFgQB-tHjIUss3oEcAUaZHC77r6sIYoAEBlU8Dgly983fFD0HCqtpIpKS_B_K1fTXYpWRM3uUZpPKEgbfw1Kiqp5cweKTeRKNvjlau6VxhPyVi66xPdHUCC_BcX1eeFe-zcxe6fczcJWqGZGtYyVS_S_GlWZcdA6AHvGU6c4KjG0oU_9q-pdHSRtpnrhqFu2L884m64A_HsFU71Dj34AxhmXO1Am-zSL3j9nEPPUe6lJSGyhHU9k8ApDadWagvlODdXYWaWiMCXGXcYtl_iUAm24IJozlLJ1IW9HW6RoTfKrxwQwND3pX9CLNewuPV776pVtRjvUMbLaYg8nzOu1eNT2IW9dUdzc7wqOjiT1gHuVd6RzJyTCWJb9yPwDTkB_NKkjfUPmJ9Id924xtxy6H0eDYRq-SqsSSEklr6KJc88PV35QqvaMUW1dt_tGynHgYy9PXlWXQLKw-Xphku3FS_R4BLUhJbXDsMOQq332yhizP3qQ7vjEmPm8KB4DMIWBNn_D9xFuDuTCMNPAA9AGYWgC39-L4wPbpBHpqWjDwMzijFpm0CEViPD9ghyyV8syT1uLscxJVVDlBx90u_qWLSzMnFrVWmZ60OyWa9EqG44ZU8ELLHlEDRO_yHuTVpSafCLeDe5baOG2mI6tZnDBmm_ysbYdaC2N_zNBK9rhx7g7BNLQPevl0vtZm7GVLYXiVaO5ZinHxeTyJ6dRU5b0HmSw8r7EpdgORfjUuMkUfWPwhXgTU8SbvjTZg1gJowyNDYCvacrgnmnpBG9BgNjsfWlGTwz19AcEP_GjCWRWoE-uE_5fIyq5eFEefCBUKU0Ejs0IB-Re5h8bbdc6bNV3Tnx4UfGDU6FbQrJmPzrw5wp_wCeVYjtNGRbO2MKr_m52km5xMpVMMHtthVbQ9Zsa9F9zB6Dkr-R4F7o0dITMhG3qaREHKc8mXIGoHND-WSGPZLntB43JmRIWwjlJNstv7VlVc-dU89oh6Z1biH9B88SENI1ao2wMQV-BB17E6cmfzm1JsSR-HkzSf3yoUJWwvIu4CaR4jeMZohuoNqfGvQWIJSfyyUNzq5uY5__04QUmNcRVspOTH4EOHAoXLfCV3VI7fodj4FppiIuIXKwS3N03-Qt4sQ__XQWuyDdORvhRJeCvYcK5kkyOQILcABxDItxLmk8AgdT0Hz0BAo_u1U71srS-T8a8O0-fXWsJAHxDg_rJn0LUm6zq2vXNl8zmOKwEayyb0YySbMRxI-LwLyOXGRDyAVvm_7KKJu1HHqMntLyY2G1xowFpwMVLYXlGxDbsSpE-g5kFnHWhj13FiekLxaFgMRNsMA-r5_rWbEjRa6H328FKsUJcYe9qsp2LlzdJmYZDTIMgzxupFwQ-R5F6QjWOudMBsRszb4YqnOPJ8P9YnY2WYd0B7srb5Gh7T6r6mcCl-HAb2z9QDeXOc2Lu7ujuSvGj7_Gk7PkZH-LzoAEaGG9Z-7IVJlV_hOBPif3GlJUSUhTlIwWxn75gOyoOFuMak-rQqkb0SaL5anfXS_NUTVgSh5G5JQIoykLxbVlGiyeq0M_oEvTw2wMZcWT2hhaudcQ6L912pntcD-WF2tfppgp6sN5-cq-D8Y39N5Txvs-wo-H7-vYKPozTNUKCfnzgXfvt5fOi3RBR4MZU3eHT8OZ7d1d3otho_4GVMNIFa6mxjW1BC_J42Hn27-vrNDLZI_BXdF1t2CCq9VeRwxIW1R9vadd04HzAXyhap95BAYacmbULR6BkX97TvY3hv5cMiaQFkzxg-tf-nGC_VCknvwKxu4ocoB14p9w5TPSKcJz4J26XvyQbi6AdaXbOk625ajB_clv3VJvXYz7DgvWZd408tMykYQLMEyv5lnS7qwQokeM4ilIXwM7EugiakhfefTM9ZdxaWVcvQdqGerx98wlhifCSv0FqFRpJdkqgHmV1qzrAjPDEKT5HJOjsvs5hb7gKBqHR-bYlgS94pvDUpPArQXYcGYGum6vFsCAJypefMTF3D7Zhu4hhWQQv-DzSmfcZOxSeVJFrgVeqJnIbZPtd59HCBXNIRXJa42wUYE4szNli8wKWX0rYSIhiX-ig2YYZz3ZoBE1KDOpzheuk9OMYg7tQG2UlmVq27ggaKJ2gEGuVv-GI7uD7vKxPQ97QwCf38gWKU95CjMEBm_EvmLs9eubNpSpz8Yoek8hWWgrCXUSwRsYnF-lGdG0nIkCClvzqqAGOjyPxG4qfrCXJ-4rVc4DQiJUj71_I0EAhOgxb5WYBt4a7C1aUxC__qeOTAecof-UjzNlUPTo91JgOh5xvZkRkgGFNsq1OFqOcRrrKV8U8brizYkIhDjzjwCIzScSYvEfY4S6st-oJBv5fwTqwICSs59hf6WR8GXsPFR4v3UtF0Rkt-Nrek-X6V7BCui1M5HeFRN7lcTYs1Qw2bIwu4Td5PIkZ16oHdCk9u5pEZce-n_MIwj2Yoq_Lq1BBY9f1rpG9IuaycwabFnd2MOj89-xdgC197DAij5WjZjXahooyAl0Mt3p9MrHCit7LYbxqd_dGBOmg9YRfGPhsoZ17oAmHyg_gvpooOsu21T_06ynhvySjOG0yUcphquvtHJWqQdcT6BBX0X-kGE4nA41VdMhepLhDRDXtR4HJ1m_dPFpkHeAAFIefjt5Kb782TDLFE3KuHFWqSU2K2UmlY12P21dpRvyUNz8ss_AA3rl5jFpcnC2IyJNDIZbqdJPd2z0SNlwNyBq7Vl6poenR-j2X3xzIGlCDQ9zRgs50wdWtZ3ZRWLVWMrVkhkddoVKuh1W9rlwsvxmlZbOeRk_Uh0BymAa0-4-n0jI4_-O8jqpL-YzL1Y191brY4ywLUrQXpln41UK76pxc34FojI1Nymw523SNYxAHSlpj01gNmcjPrBTFxQ9SDY7AlrSFwJia_KvWnsZ53qt6fiDHV7p62KzlG_rpz_dQSQoj-z1hZBoUxi4nqzeCIzPcB_3JqeqD6x1O-Vh3uk-6NxN_qCE8cRsizB5vV-Ur-4tqau6LIrdfIB3Db12vpgiCmD_BD4xCxOijDn-97edRZw__xYfhx9_MBEB6gYl1ZBtLJfxDN54N5UION2tiZ2U8THD_h4d8-c26H7NQv44kYppbaseMckhpVOBDh52P5gxWFwp4VGqAIkZ7KU10qAD6M3GTFx7vGth8cT8YS1s2gPDW-WcVQGlAF94gT-FE6vzAjxwRJ4m7B1rJZfYReDvMrAoLroayOVmfB8pOKVQLQEF5dUmlzAIIpeh1NAiTg4n3FXW7OXQhzhU8bmo0e2FuSEOUVimGw9Nk_Wor3kQFp-9kj_iazSC4p5VURnyY_lAirPfyw4nskpZzCjSg_EAU8Au5vvOqrdDEPjrbeT8ks0wi2rsB0AxQxhgf6jUWzp0apeZOIl9dJFH_OnyJfvwrV4YHpee3174WKYhOJIOy2-8FJbMw1MpQtVV49yWmZsIyjRNj2uLbqY7jWBo2UEeOVW5n1tdk5zAVF-RFPKyh9150MnJz_RQtgoNdUD4iLBwlHYHVGLyH4a3GJmOJP6ZC-A-8RiUjvhu5co0yC8M83aVFjLe-yob3sNgJQgdVJnEOfPz4-1DVORoDgIRrRBcZQZqvkZwADFUkyy9jy5oXdEJ5XzthnizbrOZkHk6sQsNXrP4Uadqo9w99uy7TUh62l5AMWBFcaaQhuAuFkUZCavIqoO-2k4oXIDoTeBYzbyo_HH6caMk0D0_zgEg_5i-NhT3EUPdoCBNmjbOKmN2wzf6kqEyc8-nunjfq6HOjC6B6SE6VgOVJgBrhB4cBto4CxO45eqeuCi_WCjRtSS43Bh0QFZi6xK8rRjItyQRIfBpomETElbng3mAmBLPNb_7CzfsBdhBhJQLKu9KZ__uL3YVGtrCaLcOsfwP7BXRNQJH0yN_JWfMZH3y3B8z1O__xGhR63ugExWJZyUn55KAEiODbX35_PcftWXjslq-wzsK4J2fO_HFNU8Pi4egk6ibvCUDFRUelukaAy_YHdb0VTSB6XCymTo96jK0HGjG8FaVwvQaesaUE-e0_JpdMXN3KstKFeTlDUx1o3Ny93-VxLB5rkOSd6cRjEnFRA7Q6HnturEjwPAeJjR2Ll5dsisVrdjqHMbSfSObkpd2dZ0T3LP4-_ug7qRJF60DJTjTPpx7YxeARzuwiu02TlVW0J0PrdXT8EpISHneKc1VWhtRcdD0R0spuAMzJLwELaOemihL1TJSIMBqFikbpulZCZ1k1kA_5D7I5c7pOF1g4uYBW-gJNTenfC9wYmDJAOCcnwk1W4=',
                        provider_name='openai',
                    ),
                    BuiltinToolCallPart(
                        tool_name='code_execution',
                        args={
                            'container_id': 'cntr_68cdc387531c81938b4bee78c36acb820dbd09bdba403548',
                            'code': """\
import numpy as np\r
import matplotlib.pyplot as plt\r
import matplotlib.patheffects as pe\r
\r
# Data\r
x_smooth = np.linspace(-5, 5, 501)\r
y_smooth = x_smooth**2\r
x_int = np.arange(-5, 6, 1)\r
y_int = x_int**2\r
\r
# Futuristic styling parameters\r
bg_color = '#0b0f14'          # deep space blue-black\r
grid_color = '#00bcd4'        # cyan\r
neon_cyan = '#00e5ff'\r
neon_magenta = '#ff2bd6'\r
accent = '#8a2be2'            # electric purple\r
\r
plt.style.use('dark_background')\r
plt.rcParams.update({\r
    'font.family': 'DejaVu Sans Mono',\r
    'axes.edgecolor': neon_cyan,\r
    'xtick.color': '#a7ffff',\r
    'ytick.color': '#a7ffff',\r
    'axes.labelcolor': '#a7ffff'\r
})\r
\r
fig, ax = plt.subplots(figsize=(8, 5), dpi=200)\r
fig.patch.set_facecolor(bg_color)\r
ax.set_facecolor(bg_color)\r
\r
# Neon glow effect: draw the curve multiple times with increasing linewidth and decreasing alpha\r
for lw, alpha in [(12, 0.06), (9, 0.09), (6, 0.14), (4, 0.22)]:\r
    ax.plot(x_smooth, y_smooth, color=neon_cyan, linewidth=lw, alpha=alpha, solid_capstyle='round')\r
\r
# Main crisp curve\r
ax.plot(x_smooth, y_smooth, color=neon_cyan, linewidth=2.5)\r
\r
# Glowing integer markers\r
ax.scatter(x_int, y_int, s=220, color=neon_magenta, alpha=0.10, zorder=3)\r
ax.scatter(x_int, y_int, s=60, color=neon_magenta, edgecolor='white', linewidth=0.6, zorder=4)\r
\r
# Grid and spines\r
ax.grid(True, which='major', linestyle=':', linewidth=0.8, color=grid_color, alpha=0.25)\r
for spine in ax.spines.values():\r
    spine.set_linewidth(1.2)\r
\r
# Labels and title with subtle glow\r
title_text = ax.set_title('y = x^2  •  x ∈ [-5, 5]', fontsize=16, color=neon_cyan, pad=12)\r
title_text.set_path_effects([pe.withStroke(linewidth=3, foreground=accent, alpha=0.35)])\r
\r
ax.set_xlabel('x', fontsize=12)\r
ax.set_ylabel('y', fontsize=12)\r
\r
# Ticks\r
ax.set_xticks(x_int)\r
ax.set_yticks(range(0, 26, 5))\r
\r
# Subtle techy footer\r
footer = ax.text(0.98, -0.15, 'generated • neon-grid',\r
                 transform=ax.transAxes, ha='right', va='top',\r
                 color='#7fdfff', fontsize=9, alpha=0.6)\r
footer.set_path_effects([pe.withStroke(linewidth=2, foreground=bg_color, alpha=0.9)])\r
\r
plt.tight_layout()\r
\r
# Save and show\r
out_path = '/mnt/data/y_equals_x_squared_futuristic.png'\r
plt.savefig(out_path, facecolor=fig.get_facecolor(), dpi=200, bbox_inches='tight')\r
plt.show()\r
\r
out_path\
""",
                        },
                        tool_call_id='ci_68cdc3be6f3481908f64d8f0a71dc6bb0187028ba77f15f7',
                        provider_name='openai',
                    ),
                    BuiltinToolReturnPart(
                        tool_name='code_execution',
                        content={
                            'status': 'completed',
                            'logs': [
                                """\
/tmp/ipykernel_11/962152713.py:40: UserWarning: You passed a edgecolor/edgecolors ('white') for an unfilled marker ('x').  Matplotlib is ignoring the edgecolor in favor of the facecolor.  This behavior may change in the future.
  ax.scatter(x_int, y_int, s=60, color=neon_magenta, edgecolor='white', linewidth=0.6, zorder=4)
""",
                                "'/mnt/data/y_equals_x_squared_futuristic.png'",
                            ],
                        },
                        tool_call_id='ci_68cdc3be6f3481908f64d8f0a71dc6bb0187028ba77f15f7',
                        timestamp=IsDatetime(),
                        provider_name='openai',
                    ),
                    FilePart(
                        content=Image(
                            data=IsBytes(),
                            media_type='image/png',
                            identifier='81863d',
                        ),
                        id='ci_68cdc3be6f3481908f64d8f0a71dc6bb0187028ba77f15f7',
                    ),
                    TextPart(
                        content="""\
I gave the chart a neon, futuristic look with a dark theme, glowing curve, and cyber-style markers and grid.

Download the image: [y_equals_x_squared_futuristic.png](sandbox:/mnt/data/y_equals_x_squared_futuristic.png)

If you want different colors or a holographic gradient background, tell me your preferred palette.\
""",
                        id='msg_68cdc3d0303c8190b2a86413acbedbe60187028ba77f15f7',
                    ),
                ],
                usage=RequestUsage(
                    input_tokens=4614, cache_read_tokens=1792, output_tokens=1844, details={'reasoning_tokens': 1024}
                ),
                model_name='gpt-5-2025-08-07',
                timestamp=IsDatetime(),
                provider_name='openai',
                provider_details={'finish_reason': 'completed'},
                provider_response_id='resp_68cdc39da72481909e0512fef9d646240187028ba77f15f7',
                finish_reason='stop',
            ),
        ]
    )


async def test_openai_responses_image_generation_tool(allow_model_requests: None, openai_api_key: str):
    model = OpenAIResponsesModel('gpt-5', provider=OpenAIProvider(api_key=openai_api_key))

    agent = Agent(model=model, output_type=Image)

    result = await agent.run('Generate an image of an axolotl.')
    messages = result.all_messages()

    assert result.output == snapshot(
        Image(
            data=IsBytes(),
            media_type='image/png',
            identifier='68b13f',
        )
    )
    assert messages == snapshot(
        [
            ModelRequest(
                parts=[
                    UserPromptPart(
                        content='Generate an image of an axolotl.',
                        timestamp=IsDatetime(),
                    )
                ]
            ),
            ModelResponse(
                parts=[
                    ThinkingPart(
                        content='',
                        id='rs_68cdc3d72da88191a5af3bc08ac54aad08537600f5445fc6',
                        signature=IsStr(),
                        provider_name='openai',
                    ),
                    BuiltinToolCallPart(
                        tool_name='image_generation',
                        tool_call_id='ig_68cdc3ed36dc8191b543d16151961f8e08537600f5445fc6',
                        provider_name='openai',
                    ),
                    BuiltinToolReturnPart(
                        tool_name='image_generation',
                        content={'status': 'completed'},
                        tool_call_id='ig_68cdc3ed36dc8191b543d16151961f8e08537600f5445fc6',
                        timestamp=IsDatetime(),
                        provider_name='openai',
                    ),
                    FilePart(
                        content=Image(
                            data=IsBytes(),
                            media_type='image/png',
                            identifier='68b13f',
                        ),
                        id='ig_68cdc3ed36dc8191b543d16151961f8e08537600f5445fc6',
                    ),
                    TextPart(content='', id='msg_68cdc42eae2c81918eeacdbceb60d7fa08537600f5445fc6'),
                ],
                usage=RequestUsage(
                    input_tokens=2746,
                    cache_read_tokens=1664,
                    output_tokens=1106,
                    details={'reasoning_tokens': 960},
                ),
                model_name='gpt-5-2025-08-07',
                timestamp=IsDatetime(),
                provider_name='openai',
                provider_details={'finish_reason': 'completed'},
                provider_response_id=IsStr(),
                finish_reason='stop',
            ),
        ]
    )

    result = await agent.run('Now give it a sombrero.', message_history=messages)
    assert result.output == snapshot(
        Image(
            data=IsBytes(),
            media_type='image/png',
            identifier='2b4fea',
        )
    )
    assert result.new_messages() == snapshot(
        [
            ModelRequest(
                parts=[
                    UserPromptPart(
                        content='Now give it a sombrero.',
                        timestamp=IsDatetime(),
                    )
                ]
            ),
            ModelResponse(
                parts=[
                    ThinkingPart(
                        content='',
                        id='rs_68cdc4311c948191a7fb4cb3e04f12f508537600f5445fc6',
                        signature=IsStr(),
                        provider_name='openai',
                    ),
                    BuiltinToolCallPart(
                        tool_name='image_generation',
                        tool_call_id='ig_68cdc46a3bc881919771488b1795a68908537600f5445fc6',
                        provider_name='openai',
                    ),
                    BuiltinToolReturnPart(
                        tool_name='image_generation',
                        content={'status': 'completed'},
                        tool_call_id='ig_68cdc46a3bc881919771488b1795a68908537600f5445fc6',
                        timestamp=IsDatetime(),
                        provider_name='openai',
                    ),
                    FilePart(
                        content=Image(
                            data=IsBytes(),
                            media_type='image/png',
                            identifier='2b4fea',
                        ),
                        id='ig_68cdc46a3bc881919771488b1795a68908537600f5445fc6',
                    ),
                    TextPart(content='', id='msg_68cdc4c5951c8191ace8044f1e89571508537600f5445fc6'),
                ],
                usage=RequestUsage(
                    input_tokens=2804,
                    cache_read_tokens=1280,
                    output_tokens=792,
                    details={'reasoning_tokens': 576},
                ),
                model_name='gpt-5-2025-08-07',
                timestamp=IsDatetime(),
                provider_name='openai',
                provider_details={'finish_reason': 'completed'},
                provider_response_id=IsStr(),
                finish_reason='stop',
            ),
        ]
    )


async def test_openai_responses_image_generation_tool_without_image_output(
    allow_model_requests: None, openai_api_key: str
):
    model = OpenAIResponsesModel('gpt-5', provider=OpenAIProvider(api_key=openai_api_key))

    agent = Agent(model=model, builtin_tools=[ImageGenerationTool()])

    with capture_run_messages() as messages:
        with pytest.raises(
            UnexpectedModelBehavior, match=re.escape('Exceeded maximum retries (1) for output validation')
        ):
            await agent.run('Generate an image of an axolotl.')

    assert messages == snapshot(
        [
            ModelRequest(
                parts=[
                    UserPromptPart(
                        content='Generate an image of an axolotl.',
                        timestamp=IsDatetime(),
                    )
                ]
            ),
            ModelResponse(
                parts=[
                    ThinkingPart(
                        content='',
                        id='rs_68cdec207364819f94cc61029ed4e1d2079003437d26d0c0',
                        signature='gAAAAABozexg98F3au1443vbazt85gDycVpBeC63gC3bUrFg_jpx3BYCksfaKwRkdFirkKpRHBYG1go0Kbzl_1w7ZqwT-BcPYX1Q7a--X9S-5OvU43ikr2kPbJgGhjWv1W37aLPKfIFOvt0VspdWlN3Diq6u67ktR0R0BXOFuSSv7WQmRAIl2JxiDzquSCb12Uc6i61LxNLpzalYk9lyW4Nm5c4czAsbUNv22AeTsB-nwWzO9NJyPfe6cVybz5gdShl8lKIvBsjHMonyiZqqzuSZakXSlbteA8yvZmOYO9XT1ruXNhCoFnq4pNuMHiZuOyCSIvASPUebLO9Q9uMv-t2aKku_4Xg4VsNUuQQpJfZ_gqYJyZFmANBTAcbMGBVotJS0V0ZkO9kyM9W99udKPuS-IzAkPCiHuBsjMaQzhM9xA2-uNm169O4P6TfqD65iCYAMLvwZbXauC6etI17If_731Oo0k4qcR5G7vruSd_Om-vwAGmb0u3_FNcI73bNw4WkhfGdUucfquaGIBkSm2_H63SOfLHOiLsnLIZT1QkEm2k2LP6O57WHAE3H1Rd1nKkw7GQcY-oQlF9_AGi_okM_nCNf7RXzfEocRYXlkSwoJT67TGV_rp1aSzhxKgzOzntDlcOT4FdyVY_0MMtxnBANZL2mBM8nvmqogWOnrJui-7qmFYP6DJj-GkoqPhi_gXlb9gTHtus_lQtLvJSXFhDlQDT40dPbU6T716Bp1TRQSAtj5s4aIhEupcAyoza4Vzko9WF0lrwyTKeU0Yh2nkrieKNqL9XbhknW9bp8dRMRM5-cG4WZHWgD5nLV4EP-8xcZc0ApwBLebiUhkX3MZ7phpS_ZpwnHxO8GDnvuPNT6pXbvvrUL-Vitwe-qWoodziaUetUcopfpGlBYnZb6_cJOVFUoJDxPxgOkLiUW0WSSe-NsU0XllTG75sVx6cciU7LbDJjkPU3yLOrJcwpE81Khsefm-yyk4BOMzPbhJKg9Lrs9pZmuhXa0-GdMP6fHks4UKYeR5pX7zTU36t4BUYFssq-p8QqSuXah64S50W644yvaJR52PzkjDhNtl_lBbLRsVvlimUz2vGuJfFrATSnw-pkuGEDznc5BfdjqNDxncVWpwu0u2HnfAXbzBBtgNFVvWUegjRhBAwqrlWdjhvTcfzp2xUAoaXcQdRmZUh9Cw1Ib3pvejHk8l56i2Gf5X0VrDVxj2av3LugJ0sDgahri96q_EfYVD6TEF5D1lz-GBFTWJ3CZgdICN1HM2ny8yNg60U7EWFNqN3Rn9wx1LnntWcKxmwLRfTWFr3k3-TTHGam9Nw41T8hSkpGmpDYM2LsOcqdGa6ZYlFEBstzvf8JmPtBxIlD-nFIAVLo0Y4lFmt29x8hi56Ybu3_xdwY63SMj0rydOF0bX1K1QXcIJrSY4joCesFCJ05vB9F39HNByztFA3cBvyZkwzpmif9juYOpM2qfZVtG8oCnaBU90u7lkIvfgRd2H8lH0pnVTLjSq885mjhxRad1pnD-0rIoPY7ppz-quELsMOVqNTZWW8mkCy6uKiWna-3m0THLNz0CNFCnIz5ZTmchoj0x1WewlSamGL6n_SnB0H_lIXq9RUZlwrd1ASQtiOnI94pBRHPXfQ3a4PfNyeZv9GOKHr4pR0uHATkCd-rldmWQ5kG6MbNjNMJChaCMuSwrJiBondTeGIZswsMwOfV5eHgoZwfzkTxD3xo91CLGsE77IDjp05mNYc_KMbEqSmnDWpPJzsHWAX5vahfVXsRFx1Jjw-D4d5PIU_Mx4mwjPLjTrWkd5Hl2uKWvjw0Hb55lHT8D3cGlvIjRnTGM6ndLGndeKjXobs0NBcmgDQNLpHMccHAbb2UVIdvx8cF3zhkc6FdKJ17TZGJQbzWSqkkKwNUCYuRrf6CeHoEZh2ErArmcj57QVdXeDREoSzHhu1XRBfgc-ey4WF2RMzJ47Y0LNxFHpLxEk4Tpg4jcMvfRRKv-8tIu5kZeVSBqZTac90ly9qDeb32mv131YXy9G1A4RCLhjCoxM9M5r8a3AnDIvoMCusPxAM5mHpLEdv8A_5mliza9hztzmDKIQq7sQAow_XafhRJfX0dOeOft6aLkLTaq3KHN1HE0xy9Fupg5ut_AUd8tIvst7Av6vHPiK7gR-rxgWNx2FmKKXhvcWqMeeqFwSyq_18Y4w3ibPc-l-oYXD5gEMAaXGa6WgyaeNBSHNup7HDYlm_WLK3UdH-5IuIMxkhLFgDFED7g9lFl5V0I4bmW8Vqg0AqmNC2hkADsr7mNjuYr3NOzGCTsE2Ed992VG_e3k2PqtHVegZ41jxZTbfqYRM_HYg2rOdnzNN_NV3w0hpKmV-F6UIrb8Sfpscdwa2kz9Zz2huG_QGzI6AyjoepNgOYYZ_Phq4JMtrjge8HcOGRR3z8_hV21N61o5Z9yBfwx5kSnAvPXuAgeuh2MIfB_koOrwbEryE4HJTSA9b2IAs3BS9cvAu36VHVYP7Cj-U3EZxaxRIqusjNHb3WIzswa4AXFfjK65aaCCizHwxTSdn53nlSe_f7y9pMnOV3o467Vtt-oR9dqz92pauT1MxXYdBD8o0q7iOgHsqdcHBDvQmWOlpag9W1sF5uEyzA9bxDGlKLA9xtvfwnC2Y3nv9i-haFaoknx8eQGsM_bzWC54o6VlhJiNeeRUuTNEAsoTXv13usbK6MtSXoGvWPNDkj0CJ4sluSWmOidGG6DW0bEj58HYCedg71EKyNcrxcN7JJFklv1ju6IVY4k6pLMPu6kbYdKzXaxFWkOmB27Qz0dgBbK7hHhHagJWjOKrHWNiOphce9SHf9xQP2U0uJRNKqNnqmKRZLBQ-QcwRUxzaFrDByG7nRV0ybRHpJvrRfCjq-FVF0b8JXudNY3D2gI4p7WJeBqk84bt5a00DzmTZap1cEYi8VYs6zwFRa-LTemxgq8jOaeR33x8I8tDBbnqJdOV_o88Mek2E0mXkKfl_3ZzPzajcjyNHYdfhNHfcB0Oeyk6w_TXnVxOJVHuoYUsXuB4gDDMENk2yubSUFjOUzuZhXXZ4CdE4bymK54tzj9qATV0c7k-YsRlfUk5fX0JRQF6iMMWl0VtVgi3HolN7S5K4Tbs9tB0ByOS5H5N0D2BjlDl-kmd9Yrn6-B7Dxz2rxCtj_TQneCyMzfb6edt8X17c-iLsOV-fZOP3mFTCcnI6HyMxaLQDENgPF12gW3mDZyX2gAd7iRFXCHzmTnVkUEBhlCoIbq5Dc5s0niA3Jq9MHvhtgcXaUusGqCxOtQ22_CWixDntwS3hQx1KxEUzYZxThNSv-f5ji56iiWOB9uVzv6XLPdGYkN5CgdKzqPsim6VWfz52q2TTSZFRuaMGZsJuEpprdcWpHcHiBZsk3Qa-giYazywLHxj3Ph_Kf7kByYuzspVpGX3bct_unkM8jQzg8AWkn0LuFIY8ScyzXAVECJbFiOv4HipzyoyYcpDiPmadV-qAG8ghpw90xwcvgrGnHm5pzHQaqZVPKWXrHnkaJFgQ7OyEpmX-U52R5t4PZCeWJA90zAnvmL7s5MFEDLzSlzXPFjzUo3T8XWz6p6tUksLsGdUUqILT7hYdWwCdDnUJYZvjysEVIkNPNx3lAGW_e82KYUZUjQqiQqsbu1meJkdZdvMPmOlVEGx9oFvTW8cZrZZfJ1EKNOPR_1eyGdh5ZOfxGU2sogpOST3U6dxdeUwpEdhl1dTaZA_chepczFdHI7aMoKSISbpNC7nNhKNfQIpBcwPLtAhlgCOQKuBRMJUPK7VcOpl_nhz3FKexgJ0X_hFqN5qygPtKITZ_Et5ME9k5tzelHVAiosKhWOLngFJzKZkYFavSYUOHemVmUo7licjeUTPAb0d6kKbqqrJ44ZP22gL-Rw0YZa7t0VM7LrD4jD_taPhqmZ28CCchPAfP6Umo6txaiXDusvPG7v-zUGh4XWQlV_5SBSQwvPHUfQHlogHH69jxfJYRD3F-lDIfKR9ta8RuCuCdd2VsBUUAWFaRuulGcLiQ1BFWZ2Fx7W6rXgW8QkufqX9sp0zgTK9fCPN0rPLLU27BUwn0EB3EZe4bDBYrm9xAxYCgoOOE28GMpZsznXXIVaAXvUGVTBnXks9ycNghOw35fsAniH64H8u7Yp45JH8BMb7sk4zHcW_An1TzmUxjq3_JdOo9kkzNEu_qs0Y9btf4M6NajoVWlttXT2RD8XPxIrASjFMv8fxYJG0OsVHJoKTnGFlHqy13dIDMtfOkT658EuGe_pHwp8B1zI1jjpPmMW2MG3TAlumFgy9T0iyw0V3dp6qCZCjavMPIJ2HD9V9TJYueufIptuN1_hZF-xESc1ENH6z_NtMBJmW0hwCU9a6UqZ-K3_ZsJ7EK7q06V53KOSzzaJUY7SgUAFgwfbqFpvqi8emyHMxxIFylw_E1iauYGssBb_tzY1fTWwk9n4h4A9bdKesz_JBNRuKmKyOeYOS2LdJGhp9VOsbTvJtJ3MvwXuiH9rgFTXzXbDgIHxSUnUkMo4mJhnWXiqENnfqc_oOgx6zkicwwX05Bjn_k4nj800fT4RkJTY81dXy54TbvqBgPR--nTkq-WJD0e8_9hjOrtD7c7_p08FhVGWl_d499ylunVccNQ51zfeP0uGt8uYK-S9fNN8ED5PJ5iBycLRU0uvyFdsZFS0DJ4N96xSrdkdPAZ5CjfIn4bawnCs8MrHg47sCgONAqrZ1WZTgyL8j8J0kdfVJTZoLRud4oFmM4t8nQsL1sxH322EWVaXsy9aWAMVWGcc2fesk4jVODZ4mfGtnvm-Q8ifjV7wqRa7s5uXv_-JFUawxNvHqMw2AvG1M0RJTIEnRkCKB_8CXNb4K-GRw12XtZs1KRED6j1yPzLwabcWNl2BpR9JCBmogxFFuPPLdevD2JWptQ3YwTQSIMridFriwY8g31iFMFrNub9Z356Vc9zyMvZ0sRBB4oK6iSy8Y39nU3512YdGpDmMTH-T5Cxy3pi1dphlbYHcar1Yl-n5gSS0_dezGILZbxfvGbxOAIL-AGwSE4JJpUFn6N0xRclaNTPDk9VkKpVktgJeWqkWFI1xdBUp0K9BQdNs6XsJsfMCaIE-ed9SbQpJRdc1S7m6lFKFZFvHujK1zplJemcpOrYIpsuTD8wzWJAxzWwtUoo0DXi0YQOrnFdo9PbcTscUGyNArCcGjOYiL5_oMwhJh5kg5L_OPLH3UhiLI_aHs4gT7nX__HHm_3GVOov7-kK_Rs5lGsZtFQ-yoau74FnzVn8N3YWMqWzCVbwGRBhvAm_fdI53h77CZeJm9yWZkWTzrc0Ua2HqA7KB-eZgCNx9Ox9n0Ilh42hdGLFSwOEF1oEHw63x4ZTENyAP7j7mHWnyVbqRVSZOlP6w8JquYAtS9hUJQb8GZs2MFuFcwTO8SX8gMWWVM3tGtpnz7UwqhcFMZHrJ0ehues8kdtrlqR2BWPYAquFhOQebvqhlYxieuLggwAIxudJr3PFYJrAgAxivKZlhKRSoa1HCFSp_4k_kuVp5AvfBMViLJ39pi_xHX8PnokEmi3_GZiz31hGjj1GgNg8HZCkQtQJcOjMA3YPE3kQHy76YIdxzL59EdWsfuHj9IhJ4J_PoHTg5k683yXkvcXsz_sOYj9j6eMNn3Krp-ZFmWbtmqpWuvKS7vmE2Wtq9RmzvkGPC0jeY6J_ndbyCCljLpFGbvSYC50ejEulcMSUw1ypHhHzoDzO1jFo1xBDfta1H_hAsLkmYKOseTZce6hHIZR5xUwWStmu0y3OoOeVT3cZXEErr7qPLxEzB6nTlSgzLRX-ncRCnnUy0f_pXWwBE9dE6w1Nq4Y9BuS2Ip9oZZvj-gRCxTmmJLL8RYd-G9EeiBSlf09kezq4plUsJwvvPqVlj5CVLk6DkEsTvAM5r8DK3FYnLUgf7hQI_EZ8P9VN_rrPTPa25y19MR1-XIsVGLrVPmyXcj_w6XLBxEc1J8qQ37NZCw_DRfS0_ZUUqSDNlIy-y-DsdLIVtXE-BzpUkgqx5ADmbsiFFj87rS7wE5Yi2-btSpkWdTjaBbsWBgN3sOvcZgFt-AQrCK8BMLENwFrkFicExianGcwm55IlO2iUvCNjz84ogzU0IYhzDbHGCZBzYaLNX4JIVeonOoQuKA6QGueCffX1MKQ8fDKVZQc11Pr9rwjPNR3xxAs0G4ykW0c3809YE60dLbP-AZ8Qm6vxvAmTzd3XlMFaC-KbBxskXtMJRJqxUd5jYx-YQMQiOA8wLytP8INXSHi2_lgMI8QivRHoKx4oAl-qTx_qz0Ut4iw192OVWoJqTjhwIE_NB1Um9GawsbM9gb8VgI69RTPmQi9obao9kkQEUU-NrNtDkumrltR9Q9fXFyRbKn5Hs0PHzC2yiRFa_IqGEqJeqz2CSBkdC5GauukZj2XumrXKKCIYV2vJ-42D6MUqD138clb-prSiOe4dA2-wrKPjaaWdpaMeAbLXbLkHuH4K5h6HOpYIVMu_JWdnzzDnvye0o8A8vrxFZsOSDeiHPcoDyN6-6KYQwOlKpjiswFVdoD_e3Aw9ge6YHDOggsKeyERzv46Hc2GwW_GWrwaWgXSv-lePsj94L1b17WG_y4oEKbNMAmE4A4EBH1aJI6_wEeySONFKhbyOIwUBcRKCoKT40dbGie7kW23rrzSTQHpjdd4NbAbNAGEtbAJbVwZbFC2RMwMWQbz8mmnMSdVw0VN6UVaCdUatYzATx-gk-lg_8ikyOhMwA_lXFI9pfnHIIqGmKHDJdrE4pdDBK5wVLB1H_CYqzUneygueeTUc_rHiMj7QdekTGh4KnA2lurqXemNemePYl621G_FqimReuPlTPmn88h-DvnmcVhTJEMCT2O6huU2_6yOlyulJw-mq6KMS_b3PSB3bgYmJEH7EM7ljv7lu0ZIqZm9xbpVTntP2s9jDBPMb95q8AnllIwH6uZEYdyiIDU9NQj9RIlR4RZ8Oi5b6n2IuKojvP6aK47npwKMvC4IOAMmGaE3_S2X0vFnpT1djiFPAjvklOEA8o0k91YV_z-QbWwVTd5fdRgaqXcqb3dLAuvnFq0bOpJMchlL9lrC02JW07Xi9Lw4EIoDsPBRr5s5DWLG8kLfpEv-YNZatryAbjbwMtJX0O9aNxLzG1bzyXVFwBb_HUgkotdbmlT7cXMMX8D4_xIQcDyjwo925uAVU3va121ddHt2JasKJc1vMyuOKXuDg5F3dYByqEQQH8zywgBi_IRtUx8aXNoNXobUf3LGaLc-3HqVTZby9Xv_Axm-s5jSqcEPL4WJX60rY28qx_lmajcmcVLY7irKovGmfEIlVeHYdMxDxZue2nHHHc7NmF7dGORg870x5iGUcqtmjvOx-NIqVShVQlalGOdIF3_u6r8xlvOL8xWJ6WLXKNaAFVtaoDdObEoR3stpG8iaaaGNcrRqIH7J86ntBUmQ8chIgOOvPz81W0Op5jbSc4d2e_qAAuvt6j_qElh9qsGNMVPoY9DlxqqrlJ3ojG_6yqlX_jP6NGSx31vxc-IgggbyeEm2BVt1v3dJv_Z1Kmt8PGa3--atQsH3cemYMbWcwX2mAdMCHLY7xQJs_X9OgDaPd25bGPHFJQVNM4cypyPSWXEDiR-xIqkB7NzTrSEGf82wSgIPRAo7k-CBpbBVvsuLre4zof8K5u7QH2jYFQA0-9YtDa_Uyc_JcErLU7AroB5ZZr7s_s9qx5w_wJxMNW1NLZJdOKUVryP6DJPqTNmly3PT88GaPUDdrcQa7NplSF1FcqFmzOlZc1Se_fSkgEcFKrX9M7_65bTgLbAvj-8bCTIxZp0-PcmoQO4mrkNkW2Vr1rfSuOH5_vqJCT7s9A-H77RjLseMxJ27YF_dEXOHjsEV0DPM_zfno9_Lb6gL0rqffxhKdM_xRhSsLg47PJlCgoZkL2xVTJfahwydAzbr4ZWbZ84WwprOimGLJBdcQgjHEhxx0_cT9tFpUKkUbpAlUYqm1e23JGUXKrS9kBqM68RjcBAiaAgeKMx_5pNU4RzuJqCARPYgqhsy50LxkN6DgIMiDglLxho4wUYHVVkez3XXPHmO8FJcRuuk85Z-7qDeExR-Dp8vHkAvSGuyuUKHdyaQdhigMm18qFzu5-L_m3-C7xEblO7KJBDtK9mDdaviyLU9bQA4i7lLgUUdkCClPjm7yDt3SgjDZKXpBeD_HEb134vjhc6EVJN0IK0bf-lSswaAPJYcGc9ArU_mch_F1w0X1ISwvFHWKLYBM1bUSCr7vLyX-j-sbwroVSJ53bTedlaUpoVhEjKxcksjSgnndvAeeHAwHV-HCkOH_zqhxp5aTO1vNXeNESG7WoSRLE1_6vF7ZzTGmpG3GIbuBexi0BUe95UwrAJpdtzWMrAiRNQ3LlB8JkPIqX_ZXmHsu1bo84_x1u-VWQZFNTOitRXyLdA9GtDqg2q7RUJLj1Axq6CzjcewoW380K7r95Kimr6RDUUkvi85SjekZuV8NNd328heZWNSdov9lzmJlCokX6N5VDpg-NIPvjJyaQtf6YZfYtOk7pp_koGxatbsxZTSVh_DwXz7K8VfC2mEhr_xdDPe9nKAPrU4r_J9zdtAkkzdJssMWhSCMTj8z3l1bbIzMt05ivwEGLZYqZ5Sy2-duQVd1wA0NfKB2HjfgSyYhX5wN4aDW15copsEtPTrxCLidwc75rLdoi5Ch1Jt74v5UzKh8mxDaGqjdWeHkDrHbVy5hDVk00n1TZ5UAzWCq3lge3717y0ECZX992BrkqjffUYe0dZUUJr_3GWKSS0AZHg5uI-1Tka_DGqF7mWwdz7XpafzU4siolRkGa3QYmB8LWqdbAnpvte-uSwxAiQm2LiFF9h4dOO8U_2gNsniQViwLkD0KTHnuk1_N94P6QsypEL2bcPWCvCw1SgMmgKBaXYpP8FIN1trlpqyk_0abqnq9GoeCI2AjAOkHI0LnNsM8lTwWNqh1b8YVco3or8J4dOPeVQ=',
                        provider_name='openai',
                    ),
                    BuiltinToolCallPart(
                        tool_name='image_generation',
                        tool_call_id='ig_68cdec307db4819fbc6af5c42bc6f373079003437d26d0c0',
                        provider_name='openai',
                    ),
                    BuiltinToolReturnPart(
                        tool_name='image_generation',
                        content={'status': 'completed'},
                        tool_call_id='ig_68cdec307db4819fbc6af5c42bc6f373079003437d26d0c0',
                        timestamp=IsDatetime(),
                        provider_name='openai',
                    ),
                    FilePart(
                        content=Image(
                            data=IsBytes(),
                            media_type='image/png',
                            identifier='c51b7b',
                        ),
                        id='ig_68cdec307db4819fbc6af5c42bc6f373079003437d26d0c0',
                    ),
                    TextPart(content='', id='msg_68cdec605234819fab332bfc0ba35a5d079003437d26d0c0'),
                ],
                usage=RequestUsage(
                    input_tokens=2799, cache_read_tokens=2048, output_tokens=1390, details={'reasoning_tokens': 1216}
                ),
                model_name='gpt-5-2025-08-07',
                timestamp=IsDatetime(),
                provider_name='openai',
                provider_details={'finish_reason': 'completed'},
                provider_response_id='resp_68cdec1f3290819f99d9caba8703b251079003437d26d0c0',
                finish_reason='stop',
            ),
            ModelRequest(
                parts=[
                    RetryPromptPart(
                        content="The response didn't contain text, tool calls, or images.",
                        tool_call_id=IsStr(),
                        timestamp=IsDatetime(),
                    )
                ]
            ),
            ModelResponse(
                parts=[
                    ThinkingPart(
                        content='',
                        id='rs_68cdec62725c819f92668a905ed1738d079003437d26d0c0',
                        signature='gAAAAABozey1vHMbs_Q2Ou1f-stI__3zJS-qTasRefyc_eyOxqogM8UGbPpL8D6PLFHcypshJpa9SQli-qZRIyG4ioUDLsKpBwFbfjdIhps667-8st03DRTRP0ms2izupS0ae6QqY9qrsPSchrSF2o2PlJOWKZAFJ609S0hGX8VDtrU8nESfp78NQ5HgpgXksXQTxk3_xRmXES2AThlUD0LYykoVKRX-xOyPQsOK7aDEs1CIk3lG1meiXdtJxP1Jm9JQGLWk6kePWUgwnAs818LMVvjcj8GWzFjxKUQlI3S855vYngivkMqYqh4gOcDRGRWej4NRzRmhOK-2yrATl26qnpRwNA1YXkFtn1ojxEkXD99P8RIXNItH4KW19ALs7ZizQmQlKzd96eyPT16OSLqEIfHAXWEKwoB2vTM2ExvHK4il76X9XmgRDy_CI3HAPI-7M3787MJBEY3z9cBe2sIS_GtSk12_GXRBUREhu8wcc4920FxkufYegHd3FzKxBRjyxGpR-jLyI24ahOZRKvoXi4-n1v4umoD5OSMjYpMtr0ykwIBQyyqldi9KqHBpJCzB0wA3JyAn-4JvQsXwIeeAtq3bNSJFaaf9aLJ5OwMO9I6IIWGxoQ1mzqmCs5cVwwjeJLzEc0T5g2qWJdXxdYmjesvMj3pJtgIq3iR2105LydhUiKE-0VLVAQGg-lnjkCtj-muEqlko2_FCHQ7b_hA0VkOUIKOYUDHRtwgtaeNnUpiWk8L7GnBNHtVQ7_kHEGj00UIVC4CKiJqESXS1om73Xt1K1-bglZLfSKfjrAd6E3W51cKQXM7KOfmpRwP-9DThdeOBgjlmMFveru6NYl2ntiu7GF8JJAvjebF3Q6SR4AtFSp8zrZVjlduW3hzQtKaROHLBVgH1KaMST-Nfnkn4AHCbhYNGSZxg4J8M3hh-BLba-lM7o9d0cHsHSORXeuAg40qioVCZNCtIooo6fAdWSAULw-uGdAbRbrJq5nE-w_Lilyeb2mWnMwMbKBHjQO7Kwe92UHvve46vMkiSSX-wZYwthfbO9BM6_ha5BJOtwNggKuBXxqMVizL8WKdvdTVwzP1guDvuVgVoCYKl340jB_EE2V-L-YzbSdaxHi09Gi6E10MgdaSGhNqUJMZWXrezkT6pyRYYRIWhaaImIuQf6JybMUH5hHH8DDEKvofLnQmgPVccU6womuYosIgLOLPOetK6OEFlMsQPBn95hb6jY5vETMyhiVYAVxaeXgk5WA-NdYQ-F2q4kQQS6Ku858AaO9rXMYpkaJ0nIubIbdgQMaXzq6ha5Z0BaxrJhxCDqmHXA5-INBBqWDw0AgJcAlMM_a5ShZA4zVWu4ydzikq8PlnATLbFzOkL8WBhJGRyveKaSyknPfPCBvXu_1l-hwAyvFv2dWWBloD_IIJ3ID_qtjgT7epwC88qmQd5ICPMMdx4DjEu72hU-rTIz30ks970qi_dKVbgpsLAJbHeCCWXBJzJ3UKrC6sc7Kj3rhtelPNEJqFyuB_EJOVX4o7R0AZvkk3wWs3IZ2nE9TeuYckw-hHg35YsC43QSrbIZUbfonaN57ZbwyrnEwnhH3oYXaMiPqqywH0CsZYrO0QLuAeGJTknlpWHgLEVmz39-e3UZFb6WIGIfSFaZHAFpmQBiPjae-qudcbvvfmAgBHqt-Aq4D_06ySnELOtDWlFusZcmHQwG9b0OCDXt6KRTR_-49uuoPCoXlv2nKb2eFhXp1gp6m6WsH21XNaeLU4RF4PR6oRUh-TCLzyBtwCscukF_3gBvcTdwJ4io0Fu6YVtEJux_Ec1vCaQHlUVGtZR7JDVyE5lu1y-aZx0u4s6HheF0bHLYaFgqgOmaNNWwK_jldqp99ZhU7Qat8GcG8YLLEJ04WDIp6_i_Ri7OUf5xgTEkAxS9gOxeJ1EMKR2oB0pf7YJ18XkNqeA7zxXmufJNIbEmXOC3XQKiDY9-2UzTyqjzdZ4V2naUggs7DjAAntcHhVFLGOZgGeQ5FLJ9jfzFlpE8mAg95ZtVvPzYBNFaPoTynqUlukCH4eje_62w_u2TruBMSU3cOV5IqVTLMHu2uwxHWdA1zrVi32LMv8FEYZ8nPyyk_BdapV-SRGQKn1yjGml__I5ksVlqNWVC3BX4hkIxH9K1bO6HjWP2-cdRtTYtRNcOOGOZZv5RtKfpvzjIK5o6d45KDK-jp39_cY9Veyawzc4XwT7jkyL8U0YNsRTEjafcPONK7yWasrOIzNuUppBFdMyER_R8Q1bTMQp1sE-NoAN-0MqupZe1jltzga6i6KLWuOXtMm1_DeHHH3OPNq-kfVs19gbQD13R9kMNjgu8FbAWdoVreG24tKUVSf2nWKReXwxc3WiiODaYTew2ynZ3BUchm3eKebybh4lKoYCw6lLoclnD7smFkP4-72RfaTylVe_npaWU_kWIhxItYosjWGc_ScJhLFdwAOUaNijGNX0TmeMb3uaESw23E3Y0M2pAC_wVkaHvJEYv_nYebwYc6yON5oMFAnOmqaJ14d-LfhuATtTrqD8fGXTPi73rpN5IpA3fVklkyUuu0GWqvsRujNnEcN2nL43LPRwFvwYSeL_tXJoTpTxdgkwjEg4dJr6hImPIwk6Yu_a159LyNKIeZOSZbHi0gao7OeDiSM2_1zb_srjUXgiVPJ26r3GCz07dhcwqUS8lU6nx5q1ncCt9mjTgUG0qmVPzDjfRmeqOU1gPZhh2XQeiXp2AWB-_9M9vu2EiSeOO2gfYKeaFjVhBLbjOeKs9r0xt5JXpdx5IDB1JOfK_MSlKwjl2kOlNo7p3e7RIVB38MQoih95hSz5E6EyOoH2O6KAXLM3qhgcmXe-XJwQKOkA8rPRclgvN-hLSopl6mDGqg7dNKXZB6SQspQPiB4mx91Wwt62aMqWa7Ve-thQ6-oCq9IQTLT34xpCOpHWz4b8kSfr-WDg9cTDdvYIGEDGj_XlE6CK5PuxzezWGYvYggwVJC_65zkGHFBURkBCRHc7otAyxMTKMCTKZnYWUdUEGpTCBonYFPOlh_ApDPnh1h3feF1x8AEIoVkq_ADRKhKbs28y44LQGp9pe49LdsgKN7YT8_azHknz5frvCUQJu8aiP_TaFCAiZhUc0JSATHPv3q6ZsNoUzF8ZfeSWuI3ZpQyoyMq4wxcyH1sFNqtIHd_iS2U9AkEACp6q6FAohK_O7GaDr_T7VfeO3JuRL9icg82WtPOtgJ1o7oqZxa1lfypGkWAgX_KF5aytblSoxlwn-Zk84Mf_YlbJEBO2mUa0Me5uLhM183akeG4y06FR-ANXrsYxrGmhpIWfl90WAKEG4ExdaexgzQOKXedTLOKnIwDW0ZSAu6O-Eiddn2w5GBO93OGEGQwkXDddA9PB9--mdyHgJM1OvXFYIWtziDLZ5qHAUrUFpYUth9B9mV4TXXLeLqx25TO7DL9czT6cGPeYNSOR3HpNdw93Pbro_kDIk-4zrmhlLd-I6w1tSisK7veJE0Y9Svvf6VLky34iV0RlIw-Z976oPP3rVJpSIujNbuFm84V2EvHFkG1oaHoViDxp4QesbToOdhl8GfnHHuwPaT78C1rwucflil_XkLAi0PBv0uGYLWaaAVlhm_lNZc4CYd7qHcdgma8dL27kHwVUJctIzphtV4yAhL-06SY-kwR9snNogfzDSuuNTVHPofu0_B7qA9vjwf3jeE8WJUbq0HxPSIGMSvJ57uh2YzRPWnMJ2PmARWgHAYoWUsZknHyr7DlKqzV1kxrLmr40xk98D9-Qkkq3enbEazhNWXRTIGMuWQbM1FQB3VL8GX3Xa1TjujWQS8_nC9LTId1XzNWsSCNOg8gHXqvt5hAeJVZ9GMTFJREPCBk5ts9odm3N3bjK5KgA3pNahnOS0u_c2auAc1t9C_5xqxEnIRxE6R1lVHz7hDTebYMcpldFI8IEuToExCjUUpoW6FmpeJrv16hwzTqbX69oToXJ2YA4WYCerDob0BAMHKWDC0nqPJTp9wjq2OnC5YKmMKfJ7lKhVprYG14RKnJfOJdChRpWQH2iK1Hc12sCJBJT2Lvm138cQeRApo2uUTs1dpJ-faoPvb6H_Wg-9ys5JsZtrzUXVpj4ttC84M7dZnbdyEh64iOoUINTSG4yryVDfN7PokiuN3DHuuXlWG8hkWAP4uyZg6sXdeSBGfVOjmG7Tc0zNqxZFkCMo9XEaLk_Zz6X7fQPM-MQVkSrb_0-S7tNwcufe3Y0nEnKpM1WohnyojInkRUzPWLUcBukzYpwuXg3MxxayDLwfjfybNb3hO_aNF_5mLz8s40IotW2Oxa1eKfZO5igty32jA5ipXwPjJjBj5yVgmTESDPmYrPkJCdFUtJJpGRTRX30BbLAybWkhJWBGilR-f5wp7yHp1pAcLl8YIKi-Di35kCCG0qtTimMeyb6E9hQww06pdDKAuVuDmC-RhgG9-x6MlmeJgKeNu2VeANq5lIiAKuDEXz4cs-TBrC_PC4j7dnaIbvchVdxx9Regcqfa2XTeXsKJB8uGwHDBQ_qu6zyKJ2ANyqk8x7Vmmz3YNREGNgiiRQK-zDjU2ZRJN0DJnHxdFMYcmywKz0QOab4orE01eqaG_Zy3vr7fDLOMJOl_puAjLnF7xiVmj1UWC2FwoWngvCrGO-2wsHB7fnvJapv-NpIoW146QuSVwhMROuZ-5SmzQz4MlF-ARtdkEvCAO45BZTM-AnTlOiMqMXspKrHGCiwE_S4FStVdHT4D7m6Ha4q_BRD9nBYp9r0vP4QdsfsK0pegYawDfZ3U9Vuk0dRZp3Z2QBXDLuIs0-0ol7_liDeC64KCdL2zrDSQCXeSQGtDpBdbSDf5xkzQ1N_IStAz6dI_FLbLqRPfE9tf3AfA9k7j3BwN_K6eeVfRueVnf0VOXukHURPwMTVE9C8IdPA8OnwLBD-k1YT2aV3Aow6eC4Dwl7cW2FtQ_BuHcpjMfWuJFiUuw9L8bLCWSlJ3rYdX_MYv-9mY--9d3r49p5FHAoK-bJS5yxHg2Q6Eg6DrSC4dORU5p_fKxrPklgOJKbZoQyb96_dp2qkCVgPjN1naoHfhgqHp49MxalqSx9n-vd86NTSXNw22lnboj4qAsLg54P4RSayO-U6jvj09ZuGtLGrCvKPAgHl_xP4dtpdbOC8OJ3nwHNfxAgZr2P5JEaFHN3RuIQGH5gkwNEA2otd40YptNJvD6r4gasyBPNY15jeYYL18yFQobK60gnXQweT_JXTlnGgbvgoGw6rJ2nifXw_o6Q_uBDQE9MOCJiN0FoivBdcwk-NHU-nNg93U30q4zbGbJ96O0E2X2qRyoOaEhBKAqkHrQM-NGjX7aj1YJFCxIFtQ00OQjT0vhGng6-3cB01l44mGdDFV47PZLzcFrGx7iDaR1Oy2Na5rOLphgT1_zvVF2mCw10HYxOYwSDnm6uqo_kADX_HQAGxQx1xDZ9iaZZGD00hdoZp55kRPGt6uZ9ZEEXPWUpAV8mPUlu0DcK6rr948_btFuMWo9KrVneCiF4qxkk_Q56aFoRa_HQwEEuh3sp9PSCT9wIfBYSR3661Ox7C-25rHNkrdv7XC8ArnQ7xT04y9JYOF_XLxtOLlAzscUryz56Qk7lexv7Qqe80fTTSRNFseDNFCxLjWm6wAo_kpaTOOvFiPUxlYwcmW4hy-hW8zH_JRVPaBCCKR_s68yEEAVve-8q0ePzqcElS4Bt8cFyU2kqodDmzzh2HAFcrA_ScDciNbwKWeJublK97rkWmLCuPZwJcvKNT_FfgYU5OxtF6G2TVVhUcbVAhPQFFegVn_8hYkZ3mJFkZa8FYYNMSGn8nssR8F9RInU9PFLfBiI2_sDJKwfhgLZ9Lb4x2Idx1-XNh9pAFkCv4eRKCoQNrfxZ4VgD7L2UeLTiTBOsH117rSSF3Aq5kaLLV9yqXc7bB8ZVdvsQ64ET6Z3sNM6xk78phFYy-Dnl9sM73dX2qpUefxdItLtql4E_jwm-D2qRdGtdkm3FpQhYhTKgfm--H3hj64AfDQP-7WVykl508pb7Ultl6j9ne28UqtsV6LHaXX3Raq78sZZl7pmkgp3dSZlZXuo0zwyh0eR8aDp201EdOqbG6a8Vs7cHo2pjy_31ZrIGA_rZhFRN5uVohUvtPWCwwV3D6qq9XQRFK6GsiIMgO8oH8v2AB_qopEXWkStyn9HgA-UntHqncuVnnVrprWFYfWVuTDkJhTC1-i9ZgdA1eUvZVxl-I4SfmDG540HUVVRw-Kt15vS7K2vc1FDiQA91Iya8eMjVKOs96Cr--cngQ_zZw062ZqKp7avO0EOTamvz8Zi2a0XzdIH5dH0_9_kXE_T4U43Ud_29QMElOxJfxt-9p9lBNBjfEkUvBayPX2XWlePtoQL89QLg-Xwe7RaGu0hvUiROaArk47B_703dSKDll2V5eUKc5f0H7icWyqp8u5rnjQsafBu6RCWHr7YJ1Pk5TBaw1qQCvNA2Z_FVZWN18No61fV16DHyjoiHBBjTROCS7m7_3snv4SDkoiFvIswpEt7pbYtbXLp5t0EQOQkWQOITojrGYIUi9c23kdiXr3EoPsvSMKlJcDyag25wzVNfA-bfiMCkdHPqaaTFBqYqlwA0SI6bwHKhqFKdGkrJ5YIxgaFLsLwwiNMSBR2wWXSFRXz-HCMewHkVV4LpGxkzeihWXJUO3gXeJuVY1EGxB8U15BUtQQcAAe2Om9KZtOsS2kRtO7vZq62E8jl7bUbTmw0XTZ4eh3xg-IRiK1ynur6XqtZH1kNQFq7k60X-6cFwDS7eDGdzrgl-Kbl6VSzxpwxu5Lz-KIjV5gGBUcOjnIpRuwY_s',
                        provider_name='openai',
                    ),
                    BuiltinToolCallPart(
                        tool_name='image_generation',
                        tool_call_id='ig_68cdec701280819fab216c216ff58efe079003437d26d0c0',
                        provider_name='openai',
                    ),
                    BuiltinToolReturnPart(
                        tool_name='image_generation',
                        content={'status': 'completed'},
                        tool_call_id='ig_68cdec701280819fab216c216ff58efe079003437d26d0c0',
                        timestamp=IsDatetime(),
                        provider_name='openai',
                    ),
                    FilePart(
                        content=Image(
                            data=IsBytes(),
                            media_type='image/png',
                            identifier='c9d559',
                        ),
                        id='ig_68cdec701280819fab216c216ff58efe079003437d26d0c0',
                    ),
                    TextPart(content='', id='msg_68cdecb54530819f9e25118291f5d1fe079003437d26d0c0'),
                ],
                usage=RequestUsage(
                    input_tokens=2858, cache_read_tokens=1920, output_tokens=1071, details={'reasoning_tokens': 896}
                ),
                model_name='gpt-5-2025-08-07',
                timestamp=IsDatetime(),
                provider_name='openai',
                provider_details={'finish_reason': 'completed'},
                provider_response_id='resp_68cdec61d0a0819fac14ed057a9946a1079003437d26d0c0',
                finish_reason='stop',
            ),
        ]
    )<|MERGE_RESOLUTION|>--- conflicted
+++ resolved
@@ -8,15 +8,7 @@
 from pydantic import BaseModel
 from typing_extensions import TypedDict
 
-<<<<<<< HEAD
-from pydantic_ai import capture_run_messages
-from pydantic_ai.agent import Agent
-from pydantic_ai.builtin_tools import CodeExecutionTool, ImageGenerationTool, WebSearchTool
-from pydantic_ai.exceptions import ModelHTTPError, ModelRetry, UnexpectedModelBehavior
-from pydantic_ai.messages import (
-=======
 from pydantic_ai import (
->>>>>>> efaf6be5
     BinaryContent,
     BuiltinToolCallPart,
     BuiltinToolReturnPart,
@@ -24,6 +16,7 @@
     FilePart,
     FinalResultEvent,
     Image,
+    ImageGenerationTool,
     ImageUrl,
     ModelRequest,
     ModelResponse,
@@ -37,7 +30,9 @@
     ToolCallPart,
     ToolCallPartDelta,
     ToolReturnPart,
+    UnexpectedModelBehavior,
     UserPromptPart,
+    capture_run_messages,
 )
 from pydantic_ai.agent import Agent
 from pydantic_ai.builtin_tools import CodeExecutionTool, WebSearchTool
@@ -51,13 +46,8 @@
 from pydantic_ai.tools import ToolDefinition
 from pydantic_ai.usage import RequestUsage, RunUsage
 
-<<<<<<< HEAD
 from ..conftest import IsBytes, IsDatetime, IsStr, TestEnv, try_import
-from .mock_openai import MockOpenAIResponses, response_message
-=======
-from ..conftest import IsDatetime, IsStr, TestEnv, try_import
 from .mock_openai import MockOpenAIResponses, get_mock_responses_kwargs, response_message
->>>>>>> efaf6be5
 
 with try_import() as imports_successful:
     from openai.types.responses.response_output_message import Content, ResponseOutputMessage, ResponseOutputText
