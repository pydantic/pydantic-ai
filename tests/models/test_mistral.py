--- conflicted
+++ resolved
@@ -2027,16 +2027,11 @@
                 timestamp=IsDatetime(),
                 provider_name='mistral',
                 provider_url='https://api.mistral.ai',
-<<<<<<< HEAD
                 provider_details={
                     'finish_reason': 'tool_calls',
                     'timestamp': datetime(2025, 11, 28, 2, 19, 58, tzinfo=timezone.utc),
                 },
                 provider_response_id=IsStr(),
-=======
-                provider_details={'finish_reason': 'tool_calls', 'timestamp': IsDatetime()},
-                provider_response_id='20c656d7c70e4362858160d9d241ce92',
->>>>>>> ba58e3cd
                 finish_reason='tool_call',
                 run_id=IsStr(),
             ),
@@ -2044,7 +2039,6 @@
                 parts=[
                     ToolReturnPart(
                         tool_name='get_image',
-<<<<<<< HEAD
                         content=BinaryImage(
                             data=IsBytes(),
                             media_type='image/png',
@@ -2052,13 +2046,6 @@
                         tool_call_id='GJYBCIkcS',
                         timestamp=IsDatetime(),
                     )
-=======
-                        content='See file 241a70',
-                        tool_call_id='FI5qQGzDE',
-                        timestamp=IsDatetime(),
-                    ),
-                    UserPromptPart(content=['This is file 241a70:', image_content], timestamp=IsDatetime()),
->>>>>>> ba58e3cd
                 ],
                 timestamp=IsNow(tz=timezone.utc),
                 run_id=IsStr(),
@@ -2074,16 +2061,11 @@
                 timestamp=IsDatetime(),
                 provider_name='mistral',
                 provider_url='https://api.mistral.ai',
-<<<<<<< HEAD
                 provider_details={
                     'finish_reason': 'stop',
                     'timestamp': datetime(2025, 11, 28, 2, 20, 5, tzinfo=timezone.utc),
                 },
                 provider_response_id=IsStr(),
-=======
-                provider_details={'finish_reason': 'stop', 'timestamp': IsDatetime()},
-                provider_response_id='b9df7d6167a74543aed6c27557ab0a29',
->>>>>>> ba58e3cd
                 finish_reason='stop',
                 run_id=IsStr(),
             ),
