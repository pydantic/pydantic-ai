--- conflicted
+++ resolved
@@ -2213,7 +2213,9 @@
                 model_name='magistral-medium-latest',
                 timestamp=IsDatetime(),
                 provider_name='mistral',
+                provider_details={'finish_reason': 'stop'},
                 provider_response_id='9abe8b736bff46af8e979b52334a57cd',
+                finish_reason='stop',
             ),
         ]
     )
@@ -2289,12 +2291,9 @@
                 model_name='magistral-medium-latest',
                 timestamp=IsDatetime(),
                 provider_name='mistral',
-<<<<<<< HEAD
-=======
-                provider_details={'finish_reason': 'stop'},
-                provider_response_id='a088e80a476e44edaaa959a1ff08f358',
-                finish_reason='stop',
->>>>>>> f897c5c7
+                provider_details={'finish_reason': 'stop'},
+                provider_response_id='9faf4309c1d743d189f16b29211d8b45',
+                finish_reason='stop',
             ),
         ]
     )