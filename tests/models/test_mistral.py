--- conflicted
+++ resolved
@@ -2027,16 +2027,11 @@
                 timestamp=IsDatetime(),
                 provider_name='mistral',
                 provider_url='https://api.mistral.ai',
-<<<<<<< HEAD
-                provider_details={'finish_reason': 'tool_calls'},
-                provider_response_id='e52fbed4da1041fcb50b5c87400da122',
-=======
                 provider_details={
                     'finish_reason': 'tool_calls',
                     'timestamp': datetime(2025, 11, 28, 2, 19, 58, tzinfo=timezone.utc),
                 },
                 provider_response_id='412174432ea945889703eac58b44ae35',
->>>>>>> 2173b1db
                 finish_reason='tool_call',
                 run_id=IsStr(),
             ),
@@ -2070,16 +2065,11 @@
                 timestamp=IsDatetime(),
                 provider_name='mistral',
                 provider_url='https://api.mistral.ai',
-<<<<<<< HEAD
-                provider_details={'finish_reason': 'stop'},
-                provider_response_id='005f5f5d976e4e67a019372efa8efe05',
-=======
                 provider_details={
                     'finish_reason': 'stop',
                     'timestamp': datetime(2025, 11, 28, 2, 20, 5, tzinfo=timezone.utc),
                 },
                 provider_response_id='049b5c7704554d3396e727a95cb6d947',
->>>>>>> 2173b1db
                 finish_reason='stop',
                 run_id=IsStr(),
             ),
@@ -2516,16 +2506,11 @@
                 timestamp=IsDatetime(),
                 provider_name='mistral',
                 provider_url='https://api.mistral.ai',
-<<<<<<< HEAD
-                provider_details={'finish_reason': 'stop'},
-                provider_response_id='1474ffaa42904bf3b040345bc85c775b',
-=======
                 provider_details={
                     'finish_reason': 'stop',
                     'timestamp': datetime(2025, 11, 28, 2, 19, 53, tzinfo=timezone.utc),
                 },
                 provider_response_id='9f9d90210f194076abeee223863eaaf0',
->>>>>>> 2173b1db
                 finish_reason='stop',
                 run_id=IsStr(),
             ),
