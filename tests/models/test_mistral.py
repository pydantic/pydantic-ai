from __future__ import annotations as _annotations

import json
from collections.abc import Sequence
from dataclasses import dataclass
from datetime import datetime, timezone
from functools import cached_property
from typing import Any, cast

import pytest
from inline_snapshot import snapshot
from pydantic import BaseModel
from typing_extensions import TypedDict

from pydantic_ai import (
    BinaryContent,
    DocumentUrl,
    ImageUrl,
    ModelRequest,
    ModelResponse,
    RetryPromptPart,
    SystemPromptPart,
    TextPart,
    ThinkingPart,
    ToolCallPart,
    ToolReturnPart,
    UserPromptPart,
    VideoUrl,
)
from pydantic_ai.agent import Agent
from pydantic_ai.exceptions import ModelAPIError, ModelHTTPError, ModelRetry
from pydantic_ai.models import ModelRequestParameters
from pydantic_ai.usage import RequestUsage

from ..conftest import IsDatetime, IsNow, IsStr, raise_if_exception, try_import
from .mock_async_stream import MockAsyncStream

with try_import() as imports_successful:
    from mistralai import (
        AssistantMessage as MistralAssistantMessage,
        ChatCompletionChoice as MistralChatCompletionChoice,
        CompletionChunk as MistralCompletionChunk,
        CompletionResponseStreamChoice as MistralCompletionResponseStreamChoice,
        CompletionResponseStreamChoiceFinishReason as MistralCompletionResponseStreamChoiceFinishReason,
        DeltaMessage as MistralDeltaMessage,
        FunctionCall as MistralFunctionCall,
        Mistral,
        TextChunk as MistralTextChunk,
        UsageInfo as MistralUsageInfo,
    )
    from mistralai.models import (
        ChatCompletionResponse as MistralChatCompletionResponse,
        CompletionEvent as MistralCompletionEvent,
        SDKError,
        ToolCall as MistralToolCall,
    )
    from mistralai.types.basemodel import Unset as MistralUnset

    from pydantic_ai.models.mistral import MistralModel, MistralStreamedResponse
    from pydantic_ai.models.openai import OpenAIResponsesModel, OpenAIResponsesModelSettings
    from pydantic_ai.providers.mistral import MistralProvider
    from pydantic_ai.providers.openai import OpenAIProvider

    MockChatCompletion = MistralChatCompletionResponse | Exception
    MockCompletionEvent = MistralCompletionEvent | Exception

pytestmark = [
    pytest.mark.skipif(not imports_successful(), reason='mistral or openai not installed'),
    pytest.mark.anyio,
]


@dataclass
class MockSdkConfiguration:
    def get_server_details(self) -> tuple[str, ...]:
        return ('https://api.mistral.ai',)


@dataclass
class MockMistralAI:
    completions: MockChatCompletion | Sequence[MockChatCompletion] | None = None
    stream: Sequence[MockCompletionEvent] | Sequence[Sequence[MockCompletionEvent]] | None = None
    index: int = 0

    @cached_property
    def sdk_configuration(self) -> MockSdkConfiguration:
        return MockSdkConfiguration()

    @cached_property
    def chat(self) -> Any:
        if self.stream:
            return type(
                'Chat',
                (),
                {'stream_async': self.chat_completions_create, 'complete_async': self.chat_completions_create},
            )
        else:
            return type('Chat', (), {'complete_async': self.chat_completions_create})

    @classmethod
    def create_mock(cls, completions: MockChatCompletion | Sequence[MockChatCompletion]) -> Mistral:
        return cast(Mistral, cls(completions=completions))

    @classmethod
    def create_stream_mock(
        cls, completions_streams: Sequence[MockCompletionEvent] | Sequence[Sequence[MockCompletionEvent]]
    ) -> Mistral:
        return cast(Mistral, cls(stream=completions_streams))

    async def chat_completions_create(  # pragma: lax no cover
        self, *_args: Any, stream: bool = False, **_kwargs: Any
    ) -> MistralChatCompletionResponse | MockAsyncStream[MockCompletionEvent]:
        if stream or self.stream:
            assert self.stream is not None, 'you can only use `stream=True` if `stream` is provided'
            if isinstance(self.stream[0], list):
                response = MockAsyncStream(iter(cast(list[MockCompletionEvent], self.stream[self.index])))
            else:
                response = MockAsyncStream(iter(cast(list[MockCompletionEvent], self.stream)))
        else:
            assert self.completions is not None, 'you can only use `stream=False` if `completions` are provided'
            if isinstance(self.completions, Sequence):
                raise_if_exception(self.completions[self.index])
                response = cast(MistralChatCompletionResponse, self.completions[self.index])
            else:
                raise_if_exception(self.completions)
                response = cast(MistralChatCompletionResponse, self.completions)
        self.index += 1
        return response


def completion_message(
    message: MistralAssistantMessage, *, usage: MistralUsageInfo | None = None, with_created: bool = True
) -> MistralChatCompletionResponse:
    return MistralChatCompletionResponse(
        id='123',
        choices=[MistralChatCompletionChoice(finish_reason='stop', index=0, message=message)],
        created=1704067200 if with_created else 0,  # 2024-01-01
        model='mistral-large-123',
        object='chat.completion',
        usage=usage or MistralUsageInfo(prompt_tokens=1, completion_tokens=1, total_tokens=1),
    )


def chunk(
    delta: list[MistralDeltaMessage],
    finish_reason: MistralCompletionResponseStreamChoiceFinishReason | None = None,
    with_created: bool = True,
) -> MistralCompletionEvent:
    return MistralCompletionEvent(
        data=MistralCompletionChunk(
            id='x',
            choices=[
                MistralCompletionResponseStreamChoice(index=index, delta=delta, finish_reason=finish_reason)
                for index, delta in enumerate(delta)
            ],
            created=1704067200 if with_created else 0,  # 2024-01-01
            model='gpt-4',
            object='chat.completion.chunk',
            usage=MistralUsageInfo(prompt_tokens=1, completion_tokens=1, total_tokens=1),
        )
    )


def text_chunk(
    text: str, finish_reason: MistralCompletionResponseStreamChoiceFinishReason | None = None
) -> MistralCompletionEvent:
    return chunk([MistralDeltaMessage(content=text, role='assistant')], finish_reason=finish_reason)


def text_chunkk(
    text: str, finish_reason: MistralCompletionResponseStreamChoiceFinishReason | None = None
) -> MistralCompletionEvent:
    return chunk(
        [MistralDeltaMessage(content=[MistralTextChunk(text=text)], role='assistant')], finish_reason=finish_reason
    )


def func_chunk(
    tool_calls: list[MistralToolCall], finish_reason: MistralCompletionResponseStreamChoiceFinishReason | None = None
) -> MistralCompletionEvent:
    return chunk([MistralDeltaMessage(tool_calls=tool_calls, role='assistant')], finish_reason=finish_reason)


#####################
## Init
#####################


def test_init():
    m = MistralModel('mistral-large-latest', provider=MistralProvider(api_key='foobar'))
    assert m.model_name == 'mistral-large-latest'
    assert m.base_url == 'https://api.mistral.ai'


#####################
## Completion
#####################


async def test_multiple_completions(allow_model_requests: None):
    completions = [
        # First completion: created is "now" (simulate IsNow)
        completion_message(
            MistralAssistantMessage(content='world'),
            usage=MistralUsageInfo(prompt_tokens=1, completion_tokens=1, total_tokens=1),
            with_created=False,
        ),
        # Second completion: created is fixed 2024-01-01 00:00:00 UTC
        completion_message(MistralAssistantMessage(content='hello again')),
    ]
    mock_client = MockMistralAI.create_mock(completions)
    model = MistralModel('mistral-large-latest', provider=MistralProvider(mistral_client=mock_client))
    agent = Agent(model=model)

    result = await agent.run('hello')

    assert result.output == 'world'
    assert result.usage().input_tokens == 1
    assert result.usage().output_tokens == 1

    result = await agent.run('hello again', message_history=result.new_messages())
    assert result.output == 'hello again'
    assert result.usage().input_tokens == 1
    assert result.usage().output_tokens == 1
    assert result.all_messages() == snapshot(
        [
            ModelRequest(
                parts=[UserPromptPart(content='hello', timestamp=IsNow(tz=timezone.utc))],
                timestamp=IsNow(tz=timezone.utc),
                run_id=IsStr(),
            ),
            ModelResponse(
                parts=[TextPart(content='world')],
                usage=RequestUsage(input_tokens=1, output_tokens=1),
                model_name='mistral-large-123',
                timestamp=IsNow(tz=timezone.utc),
                provider_name='mistral',
                provider_url='https://api.mistral.ai',
                provider_details={'finish_reason': 'stop'},
                provider_response_id='123',
                finish_reason='stop',
                run_id=IsStr(),
            ),
            ModelRequest(
                parts=[UserPromptPart(content='hello again', timestamp=IsNow(tz=timezone.utc))],
                timestamp=IsNow(tz=timezone.utc),
                run_id=IsStr(),
            ),
            ModelResponse(
                parts=[TextPart(content='hello again')],
                usage=RequestUsage(input_tokens=1, output_tokens=1),
                model_name='mistral-large-123',
                timestamp=IsNow(tz=timezone.utc),
                provider_name='mistral',
                provider_url='https://api.mistral.ai',
                provider_details={
                    'finish_reason': 'stop',
                    'timestamp': datetime(2024, 1, 1, 0, 0, tzinfo=timezone.utc),
                },
                provider_response_id='123',
                finish_reason='stop',
                run_id=IsStr(),
            ),
        ]
    )


async def test_three_completions(allow_model_requests: None):
    completions = [
        completion_message(
            MistralAssistantMessage(content='world'),
            usage=MistralUsageInfo(prompt_tokens=1, completion_tokens=1, total_tokens=1),
        ),
        completion_message(MistralAssistantMessage(content='hello again')),
        completion_message(MistralAssistantMessage(content='final message')),
    ]
    mock_client = MockMistralAI.create_mock(completions)
    model = MistralModel('mistral-large-latest', provider=MistralProvider(mistral_client=mock_client))
    agent = Agent(model=model)

    result = await agent.run('hello')

    assert result.output == 'world'
    assert result.usage().input_tokens == 1
    assert result.usage().output_tokens == 1

    result = await agent.run('hello again', message_history=result.all_messages())
    assert result.output == 'hello again'
    assert result.usage().input_tokens == 1
    assert result.usage().output_tokens == 1

    result = await agent.run('final message', message_history=result.all_messages())
    assert result.output == 'final message'
    assert result.usage().input_tokens == 1
    assert result.usage().output_tokens == 1
    assert result.all_messages() == snapshot(
        [
            ModelRequest(
                parts=[UserPromptPart(content='hello', timestamp=IsNow(tz=timezone.utc))],
                timestamp=IsNow(tz=timezone.utc),
                run_id=IsStr(),
            ),
            ModelResponse(
                parts=[TextPart(content='world')],
                usage=RequestUsage(input_tokens=1, output_tokens=1),
                model_name='mistral-large-123',
                timestamp=IsNow(tz=timezone.utc),
                provider_name='mistral',
                provider_url='https://api.mistral.ai',
                provider_details={
                    'finish_reason': 'stop',
                    'timestamp': datetime(2024, 1, 1, 0, 0, tzinfo=timezone.utc),
                },
                provider_response_id='123',
                finish_reason='stop',
                run_id=IsStr(),
            ),
            ModelRequest(
                parts=[UserPromptPart(content='hello again', timestamp=IsNow(tz=timezone.utc))],
                timestamp=IsNow(tz=timezone.utc),
                run_id=IsStr(),
            ),
            ModelResponse(
                parts=[TextPart(content='hello again')],
                usage=RequestUsage(input_tokens=1, output_tokens=1),
                model_name='mistral-large-123',
                timestamp=IsNow(tz=timezone.utc),
                provider_name='mistral',
                provider_url='https://api.mistral.ai',
                provider_details={
                    'finish_reason': 'stop',
                    'timestamp': datetime(2024, 1, 1, 0, 0, tzinfo=timezone.utc),
                },
                provider_response_id='123',
                finish_reason='stop',
                run_id=IsStr(),
            ),
            ModelRequest(
                parts=[UserPromptPart(content='final message', timestamp=IsNow(tz=timezone.utc))],
                timestamp=IsNow(tz=timezone.utc),
                run_id=IsStr(),
            ),
            ModelResponse(
                parts=[TextPart(content='final message')],
                usage=RequestUsage(input_tokens=1, output_tokens=1),
                model_name='mistral-large-123',
                timestamp=IsNow(tz=timezone.utc),
                provider_name='mistral',
                provider_url='https://api.mistral.ai',
                provider_details={
                    'finish_reason': 'stop',
                    'timestamp': datetime(2024, 1, 1, 0, 0, tzinfo=timezone.utc),
                },
                provider_response_id='123',
                finish_reason='stop',
                run_id=IsStr(),
            ),
        ]
    )


#####################
## Completion Stream
#####################


async def test_stream_text(allow_model_requests: None):
    stream = [
        text_chunk('hello '),
        text_chunk('world '),
        text_chunk('welcome '),
        text_chunkk('mistral'),
        chunk([]),
    ]
    mock_client = MockMistralAI.create_stream_mock(stream)
    model = MistralModel('mistral-large-latest', provider=MistralProvider(mistral_client=mock_client))
    agent = Agent(model=model)

    async with agent.run_stream('') as result:
        assert not result.is_complete
        assert [c async for c in result.stream_text(debounce_by=None)] == snapshot(
            ['hello ', 'hello world ', 'hello world welcome ', 'hello world welcome mistral']
        )
        assert result.is_complete
        assert result.usage().input_tokens == 5
        assert result.usage().output_tokens == 5


async def test_stream_text_finish_reason(allow_model_requests: None):
    stream = [
        text_chunk('hello '),
        text_chunkk('world'),
        text_chunk('.', finish_reason='stop'),
    ]
    mock_client = MockMistralAI.create_stream_mock(stream)
    model = MistralModel('mistral-large-latest', provider=MistralProvider(mistral_client=mock_client))
    agent = Agent(model=model)

    async with agent.run_stream('') as result:
        assert not result.is_complete
        assert [c async for c in result.stream_text(debounce_by=None)] == snapshot(
            ['hello ', 'hello world', 'hello world.']
        )
        assert result.is_complete


async def test_no_delta(allow_model_requests: None):
    stream = [
        chunk([], with_created=False),
        text_chunk('hello '),
        text_chunk('world'),
    ]
    mock_client = MockMistralAI.create_stream_mock(stream)
    model = MistralModel('mistral-large-latest', provider=MistralProvider(mistral_client=mock_client))
    agent = Agent(model=model)

    async with agent.run_stream('') as result:
        assert not result.is_complete
        assert [c async for c in result.stream_text(debounce_by=None)] == snapshot(['hello ', 'hello world'])
        assert result.is_complete
        assert result.usage().input_tokens == 3
        assert result.usage().output_tokens == 3


#####################
## Completion Model Structured
#####################


async def test_request_native_with_arguments_dict_response(allow_model_requests: None):
    class CityLocation(BaseModel):
        city: str
        country: str

    completion = completion_message(
        MistralAssistantMessage(
            content=None,
            role='assistant',
            tool_calls=[
                MistralToolCall(
                    id='123',
                    function=MistralFunctionCall(arguments={'city': 'paris', 'country': 'france'}, name='final_result'),
                    type='function',
                )
            ],
        ),
        usage=MistralUsageInfo(prompt_tokens=1, completion_tokens=2, total_tokens=3),
    )
    mock_client = MockMistralAI.create_mock(completion)
    model = MistralModel('mistral-large-latest', provider=MistralProvider(mistral_client=mock_client))
    agent = Agent(model=model, output_type=CityLocation)

    result = await agent.run('User prompt value')

    assert result.output == CityLocation(city='paris', country='france')
    assert result.usage().input_tokens == 1
    assert result.usage().output_tokens == 2
    assert result.all_messages() == snapshot(
        [
            ModelRequest(
                parts=[UserPromptPart(content='User prompt value', timestamp=IsNow(tz=timezone.utc))],
                timestamp=IsNow(tz=timezone.utc),
                run_id=IsStr(),
            ),
            ModelResponse(
                parts=[
                    ToolCallPart(
                        tool_name='final_result',
                        args={'city': 'paris', 'country': 'france'},
                        tool_call_id='123',
                    )
                ],
                usage=RequestUsage(input_tokens=1, output_tokens=2),
                model_name='mistral-large-123',
                timestamp=IsNow(tz=timezone.utc),
                provider_name='mistral',
                provider_url='https://api.mistral.ai',
                provider_details={
                    'finish_reason': 'stop',
                    'timestamp': datetime(2024, 1, 1, 0, 0, tzinfo=timezone.utc),
                },
                provider_response_id='123',
                finish_reason='stop',
                run_id=IsStr(),
            ),
            ModelRequest(
                parts=[
                    ToolReturnPart(
                        tool_name='final_result',
                        content='Final result processed.',
                        tool_call_id='123',
                        timestamp=IsNow(tz=timezone.utc),
                        return_kind='final-result-processed',
                    )
                ],
                timestamp=IsNow(tz=timezone.utc),
                run_id=IsStr(),
            ),
        ]
    )


async def test_request_native_with_arguments_str_response(allow_model_requests: None):
    class CityLocation(BaseModel):
        city: str
        country: str

    completion = completion_message(
        MistralAssistantMessage(
            content=None,
            role='assistant',
            tool_calls=[
                MistralToolCall(
                    id='123',
                    function=MistralFunctionCall(
                        arguments='{"city": "paris", "country": "france"}', name='final_result'
                    ),
                    type='function',
                )
            ],
        )
    )
    mock_client = MockMistralAI.create_mock(completion)
    model = MistralModel('mistral-large-latest', provider=MistralProvider(mistral_client=mock_client))
    agent = Agent(model=model, output_type=CityLocation)

    result = await agent.run('User prompt value')

    assert result.output == CityLocation(city='paris', country='france')
    assert result.usage().input_tokens == 1
    assert result.usage().output_tokens == 1
    assert result.usage().details == {}
    assert result.all_messages() == snapshot(
        [
            ModelRequest(
                parts=[UserPromptPart(content='User prompt value', timestamp=IsNow(tz=timezone.utc))],
                timestamp=IsNow(tz=timezone.utc),
                run_id=IsStr(),
            ),
            ModelResponse(
                parts=[
                    ToolCallPart(
                        tool_name='final_result',
                        args='{"city": "paris", "country": "france"}',
                        tool_call_id='123',
                    )
                ],
                usage=RequestUsage(input_tokens=1, output_tokens=1),
                model_name='mistral-large-123',
                timestamp=IsNow(tz=timezone.utc),
                provider_name='mistral',
                provider_url='https://api.mistral.ai',
                provider_details={
                    'finish_reason': 'stop',
                    'timestamp': datetime(2024, 1, 1, 0, 0, tzinfo=timezone.utc),
                },
                provider_response_id='123',
                finish_reason='stop',
                run_id=IsStr(),
            ),
            ModelRequest(
                parts=[
                    ToolReturnPart(
                        tool_name='final_result',
                        content='Final result processed.',
                        tool_call_id='123',
                        timestamp=IsNow(tz=timezone.utc),
                        return_kind='final-result-processed',
                    )
                ],
                timestamp=IsNow(tz=timezone.utc),
                run_id=IsStr(),
            ),
        ]
    )


async def test_request_output_type_with_arguments_str_response(allow_model_requests: None):
    completion = completion_message(
        MistralAssistantMessage(
            content=None,
            role='assistant',
            tool_calls=[
                MistralToolCall(
                    id='123',
                    function=MistralFunctionCall(arguments='{"response": 42}', name='final_result'),
                    type='function',
                )
            ],
        )
    )
    mock_client = MockMistralAI.create_mock(completion)
    model = MistralModel('mistral-large-latest', provider=MistralProvider(mistral_client=mock_client))
    agent = Agent(model=model, output_type=int, system_prompt='System prompt value')

    result = await agent.run('User prompt value')

    assert result.output == 42
    assert result.usage().input_tokens == 1
    assert result.usage().output_tokens == 1
    assert result.usage().details == {}
    assert result.all_messages() == snapshot(
        [
            ModelRequest(
                parts=[
                    SystemPromptPart(content='System prompt value', timestamp=IsNow(tz=timezone.utc)),
                    UserPromptPart(content='User prompt value', timestamp=IsNow(tz=timezone.utc)),
                ],
                timestamp=IsNow(tz=timezone.utc),
                run_id=IsStr(),
            ),
            ModelResponse(
                parts=[
                    ToolCallPart(
                        tool_name='final_result',
                        args='{"response": 42}',
                        tool_call_id='123',
                    )
                ],
                usage=RequestUsage(input_tokens=1, output_tokens=1),
                model_name='mistral-large-123',
                timestamp=IsNow(tz=timezone.utc),
                provider_name='mistral',
                provider_url='https://api.mistral.ai',
                provider_details={
                    'finish_reason': 'stop',
                    'timestamp': datetime(2024, 1, 1, 0, 0, tzinfo=timezone.utc),
                },
                provider_response_id='123',
                finish_reason='stop',
                run_id=IsStr(),
            ),
            ModelRequest(
                parts=[
                    ToolReturnPart(
                        tool_name='final_result',
                        content='Final result processed.',
                        tool_call_id='123',
                        timestamp=IsNow(tz=timezone.utc),
                        return_kind='final-result-processed',
                    )
                ],
                timestamp=IsNow(tz=timezone.utc),
                run_id=IsStr(),
            ),
        ]
    )


#####################
## Completion Model Structured Stream (JSON Mode)
#####################


async def test_stream_structured_with_all_type(allow_model_requests: None):
    class MyTypedDict(TypedDict, total=False):
        first: str
        second: int
        bool_value: bool
        nullable_value: int | None
        array_value: list[str]
        dict_value: dict[str, Any]
        dict_int_value: dict[str, int]
        dict_str_value: dict[int, str]

    stream = [
        text_chunk('{'),
        text_chunk('"first": "One'),
        text_chunk(
            '", "second": 2',
        ),
        text_chunk(
            ', "bool_value": true',
        ),
        text_chunk(
            ', "nullable_value": null',
        ),
        text_chunk(
            ', "array_value": ["A", "B", "C"]',
        ),
        text_chunk(
            ', "dict_value": {"A": "A", "B":"B"}',
        ),
        text_chunk(
            ', "dict_int_value": {"A": 1, "B":2}',
        ),
        text_chunk('}'),
        chunk([]),
    ]

    mock_client = MockMistralAI.create_stream_mock(stream)
    model = MistralModel('mistral-large-latest', provider=MistralProvider(mistral_client=mock_client))
    agent = Agent(model, output_type=MyTypedDict)

    async with agent.run_stream('User prompt value') as result:
        assert not result.is_complete
        v = [dict(c) async for c in result.stream_output(debounce_by=None)]
        assert v == snapshot(
            [
                {'first': 'One'},
                {'first': 'One', 'second': 2},
                {'first': 'One', 'second': 2, 'bool_value': True},
                {'first': 'One', 'second': 2, 'bool_value': True, 'nullable_value': None},
                {
                    'first': 'One',
                    'second': 2,
                    'bool_value': True,
                    'nullable_value': None,
                    'array_value': ['A', 'B', 'C'],
                },
                {
                    'first': 'One',
                    'second': 2,
                    'bool_value': True,
                    'nullable_value': None,
                    'array_value': ['A', 'B', 'C'],
                    'dict_value': {'A': 'A', 'B': 'B'},
                },
                {
                    'first': 'One',
                    'second': 2,
                    'bool_value': True,
                    'nullable_value': None,
                    'array_value': ['A', 'B', 'C'],
                    'dict_value': {'A': 'A', 'B': 'B'},
                    'dict_int_value': {'A': 1, 'B': 2},
                },
                {
                    'first': 'One',
                    'second': 2,
                    'bool_value': True,
                    'nullable_value': None,
                    'array_value': ['A', 'B', 'C'],
                    'dict_value': {'A': 'A', 'B': 'B'},
                    'dict_int_value': {'A': 1, 'B': 2},
                },
            ]
        )
        assert result.is_complete
        assert result.usage().input_tokens == 10
        assert result.usage().output_tokens == 10

        # double check usage matches stream count
        assert result.usage().output_tokens == len(stream)


async def test_stream_result_type_primitif_dict(allow_model_requests: None):
    """This test tests the primitif result with the pydantic ai format model response"""

    class MyTypedDict(TypedDict, total=False):
        first: str
        second: str

    stream = [
        text_chunk('{'),
        text_chunk('"'),
        text_chunk('f'),
        text_chunk('i'),
        text_chunk('r'),
        text_chunk('s'),
        text_chunk('t'),
        text_chunk('"'),
        text_chunk(':'),
        text_chunk(' '),
        text_chunk('"'),
        text_chunk('O'),
        text_chunk('n'),
        text_chunk('e'),
        text_chunk('"'),
        text_chunk(','),
        text_chunk(' '),
        text_chunk('"'),
        text_chunk('s'),
        text_chunk('e'),
        text_chunk('c'),
        text_chunk('o'),
        text_chunk('n'),
        text_chunk('d'),
        text_chunk('"'),
        text_chunk(':'),
        text_chunk(' '),
        text_chunk('"'),
        text_chunk('T'),
        text_chunk('w'),
        text_chunk('o'),
        text_chunk('"'),
        text_chunk('}'),
        chunk([]),
    ]

    mock_client = MockMistralAI.create_stream_mock(stream)
    model = MistralModel('mistral-large-latest', provider=MistralProvider(mistral_client=mock_client))
    agent = Agent(model=model, output_type=MyTypedDict)

    async with agent.run_stream('User prompt value') as result:
        assert not result.is_complete
        v = [c async for c in result.stream_output(debounce_by=None)]
        assert v == snapshot(
            [
                {'first': 'O'},
                {'first': 'On'},
                {'first': 'One'},
                {'first': 'One'},
                {'first': 'One'},
                {'first': 'One'},
                {'first': 'One'},
                {'first': 'One'},
                {'first': 'One'},
                {'first': 'One'},
                {'first': 'One'},
                {'first': 'One'},
                {'first': 'One'},
                {'first': 'One'},
                {'first': 'One'},
                {'first': 'One'},
                {'first': 'One', 'second': ''},
                {'first': 'One', 'second': 'T'},
                {'first': 'One', 'second': 'Tw'},
                {'first': 'One', 'second': 'Two'},
                {'first': 'One', 'second': 'Two'},
                {'first': 'One', 'second': 'Two'},
            ]
        )
        assert result.is_complete
        assert result.usage().input_tokens == 34
        assert result.usage().output_tokens == 34

        # double check usage matches stream count
        assert result.usage().output_tokens == len(stream)


async def test_stream_result_type_primitif_int(allow_model_requests: None):
    """This test tests the primitif result with the pydantic ai format model response"""

    stream = [
        # {'response':
        text_chunk('{'),
        text_chunk('"resp'),
        text_chunk('onse":'),
        text_chunk('1'),
        text_chunk('}'),
        chunk([]),
    ]

    mock_client = MockMistralAI.create_stream_mock(stream)
    model = MistralModel('mistral-large-latest', provider=MistralProvider(mistral_client=mock_client))
    agent = Agent(model=model, output_type=int)

    async with agent.run_stream('User prompt value') as result:
        assert not result.is_complete
        v = [c async for c in result.stream_output(debounce_by=None)]
        assert v == snapshot([1, 1])
        assert result.is_complete
        assert result.usage().input_tokens == 6
        assert result.usage().output_tokens == 6

        # double check usage matches stream count
        assert result.usage().output_tokens == len(stream)


async def test_stream_result_type_primitif_array(allow_model_requests: None):
    """This test tests the primitif result with the pydantic ai format model response"""

    stream = [
        # {'response':
        text_chunk('{'),
        text_chunk('"resp'),
        text_chunk('onse":'),
        text_chunk('['),
        text_chunk('"'),
        text_chunk('f'),
        text_chunk('i'),
        text_chunk('r'),
        text_chunk('s'),
        text_chunk('t'),
        text_chunk('"'),
        text_chunk(','),
        text_chunk('"'),
        text_chunk('O'),
        text_chunk('n'),
        text_chunk('e'),
        text_chunk('"'),
        text_chunk(','),
        text_chunk('"'),
        text_chunk('s'),
        text_chunk('e'),
        text_chunk('c'),
        text_chunk('o'),
        text_chunk('n'),
        text_chunk('d'),
        text_chunk('"'),
        text_chunk(','),
        text_chunk('"'),
        text_chunk('T'),
        text_chunk('w'),
        text_chunk('o'),
        text_chunk('"'),
        text_chunk(']'),
        text_chunk('}'),
        chunk([]),
    ]

    mock_client = MockMistralAI.create_stream_mock(stream)
    model = MistralModel('mistral-large-latest', provider=MistralProvider(mistral_client=mock_client))
    agent = Agent(model, output_type=list[str])

    async with agent.run_stream('User prompt value') as result:
        assert not result.is_complete
        v = [c async for c in result.stream_output(debounce_by=None)]
        assert v == snapshot(
            [
                [''],
                ['f'],
                ['fi'],
                ['fir'],
                ['firs'],
                ['first'],
                ['first'],
                ['first'],
                ['first', ''],
                ['first', 'O'],
                ['first', 'On'],
                ['first', 'One'],
                ['first', 'One'],
                ['first', 'One'],
                ['first', 'One', ''],
                ['first', 'One', 's'],
                ['first', 'One', 'se'],
                ['first', 'One', 'sec'],
                ['first', 'One', 'seco'],
                ['first', 'One', 'secon'],
                ['first', 'One', 'second'],
                ['first', 'One', 'second'],
                ['first', 'One', 'second'],
                ['first', 'One', 'second', ''],
                ['first', 'One', 'second', 'T'],
                ['first', 'One', 'second', 'Tw'],
                ['first', 'One', 'second', 'Two'],
                ['first', 'One', 'second', 'Two'],
                ['first', 'One', 'second', 'Two'],
                ['first', 'One', 'second', 'Two'],
            ]
        )
        assert result.is_complete
        assert result.usage().input_tokens == 35
        assert result.usage().output_tokens == 35

        # double check usage matches stream count
        assert result.usage().output_tokens == len(stream)


async def test_stream_result_type_basemodel_with_default_params(allow_model_requests: None):
    class MyTypedBaseModel(BaseModel):
        first: str = ''  # Note: Default, set value.
        second: str = ''  # Note: Default, set value.

    stream = [
        text_chunk('{'),
        text_chunk('"'),
        text_chunk('f'),
        text_chunk('i'),
        text_chunk('r'),
        text_chunk('s'),
        text_chunk('t'),
        text_chunk('"'),
        text_chunk(':'),
        text_chunk(' '),
        text_chunk('"'),
        text_chunk('O'),
        text_chunk('n'),
        text_chunk('e'),
        text_chunk('"'),
        text_chunk(','),
        text_chunk(' '),
        text_chunk('"'),
        text_chunk('s'),
        text_chunk('e'),
        text_chunk('c'),
        text_chunk('o'),
        text_chunk('n'),
        text_chunk('d'),
        text_chunk('"'),
        text_chunk(':'),
        text_chunk(' '),
        text_chunk('"'),
        text_chunk('T'),
        text_chunk('w'),
        text_chunk('o'),
        text_chunk('"'),
        text_chunk('}'),
        chunk([]),
    ]

    mock_client = MockMistralAI.create_stream_mock(stream)
    model = MistralModel('mistral-large-latest', provider=MistralProvider(mistral_client=mock_client))
    agent = Agent(model=model, output_type=MyTypedBaseModel)

    async with agent.run_stream('User prompt value') as result:
        assert not result.is_complete
        v = [c async for c in result.stream_output(debounce_by=None)]
        assert v == snapshot(
            [
                MyTypedBaseModel(first='O', second=''),
                MyTypedBaseModel(first='On', second=''),
                MyTypedBaseModel(first='One', second=''),
                MyTypedBaseModel(first='One', second=''),
                MyTypedBaseModel(first='One', second=''),
                MyTypedBaseModel(first='One', second=''),
                MyTypedBaseModel(first='One', second=''),
                MyTypedBaseModel(first='One', second=''),
                MyTypedBaseModel(first='One', second=''),
                MyTypedBaseModel(first='One', second=''),
                MyTypedBaseModel(first='One', second=''),
                MyTypedBaseModel(first='One', second=''),
                MyTypedBaseModel(first='One', second=''),
                MyTypedBaseModel(first='One', second=''),
                MyTypedBaseModel(first='One', second=''),
                MyTypedBaseModel(first='One', second=''),
                MyTypedBaseModel(first='One', second=''),
                MyTypedBaseModel(first='One', second='T'),
                MyTypedBaseModel(first='One', second='Tw'),
                MyTypedBaseModel(first='One', second='Two'),
                MyTypedBaseModel(first='One', second='Two'),
                MyTypedBaseModel(first='One', second='Two'),
            ]
        )
        assert result.is_complete
        assert result.usage().input_tokens == 34
        assert result.usage().output_tokens == 34

        # double check usage matches stream count
        assert result.usage().output_tokens == len(stream)


async def test_stream_result_type_basemodel_with_required_params(allow_model_requests: None):
    class MyTypedBaseModel(BaseModel):
        first: str  # Note: Required params
        second: str  # Note: Required params

    stream = [
        text_chunk('{'),
        text_chunk('"'),
        text_chunk('f'),
        text_chunk('i'),
        text_chunk('r'),
        text_chunk('s'),
        text_chunk('t'),
        text_chunk('"'),
        text_chunk(':'),
        text_chunk(' '),
        text_chunk('"'),
        text_chunk('O'),
        text_chunk('n'),
        text_chunk('e'),
        text_chunk('"'),
        text_chunk(','),
        text_chunk(' '),
        text_chunk('"'),
        text_chunk('s'),
        text_chunk('e'),
        text_chunk('c'),
        text_chunk('o'),
        text_chunk('n'),
        text_chunk('d'),
        text_chunk('"'),
        text_chunk(':'),
        text_chunk(' '),
        text_chunk('"'),
        text_chunk('T'),
        text_chunk('w'),
        text_chunk('o'),
        text_chunk('"'),
        text_chunk('}'),
        chunk([]),
    ]

    mock_client = MockMistralAI.create_stream_mock(stream)
    model = MistralModel('mistral-large-latest', provider=MistralProvider(mistral_client=mock_client))
    agent = Agent(model=model, output_type=MyTypedBaseModel)

    async with agent.run_stream('User prompt value') as result:
        assert not result.is_complete
        v = [c async for c in result.stream_output(debounce_by=None)]
        assert v == snapshot(
            [
                MyTypedBaseModel(first='One', second=''),
                MyTypedBaseModel(first='One', second='T'),
                MyTypedBaseModel(first='One', second='Tw'),
                MyTypedBaseModel(first='One', second='Two'),
                MyTypedBaseModel(first='One', second='Two'),
                MyTypedBaseModel(first='One', second='Two'),
            ]
        )
        assert result.is_complete
        assert result.usage().input_tokens == 34
        assert result.usage().output_tokens == 34

        # double check cost matches stream count
        assert result.usage().output_tokens == len(stream)


#####################
## Completion Function call
#####################


async def test_request_tool_call(allow_model_requests: None):
    completion = [
        completion_message(
            MistralAssistantMessage(
                content=None,
                role='assistant',
                tool_calls=[
                    MistralToolCall(
                        id='1',
                        function=MistralFunctionCall(arguments='{"loc_name": "San Fransisco"}', name='get_location'),
                        type='function',
                    )
                ],
            ),
            usage=MistralUsageInfo(
                completion_tokens=1,
                prompt_tokens=2,
                total_tokens=3,
            ),
        ),
        completion_message(
            MistralAssistantMessage(
                content=None,
                role='assistant',
                tool_calls=[
                    MistralToolCall(
                        id='2',
                        function=MistralFunctionCall(arguments='{"loc_name": "London"}', name='get_location'),
                        type='function',
                    )
                ],
            ),
            usage=MistralUsageInfo(
                completion_tokens=2,
                prompt_tokens=3,
                total_tokens=6,
            ),
        ),
        completion_message(MistralAssistantMessage(content='final response', role='assistant')),
    ]
    mock_client = MockMistralAI.create_mock(completion)
    model = MistralModel('mistral-large-latest', provider=MistralProvider(mistral_client=mock_client))
    agent = Agent(model, system_prompt='this is the system prompt')

    @agent.tool_plain
    async def get_location(loc_name: str) -> str:
        if loc_name == 'London':
            return json.dumps({'lat': 51, 'lng': 0})
        else:
            raise ModelRetry('Wrong location, please try again')

    result = await agent.run('Hello')

    assert result.output == 'final response'
    assert result.usage().input_tokens == 6
    assert result.usage().output_tokens == 4
    assert result.usage().total_tokens == 10
    assert result.all_messages() == snapshot(
        [
            ModelRequest(
                parts=[
                    SystemPromptPart(content='this is the system prompt', timestamp=IsNow(tz=timezone.utc)),
                    UserPromptPart(content='Hello', timestamp=IsNow(tz=timezone.utc)),
                ],
                timestamp=IsNow(tz=timezone.utc),
                run_id=IsStr(),
            ),
            ModelResponse(
                parts=[
                    ToolCallPart(
                        tool_name='get_location',
                        args='{"loc_name": "San Fransisco"}',
                        tool_call_id='1',
                    )
                ],
                usage=RequestUsage(input_tokens=2, output_tokens=1),
                model_name='mistral-large-123',
                timestamp=IsNow(tz=timezone.utc),
                provider_name='mistral',
                provider_url='https://api.mistral.ai',
                provider_details={
                    'finish_reason': 'stop',
                    'timestamp': datetime(2024, 1, 1, 0, 0, tzinfo=timezone.utc),
                },
                provider_response_id='123',
                finish_reason='stop',
                run_id=IsStr(),
            ),
            ModelRequest(
                parts=[
                    RetryPromptPart(
                        content='Wrong location, please try again',
                        tool_name='get_location',
                        tool_call_id='1',
                        timestamp=IsNow(tz=timezone.utc),
                    )
                ],
                timestamp=IsNow(tz=timezone.utc),
                run_id=IsStr(),
            ),
            ModelResponse(
                parts=[
                    ToolCallPart(
                        tool_name='get_location',
                        args='{"loc_name": "London"}',
                        tool_call_id='2',
                    )
                ],
                usage=RequestUsage(input_tokens=3, output_tokens=2),
                model_name='mistral-large-123',
                timestamp=IsNow(tz=timezone.utc),
                provider_name='mistral',
                provider_url='https://api.mistral.ai',
                provider_details={
                    'finish_reason': 'stop',
                    'timestamp': datetime(2024, 1, 1, 0, 0, tzinfo=timezone.utc),
                },
                provider_response_id='123',
                finish_reason='stop',
                run_id=IsStr(),
            ),
            ModelRequest(
                parts=[
                    ToolReturnPart(
                        tool_name='get_location',
                        content='{"lat": 51, "lng": 0}',
                        tool_call_id='2',
                        timestamp=IsNow(tz=timezone.utc),
                        return_kind='tool-executed',
                    )
                ],
                timestamp=IsNow(tz=timezone.utc),
                run_id=IsStr(),
            ),
            ModelResponse(
                parts=[TextPart(content='final response')],
                usage=RequestUsage(input_tokens=1, output_tokens=1),
                model_name='mistral-large-123',
                timestamp=IsNow(tz=timezone.utc),
                provider_name='mistral',
                provider_url='https://api.mistral.ai',
                provider_details={
                    'finish_reason': 'stop',
                    'timestamp': datetime(2024, 1, 1, 0, 0, tzinfo=timezone.utc),
                },
                provider_response_id='123',
                finish_reason='stop',
                run_id=IsStr(),
            ),
        ]
    )


async def test_request_tool_call_with_result_type(allow_model_requests: None):
    class MyTypedDict(TypedDict, total=False):
        lat: int
        lng: int

    completion = [
        completion_message(
            MistralAssistantMessage(
                content=None,
                role='assistant',
                tool_calls=[
                    MistralToolCall(
                        id='1',
                        function=MistralFunctionCall(arguments='{"loc_name": "San Fransisco"}', name='get_location'),
                        type='function',
                    )
                ],
            ),
            usage=MistralUsageInfo(
                completion_tokens=1,
                prompt_tokens=2,
                total_tokens=3,
            ),
        ),
        completion_message(
            MistralAssistantMessage(
                content=None,
                role='assistant',
                tool_calls=[
                    MistralToolCall(
                        id='2',
                        function=MistralFunctionCall(arguments='{"loc_name": "London"}', name='get_location'),
                        type='function',
                    )
                ],
            ),
            usage=MistralUsageInfo(
                completion_tokens=2,
                prompt_tokens=3,
                total_tokens=6,
            ),
        ),
        completion_message(
            MistralAssistantMessage(
                content=None,
                role='assistant',
                tool_calls=[
                    MistralToolCall(
                        id='1',
                        function=MistralFunctionCall(arguments='{"lat": 51, "lng": 0}', name='final_result'),
                        type='function',
                    )
                ],
            ),
            usage=MistralUsageInfo(
                completion_tokens=1,
                prompt_tokens=2,
                total_tokens=3,
            ),
        ),
    ]
    mock_client = MockMistralAI.create_mock(completion)
    model = MistralModel('mistral-large-latest', provider=MistralProvider(mistral_client=mock_client))
    agent = Agent(model, system_prompt='this is the system prompt', output_type=MyTypedDict)

    @agent.tool_plain
    async def get_location(loc_name: str) -> str:
        if loc_name == 'London':
            return json.dumps({'lat': 51, 'lng': 0})
        else:
            raise ModelRetry('Wrong location, please try again')

    result = await agent.run('Hello')

    assert result.output == {'lat': 51, 'lng': 0}
    assert result.usage().input_tokens == 7
    assert result.usage().output_tokens == 4
    assert result.all_messages() == snapshot(
        [
            ModelRequest(
                parts=[
                    SystemPromptPart(content='this is the system prompt', timestamp=IsNow(tz=timezone.utc)),
                    UserPromptPart(content='Hello', timestamp=IsNow(tz=timezone.utc)),
                ],
                timestamp=IsNow(tz=timezone.utc),
                run_id=IsStr(),
            ),
            ModelResponse(
                parts=[
                    ToolCallPart(
                        tool_name='get_location',
                        args='{"loc_name": "San Fransisco"}',
                        tool_call_id='1',
                    )
                ],
                usage=RequestUsage(input_tokens=2, output_tokens=1),
                model_name='mistral-large-123',
                timestamp=IsNow(tz=timezone.utc),
                provider_name='mistral',
                provider_url='https://api.mistral.ai',
                provider_details={
                    'finish_reason': 'stop',
                    'timestamp': datetime(2024, 1, 1, 0, 0, tzinfo=timezone.utc),
                },
                provider_response_id='123',
                finish_reason='stop',
                run_id=IsStr(),
            ),
            ModelRequest(
                parts=[
                    RetryPromptPart(
                        content='Wrong location, please try again',
                        tool_name='get_location',
                        tool_call_id='1',
                        timestamp=IsNow(tz=timezone.utc),
                    )
                ],
                timestamp=IsNow(tz=timezone.utc),
                run_id=IsStr(),
            ),
            ModelResponse(
                parts=[
                    ToolCallPart(
                        tool_name='get_location',
                        args='{"loc_name": "London"}',
                        tool_call_id='2',
                    )
                ],
                usage=RequestUsage(input_tokens=3, output_tokens=2),
                model_name='mistral-large-123',
                timestamp=IsNow(tz=timezone.utc),
                provider_name='mistral',
                provider_url='https://api.mistral.ai',
                provider_details={
                    'finish_reason': 'stop',
                    'timestamp': datetime(2024, 1, 1, 0, 0, tzinfo=timezone.utc),
                },
                provider_response_id='123',
                finish_reason='stop',
                run_id=IsStr(),
            ),
            ModelRequest(
                parts=[
                    ToolReturnPart(
                        tool_name='get_location',
                        content='{"lat": 51, "lng": 0}',
                        tool_call_id='2',
                        timestamp=IsNow(tz=timezone.utc),
                        return_kind='tool-executed',
                    )
                ],
                timestamp=IsNow(tz=timezone.utc),
                run_id=IsStr(),
            ),
            ModelResponse(
                parts=[
                    ToolCallPart(
                        tool_name='final_result',
                        args='{"lat": 51, "lng": 0}',
                        tool_call_id='1',
                    )
                ],
                usage=RequestUsage(input_tokens=2, output_tokens=1),
                model_name='mistral-large-123',
                timestamp=IsNow(tz=timezone.utc),
                provider_name='mistral',
                provider_url='https://api.mistral.ai',
                provider_details={
                    'finish_reason': 'stop',
                    'timestamp': datetime(2024, 1, 1, 0, 0, tzinfo=timezone.utc),
                },
                provider_response_id='123',
                finish_reason='stop',
                run_id=IsStr(),
            ),
            ModelRequest(
                parts=[
                    ToolReturnPart(
                        tool_name='final_result',
                        content='Final result processed.',
                        tool_call_id='1',
                        timestamp=IsNow(tz=timezone.utc),
                        return_kind='final-result-processed',
                    )
                ],
                timestamp=IsNow(tz=timezone.utc),
                run_id=IsStr(),
            ),
        ]
    )


#####################
## Completion Function call Stream
#####################


async def test_stream_tool_call_with_return_type(allow_model_requests: None):
    class MyTypedDict(TypedDict, total=False):
        won: bool

    completion = [
        [
            chunk(
                delta=[MistralDeltaMessage(role=MistralUnset(), content='', tool_calls=MistralUnset())],
                finish_reason='tool_calls',
            ),
            func_chunk(
                tool_calls=[
                    MistralToolCall(
                        id='1',
                        function=MistralFunctionCall(arguments='{"loc_name": "San Fransisco"}', name='get_location'),
                        type='function',
                    )
                ],
                finish_reason='tool_calls',
            ),
        ],
        [
            chunk(
                delta=[MistralDeltaMessage(role=MistralUnset(), content='', tool_calls=MistralUnset())],
                finish_reason='tool_calls',
            ),
            func_chunk(
                tool_calls=[
                    MistralToolCall(
                        id='1',
                        function=MistralFunctionCall(arguments='{"won": true}', name='final_result'),
                        type=None,
                    )
                ],
                finish_reason='tool_calls',
            ),
        ],
    ]

    mock_client = MockMistralAI.create_stream_mock(completion)
    model = MistralModel('mistral-large-latest', provider=MistralProvider(mistral_client=mock_client))
    agent = Agent(model, system_prompt='this is the system prompt', output_type=MyTypedDict)

    @agent.tool_plain
    async def get_location(loc_name: str) -> str:
        return json.dumps({'lat': 51, 'lng': 0})

    async with agent.run_stream('User prompt value') as result:
        assert not result.is_complete
        v = [c async for c in result.stream_output(debounce_by=None)]
        assert v == snapshot([{'won': True}])
        assert result.is_complete
        assert result.timestamp() == IsNow(tz=timezone.utc)
        assert result.usage().input_tokens == 4
        assert result.usage().output_tokens == 4

        # double check usage matches stream count
        assert result.usage().output_tokens == 4

    assert result.all_messages() == snapshot(
        [
            ModelRequest(
                parts=[
                    SystemPromptPart(content='this is the system prompt', timestamp=IsNow(tz=timezone.utc)),
                    UserPromptPart(content='User prompt value', timestamp=IsNow(tz=timezone.utc)),
                ],
                timestamp=IsNow(tz=timezone.utc),
                run_id=IsStr(),
            ),
            ModelResponse(
                parts=[
                    ToolCallPart(
                        tool_name='get_location',
                        args='{"loc_name": "San Fransisco"}',
                        tool_call_id='1',
                    )
                ],
                usage=RequestUsage(input_tokens=2, output_tokens=2),
                model_name='gpt-4',
                timestamp=IsNow(tz=timezone.utc),
                provider_name='mistral',
                provider_url='https://api.mistral.ai',
                provider_details={
                    'finish_reason': 'tool_calls',
                    'timestamp': datetime(2024, 1, 1, 0, 0, tzinfo=timezone.utc),
                },
                provider_response_id='x',
                finish_reason='tool_call',
                run_id=IsStr(),
            ),
            ModelRequest(
                parts=[
                    ToolReturnPart(
                        tool_name='get_location',
                        content='{"lat": 51, "lng": 0}',
                        tool_call_id='1',
                        timestamp=IsNow(tz=timezone.utc),
                        return_kind='tool-executed',
                    )
                ],
                timestamp=IsNow(tz=timezone.utc),
                run_id=IsStr(),
            ),
            ModelResponse(
                parts=[ToolCallPart(tool_name='final_result', args='{"won": true}', tool_call_id='1')],
                usage=RequestUsage(input_tokens=2, output_tokens=2),
                model_name='gpt-4',
                timestamp=IsNow(tz=timezone.utc),
                provider_name='mistral',
                provider_url='https://api.mistral.ai',
                provider_details={
                    'finish_reason': 'tool_calls',
                    'timestamp': datetime(2024, 1, 1, 0, 0, tzinfo=timezone.utc),
                },
                provider_response_id='x',
                finish_reason='tool_call',
                run_id=IsStr(),
            ),
            ModelRequest(
                parts=[
                    ToolReturnPart(
                        tool_name='final_result',
                        content='Final result processed.',
                        tool_call_id='1',
                        timestamp=IsNow(tz=timezone.utc),
                        return_kind='final-result-processed',
                    )
                ],
                timestamp=IsNow(tz=timezone.utc),
                run_id=IsStr(),
            ),
        ]
    )

    assert await result.get_output() == {'won': True}


async def test_stream_tool_call(allow_model_requests: None):
    completion = [
        [
            chunk(
                delta=[MistralDeltaMessage(role=MistralUnset(), content='', tool_calls=MistralUnset())],
                finish_reason='tool_calls',
            ),
            func_chunk(
                tool_calls=[
                    MistralToolCall(
                        id='1',
                        function=MistralFunctionCall(arguments='{"loc_name": "San Fransisco"}', name='get_location'),
                        type='function',
                    )
                ],
                finish_reason='tool_calls',
            ),
        ],
        [
            chunk(delta=[MistralDeltaMessage(role='assistant', content='', tool_calls=MistralUnset())]),
            chunk(delta=[MistralDeltaMessage(role=MistralUnset(), content='final ', tool_calls=MistralUnset())]),
            chunk(delta=[MistralDeltaMessage(role=MistralUnset(), content='response', tool_calls=MistralUnset())]),
            chunk(
                delta=[MistralDeltaMessage(role=MistralUnset(), content='', tool_calls=MistralUnset())],
                finish_reason='stop',
            ),
        ],
    ]

    mock_client = MockMistralAI.create_stream_mock(completion)
    model = MistralModel('mistral-large-latest', provider=MistralProvider(mistral_client=mock_client))
    agent = Agent(model, system_prompt='this is the system prompt')

    @agent.tool_plain
    async def get_location(loc_name: str) -> str:
        return json.dumps({'lat': 51, 'lng': 0})

    async with agent.run_stream('User prompt value') as result:
        assert not result.is_complete
        v = [c async for c in result.stream_output(debounce_by=None)]
        assert v == snapshot(['final ', 'final response'])
        assert result.is_complete
        assert result.timestamp() == IsNow(tz=timezone.utc)
        assert result.usage().input_tokens == 6
        assert result.usage().output_tokens == 6

        # double check usage matches stream count
        assert result.usage().output_tokens == 6

    assert result.all_messages() == snapshot(
        [
            ModelRequest(
                parts=[
                    SystemPromptPart(content='this is the system prompt', timestamp=IsNow(tz=timezone.utc)),
                    UserPromptPart(content='User prompt value', timestamp=IsNow(tz=timezone.utc)),
                ],
                timestamp=IsNow(tz=timezone.utc),
                run_id=IsStr(),
            ),
            ModelResponse(
                parts=[
                    ToolCallPart(
                        tool_name='get_location',
                        args='{"loc_name": "San Fransisco"}',
                        tool_call_id='1',
                    )
                ],
                usage=RequestUsage(input_tokens=2, output_tokens=2),
                model_name='gpt-4',
                timestamp=IsNow(tz=timezone.utc),
                provider_name='mistral',
                provider_url='https://api.mistral.ai',
                provider_details={
                    'finish_reason': 'tool_calls',
                    'timestamp': datetime(2024, 1, 1, 0, 0, tzinfo=timezone.utc),
                },
                provider_response_id='x',
                finish_reason='tool_call',
                run_id=IsStr(),
            ),
            ModelRequest(
                parts=[
                    ToolReturnPart(
                        tool_name='get_location',
                        content='{"lat": 51, "lng": 0}',
                        tool_call_id='1',
                        timestamp=IsNow(tz=timezone.utc),
                        return_kind='tool-executed',
                    )
                ],
                timestamp=IsNow(tz=timezone.utc),
                run_id=IsStr(),
            ),
            ModelResponse(
                parts=[TextPart(content='final response')],
                usage=RequestUsage(input_tokens=4, output_tokens=4),
                model_name='gpt-4',
                timestamp=IsNow(tz=timezone.utc),
                provider_name='mistral',
                provider_url='https://api.mistral.ai',
                provider_details={
                    'finish_reason': 'stop',
                    'timestamp': datetime(2024, 1, 1, 0, 0, tzinfo=timezone.utc),
                },
                provider_response_id='x',
                finish_reason='stop',
                run_id=IsStr(),
            ),
        ]
    )


async def test_stream_tool_call_with_retry(allow_model_requests: None):
    completion = [
        [
            chunk(
                delta=[MistralDeltaMessage(role=MistralUnset(), content='', tool_calls=MistralUnset())],
                finish_reason='tool_calls',
            ),
            func_chunk(
                tool_calls=[
                    MistralToolCall(
                        id='1',
                        function=MistralFunctionCall(arguments='{"loc_name": "San Fransisco"}', name='get_location'),
                        type='function',
                    )
                ],
                finish_reason='tool_calls',
            ),
        ],
        [
            func_chunk(
                tool_calls=[
                    MistralToolCall(
                        id='2',
                        function=MistralFunctionCall(arguments='{"loc_name": "London"}', name='get_location'),
                        type='function',
                    )
                ],
                finish_reason='tool_calls',
            ),
        ],
        [
            chunk(delta=[MistralDeltaMessage(role='assistant', content='', tool_calls=MistralUnset())]),
            chunk(delta=[MistralDeltaMessage(role=MistralUnset(), content='final ', tool_calls=MistralUnset())]),
            chunk(delta=[MistralDeltaMessage(role=MistralUnset(), content='response', tool_calls=MistralUnset())]),
            chunk(
                delta=[MistralDeltaMessage(role=MistralUnset(), content='', tool_calls=MistralUnset())],
                finish_reason='stop',
            ),
        ],
    ]

    mock_client = MockMistralAI.create_stream_mock(completion)
    model = MistralModel('mistral-large-latest', provider=MistralProvider(mistral_client=mock_client))
    agent = Agent(model, system_prompt='this is the system prompt')

    @agent.tool_plain
    async def get_location(loc_name: str) -> str:
        if loc_name == 'London':
            return json.dumps({'lat': 51, 'lng': 0})
        else:
            raise ModelRetry('Wrong location, please try again')

    async with agent.run_stream('User prompt value') as result:
        assert not result.is_complete
        v = [c async for c in result.stream_text(debounce_by=None)]
        assert v == snapshot(['final ', 'final response'])
        assert result.is_complete
        assert result.timestamp() == IsNow(tz=timezone.utc)
        assert result.usage().input_tokens == 7
        assert result.usage().output_tokens == 7

        # double check usage matches stream count
        assert result.usage().output_tokens == 7

    assert result.all_messages() == snapshot(
        [
            ModelRequest(
                parts=[
                    SystemPromptPart(content='this is the system prompt', timestamp=IsNow(tz=timezone.utc)),
                    UserPromptPart(content='User prompt value', timestamp=IsNow(tz=timezone.utc)),
                ],
                timestamp=IsNow(tz=timezone.utc),
                run_id=IsStr(),
            ),
            ModelResponse(
                parts=[
                    ToolCallPart(
                        tool_name='get_location',
                        args='{"loc_name": "San Fransisco"}',
                        tool_call_id='1',
                    )
                ],
                usage=RequestUsage(input_tokens=2, output_tokens=2),
                model_name='gpt-4',
                timestamp=IsNow(tz=timezone.utc),
                provider_name='mistral',
                provider_url='https://api.mistral.ai',
                provider_details={
                    'finish_reason': 'tool_calls',
                    'timestamp': datetime(2024, 1, 1, 0, 0, tzinfo=timezone.utc),
                },
                provider_response_id='x',
                finish_reason='tool_call',
                run_id=IsStr(),
            ),
            ModelRequest(
                parts=[
                    RetryPromptPart(
                        content='Wrong location, please try again',
                        tool_name='get_location',
                        tool_call_id='1',
                        timestamp=IsNow(tz=timezone.utc),
                    )
                ],
                timestamp=IsNow(tz=timezone.utc),
                run_id=IsStr(),
            ),
            ModelResponse(
                parts=[
                    ToolCallPart(
                        tool_name='get_location',
                        args='{"loc_name": "London"}',
                        tool_call_id='2',
                    )
                ],
                usage=RequestUsage(input_tokens=1, output_tokens=1),
                model_name='gpt-4',
                timestamp=IsNow(tz=timezone.utc),
                provider_name='mistral',
                provider_url='https://api.mistral.ai',
                provider_details={
                    'finish_reason': 'tool_calls',
                    'timestamp': datetime(2024, 1, 1, 0, 0, tzinfo=timezone.utc),
                },
                provider_response_id='x',
                finish_reason='tool_call',
                run_id=IsStr(),
            ),
            ModelRequest(
                parts=[
                    ToolReturnPart(
                        tool_name='get_location',
                        content='{"lat": 51, "lng": 0}',
                        tool_call_id='2',
                        timestamp=IsNow(tz=timezone.utc),
                        return_kind='tool-executed',
                    )
                ],
                timestamp=IsNow(tz=timezone.utc),
                run_id=IsStr(),
            ),
            ModelResponse(
                parts=[TextPart(content='final response')],
                usage=RequestUsage(input_tokens=4, output_tokens=4),
                model_name='gpt-4',
                timestamp=IsNow(tz=timezone.utc),
                provider_name='mistral',
                provider_url='https://api.mistral.ai',
                provider_details={
                    'finish_reason': 'stop',
                    'timestamp': datetime(2024, 1, 1, 0, 0, tzinfo=timezone.utc),
                },
                provider_response_id='x',
                finish_reason='stop',
                run_id=IsStr(),
            ),
        ]
    )


#####################
## Test methods
#####################


def test_generate_user_output_format_complex(mistral_api_key: str):
    """
    Single test that includes properties exercising every branch
    in _get_python_type (anyOf, arrays, objects with additionalProperties, etc.).
    """
    schema = {
        'properties': {
            'prop_anyOf': {'anyOf': [{'type': 'string'}, {'type': 'integer'}]},
            'prop_no_type': {
                # no 'type' key
            },
            'prop_simple_string': {'type': 'string'},
            'prop_array_booleans': {'type': 'array', 'items': {'type': 'boolean'}},
            'prop_object_simple': {'type': 'object', 'additionalProperties': {'type': 'boolean'}},
            'prop_object_array': {
                'type': 'object',
                'additionalProperties': {'type': 'array', 'items': {'type': 'integer'}},
            },
            'prop_object_object': {'type': 'object', 'additionalProperties': {'type': 'object'}},
            'prop_object_unknown': {'type': 'object', 'additionalProperties': {'type': 'someUnknownType'}},
            'prop_unrecognized_type': {'type': 'customSomething'},
        }
    }
    m = MistralModel('', json_mode_schema_prompt='{schema}', provider=MistralProvider(api_key=mistral_api_key))
    result = m._generate_user_output_format([schema])  # pyright: ignore[reportPrivateUsage]
    assert result.content == (
        "{'prop_anyOf': 'Optional[str]', "
        "'prop_no_type': 'Any', "
        "'prop_simple_string': 'str', "
        "'prop_array_booleans': 'list[bool]', "
        "'prop_object_simple': 'dict[str, bool]', "
        "'prop_object_array': 'dict[str, list[int]]', "
        "'prop_object_object': 'dict[str, dict[str, Any]]', "
        "'prop_object_unknown': 'dict[str, Any]', "
        "'prop_unrecognized_type': 'Any'}"
    )


def test_generate_user_output_format_multiple(mistral_api_key: str):
    schema = {'properties': {'prop_anyOf': {'anyOf': [{'type': 'string'}, {'type': 'integer'}]}}}
    m = MistralModel('', json_mode_schema_prompt='{schema}', provider=MistralProvider(api_key=mistral_api_key))
    result = m._generate_user_output_format([schema, schema])  # pyright: ignore[reportPrivateUsage]
    assert result.content == "[{'prop_anyOf': 'Optional[str]'}, {'prop_anyOf': 'Optional[str]'}]"


@pytest.mark.parametrize(
    'desc, schema, data, expected',
    [
        (
            'Missing required parameter',
            {
                'required': ['name', 'age'],
                'properties': {
                    'name': {'type': 'string'},
                    'age': {'type': 'integer'},
                },
            },
            {'name': 'Alice'},  # Missing "age"
            False,
        ),
        (
            'Type mismatch (expected string, got int)',
            {'required': ['name'], 'properties': {'name': {'type': 'string'}}},
            {'name': 123},  # Should be a string, got int
            False,
        ),
        (
            'Array parameter check (param not a list)',
            {'required': ['tags'], 'properties': {'tags': {'type': 'array', 'items': {'type': 'string'}}}},
            {'tags': 'not a list'},  # Not a list
            False,
        ),
        (
            'Array item type mismatch',
            {'required': ['tags'], 'properties': {'tags': {'type': 'array', 'items': {'type': 'string'}}}},
            {'tags': ['ok', 123, 'still ok']},  # One item is int, not str
            False,
        ),
        (
            'Nested object fails',
            {
                'required': ['user'],
                'properties': {
                    'user': {
                        'type': 'object',
                        'required': ['id', 'profile'],
                        'properties': {
                            'id': {'type': 'integer'},
                            'profile': {
                                'type': 'object',
                                'required': ['address'],
                                'properties': {'address': {'type': 'string'}},
                            },
                        },
                    }
                },
            },
            {'user': {'id': 101, 'profile': {}}},  # Missing "address" in the nested profile
            False,
        ),
        (
            'All requirements met (success)',
            {
                'required': ['name', 'age', 'tags', 'user'],
                'properties': {
                    'name': {'type': 'string'},
                    'age': {'type': 'integer'},
                    'tags': {'type': 'array', 'items': {'type': 'string'}},
                    'user': {
                        'type': 'object',
                        'required': ['id', 'profile'],
                        'properties': {
                            'id': {'type': 'integer'},
                            'profile': {
                                'type': 'object',
                                'required': ['address'],
                                'properties': {'address': {'type': 'string'}},
                            },
                        },
                    },
                },
            },
            {
                'name': 'Alice',
                'age': 30,
                'tags': ['tag1', 'tag2'],
                'user': {'id': 101, 'profile': {'address': '123 Street'}},
            },
            True,
        ),
    ],
)
def test_validate_required_json_schema(desc: str, schema: dict[str, Any], data: dict[str, Any], expected: bool) -> None:
    result = MistralStreamedResponse._validate_required_json_schema(data, schema)  # pyright: ignore[reportPrivateUsage]
    assert result == expected, f'{desc} — expected {expected}, got {result}'


@pytest.mark.vcr()
async def test_image_as_binary_content_tool_response(
    allow_model_requests: None, mistral_api_key: str, image_content: BinaryContent
):
    m = MistralModel('pixtral-12b-latest', provider=MistralProvider(api_key=mistral_api_key))
    agent = Agent(m)

    @agent.tool_plain
    async def get_image() -> BinaryContent:
        return image_content

    result = await agent.run(['What fruit is in the image you can get from the get_image tool? Call the tool.'])
    assert result.all_messages() == snapshot(
        [
            ModelRequest(
                parts=[
                    UserPromptPart(
                        content=['What fruit is in the image you can get from the get_image tool? Call the tool.'],
                        timestamp=IsDatetime(),
                    )
                ],
                timestamp=IsNow(tz=timezone.utc),
                run_id=IsStr(),
            ),
            ModelResponse(
                parts=[ToolCallPart(tool_name='get_image', args='{}', tool_call_id='FI5qQGzDE')],
                usage=RequestUsage(input_tokens=65, output_tokens=16),
                model_name='pixtral-12b-latest',
                timestamp=IsDatetime(),
                provider_name='mistral',
                provider_url='https://api.mistral.ai',
                provider_details={'finish_reason': 'tool_calls', 'timestamp': IsDatetime()},
                provider_response_id='20c656d7c70e4362858160d9d241ce92',
                finish_reason='tool_call',
                run_id=IsStr(),
            ),
            ModelRequest(
                parts=[
                    ToolReturnPart(
                        tool_name='get_image',
<<<<<<< HEAD
                        content='See file 1c8566',
                        tool_call_id='GJYBCIkcS',
                        timestamp=IsDatetime(),
                        return_kind='tool-executed',
                    ),
                    UserPromptPart(
                        content=[
                            'This is file 1c8566:',
                            image_content,
                        ],
=======
                        content='See file 241a70',
                        tool_call_id='FI5qQGzDE',
>>>>>>> 06c72fcc
                        timestamp=IsDatetime(),
                    ),
                    UserPromptPart(content=['This is file 241a70:', image_content], timestamp=IsDatetime()),
                ],
                timestamp=IsNow(tz=timezone.utc),
                run_id=IsStr(),
            ),
            ModelResponse(
                parts=[
                    TextPart(
                        content='The image shows a kiwi fruit that has been cut in half. Kiwis are small, oval-shaped fruits with a bright green flesh and tiny black seeds. They have a sweet and tangy flavor and are known for being rich in vitamin C and fiber.'
                    )
                ],
                usage=RequestUsage(input_tokens=1540, output_tokens=54),
                model_name='pixtral-12b-latest',
                timestamp=IsDatetime(),
                provider_name='mistral',
                provider_url='https://api.mistral.ai',
                provider_details={'finish_reason': 'stop', 'timestamp': IsDatetime()},
                provider_response_id='b9df7d6167a74543aed6c27557ab0a29',
                finish_reason='stop',
                run_id=IsStr(),
            ),
        ]
    )


async def test_image_url_input(allow_model_requests: None):
    c = completion_message(MistralAssistantMessage(content='world', role='assistant'))
    mock_client = MockMistralAI.create_mock(c)
    m = MistralModel('mistral-large-latest', provider=MistralProvider(mistral_client=mock_client))
    agent = Agent(m)

    result = await agent.run(
        [
            'hello',
            ImageUrl(url='https://t3.ftcdn.net/jpg/00/85/79/92/360_F_85799278_0BBGV9OAdQDTLnKwAPBCcg1J7QtiieJY.jpg'),
        ]
    )
    assert result.all_messages() == snapshot(
        [
            ModelRequest(
                parts=[
                    UserPromptPart(
                        content=[
                            'hello',
                            ImageUrl(
                                url='https://t3.ftcdn.net/jpg/00/85/79/92/360_F_85799278_0BBGV9OAdQDTLnKwAPBCcg1J7QtiieJY.jpg',
                                identifier='bd38f5',
                            ),
                        ],
                        timestamp=IsDatetime(),
                    )
                ],
                timestamp=IsNow(tz=timezone.utc),
                run_id=IsStr(),
            ),
            ModelResponse(
                parts=[TextPart(content='world')],
                usage=RequestUsage(input_tokens=1, output_tokens=1),
                model_name='mistral-large-123',
                timestamp=IsDatetime(),
                provider_name='mistral',
                provider_url='https://api.mistral.ai',
                provider_details={
                    'finish_reason': 'stop',
                    'timestamp': datetime(2024, 1, 1, 0, 0, tzinfo=timezone.utc),
                },
                provider_response_id='123',
                finish_reason='stop',
                run_id=IsStr(),
            ),
        ]
    )


async def test_image_as_binary_content_input(allow_model_requests: None):
    c = completion_message(MistralAssistantMessage(content='world', role='assistant'))
    mock_client = MockMistralAI.create_mock(c)
    m = MistralModel('mistral-large-latest', provider=MistralProvider(mistral_client=mock_client))
    agent = Agent(m)

    # Fake image bytes for testing
    image_bytes = b'fake image data'

    result = await agent.run(['hello', BinaryContent(data=image_bytes, media_type='image/jpeg')])
    assert result.all_messages() == snapshot(
        [
            ModelRequest(
                parts=[
                    UserPromptPart(
                        content=[
                            'hello',
                            BinaryContent(data=image_bytes, media_type='image/jpeg'),
                        ],
                        timestamp=IsDatetime(),
                    )
                ],
                timestamp=IsNow(tz=timezone.utc),
                run_id=IsStr(),
            ),
            ModelResponse(
                parts=[TextPart(content='world')],
                usage=RequestUsage(input_tokens=1, output_tokens=1),
                model_name='mistral-large-123',
                timestamp=IsDatetime(),
                provider_name='mistral',
                provider_url='https://api.mistral.ai',
                provider_details={
                    'finish_reason': 'stop',
                    'timestamp': datetime(2024, 1, 1, 0, 0, tzinfo=timezone.utc),
                },
                provider_response_id='123',
                finish_reason='stop',
                run_id=IsStr(),
            ),
        ]
    )


async def test_pdf_url_input(allow_model_requests: None):
    c = completion_message(MistralAssistantMessage(content='world', role='assistant'))
    mock_client = MockMistralAI.create_mock(c)
    m = MistralModel('mistral-large-latest', provider=MistralProvider(mistral_client=mock_client))
    agent = Agent(m)

    result = await agent.run(
        [
            'hello',
            DocumentUrl(url='https://www.w3.org/WAI/ER/tests/xhtml/testfiles/resources/pdf/dummy.pdf'),
        ]
    )
    assert result.all_messages() == snapshot(
        [
            ModelRequest(
                parts=[
                    UserPromptPart(
                        content=[
                            'hello',
                            DocumentUrl(
                                url='https://www.w3.org/WAI/ER/tests/xhtml/testfiles/resources/pdf/dummy.pdf',
                                identifier='c6720d',
                            ),
                        ],
                        timestamp=IsDatetime(),
                    )
                ],
                timestamp=IsNow(tz=timezone.utc),
                run_id=IsStr(),
            ),
            ModelResponse(
                parts=[TextPart(content='world')],
                usage=RequestUsage(input_tokens=1, output_tokens=1),
                model_name='mistral-large-123',
                timestamp=IsDatetime(),
                provider_name='mistral',
                provider_url='https://api.mistral.ai',
                provider_details={
                    'finish_reason': 'stop',
                    'timestamp': datetime(2024, 1, 1, 0, 0, tzinfo=timezone.utc),
                },
                provider_response_id='123',
                finish_reason='stop',
                run_id=IsStr(),
            ),
        ]
    )


async def test_pdf_as_binary_content_input(allow_model_requests: None):
    c = completion_message(MistralAssistantMessage(content='world', role='assistant'))
    mock_client = MockMistralAI.create_mock(c)
    m = MistralModel('mistral-large-latest', provider=MistralProvider(mistral_client=mock_client))
    agent = Agent(m)

    base64_content = b'%PDF-1.\rtrailer<</Root<</Pages<</Kids[<</MediaBox[0 0 3 3]>>>>>>>>>'

    result = await agent.run(['hello', BinaryContent(data=base64_content, media_type='application/pdf')])
    assert result.all_messages() == snapshot(
        [
            ModelRequest(
                parts=[
                    UserPromptPart(
                        content=[
                            'hello',
                            BinaryContent(data=base64_content, media_type='application/pdf', identifier='b9d976'),
                        ],
                        timestamp=IsDatetime(),
                    )
                ],
                timestamp=IsNow(tz=timezone.utc),
                run_id=IsStr(),
            ),
            ModelResponse(
                parts=[TextPart(content='world')],
                usage=RequestUsage(input_tokens=1, output_tokens=1),
                model_name='mistral-large-123',
                timestamp=IsDatetime(),
                provider_name='mistral',
                provider_url='https://api.mistral.ai',
                provider_details={
                    'finish_reason': 'stop',
                    'timestamp': datetime(2024, 1, 1, 0, 0, tzinfo=timezone.utc),
                },
                provider_response_id='123',
                finish_reason='stop',
                run_id=IsStr(),
            ),
        ]
    )


async def test_txt_url_input(allow_model_requests: None):
    c = completion_message(MistralAssistantMessage(content='world', role='assistant'))
    mock_client = MockMistralAI.create_mock(c)
    m = MistralModel('mistral-large-latest', provider=MistralProvider(mistral_client=mock_client))
    agent = Agent(m)

    with pytest.raises(RuntimeError, match='DocumentUrl other than PDF is not supported in Mistral.'):
        await agent.run(
            [
                'hello',
                DocumentUrl(url='https://examplefiles.org/files/documents/plaintext-example-file-download.txt'),
            ]
        )


async def test_audio_as_binary_content_input(allow_model_requests: None):
    c = completion_message(MistralAssistantMessage(content='world', role='assistant'))
    mock_client = MockMistralAI.create_mock(c)
    m = MistralModel('mistral-large-latest', provider=MistralProvider(mistral_client=mock_client))
    agent = Agent(m)

    base64_content = b'//uQZ'

    with pytest.raises(RuntimeError, match='BinaryContent other than image or PDF is not supported in Mistral.'):
        await agent.run(['hello', BinaryContent(data=base64_content, media_type='audio/wav')])


async def test_video_url_input(allow_model_requests: None):
    c = completion_message(MistralAssistantMessage(content='world', role='assistant'))
    mock_client = MockMistralAI.create_mock(c)
    m = MistralModel('mistral-large-latest', provider=MistralProvider(mistral_client=mock_client))
    agent = Agent(m)

    with pytest.raises(RuntimeError, match='VideoUrl is not supported in Mistral.'):
        await agent.run(['hello', VideoUrl(url='https://www.google.com')])


def test_model_status_error(allow_model_requests: None) -> None:
    mock_client = MockMistralAI.create_mock(
        SDKError(
            'test error',
            status_code=500,
            body='test error',
        )
    )
    m = MistralModel('mistral-large-latest', provider=MistralProvider(mistral_client=mock_client))
    agent = Agent(m)
    with pytest.raises(ModelHTTPError) as exc_info:
        agent.run_sync('hello')
    assert str(exc_info.value) == snapshot('status_code: 500, model_name: mistral-large-latest, body: test error')


def test_model_non_http_error(allow_model_requests: None) -> None:
    mock_client = MockMistralAI.create_mock(
        SDKError(
            'Connection error',
            status_code=300,
            body='redirect',
        )
    )
    m = MistralModel('mistral-large-latest', provider=MistralProvider(mistral_client=mock_client))
    agent = Agent(m)
    with pytest.raises(ModelAPIError) as exc_info:
        agent.run_sync('hello')
    assert exc_info.value.model_name == 'mistral-large-latest'


async def test_mistral_model_instructions(allow_model_requests: None, mistral_api_key: str):
    c = completion_message(MistralAssistantMessage(content='world', role='assistant'))
    mock_client = MockMistralAI.create_mock(c)
    m = MistralModel('mistral-large-latest', provider=MistralProvider(mistral_client=mock_client))
    agent = Agent(m, instructions='You are a helpful assistant.')

    result = await agent.run('hello')
    assert result.all_messages() == snapshot(
        [
            ModelRequest(
                parts=[UserPromptPart(content='hello', timestamp=IsDatetime())],
                timestamp=IsNow(tz=timezone.utc),
                instructions='You are a helpful assistant.',
                run_id=IsStr(),
            ),
            ModelResponse(
                parts=[TextPart(content='world')],
                usage=RequestUsage(input_tokens=1, output_tokens=1),
                model_name='mistral-large-123',
                timestamp=IsDatetime(),
                provider_name='mistral',
                provider_url='https://api.mistral.ai',
                provider_details={
                    'finish_reason': 'stop',
                    'timestamp': datetime(2024, 1, 1, 0, 0, tzinfo=timezone.utc),
                },
                provider_response_id='123',
                finish_reason='stop',
                run_id=IsStr(),
            ),
        ]
    )


@pytest.mark.vcr()
async def test_mistral_model_thinking_part(allow_model_requests: None, openai_api_key: str, mistral_api_key: str):
    openai_model = OpenAIResponsesModel('o3-mini', provider=OpenAIProvider(api_key=openai_api_key))
    settings = OpenAIResponsesModelSettings(openai_reasoning_effort='high', openai_reasoning_summary='detailed')
    agent = Agent(openai_model, model_settings=settings)

    result = await agent.run('How do I cross the street?')
    assert result.all_messages() == snapshot(
        [
            ModelRequest(
                parts=[UserPromptPart(content='How do I cross the street?', timestamp=IsDatetime())],
                timestamp=IsNow(tz=timezone.utc),
                run_id=IsStr(),
            ),
            ModelResponse(
                parts=[
                    ThinkingPart(
                        content=IsStr(),
                        id='rs_68bb645d50f48196a0c49fd603b87f4503498c8aa840cf12',
                        signature=IsStr(),
                        provider_name='openai',
                    ),
                    ThinkingPart(content=IsStr(), id='rs_68bb645d50f48196a0c49fd603b87f4503498c8aa840cf12'),
                    ThinkingPart(content=IsStr(), id='rs_68bb645d50f48196a0c49fd603b87f4503498c8aa840cf12'),
                    TextPart(content=IsStr(), id='msg_68bb64663d1c8196b9c7e78e7018cc4103498c8aa840cf12'),
                ],
                usage=RequestUsage(input_tokens=13, output_tokens=1616, details={'reasoning_tokens': 1344}),
                model_name='o3-mini-2025-01-31',
                timestamp=IsDatetime(),
                provider_name='openai',
                provider_url='https://api.openai.com/v1/',
                provider_details={
                    'finish_reason': 'completed',
                    'timestamp': datetime(2025, 9, 5, 22, 29, 38, tzinfo=timezone.utc),
                },
                provider_response_id='resp_68bb6452990081968f5aff503a55e3b903498c8aa840cf12',
                finish_reason='stop',
                run_id=IsStr(),
            ),
        ]
    )

    mistral_model = MistralModel('magistral-medium-latest', provider=MistralProvider(api_key=mistral_api_key))
    result = await agent.run(
        'Considering the way to cross the street, analogously, how do I cross the river?',
        model=mistral_model,
        message_history=result.all_messages(),
    )
    assert result.new_messages() == snapshot(
        [
            ModelRequest(
                parts=[
                    UserPromptPart(
                        content='Considering the way to cross the street, analogously, how do I cross the river?',
                        timestamp=IsDatetime(),
                    )
                ],
                timestamp=IsNow(tz=timezone.utc),
                run_id=IsStr(),
            ),
            ModelResponse(
                parts=[
                    ThinkingPart(content=IsStr()),
                    TextPart(content=IsStr()),
                ],
                usage=RequestUsage(input_tokens=664, output_tokens=747),
                model_name='magistral-medium-latest',
                timestamp=IsDatetime(),
                provider_name='mistral',
                provider_url='https://api.mistral.ai',
                provider_details={
                    'finish_reason': 'stop',
                    'timestamp': datetime(2025, 9, 5, 22, 30, tzinfo=timezone.utc),
                },
                provider_response_id='9abe8b736bff46af8e979b52334a57cd',
                finish_reason='stop',
                run_id=IsStr(),
            ),
        ]
    )


@pytest.mark.vcr()
async def test_mistral_model_thinking_part_iter(allow_model_requests: None, mistral_api_key: str):
    model = MistralModel('magistral-medium-latest', provider=MistralProvider(api_key=mistral_api_key))
    agent = Agent(model)

    async with agent.iter(user_prompt='How do I cross the street?') as agent_run:
        async for node in agent_run:
            if Agent.is_model_request_node(node) or Agent.is_call_tools_node(node):
                async with node.stream(agent_run.ctx) as request_stream:
                    async for _ in request_stream:
                        pass

    assert agent_run.result is not None
    assert agent_run.result.all_messages() == snapshot(
        [
            ModelRequest(
                parts=[
                    UserPromptPart(
                        content='How do I cross the street?',
                        timestamp=IsDatetime(),
                    )
                ],
                timestamp=IsNow(tz=timezone.utc),
                run_id=IsStr(),
            ),
            ModelResponse(
                parts=[
                    ThinkingPart(
                        content='Okay, the user is asking how to cross the street. I know that crossing the street safely involves a few key steps: first, look both ways to check for oncoming traffic; second, use a crosswalk if one is available; third, obey any traffic signals or signs that may be present; and finally, proceed with caution until you have safely reached the other side. Let me compile this information into a clear and concise response.'
                    ),
                    TextPart(
                        content="""\
To cross the street safely, follow these steps:

1. Look both ways to check for oncoming traffic.
2. Use a crosswalk if one is available.
3. Obey any traffic signals or signs that may be present.
4. Proceed with caution until you have safely reached the other side.

```markdown
To cross the street safely, follow these steps:

1. Look both ways to check for oncoming traffic.
2. Use a crosswalk if one is available.
3. Obey any traffic signals or signs that may be present.
4. Proceed with caution until you have safely reached the other side.
```

By following these steps, you can ensure a safe crossing.\
"""
                    ),
                ],
                usage=RequestUsage(input_tokens=10, output_tokens=232),
                model_name='magistral-medium-latest',
                timestamp=IsDatetime(),
                provider_name='mistral',
                provider_url='https://api.mistral.ai',
                provider_details={
                    'finish_reason': 'stop',
                    'timestamp': datetime(2025, 11, 28, 2, 19, 53, tzinfo=timezone.utc),
                },
                provider_response_id='9f9d90210f194076abeee223863eaaf0',
                finish_reason='stop',
                run_id=IsStr(),
            ),
        ]
    )


async def test_image_url_force_download() -> None:
    """Test that force_download=True calls download_item for ImageUrl in MistralModel."""
    from unittest.mock import AsyncMock, patch

    m = MistralModel('mistral-large-2512', provider=MistralProvider(api_key='test-key'))

    with patch('pydantic_ai.models.mistral.download_item', new_callable=AsyncMock) as mock_download:
        mock_download.return_value = {
            'data': 'data:image/png;base64,iVBORw0KGgoAAAANSUhEUgAAAAEAAAABCAYAAAAfFcSJAAAADUlEQVR42mNk+M9QDwADhgGAWjR9awAAAABJRU5ErkJggg==',
            'data_type': 'image/png',
        }

        messages = [
            ModelRequest(
                parts=[
                    UserPromptPart(
                        content=[
                            'Test image',
                            ImageUrl(
                                url='https://example.com/image.png',
                                media_type='image/png',
                                force_download=True,
                            ),
                        ]
                    )
                ]
            )
        ]

        await m._map_messages(messages, ModelRequestParameters())  # pyright: ignore[reportPrivateUsage]

        mock_download.assert_called_once()
        assert mock_download.call_args[0][0].url == 'https://example.com/image.png'
        assert mock_download.call_args[1]['data_format'] == 'base64_uri'


async def test_image_url_no_force_download() -> None:
    """Test that force_download=False does not call download_item for ImageUrl in MistralModel."""
    from unittest.mock import AsyncMock, patch

    m = MistralModel('mistral-large-2512', provider=MistralProvider(api_key='test-key'))

    with patch('pydantic_ai.models.mistral.download_item', new_callable=AsyncMock) as mock_download:
        messages = [
            ModelRequest(
                parts=[
                    UserPromptPart(
                        content=[
                            'Test image',
                            ImageUrl(
                                url='https://example.com/image.png',
                                media_type='image/png',
                                force_download=False,
                            ),
                        ]
                    )
                ]
            )
        ]

        await m._map_messages(messages, ModelRequestParameters())  # pyright: ignore[reportPrivateUsage]

        mock_download.assert_not_called()


async def test_document_url_force_download() -> None:
    """Test that force_download=True calls download_item for DocumentUrl PDF in MistralModel."""
    from unittest.mock import AsyncMock, patch

    m = MistralModel('mistral-large-2512', provider=MistralProvider(api_key='test-key'))

    with patch('pydantic_ai.models.mistral.download_item', new_callable=AsyncMock) as mock_download:
        mock_download.return_value = {
            'data': 'data:application/pdf;base64,JVBERi0xLjQKJdPr6eEKMSAwIG9iago8PC9UeXBlL',
            'data_type': 'application/pdf',
        }

        messages = [
            ModelRequest(
                parts=[
                    UserPromptPart(
                        content=[
                            'Test PDF',
                            DocumentUrl(
                                url='https://example.com/document.pdf',
                                media_type='application/pdf',
                                force_download=True,
                            ),
                        ]
                    )
                ]
            )
        ]

        await m._map_messages(messages, ModelRequestParameters())  # pyright: ignore[reportPrivateUsage]

        mock_download.assert_called_once()
        assert mock_download.call_args[0][0].url == 'https://example.com/document.pdf'
        assert mock_download.call_args[1]['data_format'] == 'base64_uri'


async def test_document_url_no_force_download() -> None:
    """Test that force_download=False does not call download_item for DocumentUrl PDF in MistralModel."""
    from unittest.mock import AsyncMock, patch

    m = MistralModel('mistral-large-2512', provider=MistralProvider(api_key='test-key'))

    with patch('pydantic_ai.models.mistral.download_item', new_callable=AsyncMock) as mock_download:
        messages = [
            ModelRequest(
                parts=[
                    UserPromptPart(
                        content=[
                            'Test PDF',
                            DocumentUrl(
                                url='https://example.com/document.pdf',
                                media_type='application/pdf',
                                force_download=False,
                            ),
                        ]
                    )
                ]
            )
        ]

        await m._map_messages(messages, ModelRequestParameters())  # pyright: ignore[reportPrivateUsage]

        mock_download.assert_not_called()<|MERGE_RESOLUTION|>--- conflicted
+++ resolved
@@ -2045,22 +2045,10 @@
                 parts=[
                     ToolReturnPart(
                         tool_name='get_image',
-<<<<<<< HEAD
-                        content='See file 1c8566',
-                        tool_call_id='GJYBCIkcS',
+                        content='See file 241a70',
+                        tool_call_id='FI5qQGzDE',
                         timestamp=IsDatetime(),
                         return_kind='tool-executed',
-                    ),
-                    UserPromptPart(
-                        content=[
-                            'This is file 1c8566:',
-                            image_content,
-                        ],
-=======
-                        content='See file 241a70',
-                        tool_call_id='FI5qQGzDE',
->>>>>>> 06c72fcc
-                        timestamp=IsDatetime(),
                     ),
                     UserPromptPart(content=['This is file 241a70:', image_content], timestamp=IsDatetime()),
                 ],
