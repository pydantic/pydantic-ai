interactions:
- request:
    body: ''
    headers:
      accept:
      - '*/*'
      connection:
      - keep-alive
      host:
      - us.inference.heroku.com
    method: GET
    uri: https://us.inference.heroku.com/available-models
  response:
    headers:
      content-length:
      - '1080'
      content-security-policy:
      - default-src 'none'; frame-ancestors 'none'
      content-type:
      - application/json
      expires:
      - '0'
      pragma:
      - no-cache
      strict-transport-security:
      - max-age=63072000
    parsed_body:
    - model_id: amazon-rerank-1-0
      regions:
      - eu
      - us
      type:
      - text-to-text
    - model_id: claude-3-5-haiku
      regions:
      - us
      type:
      - text-to-text
    - model_id: claude-3-5-sonnet-latest
      regions:
      - us
      type:
      - text-to-text
    - model_id: claude-3-7-sonnet
      regions:
      - eu
      - us
      type:
      - text-to-text
    - model_id: claude-3-haiku
      regions:
      - eu
      type:
      - text-to-text
    - model_id: claude-4-5-haiku
      regions:
      - eu
      - us
      type:
      - text-to-text
    - model_id: claude-4-5-sonnet
      regions:
      - eu
      - us
      type:
      - text-to-text
    - model_id: claude-4-sonnet
      regions:
      - eu
      - us
      type:
      - text-to-text
    - model_id: cohere-embed-multilingual
      regions:
      - eu
      - us
      type:
      - text-to-embedding
    - model_id: cohere-rerank-3-5
      regions:
      - eu
      - us
      type:
      - text-to-text
    - model_id: gpt-oss-120b
      regions:
      - eu
      - us
      type:
      - text-to-text
    - model_id: nova-lite
      regions:
      - eu
      - us
      type:
      - text-to-text
    - model_id: nova-pro
      regions:
      - eu
      - us
      type:
      - text-to-text
    - model_id: stable-image-ultra
      regions:
      - us
      type:
      - text-to-image
    status:
      code: 200
      message: OK
- request:
    body: ''
    headers:
      accept:
      - application/json
      connection:
      - keep-alive
      host:
      - api.cerebras.ai
    method: GET
    uri: https://api.cerebras.ai/v1/models
  response:
    headers:
      alt-svc:
      - h3=":443"; ma=86400
      content-length:
      - '570'
      content-type:
      - application/json
      referrer-policy:
      - strict-origin-when-cross-origin
      strict-transport-security:
      - max-age=3600; includeSubDomains
    parsed_body:
      data:
      - created: 0
<<<<<<< HEAD
        id: zai-glm-4.6
        object: model
        owned_by: Cerebras
      - created: 0
        id: qwen-3-235b-a22b-instruct-2507
        object: model
        owned_by: Cerebras
      - created: 0
        id: llama-3.3-70b
=======
        id: qwen-3-32b
        object: model
        owned_by: Cerebras
      - created: 0
        id: qwen-3-235b-a22b-instruct-2507
>>>>>>> faca9c47
        object: model
        owned_by: Cerebras
      - created: 0
        id: gpt-oss-120b
        object: model
        owned_by: Cerebras
      - created: 0
<<<<<<< HEAD
        id: qwen-3-32b
=======
        id: zai-glm-4.6
>>>>>>> faca9c47
        object: model
        owned_by: Cerebras
      - created: 0
        id: llama3.1-8b
        object: model
        owned_by: Cerebras
      - created: 0
        id: llama-3.3-70b
        object: model
        owned_by: Cerebras
<<<<<<< HEAD
=======
      - created: 0
        id: qwen-3-235b-a22b-thinking-2507
        object: model
        owned_by: Cerebras
>>>>>>> faca9c47
      object: list
    status:
      code: 200
      message: OK
version: 1<|MERGE_RESOLUTION|>--- conflicted
+++ resolved
@@ -13,7 +13,7 @@
   response:
     headers:
       content-length:
-      - '1080'
+      - '760'
       content-security-policy:
       - default-src 'none'; frame-ancestors 'none'
       content-type:
@@ -25,12 +25,6 @@
       strict-transport-security:
       - max-age=63072000
     parsed_body:
-    - model_id: amazon-rerank-1-0
-      regions:
-      - eu
-      - us
-      type:
-      - text-to-text
     - model_id: claude-3-5-haiku
       regions:
       - us
@@ -52,18 +46,6 @@
       - eu
       type:
       - text-to-text
-    - model_id: claude-4-5-haiku
-      regions:
-      - eu
-      - us
-      type:
-      - text-to-text
-    - model_id: claude-4-5-sonnet
-      regions:
-      - eu
-      - us
-      type:
-      - text-to-text
     - model_id: claude-4-sonnet
       regions:
       - eu
@@ -76,15 +58,8 @@
       - us
       type:
       - text-to-embedding
-    - model_id: cohere-rerank-3-5
-      regions:
-      - eu
-      - us
-      type:
-      - text-to-text
     - model_id: gpt-oss-120b
       regions:
-      - eu
       - us
       type:
       - text-to-text
@@ -124,7 +99,7 @@
       alt-svc:
       - h3=":443"; ma=86400
       content-length:
-      - '570'
+      - '762'
       content-type:
       - application/json
       referrer-policy:
@@ -134,8 +109,15 @@
     parsed_body:
       data:
       - created: 0
-<<<<<<< HEAD
-        id: zai-glm-4.6
+        id: llama-4-scout-17b-16e-instruct
+        object: model
+        owned_by: Cerebras
+      - created: 0
+        id: qwen-3-32b
+        object: model
+        owned_by: Cerebras
+      - created: 0
+        id: llama-3.3-70b
         object: model
         owned_by: Cerebras
       - created: 0
@@ -143,14 +125,11 @@
         object: model
         owned_by: Cerebras
       - created: 0
-        id: llama-3.3-70b
-=======
-        id: qwen-3-32b
+        id: llama-4-maverick-17b-128e-instruct
         object: model
         owned_by: Cerebras
       - created: 0
-        id: qwen-3-235b-a22b-instruct-2507
->>>>>>> faca9c47
+        id: qwen-3-coder-480b
         object: model
         owned_by: Cerebras
       - created: 0
@@ -158,28 +137,13 @@
         object: model
         owned_by: Cerebras
       - created: 0
-<<<<<<< HEAD
-        id: qwen-3-32b
-=======
-        id: zai-glm-4.6
->>>>>>> faca9c47
+        id: qwen-3-235b-a22b-thinking-2507
         object: model
         owned_by: Cerebras
       - created: 0
         id: llama3.1-8b
         object: model
         owned_by: Cerebras
-      - created: 0
-        id: llama-3.3-70b
-        object: model
-        owned_by: Cerebras
-<<<<<<< HEAD
-=======
-      - created: 0
-        id: qwen-3-235b-a22b-thinking-2507
-        object: model
-        owned_by: Cerebras
->>>>>>> faca9c47
       object: list
     status:
       code: 200
