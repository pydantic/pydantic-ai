--- conflicted
+++ resolved
@@ -99,7 +99,7 @@
       alt-svc:
       - h3=":443"; ma=86400
       content-length:
-      - '99'
+      - '762'
       content-type:
       - application/json
       referrer-policy:
@@ -107,10 +107,29 @@
       strict-transport-security:
       - max-age=3600; includeSubDomains
     parsed_body:
-<<<<<<< HEAD
       data:
       - created: 0
+        id: qwen-3-coder-480b
+        object: model
+        owned_by: Cerebras
+      - created: 0
+        id: qwen-3-32b
+        object: model
+        owned_by: Cerebras
+      - created: 0
         id: llama-4-scout-17b-16e-instruct
+        object: model
+        owned_by: Cerebras
+      - created: 0
+        id: gpt-oss-120b
+        object: model
+        owned_by: Cerebras
+      - created: 0
+        id: qwen-3-235b-a22b-thinking-2507
+        object: model
+        owned_by: Cerebras
+      - created: 0
+        id: qwen-3-235b-a22b-instruct-2507
         object: model
         owned_by: Cerebras
       - created: 0
@@ -118,41 +137,15 @@
         object: model
         owned_by: Cerebras
       - created: 0
-        id: qwen-3-235b-a22b-thinking-2507
+        id: llama3.1-8b
         object: model
         owned_by: Cerebras
       - created: 0
         id: llama-3.3-70b
         object: model
         owned_by: Cerebras
-      - created: 0
-        id: gpt-oss-120b
-        object: model
-        owned_by: Cerebras
-      - created: 0
-        id: qwen-3-32b
-        object: model
-        owned_by: Cerebras
-      - created: 0
-        id: qwen-3-coder-480b
-        object: model
-        owned_by: Cerebras
-      - created: 0
-        id: llama3.1-8b
-        object: model
-        owned_by: Cerebras
-      - created: 0
-        id: qwen-3-235b-a22b-instruct-2507
-        object: model
-        owned_by: Cerebras
       object: list
-=======
-      code: wrong_api_key
-      message: Wrong API Key
-      param: api_key
-      type: invalid_request_error
->>>>>>> b00646db
     status:
-      code: 401
-      message: Unauthorized
+      code: 200
+      message: OK
 version: 1