from __future__ import annotations as _annotations

import json
from collections.abc import Sequence
from dataclasses import dataclass
from datetime import timezone
from typing import Any, Union, cast

import pytest
from inline_snapshot import snapshot

from pydantic_ai import Agent, ModelHTTPError, ModelRetry
from pydantic_ai.messages import (
    ImageUrl,
    ModelRequest,
    ModelResponse,
    RetryPromptPart,
    SystemPromptPart,
    TextPart,
    ToolCallPart,
    ToolReturnPart,
    UserPromptPart,
)
from pydantic_ai.tools import RunContext
from pydantic_ai.usage import Usage

from ..conftest import IsDatetime, IsNow, raise_if_exception, try_import

with try_import() as imports_successful:
    import cohere
    from cohere import (
        AssistantMessageResponse,
        AsyncClientV2,
        ChatResponse,
        TextAssistantMessageResponseContentItem,
        ToolCallV2,
        ToolCallV2Function,
    )
    from cohere.core.api_error import ApiError

    from pydantic_ai.models.cohere import CohereModel
    from pydantic_ai.providers.cohere import CohereProvider

    # note: we use Union here for compatibility with Python 3.9
    MockChatResponse = Union[ChatResponse, Exception]

pytestmark = [
    pytest.mark.skipif(not imports_successful(), reason='cohere not installed'),
    pytest.mark.anyio,
]


def test_init():
    m = CohereModel('command-r7b-12-2024', provider=CohereProvider(api_key='foobar'))
    assert m.model_name == 'command-r7b-12-2024'
    assert m.system == 'cohere'
    assert m.base_url == 'https://api.cohere.com'


@dataclass
class MockAsyncClientV2:
    completions: MockChatResponse | Sequence[MockChatResponse] | None = None
    index = 0

    @classmethod
    def create_mock(cls, completions: MockChatResponse | Sequence[MockChatResponse]) -> AsyncClientV2:
        return cast(AsyncClientV2, cls(completions=completions))

    async def chat(  # pragma: no cover
        self, *_args: Any, **_kwargs: Any
    ) -> ChatResponse:
        assert self.completions is not None
        if isinstance(self.completions, Sequence):
            raise_if_exception(self.completions[self.index])
            response = cast(ChatResponse, self.completions[self.index])
        else:
            raise_if_exception(self.completions)
            response = cast(ChatResponse, self.completions)
        self.index += 1
        return response


def completion_message(message: AssistantMessageResponse, *, usage: cohere.Usage | None = None) -> ChatResponse:
    return ChatResponse(
        id='123',
        finish_reason='COMPLETE',
        message=message,
        usage=usage,
    )


async def test_request_simple_success(allow_model_requests: None):
    c = completion_message(
        AssistantMessageResponse(
            content=[
                TextAssistantMessageResponseContentItem(text='world'),
            ],
        )
    )
    mock_client = MockAsyncClientV2.create_mock(c)
    m = CohereModel('command-r7b-12-2024', provider=CohereProvider(cohere_client=mock_client))
    agent = Agent(m)

    result = await agent.run('hello')
    assert result.output == 'world'
    assert result.usage() == snapshot(Usage(requests=1))

    # reset the index so we get the same response again
    mock_client.index = 0  # type: ignore

    result = await agent.run('hello', message_history=result.new_messages())
    assert result.output == 'world'
    assert result.usage() == snapshot(Usage(requests=1))
    assert result.all_messages() == snapshot(
        [
            ModelRequest(parts=[UserPromptPart(content='hello', timestamp=IsNow(tz=timezone.utc))]),
            ModelResponse(
                parts=[TextPart(content='world')], model_name='command-r7b-12-2024', timestamp=IsNow(tz=timezone.utc)
            ),
            ModelRequest(parts=[UserPromptPart(content='hello', timestamp=IsNow(tz=timezone.utc))]),
            ModelResponse(
                parts=[TextPart(content='world')], model_name='command-r7b-12-2024', timestamp=IsNow(tz=timezone.utc)
            ),
        ]
    )


async def test_request_simple_usage(allow_model_requests: None):
    c = completion_message(
        AssistantMessageResponse(
            content=[TextAssistantMessageResponseContentItem(text='world')],
            role='assistant',
        ),
        usage=cohere.Usage(
            tokens=cohere.UsageTokens(input_tokens=1, output_tokens=1),
            billed_units=cohere.UsageBilledUnits(input_tokens=1, output_tokens=1),
        ),
    )
    mock_client = MockAsyncClientV2.create_mock(c)
    m = CohereModel('command-r7b-12-2024', provider=CohereProvider(cohere_client=mock_client))
    agent = Agent(m)

    result = await agent.run('Hello')
    assert result.output == 'world'
    assert result.usage() == snapshot(
        Usage(
            requests=1,
            request_tokens=1,
            response_tokens=1,
            total_tokens=2,
            details={
                'input_tokens': 1,
                'output_tokens': 1,
            },
        )
    )


async def test_request_structured_response(allow_model_requests: None):
    c = completion_message(
        AssistantMessageResponse(
            content=None,
            role='assistant',
            tool_calls=[
                ToolCallV2(
                    id='123',
                    function=ToolCallV2Function(arguments='{"response": [1, 2, 123]}', name='final_result'),
                    type='function',
                )
            ],
        )
    )
    mock_client = MockAsyncClientV2.create_mock(c)
    m = CohereModel('command-r7b-12-2024', provider=CohereProvider(cohere_client=mock_client))
    agent = Agent(m, output_type=list[int])

    result = await agent.run('Hello')
    assert result.output == [1, 2, 123]
    assert result.all_messages() == snapshot(
        [
            ModelRequest(parts=[UserPromptPart(content='Hello', timestamp=IsNow(tz=timezone.utc))]),
            ModelResponse(
                parts=[
                    ToolCallPart(
                        tool_name='final_result',
                        args='{"response": [1, 2, 123]}',
                        tool_call_id='123',
                    )
                ],
                model_name='command-r7b-12-2024',
                timestamp=IsNow(tz=timezone.utc),
            ),
            ModelRequest(
                parts=[
                    ToolReturnPart(
                        tool_name='final_result',
                        content='Final result processed.',
                        tool_call_id='123',
                        timestamp=IsNow(tz=timezone.utc),
                    )
                ]
            ),
        ]
    )


async def test_request_tool_call(allow_model_requests: None):
    responses = [
        completion_message(
            AssistantMessageResponse(
                content=None,
                role='assistant',
                tool_calls=[
                    ToolCallV2(
                        id='1',
                        function=ToolCallV2Function(arguments='{"loc_name": "San Fransisco"}', name='get_location'),
                        type='function',
                    )
                ],
            ),
            usage=cohere.Usage(),
        ),
        completion_message(
            AssistantMessageResponse(
                content=None,
                role='assistant',
                tool_calls=[
                    ToolCallV2(
                        id='2',
                        function=ToolCallV2Function(arguments='{"loc_name": "London"}', name='get_location'),
                        type='function',
                    )
                ],
            ),
            usage=cohere.Usage(
                tokens=cohere.UsageTokens(input_tokens=5, output_tokens=3),
                billed_units=cohere.UsageBilledUnits(input_tokens=4, output_tokens=2),
            ),
        ),
        completion_message(
            AssistantMessageResponse(
                content=[TextAssistantMessageResponseContentItem(text='final response')],
                role='assistant',
            )
        ),
    ]
    mock_client = MockAsyncClientV2.create_mock(responses)
    m = CohereModel('command-r7b-12-2024', provider=CohereProvider(cohere_client=mock_client))
    agent = Agent(m, system_prompt='this is the system prompt')

    @agent.tool_plain
    async def get_location(loc_name: str) -> str:
        if loc_name == 'London':
            return json.dumps({'lat': 51, 'lng': 0})
        else:
            raise ModelRetry('Wrong location, please try again')

    result = await agent.run('Hello')
    assert result.output == 'final response'
    assert result.all_messages() == snapshot(
        [
            ModelRequest(
                parts=[
                    SystemPromptPart(content='this is the system prompt', timestamp=IsNow(tz=timezone.utc)),
                    UserPromptPart(content='Hello', timestamp=IsNow(tz=timezone.utc)),
                ]
            ),
            ModelResponse(
                parts=[
                    ToolCallPart(
                        tool_name='get_location',
                        args='{"loc_name": "San Fransisco"}',
                        tool_call_id='1',
                    )
                ],
                model_name='command-r7b-12-2024',
                timestamp=IsNow(tz=timezone.utc),
            ),
            ModelRequest(
                parts=[
                    RetryPromptPart(
                        content='Wrong location, please try again',
                        tool_name='get_location',
                        tool_call_id='1',
                        timestamp=IsNow(tz=timezone.utc),
                    )
                ]
            ),
            ModelResponse(
                parts=[
                    ToolCallPart(
                        tool_name='get_location',
                        args='{"loc_name": "London"}',
                        tool_call_id='2',
                    )
                ],
                model_name='command-r7b-12-2024',
                timestamp=IsNow(tz=timezone.utc),
            ),
            ModelRequest(
                parts=[
                    ToolReturnPart(
                        tool_name='get_location',
                        content='{"lat": 51, "lng": 0}',
                        tool_call_id='2',
                        timestamp=IsNow(tz=timezone.utc),
                    )
                ]
            ),
            ModelResponse(
                parts=[TextPart(content='final response')],
                model_name='command-r7b-12-2024',
                timestamp=IsNow(tz=timezone.utc),
            ),
        ]
    )
    assert result.usage() == snapshot(
        Usage(
            requests=3,
            request_tokens=5,
            response_tokens=3,
            total_tokens=8,
            details={'input_tokens': 4, 'output_tokens': 2},
        )
    )


async def test_multimodal(allow_model_requests: None):
    c = completion_message(AssistantMessageResponse(content=[TextAssistantMessageResponseContentItem(text='world')]))
    mock_client = MockAsyncClientV2.create_mock(c)
    m = CohereModel('command-r7b-12-2024', provider=CohereProvider(cohere_client=mock_client))
    agent = Agent(m)

    with pytest.raises(RuntimeError, match='Cohere does not yet support multi-modal inputs.'):
        await agent.run(
            [
                'hello',
                ImageUrl(
                    url='https://t3.ftcdn.net/jpg/00/85/79/92/360_F_85799278_0BBGV9OAdQDTLnKwAPBCcg1J7QtiieJY.jpg'
                ),
            ]
        )


def test_model_status_error(allow_model_requests: None) -> None:
    mock_client = MockAsyncClientV2.create_mock(
        ApiError(
            status_code=500,
            body={'error': 'test error'},
        )
    )
    m = CohereModel('command-r', provider=CohereProvider(cohere_client=mock_client))
    agent = Agent(m)
    with pytest.raises(ModelHTTPError) as exc_info:
        agent.run_sync('hello')
    assert str(exc_info.value) == snapshot("status_code: 500, model_name: command-r, body: {'error': 'test error'}")


@pytest.mark.vcr()
async def test_request_simple_success_with_vcr(allow_model_requests: None, co_api_key: str):
    m = CohereModel('command-r7b-12-2024', provider=CohereProvider(api_key=co_api_key))
    agent = Agent(m)
    result = await agent.run('hello')
<<<<<<< HEAD
    assert result.data == snapshot('Hello! How can I assist you today?')


@pytest.mark.vcr()
async def test_cohere_model_instructions(allow_model_requests: None, co_api_key: str):
    m = CohereModel('command-r7b-12-2024', provider=CohereProvider(api_key=co_api_key))

    def simple_instructions(ctx: RunContext):
        return 'You are a helpful assistant.'

    agent = Agent(m, instructions=simple_instructions)

    result = await agent.run('What is the capital of France?')
    assert result.all_messages() == snapshot(
        [
            ModelRequest(
                parts=[UserPromptPart(content='What is the capital of France?', timestamp=IsDatetime())],
                instructions='You are a helpful assistant.',
            ),
            ModelResponse(
                parts=[
                    TextPart(
                        content="The capital of France is Paris. It is the country's largest city and serves as the economic, cultural, and political center of France. Paris is known for its rich history, iconic landmarks such as the Eiffel Tower and the Louvre Museum, and its significant influence on fashion, cuisine, and the arts."
                    )
                ],
                model_name='command-r7b-12-2024',
                timestamp=IsDatetime(),
            ),
        ]
    )
=======
    assert result.output == snapshot('Hello! How can I assist you today?')
>>>>>>> 4bf310c9
<|MERGE_RESOLUTION|>--- conflicted
+++ resolved
@@ -361,8 +361,7 @@
     m = CohereModel('command-r7b-12-2024', provider=CohereProvider(api_key=co_api_key))
     agent = Agent(m)
     result = await agent.run('hello')
-<<<<<<< HEAD
-    assert result.data == snapshot('Hello! How can I assist you today?')
+    assert result.output == snapshot('Hello! How can I assist you today?')
 
 
 @pytest.mark.vcr()
@@ -391,7 +390,4 @@
                 timestamp=IsDatetime(),
             ),
         ]
-    )
-=======
-    assert result.output == snapshot('Hello! How can I assist you today?')
->>>>>>> 4bf310c9
+    )