--- conflicted
+++ resolved
@@ -322,20 +322,6 @@
     )
 
 
-<<<<<<< HEAD
-def test_model_status_error(allow_model_requests: None) -> None:
-    mock_client = MockAsyncClientV2.create_mock(
-        ApiError(
-            status_code=500,
-            body={'error': 'test error'},
-        )
-    )
-    m = CohereModel('command-r', cohere_client=mock_client)
-    agent = Agent(m)
-    with pytest.raises(ModelStatusError) as exc_info:
-        agent.run_sync('hello')
-    assert str(exc_info.value) == snapshot("status_code: 500, model_name: command-r, body: {'error': 'test error'}")
-=======
 async def test_multimodal(allow_model_requests: None):
     c = completion_message(AssistantMessageResponse(content=[TextAssistantMessageResponseContentItem(text='world')]))
     mock_client = MockAsyncClientV2.create_mock(c)
@@ -351,4 +337,17 @@
                 ),
             ]
         )
->>>>>>> e4e4c3ee
+
+
+def test_model_status_error(allow_model_requests: None) -> None:
+    mock_client = MockAsyncClientV2.create_mock(
+        ApiError(
+            status_code=500,
+            body={'error': 'test error'},
+        )
+    )
+    m = CohereModel('command-r', cohere_client=mock_client)
+    agent = Agent(m)
+    with pytest.raises(ModelStatusError) as exc_info:
+        agent.run_sync('hello')
+    assert str(exc_info.value) == snapshot("status_code: 500, model_name: command-r, body: {'error': 'test error'}")