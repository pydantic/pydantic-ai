from __future__ import annotations as _annotations

import json
from collections.abc import Sequence
from dataclasses import asdict, dataclass, field
from datetime import datetime, timezone
from functools import cached_property
from typing import Any, Literal, cast
from unittest.mock import Mock

import pytest
<<<<<<< HEAD
from huggingface_hub import (
    AsyncInferenceClient,
    ChatCompletionInputFunctionName,
    ChatCompletionInputMessage,
    ChatCompletionInputToolChoiceClass,
    ChatCompletionOutput,
    ChatCompletionOutputComplete,
    ChatCompletionOutputFunctionDefinition,
    ChatCompletionOutputMessage,
    ChatCompletionOutputToolCall,
    ChatCompletionOutputUsage,
    ChatCompletionStreamOutput,
    ChatCompletionStreamOutputChoice,
    ChatCompletionStreamOutputDelta,
    ChatCompletionStreamOutputDeltaToolCall,
    ChatCompletionStreamOutputFunction,
    ChatCompletionStreamOutputUsage,
)
from huggingface_hub.errors import HfHubHTTPError
=======
>>>>>>> abe4a2bd
from inline_snapshot import snapshot
from typing_extensions import TypedDict

from pydantic_ai import (
    Agent,
    AudioUrl,
    BinaryContent,
    CachePoint,
    DocumentUrl,
    ImageUrl,
    ModelRequest,
    ModelResponse,
    ModelRetry,
    RetryPromptPart,
    SystemPromptPart,
    TextPart,
    ThinkingPart,
    ToolCallPart,
    ToolReturnPart,
    UserPromptPart,
    VideoUrl,
)
from pydantic_ai.exceptions import ModelHTTPError
<<<<<<< HEAD
from pydantic_ai.models import ModelRequestParameters
from pydantic_ai.models.huggingface import HuggingFaceModel, HuggingFaceModelSettings
from pydantic_ai.providers.huggingface import HuggingFaceProvider
=======
>>>>>>> abe4a2bd
from pydantic_ai.result import RunUsage
from pydantic_ai.run import AgentRunResult, AgentRunResultEvent
from pydantic_ai.settings import ModelSettings
from pydantic_ai.tools import RunContext, ToolDefinition
from pydantic_ai.usage import RequestUsage

from ..conftest import IsDatetime, IsInstance, IsNow, IsStr, raise_if_exception, try_import
from .mock_async_stream import MockAsyncStream

with try_import() as imports_successful:
    import aiohttp
    from huggingface_hub import (
        AsyncInferenceClient,
        ChatCompletionInputMessage,
        ChatCompletionOutput,
        ChatCompletionOutputComplete,
        ChatCompletionOutputFunctionDefinition,
        ChatCompletionOutputMessage,
        ChatCompletionOutputToolCall,
        ChatCompletionOutputUsage,
        ChatCompletionStreamOutput,
        ChatCompletionStreamOutputChoice,
        ChatCompletionStreamOutputDelta,
        ChatCompletionStreamOutputDeltaToolCall,
        ChatCompletionStreamOutputFunction,
        ChatCompletionStreamOutputUsage,
    )
    from huggingface_hub.errors import HfHubHTTPError

    from pydantic_ai.models.huggingface import HuggingFaceModel
    from pydantic_ai.providers.huggingface import HuggingFaceProvider

    MockChatCompletion = ChatCompletionOutput | Exception
    MockStreamEvent = ChatCompletionStreamOutput | Exception

pytestmark = [
    pytest.mark.skipif(not imports_successful(), reason='huggingface_hub not installed'),
    pytest.mark.anyio,
    pytest.mark.filterwarnings('ignore::ResourceWarning'),
]


@dataclass
class MockHuggingFace:
    completions: MockChatCompletion | Sequence[MockChatCompletion] | None = None
    stream: Sequence[MockStreamEvent] | Sequence[Sequence[MockStreamEvent]] | None = None
    index: int = 0
    chat_completion_kwargs: list[dict[str, Any]] = field(default_factory=list)
    model: str = 'https://api-inference.huggingface.co'

    @cached_property
    def chat(self) -> Any:
        completions = type('Completions', (), {'create': self.chat_completions_create})
        return type('Chat', (), {'completions': completions})

    @classmethod
    def create_mock(cls, completions: MockChatCompletion | Sequence[MockChatCompletion]) -> AsyncInferenceClient:
        return cast(AsyncInferenceClient, cls(completions=completions))

    @classmethod
    def create_stream_mock(
        cls, stream: Sequence[MockStreamEvent] | Sequence[Sequence[MockStreamEvent]]
    ) -> AsyncInferenceClient:
        return cast(AsyncInferenceClient, cls(stream=stream))

    async def chat_completions_create(
        self, *_args: Any, stream: bool = False, **kwargs: Any
    ) -> ChatCompletionOutput | MockAsyncStream[MockStreamEvent]:
        self.chat_completion_kwargs.append(kwargs)
        if stream or self.stream:
            assert self.stream is not None, 'you can only use `stream=True` if `stream` is provided'
            if isinstance(self.stream[0], Sequence):
                response = MockAsyncStream(iter(cast(list[MockStreamEvent], self.stream[self.index])))
            else:
                response = MockAsyncStream(iter(cast(list[MockStreamEvent], self.stream)))
        else:
            assert self.completions is not None, 'you can only use `stream=False` if `completions` are provided'
            if isinstance(self.completions, Sequence):
                raise_if_exception(self.completions[self.index])
                response = cast(ChatCompletionOutput, self.completions[self.index])
            else:
                raise_if_exception(self.completions)
                response = cast(ChatCompletionOutput, self.completions)
        self.index += 1
        return response


def get_mock_chat_completion_kwargs(hf_client: AsyncInferenceClient) -> list[dict[str, Any]]:
    if isinstance(hf_client, MockHuggingFace):
        return hf_client.chat_completion_kwargs
    else:  # pragma: no cover
        raise RuntimeError('Not a MockHuggingFace instance')


def completion_message(
    message: ChatCompletionInputMessage | ChatCompletionOutputMessage, *, usage: ChatCompletionOutputUsage | None = None
) -> ChatCompletionOutput:
    choices = [ChatCompletionOutputComplete(finish_reason='stop', index=0, message=message)]  # type:ignore
    return ChatCompletionOutput.parse_obj_as_instance(  # type: ignore
        {
            'id': '123',
            'choices': choices,
            'created': 1704067200,  # 2024-01-01
            'model': 'hf-model',
            'object': 'chat.completion',
            'usage': usage,
        }
    )


@pytest.mark.vcr()
async def test_simple_completion(allow_model_requests: None, huggingface_api_key: str):
    model = HuggingFaceModel(
        'Qwen/Qwen2.5-72B-Instruct',
        provider=HuggingFaceProvider(provider_name='nebius', api_key=huggingface_api_key),
    )
    agent = Agent(model)

    result = await agent.run('hello')
    assert (
        result.output
        == 'Hello! How can I assist you today? Feel free to ask me any questions or let me know if you need help with anything specific.'
    )
    messages = result.all_messages()
    request = messages[0]
    response = messages[1]
    assert request.parts[0].content == 'hello'  # type: ignore
    assert response == snapshot(
        ModelResponse(
            parts=[
                TextPart(
                    content='Hello! How can I assist you today? Feel free to ask me any questions or let me know if you need help with anything specific.'
                )
            ],
            usage=RequestUsage(input_tokens=30, output_tokens=29),
            model_name='Qwen/Qwen2.5-72B-Instruct-fast',
            timestamp=IsNow(tz=timezone.utc),
            provider_name='huggingface',
            provider_details={
                'finish_reason': 'stop',
                'timestamp': datetime(2025, 7, 8, 13, 42, 33, tzinfo=timezone.utc),
            },
            provider_response_id='chatcmpl-d445c0d473a84791af2acf356cc00df7',
            run_id=IsStr(),
        )
    )


@pytest.mark.vcr()
async def test_request_simple_usage(allow_model_requests: None, huggingface_api_key: str):
    model = HuggingFaceModel(
        'Qwen/Qwen2.5-72B-Instruct',
        provider=HuggingFaceProvider(provider_name='nebius', api_key=huggingface_api_key),
    )
    agent = Agent(model)

    result = await agent.run('Hello')
    assert (
        result.output
        == "Hello! It's great to meet you. How can I assist you today? Whether you have any questions, need some advice, or just want to chat, feel free to let me know!"
    )
    assert result.usage() == snapshot(RunUsage(requests=1, input_tokens=30, output_tokens=40))


async def test_request_structured_response(
    allow_model_requests: None,
):
    tool_call = ChatCompletionOutputToolCall.parse_obj_as_instance(  # type:ignore
        {
            'function': ChatCompletionOutputFunctionDefinition.parse_obj_as_instance(  # type:ignore
                {
                    'name': 'final_result',
                    'arguments': '{"response": [1, 2, 123]}',
                }
            ),
            'id': '123',
            'type': 'function',
        }
    )
    message = ChatCompletionOutputMessage.parse_obj_as_instance(  # type:ignore
        {
            'content': None,
            'role': 'assistant',
            'tool_calls': [tool_call],
        }
    )
    c = completion_message(message)

    mock_client = MockHuggingFace.create_mock(c)
    model = HuggingFaceModel(
        'Qwen/Qwen2.5-72B-Instruct',
        provider=HuggingFaceProvider(provider_name='nebius', hf_client=mock_client, api_key='x'),
    )
    agent = Agent(model, output_type=list[int])

    result = await agent.run('Hello')
    assert result.output == [1, 2, 123]
    messages = result.all_messages()
    assert messages[0].parts[0].content == 'Hello'  # type: ignore
    assert messages[1] == snapshot(
        ModelResponse(
            parts=[
                ToolCallPart(
                    tool_name='final_result',
                    args='{"response": [1, 2, 123]}',
                    tool_call_id='123',
                )
            ],
            model_name='hf-model',
            timestamp=IsNow(tz=timezone.utc),
            provider_name='huggingface',
            provider_url='https://api-inference.huggingface.co',
            provider_details={
                'finish_reason': 'stop',
                'timestamp': datetime(2024, 1, 1, 0, 0, tzinfo=timezone.utc),
            },
            provider_response_id='123',
            run_id=IsStr(),
        )
    )


async def test_stream_completion(allow_model_requests: None):
    stream = [text_chunk('hello '), text_chunk('world', finish_reason='stop')]
    mock_client = MockHuggingFace.create_stream_mock(stream)
    model = HuggingFaceModel('hf-model', provider=HuggingFaceProvider(hf_client=mock_client, api_key='x'))
    agent = Agent(model)

    async with agent.run_stream('') as result:
        assert [c async for c in result.stream_text(debounce_by=None)] == snapshot(['hello ', 'hello world'])


async def test_multiple_stream_calls(allow_model_requests: None):
    stream = [
        [text_chunk('first '), text_chunk('call', finish_reason='stop')],
        [text_chunk('second '), text_chunk('call', finish_reason='stop')],
    ]
    mock_client = MockHuggingFace.create_stream_mock(stream)
    model = HuggingFaceModel('hf-model', provider=HuggingFaceProvider(hf_client=mock_client, api_key='x'))
    agent = Agent(model)

    async with agent.run_stream('first') as result:
        assert [c async for c in result.stream_text(debounce_by=None)] == snapshot(['first ', 'first call'])

    async with agent.run_stream('second') as result:
        assert [c async for c in result.stream_text(debounce_by=None)] == snapshot(['second ', 'second call'])


async def test_request_tool_call(allow_model_requests: None):
    tool_call_1 = ChatCompletionOutputToolCall.parse_obj_as_instance(  # type:ignore
        {
            'function': ChatCompletionOutputFunctionDefinition.parse_obj_as_instance(  # type:ignore
                {
                    'name': 'get_location',
                    'arguments': '{"loc_name": "San Fransisco"}',
                }
            ),
            'id': '1',
            'type': 'function',
        }
    )
    usage_1 = ChatCompletionOutputUsage.parse_obj_as_instance(  # type:ignore
        {
            'prompt_tokens': 1,
            'completion_tokens': 1,
            'total_tokens': 2,
        }
    )
    tool_call_2 = ChatCompletionOutputToolCall.parse_obj_as_instance(  # type:ignore
        {
            'function': ChatCompletionOutputFunctionDefinition.parse_obj_as_instance(  # type:ignore
                {
                    'name': 'get_location',
                    'arguments': '{"loc_name": "London"}',
                }
            ),
            'id': '2',
            'type': 'function',
        }
    )
    usage_2 = ChatCompletionOutputUsage.parse_obj_as_instance(  # type:ignore
        {
            'prompt_tokens': 2,
            'completion_tokens': 1,
            'total_tokens': 3,
        }
    )
    responses = [
        completion_message(
            ChatCompletionOutputMessage.parse_obj_as_instance(  # type:ignore
                {
                    'content': None,
                    'role': 'assistant',
                    'tool_calls': [tool_call_1],
                }
            ),
            usage=usage_1,
        ),
        completion_message(
            ChatCompletionOutputMessage.parse_obj_as_instance(  # type:ignore
                {
                    'content': None,
                    'role': 'assistant',
                    'tool_calls': [tool_call_2],
                }
            ),
            usage=usage_2,
        ),
        completion_message(
            ChatCompletionOutputMessage.parse_obj_as_instance(  # type:ignore
                {
                    'content': 'final response',
                    'role': 'assistant',
                }
            ),
        ),
    ]
    mock_client = MockHuggingFace.create_mock(responses)
    model = HuggingFaceModel('hf-model', provider=HuggingFaceProvider(hf_client=mock_client, api_key='x'))
    agent = Agent(model, system_prompt='this is the system prompt')

    @agent.tool_plain
    async def get_location(loc_name: str) -> str:
        if loc_name == 'London':
            return json.dumps({'lat': 51, 'lng': 0})
        else:
            raise ModelRetry('Wrong location, please try again')

    result = await agent.run('Hello')
    assert result.output == 'final response'
    assert result.all_messages() == snapshot(
        [
            ModelRequest(
                parts=[
                    SystemPromptPart(content='this is the system prompt', timestamp=IsNow(tz=timezone.utc)),
                    UserPromptPart(content='Hello', timestamp=IsNow(tz=timezone.utc)),
                ],
                timestamp=IsDatetime(),
                run_id=IsStr(),
            ),
            ModelResponse(
                parts=[
                    ToolCallPart(
                        tool_name='get_location',
                        args='{"loc_name": "San Fransisco"}',
                        tool_call_id='1',
                    )
                ],
                usage=RequestUsage(input_tokens=1, output_tokens=1),
                model_name='hf-model',
                timestamp=IsNow(tz=timezone.utc),
                provider_name='huggingface',
                provider_url='https://api-inference.huggingface.co',
                provider_details={
                    'finish_reason': 'stop',
                    'timestamp': datetime(2024, 1, 1, 0, 0, tzinfo=timezone.utc),
                },
                provider_response_id='123',
                run_id=IsStr(),
            ),
            ModelRequest(
                parts=[
                    RetryPromptPart(
                        content='Wrong location, please try again',
                        tool_name='get_location',
                        tool_call_id='1',
                        timestamp=IsNow(tz=timezone.utc),
                    )
                ],
                timestamp=IsDatetime(),
                run_id=IsStr(),
            ),
            ModelResponse(
                parts=[
                    ToolCallPart(
                        tool_name='get_location',
                        args='{"loc_name": "London"}',
                        tool_call_id='2',
                    )
                ],
                usage=RequestUsage(input_tokens=2, output_tokens=1),
                model_name='hf-model',
                timestamp=IsNow(tz=timezone.utc),
                provider_name='huggingface',
                provider_url='https://api-inference.huggingface.co',
                provider_details={
                    'finish_reason': 'stop',
                    'timestamp': datetime(2024, 1, 1, 0, 0, tzinfo=timezone.utc),
                },
                provider_response_id='123',
                run_id=IsStr(),
            ),
            ModelRequest(
                parts=[
                    ToolReturnPart(
                        tool_name='get_location',
                        content='{"lat": 51, "lng": 0}',
                        tool_call_id='2',
                        timestamp=IsNow(tz=timezone.utc),
                    )
                ],
                timestamp=IsDatetime(),
                run_id=IsStr(),
            ),
            ModelResponse(
                parts=[TextPart(content='final response')],
                model_name='hf-model',
                timestamp=IsNow(tz=timezone.utc),
                provider_name='huggingface',
                provider_url='https://api-inference.huggingface.co',
                provider_details={
                    'finish_reason': 'stop',
                    'timestamp': datetime(2024, 1, 1, 0, 0, tzinfo=timezone.utc),
                },
                provider_response_id='123',
                run_id=IsStr(),
            ),
        ]
    )


FinishReason = Literal['stop', 'length', 'tool_calls', 'content_filter', 'function_call']


def chunk(
    delta: list[ChatCompletionStreamOutputDelta], finish_reason: FinishReason | None = None
) -> ChatCompletionStreamOutput:
    return ChatCompletionStreamOutput.parse_obj_as_instance(  # type: ignore
        {
            'id': 'x',
            'choices': [
                ChatCompletionStreamOutputChoice(index=index, delta=delta, finish_reason=finish_reason)  # type: ignore
                for index, delta in enumerate(delta)
            ],
            'created': 1704067200,  # 2024-01-01
            'model': 'hf-model',
            'object': 'chat.completion.chunk',
            'usage': ChatCompletionStreamOutputUsage(completion_tokens=1, prompt_tokens=2, total_tokens=3),  # type: ignore
        }
    )


def text_chunk(text: str, finish_reason: FinishReason | None = None) -> ChatCompletionStreamOutput:
    return chunk([ChatCompletionStreamOutputDelta(content=text, role='assistant')], finish_reason=finish_reason)  # type: ignore


async def test_stream_text(allow_model_requests: None):
    stream = [text_chunk('hello '), text_chunk('world'), chunk([])]
    mock_client = MockHuggingFace.create_stream_mock(stream)
    m = HuggingFaceModel('hf-model', provider=HuggingFaceProvider(hf_client=mock_client, api_key='x'))
    agent = Agent(m)

    async with agent.run_stream('') as result:
        assert not result.is_complete
        assert [c async for c in result.stream_text(debounce_by=None)] == snapshot(['hello ', 'hello world'])
        assert result.is_complete
        assert result.usage() == snapshot(RunUsage(requests=1, input_tokens=6, output_tokens=3))


async def test_stream_text_finish_reason(allow_model_requests: None):
    stream = [
        text_chunk('hello '),
        text_chunk('world'),
        text_chunk('.', finish_reason='stop'),
    ]
    mock_client = MockHuggingFace.create_stream_mock(stream)
    m = HuggingFaceModel('hf-model', provider=HuggingFaceProvider(hf_client=mock_client, api_key='x'))
    agent = Agent(m)

    async with agent.run_stream('') as result:
        assert not result.is_complete
        assert [c async for c in result.stream_text(debounce_by=None)] == snapshot(
            ['hello ', 'hello world', 'hello world.']
        )
        assert result.is_complete


def struc_chunk(
    tool_name: str | None, tool_arguments: str | None, finish_reason: FinishReason | None = None
) -> ChatCompletionStreamOutput:
    return chunk(
        [
            ChatCompletionStreamOutputDelta.parse_obj_as_instance(  # type: ignore
                {
                    'role': 'assistant',
                    'tool_calls': [
                        ChatCompletionStreamOutputDeltaToolCall.parse_obj_as_instance(  # type: ignore
                            {
                                'index': 0,
                                'function': ChatCompletionStreamOutputFunction.parse_obj_as_instance(  # type: ignore
                                    {
                                        'name': tool_name,
                                        'arguments': tool_arguments,
                                    }
                                ),
                            }
                        )
                    ],
                }
            ),
        ],
        finish_reason=finish_reason,
    )


class MyTypedDict(TypedDict, total=False):
    first: str
    second: str


async def test_stream_structured(allow_model_requests: None):
    stream = [
        chunk([ChatCompletionStreamOutputDelta(role='assistant')]),  # type: ignore
        chunk([ChatCompletionStreamOutputDelta(role='assistant', tool_calls=[])]),  # type: ignore
        chunk(
            [
                ChatCompletionStreamOutputDelta(
                    role='assistant',  # type: ignore
                    tool_calls=[  # type: ignore
                        ChatCompletionStreamOutputDeltaToolCall(id='0', type='function', index=0, function=None)  # type: ignore
                    ],
                )
            ]
        ),
        chunk(
            [
                ChatCompletionStreamOutputDelta(
                    role='assistant',  # type: ignore
                    tool_calls=[  # type: ignore
                        ChatCompletionStreamOutputDeltaToolCall(id='0', type='function', index=0, function=None)  # type: ignore
                    ],
                )
            ]
        ),
        struc_chunk('final_result', None),
        chunk(
            [
                ChatCompletionStreamOutputDelta(
                    role='assistant',  # type: ignore
                    tool_calls=[  # type: ignore
                        ChatCompletionStreamOutputDeltaToolCall(id='0', type='function', index=0, function=None)  # type: ignore
                    ],
                )
            ]
        ),
        struc_chunk(None, '{"first": "One'),
        struc_chunk(None, '", "second": "Two"'),
        struc_chunk(None, '}'),
        chunk([]),
    ]
    mock_client = MockHuggingFace.create_stream_mock(stream)
    m = HuggingFaceModel('hf-model', provider=HuggingFaceProvider(hf_client=mock_client, api_key='x'))
    agent = Agent(m, output_type=MyTypedDict)

    async with agent.run_stream('') as result:
        assert not result.is_complete
        assert [dict(c) async for c in result.stream_output(debounce_by=None)] == snapshot(
            [{}, {'first': 'One'}, {'first': 'One', 'second': 'Two'}, {'first': 'One', 'second': 'Two'}]
        )
        assert result.is_complete
        assert result.usage() == snapshot(RunUsage(requests=1, input_tokens=20, output_tokens=10))
        # double check usage matches stream count
        assert result.usage().output_tokens == len(stream)


async def test_stream_structured_finish_reason(allow_model_requests: None):
    stream = [
        struc_chunk('final_result', None),
        struc_chunk(None, '{"first": "One'),
        struc_chunk(None, '", "second": "Two"'),
        struc_chunk(None, '}'),
        struc_chunk(None, None, finish_reason='stop'),
    ]
    mock_client = MockHuggingFace.create_stream_mock(stream)
    m = HuggingFaceModel('hf-model', provider=HuggingFaceProvider(hf_client=mock_client, api_key='x'))
    agent = Agent(m, output_type=MyTypedDict)

    async with agent.run_stream('') as result:
        assert not result.is_complete
        assert [dict(c) async for c in result.stream_output(debounce_by=None)] == snapshot(
            [{'first': 'One'}, {'first': 'One', 'second': 'Two'}, {'first': 'One', 'second': 'Two'}]
        )
        assert result.is_complete


async def test_no_delta(allow_model_requests: None):
    stream = [
        chunk([]),
        text_chunk('hello '),
        text_chunk('world'),
    ]
    mock_client = MockHuggingFace.create_stream_mock(stream)
    m = HuggingFaceModel('hf-model', provider=HuggingFaceProvider(hf_client=mock_client, api_key='x'))
    agent = Agent(m)

    async with agent.run_stream('') as result:
        assert not result.is_complete
        assert [c async for c in result.stream_text(debounce_by=None)] == snapshot(['hello ', 'hello world'])
        assert result.is_complete
        assert result.usage() == snapshot(RunUsage(requests=1, input_tokens=6, output_tokens=3))


@pytest.mark.vcr()
async def test_image_url_input(allow_model_requests: None, huggingface_api_key: str):
    m = HuggingFaceModel(
        'Qwen/Qwen2.5-VL-72B-Instruct',
        provider=HuggingFaceProvider(provider_name='nebius', api_key=huggingface_api_key),
    )
    agent = Agent(m)

    result = await agent.run(
        [
            'hello',
            ImageUrl(url='https://t3.ftcdn.net/jpg/00/85/79/92/360_F_85799278_0BBGV9OAdQDTLnKwAPBCcg1J7QtiieJY.jpg'),
        ]
    )
    assert result.all_messages() == snapshot(
        [
            ModelRequest(
                parts=[
                    UserPromptPart(
                        content=[
                            'hello',
                            ImageUrl(
                                url='https://t3.ftcdn.net/jpg/00/85/79/92/360_F_85799278_0BBGV9OAdQDTLnKwAPBCcg1J7QtiieJY.jpg',
                                identifier='bd38f5',
                            ),
                        ],
                        timestamp=IsNow(tz=timezone.utc),
                    )
                ],
                timestamp=IsDatetime(),
                run_id=IsStr(),
            ),
            ModelResponse(
                parts=[TextPart(content='Hello! How can I assist you with this image of a potato?')],
                usage=RequestUsage(input_tokens=269, output_tokens=15),
                model_name='Qwen/Qwen2.5-VL-72B-Instruct',
                timestamp=IsNow(tz=timezone.utc),
                provider_name='huggingface',
                provider_details={
                    'finish_reason': 'stop',
                    'timestamp': datetime(2025, 7, 8, 14, 4, 39, tzinfo=timezone.utc),
                },
                provider_response_id='chatcmpl-49aa100effab4ca28514d5ccc00d7944',
                run_id=IsStr(),
            ),
        ]
    )


@pytest.mark.vcr()
async def test_image_as_binary_content_input(
    allow_model_requests: None, image_content: BinaryContent, huggingface_api_key: str
):
    m = HuggingFaceModel(
        'Qwen/Qwen2.5-VL-72B-Instruct',
        provider=HuggingFaceProvider(provider_name='nebius', api_key=huggingface_api_key),
    )
    agent = Agent(m)
    result = await agent.run(['What fruit is in the image?', image_content])
    assert result.output == snapshot(
        'The fruit in the image is a kiwi. It has been sliced in half, revealing its bright green flesh with small black seeds arranged in a circular pattern around a white center. The outer skin of the kiwi is fuzzy and brown.'
    )


def test_model_status_error(allow_model_requests: None) -> None:
    error = HfHubHTTPError(message='test_error', response=Mock(status_code=500, content={'error': 'test error'}))
    mock_client = MockHuggingFace.create_mock(error)
    m = HuggingFaceModel('not_a_model', provider=HuggingFaceProvider(hf_client=mock_client, api_key='x'))
    agent = Agent(m)
    with pytest.raises(ModelHTTPError) as exc_info:
        agent.run_sync('hello')
    assert str(exc_info.value) == snapshot("status_code: 500, model_name: not_a_model, body: {'error': 'test error'}")


@pytest.mark.vcr()
async def test_request_simple_success_with_vcr(allow_model_requests: None, huggingface_api_key: str):
    m = HuggingFaceModel(
        'Qwen/Qwen2.5-72B-Instruct', provider=HuggingFaceProvider(provider_name='nebius', api_key=huggingface_api_key)
    )
    agent = Agent(m)
    result = await agent.run('hello')
    assert result.output == snapshot(
        'Hello! How can I assist you today? Feel free to ask me any questions or let me know if you need help with anything specific.'
    )


@pytest.mark.vcr()
async def test_hf_model_instructions(allow_model_requests: None, huggingface_api_key: str):
    m = HuggingFaceModel(
        'Qwen/Qwen2.5-72B-Instruct', provider=HuggingFaceProvider(provider_name='nebius', api_key=huggingface_api_key)
    )

    def simple_instructions(ctx: RunContext):
        return 'You are a helpful assistant.'

    agent = Agent(m, instructions=simple_instructions)

    result = await agent.run('What is the capital of France?')
    assert result.all_messages() == snapshot(
        [
            ModelRequest(
                parts=[UserPromptPart(content='What is the capital of France?', timestamp=IsDatetime())],
                timestamp=IsDatetime(),
                instructions='You are a helpful assistant.',
                run_id=IsStr(),
            ),
            ModelResponse(
                parts=[TextPart(content='Paris')],
                usage=RequestUsage(input_tokens=26, output_tokens=2),
                model_name='Qwen/Qwen2.5-72B-Instruct-fast',
                timestamp=IsDatetime(),
                provider_name='huggingface',
                provider_details={
                    'finish_reason': 'stop',
                    'timestamp': datetime(2025, 7, 2, 15, 39, 17, tzinfo=timezone.utc),
                },
                provider_response_id='chatcmpl-b3936940372c481b8d886e596dc75524',
                run_id=IsStr(),
            ),
        ]
    )


@pytest.mark.parametrize(
    'model_name', ['Qwen/Qwen2.5-72B-Instruct', 'deepseek-ai/DeepSeek-R1-0528', 'meta-llama/Llama-3.3-70B-Instruct']
)
@pytest.mark.vcr()
async def test_max_completion_tokens(allow_model_requests: None, model_name: str, huggingface_api_key: str):
    m = HuggingFaceModel(model_name, provider=HuggingFaceProvider(provider_name='nebius', api_key=huggingface_api_key))
    agent = Agent(m, model_settings=ModelSettings(max_tokens=100))

    result = await agent.run('hello')
    assert result.output == IsStr()


def test_system_property():
    model = HuggingFaceModel('some-model', provider=HuggingFaceProvider(hf_client=Mock(), api_key='x'))
    assert model.system == 'huggingface'


async def test_model_client_response_error(allow_model_requests: None) -> None:
    request_info = Mock(spec=aiohttp.RequestInfo)
    request_info.url = 'http://test.com'
    request_info.method = 'POST'
    request_info.headers = {}
    request_info.real_url = 'http://test.com'
    error = aiohttp.ClientResponseError(request_info, history=(), status=400, message='Bad Request')

    mock_client = MockHuggingFace.create_mock(error)
    m = HuggingFaceModel('not_a_model', provider=HuggingFaceProvider(hf_client=mock_client, api_key='x'))
    agent = Agent(m)
    with pytest.raises(ModelHTTPError) as exc_info:
        await agent.run('hello')
    assert str(exc_info.value) == snapshot('status_code: 400, model_name: not_a_model, body: Bad Request')


async def test_process_response_no_created_timestamp(allow_model_requests: None):
    c = completion_message(
        ChatCompletionOutputMessage.parse_obj_as_instance({'content': 'response', 'role': 'assistant'}),  # type: ignore
    )
    c.created = None  # type: ignore

    mock_client = MockHuggingFace.create_mock(c)
    model = HuggingFaceModel(
        'test-model',
        provider=HuggingFaceProvider(hf_client=mock_client, api_key='x'),
    )
    agent = Agent(model)
    result = await agent.run('Hello')
    messages = result.all_messages()
    response_message = messages[1]
    assert isinstance(response_message, ModelResponse)
    assert response_message.timestamp == IsNow(tz=timezone.utc)


async def test_retry_prompt_without_tool_name(allow_model_requests: None):
    responses = [
        completion_message(
            ChatCompletionOutputMessage.parse_obj_as_instance({'content': 'invalid-response', 'role': 'assistant'})  # type: ignore
        ),
        completion_message(
            ChatCompletionOutputMessage.parse_obj_as_instance({'content': 'final-response', 'role': 'assistant'})  # type: ignore
        ),
    ]

    mock_client = MockHuggingFace.create_mock(responses)
    model = HuggingFaceModel(
        'test-model',
        provider=HuggingFaceProvider(hf_client=mock_client, api_key='x'),
    )
    agent = Agent(model)

    @agent.output_validator
    def response_validator(value: str) -> str:
        if value == 'invalid-response':
            raise ModelRetry('Response is invalid')
        return value

    result = await agent.run('Hello')
    assert result.output == 'final-response'
    assert result.all_messages() == snapshot(
        [
            ModelRequest(
                parts=[UserPromptPart(content='Hello', timestamp=IsNow(tz=timezone.utc))],
                timestamp=IsDatetime(),
                run_id=IsStr(),
            ),
            ModelResponse(
                parts=[TextPart(content='invalid-response')],
                model_name='hf-model',
                timestamp=IsNow(tz=timezone.utc),
                provider_name='huggingface',
                provider_url='https://api-inference.huggingface.co',
                provider_details={
                    'finish_reason': 'stop',
                    'timestamp': datetime(2024, 1, 1, 0, 0, tzinfo=timezone.utc),
                },
                provider_response_id='123',
                run_id=IsStr(),
            ),
            ModelRequest(
                parts=[
                    RetryPromptPart(
                        content='Response is invalid',
                        tool_name=None,
                        tool_call_id=IsStr(),
                        timestamp=IsNow(tz=timezone.utc),
                    )
                ],
                timestamp=IsDatetime(),
                run_id=IsStr(),
            ),
            ModelResponse(
                parts=[TextPart(content='final-response')],
                model_name='hf-model',
                timestamp=IsNow(tz=timezone.utc),
                provider_name='huggingface',
                provider_url='https://api-inference.huggingface.co',
                provider_details={
                    'finish_reason': 'stop',
                    'timestamp': datetime(2024, 1, 1, 0, 0, tzinfo=timezone.utc),
                },
                provider_response_id='123',
                run_id=IsStr(),
            ),
        ]
    )
    kwargs = get_mock_chat_completion_kwargs(mock_client)[1]
    messages = kwargs['messages']
    assert {k: v for k, v in asdict(messages[-2]).items() if v is not None} == {
        'role': 'assistant',
        'content': 'invalid-response',
    }
    assert {k: v for k, v in asdict(messages[-1]).items() if v is not None} == {
        'role': 'user',
        'content': 'Validation feedback:\nResponse is invalid\n\nFix the errors and try again.',
    }


async def test_thinking_part_in_history(allow_model_requests: None):
    c = completion_message(ChatCompletionOutputMessage(content='response', role='assistant'))  # type: ignore
    mock_client = MockHuggingFace.create_mock(c)
    model = HuggingFaceModel('hf-model', provider=HuggingFaceProvider(hf_client=mock_client, api_key='x'))
    agent = Agent(model)
    messages = [
        ModelRequest(parts=[UserPromptPart(content='request')], timestamp=IsDatetime()),
        ModelResponse(
            parts=[
                TextPart(content='text 1'),
                ThinkingPart(content='let me do some thinking'),
                TextPart(content='text 2'),
            ],
            model_name='hf-model',
            timestamp=datetime.now(timezone.utc),
        ),
    ]

    await agent.run('another request', message_history=messages)

    kwargs = get_mock_chat_completion_kwargs(mock_client)[0]
    sent_messages = kwargs['messages']
    assert [{k: v for k, v in asdict(m).items() if v is not None} for m in sent_messages] == snapshot(
        [
            {'content': 'request', 'role': 'user'},
            {
                'content': """\
text 1

<think>
let me do some thinking
</think>

text 2\
""",
                'role': 'assistant',
            },
            {'content': 'another request', 'role': 'user'},
        ]
    )


@pytest.mark.parametrize(
    'content_item, error_message',
    [
        (AudioUrl(url='url'), 'AudioUrl is not supported for Hugging Face'),
        (DocumentUrl(url='url'), 'DocumentUrl is not supported for Hugging Face'),
        (VideoUrl(url='url'), 'VideoUrl is not supported for Hugging Face'),
    ],
)
async def test_unsupported_media_types(allow_model_requests: None, content_item: Any, error_message: str):
    model = HuggingFaceModel(
        'Qwen/Qwen2.5-VL-72B-Instruct',
        provider=HuggingFaceProvider(api_key='x'),
    )
    agent = Agent(model)

    with pytest.raises(NotImplementedError, match=error_message):
        await agent.run(['hello', content_item])


@pytest.mark.vcr()
async def test_hf_model_thinking_part(allow_model_requests: None, huggingface_api_key: str):
    m = HuggingFaceModel(
        'Qwen/Qwen3-235B-A22B', provider=HuggingFaceProvider(provider_name='nebius', api_key=huggingface_api_key)
    )
    agent = Agent(m)

    result = await agent.run('How do I cross the street?')
    assert result.all_messages() == snapshot(
        [
            ModelRequest(
                parts=[UserPromptPart(content='How do I cross the street?', timestamp=IsDatetime())],
                timestamp=IsDatetime(),
                run_id=IsStr(),
            ),
            ModelResponse(
                parts=[
                    IsInstance(ThinkingPart),
                    IsInstance(TextPart),
                ],
                usage=RequestUsage(input_tokens=15, output_tokens=1090),
                model_name='Qwen/Qwen3-235B-A22B',
                timestamp=IsDatetime(),
                provider_name='huggingface',
                provider_details={
                    'finish_reason': 'stop',
                    'timestamp': datetime(2025, 7, 9, 13, 17, 45, tzinfo=timezone.utc),
                },
                provider_response_id='chatcmpl-957db61fe60d4440bcfe1f11f2c5b4b9',
                run_id=IsStr(),
            ),
        ]
    )

    result = await agent.run(
        'Considering the way to cross the street, analogously, how do I cross the river?',
        model=HuggingFaceModel(
            'Qwen/Qwen3-235B-A22B', provider=HuggingFaceProvider(provider_name='nebius', api_key=huggingface_api_key)
        ),
        message_history=result.all_messages(),
    )
    assert result.new_messages() == snapshot(
        [
            ModelRequest(
                parts=[
                    UserPromptPart(
                        content='Considering the way to cross the street, analogously, how do I cross the river?',
                        timestamp=IsDatetime(),
                    )
                ],
                timestamp=IsDatetime(),
                run_id=IsStr(),
            ),
            ModelResponse(
                parts=[
                    IsInstance(ThinkingPart),
                    TextPart(content=IsStr()),
                ],
                usage=RequestUsage(input_tokens=691, output_tokens=1860),
                model_name='Qwen/Qwen3-235B-A22B',
                timestamp=IsDatetime(),
                provider_name='huggingface',
                provider_details={
                    'finish_reason': 'stop',
                    'timestamp': datetime(2025, 7, 9, 13, 18, 14, tzinfo=timezone.utc),
                },
                provider_response_id='chatcmpl-35fdec1307634f94a39f7e26f52e12a7',
                run_id=IsStr(),
            ),
        ]
    )


@pytest.mark.vcr()
async def test_hf_model_thinking_part_iter(allow_model_requests: None, huggingface_api_key: str):
    m = HuggingFaceModel(
        'Qwen/Qwen3-235B-A22B', provider=HuggingFaceProvider(provider_name='nebius', api_key=huggingface_api_key)
    )
    agent = Agent(m)

    result: AgentRunResult | None = None
    async for event in agent.run_stream_events(user_prompt='How do I cross the street?'):
        if isinstance(event, AgentRunResultEvent):
            result = event.result

    assert result is not None
    assert result.all_messages() == snapshot(
        [
            ModelRequest(
                parts=[
                    UserPromptPart(
                        content='How do I cross the street?',
                        timestamp=IsDatetime(),
                    )
                ],
                timestamp=IsDatetime(),
                run_id=IsStr(),
            ),
            ModelResponse(
                parts=[
                    ThinkingPart(content=IsStr()),
                    TextPart(content=IsStr()),
                ],
                model_name='Qwen/Qwen3-235B-A22B',
                timestamp=IsDatetime(),
                provider_name='huggingface',
                provider_details={
                    'finish_reason': 'stop',
                    'timestamp': datetime(2025, 7, 23, 19, 58, 41, tzinfo=timezone.utc),
                },
                provider_response_id='chatcmpl-357f347a3f5d4897b36a128fb4e4cf7b',
                run_id=IsStr(),
            ),
        ]
    )


async def test_cache_point_filtering():
    """Test that CachePoint is filtered out in HuggingFace message mapping."""
    # Test the static method directly
    msg = await HuggingFaceModel._map_user_prompt(UserPromptPart(content=['text', CachePoint()]))  # pyright: ignore[reportPrivateUsage]

    # CachePoint should be filtered out
    assert msg['role'] == 'user'
    assert len(msg['content']) == 1  # pyright: ignore[reportUnknownArgumentType]


@pytest.mark.parametrize(
    'tool_choice,expected_tool_choice',
    [
        pytest.param('auto', 'auto', id='auto'),
        pytest.param('required', 'required', id='required'),
    ],
)
def test_tool_choice_string_values(tool_choice: str, expected_tool_choice: str) -> None:
    """Ensure HuggingFace string values pass through, returning tools and tool_choice."""
    my_tool = ToolDefinition(
        name='my_tool',
        description='Test tool',
        parameters_json_schema={'type': 'object', 'properties': {}},
    )
    mrp = ModelRequestParameters(output_mode='tool', function_tools=[my_tool], allow_text_output=True, output_tools=[])

    mock_client = MockHuggingFace.create_mock(
        completion_message(ChatCompletionOutputMessage.parse_obj_as_instance({'content': 'ok', 'role': 'assistant'}))  # type: ignore
    )
    model = HuggingFaceModel('hf-model', provider=HuggingFaceProvider(hf_client=mock_client, api_key='x'))
    settings: HuggingFaceModelSettings = {'tool_choice': tool_choice}  # type: ignore[assignment]
    tools, result_tool_choice = model._get_tool_choice(settings, mrp)  # pyright: ignore[reportPrivateUsage]

    assert len(tools) == 1
    assert tools[0].function['name'] == 'my_tool'
    assert result_tool_choice == expected_tool_choice


def test_tool_choice_none_sends_tools_with_none_mode() -> None:
    """tool_choice='none' sends tools with 'none' mode to keep definitions cached."""
    my_tool = ToolDefinition(
        name='my_tool',
        description='Test tool',
        parameters_json_schema={'type': 'object', 'properties': {}},
    )
    mrp = ModelRequestParameters(output_mode='tool', function_tools=[my_tool], allow_text_output=True, output_tools=[])

    mock_client = MockHuggingFace.create_mock(
        completion_message(ChatCompletionOutputMessage.parse_obj_as_instance({'content': 'ok', 'role': 'assistant'}))  # type: ignore
    )
    model = HuggingFaceModel('hf-model', provider=HuggingFaceProvider(hf_client=mock_client, api_key='x'))
    settings: HuggingFaceModelSettings = {'tool_choice': 'none'}
    tools, result_tool_choice = model._get_tool_choice(settings, mrp)  # pyright: ignore[reportPrivateUsage]

    assert len(tools) == 1
    assert tools[0]['function']['name'] == 'my_tool'
    assert result_tool_choice == 'none'


def test_tool_choice_specific_tool_single() -> None:
    """Single tool entries should use ChatCompletionInputToolChoiceClass and filter tools."""
    tool_a = ToolDefinition(
        name='tool_a',
        description='Test tool A',
        parameters_json_schema={'type': 'object', 'properties': {}},
    )
    tool_b = ToolDefinition(
        name='tool_b',
        description='Test tool B',
        parameters_json_schema={'type': 'object', 'properties': {}},
    )
    mrp = ModelRequestParameters(
        output_mode='tool', function_tools=[tool_a, tool_b], allow_text_output=True, output_tools=[]
    )

    mock_client = MockHuggingFace.create_mock(
        completion_message(ChatCompletionOutputMessage.parse_obj_as_instance({'content': 'ok', 'role': 'assistant'}))  # type: ignore
    )
    model = HuggingFaceModel('hf-model', provider=HuggingFaceProvider(hf_client=mock_client, api_key='x'))
    settings: HuggingFaceModelSettings = {'tool_choice': ['tool_a']}
    tools, result_tool_choice = model._get_tool_choice(settings, mrp)  # pyright: ignore[reportPrivateUsage]

    assert len(tools) == 1
    assert tools[0].function['name'] == 'tool_a'
    assert isinstance(result_tool_choice, ChatCompletionInputToolChoiceClass)
    assert result_tool_choice.function == ChatCompletionInputFunctionName(name='tool_a')  # type: ignore[call-arg]


def test_tool_choice_multiple_tools_filters_to_requested() -> None:
    """Multiple specific tools filter to requested and use 'required'."""
    tool_a = ToolDefinition(
        name='tool_a',
        description='Test tool A',
        parameters_json_schema={'type': 'object', 'properties': {}},
    )
    tool_b = ToolDefinition(
        name='tool_b',
        description='Test tool B',
        parameters_json_schema={'type': 'object', 'properties': {}},
    )
    tool_c = ToolDefinition(
        name='tool_c',
        description='Test tool C',
        parameters_json_schema={'type': 'object', 'properties': {}},
    )
    mrp = ModelRequestParameters(
        output_mode='tool', function_tools=[tool_a, tool_b, tool_c], allow_text_output=True, output_tools=[]
    )

    mock_client = MockHuggingFace.create_mock(
        completion_message(ChatCompletionOutputMessage.parse_obj_as_instance({'content': 'ok', 'role': 'assistant'}))  # type: ignore
    )
    model = HuggingFaceModel('hf-model', provider=HuggingFaceProvider(hf_client=mock_client, api_key='x'))
    settings: HuggingFaceModelSettings = {'tool_choice': ['tool_a', 'tool_b']}

    tools, result_tool_choice = model._get_tool_choice(settings, mrp)  # pyright: ignore[reportPrivateUsage]

    assert len(tools) == 2
    tool_names: list[str] = [t.function['name'] for t in tools]
    assert 'tool_a' in tool_names
    assert 'tool_b' in tool_names
    assert result_tool_choice == 'required'


def test_tool_choice_auto_with_required_output() -> None:
    """When tool_choice='auto' but output is required, falls back to 'required'."""
    my_tool = ToolDefinition(
        name='my_tool',
        description='Test tool',
        parameters_json_schema={'type': 'object', 'properties': {}},
    )
    # allow_text_output=False simulates structured output requirement
    mrp = ModelRequestParameters(output_mode='tool', function_tools=[my_tool], allow_text_output=False, output_tools=[])

    mock_client = MockHuggingFace.create_mock(
        completion_message(ChatCompletionOutputMessage.parse_obj_as_instance({'content': 'ok', 'role': 'assistant'}))  # type: ignore
    )
    model = HuggingFaceModel('hf-model', provider=HuggingFaceProvider(hf_client=mock_client, api_key='x'))
    settings: HuggingFaceModelSettings = {'tool_choice': 'auto'}
    tools, result_tool_choice = model._get_tool_choice(settings, mrp)  # pyright: ignore[reportPrivateUsage]

    assert len(tools) == 1
    # With allow_text_output=False, 'auto' becomes 'required'
    assert result_tool_choice == 'required'<|MERGE_RESOLUTION|>--- conflicted
+++ resolved
@@ -9,7 +9,6 @@
 from unittest.mock import Mock
 
 import pytest
-<<<<<<< HEAD
 from huggingface_hub import (
     AsyncInferenceClient,
     ChatCompletionInputFunctionName,
@@ -29,8 +28,6 @@
     ChatCompletionStreamOutputUsage,
 )
 from huggingface_hub.errors import HfHubHTTPError
-=======
->>>>>>> abe4a2bd
 from inline_snapshot import snapshot
 from typing_extensions import TypedDict
 
@@ -54,12 +51,9 @@
     VideoUrl,
 )
 from pydantic_ai.exceptions import ModelHTTPError
-<<<<<<< HEAD
 from pydantic_ai.models import ModelRequestParameters
 from pydantic_ai.models.huggingface import HuggingFaceModel, HuggingFaceModelSettings
 from pydantic_ai.providers.huggingface import HuggingFaceProvider
-=======
->>>>>>> abe4a2bd
 from pydantic_ai.result import RunUsage
 from pydantic_ai.run import AgentRunResult, AgentRunResultEvent
 from pydantic_ai.settings import ModelSettings
