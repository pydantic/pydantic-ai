--- conflicted
+++ resolved
@@ -55,11 +55,8 @@
     ]
     bedrock_names = [f'bedrock:{n}' for n in get_model_names(BedrockModelName)]
     deepseek_names = ['deepseek:deepseek-chat', 'deepseek:deepseek-reasoner']
-<<<<<<< HEAD
     huggingface_names = [f'huggingface:{n}' for n in get_model_names(HuggingFaceModelName)]
-=======
     heroku_names = get_heroku_model_names()
->>>>>>> 4f257bd9
     extra_names = ['test']
 
     generated_names = sorted(
@@ -71,11 +68,8 @@
         + openai_names
         + bedrock_names
         + deepseek_names
-<<<<<<< HEAD
         + huggingface_names
-=======
         + heroku_names
->>>>>>> 4f257bd9
         + extra_names
     )
 
