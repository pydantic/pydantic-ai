from collections.abc import Iterator
from typing import Any

import pytest
from typing_extensions import get_args

from pydantic_ai.models import KnownModelName

from ..conftest import try_import

with try_import() as imports_successful:
    from pydantic_ai.models.anthropic import AnthropicModelName
    from pydantic_ai.models.bedrock import BedrockModelName
    from pydantic_ai.models.cohere import CohereModelName
    from pydantic_ai.models.gemini import GeminiModelName
    from pydantic_ai.models.groq import GroqModelName
    from pydantic_ai.models.mistral import MistralModelName
    from pydantic_ai.models.openai import OpenAIModelName

pytestmark = [
    pytest.mark.skipif(not imports_successful(), reason='some model package was not installed'),
]


def test_known_model_names():
    def get_model_names(model_name_type: Any) -> Iterator[str]:
        for arg in get_args(model_name_type):
            if isinstance(arg, str):
                yield arg
            else:
                yield from get_model_names(arg)

    anthropic_names = [f'anthropic:{n}' for n in get_model_names(AnthropicModelName)] + [
        n for n in get_model_names(AnthropicModelName) if n.startswith('claude')
    ]
    cohere_names = [f'cohere:{n}' for n in get_model_names(CohereModelName)]
    google_names = [f'google-gla:{n}' for n in get_model_names(GeminiModelName)] + [
        f'google-vertex:{n}' for n in get_model_names(GeminiModelName)
    ]
    groq_names = [f'groq:{n}' for n in get_model_names(GroqModelName)]
    mistral_names = [f'mistral:{n}' for n in get_model_names(MistralModelName)]
    openai_names = [f'openai:{n}' for n in get_model_names(OpenAIModelName)] + [
        n for n in get_model_names(OpenAIModelName) if n.startswith('o1') or n.startswith('gpt') or n.startswith('o3')
    ]
<<<<<<< HEAD
    bedrock_names = [f'bedrock:{n}' for n in get_model_names(BedrockModelName)]
=======
    deepseek_names = ['deepseek:deepseek-chat', 'deepseek:deepseek-reasoner']
>>>>>>> 306abbc5
    extra_names = ['test']

    generated_names = sorted(
        anthropic_names
        + cohere_names
        + google_names
        + groq_names
        + mistral_names
        + openai_names
<<<<<<< HEAD
        + bedrock_names
=======
        + deepseek_names
>>>>>>> 306abbc5
        + extra_names
    )

    known_model_names = sorted(get_args(KnownModelName))
    assert generated_names == known_model_names<|MERGE_RESOLUTION|>--- conflicted
+++ resolved
@@ -42,11 +42,8 @@
     openai_names = [f'openai:{n}' for n in get_model_names(OpenAIModelName)] + [
         n for n in get_model_names(OpenAIModelName) if n.startswith('o1') or n.startswith('gpt') or n.startswith('o3')
     ]
-<<<<<<< HEAD
     bedrock_names = [f'bedrock:{n}' for n in get_model_names(BedrockModelName)]
-=======
     deepseek_names = ['deepseek:deepseek-chat', 'deepseek:deepseek-reasoner']
->>>>>>> 306abbc5
     extra_names = ['test']
 
     generated_names = sorted(
@@ -56,11 +53,8 @@
         + groq_names
         + mistral_names
         + openai_names
-<<<<<<< HEAD
         + bedrock_names
-=======
         + deepseek_names
->>>>>>> 306abbc5
         + extra_names
     )
 
