from pydantic import TypeAdapter

from pydantic_ai.models import ModelRequestParameters


def test_model_request_parameters_are_serializable():
    params = ModelRequestParameters(
        function_tools=[], output_mode='text', allow_text_output=True, output_tools=[], output_object=None
    )
    assert TypeAdapter(ModelRequestParameters).dump_python(params) == {
        'function_tools': [],
<<<<<<< HEAD
        'builtin_tools': [],
        'allow_text_output': False,
=======
        'output_mode': 'text',
        'allow_text_output': True,
>>>>>>> 81bd32b8
        'output_tools': [],
        'output_object': None,
    }<|MERGE_RESOLUTION|>--- conflicted
+++ resolved
@@ -9,13 +9,9 @@
     )
     assert TypeAdapter(ModelRequestParameters).dump_python(params) == {
         'function_tools': [],
-<<<<<<< HEAD
         'builtin_tools': [],
-        'allow_text_output': False,
-=======
         'output_mode': 'text',
         'allow_text_output': True,
->>>>>>> 81bd32b8
         'output_tools': [],
         'output_object': None,
     }