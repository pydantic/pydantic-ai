from __future__ import annotations as _annotations

import json
import os
from collections.abc import Sequence
from dataclasses import dataclass
from datetime import datetime, timezone
from functools import cached_property
from typing import Any, Literal, cast
from unittest.mock import patch

import httpx
import pytest
from inline_snapshot import snapshot
from pydantic import BaseModel
from typing_extensions import TypedDict

from pydantic_ai import (
    Agent,
    BinaryContent,
    BuiltinToolCallPart,
    BuiltinToolReturnPart,
    FinalResultEvent,
    ImageUrl,
    ModelAPIError,
    ModelHTTPError,
    ModelRequest,
    ModelResponse,
    ModelRetry,
    PartDeltaEvent,
    PartEndEvent,
    PartStartEvent,
    RetryPromptPart,
    SystemPromptPart,
    TextPart,
    TextPartDelta,
    ThinkingPart,
    ThinkingPartDelta,
    ToolCallPart,
    ToolReturnPart,
    UserPromptPart,
)
from pydantic_ai.builtin_tools import WebSearchTool
from pydantic_ai.messages import (
    BuiltinToolCallEvent,  # pyright: ignore[reportDeprecated]
    BuiltinToolResultEvent,  # pyright: ignore[reportDeprecated]
)
from pydantic_ai.output import NativeOutput, PromptedOutput
from pydantic_ai.usage import RequestUsage, RunUsage

from ..conftest import IsDatetime, IsInstance, IsStr, raise_if_exception, try_import
from .mock_async_stream import MockAsyncStream

with try_import() as imports_successful:
    from groq import APIConnectionError, APIStatusError, AsyncGroq
    from groq.types import chat
    from groq.types.chat.chat_completion import Choice
    from groq.types.chat.chat_completion_chunk import (
        Choice as ChunkChoice,
        ChoiceDelta,
        ChoiceDeltaToolCall,
        ChoiceDeltaToolCallFunction,
    )
    from groq.types.chat.chat_completion_message import ChatCompletionMessage
    from groq.types.chat.chat_completion_message_tool_call import Function
    from groq.types.completion_usage import CompletionUsage

    from pydantic_ai.models.groq import GroqModel, GroqModelSettings
    from pydantic_ai.providers.groq import GroqProvider

    MockChatCompletion = chat.ChatCompletion | Exception
    MockChatCompletionChunk = chat.ChatCompletionChunk | Exception

pytestmark = [
    pytest.mark.skipif(not imports_successful(), reason='groq not installed'),
    pytest.mark.anyio,
    pytest.mark.vcr,
    pytest.mark.filterwarnings(
        'ignore:`BuiltinToolCallEvent` is deprecated, look for `PartStartEvent` and `PartDeltaEvent` with `BuiltinToolCallPart` instead.:DeprecationWarning'
    ),
    pytest.mark.filterwarnings(
        'ignore:`BuiltinToolResultEvent` is deprecated, look for `PartStartEvent` and `PartDeltaEvent` with `BuiltinToolReturnPart` instead.:DeprecationWarning'
    ),
]


def test_init():
    m = GroqModel('llama-3.3-70b-versatile', provider=GroqProvider(api_key='foobar'))
    assert m.client.api_key == 'foobar'
    assert m.model_name == 'llama-3.3-70b-versatile'
    assert m.system == 'groq'
    assert m.base_url == 'https://api.groq.com'


@dataclass
class MockGroq:
    completions: MockChatCompletion | Sequence[MockChatCompletion] | None = None
    stream: Sequence[MockChatCompletionChunk] | Sequence[Sequence[MockChatCompletionChunk]] | None = None
    index: int = 0
    base_url: str = 'https://api.groq.com'

    @cached_property
    def chat(self) -> Any:
        chat_completions = type('Completions', (), {'create': self.chat_completions_create})
        return type('Chat', (), {'completions': chat_completions})

    @classmethod
    def create_mock(cls, completions: MockChatCompletion | Sequence[MockChatCompletion]) -> AsyncGroq:
        return cast(AsyncGroq, cls(completions=completions))

    @classmethod
    def create_mock_stream(
        cls,
        stream: Sequence[MockChatCompletionChunk] | Sequence[Sequence[MockChatCompletionChunk]],
    ) -> AsyncGroq:
        return cast(AsyncGroq, cls(stream=stream))

    async def chat_completions_create(
        self, *_args: Any, stream: bool = False, **_kwargs: Any
    ) -> chat.ChatCompletion | MockAsyncStream[MockChatCompletionChunk]:
        if stream:
            assert self.stream is not None, 'you can only used `stream=True` if `stream` is provided'
            if isinstance(self.stream[0], Sequence):
                response = MockAsyncStream(  # pragma: no cover
                    iter(cast(list[MockChatCompletionChunk], self.stream[self.index]))
                )
            else:
                response = MockAsyncStream(iter(cast(list[MockChatCompletionChunk], self.stream)))
        else:
            assert self.completions is not None, 'you can only used `stream=False` if `completions` are provided'
            if isinstance(self.completions, Sequence):
                raise_if_exception(self.completions[self.index])
                response = cast(chat.ChatCompletion, self.completions[self.index])
            else:
                raise_if_exception(self.completions)
                response = cast(chat.ChatCompletion, self.completions)
        self.index += 1
        return response


def completion_message(message: ChatCompletionMessage, *, usage: CompletionUsage | None = None) -> chat.ChatCompletion:
    return chat.ChatCompletion(
        id='123',
        choices=[Choice(finish_reason='stop', index=0, message=message)],
        created=1704067200,  # 2024-01-01
        model='llama-3.3-70b-versatile-123',
        object='chat.completion',
        usage=usage,
    )


async def test_request_simple_success(allow_model_requests: None):
    c = completion_message(ChatCompletionMessage(content='world', role='assistant'))
    mock_client = MockGroq.create_mock(c)
    m = GroqModel('llama-3.3-70b-versatile', provider=GroqProvider(groq_client=mock_client))
    agent = Agent(m)

    result = await agent.run('hello')
    assert result.output == 'world'
    assert result.usage() == snapshot(RunUsage(requests=1))

    # reset the index so we get the same response again
    mock_client.index = 0  # type: ignore

    result = await agent.run('hello', message_history=result.new_messages())
    assert result.output == 'world'
    assert result.usage() == snapshot(RunUsage(requests=1))
    assert result.all_messages() == snapshot(
        [
            ModelRequest(
                parts=[UserPromptPart(content='hello', timestamp=IsDatetime())],
                timestamp=IsDatetime(),
                run_id=IsStr(),
            ),
            ModelResponse(
                parts=[TextPart(content='world')],
                model_name='llama-3.3-70b-versatile-123',
                timestamp=IsDatetime(),
                provider_name='groq',
                provider_url='https://api.groq.com',
                provider_details={
                    'finish_reason': 'stop',
                    'timestamp': datetime(2024, 1, 1, 0, 0, tzinfo=timezone.utc),
                },
                provider_response_id='123',
                finish_reason='stop',
                run_id=IsStr(),
            ),
            ModelRequest(
                parts=[UserPromptPart(content='hello', timestamp=IsDatetime())],
                timestamp=IsDatetime(),
                run_id=IsStr(),
            ),
            ModelResponse(
                parts=[TextPart(content='world')],
                model_name='llama-3.3-70b-versatile-123',
                timestamp=IsDatetime(),
                provider_name='groq',
                provider_url='https://api.groq.com',
                provider_details={
                    'finish_reason': 'stop',
                    'timestamp': datetime(2024, 1, 1, 0, 0, tzinfo=timezone.utc),
                },
                provider_response_id='123',
                finish_reason='stop',
                run_id=IsStr(),
            ),
        ]
    )


async def test_request_simple_usage(allow_model_requests: None):
    c = completion_message(
        ChatCompletionMessage(content='world', role='assistant'),
        usage=CompletionUsage(completion_tokens=1, prompt_tokens=2, total_tokens=3),
    )
    mock_client = MockGroq.create_mock(c)
    m = GroqModel('llama-3.3-70b-versatile', provider=GroqProvider(groq_client=mock_client))
    agent = Agent(m)

    result = await agent.run('Hello')
    assert result.output == 'world'


async def test_request_structured_response(allow_model_requests: None):
    c = completion_message(
        ChatCompletionMessage(
            content=None,
            role='assistant',
            tool_calls=[
                chat.ChatCompletionMessageToolCall(
                    id='123',
                    function=Function(arguments='{"response": [1, 2, 123]}', name='final_result'),
                    type='function',
                )
            ],
        )
    )
    mock_client = MockGroq.create_mock(c)
    m = GroqModel('llama-3.3-70b-versatile', provider=GroqProvider(groq_client=mock_client))
    agent = Agent(m, output_type=list[int])

    result = await agent.run('Hello')
    assert result.output == [1, 2, 123]
    assert result.all_messages() == snapshot(
        [
            ModelRequest(
                parts=[UserPromptPart(content='Hello', timestamp=IsDatetime())],
                timestamp=IsDatetime(),
                run_id=IsStr(),
            ),
            ModelResponse(
                parts=[
                    ToolCallPart(
                        tool_name='final_result',
                        args='{"response": [1, 2, 123]}',
                        tool_call_id='123',
                    )
                ],
                model_name='llama-3.3-70b-versatile-123',
                timestamp=IsDatetime(),
                provider_name='groq',
                provider_url='https://api.groq.com',
                provider_details={
                    'finish_reason': 'stop',
                    'timestamp': datetime(2024, 1, 1, 0, 0, tzinfo=timezone.utc),
                },
                provider_response_id='123',
                finish_reason='stop',
                run_id=IsStr(),
            ),
            ModelRequest(
                parts=[
                    ToolReturnPart(
                        tool_name='final_result',
                        content='Final result processed.',
                        tool_call_id='123',
<<<<<<< HEAD
                        timestamp=IsNow(tz=timezone.utc),
                        return_kind='final-result-processed',
=======
                        timestamp=IsDatetime(),
>>>>>>> fbe0dfe4
                    )
                ],
                timestamp=IsDatetime(),
                run_id=IsStr(),
            ),
        ]
    )


async def test_request_tool_call(allow_model_requests: None):
    responses = [
        completion_message(
            ChatCompletionMessage(
                content=None,
                role='assistant',
                tool_calls=[
                    chat.ChatCompletionMessageToolCall(
                        id='1',
                        function=Function(arguments='{"loc_name": "San Fransisco"}', name='get_location'),
                        type='function',
                    )
                ],
            ),
            usage=CompletionUsage(
                completion_tokens=1,
                prompt_tokens=2,
                total_tokens=3,
            ),
        ),
        completion_message(
            ChatCompletionMessage(
                content=None,
                role='assistant',
                tool_calls=[
                    chat.ChatCompletionMessageToolCall(
                        id='2',
                        function=Function(arguments='{"loc_name": "London"}', name='get_location'),
                        type='function',
                    )
                ],
            ),
            usage=CompletionUsage(
                completion_tokens=2,
                prompt_tokens=3,
                total_tokens=6,
            ),
        ),
        completion_message(ChatCompletionMessage(content='final response', role='assistant')),
    ]
    mock_client = MockGroq.create_mock(responses)
    m = GroqModel('llama-3.3-70b-versatile', provider=GroqProvider(groq_client=mock_client))
    agent = Agent(m, system_prompt='this is the system prompt')

    @agent.tool_plain
    async def get_location(loc_name: str) -> str:
        if loc_name == 'London':
            return json.dumps({'lat': 51, 'lng': 0})
        else:
            raise ModelRetry('Wrong location, please try again')

    result = await agent.run('Hello')
    assert result.output == 'final response'
    assert result.all_messages() == snapshot(
        [
            ModelRequest(
                parts=[
                    SystemPromptPart(content='this is the system prompt', timestamp=IsDatetime()),
                    UserPromptPart(content='Hello', timestamp=IsDatetime()),
                ],
                timestamp=IsDatetime(),
                run_id=IsStr(),
            ),
            ModelResponse(
                parts=[
                    ToolCallPart(
                        tool_name='get_location',
                        args='{"loc_name": "San Fransisco"}',
                        tool_call_id='1',
                    )
                ],
                usage=RequestUsage(input_tokens=2, output_tokens=1),
                model_name='llama-3.3-70b-versatile-123',
                timestamp=IsDatetime(),
                provider_name='groq',
                provider_url='https://api.groq.com',
                provider_details={
                    'finish_reason': 'stop',
                    'timestamp': datetime(2024, 1, 1, 0, 0, tzinfo=timezone.utc),
                },
                provider_response_id='123',
                finish_reason='stop',
                run_id=IsStr(),
            ),
            ModelRequest(
                parts=[
                    RetryPromptPart(
                        tool_name='get_location',
                        content='Wrong location, please try again',
                        tool_call_id='1',
                        timestamp=IsDatetime(),
                    )
                ],
                timestamp=IsDatetime(),
                run_id=IsStr(),
            ),
            ModelResponse(
                parts=[
                    ToolCallPart(
                        tool_name='get_location',
                        args='{"loc_name": "London"}',
                        tool_call_id='2',
                    )
                ],
                usage=RequestUsage(input_tokens=3, output_tokens=2),
                model_name='llama-3.3-70b-versatile-123',
                timestamp=IsDatetime(),
                provider_name='groq',
                provider_url='https://api.groq.com',
                provider_details={
                    'finish_reason': 'stop',
                    'timestamp': datetime(2024, 1, 1, 0, 0, tzinfo=timezone.utc),
                },
                provider_response_id='123',
                finish_reason='stop',
                run_id=IsStr(),
            ),
            ModelRequest(
                parts=[
                    ToolReturnPart(
                        tool_name='get_location',
                        content='{"lat": 51, "lng": 0}',
                        tool_call_id='2',
<<<<<<< HEAD
                        timestamp=IsNow(tz=timezone.utc),
                        return_kind='tool-executed',
=======
                        timestamp=IsDatetime(),
>>>>>>> fbe0dfe4
                    )
                ],
                timestamp=IsDatetime(),
                run_id=IsStr(),
            ),
            ModelResponse(
                parts=[TextPart(content='final response')],
                model_name='llama-3.3-70b-versatile-123',
                timestamp=IsDatetime(),
                provider_name='groq',
                provider_url='https://api.groq.com',
                provider_details={
                    'finish_reason': 'stop',
                    'timestamp': datetime(2024, 1, 1, 0, 0, tzinfo=timezone.utc),
                },
                provider_response_id='123',
                finish_reason='stop',
                run_id=IsStr(),
            ),
        ]
    )


FinishReason = Literal['stop', 'length', 'tool_calls', 'content_filter', 'function_call']


def chunk(delta: list[ChoiceDelta], finish_reason: FinishReason | None = None) -> chat.ChatCompletionChunk:
    return chat.ChatCompletionChunk(
        id='x',
        choices=[
            ChunkChoice(index=index, delta=delta, finish_reason=finish_reason) for index, delta in enumerate(delta)
        ],
        created=1704067200,  # 2024-01-01
        x_groq=None,
        model='llama-3.3-70b-versatile',
        object='chat.completion.chunk',
        usage=CompletionUsage(completion_tokens=1, prompt_tokens=2, total_tokens=3),
    )


def text_chunk(text: str, finish_reason: FinishReason | None = None) -> chat.ChatCompletionChunk:
    return chunk([ChoiceDelta(content=text, role='assistant')], finish_reason=finish_reason)


async def test_stream_text(allow_model_requests: None):
    stream = text_chunk('hello '), text_chunk('world'), chunk([])
    mock_client = MockGroq.create_mock_stream(stream)
    m = GroqModel('llama-3.3-70b-versatile', provider=GroqProvider(groq_client=mock_client))
    agent = Agent(m)

    async with agent.run_stream('') as result:
        assert not result.is_complete
        assert [c async for c in result.stream_output(debounce_by=None)] == snapshot(['hello ', 'hello world'])
        assert result.is_complete


async def test_stream_text_finish_reason(allow_model_requests: None):
    stream = text_chunk('hello '), text_chunk('world'), text_chunk('.', finish_reason='stop')
    mock_client = MockGroq.create_mock_stream(stream)
    m = GroqModel('llama-3.3-70b-versatile', provider=GroqProvider(groq_client=mock_client))
    agent = Agent(m)

    async with agent.run_stream('') as result:
        assert not result.is_complete
        assert [c async for c in result.stream_output(debounce_by=None)] == snapshot(
            ['hello ', 'hello world', 'hello world.']
        )
        assert result.is_complete


def struc_chunk(
    tool_name: str | None, tool_arguments: str | None, finish_reason: FinishReason | None = None
) -> chat.ChatCompletionChunk:
    return chunk(
        [
            ChoiceDelta(
                tool_calls=[
                    ChoiceDeltaToolCall(
                        index=0, function=ChoiceDeltaToolCallFunction(name=tool_name, arguments=tool_arguments)
                    )
                ]
            ),
        ],
        finish_reason=finish_reason,
    )


class MyTypedDict(TypedDict, total=False):
    first: str
    second: str


async def test_stream_structured(allow_model_requests: None):
    stream = (
        chunk([ChoiceDelta()]),
        chunk([ChoiceDelta(tool_calls=[])]),
        chunk([ChoiceDelta(tool_calls=[ChoiceDeltaToolCall(index=0, function=None)])]),
        chunk([ChoiceDelta(tool_calls=[ChoiceDeltaToolCall(index=0, function=None)])]),
        struc_chunk('final_result', None),
        chunk([ChoiceDelta(tool_calls=[ChoiceDeltaToolCall(index=0, function=None)])]),
        struc_chunk(None, '{"first": "One'),
        struc_chunk(None, '", "second": "Two"'),
        struc_chunk(None, '}'),
        chunk([]),
    )
    mock_client = MockGroq.create_mock_stream(stream)
    m = GroqModel('llama-3.3-70b-versatile', provider=GroqProvider(groq_client=mock_client))
    agent = Agent(m, output_type=MyTypedDict)

    async with agent.run_stream('') as result:
        assert not result.is_complete
        assert [dict(c) async for c in result.stream_output(debounce_by=None)] == snapshot(
            [{}, {'first': 'One'}, {'first': 'One', 'second': 'Two'}, {'first': 'One', 'second': 'Two'}]
        )
        assert result.is_complete

    assert result.usage() == snapshot(RunUsage(requests=1))
    assert result.all_messages() == snapshot(
        [
            ModelRequest(
                parts=[UserPromptPart(content='', timestamp=IsDatetime())],
                timestamp=IsDatetime(),
                run_id=IsStr(),
            ),
            ModelResponse(
                parts=[
                    ToolCallPart(
                        tool_name='final_result',
                        args='{"first": "One", "second": "Two"}',
                        tool_call_id=IsStr(),
                    )
                ],
                model_name='llama-3.3-70b-versatile',
                timestamp=IsDatetime(),
                provider_name='groq',
                provider_url='https://api.groq.com',
                provider_details={'timestamp': datetime(2024, 1, 1, 0, 0, tzinfo=timezone.utc)},
                provider_response_id='x',
                run_id=IsStr(),
            ),
            ModelRequest(
                parts=[
                    ToolReturnPart(
                        tool_name='final_result',
                        content='Final result processed.',
                        tool_call_id=IsStr(),
<<<<<<< HEAD
                        timestamp=IsNow(tz=timezone.utc),
                        return_kind='final-result-processed',
=======
                        timestamp=IsDatetime(),
>>>>>>> fbe0dfe4
                    )
                ],
                timestamp=IsDatetime(),
                run_id=IsStr(),
            ),
        ]
    )


async def test_stream_structured_finish_reason(allow_model_requests: None):
    stream = (
        struc_chunk('final_result', None),
        struc_chunk(None, '{"first": "One'),
        struc_chunk(None, '", "second": "Two"'),
        struc_chunk(None, '}'),
        struc_chunk(None, None, finish_reason='stop'),
    )
    mock_client = MockGroq.create_mock_stream(stream)
    m = GroqModel('llama-3.3-70b-versatile', provider=GroqProvider(groq_client=mock_client))
    agent = Agent(m, output_type=MyTypedDict)

    async with agent.run_stream('') as result:
        assert not result.is_complete
        assert [dict(c) async for c in result.stream_output(debounce_by=None)] == snapshot(
            [{'first': 'One'}, {'first': 'One', 'second': 'Two'}, {'first': 'One', 'second': 'Two'}]
        )
        assert result.is_complete


async def test_no_delta(allow_model_requests: None):
    stream = chunk([]), text_chunk('hello '), text_chunk('world')
    mock_client = MockGroq.create_mock_stream(stream)
    m = GroqModel('llama-3.3-70b-versatile', provider=GroqProvider(groq_client=mock_client))
    agent = Agent(m)

    async with agent.run_stream('') as result:
        assert not result.is_complete
        assert [c async for c in result.stream_output(debounce_by=None)] == snapshot(['hello ', 'hello world'])
        assert result.is_complete


async def test_extra_headers(allow_model_requests: None, groq_api_key: str):
    # This test doesn't do anything, it's just here to ensure that calls with `extra_headers` don't cause errors, including type.
    m = GroqModel('llama-3.3-70b-versatile', provider=GroqProvider(api_key=groq_api_key))
    agent = Agent(m, model_settings=GroqModelSettings(extra_headers={'Extra-Header-Key': 'Extra-Header-Value'}))
    await agent.run('hello')


async def test_image_url_input(allow_model_requests: None, groq_api_key: str):
    m = GroqModel('meta-llama/llama-4-scout-17b-16e-instruct', provider=GroqProvider(api_key=groq_api_key))
    agent = Agent(m)

    result = await agent.run(
        [
            'What is the name of this fruit?',
            ImageUrl(url='https://t3.ftcdn.net/jpg/00/85/79/92/360_F_85799278_0BBGV9OAdQDTLnKwAPBCcg1J7QtiieJY.jpg'),
        ]
    )
    assert result.output == snapshot(
        'The fruit depicted in the image is a potato. Although commonly mistaken as a vegetable, potatoes are technically fruits because they are the edible, ripened ovary of a flower, containing seeds. However, in culinary and everyday contexts, potatoes are often referred to as a vegetable due to their savory flavor and uses in dishes. The botanical classification of a potato as a fruit comes from its origin as the tuberous part of the Solanum tuberosum plant, which produces flowers and subsequently the potato as a fruit that grows underground.'
    )


async def test_image_as_binary_content_tool_response(
    allow_model_requests: None, groq_api_key: str, image_content: BinaryContent
):
    m = GroqModel('meta-llama/llama-4-scout-17b-16e-instruct', provider=GroqProvider(api_key=groq_api_key))
    agent = Agent(m)

    @agent.tool_plain
    async def get_image() -> BinaryContent:
        return image_content

    result = await agent.run(
        ['What fruit is in the image you can get from the get_image tool (without any arguments)?']
    )
    assert result.all_messages() == snapshot(
        [
            ModelRequest(
                parts=[
                    UserPromptPart(
                        content=[
                            'What fruit is in the image you can get from the get_image tool (without any arguments)?'
                        ],
                        timestamp=IsDatetime(),
                    )
                ],
                timestamp=IsDatetime(),
                run_id=IsStr(),
            ),
            ModelResponse(
                parts=[ToolCallPart(tool_name='get_image', args='{}', tool_call_id='call_wkpd')],
                usage=RequestUsage(input_tokens=192, output_tokens=8),
                model_name='meta-llama/llama-4-scout-17b-16e-instruct',
                timestamp=IsDatetime(),
                provider_name='groq',
                provider_url='https://api.groq.com',
                provider_details={
                    'finish_reason': 'tool_calls',
                    'timestamp': datetime(2025, 4, 29, 20, 21, 45, tzinfo=timezone.utc),
                },
                provider_response_id='chatcmpl-3c327c89-e9f5-4aac-a5d5-190e6f6f25c9',
                finish_reason='tool_call',
                run_id=IsStr(),
            ),
            ModelRequest(
                parts=[
                    ToolReturnPart(
                        tool_name='get_image',
                        content='See file 1c8566',
                        tool_call_id='call_wkpd',
                        timestamp=IsDatetime(),
                        return_kind='tool-executed',
                    ),
                    UserPromptPart(
                        content=[
                            'This is file 1c8566:',
                            image_content,
                        ],
                        timestamp=IsDatetime(),
                    ),
                ],
                timestamp=IsDatetime(),
                run_id=IsStr(),
            ),
            ModelResponse(
                parts=[TextPart(content='The fruit in the image is a kiwi.')],
                usage=RequestUsage(input_tokens=2552, output_tokens=11),
                model_name='meta-llama/llama-4-scout-17b-16e-instruct',
                timestamp=IsDatetime(),
                provider_name='groq',
                provider_url='https://api.groq.com',
                provider_details={
                    'finish_reason': 'stop',
                    'timestamp': datetime(2025, 4, 29, 20, 21, 47, tzinfo=timezone.utc),
                },
                provider_response_id='chatcmpl-82dfad42-6a28-4089-82c3-c8633f626c0d',
                finish_reason='stop',
                run_id=IsStr(),
            ),
        ]
    )


@pytest.mark.parametrize('media_type', ['audio/wav', 'audio/mpeg'])
async def test_audio_as_binary_content_input(allow_model_requests: None, media_type: str):
    c = completion_message(ChatCompletionMessage(content='world', role='assistant'))
    mock_client = MockGroq.create_mock(c)
    m = GroqModel('llama-3.3-70b-versatile', provider=GroqProvider(groq_client=mock_client))
    agent = Agent(m)

    base64_content = b'//uQZ'

    with pytest.raises(RuntimeError, match='Only images are supported for binary content in Groq.'):
        await agent.run(['hello', BinaryContent(data=base64_content, media_type=media_type)])


async def test_image_as_binary_content_input(
    allow_model_requests: None, groq_api_key: str, image_content: BinaryContent
) -> None:
    m = GroqModel('meta-llama/llama-4-scout-17b-16e-instruct', provider=GroqProvider(api_key=groq_api_key))
    agent = Agent(m)

    result = await agent.run(['What is the name of this fruit?', image_content])
    assert result.output == snapshot(
        'The fruit depicted in the image is a kiwi. The image shows a cross-section of a kiwi, revealing its characteristic green flesh and black seeds arranged in a radial pattern around a central white area. The fuzzy brown skin is visible on the edge of the slice.'
    )


def test_model_status_error(allow_model_requests: None) -> None:
    mock_client = MockGroq.create_mock(
        APIStatusError(
            'test error',
            response=httpx.Response(status_code=500, request=httpx.Request('POST', 'https://example.com/v1')),
            body={'error': 'test error'},
        )
    )
    m = GroqModel('llama-3.3-70b-versatile', provider=GroqProvider(groq_client=mock_client))
    agent = Agent(m)
    with pytest.raises(ModelHTTPError) as exc_info:
        agent.run_sync('hello')
    assert str(exc_info.value) == snapshot(
        "status_code: 500, model_name: llama-3.3-70b-versatile, body: {'error': 'test error'}"
    )


def test_model_connection_error(allow_model_requests: None) -> None:
    mock_client = MockGroq.create_mock(
        APIConnectionError(
            message='Connection to https://api.groq.com timed out',
            request=httpx.Request('POST', 'https://api.groq.com/v1/chat/completions'),
        )
    )
    m = GroqModel('llama-3.3-70b-versatile', provider=GroqProvider(groq_client=mock_client))
    agent = Agent(m)
    with pytest.raises(ModelAPIError) as exc_info:
        agent.run_sync('hello')
    assert exc_info.value.model_name == 'llama-3.3-70b-versatile'
    assert 'Connection to https://api.groq.com timed out' in str(exc_info.value.message)


async def test_init_with_provider():
    provider = GroqProvider(api_key='api-key')
    model = GroqModel('llama3-8b-8192', provider=provider)
    assert model.model_name == 'llama3-8b-8192'
    assert model.client == provider.client


async def test_init_with_provider_string():
    with patch.dict(os.environ, {'GROQ_API_KEY': 'env-api-key'}, clear=False):
        model = GroqModel('llama3-8b-8192', provider='groq')
        assert model.model_name == 'llama3-8b-8192'
        assert model.client is not None


async def test_groq_model_instructions(allow_model_requests: None, groq_api_key: str):
    m = GroqModel('llama-3.3-70b-versatile', provider=GroqProvider(api_key=groq_api_key))
    agent = Agent(m, instructions='You are a helpful assistant.')

    result = await agent.run('What is the capital of France?')
    assert result.all_messages() == snapshot(
        [
            ModelRequest(
                parts=[UserPromptPart(content='What is the capital of France?', timestamp=IsDatetime())],
                timestamp=IsDatetime(),
                instructions='You are a helpful assistant.',
                run_id=IsStr(),
            ),
            ModelResponse(
                parts=[TextPart(content='The capital of France is Paris.')],
                usage=RequestUsage(input_tokens=48, output_tokens=8),
                model_name='llama-3.3-70b-versatile',
                timestamp=IsDatetime(),
                provider_name='groq',
                provider_url='https://api.groq.com',
                provider_details={
                    'finish_reason': 'stop',
                    'timestamp': datetime(2025, 4, 7, 16, 32, 53, tzinfo=timezone.utc),
                },
                provider_response_id='chatcmpl-7586b6a9-fb4b-4ec7-86a0-59f0a77844cf',
                finish_reason='stop',
                run_id=IsStr(),
            ),
        ]
    )


async def test_groq_model_web_search_tool(allow_model_requests: None, groq_api_key: str):
    m = GroqModel('compound-beta', provider=GroqProvider(api_key=groq_api_key))
    agent = Agent(m, builtin_tools=[WebSearchTool()])

    result = await agent.run('What is the weather in San Francisco today?')
    assert result.output == snapshot("""\
The weather in San Francisco today, September 17, 2025, is partly cloudy with a temperature of 17°C (62.6°F) and a wind speed of 7.8 mph (12.6 kph) from the west. The humidity is 94%, and there is a 0% chance of precipitation. The UV index is 6.8, and the feels-like temperature is also 17°C (62.6°F). \n\

Additionally, the forecast for the day indicates that it will be a comfortable day with a high of 75°F (24°C) and a low of 59°F (15°C). There is a slight chance of rain and thunderstorms in the Bay Area due to the remnants of Tropical Storm Mario, but it is not expected to significantly impact San Francisco.

It's worth noting that the weather in San Francisco can be quite variable, and the temperature can drop significantly at night, so it's a good idea to dress in layers. Overall, it should be a pleasant day in San Francisco, with plenty of sunshine and mild temperatures.\
""")
    assert result.all_messages() == snapshot(
        [
            ModelRequest(
                parts=[
                    UserPromptPart(
                        content='What is the weather in San Francisco today?',
                        timestamp=IsDatetime(),
                    )
                ],
                timestamp=IsDatetime(),
                run_id=IsStr(),
            ),
            ModelResponse(
                parts=[
                    ThinkingPart(
                        content="""\

To find the current weather in San Francisco, I will use the search tool to look up this information.

<tool>
search(What is the weather in San Francisco today?)
</tool>
<output>Title: Weather in San Francisco
URL: https://www.weatherapi.com/
Content: {'location': {'name': 'San Francisco', 'region': 'California', 'country': 'United States of America', 'lat': 37.775, 'lon': -122.4183, 'tz_id': 'America/Los_Angeles', 'localtime_epoch': 1758143975, 'localtime': '2025-09-17 14:19'}, 'current': {'last_updated_epoch': 1758143700, 'last_updated': '2025-09-17 14:15', 'temp_c': 17.0, 'temp_f': 62.6, 'is_day': 1, 'condition': {'text': 'Partly cloudy', 'icon': '//cdn.weatherapi.com/weather/64x64/day/116.png', 'code': 1003}, 'wind_mph': 7.8, 'wind_kph': 12.6, 'wind_degree': 264, 'wind_dir': 'W', 'pressure_mb': 1015.0, 'pressure_in': 29.96, 'precip_mm': 0.0, 'precip_in': 0.0, 'humidity': 94, 'cloud': 50, 'feelslike_c': 17.0, 'feelslike_f': 62.6, 'windchill_c': 17.7, 'windchill_f': 63.9, 'heatindex_c': 17.7, 'heatindex_f': 63.9, 'dewpoint_c': 15.3, 'dewpoint_f': 59.6, 'vis_km': 13.0, 'vis_miles': 8.0, 'uv': 6.8, 'gust_mph': 14.4, 'gust_kph': 23.1}}
Score: 0.9842

Title: Wednesday, September 17, 2025. San Francisco, CA - Weather ...
URL: https://weathershogun.com/weather/usa/ca/san-francisco/480/september/2025-09-17
Content: San Francisco, California Weather: Wednesday, September 17, 2025. Day 75°. Night 59°. Precipitation 0 %. Wind 8 mph. UV Index (0 - 11+) 11
Score: 0.9597

Title: Find cheap flights from Milan (MXP) to San Francisco (SFO)
URL: https://www.aa.com/en-it/flights-from-milan-to-san-francisco
Content: Weather in San Francisco. Weather Unit: Weather unit option Celsius Selected ... 17/09/2025. \u200b. Thursday. overcast clouds. 18°C. 18/09/2025. \u200b. Friday. few
Score: 0.9083

Title: San Francisco weather in September 2025 | Weather25.com
URL: https://www.weather25.com/north-america/usa/california/san-francisco?page=month&month=September
Content: The temperatures in San Francisco in September are comfortable with low of 57°F and and high up to 77°F. There is little to no rain in San Francisco during
Score: 0.8854

Title: Bay Area basks in unseasonable heat with thunderstorms and ...
URL: https://www.cbsnews.com/sanfrancisco/news/bay-area-hot-weather-thunderstorms-fire-danger-dry-lightning/
Content: Carlos E. Castañeda. September 17, 2025 / 11:20 AM PDT / CBS San Francisco. Wednesday morning First Alert weather forecast with Jessica Burch - 9/17/25
Score: 0.8625

Title: Area Forecast Discussion - National Weather Service
URL: https://forecast.weather.gov/product.php?site=mtr&issuedby=MTR&product=AFD
Content: 067 FXUS66 KMTR 171648 AFDMTR Area Forecast Discussion National Weather Service San Francisco CA 948 AM PDT Wed Sep 17 2025 ...New UPDATE, FIRE WEATHER.
Score: 0.8163

Title: Weather in San Francisco in September 2025
URL: https://world-weather.info/forecast/usa/san_francisco/september-2025/
Content: Detailed ⚡ San Francisco Weather Forecast for September 2025 – day/night 🌡️ temperatures, precipitations – World-Weather.info.
Score: 0.7421

Title: The Fantasy Forecast: September skies with Maye weather
URL: https://dailycampus.com/2025/09/17/the-fantasy-forecast-september-skies-with-maye-weather/
Content: ... Wednesday, September 17, 2025 ... The Arizona Cardinals quarterback will face the San Francisco 49ers this Sunday in a battle for the West.
Score: 0.7171

Title: 60-Day Extended Weather Forecast for San Francisco, San ...
URL: https://www.almanac.com/weather/longrange/CA/San%20Francisco%2C%20San%20Francisco%20County
Content: Almanac Logo Wednesday, September 17, 2025 · Almanac.com. Weather · Long-Range; California. Toggle navigation. Gardening. All Gardening · Planting Calendar
Score: 0.6857

Title: San Francisco weather in September 2025 | California
URL: https://www.weather2travel.com/california/san-francisco/september/
Content: Daytime temperatures usually reach 22°C in San Francisco in September, falling to 13°C at night. How sunny is it in San Francisco in September? There are
Score: 0.6799

Title: Weather Forecast for San Francisco for Wednesday 17 September
URL: https://www.metcheck.com/WEATHER/dayforecast.asp?location=San%20Francisco&locationID=1628582&lat=-25.23078&lon=-57.57218&dateFor=17/09/2025
Content: Time, Weather, Temp, Feels, RainRisk, Amount, Cloud, Dir, Speed, Gust, RH, UV. 0:00, 23 °c, 25 °c, 0%, 0.0mm, 0%, 6mph, 24mph, 73%, 0.
Score: 0.6581

Title: Weather in San Francisco, California for September 2025
URL: https://www.easeweather.com/north-america/united-states/california/city-and-county-of-san-francisco/san-francisco/september
Content: In general, the average temperature in San Francisco at the beginning of September is 70 °F. As the month progressed, temperatures tended to moderately fall,
Score: 0.6533

Title: San Francisco September 2025 Historical Weather Data (California ...
URL: https://weatherspark.com/h/m/557/2025/9/Historical-Weather-in-September-2025-in-San-Francisco-California-United-States
Content: This report shows the past weather for San Francisco, providing a weather history for September 2025. It features all historical weather data series we have
Score: 0.5855

Title: Weather Forecast for Batey San Francisco for Wednesday 17 ...
URL: https://www.metcheck.com/WEATHER/dayforecast.asp?location=Batey%20San%20Francisco&locationID=511664&lat=18.62123&lon=-68.63688&dateFor=17/09/2025
Content: Time, Weather, Temp, Feels, RainRisk, Amount, Cloud, Dir, Speed, Gust, RH, UV. 0:00, 25 °c, 27 °c, 88%, 0.1mm, 0%, 4mph, 19mph, 91%, 0.
Score: 0.3891

Title: Wednesday morning First Alert weather forecast with Jessica Burch
URL: https://www.youtube.com/watch?v=fzAVNg32R2M
Content: Wednesday morning First Alert weather forecast with Jessica Burch - 9/17/25. 742 views · 2 hours ago ...more. KPIX | CBS NEWS BAY AREA. 452K.
Score: 0.2947

Title: Monthly Weather Forecast for San Francisco, CA
URL: https://weather.com/weather/monthly/l/69bedc6a5b6e977993fb3e5344e3c06d8bc36a1fb6754c3ddfb5310a3c6d6c87
Content: Considerable cloudiness. Low 56F. Winds WSW at 10 to 15 mph. Record Low52°.
Score: 0.2857

Title: Rain and thunderstorms coming to Bay Area - SFGATE
URL: https://www.sfgate.com/bayarea/article/thunder-rain-tropical-storm-mario-21053020.php
Content: San Francisco could be hit with rain and lightning thanks to the remnants of Tropical Storm Mario.
Score: 0.2418

</output>


Based on the search results, the current weather in San Francisco is partly cloudy with a temperature of 17°C (62.6°F). \n\

The weather in San Francisco today is partly cloudy with a high of 17°C (62.6°F).\
"""
                    ),
                    BuiltinToolCallPart(
                        tool_name='web_search',
                        args={'query': 'What is the weather in San Francisco today?'},
                        tool_call_id=IsStr(),
                        provider_name='groq',
                    ),
                    BuiltinToolReturnPart(
                        tool_name='web_search',
                        content={
                            'images': None,
                            'results': [
                                {
                                    'content': "{'location': {'name': 'San Francisco', 'region': 'California', 'country': 'United States of America', 'lat': 37.775, 'lon': -122.4183, 'tz_id': 'America/Los_Angeles', 'localtime_epoch': 1758143975, 'localtime': '2025-09-17 14:19'}, 'current': {'last_updated_epoch': 1758143700, 'last_updated': '2025-09-17 14:15', 'temp_c': 17.0, 'temp_f': 62.6, 'is_day': 1, 'condition': {'text': 'Partly cloudy', 'icon': '//cdn.weatherapi.com/weather/64x64/day/116.png', 'code': 1003}, 'wind_mph': 7.8, 'wind_kph': 12.6, 'wind_degree': 264, 'wind_dir': 'W', 'pressure_mb': 1015.0, 'pressure_in': 29.96, 'precip_mm': 0.0, 'precip_in': 0.0, 'humidity': 94, 'cloud': 50, 'feelslike_c': 17.0, 'feelslike_f': 62.6, 'windchill_c': 17.7, 'windchill_f': 63.9, 'heatindex_c': 17.7, 'heatindex_f': 63.9, 'dewpoint_c': 15.3, 'dewpoint_f': 59.6, 'vis_km': 13.0, 'vis_miles': 8.0, 'uv': 6.8, 'gust_mph': 14.4, 'gust_kph': 23.1}}",
                                    'score': 0.9842367,
                                    'title': 'Weather in San Francisco',
                                    'url': 'https://www.weatherapi.com/',
                                },
                                {
                                    'content': 'San Francisco, California Weather: Wednesday, September 17, 2025. Day 75°. Night 59°. Precipitation 0 %. Wind 8 mph. UV Index (0 - 11+) 11',
                                    'score': 0.95967525,
                                    'title': 'Wednesday, September 17, 2025. San Francisco, CA - Weather ...',
                                    'url': 'https://weathershogun.com/weather/usa/ca/san-francisco/480/september/2025-09-17',
                                },
                                {
                                    'content': 'Weather in San Francisco. Weather Unit: Weather unit option Celsius Selected ... 17/09/2025. \u200b. Thursday. overcast clouds. 18°C. 18/09/2025. \u200b. Friday. few',
                                    'score': 0.90830135,
                                    'title': 'Find cheap flights from Milan (MXP) to San Francisco (SFO)',
                                    'url': 'https://www.aa.com/en-it/flights-from-milan-to-san-francisco',
                                },
                                {
                                    'content': 'The temperatures in San Francisco in September are comfortable with low of 57°F and and high up to 77°F. There is little to no rain in San Francisco during',
                                    'score': 0.885404,
                                    'title': 'San Francisco weather in September 2025 | Weather25.com',
                                    'url': 'https://www.weather25.com/north-america/usa/california/san-francisco?page=month&month=September',
                                },
                                {
                                    'content': 'Carlos E. Castañeda. September 17, 2025 / 11:20 AM PDT / CBS San Francisco. Wednesday morning First Alert weather forecast with Jessica Burch - 9/17/25',
                                    'score': 0.8624794,
                                    'title': 'Bay Area basks in unseasonable heat with thunderstorms and ...',
                                    'url': 'https://www.cbsnews.com/sanfrancisco/news/bay-area-hot-weather-thunderstorms-fire-danger-dry-lightning/',
                                },
                                {
                                    'content': '067 FXUS66 KMTR 171648 AFDMTR Area Forecast Discussion National Weather Service San Francisco CA 948 AM PDT Wed Sep 17 2025 ...New UPDATE, FIRE WEATHER.',
                                    'score': 0.81630427,
                                    'title': 'Area Forecast Discussion - National Weather Service',
                                    'url': 'https://forecast.weather.gov/product.php?site=mtr&issuedby=MTR&product=AFD',
                                },
                                {
                                    'content': 'Detailed ⚡ San Francisco Weather Forecast for September 2025 – day/night 🌡️ temperatures, precipitations – World-Weather.info.',
                                    'score': 0.7420672,
                                    'title': 'Weather in San Francisco in September 2025',
                                    'url': 'https://world-weather.info/forecast/usa/san_francisco/september-2025/',
                                },
                                {
                                    'content': '... Wednesday, September 17, 2025 ... The Arizona Cardinals quarterback will face the San Francisco 49ers this Sunday in a battle for the West.',
                                    'score': 0.7171114,
                                    'title': 'The Fantasy Forecast: September skies with Maye weather',
                                    'url': 'https://dailycampus.com/2025/09/17/the-fantasy-forecast-september-skies-with-maye-weather/',
                                },
                                {
                                    'content': 'Almanac Logo Wednesday, September 17, 2025 · Almanac.com. Weather · Long-Range; California. Toggle navigation. Gardening. All Gardening · Planting Calendar',
                                    'score': 0.68571854,
                                    'title': '60-Day Extended Weather Forecast for San Francisco, San ...',
                                    'url': 'https://www.almanac.com/weather/longrange/CA/San%20Francisco%2C%20San%20Francisco%20County',
                                },
                                {
                                    'content': 'Daytime temperatures usually reach 22°C in San Francisco in September, falling to 13°C at night. How sunny is it in San Francisco in September? There are',
                                    'score': 0.67988104,
                                    'title': 'San Francisco weather in September 2025 | California',
                                    'url': 'https://www.weather2travel.com/california/san-francisco/september/',
                                },
                                {
                                    'content': 'Time, Weather, Temp, Feels, RainRisk, Amount, Cloud, Dir, Speed, Gust, RH, UV. 0:00, 23 °c, 25 °c, 0%, 0.0mm, 0%, 6mph, 24mph, 73%, 0.',
                                    'score': 0.6580885,
                                    'title': 'Weather Forecast for San Francisco for Wednesday 17 September',
                                    'url': 'https://www.metcheck.com/WEATHER/dayforecast.asp?location=San%20Francisco&locationID=1628582&lat=-25.23078&lon=-57.57218&dateFor=17/09/2025',
                                },
                                {
                                    'content': 'In general, the average temperature in San Francisco at the beginning of September is 70 °F. As the month progressed, temperatures tended to moderately fall,',
                                    'score': 0.6533265,
                                    'title': 'Weather in San Francisco, California for September 2025',
                                    'url': 'https://www.easeweather.com/north-america/united-states/california/city-and-county-of-san-francisco/san-francisco/september',
                                },
                                {
                                    'content': 'This report shows the past weather for San Francisco, providing a weather history for September 2025. It features all historical weather data series we have',
                                    'score': 0.5855047,
                                    'title': 'San Francisco September 2025 Historical Weather Data (California ...',
                                    'url': 'https://weatherspark.com/h/m/557/2025/9/Historical-Weather-in-September-2025-in-San-Francisco-California-United-States',
                                },
                                {
                                    'content': 'Time, Weather, Temp, Feels, RainRisk, Amount, Cloud, Dir, Speed, Gust, RH, UV. 0:00, 25 °c, 27 °c, 88%, 0.1mm, 0%, 4mph, 19mph, 91%, 0.',
                                    'score': 0.38908273,
                                    'title': 'Weather Forecast for Batey San Francisco for Wednesday 17 ...',
                                    'url': 'https://www.metcheck.com/WEATHER/dayforecast.asp?location=Batey%20San%20Francisco&locationID=511664&lat=18.62123&lon=-68.63688&dateFor=17/09/2025',
                                },
                                {
                                    'content': 'Wednesday morning First Alert weather forecast with Jessica Burch - 9/17/25. 742 views · 2 hours ago ...more. KPIX | CBS NEWS BAY AREA. 452K.',
                                    'score': 0.29469728,
                                    'title': 'Wednesday morning First Alert weather forecast with Jessica Burch',
                                    'url': 'https://www.youtube.com/watch?v=fzAVNg32R2M',
                                },
                                {
                                    'content': 'Considerable cloudiness. Low 56F. Winds WSW at 10 to 15 mph. Record Low52°.',
                                    'score': 0.28572106,
                                    'title': 'Monthly Weather Forecast for San Francisco, CA',
                                    'url': 'https://weather.com/weather/monthly/l/69bedc6a5b6e977993fb3e5344e3c06d8bc36a1fb6754c3ddfb5310a3c6d6c87',
                                },
                                {
                                    'content': 'San Francisco could be hit with rain and lightning thanks to the remnants of Tropical Storm Mario.',
                                    'score': 0.24180745,
                                    'title': 'Rain and thunderstorms coming to Bay Area - SFGATE',
                                    'url': 'https://www.sfgate.com/bayarea/article/thunder-rain-tropical-storm-mario-21053020.php',
                                },
                            ],
                        },
                        tool_call_id=IsStr(),
                        timestamp=IsDatetime(),
                        provider_name='groq',
                    ),
                    TextPart(
                        content="""\
The weather in San Francisco today, September 17, 2025, is partly cloudy with a temperature of 17°C (62.6°F) and a wind speed of 7.8 mph (12.6 kph) from the west. The humidity is 94%, and there is a 0% chance of precipitation. The UV index is 6.8, and the feels-like temperature is also 17°C (62.6°F). \n\

Additionally, the forecast for the day indicates that it will be a comfortable day with a high of 75°F (24°C) and a low of 59°F (15°C). There is a slight chance of rain and thunderstorms in the Bay Area due to the remnants of Tropical Storm Mario, but it is not expected to significantly impact San Francisco.

It's worth noting that the weather in San Francisco can be quite variable, and the temperature can drop significantly at night, so it's a good idea to dress in layers. Overall, it should be a pleasant day in San Francisco, with plenty of sunshine and mild temperatures.\
"""
                    ),
                ],
                usage=RequestUsage(input_tokens=5296, output_tokens=387),
                model_name='groq/compound',
                timestamp=IsDatetime(),
                provider_name='groq',
                provider_url='https://api.groq.com',
                provider_details={
                    'finish_reason': 'stop',
                    'timestamp': datetime(2025, 9, 17, 21, 14, 13, tzinfo=timezone.utc),
                },
                provider_response_id='stub',
                finish_reason='stop',
                run_id=IsStr(),
            ),
        ]
    )


async def test_groq_model_web_search_tool_stream(allow_model_requests: None, groq_api_key: str):
    m = GroqModel('compound-beta', provider=GroqProvider(api_key=groq_api_key))
    agent = Agent(m, builtin_tools=[WebSearchTool()])

    event_parts: list[Any] = []
    async with agent.iter(user_prompt='What is the weather in San Francisco today?') as agent_run:
        async for node in agent_run:
            if Agent.is_model_request_node(node) or Agent.is_call_tools_node(node):
                async with node.stream(agent_run.ctx) as request_stream:
                    async for event in request_stream:
                        event_parts.append(event)

    assert agent_run.result is not None
    messages = agent_run.result.all_messages()
    assert messages == snapshot(
        [
            ModelRequest(
                parts=[
                    UserPromptPart(
                        content='What is the weather in San Francisco today?',
                        timestamp=IsDatetime(),
                    )
                ],
                timestamp=IsDatetime(),
                run_id=IsStr(),
            ),
            ModelResponse(
                parts=[
                    ThinkingPart(
                        content="""\
<think>
To find the current weather in San Francisco, I will use the search tool to look up this information.

<tool>
search(What is the weather in San Francisco today?)
"""
                    ),
                    BuiltinToolCallPart(
                        tool_name='web_search',
                        args={'query': 'What is the weather in San Francisco today?'},
                        tool_call_id=IsStr(),
                        provider_name='groq',
                    ),
                    BuiltinToolReturnPart(
                        tool_name='web_search',
                        content={
                            'images': None,
                            'results': [
                                {
                                    'content': "{'location': {'name': 'San Francisco', 'region': 'California', 'country': 'United States of America', 'lat': 37.775, 'lon': -122.4183, 'tz_id': 'America/Los_Angeles', 'localtime_epoch': 1758144075, 'localtime': '2025-09-17 14:21'}, 'current': {'last_updated_epoch': 1758143700, 'last_updated': '2025-09-17 14:15', 'temp_c': 17.4, 'temp_f': 63.3, 'is_day': 1, 'condition': {'text': 'Partly cloudy', 'icon': '//cdn.weatherapi.com/weather/64x64/day/116.png', 'code': 1003}, 'wind_mph': 7.8, 'wind_kph': 12.6, 'wind_degree': 264, 'wind_dir': 'W', 'pressure_mb': 1014.0, 'pressure_in': 29.95, 'precip_mm': 0.0, 'precip_in': 0.0, 'humidity': 94, 'cloud': 75, 'feelslike_c': 17.4, 'feelslike_f': 63.3, 'windchill_c': 17.7, 'windchill_f': 63.9, 'heatindex_c': 17.7, 'heatindex_f': 63.9, 'dewpoint_c': 15.3, 'dewpoint_f': 59.6, 'vis_km': 13.0, 'vis_miles': 8.0, 'uv': 6.8, 'gust_mph': 14.4, 'gust_kph': 23.1}}",
                                    'score': 0.9655062,
                                    'title': 'Weather in San Francisco',
                                    'url': 'https://www.weatherapi.com/',
                                },
                                {
                                    'content': "Today's Weather - San Francisco, CA. September 17, 2025 10:00 AM. Exploratorium. 61°. Feels Like 61°. Hi 69°F Lo 56°F. Mostly Sunny.",
                                    'score': 0.9512194,
                                    'title': 'San Francisco, CA | Weather Forecasts Now, Live Radar Maps ...',
                                    'url': 'https://www.weatherbug.com/weather-forecast/now/san-francisco-ca-94103',
                                },
                                {
                                    'content': "access_time 10:56 AM PDT on September 17, 2025 (GMT -7) | Updated 10 seconds ago. 76° | 59°. 74 °F. like 75°. icon. Sunny. N. 0. Today's temperature is forecast",
                                    'score': 0.92715925,
                                    'title': 'San Francisco, CA Weather Conditions | Weather Underground',
                                    'url': 'https://www.wunderground.com/weather/us/ca/san-francisco',
                                },
                                {
                                    'content': 'Weather in San Francisco, California, USA ; Sep 17, 2025 at 8:56 am · 10 mi · 29.98 "Hg · 87% · 57 °F',
                                    'score': 0.9224337,
                                    'title': 'Weather for San Francisco, California, USA - Time and Date',
                                    'url': 'https://www.timeanddate.com/weather/usa/san-francisco',
                                },
                                {
                                    'content': '... Current time: 01:50 2025/09/17. Current Weather; Forecast; Sun and Moon. partly cloudy, 16 °C. Wind speed 22 km/h. Humidity, 90 %. Air pressure, 1014 hPa.',
                                    'score': 0.91175514,
                                    'title': 'San Francisco - 14-Day Forecast: Temperature, Wind & Radar',
                                    'url': 'https://www.ventusky.com/san-francisco',
                                },
                                {
                                    'content': '723 FXUS66 KMTR 171146 AFDMTR Area Forecast Discussion National Weather Service San Francisco ... Issued at 406 AM PDT Wed Sep 17 2025 (Today and tonight)',
                                    'score': 0.8014549,
                                    'title': 'Bay Area forecast discussion - National Weather Service',
                                    'url': 'https://forecast.weather.gov/product.php?format=ci&glossary=1&issuedby=mtr&product=afd&site=mtr&version=1',
                                },
                                {
                                    'content': 'Detailed ⚡ San Francisco Weather Forecast for September 2025 – day/night 🌡️ temperatures, precipitations – World-Weather.info.',
                                    'score': 0.7646988,
                                    'title': 'Weather in San Francisco in September 2025',
                                    'url': 'https://world-weather.info/forecast/usa/san_francisco/september-2025/',
                                },
                                {
                                    'content': 'Full weather forecast for San Francisco in September 2025. Check the temperatures, chance of rain and more in San Francisco during September.',
                                    'score': 0.7192461,
                                    'title': 'San Francisco weather in September 2025 | Weather25.com',
                                    'url': 'https://www.weather25.com/north-america/usa/california/san-francisco?page=month&month=September',
                                },
                                {
                                    'content': '10-Day Weather Forecast ; Today. 9/17. 76° · Partly sunny ; Thu. 9/18. 68° · Rather cloudy ; Fri. 9/19. 73° · Partly sunny and pleasant ; Sat. 9/20. 71° · Mostly sunny',
                                    'score': 0.68318754,
                                    'title': 'San Francisco, CA Weather Forecast - AccuWeather',
                                    'url': 'https://www.accuweather.com/en/us/san-francisco/94103/weather-forecast/347629',
                                },
                                {
                                    'content': 'We have one more day of hot weather away from the coast today. A dense fog ... 2025 ABC, Inc., KGO-TV San Francisco. All Rights Reserved.',
                                    'score': 0.6164054,
                                    'title': 'AccuWeather Forecast: 1 more day of hot temperatures away from ...',
                                    'url': 'https://abc7news.com/post/weather-bay-area-forecast-temperatures/39468/',
                                },
                                {
                                    'content': 'Wednesday morning First Alert weather forecast with Jessica Burch - 9/17/25 ... National - Current Temperatures · National - First Alert Doppler. Latest',
                                    'score': 0.6010557,
                                    'title': 'San Francisco Bay Area weather and First Alert Weather forecasts',
                                    'url': 'https://www.cbsnews.com/sanfrancisco/weather/',
                                },
                                {
                                    'content': '10 Day Weather-San Francisco, CA. As of 2:31 pm PDT. Today. 67°/58°. 2%. Day. 67°. 2%. W 17 mph. Plentiful sunshine. High 67F. Winds W at 10 to 20 mph.',
                                    'score': 0.52290934,
                                    'title': '10-Day Weather Forecast for San Francisco, CA',
                                    'url': 'https://weather.com/weather/tenday/l/USCA0987:1:US',
                                },
                                {
                                    'content': '10 Day Weather-San Francisco, CA. As of 5:34 pm PDT. Tonight. --/58°. 18%. Night. 58°. 18%. W 15 mph. Partly cloudy early with increasing clouds overnight.',
                                    'score': 0.48221022,
                                    'title': '10-Day Weather Forecast for San Francisco, CA',
                                    'url': 'https://weather.com/weather/tenday/l/94112:4:US',
                                },
                                {
                                    'content': 'Night Sky · TodayHourly14 DaysPastClimate. Currently: 61 °F. Passing clouds. (Weather station: San Francisco International Airport, USA). See more current',
                                    'score': 0.42419788,
                                    'title': 'Past Weather in San Francisco, California, USA - Time and Date',
                                    'url': 'https://www.timeanddate.com/weather/usa/san-francisco/historic',
                                },
                                {
                                    'content': 'Considerable cloudiness. Low 56F. Winds WSW at 10 to 15 mph. Record Low52°.',
                                    'score': 0.327884,
                                    'title': 'Monthly Weather Forecast for San Francisco, CA',
                                    'url': 'https://weather.com/weather/monthly/l/69bedc6a5b6e977993fb3e5344e3c06d8bc36a1fb6754c3ddfb5310a3c6d6c87',
                                },
                                {
                                    'content': 'San Francisco Weather Forecasts. Weather Underground provides local & long-range weather ... Hourly Forecast for Today, Wednesday 09/17Hourly for Today, Wed 09/17.',
                                    'score': 0.26997215,
                                    'title': 'San Francisco, CA Hourly Weather Forecast - Weather Underground',
                                    'url': 'https://www.wunderground.com/hourly/us/ca/san-francisco',
                                },
                            ],
                        },
                        tool_call_id=IsStr(),
                        timestamp=IsDatetime(),
                        provider_name='groq',
                    ),
                    ThinkingPart(content=IsStr()),
                    TextPart(
                        content='The weather in San Francisco today is partly cloudy with a temperature of 61°F (17°C) and high humidity. The current conditions include a wind speed of around 7-22 km/h and a humidity level of 90-94%.'
                    ),
                ],
                usage=RequestUsage(input_tokens=5003, output_tokens=359),
                model_name='groq/compound',
                timestamp=IsDatetime(),
                provider_name='groq',
                provider_url='https://api.groq.com',
                provider_details={
                    'finish_reason': 'stop',
                    'timestamp': datetime(2025, 9, 17, 21, 20, 46, tzinfo=timezone.utc),
                },
                provider_response_id='stub',
                finish_reason='stop',
                run_id=IsStr(),
            ),
        ]
    )

    assert event_parts == snapshot(
        [
            PartStartEvent(index=0, part=ThinkingPart(content='<th')),
            PartDeltaEvent(index=0, delta=ThinkingPartDelta(content_delta='ink')),
            PartDeltaEvent(index=0, delta=ThinkingPartDelta(content_delta='>\n')),
            PartDeltaEvent(index=0, delta=ThinkingPartDelta(content_delta='To')),
            PartDeltaEvent(index=0, delta=ThinkingPartDelta(content_delta=' find')),
            PartDeltaEvent(index=0, delta=ThinkingPartDelta(content_delta=' the')),
            PartDeltaEvent(index=0, delta=ThinkingPartDelta(content_delta=' current')),
            PartDeltaEvent(index=0, delta=ThinkingPartDelta(content_delta=' weather')),
            PartDeltaEvent(index=0, delta=ThinkingPartDelta(content_delta=' in')),
            PartDeltaEvent(index=0, delta=ThinkingPartDelta(content_delta=' San')),
            PartDeltaEvent(index=0, delta=ThinkingPartDelta(content_delta=' Francisco')),
            PartDeltaEvent(index=0, delta=ThinkingPartDelta(content_delta=',')),
            PartDeltaEvent(index=0, delta=ThinkingPartDelta(content_delta=' I')),
            PartDeltaEvent(index=0, delta=ThinkingPartDelta(content_delta=' will')),
            PartDeltaEvent(index=0, delta=ThinkingPartDelta(content_delta=' use')),
            PartDeltaEvent(index=0, delta=ThinkingPartDelta(content_delta=' the')),
            PartDeltaEvent(index=0, delta=ThinkingPartDelta(content_delta=' search')),
            PartDeltaEvent(index=0, delta=ThinkingPartDelta(content_delta=' tool')),
            PartDeltaEvent(index=0, delta=ThinkingPartDelta(content_delta=' to')),
            PartDeltaEvent(index=0, delta=ThinkingPartDelta(content_delta=' look')),
            PartDeltaEvent(index=0, delta=ThinkingPartDelta(content_delta=' up')),
            PartDeltaEvent(index=0, delta=ThinkingPartDelta(content_delta=' this')),
            PartDeltaEvent(index=0, delta=ThinkingPartDelta(content_delta=' information')),
            PartDeltaEvent(
                index=0,
                delta=ThinkingPartDelta(
                    content_delta="""\
.

"""
                ),
            ),
            PartDeltaEvent(index=0, delta=ThinkingPartDelta(content_delta='<')),
            PartDeltaEvent(index=0, delta=ThinkingPartDelta(content_delta='tool')),
            PartDeltaEvent(index=0, delta=ThinkingPartDelta(content_delta='>\n')),
            PartDeltaEvent(index=0, delta=ThinkingPartDelta(content_delta='search')),
            PartDeltaEvent(index=0, delta=ThinkingPartDelta(content_delta='(')),
            PartDeltaEvent(index=0, delta=ThinkingPartDelta(content_delta='What')),
            PartDeltaEvent(index=0, delta=ThinkingPartDelta(content_delta=' is')),
            PartDeltaEvent(index=0, delta=ThinkingPartDelta(content_delta=' the')),
            PartDeltaEvent(index=0, delta=ThinkingPartDelta(content_delta=' weather')),
            PartDeltaEvent(index=0, delta=ThinkingPartDelta(content_delta=' in')),
            PartDeltaEvent(index=0, delta=ThinkingPartDelta(content_delta=' San')),
            PartDeltaEvent(index=0, delta=ThinkingPartDelta(content_delta=' Francisco')),
            PartDeltaEvent(index=0, delta=ThinkingPartDelta(content_delta=' today')),
            PartDeltaEvent(index=0, delta=ThinkingPartDelta(content_delta='?)\n')),
            PartEndEvent(
                index=0,
                part=ThinkingPart(
                    content="""\
<think>
To find the current weather in San Francisco, I will use the search tool to look up this information.

<tool>
search(What is the weather in San Francisco today?)
"""
                ),
                next_part_kind='builtin-tool-call',
            ),
            PartStartEvent(
                index=1,
                part=BuiltinToolCallPart(
                    tool_name='web_search',
                    args={'query': 'What is the weather in San Francisco today?'},
                    tool_call_id=IsStr(),
                    provider_name='groq',
                ),
                previous_part_kind='thinking',
            ),
            PartEndEvent(
                index=1,
                part=BuiltinToolCallPart(
                    tool_name='web_search',
                    args={'query': 'What is the weather in San Francisco today?'},
                    tool_call_id=IsStr(),
                    provider_name='groq',
                ),
                next_part_kind='builtin-tool-return',
            ),
            PartStartEvent(
                index=2,
                part=BuiltinToolReturnPart(
                    tool_name='web_search',
                    content={
                        'images': None,
                        'results': [
                            {
                                'content': "{'location': {'name': 'San Francisco', 'region': 'California', 'country': 'United States of America', 'lat': 37.775, 'lon': -122.4183, 'tz_id': 'America/Los_Angeles', 'localtime_epoch': 1758144075, 'localtime': '2025-09-17 14:21'}, 'current': {'last_updated_epoch': 1758143700, 'last_updated': '2025-09-17 14:15', 'temp_c': 17.4, 'temp_f': 63.3, 'is_day': 1, 'condition': {'text': 'Partly cloudy', 'icon': '//cdn.weatherapi.com/weather/64x64/day/116.png', 'code': 1003}, 'wind_mph': 7.8, 'wind_kph': 12.6, 'wind_degree': 264, 'wind_dir': 'W', 'pressure_mb': 1014.0, 'pressure_in': 29.95, 'precip_mm': 0.0, 'precip_in': 0.0, 'humidity': 94, 'cloud': 75, 'feelslike_c': 17.4, 'feelslike_f': 63.3, 'windchill_c': 17.7, 'windchill_f': 63.9, 'heatindex_c': 17.7, 'heatindex_f': 63.9, 'dewpoint_c': 15.3, 'dewpoint_f': 59.6, 'vis_km': 13.0, 'vis_miles': 8.0, 'uv': 6.8, 'gust_mph': 14.4, 'gust_kph': 23.1}}",
                                'score': 0.9655062,
                                'title': 'Weather in San Francisco',
                                'url': 'https://www.weatherapi.com/',
                            },
                            {
                                'content': "Today's Weather - San Francisco, CA. September 17, 2025 10:00 AM. Exploratorium. 61°. Feels Like 61°. Hi 69°F Lo 56°F. Mostly Sunny.",
                                'score': 0.9512194,
                                'title': 'San Francisco, CA | Weather Forecasts Now, Live Radar Maps ...',
                                'url': 'https://www.weatherbug.com/weather-forecast/now/san-francisco-ca-94103',
                            },
                            {
                                'content': "access_time 10:56 AM PDT on September 17, 2025 (GMT -7) | Updated 10 seconds ago. 76° | 59°. 74 °F. like 75°. icon. Sunny. N. 0. Today's temperature is forecast",
                                'score': 0.92715925,
                                'title': 'San Francisco, CA Weather Conditions | Weather Underground',
                                'url': 'https://www.wunderground.com/weather/us/ca/san-francisco',
                            },
                            {
                                'content': 'Weather in San Francisco, California, USA ; Sep 17, 2025 at 8:56 am · 10 mi · 29.98 "Hg · 87% · 57 °F',
                                'score': 0.9224337,
                                'title': 'Weather for San Francisco, California, USA - Time and Date',
                                'url': 'https://www.timeanddate.com/weather/usa/san-francisco',
                            },
                            {
                                'content': '... Current time: 01:50 2025/09/17. Current Weather; Forecast; Sun and Moon. partly cloudy, 16 °C. Wind speed 22 km/h. Humidity, 90 %. Air pressure, 1014 hPa.',
                                'score': 0.91175514,
                                'title': 'San Francisco - 14-Day Forecast: Temperature, Wind & Radar',
                                'url': 'https://www.ventusky.com/san-francisco',
                            },
                            {
                                'content': '723 FXUS66 KMTR 171146 AFDMTR Area Forecast Discussion National Weather Service San Francisco ... Issued at 406 AM PDT Wed Sep 17 2025 (Today and tonight)',
                                'score': 0.8014549,
                                'title': 'Bay Area forecast discussion - National Weather Service',
                                'url': 'https://forecast.weather.gov/product.php?format=ci&glossary=1&issuedby=mtr&product=afd&site=mtr&version=1',
                            },
                            {
                                'content': 'Detailed ⚡ San Francisco Weather Forecast for September 2025 – day/night 🌡️ temperatures, precipitations – World-Weather.info.',
                                'score': 0.7646988,
                                'title': 'Weather in San Francisco in September 2025',
                                'url': 'https://world-weather.info/forecast/usa/san_francisco/september-2025/',
                            },
                            {
                                'content': 'Full weather forecast for San Francisco in September 2025. Check the temperatures, chance of rain and more in San Francisco during September.',
                                'score': 0.7192461,
                                'title': 'San Francisco weather in September 2025 | Weather25.com',
                                'url': 'https://www.weather25.com/north-america/usa/california/san-francisco?page=month&month=September',
                            },
                            {
                                'content': '10-Day Weather Forecast ; Today. 9/17. 76° · Partly sunny ; Thu. 9/18. 68° · Rather cloudy ; Fri. 9/19. 73° · Partly sunny and pleasant ; Sat. 9/20. 71° · Mostly sunny',
                                'score': 0.68318754,
                                'title': 'San Francisco, CA Weather Forecast - AccuWeather',
                                'url': 'https://www.accuweather.com/en/us/san-francisco/94103/weather-forecast/347629',
                            },
                            {
                                'content': 'We have one more day of hot weather away from the coast today. A dense fog ... 2025 ABC, Inc., KGO-TV San Francisco. All Rights Reserved.',
                                'score': 0.6164054,
                                'title': 'AccuWeather Forecast: 1 more day of hot temperatures away from ...',
                                'url': 'https://abc7news.com/post/weather-bay-area-forecast-temperatures/39468/',
                            },
                            {
                                'content': 'Wednesday morning First Alert weather forecast with Jessica Burch - 9/17/25 ... National - Current Temperatures · National - First Alert Doppler. Latest',
                                'score': 0.6010557,
                                'title': 'San Francisco Bay Area weather and First Alert Weather forecasts',
                                'url': 'https://www.cbsnews.com/sanfrancisco/weather/',
                            },
                            {
                                'content': '10 Day Weather-San Francisco, CA. As of 2:31 pm PDT. Today. 67°/58°. 2%. Day. 67°. 2%. W 17 mph. Plentiful sunshine. High 67F. Winds W at 10 to 20 mph.',
                                'score': 0.52290934,
                                'title': '10-Day Weather Forecast for San Francisco, CA',
                                'url': 'https://weather.com/weather/tenday/l/USCA0987:1:US',
                            },
                            {
                                'content': '10 Day Weather-San Francisco, CA. As of 5:34 pm PDT. Tonight. --/58°. 18%. Night. 58°. 18%. W 15 mph. Partly cloudy early with increasing clouds overnight.',
                                'score': 0.48221022,
                                'title': '10-Day Weather Forecast for San Francisco, CA',
                                'url': 'https://weather.com/weather/tenday/l/94112:4:US',
                            },
                            {
                                'content': 'Night Sky · TodayHourly14 DaysPastClimate. Currently: 61 °F. Passing clouds. (Weather station: San Francisco International Airport, USA). See more current',
                                'score': 0.42419788,
                                'title': 'Past Weather in San Francisco, California, USA - Time and Date',
                                'url': 'https://www.timeanddate.com/weather/usa/san-francisco/historic',
                            },
                            {
                                'content': 'Considerable cloudiness. Low 56F. Winds WSW at 10 to 15 mph. Record Low52°.',
                                'score': 0.327884,
                                'title': 'Monthly Weather Forecast for San Francisco, CA',
                                'url': 'https://weather.com/weather/monthly/l/69bedc6a5b6e977993fb3e5344e3c06d8bc36a1fb6754c3ddfb5310a3c6d6c87',
                            },
                            {
                                'content': 'San Francisco Weather Forecasts. Weather Underground provides local & long-range weather ... Hourly Forecast for Today, Wednesday 09/17Hourly for Today, Wed 09/17.',
                                'score': 0.26997215,
                                'title': 'San Francisco, CA Hourly Weather Forecast - Weather Underground',
                                'url': 'https://www.wunderground.com/hourly/us/ca/san-francisco',
                            },
                        ],
                    },
                    tool_call_id=IsStr(),
                    timestamp=IsDatetime(),
                    provider_name='groq',
                ),
                previous_part_kind='builtin-tool-call',
            ),
            PartStartEvent(
                index=3,
                part=ThinkingPart(
                    content="""\
</tool>
<output>Title: Weather in San Francisco
URL: https://www.weatherapi.com/
Content: {'location': {'name': 'San Francisco', 'region': 'California', 'country': 'United States of America', 'lat': 37.775, 'lon': -122.4183, 'tz_id': 'America/Los_Angeles', 'localtime_epoch': 1758144075, 'localtime': '2025-09-17 14:21'}, 'current': {'last_updated_epoch': 1758143700, 'last_updated': '2025-09-17 14:15', 'temp_c': 17.4, 'temp_f': 63.3, 'is_day': 1, 'condition': {'text': 'Partly cloudy', 'icon': '//cdn.weatherapi.com/weather/64x64/day/116.png', 'code': 1003}, 'wind_mph': 7.8, 'wind_kph': 12.6, 'wind_degree': 264, 'wind_dir': 'W', 'pressure_mb': 1014.0, 'pressure_in': 29.95, 'precip_mm': 0.0, 'precip_in': 0.0, 'humidity': 94, 'cloud': 75, 'feelslike_c': 17.4, 'feelslike_f': 63.3, 'windchill_c': 17.7, 'windchill_f': 63.9, 'heatindex_c': 17.7, 'heatindex_f': 63.9, 'dewpoint_c': 15.3, 'dewpoint_f': 59.6, 'vis_km': 13.0, 'vis_miles': 8.0, 'uv': 6.8, 'gust_mph': 14.4, 'gust_kph': 23.1}}
Score: 0.9655

Title: San Francisco, CA | Weather Forecasts Now, Live Radar Maps ...
URL: https://www.weatherbug.com/weather-forecast/now/san-francisco-ca-94103
Content: Today's Weather - San Francisco, CA. September 17, 2025 10:00 AM. Exploratorium. 61°. Feels Like 61°. Hi 69°F Lo 56°F. Mostly Sunny.
Score: 0.9512

Title: San Francisco, CA Weather Conditions | Weather Underground
URL: https://www.wunderground.com/weather/us/ca/san-francisco
Content: access_time 10:56 AM PDT on September 17, 2025 (GMT -7) | Updated 10 seconds ago. 76° | 59°. 74 °F. like 75°. icon. Sunny. N. 0. Today's temperature is forecast
Score: 0.9272

Title: Weather for San Francisco, California, USA - Time and Date
URL: https://www.timeanddate.com/weather/usa/san-francisco
Content: Weather in San Francisco, California, USA ; Sep 17, 2025 at 8:56 am · 10 mi · 29.98 "Hg · 87% · 57 °F
Score: 0.9224

Title: San Francisco - 14-Day Forecast: Temperature, Wind & Radar
URL: https://www.ventusky.com/san-francisco
Content: ... Current time: 01:50 2025/09/17. Current Weather; Forecast; Sun and Moon. partly cloudy, 16 °C. Wind speed 22 km/h. Humidity, 90 %. Air pressure, 1014 hPa.
Score: 0.9118

Title: Bay Area forecast discussion - National Weather Service
URL: https://forecast.weather.gov/product.php?format=ci&glossary=1&issuedby=mtr&product=afd&site=mtr&version=1
Content: 723 FXUS66 KMTR 171146 AFDMTR Area Forecast Discussion National Weather Service San Francisco ... Issued at 406 AM PDT Wed Sep 17 2025 (Today and tonight)
Score: 0.8015

Title: Weather in San Francisco in September 2025
URL: https://world-weather.info/forecast/usa/san_francisco/september-2025/
Content: Detailed ⚡ San Francisco Weather Forecast for September 2025 – day/night 🌡️ temperatures, precipitations – World-Weather.info.
Score: 0.7647

Title: San Francisco weather in September 2025 | Weather25.com
URL: https://www.weather25.com/north-america/usa/california/san-francisco?page=month&month=September
Content: Full weather forecast for San Francisco in September 2025. Check the temperatures, chance of rain and more in San Francisco during September.
Score: 0.7192

Title: San Francisco, CA Weather Forecast - AccuWeather
URL: https://www.accuweather.com/en/us/san-francisco/94103/weather-forecast/347629
Content: 10-Day Weather Forecast ; Today. 9/17. 76° · Partly sunny ; Thu. 9/18. 68° · Rather cloudy ; Fri. 9/19. 73° · Partly sunny and pleasant ; Sat. 9/20. 71° · Mostly sunny
Score: 0.6832

Title: AccuWeather Forecast: 1 more day of hot temperatures away from ...
URL: https://abc7news.com/post/weather-bay-area-forecast-temperatures/39468/
Content: We have one more day of hot weather away from the coast today. A dense fog ... 2025 ABC, Inc., KGO-TV San Francisco. All Rights Reserved.
Score: 0.6164

Title: San Francisco Bay Area weather and First Alert Weather forecasts
URL: https://www.cbsnews.com/sanfrancisco/weather/
Content: Wednesday morning First Alert weather forecast with Jessica Burch - 9/17/25 ... National - Current Temperatures · National - First Alert Doppler. Latest
Score: 0.6011

Title: 10-Day Weather Forecast for San Francisco, CA
URL: https://weather.com/weather/tenday/l/USCA0987:1:US
Content: 10 Day Weather-San Francisco, CA. As of 2:31 pm PDT. Today. 67°/58°. 2%. Day. 67°. 2%. W 17 mph. Plentiful sunshine. High 67F. Winds W at 10 to 20 mph.
Score: 0.5229

Title: 10-Day Weather Forecast for San Francisco, CA
URL: https://weather.com/weather/tenday/l/94112:4:US
Content: 10 Day Weather-San Francisco, CA. As of 5:34 pm PDT. Tonight. --/58°. 18%. Night. 58°. 18%. W 15 mph. Partly cloudy early with increasing clouds overnight.
Score: 0.4822

Title: Past Weather in San Francisco, California, USA - Time and Date
URL: https://www.timeanddate.com/weather/usa/san-francisco/historic
Content: Night Sky · TodayHourly14 DaysPastClimate. Currently: 61 °F. Passing clouds. (Weather station: San Francisco International Airport, USA). See more current
Score: 0.4242

Title: Monthly Weather Forecast for San Francisco, CA
URL: https://weather.com/weather/monthly/l/69bedc6a5b6e977993fb3e5344e3c06d8bc36a1fb6754c3ddfb5310a3c6d6c87
Content: Considerable cloudiness. Low 56F. Winds WSW at 10 to 15 mph. Record Low52°.
Score: 0.3279

Title: San Francisco, CA Hourly Weather Forecast - Weather Underground
URL: https://www.wunderground.com/hourly/us/ca/san-francisco
Content: San Francisco Weather Forecasts. Weather Underground provides local & long-range weather ... Hourly Forecast for Today, Wednesday 09/17Hourly for Today, Wed 09/17.
Score: 0.2700

</output>
"""
                ),
                previous_part_kind='builtin-tool-return',
            ),
            PartDeltaEvent(index=3, delta=ThinkingPartDelta(content_delta='</')),
            PartDeltaEvent(index=3, delta=ThinkingPartDelta(content_delta='think')),
            PartDeltaEvent(
                index=3,
                delta=ThinkingPartDelta(
                    content_delta="""\
>

"""
                ),
            ),
            PartDeltaEvent(index=3, delta=ThinkingPartDelta(content_delta='Based')),
            PartDeltaEvent(index=3, delta=ThinkingPartDelta(content_delta=' on')),
            PartDeltaEvent(index=3, delta=ThinkingPartDelta(content_delta=' the')),
            PartDeltaEvent(index=3, delta=ThinkingPartDelta(content_delta=' search')),
            PartDeltaEvent(index=3, delta=ThinkingPartDelta(content_delta=' results')),
            PartDeltaEvent(index=3, delta=ThinkingPartDelta(content_delta=',')),
            PartDeltaEvent(index=3, delta=ThinkingPartDelta(content_delta=' I')),
            PartDeltaEvent(index=3, delta=ThinkingPartDelta(content_delta=' can')),
            PartDeltaEvent(index=3, delta=ThinkingPartDelta(content_delta=' see')),
            PartDeltaEvent(index=3, delta=ThinkingPartDelta(content_delta=' that')),
            PartDeltaEvent(index=3, delta=ThinkingPartDelta(content_delta=' the')),
            PartDeltaEvent(index=3, delta=ThinkingPartDelta(content_delta=' current')),
            PartDeltaEvent(index=3, delta=ThinkingPartDelta(content_delta=' weather')),
            PartDeltaEvent(index=3, delta=ThinkingPartDelta(content_delta=' in')),
            PartDeltaEvent(index=3, delta=ThinkingPartDelta(content_delta=' San')),
            PartDeltaEvent(index=3, delta=ThinkingPartDelta(content_delta=' Francisco')),
            PartDeltaEvent(index=3, delta=ThinkingPartDelta(content_delta=' is')),
            PartDeltaEvent(index=3, delta=ThinkingPartDelta(content_delta=' as')),
            PartDeltaEvent(index=3, delta=ThinkingPartDelta(content_delta=' follows')),
            PartDeltaEvent(
                index=3,
                delta=ThinkingPartDelta(
                    content_delta="""\
:

"""
                ),
            ),
            PartDeltaEvent(index=3, delta=ThinkingPartDelta(content_delta='-')),
            PartDeltaEvent(index=3, delta=ThinkingPartDelta(content_delta=' The')),
            PartDeltaEvent(index=3, delta=ThinkingPartDelta(content_delta=' temperature')),
            PartDeltaEvent(index=3, delta=ThinkingPartDelta(content_delta=' is')),
            PartDeltaEvent(index=3, delta=ThinkingPartDelta(content_delta=' around')),
            PartDeltaEvent(index=3, delta=ThinkingPartDelta(content_delta=' ')),
            PartDeltaEvent(index=3, delta=ThinkingPartDelta(content_delta='61')),
            PartDeltaEvent(index=3, delta=ThinkingPartDelta(content_delta='°F')),
            PartDeltaEvent(index=3, delta=ThinkingPartDelta(content_delta=' to')),
            PartDeltaEvent(index=3, delta=ThinkingPartDelta(content_delta=' ')),
            PartDeltaEvent(index=3, delta=ThinkingPartDelta(content_delta='63')),
            PartDeltaEvent(index=3, delta=ThinkingPartDelta(content_delta='°F')),
            PartDeltaEvent(index=3, delta=ThinkingPartDelta(content_delta=' (')),
            PartDeltaEvent(index=3, delta=ThinkingPartDelta(content_delta='17')),
            PartDeltaEvent(index=3, delta=ThinkingPartDelta(content_delta='°C')),
            PartDeltaEvent(index=3, delta=ThinkingPartDelta(content_delta=').\n')),
            PartDeltaEvent(index=3, delta=ThinkingPartDelta(content_delta='-')),
            PartDeltaEvent(index=3, delta=ThinkingPartDelta(content_delta=' It')),
            PartDeltaEvent(index=3, delta=ThinkingPartDelta(content_delta=' is')),
            PartDeltaEvent(index=3, delta=ThinkingPartDelta(content_delta=' partly')),
            PartDeltaEvent(index=3, delta=ThinkingPartDelta(content_delta=' cloudy')),
            PartDeltaEvent(index=3, delta=ThinkingPartDelta(content_delta=' to')),
            PartDeltaEvent(index=3, delta=ThinkingPartDelta(content_delta=' mostly')),
            PartDeltaEvent(index=3, delta=ThinkingPartDelta(content_delta=' sunny')),
            PartDeltaEvent(index=3, delta=ThinkingPartDelta(content_delta='.\n')),
            PartDeltaEvent(index=3, delta=ThinkingPartDelta(content_delta='-')),
            PartDeltaEvent(index=3, delta=ThinkingPartDelta(content_delta=' The')),
            PartDeltaEvent(index=3, delta=ThinkingPartDelta(content_delta=' humidity')),
            PartDeltaEvent(index=3, delta=ThinkingPartDelta(content_delta=' is')),
            PartDeltaEvent(index=3, delta=ThinkingPartDelta(content_delta=' around')),
            PartDeltaEvent(index=3, delta=ThinkingPartDelta(content_delta=' ')),
            PartDeltaEvent(index=3, delta=ThinkingPartDelta(content_delta='90')),
            PartDeltaEvent(index=3, delta=ThinkingPartDelta(content_delta='-')),
            PartDeltaEvent(index=3, delta=ThinkingPartDelta(content_delta='94')),
            PartDeltaEvent(index=3, delta=ThinkingPartDelta(content_delta='%.\n')),
            PartDeltaEvent(index=3, delta=ThinkingPartDelta(content_delta='-')),
            PartDeltaEvent(index=3, delta=ThinkingPartDelta(content_delta=' The')),
            PartDeltaEvent(index=3, delta=ThinkingPartDelta(content_delta=' wind')),
            PartDeltaEvent(index=3, delta=ThinkingPartDelta(content_delta=' speed')),
            PartDeltaEvent(index=3, delta=ThinkingPartDelta(content_delta=' is')),
            PartDeltaEvent(index=3, delta=ThinkingPartDelta(content_delta=' around')),
            PartDeltaEvent(index=3, delta=ThinkingPartDelta(content_delta=' ')),
            PartDeltaEvent(index=3, delta=ThinkingPartDelta(content_delta='7')),
            PartDeltaEvent(index=3, delta=ThinkingPartDelta(content_delta='-')),
            PartDeltaEvent(index=3, delta=ThinkingPartDelta(content_delta='22')),
            PartDeltaEvent(index=3, delta=ThinkingPartDelta(content_delta=' km')),
            PartDeltaEvent(index=3, delta=ThinkingPartDelta(content_delta='/h')),
            PartDeltaEvent(
                index=3,
                delta=ThinkingPartDelta(
                    content_delta="""\
.

"""
                ),
            ),
            PartDeltaEvent(index=3, delta=ThinkingPartDelta(content_delta='So')),
            PartDeltaEvent(index=3, delta=ThinkingPartDelta(content_delta=',')),
            PartDeltaEvent(index=3, delta=ThinkingPartDelta(content_delta=' the')),
            PartDeltaEvent(index=3, delta=ThinkingPartDelta(content_delta=' current')),
            PartDeltaEvent(index=3, delta=ThinkingPartDelta(content_delta=' weather')),
            PartDeltaEvent(index=3, delta=ThinkingPartDelta(content_delta=' in')),
            PartDeltaEvent(index=3, delta=ThinkingPartDelta(content_delta=' San')),
            PartDeltaEvent(index=3, delta=ThinkingPartDelta(content_delta=' Francisco')),
            PartDeltaEvent(index=3, delta=ThinkingPartDelta(content_delta=' is')),
            PartDeltaEvent(index=3, delta=ThinkingPartDelta(content_delta=' partly')),
            PartDeltaEvent(index=3, delta=ThinkingPartDelta(content_delta=' cloudy')),
            PartDeltaEvent(index=3, delta=ThinkingPartDelta(content_delta=' with')),
            PartDeltaEvent(index=3, delta=ThinkingPartDelta(content_delta=' a')),
            PartDeltaEvent(index=3, delta=ThinkingPartDelta(content_delta=' temperature')),
            PartDeltaEvent(index=3, delta=ThinkingPartDelta(content_delta=' of')),
            PartDeltaEvent(index=3, delta=ThinkingPartDelta(content_delta=' ')),
            PartDeltaEvent(index=3, delta=ThinkingPartDelta(content_delta='61')),
            PartDeltaEvent(index=3, delta=ThinkingPartDelta(content_delta='°F')),
            PartDeltaEvent(index=3, delta=ThinkingPartDelta(content_delta=' (')),
            PartDeltaEvent(index=3, delta=ThinkingPartDelta(content_delta='17')),
            PartDeltaEvent(index=3, delta=ThinkingPartDelta(content_delta='°C')),
            PartDeltaEvent(index=3, delta=ThinkingPartDelta(content_delta=')')),
            PartDeltaEvent(index=3, delta=ThinkingPartDelta(content_delta=' and')),
            PartDeltaEvent(index=3, delta=ThinkingPartDelta(content_delta=' high')),
            PartDeltaEvent(index=3, delta=ThinkingPartDelta(content_delta=' humidity')),
            PartDeltaEvent(index=3, delta=ThinkingPartDelta(content_delta='.')),
            PartDeltaEvent(
                index=3,
                delta=ThinkingPartDelta(
                    content_delta="""\
 \n\

"""
                ),
            ),
            PartDeltaEvent(index=3, delta=ThinkingPartDelta(content_delta='Now')),
            PartDeltaEvent(index=3, delta=ThinkingPartDelta(content_delta=',')),
            PartDeltaEvent(index=3, delta=ThinkingPartDelta(content_delta=' I')),
            PartDeltaEvent(index=3, delta=ThinkingPartDelta(content_delta=' will')),
            PartDeltaEvent(index=3, delta=ThinkingPartDelta(content_delta=' provide')),
            PartDeltaEvent(index=3, delta=ThinkingPartDelta(content_delta=' the')),
            PartDeltaEvent(index=3, delta=ThinkingPartDelta(content_delta=' final')),
            PartDeltaEvent(index=3, delta=ThinkingPartDelta(content_delta=' answer')),
            PartDeltaEvent(index=3, delta=ThinkingPartDelta(content_delta=' to')),
            PartDeltaEvent(index=3, delta=ThinkingPartDelta(content_delta=' the')),
            PartDeltaEvent(index=3, delta=ThinkingPartDelta(content_delta=' user')),
            PartDeltaEvent(index=3, delta=ThinkingPartDelta(content_delta='.')),
            PartDeltaEvent(
                index=3,
                delta=ThinkingPartDelta(
                    content_delta="""\
 \n\

"""
                ),
            ),
            PartDeltaEvent(index=3, delta=ThinkingPartDelta(content_delta='The')),
            PartDeltaEvent(index=3, delta=ThinkingPartDelta(content_delta=' weather')),
            PartDeltaEvent(index=3, delta=ThinkingPartDelta(content_delta=' in')),
            PartDeltaEvent(index=3, delta=ThinkingPartDelta(content_delta=' San')),
            PartDeltaEvent(index=3, delta=ThinkingPartDelta(content_delta=' Francisco')),
            PartDeltaEvent(index=3, delta=ThinkingPartDelta(content_delta=' today')),
            PartDeltaEvent(index=3, delta=ThinkingPartDelta(content_delta=' is')),
            PartDeltaEvent(index=3, delta=ThinkingPartDelta(content_delta=' partly')),
            PartDeltaEvent(index=3, delta=ThinkingPartDelta(content_delta=' cloudy')),
            PartDeltaEvent(index=3, delta=ThinkingPartDelta(content_delta=' with')),
            PartDeltaEvent(index=3, delta=ThinkingPartDelta(content_delta=' a')),
            PartDeltaEvent(index=3, delta=ThinkingPartDelta(content_delta=' temperature')),
            PartDeltaEvent(index=3, delta=ThinkingPartDelta(content_delta=' of')),
            PartDeltaEvent(index=3, delta=ThinkingPartDelta(content_delta=' ')),
            PartDeltaEvent(index=3, delta=ThinkingPartDelta(content_delta='61')),
            PartDeltaEvent(index=3, delta=ThinkingPartDelta(content_delta='°F')),
            PartDeltaEvent(index=3, delta=ThinkingPartDelta(content_delta=' (')),
            PartDeltaEvent(index=3, delta=ThinkingPartDelta(content_delta='17')),
            PartDeltaEvent(index=3, delta=ThinkingPartDelta(content_delta='°C')),
            PartDeltaEvent(index=3, delta=ThinkingPartDelta(content_delta=')')),
            PartDeltaEvent(index=3, delta=ThinkingPartDelta(content_delta=' and')),
            PartDeltaEvent(index=3, delta=ThinkingPartDelta(content_delta=' high')),
            PartDeltaEvent(index=3, delta=ThinkingPartDelta(content_delta=' humidity')),
            PartDeltaEvent(index=3, delta=ThinkingPartDelta(content_delta='.')),
            PartEndEvent(
                index=3,
                part=ThinkingPart(
                    content="""\
</tool>
<output>Title: Weather in San Francisco
URL: https://www.weatherapi.com/
Content: {'location': {'name': 'San Francisco', 'region': 'California', 'country': 'United States of America', 'lat': 37.775, 'lon': -122.4183, 'tz_id': 'America/Los_Angeles', 'localtime_epoch': 1758144075, 'localtime': '2025-09-17 14:21'}, 'current': {'last_updated_epoch': 1758143700, 'last_updated': '2025-09-17 14:15', 'temp_c': 17.4, 'temp_f': 63.3, 'is_day': 1, 'condition': {'text': 'Partly cloudy', 'icon': '//cdn.weatherapi.com/weather/64x64/day/116.png', 'code': 1003}, 'wind_mph': 7.8, 'wind_kph': 12.6, 'wind_degree': 264, 'wind_dir': 'W', 'pressure_mb': 1014.0, 'pressure_in': 29.95, 'precip_mm': 0.0, 'precip_in': 0.0, 'humidity': 94, 'cloud': 75, 'feelslike_c': 17.4, 'feelslike_f': 63.3, 'windchill_c': 17.7, 'windchill_f': 63.9, 'heatindex_c': 17.7, 'heatindex_f': 63.9, 'dewpoint_c': 15.3, 'dewpoint_f': 59.6, 'vis_km': 13.0, 'vis_miles': 8.0, 'uv': 6.8, 'gust_mph': 14.4, 'gust_kph': 23.1}}
Score: 0.9655

Title: San Francisco, CA | Weather Forecasts Now, Live Radar Maps ...
URL: https://www.weatherbug.com/weather-forecast/now/san-francisco-ca-94103
Content: Today's Weather - San Francisco, CA. September 17, 2025 10:00 AM. Exploratorium. 61°. Feels Like 61°. Hi 69°F Lo 56°F. Mostly Sunny.
Score: 0.9512

Title: San Francisco, CA Weather Conditions | Weather Underground
URL: https://www.wunderground.com/weather/us/ca/san-francisco
Content: access_time 10:56 AM PDT on September 17, 2025 (GMT -7) | Updated 10 seconds ago. 76° | 59°. 74 °F. like 75°. icon. Sunny. N. 0. Today's temperature is forecast
Score: 0.9272

Title: Weather for San Francisco, California, USA - Time and Date
URL: https://www.timeanddate.com/weather/usa/san-francisco
Content: Weather in San Francisco, California, USA ; Sep 17, 2025 at 8:56 am · 10 mi · 29.98 "Hg · 87% · 57 °F
Score: 0.9224

Title: San Francisco - 14-Day Forecast: Temperature, Wind & Radar
URL: https://www.ventusky.com/san-francisco
Content: ... Current time: 01:50 2025/09/17. Current Weather; Forecast; Sun and Moon. partly cloudy, 16 °C. Wind speed 22 km/h. Humidity, 90 %. Air pressure, 1014 hPa.
Score: 0.9118

Title: Bay Area forecast discussion - National Weather Service
URL: https://forecast.weather.gov/product.php?format=ci&glossary=1&issuedby=mtr&product=afd&site=mtr&version=1
Content: 723 FXUS66 KMTR 171146 AFDMTR Area Forecast Discussion National Weather Service San Francisco ... Issued at 406 AM PDT Wed Sep 17 2025 (Today and tonight)
Score: 0.8015

Title: Weather in San Francisco in September 2025
URL: https://world-weather.info/forecast/usa/san_francisco/september-2025/
Content: Detailed ⚡ San Francisco Weather Forecast for September 2025 – day/night 🌡️ temperatures, precipitations – World-Weather.info.
Score: 0.7647

Title: San Francisco weather in September 2025 | Weather25.com
URL: https://www.weather25.com/north-america/usa/california/san-francisco?page=month&month=September
Content: Full weather forecast for San Francisco in September 2025. Check the temperatures, chance of rain and more in San Francisco during September.
Score: 0.7192

Title: San Francisco, CA Weather Forecast - AccuWeather
URL: https://www.accuweather.com/en/us/san-francisco/94103/weather-forecast/347629
Content: 10-Day Weather Forecast ; Today. 9/17. 76° · Partly sunny ; Thu. 9/18. 68° · Rather cloudy ; Fri. 9/19. 73° · Partly sunny and pleasant ; Sat. 9/20. 71° · Mostly sunny
Score: 0.6832

Title: AccuWeather Forecast: 1 more day of hot temperatures away from ...
URL: https://abc7news.com/post/weather-bay-area-forecast-temperatures/39468/
Content: We have one more day of hot weather away from the coast today. A dense fog ... 2025 ABC, Inc., KGO-TV San Francisco. All Rights Reserved.
Score: 0.6164

Title: San Francisco Bay Area weather and First Alert Weather forecasts
URL: https://www.cbsnews.com/sanfrancisco/weather/
Content: Wednesday morning First Alert weather forecast with Jessica Burch - 9/17/25 ... National - Current Temperatures · National - First Alert Doppler. Latest
Score: 0.6011

Title: 10-Day Weather Forecast for San Francisco, CA
URL: https://weather.com/weather/tenday/l/USCA0987:1:US
Content: 10 Day Weather-San Francisco, CA. As of 2:31 pm PDT. Today. 67°/58°. 2%. Day. 67°. 2%. W 17 mph. Plentiful sunshine. High 67F. Winds W at 10 to 20 mph.
Score: 0.5229

Title: 10-Day Weather Forecast for San Francisco, CA
URL: https://weather.com/weather/tenday/l/94112:4:US
Content: 10 Day Weather-San Francisco, CA. As of 5:34 pm PDT. Tonight. --/58°. 18%. Night. 58°. 18%. W 15 mph. Partly cloudy early with increasing clouds overnight.
Score: 0.4822

Title: Past Weather in San Francisco, California, USA - Time and Date
URL: https://www.timeanddate.com/weather/usa/san-francisco/historic
Content: Night Sky · TodayHourly14 DaysPastClimate. Currently: 61 °F. Passing clouds. (Weather station: San Francisco International Airport, USA). See more current
Score: 0.4242

Title: Monthly Weather Forecast for San Francisco, CA
URL: https://weather.com/weather/monthly/l/69bedc6a5b6e977993fb3e5344e3c06d8bc36a1fb6754c3ddfb5310a3c6d6c87
Content: Considerable cloudiness. Low 56F. Winds WSW at 10 to 15 mph. Record Low52°.
Score: 0.3279

Title: San Francisco, CA Hourly Weather Forecast - Weather Underground
URL: https://www.wunderground.com/hourly/us/ca/san-francisco
Content: San Francisco Weather Forecasts. Weather Underground provides local & long-range weather ... Hourly Forecast for Today, Wednesday 09/17Hourly for Today, Wed 09/17.
Score: 0.2700

</output>
</think>

Based on the search results, I can see that the current weather in San Francisco is as follows:

- The temperature is around 61°F to 63°F (17°C).
- It is partly cloudy to mostly sunny.
- The humidity is around 90-94%.
- The wind speed is around 7-22 km/h.

So, the current weather in San Francisco is partly cloudy with a temperature of 61°F (17°C) and high humidity. \n\

Now, I will provide the final answer to the user. \n\

The weather in San Francisco today is partly cloudy with a temperature of 61°F (17°C) and high humidity.\
"""
                ),
                next_part_kind='text',
            ),
            PartStartEvent(index=4, part=TextPart(content='The'), previous_part_kind='thinking'),
            FinalResultEvent(tool_name=None, tool_call_id=None),
            PartDeltaEvent(index=4, delta=TextPartDelta(content_delta=' weather')),
            PartDeltaEvent(index=4, delta=TextPartDelta(content_delta=' in')),
            PartDeltaEvent(index=4, delta=TextPartDelta(content_delta=' San')),
            PartDeltaEvent(index=4, delta=TextPartDelta(content_delta=' Francisco')),
            PartDeltaEvent(index=4, delta=TextPartDelta(content_delta=' today')),
            PartDeltaEvent(index=4, delta=TextPartDelta(content_delta=' is')),
            PartDeltaEvent(index=4, delta=TextPartDelta(content_delta=' partly')),
            PartDeltaEvent(index=4, delta=TextPartDelta(content_delta=' cloudy')),
            PartDeltaEvent(index=4, delta=TextPartDelta(content_delta=' with')),
            PartDeltaEvent(index=4, delta=TextPartDelta(content_delta=' a')),
            PartDeltaEvent(index=4, delta=TextPartDelta(content_delta=' temperature')),
            PartDeltaEvent(index=4, delta=TextPartDelta(content_delta=' of')),
            PartDeltaEvent(index=4, delta=TextPartDelta(content_delta=' ')),
            PartDeltaEvent(index=4, delta=TextPartDelta(content_delta='61')),
            PartDeltaEvent(index=4, delta=TextPartDelta(content_delta='°F')),
            PartDeltaEvent(index=4, delta=TextPartDelta(content_delta=' (')),
            PartDeltaEvent(index=4, delta=TextPartDelta(content_delta='17')),
            PartDeltaEvent(index=4, delta=TextPartDelta(content_delta='°C')),
            PartDeltaEvent(index=4, delta=TextPartDelta(content_delta=')')),
            PartDeltaEvent(index=4, delta=TextPartDelta(content_delta=' and')),
            PartDeltaEvent(index=4, delta=TextPartDelta(content_delta=' high')),
            PartDeltaEvent(index=4, delta=TextPartDelta(content_delta=' humidity')),
            PartDeltaEvent(index=4, delta=TextPartDelta(content_delta='.')),
            PartDeltaEvent(index=4, delta=TextPartDelta(content_delta=' The')),
            PartDeltaEvent(index=4, delta=TextPartDelta(content_delta=' current')),
            PartDeltaEvent(index=4, delta=TextPartDelta(content_delta=' conditions')),
            PartDeltaEvent(index=4, delta=TextPartDelta(content_delta=' include')),
            PartDeltaEvent(index=4, delta=TextPartDelta(content_delta=' a')),
            PartDeltaEvent(index=4, delta=TextPartDelta(content_delta=' wind')),
            PartDeltaEvent(index=4, delta=TextPartDelta(content_delta=' speed')),
            PartDeltaEvent(index=4, delta=TextPartDelta(content_delta=' of')),
            PartDeltaEvent(index=4, delta=TextPartDelta(content_delta=' around')),
            PartDeltaEvent(index=4, delta=TextPartDelta(content_delta=' ')),
            PartDeltaEvent(index=4, delta=TextPartDelta(content_delta='7')),
            PartDeltaEvent(index=4, delta=TextPartDelta(content_delta='-')),
            PartDeltaEvent(index=4, delta=TextPartDelta(content_delta='22')),
            PartDeltaEvent(index=4, delta=TextPartDelta(content_delta=' km')),
            PartDeltaEvent(index=4, delta=TextPartDelta(content_delta='/h')),
            PartDeltaEvent(index=4, delta=TextPartDelta(content_delta=' and')),
            PartDeltaEvent(index=4, delta=TextPartDelta(content_delta=' a')),
            PartDeltaEvent(index=4, delta=TextPartDelta(content_delta=' humidity')),
            PartDeltaEvent(index=4, delta=TextPartDelta(content_delta=' level')),
            PartDeltaEvent(index=4, delta=TextPartDelta(content_delta=' of')),
            PartDeltaEvent(index=4, delta=TextPartDelta(content_delta=' ')),
            PartDeltaEvent(index=4, delta=TextPartDelta(content_delta='90')),
            PartDeltaEvent(index=4, delta=TextPartDelta(content_delta='-')),
            PartDeltaEvent(index=4, delta=TextPartDelta(content_delta='94')),
            PartDeltaEvent(index=4, delta=TextPartDelta(content_delta='%.')),
            PartEndEvent(
                index=4,
                part=TextPart(
                    content='The weather in San Francisco today is partly cloudy with a temperature of 61°F (17°C) and high humidity. The current conditions include a wind speed of around 7-22 km/h and a humidity level of 90-94%.'
                ),
            ),
            BuiltinToolCallEvent(  # pyright: ignore[reportDeprecated]
                part=BuiltinToolCallPart(
                    tool_name='web_search',
                    args={'query': 'What is the weather in San Francisco today?'},
                    tool_call_id=IsStr(),
                    provider_name='groq',
                )
            ),
            BuiltinToolResultEvent(  # pyright: ignore[reportDeprecated]
                result=BuiltinToolReturnPart(
                    tool_name='web_search',
                    content={
                        'images': None,
                        'results': [
                            {
                                'content': "{'location': {'name': 'San Francisco', 'region': 'California', 'country': 'United States of America', 'lat': 37.775, 'lon': -122.4183, 'tz_id': 'America/Los_Angeles', 'localtime_epoch': 1758144075, 'localtime': '2025-09-17 14:21'}, 'current': {'last_updated_epoch': 1758143700, 'last_updated': '2025-09-17 14:15', 'temp_c': 17.4, 'temp_f': 63.3, 'is_day': 1, 'condition': {'text': 'Partly cloudy', 'icon': '//cdn.weatherapi.com/weather/64x64/day/116.png', 'code': 1003}, 'wind_mph': 7.8, 'wind_kph': 12.6, 'wind_degree': 264, 'wind_dir': 'W', 'pressure_mb': 1014.0, 'pressure_in': 29.95, 'precip_mm': 0.0, 'precip_in': 0.0, 'humidity': 94, 'cloud': 75, 'feelslike_c': 17.4, 'feelslike_f': 63.3, 'windchill_c': 17.7, 'windchill_f': 63.9, 'heatindex_c': 17.7, 'heatindex_f': 63.9, 'dewpoint_c': 15.3, 'dewpoint_f': 59.6, 'vis_km': 13.0, 'vis_miles': 8.0, 'uv': 6.8, 'gust_mph': 14.4, 'gust_kph': 23.1}}",
                                'score': 0.9655062,
                                'title': 'Weather in San Francisco',
                                'url': 'https://www.weatherapi.com/',
                            },
                            {
                                'content': "Today's Weather - San Francisco, CA. September 17, 2025 10:00 AM. Exploratorium. 61°. Feels Like 61°. Hi 69°F Lo 56°F. Mostly Sunny.",
                                'score': 0.9512194,
                                'title': 'San Francisco, CA | Weather Forecasts Now, Live Radar Maps ...',
                                'url': 'https://www.weatherbug.com/weather-forecast/now/san-francisco-ca-94103',
                            },
                            {
                                'content': "access_time 10:56 AM PDT on September 17, 2025 (GMT -7) | Updated 10 seconds ago. 76° | 59°. 74 °F. like 75°. icon. Sunny. N. 0. Today's temperature is forecast",
                                'score': 0.92715925,
                                'title': 'San Francisco, CA Weather Conditions | Weather Underground',
                                'url': 'https://www.wunderground.com/weather/us/ca/san-francisco',
                            },
                            {
                                'content': 'Weather in San Francisco, California, USA ; Sep 17, 2025 at 8:56 am · 10 mi · 29.98 "Hg · 87% · 57 °F',
                                'score': 0.9224337,
                                'title': 'Weather for San Francisco, California, USA - Time and Date',
                                'url': 'https://www.timeanddate.com/weather/usa/san-francisco',
                            },
                            {
                                'content': '... Current time: 01:50 2025/09/17. Current Weather; Forecast; Sun and Moon. partly cloudy, 16 °C. Wind speed 22 km/h. Humidity, 90 %. Air pressure, 1014 hPa.',
                                'score': 0.91175514,
                                'title': 'San Francisco - 14-Day Forecast: Temperature, Wind & Radar',
                                'url': 'https://www.ventusky.com/san-francisco',
                            },
                            {
                                'content': '723 FXUS66 KMTR 171146 AFDMTR Area Forecast Discussion National Weather Service San Francisco ... Issued at 406 AM PDT Wed Sep 17 2025 (Today and tonight)',
                                'score': 0.8014549,
                                'title': 'Bay Area forecast discussion - National Weather Service',
                                'url': 'https://forecast.weather.gov/product.php?format=ci&glossary=1&issuedby=mtr&product=afd&site=mtr&version=1',
                            },
                            {
                                'content': 'Detailed ⚡ San Francisco Weather Forecast for September 2025 – day/night 🌡️ temperatures, precipitations – World-Weather.info.',
                                'score': 0.7646988,
                                'title': 'Weather in San Francisco in September 2025',
                                'url': 'https://world-weather.info/forecast/usa/san_francisco/september-2025/',
                            },
                            {
                                'content': 'Full weather forecast for San Francisco in September 2025. Check the temperatures, chance of rain and more in San Francisco during September.',
                                'score': 0.7192461,
                                'title': 'San Francisco weather in September 2025 | Weather25.com',
                                'url': 'https://www.weather25.com/north-america/usa/california/san-francisco?page=month&month=September',
                            },
                            {
                                'content': '10-Day Weather Forecast ; Today. 9/17. 76° · Partly sunny ; Thu. 9/18. 68° · Rather cloudy ; Fri. 9/19. 73° · Partly sunny and pleasant ; Sat. 9/20. 71° · Mostly sunny',
                                'score': 0.68318754,
                                'title': 'San Francisco, CA Weather Forecast - AccuWeather',
                                'url': 'https://www.accuweather.com/en/us/san-francisco/94103/weather-forecast/347629',
                            },
                            {
                                'content': 'We have one more day of hot weather away from the coast today. A dense fog ... 2025 ABC, Inc., KGO-TV San Francisco. All Rights Reserved.',
                                'score': 0.6164054,
                                'title': 'AccuWeather Forecast: 1 more day of hot temperatures away from ...',
                                'url': 'https://abc7news.com/post/weather-bay-area-forecast-temperatures/39468/',
                            },
                            {
                                'content': 'Wednesday morning First Alert weather forecast with Jessica Burch - 9/17/25 ... National - Current Temperatures · National - First Alert Doppler. Latest',
                                'score': 0.6010557,
                                'title': 'San Francisco Bay Area weather and First Alert Weather forecasts',
                                'url': 'https://www.cbsnews.com/sanfrancisco/weather/',
                            },
                            {
                                'content': '10 Day Weather-San Francisco, CA. As of 2:31 pm PDT. Today. 67°/58°. 2%. Day. 67°. 2%. W 17 mph. Plentiful sunshine. High 67F. Winds W at 10 to 20 mph.',
                                'score': 0.52290934,
                                'title': '10-Day Weather Forecast for San Francisco, CA',
                                'url': 'https://weather.com/weather/tenday/l/USCA0987:1:US',
                            },
                            {
                                'content': '10 Day Weather-San Francisco, CA. As of 5:34 pm PDT. Tonight. --/58°. 18%. Night. 58°. 18%. W 15 mph. Partly cloudy early with increasing clouds overnight.',
                                'score': 0.48221022,
                                'title': '10-Day Weather Forecast for San Francisco, CA',
                                'url': 'https://weather.com/weather/tenday/l/94112:4:US',
                            },
                            {
                                'content': 'Night Sky · TodayHourly14 DaysPastClimate. Currently: 61 °F. Passing clouds. (Weather station: San Francisco International Airport, USA). See more current',
                                'score': 0.42419788,
                                'title': 'Past Weather in San Francisco, California, USA - Time and Date',
                                'url': 'https://www.timeanddate.com/weather/usa/san-francisco/historic',
                            },
                            {
                                'content': 'Considerable cloudiness. Low 56F. Winds WSW at 10 to 15 mph. Record Low52°.',
                                'score': 0.327884,
                                'title': 'Monthly Weather Forecast for San Francisco, CA',
                                'url': 'https://weather.com/weather/monthly/l/69bedc6a5b6e977993fb3e5344e3c06d8bc36a1fb6754c3ddfb5310a3c6d6c87',
                            },
                            {
                                'content': 'San Francisco Weather Forecasts. Weather Underground provides local & long-range weather ... Hourly Forecast for Today, Wednesday 09/17Hourly for Today, Wed 09/17.',
                                'score': 0.26997215,
                                'title': 'San Francisco, CA Hourly Weather Forecast - Weather Underground',
                                'url': 'https://www.wunderground.com/hourly/us/ca/san-francisco',
                            },
                        ],
                    },
                    tool_call_id=IsStr(),
                    timestamp=IsDatetime(),
                    provider_name='groq',
                )
            ),
        ]
    )


async def test_groq_model_thinking_part(allow_model_requests: None, groq_api_key: str):
    m = GroqModel('deepseek-r1-distill-llama-70b', provider=GroqProvider(api_key=groq_api_key))
    settings = GroqModelSettings(groq_reasoning_format='raw')
    agent = Agent(m, instructions='You are a chef.', model_settings=settings)

    result = await agent.run('I want a recipe to cook Uruguayan alfajores.')
    assert result.all_messages() == snapshot(
        [
            ModelRequest(
                parts=[UserPromptPart(content='I want a recipe to cook Uruguayan alfajores.', timestamp=IsDatetime())],
                timestamp=IsDatetime(),
                instructions='You are a chef.',
                run_id=IsStr(),
            ),
            ModelResponse(
                parts=[IsInstance(ThinkingPart), IsInstance(TextPart)],
                usage=RequestUsage(input_tokens=21, output_tokens=1414),
                model_name='deepseek-r1-distill-llama-70b',
                timestamp=IsDatetime(),
                provider_name='groq',
                provider_url='https://api.groq.com',
                provider_details={
                    'finish_reason': 'stop',
                    'timestamp': datetime(2025, 4, 19, 12, 3, 5, tzinfo=timezone.utc),
                },
                provider_response_id=IsStr(),
                finish_reason='stop',
                run_id=IsStr(),
            ),
        ]
    )

    result = await agent.run(
        'Considering the Uruguayan recipe, how can I cook the Argentinian one?',
        message_history=result.all_messages(),
        model_settings=GroqModelSettings(groq_reasoning_format='parsed'),
    )
    assert result.all_messages() == snapshot(
        [
            ModelRequest(
                parts=[UserPromptPart(content='I want a recipe to cook Uruguayan alfajores.', timestamp=IsDatetime())],
                timestamp=IsDatetime(),
                instructions='You are a chef.',
                run_id=IsStr(),
            ),
            ModelResponse(
                parts=[IsInstance(ThinkingPart), IsInstance(TextPart)],
                usage=RequestUsage(input_tokens=21, output_tokens=1414),
                model_name='deepseek-r1-distill-llama-70b',
                timestamp=IsDatetime(),
                provider_name='groq',
                provider_url='https://api.groq.com',
                provider_details={
                    'finish_reason': 'stop',
                    'timestamp': datetime(2025, 4, 19, 12, 3, 5, tzinfo=timezone.utc),
                },
                provider_response_id='chatcmpl-9748c1af-1065-410a-969a-d7fb48039fbb',
                finish_reason='stop',
                run_id=IsStr(),
            ),
            ModelRequest(
                parts=[
                    UserPromptPart(
                        content='Considering the Uruguayan recipe, how can I cook the Argentinian one?',
                        timestamp=IsDatetime(),
                    )
                ],
                timestamp=IsDatetime(),
                instructions='You are a chef.',
                run_id=IsStr(),
            ),
            ModelResponse(
                parts=[IsInstance(ThinkingPart), IsInstance(TextPart)],
                usage=RequestUsage(input_tokens=524, output_tokens=1590),
                model_name='deepseek-r1-distill-llama-70b',
                timestamp=IsDatetime(),
                provider_name='groq',
                provider_url='https://api.groq.com',
                provider_details={
                    'finish_reason': 'stop',
                    'timestamp': datetime(2025, 4, 19, 12, 3, 10, tzinfo=timezone.utc),
                },
                provider_response_id='chatcmpl-994aa228-883a-498c-8b20-9655d770b697',
                finish_reason='stop',
                run_id=IsStr(),
            ),
        ]
    )


async def test_groq_model_thinking_part_iter(allow_model_requests: None, groq_api_key: str):
    m = GroqModel('deepseek-r1-distill-llama-70b', provider=GroqProvider(api_key=groq_api_key))
    settings = GroqModelSettings(groq_reasoning_format='raw')
    agent = Agent(m, instructions='You are a chef.', model_settings=settings)

    event_parts: list[Any] = []
    async with agent.iter(user_prompt='I want a recipe to cook Uruguayan alfajores.') as agent_run:
        async for node in agent_run:
            if Agent.is_model_request_node(node) or Agent.is_call_tools_node(node):
                async with node.stream(agent_run.ctx) as request_stream:
                    async for event in request_stream:
                        event_parts.append(event)

    result = agent_run.result
    assert result is not None
    messages = result.all_messages()
    assert messages == snapshot(
        [
            ModelRequest(
                parts=[
                    UserPromptPart(
                        content='I want a recipe to cook Uruguayan alfajores.',
                        timestamp=IsDatetime(),
                    )
                ],
                timestamp=IsDatetime(),
                instructions='You are a chef.',
                run_id=IsStr(),
            ),
            ModelResponse(
                parts=[
                    ThinkingPart(
                        content="""\

Okay, so I want to make Uruguayan alfajores. I've heard they're a type of South American cookie sandwich with dulce de leche. I'm not entirely sure about the exact steps, but I can try to figure it out based on what I know.

First, I think alfajores are cookies, so I'll need to make the cookie part. From what I remember, the dough is probably made with flour, sugar, butter, eggs, vanilla, and maybe some baking powder or baking soda. I should look up a typical cookie dough recipe and adjust it for alfajores.

Once the dough is ready, I'll need to roll it out and cut into circles. I've seen people use a cookie cutter or even the rim of a glass. The thickness should be medium, not too thin to break easily.

Baking them in the oven, I suppose at around 350°F for about 10-15 minutes until they're lightly golden. I should keep an eye on them to make sure they don't burn.

After the cookies are baked and cooled, the next step is the dulce de leche filling. I can either make it from scratch or use store-bought. If I make it, I'll need to heat condensed milk until it thickens and turns golden. That might take some time, so I need to be patient and stir frequently to avoid burning.

Then, I'll sandwich two cookies together with the dulce de leche in the middle. I think pressing them gently is important so they stick together without breaking.

Finally, I've seen alfajores coated in powdered sugar. So, after assembling, I'll roll each sandwich in powdered sugar to coat them evenly. That should give them the classic look and extra sweetness.

Wait, I should make sure the cookies are completely cool before filling, otherwise the dulce de leche might melt or the cookies could become soggy. Also, maybe I can add a pinch of salt to balance the sweetness. Oh, and the vanilla extract is important for flavor.

I might have missed something, but this seems like a good start. I'll follow the steps, and if something doesn't turn out right, I can adjust next time.
"""
                    ),
                    TextPart(
                        content="""\
To make Uruguayan alfajores, follow these organized steps for a delightful cookie sandwich with dulce de leche:

### Ingredients:
- **For the Cookies:**
  - 2 cups all-purpose flour
  - 1 cup powdered sugar
  - 1/2 tsp baking powder
  - 1/4 tsp baking soda
  - 1/4 tsp salt
  - 1/2 cup unsalted butter, softened
  - 1 large egg
  - 1 egg yolk
  - 1 tsp vanilla extract

- **For the Filling:**
  - 1 can (14 oz) sweetened condensed milk (for dulce de leche)
  - Powdered sugar (for coating)

### Instructions:

1. **Prepare the Cookie Dough:**
   - In a large bowl, whisk together flour, powdered sugar, baking powder, baking soda, and salt.
   - Add softened butter and mix until the mixture resembles coarse crumbs.
   - In a separate bowl, whisk together egg, egg yolk, and vanilla extract. Pour into the dry mixture and mix until a dough forms.
   - Wrap dough in plastic wrap and refrigerate for 30 minutes.

2. **Roll and Cut Cookies:**
   - Roll out dough on a floured surface to about 1/4 inch thickness.
   - Cut into circles using a cookie cutter or glass rim.
   - Place cookies on a parchment-lined baking sheet, leaving space between each.

3. **Bake the Cookies:**
   - Preheat oven to 350°F (180°C).
   - Bake for 10-15 minutes until lightly golden. Allow to cool on the baking sheet for 5 minutes, then transfer to a wire rack to cool completely.

4. **Make Dulce de Leche:**
   - Pour sweetened condensed milk into a saucepan and heat over medium heat, stirring frequently, until thickened and golden (about 10-15 minutes).

5. **Assemble Alfajores:**
   - Spread a layer of dulce de leche on the flat side of one cookie. Sandwich with another cookie, pressing gently.
   - Roll each sandwich in powdered sugar to coat evenly.

6. **Serve:**
   - Enjoy your alfajores with a dusting of powdered sugar. Store in an airtight container.

### Tips:
- Ensure cookies are completely cool before filling to prevent sogginess.
- For an extra touch, add a pinch of salt to the dough for flavor balance.

Enjoy your homemade Uruguayan alfajores!\
"""
                    ),
                ],
                usage=RequestUsage(input_tokens=21, output_tokens=988),
                model_name='deepseek-r1-distill-llama-70b',
                timestamp=IsDatetime(),
                provider_name='groq',
                provider_url='https://api.groq.com',
                provider_details={
                    'finish_reason': 'stop',
                    'timestamp': datetime(2025, 9, 17, 21, 29, 56, tzinfo=timezone.utc),
                },
                provider_response_id='chatcmpl-4ef92b12-fb9d-486f-8b98-af9b5ecac736',
                finish_reason='stop',
                run_id=IsStr(),
            ),
        ]
    )

    assert event_parts == snapshot(
        [
            PartStartEvent(index=0, part=ThinkingPart(content='')),
            PartDeltaEvent(index=0, delta=ThinkingPartDelta(content_delta='\n')),
            PartDeltaEvent(index=0, delta=ThinkingPartDelta(content_delta='Okay')),
            PartDeltaEvent(index=0, delta=ThinkingPartDelta(content_delta=',')),
            PartDeltaEvent(index=0, delta=ThinkingPartDelta(content_delta=' so')),
            PartDeltaEvent(index=0, delta=ThinkingPartDelta(content_delta=' I')),
            PartDeltaEvent(index=0, delta=ThinkingPartDelta(content_delta=' want')),
            PartDeltaEvent(index=0, delta=ThinkingPartDelta(content_delta=' to')),
            PartDeltaEvent(index=0, delta=ThinkingPartDelta(content_delta=' make')),
            PartDeltaEvent(index=0, delta=ThinkingPartDelta(content_delta=' Ur')),
            PartDeltaEvent(index=0, delta=ThinkingPartDelta(content_delta='ugu')),
            PartDeltaEvent(index=0, delta=ThinkingPartDelta(content_delta='ayan')),
            PartDeltaEvent(index=0, delta=ThinkingPartDelta(content_delta=' alf')),
            PartDeltaEvent(index=0, delta=ThinkingPartDelta(content_delta='aj')),
            PartDeltaEvent(index=0, delta=ThinkingPartDelta(content_delta='ores')),
            PartDeltaEvent(index=0, delta=ThinkingPartDelta(content_delta='.')),
            PartDeltaEvent(index=0, delta=ThinkingPartDelta(content_delta=' I')),
            PartDeltaEvent(index=0, delta=ThinkingPartDelta(content_delta="'ve")),
            PartDeltaEvent(index=0, delta=ThinkingPartDelta(content_delta=' heard')),
            PartDeltaEvent(index=0, delta=ThinkingPartDelta(content_delta=' they')),
            PartDeltaEvent(index=0, delta=ThinkingPartDelta(content_delta="'re")),
            PartDeltaEvent(index=0, delta=ThinkingPartDelta(content_delta=' a')),
            PartDeltaEvent(index=0, delta=ThinkingPartDelta(content_delta=' type')),
            PartDeltaEvent(index=0, delta=ThinkingPartDelta(content_delta=' of')),
            PartDeltaEvent(index=0, delta=ThinkingPartDelta(content_delta=' South')),
            PartDeltaEvent(index=0, delta=ThinkingPartDelta(content_delta=' American')),
            PartDeltaEvent(index=0, delta=ThinkingPartDelta(content_delta=' cookie')),
            PartDeltaEvent(index=0, delta=ThinkingPartDelta(content_delta=' sandwich')),
            PartDeltaEvent(index=0, delta=ThinkingPartDelta(content_delta=' with')),
            PartDeltaEvent(index=0, delta=ThinkingPartDelta(content_delta=' dul')),
            PartDeltaEvent(index=0, delta=ThinkingPartDelta(content_delta='ce')),
            PartDeltaEvent(index=0, delta=ThinkingPartDelta(content_delta=' de')),
            PartDeltaEvent(index=0, delta=ThinkingPartDelta(content_delta=' le')),
            PartDeltaEvent(index=0, delta=ThinkingPartDelta(content_delta='che')),
            PartDeltaEvent(index=0, delta=ThinkingPartDelta(content_delta='.')),
            PartDeltaEvent(index=0, delta=ThinkingPartDelta(content_delta=' I')),
            PartDeltaEvent(index=0, delta=ThinkingPartDelta(content_delta="'m")),
            PartDeltaEvent(index=0, delta=ThinkingPartDelta(content_delta=' not')),
            PartDeltaEvent(index=0, delta=ThinkingPartDelta(content_delta=' entirely')),
            PartDeltaEvent(index=0, delta=ThinkingPartDelta(content_delta=' sure')),
            PartDeltaEvent(index=0, delta=ThinkingPartDelta(content_delta=' about')),
            PartDeltaEvent(index=0, delta=ThinkingPartDelta(content_delta=' the')),
            PartDeltaEvent(index=0, delta=ThinkingPartDelta(content_delta=' exact')),
            PartDeltaEvent(index=0, delta=ThinkingPartDelta(content_delta=' steps')),
            PartDeltaEvent(index=0, delta=ThinkingPartDelta(content_delta=',')),
            PartDeltaEvent(index=0, delta=ThinkingPartDelta(content_delta=' but')),
            PartDeltaEvent(index=0, delta=ThinkingPartDelta(content_delta=' I')),
            PartDeltaEvent(index=0, delta=ThinkingPartDelta(content_delta=' can')),
            PartDeltaEvent(index=0, delta=ThinkingPartDelta(content_delta=' try')),
            PartDeltaEvent(index=0, delta=ThinkingPartDelta(content_delta=' to')),
            PartDeltaEvent(index=0, delta=ThinkingPartDelta(content_delta=' figure')),
            PartDeltaEvent(index=0, delta=ThinkingPartDelta(content_delta=' it')),
            PartDeltaEvent(index=0, delta=ThinkingPartDelta(content_delta=' out')),
            PartDeltaEvent(index=0, delta=ThinkingPartDelta(content_delta=' based')),
            PartDeltaEvent(index=0, delta=ThinkingPartDelta(content_delta=' on')),
            PartDeltaEvent(index=0, delta=ThinkingPartDelta(content_delta=' what')),
            PartDeltaEvent(index=0, delta=ThinkingPartDelta(content_delta=' I')),
            PartDeltaEvent(index=0, delta=ThinkingPartDelta(content_delta=' know')),
            PartDeltaEvent(
                index=0,
                delta=ThinkingPartDelta(
                    content_delta="""\
.

"""
                ),
            ),
            PartDeltaEvent(index=0, delta=ThinkingPartDelta(content_delta='First')),
            PartDeltaEvent(index=0, delta=ThinkingPartDelta(content_delta=',')),
            PartDeltaEvent(index=0, delta=ThinkingPartDelta(content_delta=' I')),
            PartDeltaEvent(index=0, delta=ThinkingPartDelta(content_delta=' think')),
            PartDeltaEvent(index=0, delta=ThinkingPartDelta(content_delta=' alf')),
            PartDeltaEvent(index=0, delta=ThinkingPartDelta(content_delta='aj')),
            PartDeltaEvent(index=0, delta=ThinkingPartDelta(content_delta='ores')),
            PartDeltaEvent(index=0, delta=ThinkingPartDelta(content_delta=' are')),
            PartDeltaEvent(index=0, delta=ThinkingPartDelta(content_delta=' cookies')),
            PartDeltaEvent(index=0, delta=ThinkingPartDelta(content_delta=',')),
            PartDeltaEvent(index=0, delta=ThinkingPartDelta(content_delta=' so')),
            PartDeltaEvent(index=0, delta=ThinkingPartDelta(content_delta=' I')),
            PartDeltaEvent(index=0, delta=ThinkingPartDelta(content_delta="'ll")),
            PartDeltaEvent(index=0, delta=ThinkingPartDelta(content_delta=' need')),
            PartDeltaEvent(index=0, delta=ThinkingPartDelta(content_delta=' to')),
            PartDeltaEvent(index=0, delta=ThinkingPartDelta(content_delta=' make')),
            PartDeltaEvent(index=0, delta=ThinkingPartDelta(content_delta=' the')),
            PartDeltaEvent(index=0, delta=ThinkingPartDelta(content_delta=' cookie')),
            PartDeltaEvent(index=0, delta=ThinkingPartDelta(content_delta=' part')),
            PartDeltaEvent(index=0, delta=ThinkingPartDelta(content_delta='.')),
            PartDeltaEvent(index=0, delta=ThinkingPartDelta(content_delta=' From')),
            PartDeltaEvent(index=0, delta=ThinkingPartDelta(content_delta=' what')),
            PartDeltaEvent(index=0, delta=ThinkingPartDelta(content_delta=' I')),
            PartDeltaEvent(index=0, delta=ThinkingPartDelta(content_delta=' remember')),
            PartDeltaEvent(index=0, delta=ThinkingPartDelta(content_delta=',')),
            PartDeltaEvent(index=0, delta=ThinkingPartDelta(content_delta=' the')),
            PartDeltaEvent(index=0, delta=ThinkingPartDelta(content_delta=' dough')),
            PartDeltaEvent(index=0, delta=ThinkingPartDelta(content_delta=' is')),
            PartDeltaEvent(index=0, delta=ThinkingPartDelta(content_delta=' probably')),
            PartDeltaEvent(index=0, delta=ThinkingPartDelta(content_delta=' made')),
            PartDeltaEvent(index=0, delta=ThinkingPartDelta(content_delta=' with')),
            PartDeltaEvent(index=0, delta=ThinkingPartDelta(content_delta=' flour')),
            PartDeltaEvent(index=0, delta=ThinkingPartDelta(content_delta=',')),
            PartDeltaEvent(index=0, delta=ThinkingPartDelta(content_delta=' sugar')),
            PartDeltaEvent(index=0, delta=ThinkingPartDelta(content_delta=',')),
            PartDeltaEvent(index=0, delta=ThinkingPartDelta(content_delta=' butter')),
            PartDeltaEvent(index=0, delta=ThinkingPartDelta(content_delta=',')),
            PartDeltaEvent(index=0, delta=ThinkingPartDelta(content_delta=' eggs')),
            PartDeltaEvent(index=0, delta=ThinkingPartDelta(content_delta=',')),
            PartDeltaEvent(index=0, delta=ThinkingPartDelta(content_delta=' vanilla')),
            PartDeltaEvent(index=0, delta=ThinkingPartDelta(content_delta=',')),
            PartDeltaEvent(index=0, delta=ThinkingPartDelta(content_delta=' and')),
            PartDeltaEvent(index=0, delta=ThinkingPartDelta(content_delta=' maybe')),
            PartDeltaEvent(index=0, delta=ThinkingPartDelta(content_delta=' some')),
            PartDeltaEvent(index=0, delta=ThinkingPartDelta(content_delta=' baking')),
            PartDeltaEvent(index=0, delta=ThinkingPartDelta(content_delta=' powder')),
            PartDeltaEvent(index=0, delta=ThinkingPartDelta(content_delta=' or')),
            PartDeltaEvent(index=0, delta=ThinkingPartDelta(content_delta=' baking')),
            PartDeltaEvent(index=0, delta=ThinkingPartDelta(content_delta=' soda')),
            PartDeltaEvent(index=0, delta=ThinkingPartDelta(content_delta='.')),
            PartDeltaEvent(index=0, delta=ThinkingPartDelta(content_delta=' I')),
            PartDeltaEvent(index=0, delta=ThinkingPartDelta(content_delta=' should')),
            PartDeltaEvent(index=0, delta=ThinkingPartDelta(content_delta=' look')),
            PartDeltaEvent(index=0, delta=ThinkingPartDelta(content_delta=' up')),
            PartDeltaEvent(index=0, delta=ThinkingPartDelta(content_delta=' a')),
            PartDeltaEvent(index=0, delta=ThinkingPartDelta(content_delta=' typical')),
            PartDeltaEvent(index=0, delta=ThinkingPartDelta(content_delta=' cookie')),
            PartDeltaEvent(index=0, delta=ThinkingPartDelta(content_delta=' dough')),
            PartDeltaEvent(index=0, delta=ThinkingPartDelta(content_delta=' recipe')),
            PartDeltaEvent(index=0, delta=ThinkingPartDelta(content_delta=' and')),
            PartDeltaEvent(index=0, delta=ThinkingPartDelta(content_delta=' adjust')),
            PartDeltaEvent(index=0, delta=ThinkingPartDelta(content_delta=' it')),
            PartDeltaEvent(index=0, delta=ThinkingPartDelta(content_delta=' for')),
            PartDeltaEvent(index=0, delta=ThinkingPartDelta(content_delta=' alf')),
            PartDeltaEvent(index=0, delta=ThinkingPartDelta(content_delta='aj')),
            PartDeltaEvent(index=0, delta=ThinkingPartDelta(content_delta='ores')),
            PartDeltaEvent(
                index=0,
                delta=ThinkingPartDelta(
                    content_delta="""\
.

"""
                ),
            ),
            PartDeltaEvent(index=0, delta=ThinkingPartDelta(content_delta='Once')),
            PartDeltaEvent(index=0, delta=ThinkingPartDelta(content_delta=' the')),
            PartDeltaEvent(index=0, delta=ThinkingPartDelta(content_delta=' dough')),
            PartDeltaEvent(index=0, delta=ThinkingPartDelta(content_delta=' is')),
            PartDeltaEvent(index=0, delta=ThinkingPartDelta(content_delta=' ready')),
            PartDeltaEvent(index=0, delta=ThinkingPartDelta(content_delta=',')),
            PartDeltaEvent(index=0, delta=ThinkingPartDelta(content_delta=' I')),
            PartDeltaEvent(index=0, delta=ThinkingPartDelta(content_delta="'ll")),
            PartDeltaEvent(index=0, delta=ThinkingPartDelta(content_delta=' need')),
            PartDeltaEvent(index=0, delta=ThinkingPartDelta(content_delta=' to')),
            PartDeltaEvent(index=0, delta=ThinkingPartDelta(content_delta=' roll')),
            PartDeltaEvent(index=0, delta=ThinkingPartDelta(content_delta=' it')),
            PartDeltaEvent(index=0, delta=ThinkingPartDelta(content_delta=' out')),
            PartDeltaEvent(index=0, delta=ThinkingPartDelta(content_delta=' and')),
            PartDeltaEvent(index=0, delta=ThinkingPartDelta(content_delta=' cut')),
            PartDeltaEvent(index=0, delta=ThinkingPartDelta(content_delta=' into')),
            PartDeltaEvent(index=0, delta=ThinkingPartDelta(content_delta=' circles')),
            PartDeltaEvent(index=0, delta=ThinkingPartDelta(content_delta='.')),
            PartDeltaEvent(index=0, delta=ThinkingPartDelta(content_delta=' I')),
            PartDeltaEvent(index=0, delta=ThinkingPartDelta(content_delta="'ve")),
            PartDeltaEvent(index=0, delta=ThinkingPartDelta(content_delta=' seen')),
            PartDeltaEvent(index=0, delta=ThinkingPartDelta(content_delta=' people')),
            PartDeltaEvent(index=0, delta=ThinkingPartDelta(content_delta=' use')),
            PartDeltaEvent(index=0, delta=ThinkingPartDelta(content_delta=' a')),
            PartDeltaEvent(index=0, delta=ThinkingPartDelta(content_delta=' cookie')),
            PartDeltaEvent(index=0, delta=ThinkingPartDelta(content_delta=' cutter')),
            PartDeltaEvent(index=0, delta=ThinkingPartDelta(content_delta=' or')),
            PartDeltaEvent(index=0, delta=ThinkingPartDelta(content_delta=' even')),
            PartDeltaEvent(index=0, delta=ThinkingPartDelta(content_delta=' the')),
            PartDeltaEvent(index=0, delta=ThinkingPartDelta(content_delta=' rim')),
            PartDeltaEvent(index=0, delta=ThinkingPartDelta(content_delta=' of')),
            PartDeltaEvent(index=0, delta=ThinkingPartDelta(content_delta=' a')),
            PartDeltaEvent(index=0, delta=ThinkingPartDelta(content_delta=' glass')),
            PartDeltaEvent(index=0, delta=ThinkingPartDelta(content_delta='.')),
            PartDeltaEvent(index=0, delta=ThinkingPartDelta(content_delta=' The')),
            PartDeltaEvent(index=0, delta=ThinkingPartDelta(content_delta=' thickness')),
            PartDeltaEvent(index=0, delta=ThinkingPartDelta(content_delta=' should')),
            PartDeltaEvent(index=0, delta=ThinkingPartDelta(content_delta=' be')),
            PartDeltaEvent(index=0, delta=ThinkingPartDelta(content_delta=' medium')),
            PartDeltaEvent(index=0, delta=ThinkingPartDelta(content_delta=',')),
            PartDeltaEvent(index=0, delta=ThinkingPartDelta(content_delta=' not')),
            PartDeltaEvent(index=0, delta=ThinkingPartDelta(content_delta=' too')),
            PartDeltaEvent(index=0, delta=ThinkingPartDelta(content_delta=' thin')),
            PartDeltaEvent(index=0, delta=ThinkingPartDelta(content_delta=' to')),
            PartDeltaEvent(index=0, delta=ThinkingPartDelta(content_delta=' break')),
            PartDeltaEvent(index=0, delta=ThinkingPartDelta(content_delta=' easily')),
            PartDeltaEvent(
                index=0,
                delta=ThinkingPartDelta(
                    content_delta="""\
.

"""
                ),
            ),
            PartDeltaEvent(index=0, delta=ThinkingPartDelta(content_delta='B')),
            PartDeltaEvent(index=0, delta=ThinkingPartDelta(content_delta='aking')),
            PartDeltaEvent(index=0, delta=ThinkingPartDelta(content_delta=' them')),
            PartDeltaEvent(index=0, delta=ThinkingPartDelta(content_delta=' in')),
            PartDeltaEvent(index=0, delta=ThinkingPartDelta(content_delta=' the')),
            PartDeltaEvent(index=0, delta=ThinkingPartDelta(content_delta=' oven')),
            PartDeltaEvent(index=0, delta=ThinkingPartDelta(content_delta=',')),
            PartDeltaEvent(index=0, delta=ThinkingPartDelta(content_delta=' I')),
            PartDeltaEvent(index=0, delta=ThinkingPartDelta(content_delta=' suppose')),
            PartDeltaEvent(index=0, delta=ThinkingPartDelta(content_delta=' at')),
            PartDeltaEvent(index=0, delta=ThinkingPartDelta(content_delta=' around')),
            PartDeltaEvent(index=0, delta=ThinkingPartDelta(content_delta=' ')),
            PartDeltaEvent(index=0, delta=ThinkingPartDelta(content_delta='350')),
            PartDeltaEvent(index=0, delta=ThinkingPartDelta(content_delta='°F')),
            PartDeltaEvent(index=0, delta=ThinkingPartDelta(content_delta=' for')),
            PartDeltaEvent(index=0, delta=ThinkingPartDelta(content_delta=' about')),
            PartDeltaEvent(index=0, delta=ThinkingPartDelta(content_delta=' ')),
            PartDeltaEvent(index=0, delta=ThinkingPartDelta(content_delta='10')),
            PartDeltaEvent(index=0, delta=ThinkingPartDelta(content_delta='-')),
            PartDeltaEvent(index=0, delta=ThinkingPartDelta(content_delta='15')),
            PartDeltaEvent(index=0, delta=ThinkingPartDelta(content_delta=' minutes')),
            PartDeltaEvent(index=0, delta=ThinkingPartDelta(content_delta=' until')),
            PartDeltaEvent(index=0, delta=ThinkingPartDelta(content_delta=' they')),
            PartDeltaEvent(index=0, delta=ThinkingPartDelta(content_delta="'re")),
            PartDeltaEvent(index=0, delta=ThinkingPartDelta(content_delta=' lightly')),
            PartDeltaEvent(index=0, delta=ThinkingPartDelta(content_delta=' golden')),
            PartDeltaEvent(index=0, delta=ThinkingPartDelta(content_delta='.')),
            PartDeltaEvent(index=0, delta=ThinkingPartDelta(content_delta=' I')),
            PartDeltaEvent(index=0, delta=ThinkingPartDelta(content_delta=' should')),
            PartDeltaEvent(index=0, delta=ThinkingPartDelta(content_delta=' keep')),
            PartDeltaEvent(index=0, delta=ThinkingPartDelta(content_delta=' an')),
            PartDeltaEvent(index=0, delta=ThinkingPartDelta(content_delta=' eye')),
            PartDeltaEvent(index=0, delta=ThinkingPartDelta(content_delta=' on')),
            PartDeltaEvent(index=0, delta=ThinkingPartDelta(content_delta=' them')),
            PartDeltaEvent(index=0, delta=ThinkingPartDelta(content_delta=' to')),
            PartDeltaEvent(index=0, delta=ThinkingPartDelta(content_delta=' make')),
            PartDeltaEvent(index=0, delta=ThinkingPartDelta(content_delta=' sure')),
            PartDeltaEvent(index=0, delta=ThinkingPartDelta(content_delta=' they')),
            PartDeltaEvent(index=0, delta=ThinkingPartDelta(content_delta=' don')),
            PartDeltaEvent(index=0, delta=ThinkingPartDelta(content_delta="'t")),
            PartDeltaEvent(index=0, delta=ThinkingPartDelta(content_delta=' burn')),
            PartDeltaEvent(
                index=0,
                delta=ThinkingPartDelta(
                    content_delta="""\
.

"""
                ),
            ),
            PartDeltaEvent(index=0, delta=ThinkingPartDelta(content_delta='After')),
            PartDeltaEvent(index=0, delta=ThinkingPartDelta(content_delta=' the')),
            PartDeltaEvent(index=0, delta=ThinkingPartDelta(content_delta=' cookies')),
            PartDeltaEvent(index=0, delta=ThinkingPartDelta(content_delta=' are')),
            PartDeltaEvent(index=0, delta=ThinkingPartDelta(content_delta=' baked')),
            PartDeltaEvent(index=0, delta=ThinkingPartDelta(content_delta=' and')),
            PartDeltaEvent(index=0, delta=ThinkingPartDelta(content_delta=' cooled')),
            PartDeltaEvent(index=0, delta=ThinkingPartDelta(content_delta=',')),
            PartDeltaEvent(index=0, delta=ThinkingPartDelta(content_delta=' the')),
            PartDeltaEvent(index=0, delta=ThinkingPartDelta(content_delta=' next')),
            PartDeltaEvent(index=0, delta=ThinkingPartDelta(content_delta=' step')),
            PartDeltaEvent(index=0, delta=ThinkingPartDelta(content_delta=' is')),
            PartDeltaEvent(index=0, delta=ThinkingPartDelta(content_delta=' the')),
            PartDeltaEvent(index=0, delta=ThinkingPartDelta(content_delta=' dul')),
            PartDeltaEvent(index=0, delta=ThinkingPartDelta(content_delta='ce')),
            PartDeltaEvent(index=0, delta=ThinkingPartDelta(content_delta=' de')),
            PartDeltaEvent(index=0, delta=ThinkingPartDelta(content_delta=' le')),
            PartDeltaEvent(index=0, delta=ThinkingPartDelta(content_delta='che')),
            PartDeltaEvent(index=0, delta=ThinkingPartDelta(content_delta=' filling')),
            PartDeltaEvent(index=0, delta=ThinkingPartDelta(content_delta='.')),
            PartDeltaEvent(index=0, delta=ThinkingPartDelta(content_delta=' I')),
            PartDeltaEvent(index=0, delta=ThinkingPartDelta(content_delta=' can')),
            PartDeltaEvent(index=0, delta=ThinkingPartDelta(content_delta=' either')),
            PartDeltaEvent(index=0, delta=ThinkingPartDelta(content_delta=' make')),
            PartDeltaEvent(index=0, delta=ThinkingPartDelta(content_delta=' it')),
            PartDeltaEvent(index=0, delta=ThinkingPartDelta(content_delta=' from')),
            PartDeltaEvent(index=0, delta=ThinkingPartDelta(content_delta=' scratch')),
            PartDeltaEvent(index=0, delta=ThinkingPartDelta(content_delta=' or')),
            PartDeltaEvent(index=0, delta=ThinkingPartDelta(content_delta=' use')),
            PartDeltaEvent(index=0, delta=ThinkingPartDelta(content_delta=' store')),
            PartDeltaEvent(index=0, delta=ThinkingPartDelta(content_delta='-b')),
            PartDeltaEvent(index=0, delta=ThinkingPartDelta(content_delta='ought')),
            PartDeltaEvent(index=0, delta=ThinkingPartDelta(content_delta='.')),
            PartDeltaEvent(index=0, delta=ThinkingPartDelta(content_delta=' If')),
            PartDeltaEvent(index=0, delta=ThinkingPartDelta(content_delta=' I')),
            PartDeltaEvent(index=0, delta=ThinkingPartDelta(content_delta=' make')),
            PartDeltaEvent(index=0, delta=ThinkingPartDelta(content_delta=' it')),
            PartDeltaEvent(index=0, delta=ThinkingPartDelta(content_delta=',')),
            PartDeltaEvent(index=0, delta=ThinkingPartDelta(content_delta=' I')),
            PartDeltaEvent(index=0, delta=ThinkingPartDelta(content_delta="'ll")),
            PartDeltaEvent(index=0, delta=ThinkingPartDelta(content_delta=' need')),
            PartDeltaEvent(index=0, delta=ThinkingPartDelta(content_delta=' to')),
            PartDeltaEvent(index=0, delta=ThinkingPartDelta(content_delta=' heat')),
            PartDeltaEvent(index=0, delta=ThinkingPartDelta(content_delta=' condensed')),
            PartDeltaEvent(index=0, delta=ThinkingPartDelta(content_delta=' milk')),
            PartDeltaEvent(index=0, delta=ThinkingPartDelta(content_delta=' until')),
            PartDeltaEvent(index=0, delta=ThinkingPartDelta(content_delta=' it')),
            PartDeltaEvent(index=0, delta=ThinkingPartDelta(content_delta=' thick')),
            PartDeltaEvent(index=0, delta=ThinkingPartDelta(content_delta='ens')),
            PartDeltaEvent(index=0, delta=ThinkingPartDelta(content_delta=' and')),
            PartDeltaEvent(index=0, delta=ThinkingPartDelta(content_delta=' turns')),
            PartDeltaEvent(index=0, delta=ThinkingPartDelta(content_delta=' golden')),
            PartDeltaEvent(index=0, delta=ThinkingPartDelta(content_delta='.')),
            PartDeltaEvent(index=0, delta=ThinkingPartDelta(content_delta=' That')),
            PartDeltaEvent(index=0, delta=ThinkingPartDelta(content_delta=' might')),
            PartDeltaEvent(index=0, delta=ThinkingPartDelta(content_delta=' take')),
            PartDeltaEvent(index=0, delta=ThinkingPartDelta(content_delta=' some')),
            PartDeltaEvent(index=0, delta=ThinkingPartDelta(content_delta=' time')),
            PartDeltaEvent(index=0, delta=ThinkingPartDelta(content_delta=',')),
            PartDeltaEvent(index=0, delta=ThinkingPartDelta(content_delta=' so')),
            PartDeltaEvent(index=0, delta=ThinkingPartDelta(content_delta=' I')),
            PartDeltaEvent(index=0, delta=ThinkingPartDelta(content_delta=' need')),
            PartDeltaEvent(index=0, delta=ThinkingPartDelta(content_delta=' to')),
            PartDeltaEvent(index=0, delta=ThinkingPartDelta(content_delta=' be')),
            PartDeltaEvent(index=0, delta=ThinkingPartDelta(content_delta=' patient')),
            PartDeltaEvent(index=0, delta=ThinkingPartDelta(content_delta=' and')),
            PartDeltaEvent(index=0, delta=ThinkingPartDelta(content_delta=' stir')),
            PartDeltaEvent(index=0, delta=ThinkingPartDelta(content_delta=' frequently')),
            PartDeltaEvent(index=0, delta=ThinkingPartDelta(content_delta=' to')),
            PartDeltaEvent(index=0, delta=ThinkingPartDelta(content_delta=' avoid')),
            PartDeltaEvent(index=0, delta=ThinkingPartDelta(content_delta=' burning')),
            PartDeltaEvent(
                index=0,
                delta=ThinkingPartDelta(
                    content_delta="""\
.

"""
                ),
            ),
            PartDeltaEvent(index=0, delta=ThinkingPartDelta(content_delta='Then')),
            PartDeltaEvent(index=0, delta=ThinkingPartDelta(content_delta=',')),
            PartDeltaEvent(index=0, delta=ThinkingPartDelta(content_delta=' I')),
            PartDeltaEvent(index=0, delta=ThinkingPartDelta(content_delta="'ll")),
            PartDeltaEvent(index=0, delta=ThinkingPartDelta(content_delta=' sandwich')),
            PartDeltaEvent(index=0, delta=ThinkingPartDelta(content_delta=' two')),
            PartDeltaEvent(index=0, delta=ThinkingPartDelta(content_delta=' cookies')),
            PartDeltaEvent(index=0, delta=ThinkingPartDelta(content_delta=' together')),
            PartDeltaEvent(index=0, delta=ThinkingPartDelta(content_delta=' with')),
            PartDeltaEvent(index=0, delta=ThinkingPartDelta(content_delta=' the')),
            PartDeltaEvent(index=0, delta=ThinkingPartDelta(content_delta=' dul')),
            PartDeltaEvent(index=0, delta=ThinkingPartDelta(content_delta='ce')),
            PartDeltaEvent(index=0, delta=ThinkingPartDelta(content_delta=' de')),
            PartDeltaEvent(index=0, delta=ThinkingPartDelta(content_delta=' le')),
            PartDeltaEvent(index=0, delta=ThinkingPartDelta(content_delta='che')),
            PartDeltaEvent(index=0, delta=ThinkingPartDelta(content_delta=' in')),
            PartDeltaEvent(index=0, delta=ThinkingPartDelta(content_delta=' the')),
            PartDeltaEvent(index=0, delta=ThinkingPartDelta(content_delta=' middle')),
            PartDeltaEvent(index=0, delta=ThinkingPartDelta(content_delta='.')),
            PartDeltaEvent(index=0, delta=ThinkingPartDelta(content_delta=' I')),
            PartDeltaEvent(index=0, delta=ThinkingPartDelta(content_delta=' think')),
            PartDeltaEvent(index=0, delta=ThinkingPartDelta(content_delta=' pressing')),
            PartDeltaEvent(index=0, delta=ThinkingPartDelta(content_delta=' them')),
            PartDeltaEvent(index=0, delta=ThinkingPartDelta(content_delta=' gently')),
            PartDeltaEvent(index=0, delta=ThinkingPartDelta(content_delta=' is')),
            PartDeltaEvent(index=0, delta=ThinkingPartDelta(content_delta=' important')),
            PartDeltaEvent(index=0, delta=ThinkingPartDelta(content_delta=' so')),
            PartDeltaEvent(index=0, delta=ThinkingPartDelta(content_delta=' they')),
            PartDeltaEvent(index=0, delta=ThinkingPartDelta(content_delta=' stick')),
            PartDeltaEvent(index=0, delta=ThinkingPartDelta(content_delta=' together')),
            PartDeltaEvent(index=0, delta=ThinkingPartDelta(content_delta=' without')),
            PartDeltaEvent(index=0, delta=ThinkingPartDelta(content_delta=' breaking')),
            PartDeltaEvent(
                index=0,
                delta=ThinkingPartDelta(
                    content_delta="""\
.

"""
                ),
            ),
            PartDeltaEvent(index=0, delta=ThinkingPartDelta(content_delta='Finally')),
            PartDeltaEvent(index=0, delta=ThinkingPartDelta(content_delta=',')),
            PartDeltaEvent(index=0, delta=ThinkingPartDelta(content_delta=' I')),
            PartDeltaEvent(index=0, delta=ThinkingPartDelta(content_delta="'ve")),
            PartDeltaEvent(index=0, delta=ThinkingPartDelta(content_delta=' seen')),
            PartDeltaEvent(index=0, delta=ThinkingPartDelta(content_delta=' alf')),
            PartDeltaEvent(index=0, delta=ThinkingPartDelta(content_delta='aj')),
            PartDeltaEvent(index=0, delta=ThinkingPartDelta(content_delta='ores')),
            PartDeltaEvent(index=0, delta=ThinkingPartDelta(content_delta=' coated')),
            PartDeltaEvent(index=0, delta=ThinkingPartDelta(content_delta=' in')),
            PartDeltaEvent(index=0, delta=ThinkingPartDelta(content_delta=' powdered')),
            PartDeltaEvent(index=0, delta=ThinkingPartDelta(content_delta=' sugar')),
            PartDeltaEvent(index=0, delta=ThinkingPartDelta(content_delta='.')),
            PartDeltaEvent(index=0, delta=ThinkingPartDelta(content_delta=' So')),
            PartDeltaEvent(index=0, delta=ThinkingPartDelta(content_delta=',')),
            PartDeltaEvent(index=0, delta=ThinkingPartDelta(content_delta=' after')),
            PartDeltaEvent(index=0, delta=ThinkingPartDelta(content_delta=' assembling')),
            PartDeltaEvent(index=0, delta=ThinkingPartDelta(content_delta=',')),
            PartDeltaEvent(index=0, delta=ThinkingPartDelta(content_delta=' I')),
            PartDeltaEvent(index=0, delta=ThinkingPartDelta(content_delta="'ll")),
            PartDeltaEvent(index=0, delta=ThinkingPartDelta(content_delta=' roll')),
            PartDeltaEvent(index=0, delta=ThinkingPartDelta(content_delta=' each')),
            PartDeltaEvent(index=0, delta=ThinkingPartDelta(content_delta=' sandwich')),
            PartDeltaEvent(index=0, delta=ThinkingPartDelta(content_delta=' in')),
            PartDeltaEvent(index=0, delta=ThinkingPartDelta(content_delta=' powdered')),
            PartDeltaEvent(index=0, delta=ThinkingPartDelta(content_delta=' sugar')),
            PartDeltaEvent(index=0, delta=ThinkingPartDelta(content_delta=' to')),
            PartDeltaEvent(index=0, delta=ThinkingPartDelta(content_delta=' coat')),
            PartDeltaEvent(index=0, delta=ThinkingPartDelta(content_delta=' them')),
            PartDeltaEvent(index=0, delta=ThinkingPartDelta(content_delta=' evenly')),
            PartDeltaEvent(index=0, delta=ThinkingPartDelta(content_delta='.')),
            PartDeltaEvent(index=0, delta=ThinkingPartDelta(content_delta=' That')),
            PartDeltaEvent(index=0, delta=ThinkingPartDelta(content_delta=' should')),
            PartDeltaEvent(index=0, delta=ThinkingPartDelta(content_delta=' give')),
            PartDeltaEvent(index=0, delta=ThinkingPartDelta(content_delta=' them')),
            PartDeltaEvent(index=0, delta=ThinkingPartDelta(content_delta=' the')),
            PartDeltaEvent(index=0, delta=ThinkingPartDelta(content_delta=' classic')),
            PartDeltaEvent(index=0, delta=ThinkingPartDelta(content_delta=' look')),
            PartDeltaEvent(index=0, delta=ThinkingPartDelta(content_delta=' and')),
            PartDeltaEvent(index=0, delta=ThinkingPartDelta(content_delta=' extra')),
            PartDeltaEvent(index=0, delta=ThinkingPartDelta(content_delta=' sweetness')),
            PartDeltaEvent(
                index=0,
                delta=ThinkingPartDelta(
                    content_delta="""\
.

"""
                ),
            ),
            PartDeltaEvent(index=0, delta=ThinkingPartDelta(content_delta='Wait')),
            PartDeltaEvent(index=0, delta=ThinkingPartDelta(content_delta=',')),
            PartDeltaEvent(index=0, delta=ThinkingPartDelta(content_delta=' I')),
            PartDeltaEvent(index=0, delta=ThinkingPartDelta(content_delta=' should')),
            PartDeltaEvent(index=0, delta=ThinkingPartDelta(content_delta=' make')),
            PartDeltaEvent(index=0, delta=ThinkingPartDelta(content_delta=' sure')),
            PartDeltaEvent(index=0, delta=ThinkingPartDelta(content_delta=' the')),
            PartDeltaEvent(index=0, delta=ThinkingPartDelta(content_delta=' cookies')),
            PartDeltaEvent(index=0, delta=ThinkingPartDelta(content_delta=' are')),
            PartDeltaEvent(index=0, delta=ThinkingPartDelta(content_delta=' completely')),
            PartDeltaEvent(index=0, delta=ThinkingPartDelta(content_delta=' cool')),
            PartDeltaEvent(index=0, delta=ThinkingPartDelta(content_delta=' before')),
            PartDeltaEvent(index=0, delta=ThinkingPartDelta(content_delta=' filling')),
            PartDeltaEvent(index=0, delta=ThinkingPartDelta(content_delta=',')),
            PartDeltaEvent(index=0, delta=ThinkingPartDelta(content_delta=' otherwise')),
            PartDeltaEvent(index=0, delta=ThinkingPartDelta(content_delta=' the')),
            PartDeltaEvent(index=0, delta=ThinkingPartDelta(content_delta=' dul')),
            PartDeltaEvent(index=0, delta=ThinkingPartDelta(content_delta='ce')),
            PartDeltaEvent(index=0, delta=ThinkingPartDelta(content_delta=' de')),
            PartDeltaEvent(index=0, delta=ThinkingPartDelta(content_delta=' le')),
            PartDeltaEvent(index=0, delta=ThinkingPartDelta(content_delta='che')),
            PartDeltaEvent(index=0, delta=ThinkingPartDelta(content_delta=' might')),
            PartDeltaEvent(index=0, delta=ThinkingPartDelta(content_delta=' melt')),
            PartDeltaEvent(index=0, delta=ThinkingPartDelta(content_delta=' or')),
            PartDeltaEvent(index=0, delta=ThinkingPartDelta(content_delta=' the')),
            PartDeltaEvent(index=0, delta=ThinkingPartDelta(content_delta=' cookies')),
            PartDeltaEvent(index=0, delta=ThinkingPartDelta(content_delta=' could')),
            PartDeltaEvent(index=0, delta=ThinkingPartDelta(content_delta=' become')),
            PartDeltaEvent(index=0, delta=ThinkingPartDelta(content_delta=' sog')),
            PartDeltaEvent(index=0, delta=ThinkingPartDelta(content_delta='gy')),
            PartDeltaEvent(index=0, delta=ThinkingPartDelta(content_delta='.')),
            PartDeltaEvent(index=0, delta=ThinkingPartDelta(content_delta=' Also')),
            PartDeltaEvent(index=0, delta=ThinkingPartDelta(content_delta=',')),
            PartDeltaEvent(index=0, delta=ThinkingPartDelta(content_delta=' maybe')),
            PartDeltaEvent(index=0, delta=ThinkingPartDelta(content_delta=' I')),
            PartDeltaEvent(index=0, delta=ThinkingPartDelta(content_delta=' can')),
            PartDeltaEvent(index=0, delta=ThinkingPartDelta(content_delta=' add')),
            PartDeltaEvent(index=0, delta=ThinkingPartDelta(content_delta=' a')),
            PartDeltaEvent(index=0, delta=ThinkingPartDelta(content_delta=' pinch')),
            PartDeltaEvent(index=0, delta=ThinkingPartDelta(content_delta=' of')),
            PartDeltaEvent(index=0, delta=ThinkingPartDelta(content_delta=' salt')),
            PartDeltaEvent(index=0, delta=ThinkingPartDelta(content_delta=' to')),
            PartDeltaEvent(index=0, delta=ThinkingPartDelta(content_delta=' balance')),
            PartDeltaEvent(index=0, delta=ThinkingPartDelta(content_delta=' the')),
            PartDeltaEvent(index=0, delta=ThinkingPartDelta(content_delta=' sweetness')),
            PartDeltaEvent(index=0, delta=ThinkingPartDelta(content_delta='.')),
            PartDeltaEvent(index=0, delta=ThinkingPartDelta(content_delta=' Oh')),
            PartDeltaEvent(index=0, delta=ThinkingPartDelta(content_delta=',')),
            PartDeltaEvent(index=0, delta=ThinkingPartDelta(content_delta=' and')),
            PartDeltaEvent(index=0, delta=ThinkingPartDelta(content_delta=' the')),
            PartDeltaEvent(index=0, delta=ThinkingPartDelta(content_delta=' vanilla')),
            PartDeltaEvent(index=0, delta=ThinkingPartDelta(content_delta=' extract')),
            PartDeltaEvent(index=0, delta=ThinkingPartDelta(content_delta=' is')),
            PartDeltaEvent(index=0, delta=ThinkingPartDelta(content_delta=' important')),
            PartDeltaEvent(index=0, delta=ThinkingPartDelta(content_delta=' for')),
            PartDeltaEvent(index=0, delta=ThinkingPartDelta(content_delta=' flavor')),
            PartDeltaEvent(
                index=0,
                delta=ThinkingPartDelta(
                    content_delta="""\
.

"""
                ),
            ),
            PartDeltaEvent(index=0, delta=ThinkingPartDelta(content_delta='I')),
            PartDeltaEvent(index=0, delta=ThinkingPartDelta(content_delta=' might')),
            PartDeltaEvent(index=0, delta=ThinkingPartDelta(content_delta=' have')),
            PartDeltaEvent(index=0, delta=ThinkingPartDelta(content_delta=' missed')),
            PartDeltaEvent(index=0, delta=ThinkingPartDelta(content_delta=' something')),
            PartDeltaEvent(index=0, delta=ThinkingPartDelta(content_delta=',')),
            PartDeltaEvent(index=0, delta=ThinkingPartDelta(content_delta=' but')),
            PartDeltaEvent(index=0, delta=ThinkingPartDelta(content_delta=' this')),
            PartDeltaEvent(index=0, delta=ThinkingPartDelta(content_delta=' seems')),
            PartDeltaEvent(index=0, delta=ThinkingPartDelta(content_delta=' like')),
            PartDeltaEvent(index=0, delta=ThinkingPartDelta(content_delta=' a')),
            PartDeltaEvent(index=0, delta=ThinkingPartDelta(content_delta=' good')),
            PartDeltaEvent(index=0, delta=ThinkingPartDelta(content_delta=' start')),
            PartDeltaEvent(index=0, delta=ThinkingPartDelta(content_delta='.')),
            PartDeltaEvent(index=0, delta=ThinkingPartDelta(content_delta=' I')),
            PartDeltaEvent(index=0, delta=ThinkingPartDelta(content_delta="'ll")),
            PartDeltaEvent(index=0, delta=ThinkingPartDelta(content_delta=' follow')),
            PartDeltaEvent(index=0, delta=ThinkingPartDelta(content_delta=' the')),
            PartDeltaEvent(index=0, delta=ThinkingPartDelta(content_delta=' steps')),
            PartDeltaEvent(index=0, delta=ThinkingPartDelta(content_delta=',')),
            PartDeltaEvent(index=0, delta=ThinkingPartDelta(content_delta=' and')),
            PartDeltaEvent(index=0, delta=ThinkingPartDelta(content_delta=' if')),
            PartDeltaEvent(index=0, delta=ThinkingPartDelta(content_delta=' something')),
            PartDeltaEvent(index=0, delta=ThinkingPartDelta(content_delta=IsStr())),
            PartDeltaEvent(index=0, delta=ThinkingPartDelta(content_delta="'t")),
            PartDeltaEvent(index=0, delta=ThinkingPartDelta(content_delta=' turn')),
            PartDeltaEvent(index=0, delta=ThinkingPartDelta(content_delta=' out')),
            PartDeltaEvent(index=0, delta=ThinkingPartDelta(content_delta=' right')),
            PartDeltaEvent(index=0, delta=ThinkingPartDelta(content_delta=',')),
            PartDeltaEvent(index=0, delta=ThinkingPartDelta(content_delta=' I')),
            PartDeltaEvent(index=0, delta=ThinkingPartDelta(content_delta=' can')),
            PartDeltaEvent(index=0, delta=ThinkingPartDelta(content_delta=' adjust')),
            PartDeltaEvent(index=0, delta=ThinkingPartDelta(content_delta=' next')),
            PartDeltaEvent(index=0, delta=ThinkingPartDelta(content_delta=' time')),
            PartDeltaEvent(index=0, delta=ThinkingPartDelta(content_delta='.\n')),
            PartEndEvent(
                index=0,
                part=ThinkingPart(
                    content="""\

Okay, so I want to make Uruguayan alfajores. I've heard they're a type of South American cookie sandwich with dulce de leche. I'm not entirely sure about the exact steps, but I can try to figure it out based on what I know.

First, I think alfajores are cookies, so I'll need to make the cookie part. From what I remember, the dough is probably made with flour, sugar, butter, eggs, vanilla, and maybe some baking powder or baking soda. I should look up a typical cookie dough recipe and adjust it for alfajores.

Once the dough is ready, I'll need to roll it out and cut into circles. I've seen people use a cookie cutter or even the rim of a glass. The thickness should be medium, not too thin to break easily.

Baking them in the oven, I suppose at around 350°F for about 10-15 minutes until they're lightly golden. I should keep an eye on them to make sure they don't burn.

After the cookies are baked and cooled, the next step is the dulce de leche filling. I can either make it from scratch or use store-bought. If I make it, I'll need to heat condensed milk until it thickens and turns golden. That might take some time, so I need to be patient and stir frequently to avoid burning.

Then, I'll sandwich two cookies together with the dulce de leche in the middle. I think pressing them gently is important so they stick together without breaking.

Finally, I've seen alfajores coated in powdered sugar. So, after assembling, I'll roll each sandwich in powdered sugar to coat them evenly. That should give them the classic look and extra sweetness.

Wait, I should make sure the cookies are completely cool before filling, otherwise the dulce de leche might melt or the cookies could become soggy. Also, maybe I can add a pinch of salt to balance the sweetness. Oh, and the vanilla extract is important for flavor.

I might have missed something, but this seems like a good start. I'll follow the steps, and if something doesn't turn out right, I can adjust next time.
"""
                ),
                next_part_kind='text',
            ),
            PartStartEvent(index=1, part=TextPart(content='To'), previous_part_kind='thinking'),
            FinalResultEvent(tool_name=None, tool_call_id=None),
            PartDeltaEvent(index=1, delta=TextPartDelta(content_delta=' make')),
            PartDeltaEvent(index=1, delta=TextPartDelta(content_delta=' Ur')),
            PartDeltaEvent(index=1, delta=TextPartDelta(content_delta='ugu')),
            PartDeltaEvent(index=1, delta=TextPartDelta(content_delta='ayan')),
            PartDeltaEvent(index=1, delta=TextPartDelta(content_delta=' alf')),
            PartDeltaEvent(index=1, delta=TextPartDelta(content_delta='aj')),
            PartDeltaEvent(index=1, delta=TextPartDelta(content_delta='ores')),
            PartDeltaEvent(index=1, delta=TextPartDelta(content_delta=',')),
            PartDeltaEvent(index=1, delta=TextPartDelta(content_delta=' follow')),
            PartDeltaEvent(index=1, delta=TextPartDelta(content_delta=' these')),
            PartDeltaEvent(index=1, delta=TextPartDelta(content_delta=' organized')),
            PartDeltaEvent(index=1, delta=TextPartDelta(content_delta=' steps')),
            PartDeltaEvent(index=1, delta=TextPartDelta(content_delta=' for')),
            PartDeltaEvent(index=1, delta=TextPartDelta(content_delta=' a')),
            PartDeltaEvent(index=1, delta=TextPartDelta(content_delta=' delightful')),
            PartDeltaEvent(index=1, delta=TextPartDelta(content_delta=' cookie')),
            PartDeltaEvent(index=1, delta=TextPartDelta(content_delta=' sandwich')),
            PartDeltaEvent(index=1, delta=TextPartDelta(content_delta=' with')),
            PartDeltaEvent(index=1, delta=TextPartDelta(content_delta=' dul')),
            PartDeltaEvent(index=1, delta=TextPartDelta(content_delta='ce')),
            PartDeltaEvent(index=1, delta=TextPartDelta(content_delta=' de')),
            PartDeltaEvent(index=1, delta=TextPartDelta(content_delta=' le')),
            PartDeltaEvent(index=1, delta=TextPartDelta(content_delta='che')),
            PartDeltaEvent(
                index=1,
                delta=TextPartDelta(
                    content_delta="""\
:

"""
                ),
            ),
            PartDeltaEvent(index=1, delta=TextPartDelta(content_delta='###')),
            PartDeltaEvent(index=1, delta=TextPartDelta(content_delta=' Ingredients')),
            PartDeltaEvent(index=1, delta=TextPartDelta(content_delta=':\n')),
            PartDeltaEvent(index=1, delta=TextPartDelta(content_delta='-')),
            PartDeltaEvent(index=1, delta=TextPartDelta(content_delta=' **')),
            PartDeltaEvent(index=1, delta=TextPartDelta(content_delta='For')),
            PartDeltaEvent(index=1, delta=TextPartDelta(content_delta=' the')),
            PartDeltaEvent(index=1, delta=TextPartDelta(content_delta=' Cookies')),
            PartDeltaEvent(index=1, delta=TextPartDelta(content_delta=':')),
            PartDeltaEvent(index=1, delta=TextPartDelta(content_delta='**\n')),
            PartDeltaEvent(index=1, delta=TextPartDelta(content_delta=' ')),
            PartDeltaEvent(index=1, delta=TextPartDelta(content_delta=' -')),
            PartDeltaEvent(index=1, delta=TextPartDelta(content_delta=' ')),
            PartDeltaEvent(index=1, delta=TextPartDelta(content_delta='2')),
            PartDeltaEvent(index=1, delta=TextPartDelta(content_delta=' cups')),
            PartDeltaEvent(index=1, delta=TextPartDelta(content_delta=' all')),
            PartDeltaEvent(index=1, delta=TextPartDelta(content_delta='-purpose')),
            PartDeltaEvent(index=1, delta=TextPartDelta(content_delta=' flour')),
            PartDeltaEvent(index=1, delta=TextPartDelta(content_delta='\n')),
            PartDeltaEvent(index=1, delta=TextPartDelta(content_delta=' ')),
            PartDeltaEvent(index=1, delta=TextPartDelta(content_delta=' -')),
            PartDeltaEvent(index=1, delta=TextPartDelta(content_delta=' ')),
            PartDeltaEvent(index=1, delta=TextPartDelta(content_delta='1')),
            PartDeltaEvent(index=1, delta=TextPartDelta(content_delta=' cup')),
            PartDeltaEvent(index=1, delta=TextPartDelta(content_delta=' powdered')),
            PartDeltaEvent(index=1, delta=TextPartDelta(content_delta=' sugar')),
            PartDeltaEvent(index=1, delta=TextPartDelta(content_delta='\n')),
            PartDeltaEvent(index=1, delta=TextPartDelta(content_delta=' ')),
            PartDeltaEvent(index=1, delta=TextPartDelta(content_delta=' -')),
            PartDeltaEvent(index=1, delta=TextPartDelta(content_delta=' ')),
            PartDeltaEvent(index=1, delta=TextPartDelta(content_delta='1')),
            PartDeltaEvent(index=1, delta=TextPartDelta(content_delta='/')),
            PartDeltaEvent(index=1, delta=TextPartDelta(content_delta='2')),
            PartDeltaEvent(index=1, delta=TextPartDelta(content_delta=' tsp')),
            PartDeltaEvent(index=1, delta=TextPartDelta(content_delta=' baking')),
            PartDeltaEvent(index=1, delta=TextPartDelta(content_delta=' powder')),
            PartDeltaEvent(index=1, delta=TextPartDelta(content_delta='\n')),
            PartDeltaEvent(index=1, delta=TextPartDelta(content_delta=' ')),
            PartDeltaEvent(index=1, delta=TextPartDelta(content_delta=' -')),
            PartDeltaEvent(index=1, delta=TextPartDelta(content_delta=' ')),
            PartDeltaEvent(index=1, delta=TextPartDelta(content_delta='1')),
            PartDeltaEvent(index=1, delta=TextPartDelta(content_delta='/')),
            PartDeltaEvent(index=1, delta=TextPartDelta(content_delta='4')),
            PartDeltaEvent(index=1, delta=TextPartDelta(content_delta=' tsp')),
            PartDeltaEvent(index=1, delta=TextPartDelta(content_delta=' baking')),
            PartDeltaEvent(index=1, delta=TextPartDelta(content_delta=' soda')),
            PartDeltaEvent(index=1, delta=TextPartDelta(content_delta='\n')),
            PartDeltaEvent(index=1, delta=TextPartDelta(content_delta=' ')),
            PartDeltaEvent(index=1, delta=TextPartDelta(content_delta=' -')),
            PartDeltaEvent(index=1, delta=TextPartDelta(content_delta=' ')),
            PartDeltaEvent(index=1, delta=TextPartDelta(content_delta='1')),
            PartDeltaEvent(index=1, delta=TextPartDelta(content_delta='/')),
            PartDeltaEvent(index=1, delta=TextPartDelta(content_delta='4')),
            PartDeltaEvent(index=1, delta=TextPartDelta(content_delta=' tsp')),
            PartDeltaEvent(index=1, delta=TextPartDelta(content_delta=' salt')),
            PartDeltaEvent(index=1, delta=TextPartDelta(content_delta='\n')),
            PartDeltaEvent(index=1, delta=TextPartDelta(content_delta=' ')),
            PartDeltaEvent(index=1, delta=TextPartDelta(content_delta=' -')),
            PartDeltaEvent(index=1, delta=TextPartDelta(content_delta=' ')),
            PartDeltaEvent(index=1, delta=TextPartDelta(content_delta='1')),
            PartDeltaEvent(index=1, delta=TextPartDelta(content_delta='/')),
            PartDeltaEvent(index=1, delta=TextPartDelta(content_delta='2')),
            PartDeltaEvent(index=1, delta=TextPartDelta(content_delta=' cup')),
            PartDeltaEvent(index=1, delta=TextPartDelta(content_delta=' uns')),
            PartDeltaEvent(index=1, delta=TextPartDelta(content_delta='alted')),
            PartDeltaEvent(index=1, delta=TextPartDelta(content_delta=' butter')),
            PartDeltaEvent(index=1, delta=TextPartDelta(content_delta=',')),
            PartDeltaEvent(index=1, delta=TextPartDelta(content_delta=' softened')),
            PartDeltaEvent(index=1, delta=TextPartDelta(content_delta='\n')),
            PartDeltaEvent(index=1, delta=TextPartDelta(content_delta=' ')),
            PartDeltaEvent(index=1, delta=TextPartDelta(content_delta=' -')),
            PartDeltaEvent(index=1, delta=TextPartDelta(content_delta=' ')),
            PartDeltaEvent(index=1, delta=TextPartDelta(content_delta='1')),
            PartDeltaEvent(index=1, delta=TextPartDelta(content_delta=' large')),
            PartDeltaEvent(index=1, delta=TextPartDelta(content_delta=' egg')),
            PartDeltaEvent(index=1, delta=TextPartDelta(content_delta='\n')),
            PartDeltaEvent(index=1, delta=TextPartDelta(content_delta=' ')),
            PartDeltaEvent(index=1, delta=TextPartDelta(content_delta=' -')),
            PartDeltaEvent(index=1, delta=TextPartDelta(content_delta=' ')),
            PartDeltaEvent(index=1, delta=TextPartDelta(content_delta='1')),
            PartDeltaEvent(index=1, delta=TextPartDelta(content_delta=' egg')),
            PartDeltaEvent(index=1, delta=TextPartDelta(content_delta=' y')),
            PartDeltaEvent(index=1, delta=TextPartDelta(content_delta='olk')),
            PartDeltaEvent(index=1, delta=TextPartDelta(content_delta='\n')),
            PartDeltaEvent(index=1, delta=TextPartDelta(content_delta=' ')),
            PartDeltaEvent(index=1, delta=TextPartDelta(content_delta=' -')),
            PartDeltaEvent(index=1, delta=TextPartDelta(content_delta=' ')),
            PartDeltaEvent(index=1, delta=TextPartDelta(content_delta='1')),
            PartDeltaEvent(index=1, delta=TextPartDelta(content_delta=' tsp')),
            PartDeltaEvent(index=1, delta=TextPartDelta(content_delta=' vanilla')),
            PartDeltaEvent(index=1, delta=TextPartDelta(content_delta=' extract')),
            PartDeltaEvent(
                index=1,
                delta=TextPartDelta(
                    content_delta="""\


"""
                ),
            ),
            PartDeltaEvent(index=1, delta=TextPartDelta(content_delta='-')),
            PartDeltaEvent(index=1, delta=TextPartDelta(content_delta=' **')),
            PartDeltaEvent(index=1, delta=TextPartDelta(content_delta='For')),
            PartDeltaEvent(index=1, delta=TextPartDelta(content_delta=' the')),
            PartDeltaEvent(index=1, delta=TextPartDelta(content_delta=' F')),
            PartDeltaEvent(index=1, delta=TextPartDelta(content_delta='illing')),
            PartDeltaEvent(index=1, delta=TextPartDelta(content_delta=':')),
            PartDeltaEvent(index=1, delta=TextPartDelta(content_delta='**\n')),
            PartDeltaEvent(index=1, delta=TextPartDelta(content_delta=' ')),
            PartDeltaEvent(index=1, delta=TextPartDelta(content_delta=' -')),
            PartDeltaEvent(index=1, delta=TextPartDelta(content_delta=' ')),
            PartDeltaEvent(index=1, delta=TextPartDelta(content_delta='1')),
            PartDeltaEvent(index=1, delta=TextPartDelta(content_delta=' can')),
            PartDeltaEvent(index=1, delta=TextPartDelta(content_delta=' (')),
            PartDeltaEvent(index=1, delta=TextPartDelta(content_delta='14')),
            PartDeltaEvent(index=1, delta=TextPartDelta(content_delta=' oz')),
            PartDeltaEvent(index=1, delta=TextPartDelta(content_delta=')')),
            PartDeltaEvent(index=1, delta=TextPartDelta(content_delta=' sweet')),
            PartDeltaEvent(index=1, delta=TextPartDelta(content_delta='ened')),
            PartDeltaEvent(index=1, delta=TextPartDelta(content_delta=' condensed')),
            PartDeltaEvent(index=1, delta=TextPartDelta(content_delta=' milk')),
            PartDeltaEvent(index=1, delta=TextPartDelta(content_delta=' (')),
            PartDeltaEvent(index=1, delta=TextPartDelta(content_delta='for')),
            PartDeltaEvent(index=1, delta=TextPartDelta(content_delta=' dul')),
            PartDeltaEvent(index=1, delta=TextPartDelta(content_delta='ce')),
            PartDeltaEvent(index=1, delta=TextPartDelta(content_delta=' de')),
            PartDeltaEvent(index=1, delta=TextPartDelta(content_delta=' le')),
            PartDeltaEvent(index=1, delta=TextPartDelta(content_delta='che')),
            PartDeltaEvent(index=1, delta=TextPartDelta(content_delta=')\n')),
            PartDeltaEvent(index=1, delta=TextPartDelta(content_delta=' ')),
            PartDeltaEvent(index=1, delta=TextPartDelta(content_delta=' -')),
            PartDeltaEvent(index=1, delta=TextPartDelta(content_delta=' Powder')),
            PartDeltaEvent(index=1, delta=TextPartDelta(content_delta='ed')),
            PartDeltaEvent(index=1, delta=TextPartDelta(content_delta=' sugar')),
            PartDeltaEvent(index=1, delta=TextPartDelta(content_delta=' (')),
            PartDeltaEvent(index=1, delta=TextPartDelta(content_delta='for')),
            PartDeltaEvent(index=1, delta=TextPartDelta(content_delta=' coating')),
            PartDeltaEvent(
                index=1,
                delta=TextPartDelta(
                    content_delta="""\
)

"""
                ),
            ),
            PartDeltaEvent(index=1, delta=TextPartDelta(content_delta='###')),
            PartDeltaEvent(index=1, delta=TextPartDelta(content_delta=' Instructions')),
            PartDeltaEvent(
                index=1,
                delta=TextPartDelta(
                    content_delta="""\
:

"""
                ),
            ),
            PartDeltaEvent(index=1, delta=TextPartDelta(content_delta='1')),
            PartDeltaEvent(index=1, delta=TextPartDelta(content_delta='.')),
            PartDeltaEvent(index=1, delta=TextPartDelta(content_delta=' **')),
            PartDeltaEvent(index=1, delta=TextPartDelta(content_delta='Prepare')),
            PartDeltaEvent(index=1, delta=TextPartDelta(content_delta=' the')),
            PartDeltaEvent(index=1, delta=TextPartDelta(content_delta=' Cookie')),
            PartDeltaEvent(index=1, delta=TextPartDelta(content_delta=' Dough')),
            PartDeltaEvent(index=1, delta=TextPartDelta(content_delta=':')),
            PartDeltaEvent(index=1, delta=TextPartDelta(content_delta='**\n')),
            PartDeltaEvent(index=1, delta=TextPartDelta(content_delta='  ')),
            PartDeltaEvent(index=1, delta=TextPartDelta(content_delta=' -')),
            PartDeltaEvent(index=1, delta=TextPartDelta(content_delta=' In')),
            PartDeltaEvent(index=1, delta=TextPartDelta(content_delta=' a')),
            PartDeltaEvent(index=1, delta=TextPartDelta(content_delta=' large')),
            PartDeltaEvent(index=1, delta=TextPartDelta(content_delta=' bowl')),
            PartDeltaEvent(index=1, delta=TextPartDelta(content_delta=',')),
            PartDeltaEvent(index=1, delta=TextPartDelta(content_delta=' whisk')),
            PartDeltaEvent(index=1, delta=TextPartDelta(content_delta=' together')),
            PartDeltaEvent(index=1, delta=TextPartDelta(content_delta=' flour')),
            PartDeltaEvent(index=1, delta=TextPartDelta(content_delta=',')),
            PartDeltaEvent(index=1, delta=TextPartDelta(content_delta=' powdered')),
            PartDeltaEvent(index=1, delta=TextPartDelta(content_delta=' sugar')),
            PartDeltaEvent(index=1, delta=TextPartDelta(content_delta=',')),
            PartDeltaEvent(index=1, delta=TextPartDelta(content_delta=' baking')),
            PartDeltaEvent(index=1, delta=TextPartDelta(content_delta=' powder')),
            PartDeltaEvent(index=1, delta=TextPartDelta(content_delta=',')),
            PartDeltaEvent(index=1, delta=TextPartDelta(content_delta=' baking')),
            PartDeltaEvent(index=1, delta=TextPartDelta(content_delta=' soda')),
            PartDeltaEvent(index=1, delta=TextPartDelta(content_delta=',')),
            PartDeltaEvent(index=1, delta=TextPartDelta(content_delta=' and')),
            PartDeltaEvent(index=1, delta=TextPartDelta(content_delta=' salt')),
            PartDeltaEvent(index=1, delta=TextPartDelta(content_delta='.\n')),
            PartDeltaEvent(index=1, delta=TextPartDelta(content_delta='  ')),
            PartDeltaEvent(index=1, delta=TextPartDelta(content_delta=' -')),
            PartDeltaEvent(index=1, delta=TextPartDelta(content_delta=' Add')),
            PartDeltaEvent(index=1, delta=TextPartDelta(content_delta=' softened')),
            PartDeltaEvent(index=1, delta=TextPartDelta(content_delta=' butter')),
            PartDeltaEvent(index=1, delta=TextPartDelta(content_delta=' and')),
            PartDeltaEvent(index=1, delta=TextPartDelta(content_delta=' mix')),
            PartDeltaEvent(index=1, delta=TextPartDelta(content_delta=' until')),
            PartDeltaEvent(index=1, delta=TextPartDelta(content_delta=' the')),
            PartDeltaEvent(index=1, delta=TextPartDelta(content_delta=' mixture')),
            PartDeltaEvent(index=1, delta=TextPartDelta(content_delta=' resembles')),
            PartDeltaEvent(index=1, delta=TextPartDelta(content_delta=' coarse')),
            PartDeltaEvent(index=1, delta=TextPartDelta(content_delta=' crumbs')),
            PartDeltaEvent(index=1, delta=TextPartDelta(content_delta='.\n')),
            PartDeltaEvent(index=1, delta=TextPartDelta(content_delta='  ')),
            PartDeltaEvent(index=1, delta=TextPartDelta(content_delta=' -')),
            PartDeltaEvent(index=1, delta=TextPartDelta(content_delta=' In')),
            PartDeltaEvent(index=1, delta=TextPartDelta(content_delta=' a')),
            PartDeltaEvent(index=1, delta=TextPartDelta(content_delta=' separate')),
            PartDeltaEvent(index=1, delta=TextPartDelta(content_delta=' bowl')),
            PartDeltaEvent(index=1, delta=TextPartDelta(content_delta=',')),
            PartDeltaEvent(index=1, delta=TextPartDelta(content_delta=' whisk')),
            PartDeltaEvent(index=1, delta=TextPartDelta(content_delta=' together')),
            PartDeltaEvent(index=1, delta=TextPartDelta(content_delta=' egg')),
            PartDeltaEvent(index=1, delta=TextPartDelta(content_delta=',')),
            PartDeltaEvent(index=1, delta=TextPartDelta(content_delta=' egg')),
            PartDeltaEvent(index=1, delta=TextPartDelta(content_delta=' y')),
            PartDeltaEvent(index=1, delta=TextPartDelta(content_delta='olk')),
            PartDeltaEvent(index=1, delta=TextPartDelta(content_delta=',')),
            PartDeltaEvent(index=1, delta=TextPartDelta(content_delta=' and')),
            PartDeltaEvent(index=1, delta=TextPartDelta(content_delta=' vanilla')),
            PartDeltaEvent(index=1, delta=TextPartDelta(content_delta=' extract')),
            PartDeltaEvent(index=1, delta=TextPartDelta(content_delta='.')),
            PartDeltaEvent(index=1, delta=TextPartDelta(content_delta=' Pour')),
            PartDeltaEvent(index=1, delta=TextPartDelta(content_delta=' into')),
            PartDeltaEvent(index=1, delta=TextPartDelta(content_delta=' the')),
            PartDeltaEvent(index=1, delta=TextPartDelta(content_delta=' dry')),
            PartDeltaEvent(index=1, delta=TextPartDelta(content_delta=' mixture')),
            PartDeltaEvent(index=1, delta=TextPartDelta(content_delta=' and')),
            PartDeltaEvent(index=1, delta=TextPartDelta(content_delta=' mix')),
            PartDeltaEvent(index=1, delta=TextPartDelta(content_delta=' until')),
            PartDeltaEvent(index=1, delta=TextPartDelta(content_delta=' a')),
            PartDeltaEvent(index=1, delta=TextPartDelta(content_delta=' dough')),
            PartDeltaEvent(index=1, delta=TextPartDelta(content_delta=' forms')),
            PartDeltaEvent(index=1, delta=TextPartDelta(content_delta='.\n')),
            PartDeltaEvent(index=1, delta=TextPartDelta(content_delta='  ')),
            PartDeltaEvent(index=1, delta=TextPartDelta(content_delta=' -')),
            PartDeltaEvent(index=1, delta=TextPartDelta(content_delta=' Wrap')),
            PartDeltaEvent(index=1, delta=TextPartDelta(content_delta=' dough')),
            PartDeltaEvent(index=1, delta=TextPartDelta(content_delta=' in')),
            PartDeltaEvent(index=1, delta=TextPartDelta(content_delta=' plastic')),
            PartDeltaEvent(index=1, delta=TextPartDelta(content_delta=' wrap')),
            PartDeltaEvent(index=1, delta=TextPartDelta(content_delta=' and')),
            PartDeltaEvent(index=1, delta=TextPartDelta(content_delta=' refriger')),
            PartDeltaEvent(index=1, delta=TextPartDelta(content_delta='ate')),
            PartDeltaEvent(index=1, delta=TextPartDelta(content_delta=' for')),
            PartDeltaEvent(index=1, delta=TextPartDelta(content_delta=' ')),
            PartDeltaEvent(index=1, delta=TextPartDelta(content_delta='30')),
            PartDeltaEvent(index=1, delta=TextPartDelta(content_delta=' minutes')),
            PartDeltaEvent(
                index=1,
                delta=TextPartDelta(
                    content_delta="""\
.

"""
                ),
            ),
            PartDeltaEvent(index=1, delta=TextPartDelta(content_delta='2')),
            PartDeltaEvent(index=1, delta=TextPartDelta(content_delta='.')),
            PartDeltaEvent(index=1, delta=TextPartDelta(content_delta=' **')),
            PartDeltaEvent(index=1, delta=TextPartDelta(content_delta='Roll')),
            PartDeltaEvent(index=1, delta=TextPartDelta(content_delta=' and')),
            PartDeltaEvent(index=1, delta=TextPartDelta(content_delta=' Cut')),
            PartDeltaEvent(index=1, delta=TextPartDelta(content_delta=' Cookies')),
            PartDeltaEvent(index=1, delta=TextPartDelta(content_delta=':')),
            PartDeltaEvent(index=1, delta=TextPartDelta(content_delta='**\n')),
            PartDeltaEvent(index=1, delta=TextPartDelta(content_delta='  ')),
            PartDeltaEvent(index=1, delta=TextPartDelta(content_delta=' -')),
            PartDeltaEvent(index=1, delta=TextPartDelta(content_delta=' Roll')),
            PartDeltaEvent(index=1, delta=TextPartDelta(content_delta=' out')),
            PartDeltaEvent(index=1, delta=TextPartDelta(content_delta=' dough')),
            PartDeltaEvent(index=1, delta=TextPartDelta(content_delta=' on')),
            PartDeltaEvent(index=1, delta=TextPartDelta(content_delta=' a')),
            PartDeltaEvent(index=1, delta=TextPartDelta(content_delta=' fl')),
            PartDeltaEvent(index=1, delta=TextPartDelta(content_delta='oured')),
            PartDeltaEvent(index=1, delta=TextPartDelta(content_delta=' surface')),
            PartDeltaEvent(index=1, delta=TextPartDelta(content_delta=' to')),
            PartDeltaEvent(index=1, delta=TextPartDelta(content_delta=' about')),
            PartDeltaEvent(index=1, delta=TextPartDelta(content_delta=' ')),
            PartDeltaEvent(index=1, delta=TextPartDelta(content_delta='1')),
            PartDeltaEvent(index=1, delta=TextPartDelta(content_delta='/')),
            PartDeltaEvent(index=1, delta=TextPartDelta(content_delta='4')),
            PartDeltaEvent(index=1, delta=TextPartDelta(content_delta=' inch')),
            PartDeltaEvent(index=1, delta=TextPartDelta(content_delta=' thickness')),
            PartDeltaEvent(index=1, delta=TextPartDelta(content_delta='.\n')),
            PartDeltaEvent(index=1, delta=TextPartDelta(content_delta='  ')),
            PartDeltaEvent(index=1, delta=TextPartDelta(content_delta=' -')),
            PartDeltaEvent(index=1, delta=TextPartDelta(content_delta=' Cut')),
            PartDeltaEvent(index=1, delta=TextPartDelta(content_delta=' into')),
            PartDeltaEvent(index=1, delta=TextPartDelta(content_delta=' circles')),
            PartDeltaEvent(index=1, delta=TextPartDelta(content_delta=' using')),
            PartDeltaEvent(index=1, delta=TextPartDelta(content_delta=' a')),
            PartDeltaEvent(index=1, delta=TextPartDelta(content_delta=' cookie')),
            PartDeltaEvent(index=1, delta=TextPartDelta(content_delta=' cutter')),
            PartDeltaEvent(index=1, delta=TextPartDelta(content_delta=' or')),
            PartDeltaEvent(index=1, delta=TextPartDelta(content_delta=' glass')),
            PartDeltaEvent(index=1, delta=TextPartDelta(content_delta=' rim')),
            PartDeltaEvent(index=1, delta=TextPartDelta(content_delta='.\n')),
            PartDeltaEvent(index=1, delta=TextPartDelta(content_delta='  ')),
            PartDeltaEvent(index=1, delta=TextPartDelta(content_delta=' -')),
            PartDeltaEvent(index=1, delta=TextPartDelta(content_delta=' Place')),
            PartDeltaEvent(index=1, delta=TextPartDelta(content_delta=' cookies')),
            PartDeltaEvent(index=1, delta=TextPartDelta(content_delta=' on')),
            PartDeltaEvent(index=1, delta=TextPartDelta(content_delta=' a')),
            PartDeltaEvent(index=1, delta=TextPartDelta(content_delta=' parchment')),
            PartDeltaEvent(index=1, delta=TextPartDelta(content_delta='-lined')),
            PartDeltaEvent(index=1, delta=TextPartDelta(content_delta=' baking')),
            PartDeltaEvent(index=1, delta=TextPartDelta(content_delta=' sheet')),
            PartDeltaEvent(index=1, delta=TextPartDelta(content_delta=',')),
            PartDeltaEvent(index=1, delta=TextPartDelta(content_delta=' leaving')),
            PartDeltaEvent(index=1, delta=TextPartDelta(content_delta=' space')),
            PartDeltaEvent(index=1, delta=TextPartDelta(content_delta=' between')),
            PartDeltaEvent(index=1, delta=TextPartDelta(content_delta=' each')),
            PartDeltaEvent(
                index=1,
                delta=TextPartDelta(
                    content_delta="""\
.

"""
                ),
            ),
            PartDeltaEvent(index=1, delta=TextPartDelta(content_delta='3')),
            PartDeltaEvent(index=1, delta=TextPartDelta(content_delta='.')),
            PartDeltaEvent(index=1, delta=TextPartDelta(content_delta=' **')),
            PartDeltaEvent(index=1, delta=TextPartDelta(content_delta='B')),
            PartDeltaEvent(index=1, delta=TextPartDelta(content_delta='ake')),
            PartDeltaEvent(index=1, delta=TextPartDelta(content_delta=' the')),
            PartDeltaEvent(index=1, delta=TextPartDelta(content_delta=' Cookies')),
            PartDeltaEvent(index=1, delta=TextPartDelta(content_delta=':')),
            PartDeltaEvent(index=1, delta=TextPartDelta(content_delta='**\n')),
            PartDeltaEvent(index=1, delta=TextPartDelta(content_delta='  ')),
            PartDeltaEvent(index=1, delta=TextPartDelta(content_delta=' -')),
            PartDeltaEvent(index=1, delta=TextPartDelta(content_delta=' Pre')),
            PartDeltaEvent(index=1, delta=TextPartDelta(content_delta='heat')),
            PartDeltaEvent(index=1, delta=TextPartDelta(content_delta=' oven')),
            PartDeltaEvent(index=1, delta=TextPartDelta(content_delta=' to')),
            PartDeltaEvent(index=1, delta=TextPartDelta(content_delta=' ')),
            PartDeltaEvent(index=1, delta=TextPartDelta(content_delta='350')),
            PartDeltaEvent(index=1, delta=TextPartDelta(content_delta='°F')),
            PartDeltaEvent(index=1, delta=TextPartDelta(content_delta=' (')),
            PartDeltaEvent(index=1, delta=TextPartDelta(content_delta='180')),
            PartDeltaEvent(index=1, delta=TextPartDelta(content_delta='°C')),
            PartDeltaEvent(index=1, delta=TextPartDelta(content_delta=').\n')),
            PartDeltaEvent(index=1, delta=TextPartDelta(content_delta='  ')),
            PartDeltaEvent(index=1, delta=TextPartDelta(content_delta=' -')),
            PartDeltaEvent(index=1, delta=TextPartDelta(content_delta=' Bake')),
            PartDeltaEvent(index=1, delta=TextPartDelta(content_delta=' for')),
            PartDeltaEvent(index=1, delta=TextPartDelta(content_delta=' ')),
            PartDeltaEvent(index=1, delta=TextPartDelta(content_delta='10')),
            PartDeltaEvent(index=1, delta=TextPartDelta(content_delta='-')),
            PartDeltaEvent(index=1, delta=TextPartDelta(content_delta='15')),
            PartDeltaEvent(index=1, delta=TextPartDelta(content_delta=' minutes')),
            PartDeltaEvent(index=1, delta=TextPartDelta(content_delta=' until')),
            PartDeltaEvent(index=1, delta=TextPartDelta(content_delta=' lightly')),
            PartDeltaEvent(index=1, delta=TextPartDelta(content_delta=' golden')),
            PartDeltaEvent(index=1, delta=TextPartDelta(content_delta='.')),
            PartDeltaEvent(index=1, delta=TextPartDelta(content_delta=' Allow')),
            PartDeltaEvent(index=1, delta=TextPartDelta(content_delta=' to')),
            PartDeltaEvent(index=1, delta=TextPartDelta(content_delta=' cool')),
            PartDeltaEvent(index=1, delta=TextPartDelta(content_delta=' on')),
            PartDeltaEvent(index=1, delta=TextPartDelta(content_delta=' the')),
            PartDeltaEvent(index=1, delta=TextPartDelta(content_delta=' baking')),
            PartDeltaEvent(index=1, delta=TextPartDelta(content_delta=' sheet')),
            PartDeltaEvent(index=1, delta=TextPartDelta(content_delta=' for')),
            PartDeltaEvent(index=1, delta=TextPartDelta(content_delta=' ')),
            PartDeltaEvent(index=1, delta=TextPartDelta(content_delta='5')),
            PartDeltaEvent(index=1, delta=TextPartDelta(content_delta=' minutes')),
            PartDeltaEvent(index=1, delta=TextPartDelta(content_delta=',')),
            PartDeltaEvent(index=1, delta=TextPartDelta(content_delta=' then')),
            PartDeltaEvent(index=1, delta=TextPartDelta(content_delta=' transfer')),
            PartDeltaEvent(index=1, delta=TextPartDelta(content_delta=' to')),
            PartDeltaEvent(index=1, delta=TextPartDelta(content_delta=' a')),
            PartDeltaEvent(index=1, delta=TextPartDelta(content_delta=' wire')),
            PartDeltaEvent(index=1, delta=TextPartDelta(content_delta=' rack')),
            PartDeltaEvent(index=1, delta=TextPartDelta(content_delta=' to')),
            PartDeltaEvent(index=1, delta=TextPartDelta(content_delta=' cool')),
            PartDeltaEvent(index=1, delta=TextPartDelta(content_delta=' completely')),
            PartDeltaEvent(
                index=1,
                delta=TextPartDelta(
                    content_delta="""\
.

"""
                ),
            ),
            PartDeltaEvent(index=1, delta=TextPartDelta(content_delta='4')),
            PartDeltaEvent(index=1, delta=TextPartDelta(content_delta='.')),
            PartDeltaEvent(index=1, delta=TextPartDelta(content_delta=' **')),
            PartDeltaEvent(index=1, delta=TextPartDelta(content_delta='Make')),
            PartDeltaEvent(index=1, delta=TextPartDelta(content_delta=' Dul')),
            PartDeltaEvent(index=1, delta=TextPartDelta(content_delta='ce')),
            PartDeltaEvent(index=1, delta=TextPartDelta(content_delta=' de')),
            PartDeltaEvent(index=1, delta=TextPartDelta(content_delta=' Le')),
            PartDeltaEvent(index=1, delta=TextPartDelta(content_delta='che')),
            PartDeltaEvent(index=1, delta=TextPartDelta(content_delta=':')),
            PartDeltaEvent(index=1, delta=TextPartDelta(content_delta='**\n')),
            PartDeltaEvent(index=1, delta=TextPartDelta(content_delta='  ')),
            PartDeltaEvent(index=1, delta=TextPartDelta(content_delta=' -')),
            PartDeltaEvent(index=1, delta=TextPartDelta(content_delta=' Pour')),
            PartDeltaEvent(index=1, delta=TextPartDelta(content_delta=' sweet')),
            PartDeltaEvent(index=1, delta=TextPartDelta(content_delta='ened')),
            PartDeltaEvent(index=1, delta=TextPartDelta(content_delta=' condensed')),
            PartDeltaEvent(index=1, delta=TextPartDelta(content_delta=' milk')),
            PartDeltaEvent(index=1, delta=TextPartDelta(content_delta=' into')),
            PartDeltaEvent(index=1, delta=TextPartDelta(content_delta=' a')),
            PartDeltaEvent(index=1, delta=TextPartDelta(content_delta=' sauce')),
            PartDeltaEvent(index=1, delta=TextPartDelta(content_delta='pan')),
            PartDeltaEvent(index=1, delta=TextPartDelta(content_delta=' and')),
            PartDeltaEvent(index=1, delta=TextPartDelta(content_delta=' heat')),
            PartDeltaEvent(index=1, delta=TextPartDelta(content_delta=' over')),
            PartDeltaEvent(index=1, delta=TextPartDelta(content_delta=' medium')),
            PartDeltaEvent(index=1, delta=TextPartDelta(content_delta=' heat')),
            PartDeltaEvent(index=1, delta=TextPartDelta(content_delta=',')),
            PartDeltaEvent(index=1, delta=TextPartDelta(content_delta=' stirring')),
            PartDeltaEvent(index=1, delta=TextPartDelta(content_delta=' frequently')),
            PartDeltaEvent(index=1, delta=TextPartDelta(content_delta=',')),
            PartDeltaEvent(index=1, delta=TextPartDelta(content_delta=' until')),
            PartDeltaEvent(index=1, delta=TextPartDelta(content_delta=' thick')),
            PartDeltaEvent(index=1, delta=TextPartDelta(content_delta='ened')),
            PartDeltaEvent(index=1, delta=TextPartDelta(content_delta=' and')),
            PartDeltaEvent(index=1, delta=TextPartDelta(content_delta=' golden')),
            PartDeltaEvent(index=1, delta=TextPartDelta(content_delta=' (')),
            PartDeltaEvent(index=1, delta=TextPartDelta(content_delta='about')),
            PartDeltaEvent(index=1, delta=TextPartDelta(content_delta=' ')),
            PartDeltaEvent(index=1, delta=TextPartDelta(content_delta='10')),
            PartDeltaEvent(index=1, delta=TextPartDelta(content_delta='-')),
            PartDeltaEvent(index=1, delta=TextPartDelta(content_delta='15')),
            PartDeltaEvent(index=1, delta=TextPartDelta(content_delta=' minutes')),
            PartDeltaEvent(
                index=1,
                delta=TextPartDelta(
                    content_delta="""\
).

"""
                ),
            ),
            PartDeltaEvent(index=1, delta=TextPartDelta(content_delta='5')),
            PartDeltaEvent(index=1, delta=TextPartDelta(content_delta='.')),
            PartDeltaEvent(index=1, delta=TextPartDelta(content_delta=' **')),
            PartDeltaEvent(index=1, delta=TextPartDelta(content_delta='As')),
            PartDeltaEvent(index=1, delta=TextPartDelta(content_delta='semble')),
            PartDeltaEvent(index=1, delta=TextPartDelta(content_delta=' Alf')),
            PartDeltaEvent(index=1, delta=TextPartDelta(content_delta='aj')),
            PartDeltaEvent(index=1, delta=TextPartDelta(content_delta='ores')),
            PartDeltaEvent(index=1, delta=TextPartDelta(content_delta=':')),
            PartDeltaEvent(index=1, delta=TextPartDelta(content_delta='**\n')),
            PartDeltaEvent(index=1, delta=TextPartDelta(content_delta='  ')),
            PartDeltaEvent(index=1, delta=TextPartDelta(content_delta=' -')),
            PartDeltaEvent(index=1, delta=TextPartDelta(content_delta=' Spread')),
            PartDeltaEvent(index=1, delta=TextPartDelta(content_delta=' a')),
            PartDeltaEvent(index=1, delta=TextPartDelta(content_delta=' layer')),
            PartDeltaEvent(index=1, delta=TextPartDelta(content_delta=' of')),
            PartDeltaEvent(index=1, delta=TextPartDelta(content_delta=' dul')),
            PartDeltaEvent(index=1, delta=TextPartDelta(content_delta='ce')),
            PartDeltaEvent(index=1, delta=TextPartDelta(content_delta=' de')),
            PartDeltaEvent(index=1, delta=TextPartDelta(content_delta=' le')),
            PartDeltaEvent(index=1, delta=TextPartDelta(content_delta='che')),
            PartDeltaEvent(index=1, delta=TextPartDelta(content_delta=' on')),
            PartDeltaEvent(index=1, delta=TextPartDelta(content_delta=' the')),
            PartDeltaEvent(index=1, delta=TextPartDelta(content_delta=' flat')),
            PartDeltaEvent(index=1, delta=TextPartDelta(content_delta=' side')),
            PartDeltaEvent(index=1, delta=TextPartDelta(content_delta=' of')),
            PartDeltaEvent(index=1, delta=TextPartDelta(content_delta=' one')),
            PartDeltaEvent(index=1, delta=TextPartDelta(content_delta=' cookie')),
            PartDeltaEvent(index=1, delta=TextPartDelta(content_delta='.')),
            PartDeltaEvent(index=1, delta=TextPartDelta(content_delta=' Sandwich')),
            PartDeltaEvent(index=1, delta=TextPartDelta(content_delta=' with')),
            PartDeltaEvent(index=1, delta=TextPartDelta(content_delta=' another')),
            PartDeltaEvent(index=1, delta=TextPartDelta(content_delta=' cookie')),
            PartDeltaEvent(index=1, delta=TextPartDelta(content_delta=',')),
            PartDeltaEvent(index=1, delta=TextPartDelta(content_delta=' pressing')),
            PartDeltaEvent(index=1, delta=TextPartDelta(content_delta=' gently')),
            PartDeltaEvent(index=1, delta=TextPartDelta(content_delta='.\n')),
            PartDeltaEvent(index=1, delta=TextPartDelta(content_delta='  ')),
            PartDeltaEvent(index=1, delta=TextPartDelta(content_delta=' -')),
            PartDeltaEvent(index=1, delta=TextPartDelta(content_delta=' Roll')),
            PartDeltaEvent(index=1, delta=TextPartDelta(content_delta=' each')),
            PartDeltaEvent(index=1, delta=TextPartDelta(content_delta=' sandwich')),
            PartDeltaEvent(index=1, delta=TextPartDelta(content_delta=' in')),
            PartDeltaEvent(index=1, delta=TextPartDelta(content_delta=' powdered')),
            PartDeltaEvent(index=1, delta=TextPartDelta(content_delta=' sugar')),
            PartDeltaEvent(index=1, delta=TextPartDelta(content_delta=' to')),
            PartDeltaEvent(index=1, delta=TextPartDelta(content_delta=' coat')),
            PartDeltaEvent(index=1, delta=TextPartDelta(content_delta=' evenly')),
            PartDeltaEvent(
                index=1,
                delta=TextPartDelta(
                    content_delta="""\
.

"""
                ),
            ),
            PartDeltaEvent(index=1, delta=TextPartDelta(content_delta='6')),
            PartDeltaEvent(index=1, delta=TextPartDelta(content_delta='.')),
            PartDeltaEvent(index=1, delta=TextPartDelta(content_delta=' **')),
            PartDeltaEvent(index=1, delta=TextPartDelta(content_delta='Serve')),
            PartDeltaEvent(index=1, delta=TextPartDelta(content_delta=':')),
            PartDeltaEvent(index=1, delta=TextPartDelta(content_delta='**\n')),
            PartDeltaEvent(index=1, delta=TextPartDelta(content_delta='  ')),
            PartDeltaEvent(index=1, delta=TextPartDelta(content_delta=' -')),
            PartDeltaEvent(index=1, delta=TextPartDelta(content_delta=' Enjoy')),
            PartDeltaEvent(index=1, delta=TextPartDelta(content_delta=' your')),
            PartDeltaEvent(index=1, delta=TextPartDelta(content_delta=' alf')),
            PartDeltaEvent(index=1, delta=TextPartDelta(content_delta='aj')),
            PartDeltaEvent(index=1, delta=TextPartDelta(content_delta='ores')),
            PartDeltaEvent(index=1, delta=TextPartDelta(content_delta=' with')),
            PartDeltaEvent(index=1, delta=TextPartDelta(content_delta=' a')),
            PartDeltaEvent(index=1, delta=TextPartDelta(content_delta=' dust')),
            PartDeltaEvent(index=1, delta=TextPartDelta(content_delta='ing')),
            PartDeltaEvent(index=1, delta=TextPartDelta(content_delta=' of')),
            PartDeltaEvent(index=1, delta=TextPartDelta(content_delta=' powdered')),
            PartDeltaEvent(index=1, delta=TextPartDelta(content_delta=' sugar')),
            PartDeltaEvent(index=1, delta=TextPartDelta(content_delta='.')),
            PartDeltaEvent(index=1, delta=TextPartDelta(content_delta=' Store')),
            PartDeltaEvent(index=1, delta=TextPartDelta(content_delta=' in')),
            PartDeltaEvent(index=1, delta=TextPartDelta(content_delta=' an')),
            PartDeltaEvent(index=1, delta=TextPartDelta(content_delta=' a')),
            PartDeltaEvent(index=1, delta=TextPartDelta(content_delta='irt')),
            PartDeltaEvent(index=1, delta=TextPartDelta(content_delta='ight')),
            PartDeltaEvent(index=1, delta=TextPartDelta(content_delta=' container')),
            PartDeltaEvent(
                index=1,
                delta=TextPartDelta(
                    content_delta="""\
.

"""
                ),
            ),
            PartDeltaEvent(index=1, delta=TextPartDelta(content_delta='###')),
            PartDeltaEvent(index=1, delta=TextPartDelta(content_delta=' Tips')),
            PartDeltaEvent(index=1, delta=TextPartDelta(content_delta=':\n')),
            PartDeltaEvent(index=1, delta=TextPartDelta(content_delta='-')),
            PartDeltaEvent(index=1, delta=TextPartDelta(content_delta=' Ensure')),
            PartDeltaEvent(index=1, delta=TextPartDelta(content_delta=' cookies')),
            PartDeltaEvent(index=1, delta=TextPartDelta(content_delta=' are')),
            PartDeltaEvent(index=1, delta=TextPartDelta(content_delta=' completely')),
            PartDeltaEvent(index=1, delta=TextPartDelta(content_delta=' cool')),
            PartDeltaEvent(index=1, delta=TextPartDelta(content_delta=' before')),
            PartDeltaEvent(index=1, delta=TextPartDelta(content_delta=' filling')),
            PartDeltaEvent(index=1, delta=TextPartDelta(content_delta=' to')),
            PartDeltaEvent(index=1, delta=TextPartDelta(content_delta=' prevent')),
            PartDeltaEvent(index=1, delta=TextPartDelta(content_delta=' s')),
            PartDeltaEvent(index=1, delta=TextPartDelta(content_delta='ogg')),
            PartDeltaEvent(index=1, delta=TextPartDelta(content_delta='iness')),
            PartDeltaEvent(index=1, delta=TextPartDelta(content_delta='.\n')),
            PartDeltaEvent(index=1, delta=TextPartDelta(content_delta='-')),
            PartDeltaEvent(index=1, delta=TextPartDelta(content_delta=' For')),
            PartDeltaEvent(index=1, delta=TextPartDelta(content_delta=' an')),
            PartDeltaEvent(index=1, delta=TextPartDelta(content_delta=' extra')),
            PartDeltaEvent(index=1, delta=TextPartDelta(content_delta=' touch')),
            PartDeltaEvent(index=1, delta=TextPartDelta(content_delta=',')),
            PartDeltaEvent(index=1, delta=TextPartDelta(content_delta=' add')),
            PartDeltaEvent(index=1, delta=TextPartDelta(content_delta=' a')),
            PartDeltaEvent(index=1, delta=TextPartDelta(content_delta=' pinch')),
            PartDeltaEvent(index=1, delta=TextPartDelta(content_delta=' of')),
            PartDeltaEvent(index=1, delta=TextPartDelta(content_delta=' salt')),
            PartDeltaEvent(index=1, delta=TextPartDelta(content_delta=' to')),
            PartDeltaEvent(index=1, delta=TextPartDelta(content_delta=' the')),
            PartDeltaEvent(index=1, delta=TextPartDelta(content_delta=' dough')),
            PartDeltaEvent(index=1, delta=TextPartDelta(content_delta=' for')),
            PartDeltaEvent(index=1, delta=TextPartDelta(content_delta=' flavor')),
            PartDeltaEvent(index=1, delta=TextPartDelta(content_delta=' balance')),
            PartDeltaEvent(
                index=1,
                delta=TextPartDelta(
                    content_delta="""\
.

"""
                ),
            ),
            PartDeltaEvent(index=1, delta=TextPartDelta(content_delta='Enjoy')),
            PartDeltaEvent(index=1, delta=TextPartDelta(content_delta=' your')),
            PartDeltaEvent(index=1, delta=TextPartDelta(content_delta=' homemade')),
            PartDeltaEvent(index=1, delta=TextPartDelta(content_delta=' Ur')),
            PartDeltaEvent(index=1, delta=TextPartDelta(content_delta='ugu')),
            PartDeltaEvent(index=1, delta=TextPartDelta(content_delta='ayan')),
            PartDeltaEvent(index=1, delta=TextPartDelta(content_delta=' alf')),
            PartDeltaEvent(index=1, delta=TextPartDelta(content_delta='aj')),
            PartDeltaEvent(index=1, delta=TextPartDelta(content_delta='ores')),
            PartDeltaEvent(index=1, delta=TextPartDelta(content_delta='!')),
            PartEndEvent(
                index=1,
                part=TextPart(
                    content="""\
To make Uruguayan alfajores, follow these organized steps for a delightful cookie sandwich with dulce de leche:

### Ingredients:
- **For the Cookies:**
  - 2 cups all-purpose flour
  - 1 cup powdered sugar
  - 1/2 tsp baking powder
  - 1/4 tsp baking soda
  - 1/4 tsp salt
  - 1/2 cup unsalted butter, softened
  - 1 large egg
  - 1 egg yolk
  - 1 tsp vanilla extract

- **For the Filling:**
  - 1 can (14 oz) sweetened condensed milk (for dulce de leche)
  - Powdered sugar (for coating)

### Instructions:

1. **Prepare the Cookie Dough:**
   - In a large bowl, whisk together flour, powdered sugar, baking powder, baking soda, and salt.
   - Add softened butter and mix until the mixture resembles coarse crumbs.
   - In a separate bowl, whisk together egg, egg yolk, and vanilla extract. Pour into the dry mixture and mix until a dough forms.
   - Wrap dough in plastic wrap and refrigerate for 30 minutes.

2. **Roll and Cut Cookies:**
   - Roll out dough on a floured surface to about 1/4 inch thickness.
   - Cut into circles using a cookie cutter or glass rim.
   - Place cookies on a parchment-lined baking sheet, leaving space between each.

3. **Bake the Cookies:**
   - Preheat oven to 350°F (180°C).
   - Bake for 10-15 minutes until lightly golden. Allow to cool on the baking sheet for 5 minutes, then transfer to a wire rack to cool completely.

4. **Make Dulce de Leche:**
   - Pour sweetened condensed milk into a saucepan and heat over medium heat, stirring frequently, until thickened and golden (about 10-15 minutes).

5. **Assemble Alfajores:**
   - Spread a layer of dulce de leche on the flat side of one cookie. Sandwich with another cookie, pressing gently.
   - Roll each sandwich in powdered sugar to coat evenly.

6. **Serve:**
   - Enjoy your alfajores with a dusting of powdered sugar. Store in an airtight container.

### Tips:
- Ensure cookies are completely cool before filling to prevent sogginess.
- For an extra touch, add a pinch of salt to the dough for flavor balance.

Enjoy your homemade Uruguayan alfajores!\
"""
                ),
            ),
        ]
    )

    event_parts: list[Any] = []
    async with agent.iter(
        user_prompt='Considering the Uruguayan recipe, how can I cook the Argentinian one?',
        message_history=messages,
        model_settings=GroqModelSettings(groq_reasoning_format='parsed'),
    ) as agent_run:
        async for node in agent_run:
            if Agent.is_model_request_node(node) or Agent.is_call_tools_node(node):
                async with node.stream(agent_run.ctx) as request_stream:
                    async for event in request_stream:
                        event_parts.append(event)

    result = agent_run.result
    assert result is not None
    assert result.new_messages() == snapshot(
        [
            ModelRequest(
                parts=[
                    UserPromptPart(
                        content='Considering the Uruguayan recipe, how can I cook the Argentinian one?',
                        timestamp=IsDatetime(),
                    )
                ],
                timestamp=IsDatetime(),
                instructions='You are a chef.',
                run_id=IsStr(),
            ),
            ModelResponse(
                parts=[
                    ThinkingPart(
                        content="""\
Alright, so I'm trying to figure out how to make Argentinian alfajores. I know that Uruguayan alfajores are these delicious cookie sandwiches filled with dulce de leche and coated in powdered sugar. But I heard that Argentinian alfajores are a bit different. I'm not exactly sure what makes them unique, so I need to look into that.

First, I think about what I know about Argentinian desserts. They have a rich tradition of sweet treats, and alfajores are definitely one of them. Maybe the difference lies in the type of cookies used or the filling. I recall that in some South American countries, alfajores can be more like a biscuit or even a cake-like cookie, whereas in others, they might be crisper.

I also remember that sometimes alfajores are coated in chocolate instead of just powdered sugar. That could be an Argentinian twist. I need to confirm that. Also, the filling might not just be dulce de leche; perhaps they use other ingredients like jam or chocolate ganache.

Another thing to consider is the texture of the cookies. Uruguayan alfajores have a softer, more delicate cookie, while Argentinian ones might be crunchier. Or maybe they use a different type of flour or baking technique. I should check recipes from both countries to see the differences in ingredients and preparation methods.

I also wonder about the history of alfajores in Argentina. They might have been influenced by European immigrants, especially from Spain or Italy, which could explain variations in the recipe. This cultural influence might contribute to differences in how the cookies are made and filled.

Additionally, I think about the assembly of the alfajores. In Uruguay, it's typically two cookies sandwiching the dulce de leche and then coated in powdered sugar. Maybe in Argentina, they add more layers or use a different coating, like cinnamon or cocoa powder mixed with sugar.

I also need to consider the availability of ingredients. Dulce de leche is a staple in many South American countries, but maybe in Argentina, they have a slightly different version of it or use it in combination with other fillings. Perhaps they also use nuts or other ingredients in the dough for added texture and flavor.

Another aspect is the baking process. The Uruguayan cookies might be baked until just set, while Argentinian ones could be baked longer for a crisper texture. Or perhaps they use a different leavening agent to achieve a lighter or denser cookie.

I also think about the size of the cookies. Are Argentinian alfajores larger or smaller than the Uruguayan ones? This could affect baking time and the overall appearance of the final product.

Furthermore, I recall that in some regions, alfajores are dipped in chocolate after being filled. This could be a distinguishing feature of the Argentinian version. The chocolate coating might be milk, dark, or even white chocolate, adding another layer of flavor to the cookies.

I also wonder about the storage and serving of Argentinian alfajores. Maybe they are best served fresh, or perhaps they can be stored for a few days like the Uruguayan ones. Understanding this can help in planning the baking and assembly process.

Lastly, I think about potential variations within Argentina itself. Different regions might have their own take on alfajores, so there could be multiple authentic Argentinian recipes. It would be helpful to find a classic or widely recognized version to ensure authenticity.

Overall, to cook Argentinian alfajores, I need to focus on the specific characteristics that distinguish them from their Uruguayan counterparts, whether it's the type of cookie, the filling, the coating, or the baking method. By identifying these differences, I can adapt the recipe accordingly to achieve an authentic Argentinian alfajor.
"""
                    ),
                    TextPart(
                        content="""\
To cook Argentinian alfajores, follow these steps, which highlight the unique characteristics that distinguish them from their Uruguayan counterparts:

### Ingredients:
- **For the Cookies:**
  - 2 cups all-purpose flour
  - 1 cup powdered sugar
  - 1/2 teaspoon baking powder
  - 1/4 teaspoon baking soda
  - 1/4 teaspoon salt
  - 1/2 cup unsalted butter, softened
  - 1 large egg
  - 1 egg yolk
  - 1 teaspoon vanilla extract

- **For the Filling:**
  - 1 can (14 oz) sweetened condensed milk (for dulce de leche)
  - Optional: jam or chocolate ganache

- **For the Coating:**
  - Powdered sugar
  - Optional: cinnamon or cocoa powder mixed with sugar
  - Optional: melted chocolate (milk, dark, or white)

### Instructions:

1. **Prepare the Cookie Dough:**
   - In a large bowl, whisk together flour, powdered sugar, baking powder, baking soda, and salt.
   - Add softened butter and mix until the mixture resembles coarse crumbs.
   - In a separate bowl, whisk together egg, egg yolk, and vanilla extract. Pour into the dry mixture and mix until a dough forms.
   - Wrap dough in plastic wrap and refrigerate for 30 minutes.

2. **Roll and Cut Cookies:**
   - Roll out dough on a floured surface to about 1/4 inch thickness.
   - Cut into circles using a cookie cutter or glass rim.
   - Place cookies on a parchment-lined baking sheet, leaving space between each.

3. **Bake the Cookies:**
   - Preheat oven to 350°F (180°C).
   - Bake for 15-20 minutes until golden. Argentinian cookies might be baked longer for a crisper texture.
   - Allow to cool on the baking sheet for 5 minutes, then transfer to a wire rack to cool completely.

4. **Make Dulce de Leche:**
   - Pour sweetened condensed milk into a saucepan and heat over medium heat, stirring frequently, until thickened and golden (about 10-15 minutes).

5. **Assemble Alfajores:**
   - Spread a layer of dulce de leche on the flat side of one cookie. For added flavor, a thin layer of jam or chocolate ganache can also be used.
   - Sandwich with another cookie, pressing gently.

6. **Coat the Alfajores:**
   - Roll each sandwich in powdered sugar to coat evenly.
   - For an Argentinian twist, dip the filled alfajores in melted chocolate (milk, dark, or white) for a chocolate coating.
   - Optionally, mix cinnamon or cocoa powder with powdered sugar for a different coating flavor.

7. **Serve:**
   - Enjoy your Argentinian alfajores with a dusting of powdered sugar or chocolate coating. Store in an airtight container for up to 5 days.

### Tips:
- Ensure cookies are completely cool before filling to prevent sogginess.
- For an extra touch, add a pinch of salt to the dough for flavor balance.
- Experiment with different fillings and coatings to explore various regional variations within Argentina.

By following these steps, you can create authentic Argentinian alfajores that showcase their unique characteristics, such as a crisper texture and optional chocolate coating.\
"""
                    ),
                ],
                usage=RequestUsage(input_tokens=573, output_tokens=1509),
                model_name='deepseek-r1-distill-llama-70b',
                timestamp=IsDatetime(),
                provider_name='groq',
                provider_url='https://api.groq.com',
                provider_details={
                    'finish_reason': 'stop',
                    'timestamp': datetime(2025, 9, 17, 21, 30, 1, tzinfo=timezone.utc),
                },
                provider_response_id='chatcmpl-dd0af56b-f71d-4101-be2f-89efcf3f05ac',
                finish_reason='stop',
                run_id=IsStr(),
            ),
        ]
    )

    assert event_parts == snapshot(
        [
            PartStartEvent(index=0, part=ThinkingPart(content='Alright')),
            PartDeltaEvent(index=0, delta=ThinkingPartDelta(content_delta=',')),
            PartDeltaEvent(index=0, delta=ThinkingPartDelta(content_delta=' so')),
            PartDeltaEvent(index=0, delta=ThinkingPartDelta(content_delta=' I')),
            PartDeltaEvent(index=0, delta=ThinkingPartDelta(content_delta="'m")),
            PartDeltaEvent(index=0, delta=ThinkingPartDelta(content_delta=' trying')),
            PartDeltaEvent(index=0, delta=ThinkingPartDelta(content_delta=' to')),
            PartDeltaEvent(index=0, delta=ThinkingPartDelta(content_delta=' figure')),
            PartDeltaEvent(index=0, delta=ThinkingPartDelta(content_delta=' out')),
            PartDeltaEvent(index=0, delta=ThinkingPartDelta(content_delta=' how')),
            PartDeltaEvent(index=0, delta=ThinkingPartDelta(content_delta=' to')),
            PartDeltaEvent(index=0, delta=ThinkingPartDelta(content_delta=' make')),
            PartDeltaEvent(index=0, delta=ThinkingPartDelta(content_delta=' Arg')),
            PartDeltaEvent(index=0, delta=ThinkingPartDelta(content_delta='entin')),
            PartDeltaEvent(index=0, delta=ThinkingPartDelta(content_delta='ian')),
            PartDeltaEvent(index=0, delta=ThinkingPartDelta(content_delta=' alf')),
            PartDeltaEvent(index=0, delta=ThinkingPartDelta(content_delta='aj')),
            PartDeltaEvent(index=0, delta=ThinkingPartDelta(content_delta='ores')),
            PartDeltaEvent(index=0, delta=ThinkingPartDelta(content_delta='.')),
            PartDeltaEvent(index=0, delta=ThinkingPartDelta(content_delta=' I')),
            PartDeltaEvent(index=0, delta=ThinkingPartDelta(content_delta=' know')),
            PartDeltaEvent(index=0, delta=ThinkingPartDelta(content_delta=' that')),
            PartDeltaEvent(index=0, delta=ThinkingPartDelta(content_delta=' Ur')),
            PartDeltaEvent(index=0, delta=ThinkingPartDelta(content_delta='ugu')),
            PartDeltaEvent(index=0, delta=ThinkingPartDelta(content_delta='ayan')),
            PartDeltaEvent(index=0, delta=ThinkingPartDelta(content_delta=' alf')),
            PartDeltaEvent(index=0, delta=ThinkingPartDelta(content_delta='aj')),
            PartDeltaEvent(index=0, delta=ThinkingPartDelta(content_delta='ores')),
            PartDeltaEvent(index=0, delta=ThinkingPartDelta(content_delta=' are')),
            PartDeltaEvent(index=0, delta=ThinkingPartDelta(content_delta=' these')),
            PartDeltaEvent(index=0, delta=ThinkingPartDelta(content_delta=' delicious')),
            PartDeltaEvent(index=0, delta=ThinkingPartDelta(content_delta=' cookie')),
            PartDeltaEvent(index=0, delta=ThinkingPartDelta(content_delta=' sandwiches')),
            PartDeltaEvent(index=0, delta=ThinkingPartDelta(content_delta=' filled')),
            PartDeltaEvent(index=0, delta=ThinkingPartDelta(content_delta=' with')),
            PartDeltaEvent(index=0, delta=ThinkingPartDelta(content_delta=' dul')),
            PartDeltaEvent(index=0, delta=ThinkingPartDelta(content_delta='ce')),
            PartDeltaEvent(index=0, delta=ThinkingPartDelta(content_delta=' de')),
            PartDeltaEvent(index=0, delta=ThinkingPartDelta(content_delta=' le')),
            PartDeltaEvent(index=0, delta=ThinkingPartDelta(content_delta='che')),
            PartDeltaEvent(index=0, delta=ThinkingPartDelta(content_delta=' and')),
            PartDeltaEvent(index=0, delta=ThinkingPartDelta(content_delta=' coated')),
            PartDeltaEvent(index=0, delta=ThinkingPartDelta(content_delta=' in')),
            PartDeltaEvent(index=0, delta=ThinkingPartDelta(content_delta=' powdered')),
            PartDeltaEvent(index=0, delta=ThinkingPartDelta(content_delta=' sugar')),
            PartDeltaEvent(index=0, delta=ThinkingPartDelta(content_delta='.')),
            PartDeltaEvent(index=0, delta=ThinkingPartDelta(content_delta=' But')),
            PartDeltaEvent(index=0, delta=ThinkingPartDelta(content_delta=' I')),
            PartDeltaEvent(index=0, delta=ThinkingPartDelta(content_delta=' heard')),
            PartDeltaEvent(index=0, delta=ThinkingPartDelta(content_delta=' that')),
            PartDeltaEvent(index=0, delta=ThinkingPartDelta(content_delta=' Arg')),
            PartDeltaEvent(index=0, delta=ThinkingPartDelta(content_delta='entin')),
            PartDeltaEvent(index=0, delta=ThinkingPartDelta(content_delta='ian')),
            PartDeltaEvent(index=0, delta=ThinkingPartDelta(content_delta=' alf')),
            PartDeltaEvent(index=0, delta=ThinkingPartDelta(content_delta='aj')),
            PartDeltaEvent(index=0, delta=ThinkingPartDelta(content_delta='ores')),
            PartDeltaEvent(index=0, delta=ThinkingPartDelta(content_delta=' are')),
            PartDeltaEvent(index=0, delta=ThinkingPartDelta(content_delta=' a')),
            PartDeltaEvent(index=0, delta=ThinkingPartDelta(content_delta=' bit')),
            PartDeltaEvent(index=0, delta=ThinkingPartDelta(content_delta=' different')),
            PartDeltaEvent(index=0, delta=ThinkingPartDelta(content_delta='.')),
            PartDeltaEvent(index=0, delta=ThinkingPartDelta(content_delta=' I')),
            PartDeltaEvent(index=0, delta=ThinkingPartDelta(content_delta="'m")),
            PartDeltaEvent(index=0, delta=ThinkingPartDelta(content_delta=' not')),
            PartDeltaEvent(index=0, delta=ThinkingPartDelta(content_delta=' exactly')),
            PartDeltaEvent(index=0, delta=ThinkingPartDelta(content_delta=' sure')),
            PartDeltaEvent(index=0, delta=ThinkingPartDelta(content_delta=' what')),
            PartDeltaEvent(index=0, delta=ThinkingPartDelta(content_delta=' makes')),
            PartDeltaEvent(index=0, delta=ThinkingPartDelta(content_delta=' them')),
            PartDeltaEvent(index=0, delta=ThinkingPartDelta(content_delta=' unique')),
            PartDeltaEvent(index=0, delta=ThinkingPartDelta(content_delta=',')),
            PartDeltaEvent(index=0, delta=ThinkingPartDelta(content_delta=' so')),
            PartDeltaEvent(index=0, delta=ThinkingPartDelta(content_delta=' I')),
            PartDeltaEvent(index=0, delta=ThinkingPartDelta(content_delta=' need')),
            PartDeltaEvent(index=0, delta=ThinkingPartDelta(content_delta=' to')),
            PartDeltaEvent(index=0, delta=ThinkingPartDelta(content_delta=' look')),
            PartDeltaEvent(index=0, delta=ThinkingPartDelta(content_delta=' into')),
            PartDeltaEvent(index=0, delta=ThinkingPartDelta(content_delta=' that')),
            PartDeltaEvent(
                index=0,
                delta=ThinkingPartDelta(
                    content_delta="""\
.

"""
                ),
            ),
            PartDeltaEvent(index=0, delta=ThinkingPartDelta(content_delta='First')),
            PartDeltaEvent(index=0, delta=ThinkingPartDelta(content_delta=',')),
            PartDeltaEvent(index=0, delta=ThinkingPartDelta(content_delta=' I')),
            PartDeltaEvent(index=0, delta=ThinkingPartDelta(content_delta=' think')),
            PartDeltaEvent(index=0, delta=ThinkingPartDelta(content_delta=' about')),
            PartDeltaEvent(index=0, delta=ThinkingPartDelta(content_delta=' what')),
            PartDeltaEvent(index=0, delta=ThinkingPartDelta(content_delta=' I')),
            PartDeltaEvent(index=0, delta=ThinkingPartDelta(content_delta=' know')),
            PartDeltaEvent(index=0, delta=ThinkingPartDelta(content_delta=' about')),
            PartDeltaEvent(index=0, delta=ThinkingPartDelta(content_delta=' Arg')),
            PartDeltaEvent(index=0, delta=ThinkingPartDelta(content_delta='entin')),
            PartDeltaEvent(index=0, delta=ThinkingPartDelta(content_delta='ian')),
            PartDeltaEvent(index=0, delta=ThinkingPartDelta(content_delta=' desserts')),
            PartDeltaEvent(index=0, delta=ThinkingPartDelta(content_delta='.')),
            PartDeltaEvent(index=0, delta=ThinkingPartDelta(content_delta=' They')),
            PartDeltaEvent(index=0, delta=ThinkingPartDelta(content_delta=' have')),
            PartDeltaEvent(index=0, delta=ThinkingPartDelta(content_delta=' a')),
            PartDeltaEvent(index=0, delta=ThinkingPartDelta(content_delta=' rich')),
            PartDeltaEvent(index=0, delta=ThinkingPartDelta(content_delta=' tradition')),
            PartDeltaEvent(index=0, delta=ThinkingPartDelta(content_delta=' of')),
            PartDeltaEvent(index=0, delta=ThinkingPartDelta(content_delta=' sweet')),
            PartDeltaEvent(index=0, delta=ThinkingPartDelta(content_delta=' treats')),
            PartDeltaEvent(index=0, delta=ThinkingPartDelta(content_delta=',')),
            PartDeltaEvent(index=0, delta=ThinkingPartDelta(content_delta=' and')),
            PartDeltaEvent(index=0, delta=ThinkingPartDelta(content_delta=' alf')),
            PartDeltaEvent(index=0, delta=ThinkingPartDelta(content_delta='aj')),
            PartDeltaEvent(index=0, delta=ThinkingPartDelta(content_delta='ores')),
            PartDeltaEvent(index=0, delta=ThinkingPartDelta(content_delta=' are')),
            PartDeltaEvent(index=0, delta=ThinkingPartDelta(content_delta=' definitely')),
            PartDeltaEvent(index=0, delta=ThinkingPartDelta(content_delta=' one')),
            PartDeltaEvent(index=0, delta=ThinkingPartDelta(content_delta=' of')),
            PartDeltaEvent(index=0, delta=ThinkingPartDelta(content_delta=' them')),
            PartDeltaEvent(index=0, delta=ThinkingPartDelta(content_delta='.')),
            PartDeltaEvent(index=0, delta=ThinkingPartDelta(content_delta=' Maybe')),
            PartDeltaEvent(index=0, delta=ThinkingPartDelta(content_delta=' the')),
            PartDeltaEvent(index=0, delta=ThinkingPartDelta(content_delta=' difference')),
            PartDeltaEvent(index=0, delta=ThinkingPartDelta(content_delta=' lies')),
            PartDeltaEvent(index=0, delta=ThinkingPartDelta(content_delta=' in')),
            PartDeltaEvent(index=0, delta=ThinkingPartDelta(content_delta=' the')),
            PartDeltaEvent(index=0, delta=ThinkingPartDelta(content_delta=' type')),
            PartDeltaEvent(index=0, delta=ThinkingPartDelta(content_delta=' of')),
            PartDeltaEvent(index=0, delta=ThinkingPartDelta(content_delta=' cookies')),
            PartDeltaEvent(index=0, delta=ThinkingPartDelta(content_delta=' used')),
            PartDeltaEvent(index=0, delta=ThinkingPartDelta(content_delta=' or')),
            PartDeltaEvent(index=0, delta=ThinkingPartDelta(content_delta=' the')),
            PartDeltaEvent(index=0, delta=ThinkingPartDelta(content_delta=' filling')),
            PartDeltaEvent(index=0, delta=ThinkingPartDelta(content_delta='.')),
            PartDeltaEvent(index=0, delta=ThinkingPartDelta(content_delta=' I')),
            PartDeltaEvent(index=0, delta=ThinkingPartDelta(content_delta=' recall')),
            PartDeltaEvent(index=0, delta=ThinkingPartDelta(content_delta=' that')),
            PartDeltaEvent(index=0, delta=ThinkingPartDelta(content_delta=' in')),
            PartDeltaEvent(index=0, delta=ThinkingPartDelta(content_delta=' some')),
            PartDeltaEvent(index=0, delta=ThinkingPartDelta(content_delta=' South')),
            PartDeltaEvent(index=0, delta=ThinkingPartDelta(content_delta=' American')),
            PartDeltaEvent(index=0, delta=ThinkingPartDelta(content_delta=' countries')),
            PartDeltaEvent(index=0, delta=ThinkingPartDelta(content_delta=',')),
            PartDeltaEvent(index=0, delta=ThinkingPartDelta(content_delta=' alf')),
            PartDeltaEvent(index=0, delta=ThinkingPartDelta(content_delta='aj')),
            PartDeltaEvent(index=0, delta=ThinkingPartDelta(content_delta='ores')),
            PartDeltaEvent(index=0, delta=ThinkingPartDelta(content_delta=' can')),
            PartDeltaEvent(index=0, delta=ThinkingPartDelta(content_delta=' be')),
            PartDeltaEvent(index=0, delta=ThinkingPartDelta(content_delta=' more')),
            PartDeltaEvent(index=0, delta=ThinkingPartDelta(content_delta=' like')),
            PartDeltaEvent(index=0, delta=ThinkingPartDelta(content_delta=' a')),
            PartDeltaEvent(index=0, delta=ThinkingPartDelta(content_delta=' bisc')),
            PartDeltaEvent(index=0, delta=ThinkingPartDelta(content_delta='uit')),
            PartDeltaEvent(index=0, delta=ThinkingPartDelta(content_delta=' or')),
            PartDeltaEvent(index=0, delta=ThinkingPartDelta(content_delta=' even')),
            PartDeltaEvent(index=0, delta=ThinkingPartDelta(content_delta=' a')),
            PartDeltaEvent(index=0, delta=ThinkingPartDelta(content_delta=' cake')),
            PartDeltaEvent(index=0, delta=ThinkingPartDelta(content_delta='-like')),
            PartDeltaEvent(index=0, delta=ThinkingPartDelta(content_delta=' cookie')),
            PartDeltaEvent(index=0, delta=ThinkingPartDelta(content_delta=',')),
            PartDeltaEvent(index=0, delta=ThinkingPartDelta(content_delta=' whereas')),
            PartDeltaEvent(index=0, delta=ThinkingPartDelta(content_delta=' in')),
            PartDeltaEvent(index=0, delta=ThinkingPartDelta(content_delta=' others')),
            PartDeltaEvent(index=0, delta=ThinkingPartDelta(content_delta=',')),
            PartDeltaEvent(index=0, delta=ThinkingPartDelta(content_delta=' they')),
            PartDeltaEvent(index=0, delta=ThinkingPartDelta(content_delta=' might')),
            PartDeltaEvent(index=0, delta=ThinkingPartDelta(content_delta=' be')),
            PartDeltaEvent(index=0, delta=ThinkingPartDelta(content_delta=' cr')),
            PartDeltaEvent(index=0, delta=ThinkingPartDelta(content_delta='isper')),
            PartDeltaEvent(
                index=0,
                delta=ThinkingPartDelta(
                    content_delta="""\
.

"""
                ),
            ),
            PartDeltaEvent(index=0, delta=ThinkingPartDelta(content_delta='I')),
            PartDeltaEvent(index=0, delta=ThinkingPartDelta(content_delta=' also')),
            PartDeltaEvent(index=0, delta=ThinkingPartDelta(content_delta=' remember')),
            PartDeltaEvent(index=0, delta=ThinkingPartDelta(content_delta=' that')),
            PartDeltaEvent(index=0, delta=ThinkingPartDelta(content_delta=' sometimes')),
            PartDeltaEvent(index=0, delta=ThinkingPartDelta(content_delta=' alf')),
            PartDeltaEvent(index=0, delta=ThinkingPartDelta(content_delta='aj')),
            PartDeltaEvent(index=0, delta=ThinkingPartDelta(content_delta='ores')),
            PartDeltaEvent(index=0, delta=ThinkingPartDelta(content_delta=' are')),
            PartDeltaEvent(index=0, delta=ThinkingPartDelta(content_delta=' coated')),
            PartDeltaEvent(index=0, delta=ThinkingPartDelta(content_delta=' in')),
            PartDeltaEvent(index=0, delta=ThinkingPartDelta(content_delta=' chocolate')),
            PartDeltaEvent(index=0, delta=ThinkingPartDelta(content_delta=' instead')),
            PartDeltaEvent(index=0, delta=ThinkingPartDelta(content_delta=' of')),
            PartDeltaEvent(index=0, delta=ThinkingPartDelta(content_delta=' just')),
            PartDeltaEvent(index=0, delta=ThinkingPartDelta(content_delta=' powdered')),
            PartDeltaEvent(index=0, delta=ThinkingPartDelta(content_delta=' sugar')),
            PartDeltaEvent(index=0, delta=ThinkingPartDelta(content_delta='.')),
            PartDeltaEvent(index=0, delta=ThinkingPartDelta(content_delta=' That')),
            PartDeltaEvent(index=0, delta=ThinkingPartDelta(content_delta=' could')),
            PartDeltaEvent(index=0, delta=ThinkingPartDelta(content_delta=' be')),
            PartDeltaEvent(index=0, delta=ThinkingPartDelta(content_delta=' an')),
            PartDeltaEvent(index=0, delta=ThinkingPartDelta(content_delta=' Arg')),
            PartDeltaEvent(index=0, delta=ThinkingPartDelta(content_delta='entin')),
            PartDeltaEvent(index=0, delta=ThinkingPartDelta(content_delta='ian')),
            PartDeltaEvent(index=0, delta=ThinkingPartDelta(content_delta=' twist')),
            PartDeltaEvent(index=0, delta=ThinkingPartDelta(content_delta='.')),
            PartDeltaEvent(index=0, delta=ThinkingPartDelta(content_delta=' I')),
            PartDeltaEvent(index=0, delta=ThinkingPartDelta(content_delta=' need')),
            PartDeltaEvent(index=0, delta=ThinkingPartDelta(content_delta=' to')),
            PartDeltaEvent(index=0, delta=ThinkingPartDelta(content_delta=' confirm')),
            PartDeltaEvent(index=0, delta=ThinkingPartDelta(content_delta=' that')),
            PartDeltaEvent(index=0, delta=ThinkingPartDelta(content_delta='.')),
            PartDeltaEvent(index=0, delta=ThinkingPartDelta(content_delta=' Also')),
            PartDeltaEvent(index=0, delta=ThinkingPartDelta(content_delta=',')),
            PartDeltaEvent(index=0, delta=ThinkingPartDelta(content_delta=' the')),
            PartDeltaEvent(index=0, delta=ThinkingPartDelta(content_delta=' filling')),
            PartDeltaEvent(index=0, delta=ThinkingPartDelta(content_delta=' might')),
            PartDeltaEvent(index=0, delta=ThinkingPartDelta(content_delta=' not')),
            PartDeltaEvent(index=0, delta=ThinkingPartDelta(content_delta=' just')),
            PartDeltaEvent(index=0, delta=ThinkingPartDelta(content_delta=' be')),
            PartDeltaEvent(index=0, delta=ThinkingPartDelta(content_delta=' dul')),
            PartDeltaEvent(index=0, delta=ThinkingPartDelta(content_delta='ce')),
            PartDeltaEvent(index=0, delta=ThinkingPartDelta(content_delta=' de')),
            PartDeltaEvent(index=0, delta=ThinkingPartDelta(content_delta=' le')),
            PartDeltaEvent(index=0, delta=ThinkingPartDelta(content_delta='che')),
            PartDeltaEvent(index=0, delta=ThinkingPartDelta(content_delta=';')),
            PartDeltaEvent(index=0, delta=ThinkingPartDelta(content_delta=' perhaps')),
            PartDeltaEvent(index=0, delta=ThinkingPartDelta(content_delta=' they')),
            PartDeltaEvent(index=0, delta=ThinkingPartDelta(content_delta=' use')),
            PartDeltaEvent(index=0, delta=ThinkingPartDelta(content_delta=' other')),
            PartDeltaEvent(index=0, delta=ThinkingPartDelta(content_delta=' ingredients')),
            PartDeltaEvent(index=0, delta=ThinkingPartDelta(content_delta=' like')),
            PartDeltaEvent(index=0, delta=ThinkingPartDelta(content_delta=' jam')),
            PartDeltaEvent(index=0, delta=ThinkingPartDelta(content_delta=' or')),
            PartDeltaEvent(index=0, delta=ThinkingPartDelta(content_delta=' chocolate')),
            PartDeltaEvent(index=0, delta=ThinkingPartDelta(content_delta=' gan')),
            PartDeltaEvent(index=0, delta=ThinkingPartDelta(content_delta='ache')),
            PartDeltaEvent(
                index=0,
                delta=ThinkingPartDelta(
                    content_delta="""\
.

"""
                ),
            ),
            PartDeltaEvent(index=0, delta=ThinkingPartDelta(content_delta='Another')),
            PartDeltaEvent(index=0, delta=ThinkingPartDelta(content_delta=' thing')),
            PartDeltaEvent(index=0, delta=ThinkingPartDelta(content_delta=' to')),
            PartDeltaEvent(index=0, delta=ThinkingPartDelta(content_delta=' consider')),
            PartDeltaEvent(index=0, delta=ThinkingPartDelta(content_delta=' is')),
            PartDeltaEvent(index=0, delta=ThinkingPartDelta(content_delta=' the')),
            PartDeltaEvent(index=0, delta=ThinkingPartDelta(content_delta=' texture')),
            PartDeltaEvent(index=0, delta=ThinkingPartDelta(content_delta=' of')),
            PartDeltaEvent(index=0, delta=ThinkingPartDelta(content_delta=' the')),
            PartDeltaEvent(index=0, delta=ThinkingPartDelta(content_delta=' cookies')),
            PartDeltaEvent(index=0, delta=ThinkingPartDelta(content_delta='.')),
            PartDeltaEvent(index=0, delta=ThinkingPartDelta(content_delta=' Ur')),
            PartDeltaEvent(index=0, delta=ThinkingPartDelta(content_delta='ugu')),
            PartDeltaEvent(index=0, delta=ThinkingPartDelta(content_delta='ayan')),
            PartDeltaEvent(index=0, delta=ThinkingPartDelta(content_delta=' alf')),
            PartDeltaEvent(index=0, delta=ThinkingPartDelta(content_delta='aj')),
            PartDeltaEvent(index=0, delta=ThinkingPartDelta(content_delta='ores')),
            PartDeltaEvent(index=0, delta=ThinkingPartDelta(content_delta=' have')),
            PartDeltaEvent(index=0, delta=ThinkingPartDelta(content_delta=' a')),
            PartDeltaEvent(index=0, delta=ThinkingPartDelta(content_delta=' softer')),
            PartDeltaEvent(index=0, delta=ThinkingPartDelta(content_delta=',')),
            PartDeltaEvent(index=0, delta=ThinkingPartDelta(content_delta=' more')),
            PartDeltaEvent(index=0, delta=ThinkingPartDelta(content_delta=' delicate')),
            PartDeltaEvent(index=0, delta=ThinkingPartDelta(content_delta=' cookie')),
            PartDeltaEvent(index=0, delta=ThinkingPartDelta(content_delta=',')),
            PartDeltaEvent(index=0, delta=ThinkingPartDelta(content_delta=' while')),
            PartDeltaEvent(index=0, delta=ThinkingPartDelta(content_delta=' Arg')),
            PartDeltaEvent(index=0, delta=ThinkingPartDelta(content_delta='entin')),
            PartDeltaEvent(index=0, delta=ThinkingPartDelta(content_delta='ian')),
            PartDeltaEvent(index=0, delta=ThinkingPartDelta(content_delta=' ones')),
            PartDeltaEvent(index=0, delta=ThinkingPartDelta(content_delta=' might')),
            PartDeltaEvent(index=0, delta=ThinkingPartDelta(content_delta=' be')),
            PartDeltaEvent(index=0, delta=ThinkingPartDelta(content_delta=' crunch')),
            PartDeltaEvent(index=0, delta=ThinkingPartDelta(content_delta='ier')),
            PartDeltaEvent(index=0, delta=ThinkingPartDelta(content_delta='.')),
            PartDeltaEvent(index=0, delta=ThinkingPartDelta(content_delta=' Or')),
            PartDeltaEvent(index=0, delta=ThinkingPartDelta(content_delta=' maybe')),
            PartDeltaEvent(index=0, delta=ThinkingPartDelta(content_delta=' they')),
            PartDeltaEvent(index=0, delta=ThinkingPartDelta(content_delta=' use')),
            PartDeltaEvent(index=0, delta=ThinkingPartDelta(content_delta=' a')),
            PartDeltaEvent(index=0, delta=ThinkingPartDelta(content_delta=' different')),
            PartDeltaEvent(index=0, delta=ThinkingPartDelta(content_delta=' type')),
            PartDeltaEvent(index=0, delta=ThinkingPartDelta(content_delta=' of')),
            PartDeltaEvent(index=0, delta=ThinkingPartDelta(content_delta=' flour')),
            PartDeltaEvent(index=0, delta=ThinkingPartDelta(content_delta=' or')),
            PartDeltaEvent(index=0, delta=ThinkingPartDelta(content_delta=' baking')),
            PartDeltaEvent(index=0, delta=ThinkingPartDelta(content_delta=' technique')),
            PartDeltaEvent(index=0, delta=ThinkingPartDelta(content_delta='.')),
            PartDeltaEvent(index=0, delta=ThinkingPartDelta(content_delta=' I')),
            PartDeltaEvent(index=0, delta=ThinkingPartDelta(content_delta=' should')),
            PartDeltaEvent(index=0, delta=ThinkingPartDelta(content_delta=' check')),
            PartDeltaEvent(index=0, delta=ThinkingPartDelta(content_delta=' recipes')),
            PartDeltaEvent(index=0, delta=ThinkingPartDelta(content_delta=' from')),
            PartDeltaEvent(index=0, delta=ThinkingPartDelta(content_delta=' both')),
            PartDeltaEvent(index=0, delta=ThinkingPartDelta(content_delta=' countries')),
            PartDeltaEvent(index=0, delta=ThinkingPartDelta(content_delta=' to')),
            PartDeltaEvent(index=0, delta=ThinkingPartDelta(content_delta=' see')),
            PartDeltaEvent(index=0, delta=ThinkingPartDelta(content_delta=' the')),
            PartDeltaEvent(index=0, delta=ThinkingPartDelta(content_delta=' differences')),
            PartDeltaEvent(index=0, delta=ThinkingPartDelta(content_delta=' in')),
            PartDeltaEvent(index=0, delta=ThinkingPartDelta(content_delta=' ingredients')),
            PartDeltaEvent(index=0, delta=ThinkingPartDelta(content_delta=' and')),
            PartDeltaEvent(index=0, delta=ThinkingPartDelta(content_delta=' preparation')),
            PartDeltaEvent(index=0, delta=ThinkingPartDelta(content_delta=' methods')),
            PartDeltaEvent(
                index=0,
                delta=ThinkingPartDelta(
                    content_delta="""\
.

"""
                ),
            ),
            PartDeltaEvent(index=0, delta=ThinkingPartDelta(content_delta='I')),
            PartDeltaEvent(index=0, delta=ThinkingPartDelta(content_delta=' also')),
            PartDeltaEvent(index=0, delta=ThinkingPartDelta(content_delta=' wonder')),
            PartDeltaEvent(index=0, delta=ThinkingPartDelta(content_delta=' about')),
            PartDeltaEvent(index=0, delta=ThinkingPartDelta(content_delta=' the')),
            PartDeltaEvent(index=0, delta=ThinkingPartDelta(content_delta=' history')),
            PartDeltaEvent(index=0, delta=ThinkingPartDelta(content_delta=' of')),
            PartDeltaEvent(index=0, delta=ThinkingPartDelta(content_delta=' alf')),
            PartDeltaEvent(index=0, delta=ThinkingPartDelta(content_delta='aj')),
            PartDeltaEvent(index=0, delta=ThinkingPartDelta(content_delta='ores')),
            PartDeltaEvent(index=0, delta=ThinkingPartDelta(content_delta=' in')),
            PartDeltaEvent(index=0, delta=ThinkingPartDelta(content_delta=' Argentina')),
            PartDeltaEvent(index=0, delta=ThinkingPartDelta(content_delta='.')),
            PartDeltaEvent(index=0, delta=ThinkingPartDelta(content_delta=' They')),
            PartDeltaEvent(index=0, delta=ThinkingPartDelta(content_delta=' might')),
            PartDeltaEvent(index=0, delta=ThinkingPartDelta(content_delta=' have')),
            PartDeltaEvent(index=0, delta=ThinkingPartDelta(content_delta=' been')),
            PartDeltaEvent(index=0, delta=ThinkingPartDelta(content_delta=' influenced')),
            PartDeltaEvent(index=0, delta=ThinkingPartDelta(content_delta=' by')),
            PartDeltaEvent(index=0, delta=ThinkingPartDelta(content_delta=' European')),
            PartDeltaEvent(index=0, delta=ThinkingPartDelta(content_delta=' immigrants')),
            PartDeltaEvent(index=0, delta=ThinkingPartDelta(content_delta=',')),
            PartDeltaEvent(index=0, delta=ThinkingPartDelta(content_delta=' especially')),
            PartDeltaEvent(index=0, delta=ThinkingPartDelta(content_delta=' from')),
            PartDeltaEvent(index=0, delta=ThinkingPartDelta(content_delta=' Spain')),
            PartDeltaEvent(index=0, delta=ThinkingPartDelta(content_delta=' or')),
            PartDeltaEvent(index=0, delta=ThinkingPartDelta(content_delta=' Italy')),
            PartDeltaEvent(index=0, delta=ThinkingPartDelta(content_delta=',')),
            PartDeltaEvent(index=0, delta=ThinkingPartDelta(content_delta=' which')),
            PartDeltaEvent(index=0, delta=ThinkingPartDelta(content_delta=' could')),
            PartDeltaEvent(index=0, delta=ThinkingPartDelta(content_delta=' explain')),
            PartDeltaEvent(index=0, delta=ThinkingPartDelta(content_delta=' variations')),
            PartDeltaEvent(index=0, delta=ThinkingPartDelta(content_delta=' in')),
            PartDeltaEvent(index=0, delta=ThinkingPartDelta(content_delta=' the')),
            PartDeltaEvent(index=0, delta=ThinkingPartDelta(content_delta=' recipe')),
            PartDeltaEvent(index=0, delta=ThinkingPartDelta(content_delta='.')),
            PartDeltaEvent(index=0, delta=ThinkingPartDelta(content_delta=' This')),
            PartDeltaEvent(index=0, delta=ThinkingPartDelta(content_delta=' cultural')),
            PartDeltaEvent(index=0, delta=ThinkingPartDelta(content_delta=' influence')),
            PartDeltaEvent(index=0, delta=ThinkingPartDelta(content_delta=' might')),
            PartDeltaEvent(index=0, delta=ThinkingPartDelta(content_delta=' contribute')),
            PartDeltaEvent(index=0, delta=ThinkingPartDelta(content_delta=' to')),
            PartDeltaEvent(index=0, delta=ThinkingPartDelta(content_delta=' differences')),
            PartDeltaEvent(index=0, delta=ThinkingPartDelta(content_delta=' in')),
            PartDeltaEvent(index=0, delta=ThinkingPartDelta(content_delta=' how')),
            PartDeltaEvent(index=0, delta=ThinkingPartDelta(content_delta=' the')),
            PartDeltaEvent(index=0, delta=ThinkingPartDelta(content_delta=' cookies')),
            PartDeltaEvent(index=0, delta=ThinkingPartDelta(content_delta=' are')),
            PartDeltaEvent(index=0, delta=ThinkingPartDelta(content_delta=' made')),
            PartDeltaEvent(index=0, delta=ThinkingPartDelta(content_delta=' and')),
            PartDeltaEvent(index=0, delta=ThinkingPartDelta(content_delta=' filled')),
            PartDeltaEvent(
                index=0,
                delta=ThinkingPartDelta(
                    content_delta="""\
.

"""
                ),
            ),
            PartDeltaEvent(index=0, delta=ThinkingPartDelta(content_delta='Additionally')),
            PartDeltaEvent(index=0, delta=ThinkingPartDelta(content_delta=',')),
            PartDeltaEvent(index=0, delta=ThinkingPartDelta(content_delta=' I')),
            PartDeltaEvent(index=0, delta=ThinkingPartDelta(content_delta=' think')),
            PartDeltaEvent(index=0, delta=ThinkingPartDelta(content_delta=' about')),
            PartDeltaEvent(index=0, delta=ThinkingPartDelta(content_delta=' the')),
            PartDeltaEvent(index=0, delta=ThinkingPartDelta(content_delta=' assembly')),
            PartDeltaEvent(index=0, delta=ThinkingPartDelta(content_delta=' of')),
            PartDeltaEvent(index=0, delta=ThinkingPartDelta(content_delta=' the')),
            PartDeltaEvent(index=0, delta=ThinkingPartDelta(content_delta=' alf')),
            PartDeltaEvent(index=0, delta=ThinkingPartDelta(content_delta='aj')),
            PartDeltaEvent(index=0, delta=ThinkingPartDelta(content_delta='ores')),
            PartDeltaEvent(index=0, delta=ThinkingPartDelta(content_delta='.')),
            PartDeltaEvent(index=0, delta=ThinkingPartDelta(content_delta=' In')),
            PartDeltaEvent(index=0, delta=ThinkingPartDelta(content_delta=' Uruguay')),
            PartDeltaEvent(index=0, delta=ThinkingPartDelta(content_delta=',')),
            PartDeltaEvent(index=0, delta=ThinkingPartDelta(content_delta=' it')),
            PartDeltaEvent(index=0, delta=ThinkingPartDelta(content_delta="'s")),
            PartDeltaEvent(index=0, delta=ThinkingPartDelta(content_delta=' typically')),
            PartDeltaEvent(index=0, delta=ThinkingPartDelta(content_delta=' two')),
            PartDeltaEvent(index=0, delta=ThinkingPartDelta(content_delta=' cookies')),
            PartDeltaEvent(index=0, delta=ThinkingPartDelta(content_delta=' sandwich')),
            PartDeltaEvent(index=0, delta=ThinkingPartDelta(content_delta='ing')),
            PartDeltaEvent(index=0, delta=ThinkingPartDelta(content_delta=' the')),
            PartDeltaEvent(index=0, delta=ThinkingPartDelta(content_delta=' dul')),
            PartDeltaEvent(index=0, delta=ThinkingPartDelta(content_delta='ce')),
            PartDeltaEvent(index=0, delta=ThinkingPartDelta(content_delta=' de')),
            PartDeltaEvent(index=0, delta=ThinkingPartDelta(content_delta=' le')),
            PartDeltaEvent(index=0, delta=ThinkingPartDelta(content_delta='che')),
            PartDeltaEvent(index=0, delta=ThinkingPartDelta(content_delta=' and')),
            PartDeltaEvent(index=0, delta=ThinkingPartDelta(content_delta=' then')),
            PartDeltaEvent(index=0, delta=ThinkingPartDelta(content_delta=' coated')),
            PartDeltaEvent(index=0, delta=ThinkingPartDelta(content_delta=' in')),
            PartDeltaEvent(index=0, delta=ThinkingPartDelta(content_delta=' powdered')),
            PartDeltaEvent(index=0, delta=ThinkingPartDelta(content_delta=' sugar')),
            PartDeltaEvent(index=0, delta=ThinkingPartDelta(content_delta='.')),
            PartDeltaEvent(index=0, delta=ThinkingPartDelta(content_delta=' Maybe')),
            PartDeltaEvent(index=0, delta=ThinkingPartDelta(content_delta=' in')),
            PartDeltaEvent(index=0, delta=ThinkingPartDelta(content_delta=' Argentina')),
            PartDeltaEvent(index=0, delta=ThinkingPartDelta(content_delta=',')),
            PartDeltaEvent(index=0, delta=ThinkingPartDelta(content_delta=' they')),
            PartDeltaEvent(index=0, delta=ThinkingPartDelta(content_delta=' add')),
            PartDeltaEvent(index=0, delta=ThinkingPartDelta(content_delta=' more')),
            PartDeltaEvent(index=0, delta=ThinkingPartDelta(content_delta=' layers')),
            PartDeltaEvent(index=0, delta=ThinkingPartDelta(content_delta=' or')),
            PartDeltaEvent(index=0, delta=ThinkingPartDelta(content_delta=' use')),
            PartDeltaEvent(index=0, delta=ThinkingPartDelta(content_delta=' a')),
            PartDeltaEvent(index=0, delta=ThinkingPartDelta(content_delta=' different')),
            PartDeltaEvent(index=0, delta=ThinkingPartDelta(content_delta=' coating')),
            PartDeltaEvent(index=0, delta=ThinkingPartDelta(content_delta=',')),
            PartDeltaEvent(index=0, delta=ThinkingPartDelta(content_delta=' like')),
            PartDeltaEvent(index=0, delta=ThinkingPartDelta(content_delta=' cinnamon')),
            PartDeltaEvent(index=0, delta=ThinkingPartDelta(content_delta=' or')),
            PartDeltaEvent(index=0, delta=ThinkingPartDelta(content_delta=' cocoa')),
            PartDeltaEvent(index=0, delta=ThinkingPartDelta(content_delta=' powder')),
            PartDeltaEvent(index=0, delta=ThinkingPartDelta(content_delta=' mixed')),
            PartDeltaEvent(index=0, delta=ThinkingPartDelta(content_delta=' with')),
            PartDeltaEvent(index=0, delta=ThinkingPartDelta(content_delta=' sugar')),
            PartDeltaEvent(
                index=0,
                delta=ThinkingPartDelta(
                    content_delta="""\
.

"""
                ),
            ),
            PartDeltaEvent(index=0, delta=ThinkingPartDelta(content_delta='I')),
            PartDeltaEvent(index=0, delta=ThinkingPartDelta(content_delta=' also')),
            PartDeltaEvent(index=0, delta=ThinkingPartDelta(content_delta=' need')),
            PartDeltaEvent(index=0, delta=ThinkingPartDelta(content_delta=' to')),
            PartDeltaEvent(index=0, delta=ThinkingPartDelta(content_delta=' consider')),
            PartDeltaEvent(index=0, delta=ThinkingPartDelta(content_delta=' the')),
            PartDeltaEvent(index=0, delta=ThinkingPartDelta(content_delta=' availability')),
            PartDeltaEvent(index=0, delta=ThinkingPartDelta(content_delta=' of')),
            PartDeltaEvent(index=0, delta=ThinkingPartDelta(content_delta=' ingredients')),
            PartDeltaEvent(index=0, delta=ThinkingPartDelta(content_delta='.')),
            PartDeltaEvent(index=0, delta=ThinkingPartDelta(content_delta=' Dul')),
            PartDeltaEvent(index=0, delta=ThinkingPartDelta(content_delta='ce')),
            PartDeltaEvent(index=0, delta=ThinkingPartDelta(content_delta=' de')),
            PartDeltaEvent(index=0, delta=ThinkingPartDelta(content_delta=' le')),
            PartDeltaEvent(index=0, delta=ThinkingPartDelta(content_delta='che')),
            PartDeltaEvent(index=0, delta=ThinkingPartDelta(content_delta=' is')),
            PartDeltaEvent(index=0, delta=ThinkingPartDelta(content_delta=' a')),
            PartDeltaEvent(index=0, delta=ThinkingPartDelta(content_delta=' staple')),
            PartDeltaEvent(index=0, delta=ThinkingPartDelta(content_delta=' in')),
            PartDeltaEvent(index=0, delta=ThinkingPartDelta(content_delta=' many')),
            PartDeltaEvent(index=0, delta=ThinkingPartDelta(content_delta=' South')),
            PartDeltaEvent(index=0, delta=ThinkingPartDelta(content_delta=' American')),
            PartDeltaEvent(index=0, delta=ThinkingPartDelta(content_delta=' countries')),
            PartDeltaEvent(index=0, delta=ThinkingPartDelta(content_delta=',')),
            PartDeltaEvent(index=0, delta=ThinkingPartDelta(content_delta=' but')),
            PartDeltaEvent(index=0, delta=ThinkingPartDelta(content_delta=' maybe')),
            PartDeltaEvent(index=0, delta=ThinkingPartDelta(content_delta=' in')),
            PartDeltaEvent(index=0, delta=ThinkingPartDelta(content_delta=' Argentina')),
            PartDeltaEvent(index=0, delta=ThinkingPartDelta(content_delta=',')),
            PartDeltaEvent(index=0, delta=ThinkingPartDelta(content_delta=' they')),
            PartDeltaEvent(index=0, delta=ThinkingPartDelta(content_delta=' have')),
            PartDeltaEvent(index=0, delta=ThinkingPartDelta(content_delta=' a')),
            PartDeltaEvent(index=0, delta=ThinkingPartDelta(content_delta=' slightly')),
            PartDeltaEvent(index=0, delta=ThinkingPartDelta(content_delta=' different')),
            PartDeltaEvent(index=0, delta=ThinkingPartDelta(content_delta=' version')),
            PartDeltaEvent(index=0, delta=ThinkingPartDelta(content_delta=' of')),
            PartDeltaEvent(index=0, delta=ThinkingPartDelta(content_delta=' it')),
            PartDeltaEvent(index=0, delta=ThinkingPartDelta(content_delta=' or')),
            PartDeltaEvent(index=0, delta=ThinkingPartDelta(content_delta=' use')),
            PartDeltaEvent(index=0, delta=ThinkingPartDelta(content_delta=' it')),
            PartDeltaEvent(index=0, delta=ThinkingPartDelta(content_delta=' in')),
            PartDeltaEvent(index=0, delta=ThinkingPartDelta(content_delta=' combination')),
            PartDeltaEvent(index=0, delta=ThinkingPartDelta(content_delta=' with')),
            PartDeltaEvent(index=0, delta=ThinkingPartDelta(content_delta=' other')),
            PartDeltaEvent(index=0, delta=ThinkingPartDelta(content_delta=' fill')),
            PartDeltaEvent(index=0, delta=ThinkingPartDelta(content_delta='ings')),
            PartDeltaEvent(index=0, delta=ThinkingPartDelta(content_delta='.')),
            PartDeltaEvent(index=0, delta=ThinkingPartDelta(content_delta=' Perhaps')),
            PartDeltaEvent(index=0, delta=ThinkingPartDelta(content_delta=' they')),
            PartDeltaEvent(index=0, delta=ThinkingPartDelta(content_delta=' also')),
            PartDeltaEvent(index=0, delta=ThinkingPartDelta(content_delta=' use')),
            PartDeltaEvent(index=0, delta=ThinkingPartDelta(content_delta=' nuts')),
            PartDeltaEvent(index=0, delta=ThinkingPartDelta(content_delta=' or')),
            PartDeltaEvent(index=0, delta=ThinkingPartDelta(content_delta=' other')),
            PartDeltaEvent(index=0, delta=ThinkingPartDelta(content_delta=' ingredients')),
            PartDeltaEvent(index=0, delta=ThinkingPartDelta(content_delta=' in')),
            PartDeltaEvent(index=0, delta=ThinkingPartDelta(content_delta=' the')),
            PartDeltaEvent(index=0, delta=ThinkingPartDelta(content_delta=' dough')),
            PartDeltaEvent(index=0, delta=ThinkingPartDelta(content_delta=' for')),
            PartDeltaEvent(index=0, delta=ThinkingPartDelta(content_delta=' added')),
            PartDeltaEvent(index=0, delta=ThinkingPartDelta(content_delta=' texture')),
            PartDeltaEvent(index=0, delta=ThinkingPartDelta(content_delta=' and')),
            PartDeltaEvent(index=0, delta=ThinkingPartDelta(content_delta=' flavor')),
            PartDeltaEvent(
                index=0,
                delta=ThinkingPartDelta(
                    content_delta="""\
.

"""
                ),
            ),
            PartDeltaEvent(index=0, delta=ThinkingPartDelta(content_delta='Another')),
            PartDeltaEvent(index=0, delta=ThinkingPartDelta(content_delta=' aspect')),
            PartDeltaEvent(index=0, delta=ThinkingPartDelta(content_delta=' is')),
            PartDeltaEvent(index=0, delta=ThinkingPartDelta(content_delta=' the')),
            PartDeltaEvent(index=0, delta=ThinkingPartDelta(content_delta=' baking')),
            PartDeltaEvent(index=0, delta=ThinkingPartDelta(content_delta=' process')),
            PartDeltaEvent(index=0, delta=ThinkingPartDelta(content_delta='.')),
            PartDeltaEvent(index=0, delta=ThinkingPartDelta(content_delta=' The')),
            PartDeltaEvent(index=0, delta=ThinkingPartDelta(content_delta=' Ur')),
            PartDeltaEvent(index=0, delta=ThinkingPartDelta(content_delta='ugu')),
            PartDeltaEvent(index=0, delta=ThinkingPartDelta(content_delta='ayan')),
            PartDeltaEvent(index=0, delta=ThinkingPartDelta(content_delta=' cookies')),
            PartDeltaEvent(index=0, delta=ThinkingPartDelta(content_delta=' might')),
            PartDeltaEvent(index=0, delta=ThinkingPartDelta(content_delta=' be')),
            PartDeltaEvent(index=0, delta=ThinkingPartDelta(content_delta=' baked')),
            PartDeltaEvent(index=0, delta=ThinkingPartDelta(content_delta=' until')),
            PartDeltaEvent(index=0, delta=ThinkingPartDelta(content_delta=' just')),
            PartDeltaEvent(index=0, delta=ThinkingPartDelta(content_delta=' set')),
            PartDeltaEvent(index=0, delta=ThinkingPartDelta(content_delta=',')),
            PartDeltaEvent(index=0, delta=ThinkingPartDelta(content_delta=' while')),
            PartDeltaEvent(index=0, delta=ThinkingPartDelta(content_delta=' Arg')),
            PartDeltaEvent(index=0, delta=ThinkingPartDelta(content_delta='entin')),
            PartDeltaEvent(index=0, delta=ThinkingPartDelta(content_delta='ian')),
            PartDeltaEvent(index=0, delta=ThinkingPartDelta(content_delta=' ones')),
            PartDeltaEvent(index=0, delta=ThinkingPartDelta(content_delta=' could')),
            PartDeltaEvent(index=0, delta=ThinkingPartDelta(content_delta=' be')),
            PartDeltaEvent(index=0, delta=ThinkingPartDelta(content_delta=' baked')),
            PartDeltaEvent(index=0, delta=ThinkingPartDelta(content_delta=' longer')),
            PartDeltaEvent(index=0, delta=ThinkingPartDelta(content_delta=' for')),
            PartDeltaEvent(index=0, delta=ThinkingPartDelta(content_delta=' a')),
            PartDeltaEvent(index=0, delta=ThinkingPartDelta(content_delta=' cr')),
            PartDeltaEvent(index=0, delta=ThinkingPartDelta(content_delta='isper')),
            PartDeltaEvent(index=0, delta=ThinkingPartDelta(content_delta=' texture')),
            PartDeltaEvent(index=0, delta=ThinkingPartDelta(content_delta='.')),
            PartDeltaEvent(index=0, delta=ThinkingPartDelta(content_delta=' Or')),
            PartDeltaEvent(index=0, delta=ThinkingPartDelta(content_delta=' perhaps')),
            PartDeltaEvent(index=0, delta=ThinkingPartDelta(content_delta=' they')),
            PartDeltaEvent(index=0, delta=ThinkingPartDelta(content_delta=' use')),
            PartDeltaEvent(index=0, delta=ThinkingPartDelta(content_delta=' a')),
            PartDeltaEvent(index=0, delta=ThinkingPartDelta(content_delta=' different')),
            PartDeltaEvent(index=0, delta=ThinkingPartDelta(content_delta=' le')),
            PartDeltaEvent(index=0, delta=ThinkingPartDelta(content_delta='aven')),
            PartDeltaEvent(index=0, delta=ThinkingPartDelta(content_delta='ing')),
            PartDeltaEvent(index=0, delta=ThinkingPartDelta(content_delta=' agent')),
            PartDeltaEvent(index=0, delta=ThinkingPartDelta(content_delta=' to')),
            PartDeltaEvent(index=0, delta=ThinkingPartDelta(content_delta=' achieve')),
            PartDeltaEvent(index=0, delta=ThinkingPartDelta(content_delta=' a')),
            PartDeltaEvent(index=0, delta=ThinkingPartDelta(content_delta=' lighter')),
            PartDeltaEvent(index=0, delta=ThinkingPartDelta(content_delta=' or')),
            PartDeltaEvent(index=0, delta=ThinkingPartDelta(content_delta=' dens')),
            PartDeltaEvent(index=0, delta=ThinkingPartDelta(content_delta='er')),
            PartDeltaEvent(index=0, delta=ThinkingPartDelta(content_delta=' cookie')),
            PartDeltaEvent(
                index=0,
                delta=ThinkingPartDelta(
                    content_delta="""\
.

"""
                ),
            ),
            PartDeltaEvent(index=0, delta=ThinkingPartDelta(content_delta='I')),
            PartDeltaEvent(index=0, delta=ThinkingPartDelta(content_delta=' also')),
            PartDeltaEvent(index=0, delta=ThinkingPartDelta(content_delta=' think')),
            PartDeltaEvent(index=0, delta=ThinkingPartDelta(content_delta=' about')),
            PartDeltaEvent(index=0, delta=ThinkingPartDelta(content_delta=' the')),
            PartDeltaEvent(index=0, delta=ThinkingPartDelta(content_delta=' size')),
            PartDeltaEvent(index=0, delta=ThinkingPartDelta(content_delta=' of')),
            PartDeltaEvent(index=0, delta=ThinkingPartDelta(content_delta=' the')),
            PartDeltaEvent(index=0, delta=ThinkingPartDelta(content_delta=' cookies')),
            PartDeltaEvent(index=0, delta=ThinkingPartDelta(content_delta='.')),
            PartDeltaEvent(index=0, delta=ThinkingPartDelta(content_delta=' Are')),
            PartDeltaEvent(index=0, delta=ThinkingPartDelta(content_delta=' Arg')),
            PartDeltaEvent(index=0, delta=ThinkingPartDelta(content_delta='entin')),
            PartDeltaEvent(index=0, delta=ThinkingPartDelta(content_delta='ian')),
            PartDeltaEvent(index=0, delta=ThinkingPartDelta(content_delta=' alf')),
            PartDeltaEvent(index=0, delta=ThinkingPartDelta(content_delta='aj')),
            PartDeltaEvent(index=0, delta=ThinkingPartDelta(content_delta='ores')),
            PartDeltaEvent(index=0, delta=ThinkingPartDelta(content_delta=' larger')),
            PartDeltaEvent(index=0, delta=ThinkingPartDelta(content_delta=' or')),
            PartDeltaEvent(index=0, delta=ThinkingPartDelta(content_delta=' smaller')),
            PartDeltaEvent(index=0, delta=ThinkingPartDelta(content_delta=' than')),
            PartDeltaEvent(index=0, delta=ThinkingPartDelta(content_delta=' the')),
            PartDeltaEvent(index=0, delta=ThinkingPartDelta(content_delta=' Ur')),
            PartDeltaEvent(index=0, delta=ThinkingPartDelta(content_delta='ugu')),
            PartDeltaEvent(index=0, delta=ThinkingPartDelta(content_delta='ayan')),
            PartDeltaEvent(index=0, delta=ThinkingPartDelta(content_delta=' ones')),
            PartDeltaEvent(index=0, delta=ThinkingPartDelta(content_delta='?')),
            PartDeltaEvent(index=0, delta=ThinkingPartDelta(content_delta=' This')),
            PartDeltaEvent(index=0, delta=ThinkingPartDelta(content_delta=' could')),
            PartDeltaEvent(index=0, delta=ThinkingPartDelta(content_delta=' affect')),
            PartDeltaEvent(index=0, delta=ThinkingPartDelta(content_delta=' baking')),
            PartDeltaEvent(index=0, delta=ThinkingPartDelta(content_delta=' time')),
            PartDeltaEvent(index=0, delta=ThinkingPartDelta(content_delta=' and')),
            PartDeltaEvent(index=0, delta=ThinkingPartDelta(content_delta=' the')),
            PartDeltaEvent(index=0, delta=ThinkingPartDelta(content_delta=' overall')),
            PartDeltaEvent(index=0, delta=ThinkingPartDelta(content_delta=' appearance')),
            PartDeltaEvent(index=0, delta=ThinkingPartDelta(content_delta=' of')),
            PartDeltaEvent(index=0, delta=ThinkingPartDelta(content_delta=' the')),
            PartDeltaEvent(index=0, delta=ThinkingPartDelta(content_delta=' final')),
            PartDeltaEvent(index=0, delta=ThinkingPartDelta(content_delta=' product')),
            PartDeltaEvent(
                index=0,
                delta=ThinkingPartDelta(
                    content_delta="""\
.

"""
                ),
            ),
            PartDeltaEvent(index=0, delta=ThinkingPartDelta(content_delta='Furthermore')),
            PartDeltaEvent(index=0, delta=ThinkingPartDelta(content_delta=',')),
            PartDeltaEvent(index=0, delta=ThinkingPartDelta(content_delta=' I')),
            PartDeltaEvent(index=0, delta=ThinkingPartDelta(content_delta=' recall')),
            PartDeltaEvent(index=0, delta=ThinkingPartDelta(content_delta=' that')),
            PartDeltaEvent(index=0, delta=ThinkingPartDelta(content_delta=' in')),
            PartDeltaEvent(index=0, delta=ThinkingPartDelta(content_delta=' some')),
            PartDeltaEvent(index=0, delta=ThinkingPartDelta(content_delta=' regions')),
            PartDeltaEvent(index=0, delta=ThinkingPartDelta(content_delta=',')),
            PartDeltaEvent(index=0, delta=ThinkingPartDelta(content_delta=' alf')),
            PartDeltaEvent(index=0, delta=ThinkingPartDelta(content_delta='aj')),
            PartDeltaEvent(index=0, delta=ThinkingPartDelta(content_delta='ores')),
            PartDeltaEvent(index=0, delta=ThinkingPartDelta(content_delta=' are')),
            PartDeltaEvent(index=0, delta=ThinkingPartDelta(content_delta=' dipped')),
            PartDeltaEvent(index=0, delta=ThinkingPartDelta(content_delta=' in')),
            PartDeltaEvent(index=0, delta=ThinkingPartDelta(content_delta=' chocolate')),
            PartDeltaEvent(index=0, delta=ThinkingPartDelta(content_delta=' after')),
            PartDeltaEvent(index=0, delta=ThinkingPartDelta(content_delta=' being')),
            PartDeltaEvent(index=0, delta=ThinkingPartDelta(content_delta=' filled')),
            PartDeltaEvent(index=0, delta=ThinkingPartDelta(content_delta='.')),
            PartDeltaEvent(index=0, delta=ThinkingPartDelta(content_delta=' This')),
            PartDeltaEvent(index=0, delta=ThinkingPartDelta(content_delta=' could')),
            PartDeltaEvent(index=0, delta=ThinkingPartDelta(content_delta=' be')),
            PartDeltaEvent(index=0, delta=ThinkingPartDelta(content_delta=' a')),
            PartDeltaEvent(index=0, delta=ThinkingPartDelta(content_delta=' distinguishing')),
            PartDeltaEvent(index=0, delta=ThinkingPartDelta(content_delta=' feature')),
            PartDeltaEvent(index=0, delta=ThinkingPartDelta(content_delta=' of')),
            PartDeltaEvent(index=0, delta=ThinkingPartDelta(content_delta=' the')),
            PartDeltaEvent(index=0, delta=ThinkingPartDelta(content_delta=' Arg')),
            PartDeltaEvent(index=0, delta=ThinkingPartDelta(content_delta='entin')),
            PartDeltaEvent(index=0, delta=ThinkingPartDelta(content_delta='ian')),
            PartDeltaEvent(index=0, delta=ThinkingPartDelta(content_delta=' version')),
            PartDeltaEvent(index=0, delta=ThinkingPartDelta(content_delta='.')),
            PartDeltaEvent(index=0, delta=ThinkingPartDelta(content_delta=' The')),
            PartDeltaEvent(index=0, delta=ThinkingPartDelta(content_delta=' chocolate')),
            PartDeltaEvent(index=0, delta=ThinkingPartDelta(content_delta=' coating')),
            PartDeltaEvent(index=0, delta=ThinkingPartDelta(content_delta=' might')),
            PartDeltaEvent(index=0, delta=ThinkingPartDelta(content_delta=' be')),
            PartDeltaEvent(index=0, delta=ThinkingPartDelta(content_delta=' milk')),
            PartDeltaEvent(index=0, delta=ThinkingPartDelta(content_delta=',')),
            PartDeltaEvent(index=0, delta=ThinkingPartDelta(content_delta=' dark')),
            PartDeltaEvent(index=0, delta=ThinkingPartDelta(content_delta=',')),
            PartDeltaEvent(index=0, delta=ThinkingPartDelta(content_delta=' or')),
            PartDeltaEvent(index=0, delta=ThinkingPartDelta(content_delta=' even')),
            PartDeltaEvent(index=0, delta=ThinkingPartDelta(content_delta=' white')),
            PartDeltaEvent(index=0, delta=ThinkingPartDelta(content_delta=' chocolate')),
            PartDeltaEvent(index=0, delta=ThinkingPartDelta(content_delta=',')),
            PartDeltaEvent(index=0, delta=ThinkingPartDelta(content_delta=' adding')),
            PartDeltaEvent(index=0, delta=ThinkingPartDelta(content_delta=' another')),
            PartDeltaEvent(index=0, delta=ThinkingPartDelta(content_delta=' layer')),
            PartDeltaEvent(index=0, delta=ThinkingPartDelta(content_delta=' of')),
            PartDeltaEvent(index=0, delta=ThinkingPartDelta(content_delta=' flavor')),
            PartDeltaEvent(index=0, delta=ThinkingPartDelta(content_delta=' to')),
            PartDeltaEvent(index=0, delta=ThinkingPartDelta(content_delta=' the')),
            PartDeltaEvent(index=0, delta=ThinkingPartDelta(content_delta=' cookies')),
            PartDeltaEvent(
                index=0,
                delta=ThinkingPartDelta(
                    content_delta="""\
.

"""
                ),
            ),
            PartDeltaEvent(index=0, delta=ThinkingPartDelta(content_delta='I')),
            PartDeltaEvent(index=0, delta=ThinkingPartDelta(content_delta=' also')),
            PartDeltaEvent(index=0, delta=ThinkingPartDelta(content_delta=' wonder')),
            PartDeltaEvent(index=0, delta=ThinkingPartDelta(content_delta=' about')),
            PartDeltaEvent(index=0, delta=ThinkingPartDelta(content_delta=' the')),
            PartDeltaEvent(index=0, delta=ThinkingPartDelta(content_delta=' storage')),
            PartDeltaEvent(index=0, delta=ThinkingPartDelta(content_delta=' and')),
            PartDeltaEvent(index=0, delta=ThinkingPartDelta(content_delta=' serving')),
            PartDeltaEvent(index=0, delta=ThinkingPartDelta(content_delta=' of')),
            PartDeltaEvent(index=0, delta=ThinkingPartDelta(content_delta=' Arg')),
            PartDeltaEvent(index=0, delta=ThinkingPartDelta(content_delta='entin')),
            PartDeltaEvent(index=0, delta=ThinkingPartDelta(content_delta='ian')),
            PartDeltaEvent(index=0, delta=ThinkingPartDelta(content_delta=' alf')),
            PartDeltaEvent(index=0, delta=ThinkingPartDelta(content_delta='aj')),
            PartDeltaEvent(index=0, delta=ThinkingPartDelta(content_delta='ores')),
            PartDeltaEvent(index=0, delta=ThinkingPartDelta(content_delta='.')),
            PartDeltaEvent(index=0, delta=ThinkingPartDelta(content_delta=' Maybe')),
            PartDeltaEvent(index=0, delta=ThinkingPartDelta(content_delta=' they')),
            PartDeltaEvent(index=0, delta=ThinkingPartDelta(content_delta=' are')),
            PartDeltaEvent(index=0, delta=ThinkingPartDelta(content_delta=' best')),
            PartDeltaEvent(index=0, delta=ThinkingPartDelta(content_delta=' served')),
            PartDeltaEvent(index=0, delta=ThinkingPartDelta(content_delta=' fresh')),
            PartDeltaEvent(index=0, delta=ThinkingPartDelta(content_delta=',')),
            PartDeltaEvent(index=0, delta=ThinkingPartDelta(content_delta=' or')),
            PartDeltaEvent(index=0, delta=ThinkingPartDelta(content_delta=' perhaps')),
            PartDeltaEvent(index=0, delta=ThinkingPartDelta(content_delta=' they')),
            PartDeltaEvent(index=0, delta=ThinkingPartDelta(content_delta=' can')),
            PartDeltaEvent(index=0, delta=ThinkingPartDelta(content_delta=' be')),
            PartDeltaEvent(index=0, delta=ThinkingPartDelta(content_delta=' stored')),
            PartDeltaEvent(index=0, delta=ThinkingPartDelta(content_delta=' for')),
            PartDeltaEvent(index=0, delta=ThinkingPartDelta(content_delta=' a')),
            PartDeltaEvent(index=0, delta=ThinkingPartDelta(content_delta=' few')),
            PartDeltaEvent(index=0, delta=ThinkingPartDelta(content_delta=' days')),
            PartDeltaEvent(index=0, delta=ThinkingPartDelta(content_delta=' like')),
            PartDeltaEvent(index=0, delta=ThinkingPartDelta(content_delta=' the')),
            PartDeltaEvent(index=0, delta=ThinkingPartDelta(content_delta=' Ur')),
            PartDeltaEvent(index=0, delta=ThinkingPartDelta(content_delta='ugu')),
            PartDeltaEvent(index=0, delta=ThinkingPartDelta(content_delta='ayan')),
            PartDeltaEvent(index=0, delta=ThinkingPartDelta(content_delta=' ones')),
            PartDeltaEvent(index=0, delta=ThinkingPartDelta(content_delta='.')),
            PartDeltaEvent(index=0, delta=ThinkingPartDelta(content_delta=' Understanding')),
            PartDeltaEvent(index=0, delta=ThinkingPartDelta(content_delta=' this')),
            PartDeltaEvent(index=0, delta=ThinkingPartDelta(content_delta=' can')),
            PartDeltaEvent(index=0, delta=ThinkingPartDelta(content_delta=' help')),
            PartDeltaEvent(index=0, delta=ThinkingPartDelta(content_delta=' in')),
            PartDeltaEvent(index=0, delta=ThinkingPartDelta(content_delta=' planning')),
            PartDeltaEvent(index=0, delta=ThinkingPartDelta(content_delta=' the')),
            PartDeltaEvent(index=0, delta=ThinkingPartDelta(content_delta=' baking')),
            PartDeltaEvent(index=0, delta=ThinkingPartDelta(content_delta=' and')),
            PartDeltaEvent(index=0, delta=ThinkingPartDelta(content_delta=' assembly')),
            PartDeltaEvent(index=0, delta=ThinkingPartDelta(content_delta=' process')),
            PartDeltaEvent(
                index=0,
                delta=ThinkingPartDelta(
                    content_delta="""\
.

"""
                ),
            ),
            PartDeltaEvent(index=0, delta=ThinkingPartDelta(content_delta='Lastly')),
            PartDeltaEvent(index=0, delta=ThinkingPartDelta(content_delta=',')),
            PartDeltaEvent(index=0, delta=ThinkingPartDelta(content_delta=' I')),
            PartDeltaEvent(index=0, delta=ThinkingPartDelta(content_delta=' think')),
            PartDeltaEvent(index=0, delta=ThinkingPartDelta(content_delta=' about')),
            PartDeltaEvent(index=0, delta=ThinkingPartDelta(content_delta=' potential')),
            PartDeltaEvent(index=0, delta=ThinkingPartDelta(content_delta=' variations')),
            PartDeltaEvent(index=0, delta=ThinkingPartDelta(content_delta=' within')),
            PartDeltaEvent(index=0, delta=ThinkingPartDelta(content_delta=' Argentina')),
            PartDeltaEvent(index=0, delta=ThinkingPartDelta(content_delta=' itself')),
            PartDeltaEvent(index=0, delta=ThinkingPartDelta(content_delta='.')),
            PartDeltaEvent(index=0, delta=ThinkingPartDelta(content_delta=' Different')),
            PartDeltaEvent(index=0, delta=ThinkingPartDelta(content_delta=' regions')),
            PartDeltaEvent(index=0, delta=ThinkingPartDelta(content_delta=' might')),
            PartDeltaEvent(index=0, delta=ThinkingPartDelta(content_delta=' have')),
            PartDeltaEvent(index=0, delta=ThinkingPartDelta(content_delta=' their')),
            PartDeltaEvent(index=0, delta=ThinkingPartDelta(content_delta=' own')),
            PartDeltaEvent(index=0, delta=ThinkingPartDelta(content_delta=' take')),
            PartDeltaEvent(index=0, delta=ThinkingPartDelta(content_delta=' on')),
            PartDeltaEvent(index=0, delta=ThinkingPartDelta(content_delta=' alf')),
            PartDeltaEvent(index=0, delta=ThinkingPartDelta(content_delta='aj')),
            PartDeltaEvent(index=0, delta=ThinkingPartDelta(content_delta='ores')),
            PartDeltaEvent(index=0, delta=ThinkingPartDelta(content_delta=',')),
            PartDeltaEvent(index=0, delta=ThinkingPartDelta(content_delta=' so')),
            PartDeltaEvent(index=0, delta=ThinkingPartDelta(content_delta=' there')),
            PartDeltaEvent(index=0, delta=ThinkingPartDelta(content_delta=' could')),
            PartDeltaEvent(index=0, delta=ThinkingPartDelta(content_delta=' be')),
            PartDeltaEvent(index=0, delta=ThinkingPartDelta(content_delta=' multiple')),
            PartDeltaEvent(index=0, delta=ThinkingPartDelta(content_delta=' authentic')),
            PartDeltaEvent(index=0, delta=ThinkingPartDelta(content_delta=' Arg')),
            PartDeltaEvent(index=0, delta=ThinkingPartDelta(content_delta='entin')),
            PartDeltaEvent(index=0, delta=ThinkingPartDelta(content_delta='ian')),
            PartDeltaEvent(index=0, delta=ThinkingPartDelta(content_delta=' recipes')),
            PartDeltaEvent(index=0, delta=ThinkingPartDelta(content_delta='.')),
            PartDeltaEvent(index=0, delta=ThinkingPartDelta(content_delta=' It')),
            PartDeltaEvent(index=0, delta=ThinkingPartDelta(content_delta=' would')),
            PartDeltaEvent(index=0, delta=ThinkingPartDelta(content_delta=' be')),
            PartDeltaEvent(index=0, delta=ThinkingPartDelta(content_delta=' helpful')),
            PartDeltaEvent(index=0, delta=ThinkingPartDelta(content_delta=' to')),
            PartDeltaEvent(index=0, delta=ThinkingPartDelta(content_delta=' find')),
            PartDeltaEvent(index=0, delta=ThinkingPartDelta(content_delta=' a')),
            PartDeltaEvent(index=0, delta=ThinkingPartDelta(content_delta=' classic')),
            PartDeltaEvent(index=0, delta=ThinkingPartDelta(content_delta=' or')),
            PartDeltaEvent(index=0, delta=ThinkingPartDelta(content_delta=' widely')),
            PartDeltaEvent(index=0, delta=ThinkingPartDelta(content_delta=' recognized')),
            PartDeltaEvent(index=0, delta=ThinkingPartDelta(content_delta=' version')),
            PartDeltaEvent(index=0, delta=ThinkingPartDelta(content_delta=' to')),
            PartDeltaEvent(index=0, delta=ThinkingPartDelta(content_delta=' ensure')),
            PartDeltaEvent(index=0, delta=ThinkingPartDelta(content_delta=' authenticity')),
            PartDeltaEvent(
                index=0,
                delta=ThinkingPartDelta(
                    content_delta="""\
.

"""
                ),
            ),
            PartDeltaEvent(index=0, delta=ThinkingPartDelta(content_delta='Overall')),
            PartDeltaEvent(index=0, delta=ThinkingPartDelta(content_delta=',')),
            PartDeltaEvent(index=0, delta=ThinkingPartDelta(content_delta=' to')),
            PartDeltaEvent(index=0, delta=ThinkingPartDelta(content_delta=' cook')),
            PartDeltaEvent(index=0, delta=ThinkingPartDelta(content_delta=' Arg')),
            PartDeltaEvent(index=0, delta=ThinkingPartDelta(content_delta='entin')),
            PartDeltaEvent(index=0, delta=ThinkingPartDelta(content_delta='ian')),
            PartDeltaEvent(index=0, delta=ThinkingPartDelta(content_delta=' alf')),
            PartDeltaEvent(index=0, delta=ThinkingPartDelta(content_delta='aj')),
            PartDeltaEvent(index=0, delta=ThinkingPartDelta(content_delta='ores')),
            PartDeltaEvent(index=0, delta=ThinkingPartDelta(content_delta=',')),
            PartDeltaEvent(index=0, delta=ThinkingPartDelta(content_delta=' I')),
            PartDeltaEvent(index=0, delta=ThinkingPartDelta(content_delta=' need')),
            PartDeltaEvent(index=0, delta=ThinkingPartDelta(content_delta=' to')),
            PartDeltaEvent(index=0, delta=ThinkingPartDelta(content_delta=' focus')),
            PartDeltaEvent(index=0, delta=ThinkingPartDelta(content_delta=' on')),
            PartDeltaEvent(index=0, delta=ThinkingPartDelta(content_delta=' the')),
            PartDeltaEvent(index=0, delta=ThinkingPartDelta(content_delta=' specific')),
            PartDeltaEvent(index=0, delta=ThinkingPartDelta(content_delta=' characteristics')),
            PartDeltaEvent(index=0, delta=ThinkingPartDelta(content_delta=' that')),
            PartDeltaEvent(index=0, delta=ThinkingPartDelta(content_delta=' distinguish')),
            PartDeltaEvent(index=0, delta=ThinkingPartDelta(content_delta=' them')),
            PartDeltaEvent(index=0, delta=ThinkingPartDelta(content_delta=' from')),
            PartDeltaEvent(index=0, delta=ThinkingPartDelta(content_delta=' their')),
            PartDeltaEvent(index=0, delta=ThinkingPartDelta(content_delta=' Ur')),
            PartDeltaEvent(index=0, delta=ThinkingPartDelta(content_delta='ugu')),
            PartDeltaEvent(index=0, delta=ThinkingPartDelta(content_delta='ayan')),
            PartDeltaEvent(index=0, delta=ThinkingPartDelta(content_delta=' counterparts')),
            PartDeltaEvent(index=0, delta=ThinkingPartDelta(content_delta=',')),
            PartDeltaEvent(index=0, delta=ThinkingPartDelta(content_delta=' whether')),
            PartDeltaEvent(index=0, delta=ThinkingPartDelta(content_delta=' it')),
            PartDeltaEvent(index=0, delta=ThinkingPartDelta(content_delta="'s")),
            PartDeltaEvent(index=0, delta=ThinkingPartDelta(content_delta=' the')),
            PartDeltaEvent(index=0, delta=ThinkingPartDelta(content_delta=' type')),
            PartDeltaEvent(index=0, delta=ThinkingPartDelta(content_delta=' of')),
            PartDeltaEvent(index=0, delta=ThinkingPartDelta(content_delta=' cookie')),
            PartDeltaEvent(index=0, delta=ThinkingPartDelta(content_delta=',')),
            PartDeltaEvent(index=0, delta=ThinkingPartDelta(content_delta=' the')),
            PartDeltaEvent(index=0, delta=ThinkingPartDelta(content_delta=' filling')),
            PartDeltaEvent(index=0, delta=ThinkingPartDelta(content_delta=',')),
            PartDeltaEvent(index=0, delta=ThinkingPartDelta(content_delta=' the')),
            PartDeltaEvent(index=0, delta=ThinkingPartDelta(content_delta=' coating')),
            PartDeltaEvent(index=0, delta=ThinkingPartDelta(content_delta=',')),
            PartDeltaEvent(index=0, delta=ThinkingPartDelta(content_delta=' or')),
            PartDeltaEvent(index=0, delta=ThinkingPartDelta(content_delta=' the')),
            PartDeltaEvent(index=0, delta=ThinkingPartDelta(content_delta=' baking')),
            PartDeltaEvent(index=0, delta=ThinkingPartDelta(content_delta=' method')),
            PartDeltaEvent(index=0, delta=ThinkingPartDelta(content_delta='.')),
            PartDeltaEvent(index=0, delta=ThinkingPartDelta(content_delta=' By')),
            PartDeltaEvent(index=0, delta=ThinkingPartDelta(content_delta=' identifying')),
            PartDeltaEvent(index=0, delta=ThinkingPartDelta(content_delta=' these')),
            PartDeltaEvent(index=0, delta=ThinkingPartDelta(content_delta=' differences')),
            PartDeltaEvent(index=0, delta=ThinkingPartDelta(content_delta=',')),
            PartDeltaEvent(index=0, delta=ThinkingPartDelta(content_delta=' I')),
            PartDeltaEvent(index=0, delta=ThinkingPartDelta(content_delta=' can')),
            PartDeltaEvent(index=0, delta=ThinkingPartDelta(content_delta=' adapt')),
            PartDeltaEvent(index=0, delta=ThinkingPartDelta(content_delta=' the')),
            PartDeltaEvent(index=0, delta=ThinkingPartDelta(content_delta=' recipe')),
            PartDeltaEvent(index=0, delta=ThinkingPartDelta(content_delta=' accordingly')),
            PartDeltaEvent(index=0, delta=ThinkingPartDelta(content_delta=' to')),
            PartDeltaEvent(index=0, delta=ThinkingPartDelta(content_delta=' achieve')),
            PartDeltaEvent(index=0, delta=ThinkingPartDelta(content_delta=' an')),
            PartDeltaEvent(index=0, delta=ThinkingPartDelta(content_delta=' authentic')),
            PartDeltaEvent(index=0, delta=ThinkingPartDelta(content_delta=' Arg')),
            PartDeltaEvent(index=0, delta=ThinkingPartDelta(content_delta='entin')),
            PartDeltaEvent(index=0, delta=ThinkingPartDelta(content_delta='ian')),
            PartDeltaEvent(index=0, delta=ThinkingPartDelta(content_delta=' alf')),
            PartDeltaEvent(index=0, delta=ThinkingPartDelta(content_delta='ajor')),
            PartDeltaEvent(index=0, delta=ThinkingPartDelta(content_delta='.\n')),
            PartEndEvent(
                index=0,
                part=ThinkingPart(
                    content="""\
Alright, so I'm trying to figure out how to make Argentinian alfajores. I know that Uruguayan alfajores are these delicious cookie sandwiches filled with dulce de leche and coated in powdered sugar. But I heard that Argentinian alfajores are a bit different. I'm not exactly sure what makes them unique, so I need to look into that.

First, I think about what I know about Argentinian desserts. They have a rich tradition of sweet treats, and alfajores are definitely one of them. Maybe the difference lies in the type of cookies used or the filling. I recall that in some South American countries, alfajores can be more like a biscuit or even a cake-like cookie, whereas in others, they might be crisper.

I also remember that sometimes alfajores are coated in chocolate instead of just powdered sugar. That could be an Argentinian twist. I need to confirm that. Also, the filling might not just be dulce de leche; perhaps they use other ingredients like jam or chocolate ganache.

Another thing to consider is the texture of the cookies. Uruguayan alfajores have a softer, more delicate cookie, while Argentinian ones might be crunchier. Or maybe they use a different type of flour or baking technique. I should check recipes from both countries to see the differences in ingredients and preparation methods.

I also wonder about the history of alfajores in Argentina. They might have been influenced by European immigrants, especially from Spain or Italy, which could explain variations in the recipe. This cultural influence might contribute to differences in how the cookies are made and filled.

Additionally, I think about the assembly of the alfajores. In Uruguay, it's typically two cookies sandwiching the dulce de leche and then coated in powdered sugar. Maybe in Argentina, they add more layers or use a different coating, like cinnamon or cocoa powder mixed with sugar.

I also need to consider the availability of ingredients. Dulce de leche is a staple in many South American countries, but maybe in Argentina, they have a slightly different version of it or use it in combination with other fillings. Perhaps they also use nuts or other ingredients in the dough for added texture and flavor.

Another aspect is the baking process. The Uruguayan cookies might be baked until just set, while Argentinian ones could be baked longer for a crisper texture. Or perhaps they use a different leavening agent to achieve a lighter or denser cookie.

I also think about the size of the cookies. Are Argentinian alfajores larger or smaller than the Uruguayan ones? This could affect baking time and the overall appearance of the final product.

Furthermore, I recall that in some regions, alfajores are dipped in chocolate after being filled. This could be a distinguishing feature of the Argentinian version. The chocolate coating might be milk, dark, or even white chocolate, adding another layer of flavor to the cookies.

I also wonder about the storage and serving of Argentinian alfajores. Maybe they are best served fresh, or perhaps they can be stored for a few days like the Uruguayan ones. Understanding this can help in planning the baking and assembly process.

Lastly, I think about potential variations within Argentina itself. Different regions might have their own take on alfajores, so there could be multiple authentic Argentinian recipes. It would be helpful to find a classic or widely recognized version to ensure authenticity.

Overall, to cook Argentinian alfajores, I need to focus on the specific characteristics that distinguish them from their Uruguayan counterparts, whether it's the type of cookie, the filling, the coating, or the baking method. By identifying these differences, I can adapt the recipe accordingly to achieve an authentic Argentinian alfajor.
"""
                ),
                next_part_kind='text',
            ),
            PartStartEvent(index=1, part=TextPart(content='To'), previous_part_kind='thinking'),
            FinalResultEvent(tool_name=None, tool_call_id=None),
            PartDeltaEvent(index=1, delta=TextPartDelta(content_delta=' cook')),
            PartDeltaEvent(index=1, delta=TextPartDelta(content_delta=' Arg')),
            PartDeltaEvent(index=1, delta=TextPartDelta(content_delta='entin')),
            PartDeltaEvent(index=1, delta=TextPartDelta(content_delta='ian')),
            PartDeltaEvent(index=1, delta=TextPartDelta(content_delta=' alf')),
            PartDeltaEvent(index=1, delta=TextPartDelta(content_delta='aj')),
            PartDeltaEvent(index=1, delta=TextPartDelta(content_delta='ores')),
            PartDeltaEvent(index=1, delta=TextPartDelta(content_delta=',')),
            PartDeltaEvent(index=1, delta=TextPartDelta(content_delta=' follow')),
            PartDeltaEvent(index=1, delta=TextPartDelta(content_delta=' these')),
            PartDeltaEvent(index=1, delta=TextPartDelta(content_delta=' steps')),
            PartDeltaEvent(index=1, delta=TextPartDelta(content_delta=',')),
            PartDeltaEvent(index=1, delta=TextPartDelta(content_delta=' which')),
            PartDeltaEvent(index=1, delta=TextPartDelta(content_delta=' highlight')),
            PartDeltaEvent(index=1, delta=TextPartDelta(content_delta=' the')),
            PartDeltaEvent(index=1, delta=TextPartDelta(content_delta=' unique')),
            PartDeltaEvent(index=1, delta=TextPartDelta(content_delta=' characteristics')),
            PartDeltaEvent(index=1, delta=TextPartDelta(content_delta=' that')),
            PartDeltaEvent(index=1, delta=TextPartDelta(content_delta=' distinguish')),
            PartDeltaEvent(index=1, delta=TextPartDelta(content_delta=' them')),
            PartDeltaEvent(index=1, delta=TextPartDelta(content_delta=' from')),
            PartDeltaEvent(index=1, delta=TextPartDelta(content_delta=' their')),
            PartDeltaEvent(index=1, delta=TextPartDelta(content_delta=' Ur')),
            PartDeltaEvent(index=1, delta=TextPartDelta(content_delta='ugu')),
            PartDeltaEvent(index=1, delta=TextPartDelta(content_delta='ayan')),
            PartDeltaEvent(index=1, delta=TextPartDelta(content_delta=' counterparts')),
            PartDeltaEvent(
                index=1,
                delta=TextPartDelta(
                    content_delta="""\
:

"""
                ),
            ),
            PartDeltaEvent(index=1, delta=TextPartDelta(content_delta='###')),
            PartDeltaEvent(index=1, delta=TextPartDelta(content_delta=' Ingredients')),
            PartDeltaEvent(index=1, delta=TextPartDelta(content_delta=':\n')),
            PartDeltaEvent(index=1, delta=TextPartDelta(content_delta='-')),
            PartDeltaEvent(index=1, delta=TextPartDelta(content_delta=' **')),
            PartDeltaEvent(index=1, delta=TextPartDelta(content_delta='For')),
            PartDeltaEvent(index=1, delta=TextPartDelta(content_delta=' the')),
            PartDeltaEvent(index=1, delta=TextPartDelta(content_delta=' Cookies')),
            PartDeltaEvent(index=1, delta=TextPartDelta(content_delta=':')),
            PartDeltaEvent(index=1, delta=TextPartDelta(content_delta='**\n')),
            PartDeltaEvent(index=1, delta=TextPartDelta(content_delta=' ')),
            PartDeltaEvent(index=1, delta=TextPartDelta(content_delta=' -')),
            PartDeltaEvent(index=1, delta=TextPartDelta(content_delta=' ')),
            PartDeltaEvent(index=1, delta=TextPartDelta(content_delta='2')),
            PartDeltaEvent(index=1, delta=TextPartDelta(content_delta=' cups')),
            PartDeltaEvent(index=1, delta=TextPartDelta(content_delta=' all')),
            PartDeltaEvent(index=1, delta=TextPartDelta(content_delta='-purpose')),
            PartDeltaEvent(index=1, delta=TextPartDelta(content_delta=' flour')),
            PartDeltaEvent(index=1, delta=TextPartDelta(content_delta='\n')),
            PartDeltaEvent(index=1, delta=TextPartDelta(content_delta=' ')),
            PartDeltaEvent(index=1, delta=TextPartDelta(content_delta=' -')),
            PartDeltaEvent(index=1, delta=TextPartDelta(content_delta=' ')),
            PartDeltaEvent(index=1, delta=TextPartDelta(content_delta='1')),
            PartDeltaEvent(index=1, delta=TextPartDelta(content_delta=' cup')),
            PartDeltaEvent(index=1, delta=TextPartDelta(content_delta=' powdered')),
            PartDeltaEvent(index=1, delta=TextPartDelta(content_delta=' sugar')),
            PartDeltaEvent(index=1, delta=TextPartDelta(content_delta='\n')),
            PartDeltaEvent(index=1, delta=TextPartDelta(content_delta=' ')),
            PartDeltaEvent(index=1, delta=TextPartDelta(content_delta=' -')),
            PartDeltaEvent(index=1, delta=TextPartDelta(content_delta=' ')),
            PartDeltaEvent(index=1, delta=TextPartDelta(content_delta='1')),
            PartDeltaEvent(index=1, delta=TextPartDelta(content_delta='/')),
            PartDeltaEvent(index=1, delta=TextPartDelta(content_delta='2')),
            PartDeltaEvent(index=1, delta=TextPartDelta(content_delta=' teaspoon')),
            PartDeltaEvent(index=1, delta=TextPartDelta(content_delta=' baking')),
            PartDeltaEvent(index=1, delta=TextPartDelta(content_delta=' powder')),
            PartDeltaEvent(index=1, delta=TextPartDelta(content_delta='\n')),
            PartDeltaEvent(index=1, delta=TextPartDelta(content_delta=' ')),
            PartDeltaEvent(index=1, delta=TextPartDelta(content_delta=' -')),
            PartDeltaEvent(index=1, delta=TextPartDelta(content_delta=' ')),
            PartDeltaEvent(index=1, delta=TextPartDelta(content_delta='1')),
            PartDeltaEvent(index=1, delta=TextPartDelta(content_delta='/')),
            PartDeltaEvent(index=1, delta=TextPartDelta(content_delta='4')),
            PartDeltaEvent(index=1, delta=TextPartDelta(content_delta=' teaspoon')),
            PartDeltaEvent(index=1, delta=TextPartDelta(content_delta=' baking')),
            PartDeltaEvent(index=1, delta=TextPartDelta(content_delta=' soda')),
            PartDeltaEvent(index=1, delta=TextPartDelta(content_delta='\n')),
            PartDeltaEvent(index=1, delta=TextPartDelta(content_delta=' ')),
            PartDeltaEvent(index=1, delta=TextPartDelta(content_delta=' -')),
            PartDeltaEvent(index=1, delta=TextPartDelta(content_delta=' ')),
            PartDeltaEvent(index=1, delta=TextPartDelta(content_delta='1')),
            PartDeltaEvent(index=1, delta=TextPartDelta(content_delta='/')),
            PartDeltaEvent(index=1, delta=TextPartDelta(content_delta='4')),
            PartDeltaEvent(index=1, delta=TextPartDelta(content_delta=' teaspoon')),
            PartDeltaEvent(index=1, delta=TextPartDelta(content_delta=' salt')),
            PartDeltaEvent(index=1, delta=TextPartDelta(content_delta='\n')),
            PartDeltaEvent(index=1, delta=TextPartDelta(content_delta=' ')),
            PartDeltaEvent(index=1, delta=TextPartDelta(content_delta=' -')),
            PartDeltaEvent(index=1, delta=TextPartDelta(content_delta=' ')),
            PartDeltaEvent(index=1, delta=TextPartDelta(content_delta='1')),
            PartDeltaEvent(index=1, delta=TextPartDelta(content_delta='/')),
            PartDeltaEvent(index=1, delta=TextPartDelta(content_delta='2')),
            PartDeltaEvent(index=1, delta=TextPartDelta(content_delta=' cup')),
            PartDeltaEvent(index=1, delta=TextPartDelta(content_delta=' uns')),
            PartDeltaEvent(index=1, delta=TextPartDelta(content_delta='alted')),
            PartDeltaEvent(index=1, delta=TextPartDelta(content_delta=' butter')),
            PartDeltaEvent(index=1, delta=TextPartDelta(content_delta=',')),
            PartDeltaEvent(index=1, delta=TextPartDelta(content_delta=' softened')),
            PartDeltaEvent(index=1, delta=TextPartDelta(content_delta='\n')),
            PartDeltaEvent(index=1, delta=TextPartDelta(content_delta=' ')),
            PartDeltaEvent(index=1, delta=TextPartDelta(content_delta=' -')),
            PartDeltaEvent(index=1, delta=TextPartDelta(content_delta=' ')),
            PartDeltaEvent(index=1, delta=TextPartDelta(content_delta='1')),
            PartDeltaEvent(index=1, delta=TextPartDelta(content_delta=' large')),
            PartDeltaEvent(index=1, delta=TextPartDelta(content_delta=' egg')),
            PartDeltaEvent(index=1, delta=TextPartDelta(content_delta='\n')),
            PartDeltaEvent(index=1, delta=TextPartDelta(content_delta=' ')),
            PartDeltaEvent(index=1, delta=TextPartDelta(content_delta=' -')),
            PartDeltaEvent(index=1, delta=TextPartDelta(content_delta=' ')),
            PartDeltaEvent(index=1, delta=TextPartDelta(content_delta='1')),
            PartDeltaEvent(index=1, delta=TextPartDelta(content_delta=' egg')),
            PartDeltaEvent(index=1, delta=TextPartDelta(content_delta=' y')),
            PartDeltaEvent(index=1, delta=TextPartDelta(content_delta='olk')),
            PartDeltaEvent(index=1, delta=TextPartDelta(content_delta='\n')),
            PartDeltaEvent(index=1, delta=TextPartDelta(content_delta=' ')),
            PartDeltaEvent(index=1, delta=TextPartDelta(content_delta=' -')),
            PartDeltaEvent(index=1, delta=TextPartDelta(content_delta=' ')),
            PartDeltaEvent(index=1, delta=TextPartDelta(content_delta='1')),
            PartDeltaEvent(index=1, delta=TextPartDelta(content_delta=' teaspoon')),
            PartDeltaEvent(index=1, delta=TextPartDelta(content_delta=' vanilla')),
            PartDeltaEvent(index=1, delta=TextPartDelta(content_delta=' extract')),
            PartDeltaEvent(
                index=1,
                delta=TextPartDelta(
                    content_delta="""\


"""
                ),
            ),
            PartDeltaEvent(index=1, delta=TextPartDelta(content_delta='-')),
            PartDeltaEvent(index=1, delta=TextPartDelta(content_delta=' **')),
            PartDeltaEvent(index=1, delta=TextPartDelta(content_delta='For')),
            PartDeltaEvent(index=1, delta=TextPartDelta(content_delta=' the')),
            PartDeltaEvent(index=1, delta=TextPartDelta(content_delta=' F')),
            PartDeltaEvent(index=1, delta=TextPartDelta(content_delta='illing')),
            PartDeltaEvent(index=1, delta=TextPartDelta(content_delta=':')),
            PartDeltaEvent(index=1, delta=TextPartDelta(content_delta='**\n')),
            PartDeltaEvent(index=1, delta=TextPartDelta(content_delta=' ')),
            PartDeltaEvent(index=1, delta=TextPartDelta(content_delta=' -')),
            PartDeltaEvent(index=1, delta=TextPartDelta(content_delta=' ')),
            PartDeltaEvent(index=1, delta=TextPartDelta(content_delta='1')),
            PartDeltaEvent(index=1, delta=TextPartDelta(content_delta=' can')),
            PartDeltaEvent(index=1, delta=TextPartDelta(content_delta=' (')),
            PartDeltaEvent(index=1, delta=TextPartDelta(content_delta='14')),
            PartDeltaEvent(index=1, delta=TextPartDelta(content_delta=' oz')),
            PartDeltaEvent(index=1, delta=TextPartDelta(content_delta=')')),
            PartDeltaEvent(index=1, delta=TextPartDelta(content_delta=' sweet')),
            PartDeltaEvent(index=1, delta=TextPartDelta(content_delta='ened')),
            PartDeltaEvent(index=1, delta=TextPartDelta(content_delta=' condensed')),
            PartDeltaEvent(index=1, delta=TextPartDelta(content_delta=' milk')),
            PartDeltaEvent(index=1, delta=TextPartDelta(content_delta=' (')),
            PartDeltaEvent(index=1, delta=TextPartDelta(content_delta='for')),
            PartDeltaEvent(index=1, delta=TextPartDelta(content_delta=' dul')),
            PartDeltaEvent(index=1, delta=TextPartDelta(content_delta='ce')),
            PartDeltaEvent(index=1, delta=TextPartDelta(content_delta=' de')),
            PartDeltaEvent(index=1, delta=TextPartDelta(content_delta=' le')),
            PartDeltaEvent(index=1, delta=TextPartDelta(content_delta='che')),
            PartDeltaEvent(index=1, delta=TextPartDelta(content_delta=')\n')),
            PartDeltaEvent(index=1, delta=TextPartDelta(content_delta=' ')),
            PartDeltaEvent(index=1, delta=TextPartDelta(content_delta=' -')),
            PartDeltaEvent(index=1, delta=TextPartDelta(content_delta=' Optional')),
            PartDeltaEvent(index=1, delta=TextPartDelta(content_delta=':')),
            PartDeltaEvent(index=1, delta=TextPartDelta(content_delta=' jam')),
            PartDeltaEvent(index=1, delta=TextPartDelta(content_delta=' or')),
            PartDeltaEvent(index=1, delta=TextPartDelta(content_delta=' chocolate')),
            PartDeltaEvent(index=1, delta=TextPartDelta(content_delta=' gan')),
            PartDeltaEvent(index=1, delta=TextPartDelta(content_delta='ache')),
            PartDeltaEvent(
                index=1,
                delta=TextPartDelta(
                    content_delta="""\


"""
                ),
            ),
            PartDeltaEvent(index=1, delta=TextPartDelta(content_delta='-')),
            PartDeltaEvent(index=1, delta=TextPartDelta(content_delta=' **')),
            PartDeltaEvent(index=1, delta=TextPartDelta(content_delta='For')),
            PartDeltaEvent(index=1, delta=TextPartDelta(content_delta=' the')),
            PartDeltaEvent(index=1, delta=TextPartDelta(content_delta=' Co')),
            PartDeltaEvent(index=1, delta=TextPartDelta(content_delta='ating')),
            PartDeltaEvent(index=1, delta=TextPartDelta(content_delta=':')),
            PartDeltaEvent(index=1, delta=TextPartDelta(content_delta='**\n')),
            PartDeltaEvent(index=1, delta=TextPartDelta(content_delta=' ')),
            PartDeltaEvent(index=1, delta=TextPartDelta(content_delta=' -')),
            PartDeltaEvent(index=1, delta=TextPartDelta(content_delta=' Powder')),
            PartDeltaEvent(index=1, delta=TextPartDelta(content_delta='ed')),
            PartDeltaEvent(index=1, delta=TextPartDelta(content_delta=' sugar')),
            PartDeltaEvent(index=1, delta=TextPartDelta(content_delta='\n')),
            PartDeltaEvent(index=1, delta=TextPartDelta(content_delta=' ')),
            PartDeltaEvent(index=1, delta=TextPartDelta(content_delta=' -')),
            PartDeltaEvent(index=1, delta=TextPartDelta(content_delta=' Optional')),
            PartDeltaEvent(index=1, delta=TextPartDelta(content_delta=':')),
            PartDeltaEvent(index=1, delta=TextPartDelta(content_delta=' cinnamon')),
            PartDeltaEvent(index=1, delta=TextPartDelta(content_delta=' or')),
            PartDeltaEvent(index=1, delta=TextPartDelta(content_delta=' cocoa')),
            PartDeltaEvent(index=1, delta=TextPartDelta(content_delta=' powder')),
            PartDeltaEvent(index=1, delta=TextPartDelta(content_delta=' mixed')),
            PartDeltaEvent(index=1, delta=TextPartDelta(content_delta=' with')),
            PartDeltaEvent(index=1, delta=TextPartDelta(content_delta=' sugar')),
            PartDeltaEvent(index=1, delta=TextPartDelta(content_delta='\n')),
            PartDeltaEvent(index=1, delta=TextPartDelta(content_delta=' ')),
            PartDeltaEvent(index=1, delta=TextPartDelta(content_delta=' -')),
            PartDeltaEvent(index=1, delta=TextPartDelta(content_delta=' Optional')),
            PartDeltaEvent(index=1, delta=TextPartDelta(content_delta=':')),
            PartDeltaEvent(index=1, delta=TextPartDelta(content_delta=' melted')),
            PartDeltaEvent(index=1, delta=TextPartDelta(content_delta=' chocolate')),
            PartDeltaEvent(index=1, delta=TextPartDelta(content_delta=' (')),
            PartDeltaEvent(index=1, delta=TextPartDelta(content_delta='m')),
            PartDeltaEvent(index=1, delta=TextPartDelta(content_delta='ilk')),
            PartDeltaEvent(index=1, delta=TextPartDelta(content_delta=',')),
            PartDeltaEvent(index=1, delta=TextPartDelta(content_delta=' dark')),
            PartDeltaEvent(index=1, delta=TextPartDelta(content_delta=',')),
            PartDeltaEvent(index=1, delta=TextPartDelta(content_delta=' or')),
            PartDeltaEvent(index=1, delta=TextPartDelta(content_delta=' white')),
            PartDeltaEvent(
                index=1,
                delta=TextPartDelta(
                    content_delta="""\
)

"""
                ),
            ),
            PartDeltaEvent(index=1, delta=TextPartDelta(content_delta='###')),
            PartDeltaEvent(index=1, delta=TextPartDelta(content_delta=' Instructions')),
            PartDeltaEvent(
                index=1,
                delta=TextPartDelta(
                    content_delta="""\
:

"""
                ),
            ),
            PartDeltaEvent(index=1, delta=TextPartDelta(content_delta='1')),
            PartDeltaEvent(index=1, delta=TextPartDelta(content_delta='.')),
            PartDeltaEvent(index=1, delta=TextPartDelta(content_delta=' **')),
            PartDeltaEvent(index=1, delta=TextPartDelta(content_delta='Prepare')),
            PartDeltaEvent(index=1, delta=TextPartDelta(content_delta=' the')),
            PartDeltaEvent(index=1, delta=TextPartDelta(content_delta=' Cookie')),
            PartDeltaEvent(index=1, delta=TextPartDelta(content_delta=' Dough')),
            PartDeltaEvent(index=1, delta=TextPartDelta(content_delta=':')),
            PartDeltaEvent(index=1, delta=TextPartDelta(content_delta='**\n')),
            PartDeltaEvent(index=1, delta=TextPartDelta(content_delta='  ')),
            PartDeltaEvent(index=1, delta=TextPartDelta(content_delta=' -')),
            PartDeltaEvent(index=1, delta=TextPartDelta(content_delta=' In')),
            PartDeltaEvent(index=1, delta=TextPartDelta(content_delta=' a')),
            PartDeltaEvent(index=1, delta=TextPartDelta(content_delta=' large')),
            PartDeltaEvent(index=1, delta=TextPartDelta(content_delta=' bowl')),
            PartDeltaEvent(index=1, delta=TextPartDelta(content_delta=',')),
            PartDeltaEvent(index=1, delta=TextPartDelta(content_delta=' whisk')),
            PartDeltaEvent(index=1, delta=TextPartDelta(content_delta=' together')),
            PartDeltaEvent(index=1, delta=TextPartDelta(content_delta=' flour')),
            PartDeltaEvent(index=1, delta=TextPartDelta(content_delta=',')),
            PartDeltaEvent(index=1, delta=TextPartDelta(content_delta=' powdered')),
            PartDeltaEvent(index=1, delta=TextPartDelta(content_delta=' sugar')),
            PartDeltaEvent(index=1, delta=TextPartDelta(content_delta=',')),
            PartDeltaEvent(index=1, delta=TextPartDelta(content_delta=' baking')),
            PartDeltaEvent(index=1, delta=TextPartDelta(content_delta=' powder')),
            PartDeltaEvent(index=1, delta=TextPartDelta(content_delta=',')),
            PartDeltaEvent(index=1, delta=TextPartDelta(content_delta=' baking')),
            PartDeltaEvent(index=1, delta=TextPartDelta(content_delta=' soda')),
            PartDeltaEvent(index=1, delta=TextPartDelta(content_delta=',')),
            PartDeltaEvent(index=1, delta=TextPartDelta(content_delta=' and')),
            PartDeltaEvent(index=1, delta=TextPartDelta(content_delta=' salt')),
            PartDeltaEvent(index=1, delta=TextPartDelta(content_delta='.\n')),
            PartDeltaEvent(index=1, delta=TextPartDelta(content_delta='  ')),
            PartDeltaEvent(index=1, delta=TextPartDelta(content_delta=' -')),
            PartDeltaEvent(index=1, delta=TextPartDelta(content_delta=' Add')),
            PartDeltaEvent(index=1, delta=TextPartDelta(content_delta=' softened')),
            PartDeltaEvent(index=1, delta=TextPartDelta(content_delta=' butter')),
            PartDeltaEvent(index=1, delta=TextPartDelta(content_delta=' and')),
            PartDeltaEvent(index=1, delta=TextPartDelta(content_delta=' mix')),
            PartDeltaEvent(index=1, delta=TextPartDelta(content_delta=' until')),
            PartDeltaEvent(index=1, delta=TextPartDelta(content_delta=' the')),
            PartDeltaEvent(index=1, delta=TextPartDelta(content_delta=' mixture')),
            PartDeltaEvent(index=1, delta=TextPartDelta(content_delta=' resembles')),
            PartDeltaEvent(index=1, delta=TextPartDelta(content_delta=' coarse')),
            PartDeltaEvent(index=1, delta=TextPartDelta(content_delta=' crumbs')),
            PartDeltaEvent(index=1, delta=TextPartDelta(content_delta='.\n')),
            PartDeltaEvent(index=1, delta=TextPartDelta(content_delta='  ')),
            PartDeltaEvent(index=1, delta=TextPartDelta(content_delta=' -')),
            PartDeltaEvent(index=1, delta=TextPartDelta(content_delta=' In')),
            PartDeltaEvent(index=1, delta=TextPartDelta(content_delta=' a')),
            PartDeltaEvent(index=1, delta=TextPartDelta(content_delta=' separate')),
            PartDeltaEvent(index=1, delta=TextPartDelta(content_delta=' bowl')),
            PartDeltaEvent(index=1, delta=TextPartDelta(content_delta=',')),
            PartDeltaEvent(index=1, delta=TextPartDelta(content_delta=' whisk')),
            PartDeltaEvent(index=1, delta=TextPartDelta(content_delta=' together')),
            PartDeltaEvent(index=1, delta=TextPartDelta(content_delta=' egg')),
            PartDeltaEvent(index=1, delta=TextPartDelta(content_delta=',')),
            PartDeltaEvent(index=1, delta=TextPartDelta(content_delta=' egg')),
            PartDeltaEvent(index=1, delta=TextPartDelta(content_delta=' y')),
            PartDeltaEvent(index=1, delta=TextPartDelta(content_delta='olk')),
            PartDeltaEvent(index=1, delta=TextPartDelta(content_delta=',')),
            PartDeltaEvent(index=1, delta=TextPartDelta(content_delta=' and')),
            PartDeltaEvent(index=1, delta=TextPartDelta(content_delta=' vanilla')),
            PartDeltaEvent(index=1, delta=TextPartDelta(content_delta=' extract')),
            PartDeltaEvent(index=1, delta=TextPartDelta(content_delta='.')),
            PartDeltaEvent(index=1, delta=TextPartDelta(content_delta=' Pour')),
            PartDeltaEvent(index=1, delta=TextPartDelta(content_delta=' into')),
            PartDeltaEvent(index=1, delta=TextPartDelta(content_delta=' the')),
            PartDeltaEvent(index=1, delta=TextPartDelta(content_delta=' dry')),
            PartDeltaEvent(index=1, delta=TextPartDelta(content_delta=' mixture')),
            PartDeltaEvent(index=1, delta=TextPartDelta(content_delta=' and')),
            PartDeltaEvent(index=1, delta=TextPartDelta(content_delta=' mix')),
            PartDeltaEvent(index=1, delta=TextPartDelta(content_delta=' until')),
            PartDeltaEvent(index=1, delta=TextPartDelta(content_delta=' a')),
            PartDeltaEvent(index=1, delta=TextPartDelta(content_delta=' dough')),
            PartDeltaEvent(index=1, delta=TextPartDelta(content_delta=' forms')),
            PartDeltaEvent(index=1, delta=TextPartDelta(content_delta='.\n')),
            PartDeltaEvent(index=1, delta=TextPartDelta(content_delta='  ')),
            PartDeltaEvent(index=1, delta=TextPartDelta(content_delta=' -')),
            PartDeltaEvent(index=1, delta=TextPartDelta(content_delta=' Wrap')),
            PartDeltaEvent(index=1, delta=TextPartDelta(content_delta=' dough')),
            PartDeltaEvent(index=1, delta=TextPartDelta(content_delta=' in')),
            PartDeltaEvent(index=1, delta=TextPartDelta(content_delta=' plastic')),
            PartDeltaEvent(index=1, delta=TextPartDelta(content_delta=' wrap')),
            PartDeltaEvent(index=1, delta=TextPartDelta(content_delta=' and')),
            PartDeltaEvent(index=1, delta=TextPartDelta(content_delta=' refriger')),
            PartDeltaEvent(index=1, delta=TextPartDelta(content_delta='ate')),
            PartDeltaEvent(index=1, delta=TextPartDelta(content_delta=' for')),
            PartDeltaEvent(index=1, delta=TextPartDelta(content_delta=' ')),
            PartDeltaEvent(index=1, delta=TextPartDelta(content_delta='30')),
            PartDeltaEvent(index=1, delta=TextPartDelta(content_delta=' minutes')),
            PartDeltaEvent(
                index=1,
                delta=TextPartDelta(
                    content_delta="""\
.

"""
                ),
            ),
            PartDeltaEvent(index=1, delta=TextPartDelta(content_delta='2')),
            PartDeltaEvent(index=1, delta=TextPartDelta(content_delta='.')),
            PartDeltaEvent(index=1, delta=TextPartDelta(content_delta=' **')),
            PartDeltaEvent(index=1, delta=TextPartDelta(content_delta='Roll')),
            PartDeltaEvent(index=1, delta=TextPartDelta(content_delta=' and')),
            PartDeltaEvent(index=1, delta=TextPartDelta(content_delta=' Cut')),
            PartDeltaEvent(index=1, delta=TextPartDelta(content_delta=' Cookies')),
            PartDeltaEvent(index=1, delta=TextPartDelta(content_delta=':')),
            PartDeltaEvent(index=1, delta=TextPartDelta(content_delta='**\n')),
            PartDeltaEvent(index=1, delta=TextPartDelta(content_delta='  ')),
            PartDeltaEvent(index=1, delta=TextPartDelta(content_delta=' -')),
            PartDeltaEvent(index=1, delta=TextPartDelta(content_delta=' Roll')),
            PartDeltaEvent(index=1, delta=TextPartDelta(content_delta=' out')),
            PartDeltaEvent(index=1, delta=TextPartDelta(content_delta=' dough')),
            PartDeltaEvent(index=1, delta=TextPartDelta(content_delta=' on')),
            PartDeltaEvent(index=1, delta=TextPartDelta(content_delta=' a')),
            PartDeltaEvent(index=1, delta=TextPartDelta(content_delta=' fl')),
            PartDeltaEvent(index=1, delta=TextPartDelta(content_delta='oured')),
            PartDeltaEvent(index=1, delta=TextPartDelta(content_delta=' surface')),
            PartDeltaEvent(index=1, delta=TextPartDelta(content_delta=' to')),
            PartDeltaEvent(index=1, delta=TextPartDelta(content_delta=' about')),
            PartDeltaEvent(index=1, delta=TextPartDelta(content_delta=' ')),
            PartDeltaEvent(index=1, delta=TextPartDelta(content_delta='1')),
            PartDeltaEvent(index=1, delta=TextPartDelta(content_delta='/')),
            PartDeltaEvent(index=1, delta=TextPartDelta(content_delta='4')),
            PartDeltaEvent(index=1, delta=TextPartDelta(content_delta=' inch')),
            PartDeltaEvent(index=1, delta=TextPartDelta(content_delta=' thickness')),
            PartDeltaEvent(index=1, delta=TextPartDelta(content_delta='.\n')),
            PartDeltaEvent(index=1, delta=TextPartDelta(content_delta='  ')),
            PartDeltaEvent(index=1, delta=TextPartDelta(content_delta=' -')),
            PartDeltaEvent(index=1, delta=TextPartDelta(content_delta=' Cut')),
            PartDeltaEvent(index=1, delta=TextPartDelta(content_delta=' into')),
            PartDeltaEvent(index=1, delta=TextPartDelta(content_delta=' circles')),
            PartDeltaEvent(index=1, delta=TextPartDelta(content_delta=' using')),
            PartDeltaEvent(index=1, delta=TextPartDelta(content_delta=' a')),
            PartDeltaEvent(index=1, delta=TextPartDelta(content_delta=' cookie')),
            PartDeltaEvent(index=1, delta=TextPartDelta(content_delta=' cutter')),
            PartDeltaEvent(index=1, delta=TextPartDelta(content_delta=' or')),
            PartDeltaEvent(index=1, delta=TextPartDelta(content_delta=' glass')),
            PartDeltaEvent(index=1, delta=TextPartDelta(content_delta=' rim')),
            PartDeltaEvent(index=1, delta=TextPartDelta(content_delta='.\n')),
            PartDeltaEvent(index=1, delta=TextPartDelta(content_delta='  ')),
            PartDeltaEvent(index=1, delta=TextPartDelta(content_delta=' -')),
            PartDeltaEvent(index=1, delta=TextPartDelta(content_delta=' Place')),
            PartDeltaEvent(index=1, delta=TextPartDelta(content_delta=' cookies')),
            PartDeltaEvent(index=1, delta=TextPartDelta(content_delta=' on')),
            PartDeltaEvent(index=1, delta=TextPartDelta(content_delta=' a')),
            PartDeltaEvent(index=1, delta=TextPartDelta(content_delta=' parchment')),
            PartDeltaEvent(index=1, delta=TextPartDelta(content_delta='-lined')),
            PartDeltaEvent(index=1, delta=TextPartDelta(content_delta=' baking')),
            PartDeltaEvent(index=1, delta=TextPartDelta(content_delta=' sheet')),
            PartDeltaEvent(index=1, delta=TextPartDelta(content_delta=',')),
            PartDeltaEvent(index=1, delta=TextPartDelta(content_delta=' leaving')),
            PartDeltaEvent(index=1, delta=TextPartDelta(content_delta=' space')),
            PartDeltaEvent(index=1, delta=TextPartDelta(content_delta=' between')),
            PartDeltaEvent(index=1, delta=TextPartDelta(content_delta=' each')),
            PartDeltaEvent(
                index=1,
                delta=TextPartDelta(
                    content_delta="""\
.

"""
                ),
            ),
            PartDeltaEvent(index=1, delta=TextPartDelta(content_delta='3')),
            PartDeltaEvent(index=1, delta=TextPartDelta(content_delta='.')),
            PartDeltaEvent(index=1, delta=TextPartDelta(content_delta=' **')),
            PartDeltaEvent(index=1, delta=TextPartDelta(content_delta='B')),
            PartDeltaEvent(index=1, delta=TextPartDelta(content_delta='ake')),
            PartDeltaEvent(index=1, delta=TextPartDelta(content_delta=' the')),
            PartDeltaEvent(index=1, delta=TextPartDelta(content_delta=' Cookies')),
            PartDeltaEvent(index=1, delta=TextPartDelta(content_delta=':')),
            PartDeltaEvent(index=1, delta=TextPartDelta(content_delta='**\n')),
            PartDeltaEvent(index=1, delta=TextPartDelta(content_delta='  ')),
            PartDeltaEvent(index=1, delta=TextPartDelta(content_delta=' -')),
            PartDeltaEvent(index=1, delta=TextPartDelta(content_delta=' Pre')),
            PartDeltaEvent(index=1, delta=TextPartDelta(content_delta='heat')),
            PartDeltaEvent(index=1, delta=TextPartDelta(content_delta=' oven')),
            PartDeltaEvent(index=1, delta=TextPartDelta(content_delta=' to')),
            PartDeltaEvent(index=1, delta=TextPartDelta(content_delta=' ')),
            PartDeltaEvent(index=1, delta=TextPartDelta(content_delta='350')),
            PartDeltaEvent(index=1, delta=TextPartDelta(content_delta='°F')),
            PartDeltaEvent(index=1, delta=TextPartDelta(content_delta=' (')),
            PartDeltaEvent(index=1, delta=TextPartDelta(content_delta='180')),
            PartDeltaEvent(index=1, delta=TextPartDelta(content_delta='°C')),
            PartDeltaEvent(index=1, delta=TextPartDelta(content_delta=').\n')),
            PartDeltaEvent(index=1, delta=TextPartDelta(content_delta='  ')),
            PartDeltaEvent(index=1, delta=TextPartDelta(content_delta=' -')),
            PartDeltaEvent(index=1, delta=TextPartDelta(content_delta=' Bake')),
            PartDeltaEvent(index=1, delta=TextPartDelta(content_delta=' for')),
            PartDeltaEvent(index=1, delta=TextPartDelta(content_delta=' ')),
            PartDeltaEvent(index=1, delta=TextPartDelta(content_delta='15')),
            PartDeltaEvent(index=1, delta=TextPartDelta(content_delta='-')),
            PartDeltaEvent(index=1, delta=TextPartDelta(content_delta='20')),
            PartDeltaEvent(index=1, delta=TextPartDelta(content_delta=' minutes')),
            PartDeltaEvent(index=1, delta=TextPartDelta(content_delta=' until')),
            PartDeltaEvent(index=1, delta=TextPartDelta(content_delta=' golden')),
            PartDeltaEvent(index=1, delta=TextPartDelta(content_delta='.')),
            PartDeltaEvent(index=1, delta=TextPartDelta(content_delta=' Arg')),
            PartDeltaEvent(index=1, delta=TextPartDelta(content_delta='entin')),
            PartDeltaEvent(index=1, delta=TextPartDelta(content_delta='ian')),
            PartDeltaEvent(index=1, delta=TextPartDelta(content_delta=' cookies')),
            PartDeltaEvent(index=1, delta=TextPartDelta(content_delta=' might')),
            PartDeltaEvent(index=1, delta=TextPartDelta(content_delta=' be')),
            PartDeltaEvent(index=1, delta=TextPartDelta(content_delta=' baked')),
            PartDeltaEvent(index=1, delta=TextPartDelta(content_delta=' longer')),
            PartDeltaEvent(index=1, delta=TextPartDelta(content_delta=' for')),
            PartDeltaEvent(index=1, delta=TextPartDelta(content_delta=' a')),
            PartDeltaEvent(index=1, delta=TextPartDelta(content_delta=' cr')),
            PartDeltaEvent(index=1, delta=TextPartDelta(content_delta='isper')),
            PartDeltaEvent(index=1, delta=TextPartDelta(content_delta=' texture')),
            PartDeltaEvent(index=1, delta=TextPartDelta(content_delta='.\n')),
            PartDeltaEvent(index=1, delta=TextPartDelta(content_delta='  ')),
            PartDeltaEvent(index=1, delta=TextPartDelta(content_delta=' -')),
            PartDeltaEvent(index=1, delta=TextPartDelta(content_delta=' Allow')),
            PartDeltaEvent(index=1, delta=TextPartDelta(content_delta=' to')),
            PartDeltaEvent(index=1, delta=TextPartDelta(content_delta=' cool')),
            PartDeltaEvent(index=1, delta=TextPartDelta(content_delta=' on')),
            PartDeltaEvent(index=1, delta=TextPartDelta(content_delta=' the')),
            PartDeltaEvent(index=1, delta=TextPartDelta(content_delta=' baking')),
            PartDeltaEvent(index=1, delta=TextPartDelta(content_delta=' sheet')),
            PartDeltaEvent(index=1, delta=TextPartDelta(content_delta=' for')),
            PartDeltaEvent(index=1, delta=TextPartDelta(content_delta=' ')),
            PartDeltaEvent(index=1, delta=TextPartDelta(content_delta='5')),
            PartDeltaEvent(index=1, delta=TextPartDelta(content_delta=' minutes')),
            PartDeltaEvent(index=1, delta=TextPartDelta(content_delta=',')),
            PartDeltaEvent(index=1, delta=TextPartDelta(content_delta=' then')),
            PartDeltaEvent(index=1, delta=TextPartDelta(content_delta=' transfer')),
            PartDeltaEvent(index=1, delta=TextPartDelta(content_delta=' to')),
            PartDeltaEvent(index=1, delta=TextPartDelta(content_delta=' a')),
            PartDeltaEvent(index=1, delta=TextPartDelta(content_delta=' wire')),
            PartDeltaEvent(index=1, delta=TextPartDelta(content_delta=' rack')),
            PartDeltaEvent(index=1, delta=TextPartDelta(content_delta=' to')),
            PartDeltaEvent(index=1, delta=TextPartDelta(content_delta=' cool')),
            PartDeltaEvent(index=1, delta=TextPartDelta(content_delta=' completely')),
            PartDeltaEvent(
                index=1,
                delta=TextPartDelta(
                    content_delta="""\
.

"""
                ),
            ),
            PartDeltaEvent(index=1, delta=TextPartDelta(content_delta='4')),
            PartDeltaEvent(index=1, delta=TextPartDelta(content_delta='.')),
            PartDeltaEvent(index=1, delta=TextPartDelta(content_delta=' **')),
            PartDeltaEvent(index=1, delta=TextPartDelta(content_delta='Make')),
            PartDeltaEvent(index=1, delta=TextPartDelta(content_delta=' Dul')),
            PartDeltaEvent(index=1, delta=TextPartDelta(content_delta='ce')),
            PartDeltaEvent(index=1, delta=TextPartDelta(content_delta=' de')),
            PartDeltaEvent(index=1, delta=TextPartDelta(content_delta=' Le')),
            PartDeltaEvent(index=1, delta=TextPartDelta(content_delta='che')),
            PartDeltaEvent(index=1, delta=TextPartDelta(content_delta=':')),
            PartDeltaEvent(index=1, delta=TextPartDelta(content_delta='**\n')),
            PartDeltaEvent(index=1, delta=TextPartDelta(content_delta='  ')),
            PartDeltaEvent(index=1, delta=TextPartDelta(content_delta=' -')),
            PartDeltaEvent(index=1, delta=TextPartDelta(content_delta=' Pour')),
            PartDeltaEvent(index=1, delta=TextPartDelta(content_delta=' sweet')),
            PartDeltaEvent(index=1, delta=TextPartDelta(content_delta='ened')),
            PartDeltaEvent(index=1, delta=TextPartDelta(content_delta=' condensed')),
            PartDeltaEvent(index=1, delta=TextPartDelta(content_delta=' milk')),
            PartDeltaEvent(index=1, delta=TextPartDelta(content_delta=' into')),
            PartDeltaEvent(index=1, delta=TextPartDelta(content_delta=' a')),
            PartDeltaEvent(index=1, delta=TextPartDelta(content_delta=' sauce')),
            PartDeltaEvent(index=1, delta=TextPartDelta(content_delta='pan')),
            PartDeltaEvent(index=1, delta=TextPartDelta(content_delta=' and')),
            PartDeltaEvent(index=1, delta=TextPartDelta(content_delta=' heat')),
            PartDeltaEvent(index=1, delta=TextPartDelta(content_delta=' over')),
            PartDeltaEvent(index=1, delta=TextPartDelta(content_delta=' medium')),
            PartDeltaEvent(index=1, delta=TextPartDelta(content_delta=' heat')),
            PartDeltaEvent(index=1, delta=TextPartDelta(content_delta=',')),
            PartDeltaEvent(index=1, delta=TextPartDelta(content_delta=' stirring')),
            PartDeltaEvent(index=1, delta=TextPartDelta(content_delta=' frequently')),
            PartDeltaEvent(index=1, delta=TextPartDelta(content_delta=',')),
            PartDeltaEvent(index=1, delta=TextPartDelta(content_delta=' until')),
            PartDeltaEvent(index=1, delta=TextPartDelta(content_delta=' thick')),
            PartDeltaEvent(index=1, delta=TextPartDelta(content_delta='ened')),
            PartDeltaEvent(index=1, delta=TextPartDelta(content_delta=' and')),
            PartDeltaEvent(index=1, delta=TextPartDelta(content_delta=' golden')),
            PartDeltaEvent(index=1, delta=TextPartDelta(content_delta=' (')),
            PartDeltaEvent(index=1, delta=TextPartDelta(content_delta='about')),
            PartDeltaEvent(index=1, delta=TextPartDelta(content_delta=' ')),
            PartDeltaEvent(index=1, delta=TextPartDelta(content_delta='10')),
            PartDeltaEvent(index=1, delta=TextPartDelta(content_delta='-')),
            PartDeltaEvent(index=1, delta=TextPartDelta(content_delta='15')),
            PartDeltaEvent(index=1, delta=TextPartDelta(content_delta=' minutes')),
            PartDeltaEvent(
                index=1,
                delta=TextPartDelta(
                    content_delta="""\
).

"""
                ),
            ),
            PartDeltaEvent(index=1, delta=TextPartDelta(content_delta='5')),
            PartDeltaEvent(index=1, delta=TextPartDelta(content_delta='.')),
            PartDeltaEvent(index=1, delta=TextPartDelta(content_delta=' **')),
            PartDeltaEvent(index=1, delta=TextPartDelta(content_delta='As')),
            PartDeltaEvent(index=1, delta=TextPartDelta(content_delta='semble')),
            PartDeltaEvent(index=1, delta=TextPartDelta(content_delta=' Alf')),
            PartDeltaEvent(index=1, delta=TextPartDelta(content_delta='aj')),
            PartDeltaEvent(index=1, delta=TextPartDelta(content_delta='ores')),
            PartDeltaEvent(index=1, delta=TextPartDelta(content_delta=':')),
            PartDeltaEvent(index=1, delta=TextPartDelta(content_delta='**\n')),
            PartDeltaEvent(index=1, delta=TextPartDelta(content_delta='  ')),
            PartDeltaEvent(index=1, delta=TextPartDelta(content_delta=' -')),
            PartDeltaEvent(index=1, delta=TextPartDelta(content_delta=' Spread')),
            PartDeltaEvent(index=1, delta=TextPartDelta(content_delta=' a')),
            PartDeltaEvent(index=1, delta=TextPartDelta(content_delta=' layer')),
            PartDeltaEvent(index=1, delta=TextPartDelta(content_delta=' of')),
            PartDeltaEvent(index=1, delta=TextPartDelta(content_delta=' dul')),
            PartDeltaEvent(index=1, delta=TextPartDelta(content_delta='ce')),
            PartDeltaEvent(index=1, delta=TextPartDelta(content_delta=' de')),
            PartDeltaEvent(index=1, delta=TextPartDelta(content_delta=' le')),
            PartDeltaEvent(index=1, delta=TextPartDelta(content_delta='che')),
            PartDeltaEvent(index=1, delta=TextPartDelta(content_delta=' on')),
            PartDeltaEvent(index=1, delta=TextPartDelta(content_delta=' the')),
            PartDeltaEvent(index=1, delta=TextPartDelta(content_delta=' flat')),
            PartDeltaEvent(index=1, delta=TextPartDelta(content_delta=' side')),
            PartDeltaEvent(index=1, delta=TextPartDelta(content_delta=' of')),
            PartDeltaEvent(index=1, delta=TextPartDelta(content_delta=' one')),
            PartDeltaEvent(index=1, delta=TextPartDelta(content_delta=' cookie')),
            PartDeltaEvent(index=1, delta=TextPartDelta(content_delta='.')),
            PartDeltaEvent(index=1, delta=TextPartDelta(content_delta=' For')),
            PartDeltaEvent(index=1, delta=TextPartDelta(content_delta=' added')),
            PartDeltaEvent(index=1, delta=TextPartDelta(content_delta=' flavor')),
            PartDeltaEvent(index=1, delta=TextPartDelta(content_delta=',')),
            PartDeltaEvent(index=1, delta=TextPartDelta(content_delta=' a')),
            PartDeltaEvent(index=1, delta=TextPartDelta(content_delta=' thin')),
            PartDeltaEvent(index=1, delta=TextPartDelta(content_delta=' layer')),
            PartDeltaEvent(index=1, delta=TextPartDelta(content_delta=' of')),
            PartDeltaEvent(index=1, delta=TextPartDelta(content_delta=' jam')),
            PartDeltaEvent(index=1, delta=TextPartDelta(content_delta=' or')),
            PartDeltaEvent(index=1, delta=TextPartDelta(content_delta=' chocolate')),
            PartDeltaEvent(index=1, delta=TextPartDelta(content_delta=' gan')),
            PartDeltaEvent(index=1, delta=TextPartDelta(content_delta='ache')),
            PartDeltaEvent(index=1, delta=TextPartDelta(content_delta=' can')),
            PartDeltaEvent(index=1, delta=TextPartDelta(content_delta=' also')),
            PartDeltaEvent(index=1, delta=TextPartDelta(content_delta=' be')),
            PartDeltaEvent(index=1, delta=TextPartDelta(content_delta=' used')),
            PartDeltaEvent(index=1, delta=TextPartDelta(content_delta='.\n')),
            PartDeltaEvent(index=1, delta=TextPartDelta(content_delta='  ')),
            PartDeltaEvent(index=1, delta=TextPartDelta(content_delta=' -')),
            PartDeltaEvent(index=1, delta=TextPartDelta(content_delta=' Sandwich')),
            PartDeltaEvent(index=1, delta=TextPartDelta(content_delta=' with')),
            PartDeltaEvent(index=1, delta=TextPartDelta(content_delta=' another')),
            PartDeltaEvent(index=1, delta=TextPartDelta(content_delta=' cookie')),
            PartDeltaEvent(index=1, delta=TextPartDelta(content_delta=',')),
            PartDeltaEvent(index=1, delta=TextPartDelta(content_delta=' pressing')),
            PartDeltaEvent(index=1, delta=TextPartDelta(content_delta=' gently')),
            PartDeltaEvent(
                index=1,
                delta=TextPartDelta(
                    content_delta="""\
.

"""
                ),
            ),
            PartDeltaEvent(index=1, delta=TextPartDelta(content_delta='6')),
            PartDeltaEvent(index=1, delta=TextPartDelta(content_delta='.')),
            PartDeltaEvent(index=1, delta=TextPartDelta(content_delta=' **')),
            PartDeltaEvent(index=1, delta=TextPartDelta(content_delta='Co')),
            PartDeltaEvent(index=1, delta=TextPartDelta(content_delta='at')),
            PartDeltaEvent(index=1, delta=TextPartDelta(content_delta=' the')),
            PartDeltaEvent(index=1, delta=TextPartDelta(content_delta=' Alf')),
            PartDeltaEvent(index=1, delta=TextPartDelta(content_delta='aj')),
            PartDeltaEvent(index=1, delta=TextPartDelta(content_delta='ores')),
            PartDeltaEvent(index=1, delta=TextPartDelta(content_delta=':')),
            PartDeltaEvent(index=1, delta=TextPartDelta(content_delta='**\n')),
            PartDeltaEvent(index=1, delta=TextPartDelta(content_delta='  ')),
            PartDeltaEvent(index=1, delta=TextPartDelta(content_delta=' -')),
            PartDeltaEvent(index=1, delta=TextPartDelta(content_delta=' Roll')),
            PartDeltaEvent(index=1, delta=TextPartDelta(content_delta=' each')),
            PartDeltaEvent(index=1, delta=TextPartDelta(content_delta=' sandwich')),
            PartDeltaEvent(index=1, delta=TextPartDelta(content_delta=' in')),
            PartDeltaEvent(index=1, delta=TextPartDelta(content_delta=' powdered')),
            PartDeltaEvent(index=1, delta=TextPartDelta(content_delta=' sugar')),
            PartDeltaEvent(index=1, delta=TextPartDelta(content_delta=' to')),
            PartDeltaEvent(index=1, delta=TextPartDelta(content_delta=' coat')),
            PartDeltaEvent(index=1, delta=TextPartDelta(content_delta=' evenly')),
            PartDeltaEvent(index=1, delta=TextPartDelta(content_delta='.\n')),
            PartDeltaEvent(index=1, delta=TextPartDelta(content_delta='  ')),
            PartDeltaEvent(index=1, delta=TextPartDelta(content_delta=' -')),
            PartDeltaEvent(index=1, delta=TextPartDelta(content_delta=' For')),
            PartDeltaEvent(index=1, delta=TextPartDelta(content_delta=' an')),
            PartDeltaEvent(index=1, delta=TextPartDelta(content_delta=' Arg')),
            PartDeltaEvent(index=1, delta=TextPartDelta(content_delta='entin')),
            PartDeltaEvent(index=1, delta=TextPartDelta(content_delta='ian')),
            PartDeltaEvent(index=1, delta=TextPartDelta(content_delta=' twist')),
            PartDeltaEvent(index=1, delta=TextPartDelta(content_delta=',')),
            PartDeltaEvent(index=1, delta=TextPartDelta(content_delta=' dip')),
            PartDeltaEvent(index=1, delta=TextPartDelta(content_delta=' the')),
            PartDeltaEvent(index=1, delta=TextPartDelta(content_delta=' filled')),
            PartDeltaEvent(index=1, delta=TextPartDelta(content_delta=' alf')),
            PartDeltaEvent(index=1, delta=TextPartDelta(content_delta='aj')),
            PartDeltaEvent(index=1, delta=TextPartDelta(content_delta='ores')),
            PartDeltaEvent(index=1, delta=TextPartDelta(content_delta=' in')),
            PartDeltaEvent(index=1, delta=TextPartDelta(content_delta=' melted')),
            PartDeltaEvent(index=1, delta=TextPartDelta(content_delta=' chocolate')),
            PartDeltaEvent(index=1, delta=TextPartDelta(content_delta=' (')),
            PartDeltaEvent(index=1, delta=TextPartDelta(content_delta='m')),
            PartDeltaEvent(index=1, delta=TextPartDelta(content_delta='ilk')),
            PartDeltaEvent(index=1, delta=TextPartDelta(content_delta=',')),
            PartDeltaEvent(index=1, delta=TextPartDelta(content_delta=' dark')),
            PartDeltaEvent(index=1, delta=TextPartDelta(content_delta=',')),
            PartDeltaEvent(index=1, delta=TextPartDelta(content_delta=' or')),
            PartDeltaEvent(index=1, delta=TextPartDelta(content_delta=' white')),
            PartDeltaEvent(index=1, delta=TextPartDelta(content_delta=')')),
            PartDeltaEvent(index=1, delta=TextPartDelta(content_delta=' for')),
            PartDeltaEvent(index=1, delta=TextPartDelta(content_delta=' a')),
            PartDeltaEvent(index=1, delta=TextPartDelta(content_delta=' chocolate')),
            PartDeltaEvent(index=1, delta=TextPartDelta(content_delta=' coating')),
            PartDeltaEvent(index=1, delta=TextPartDelta(content_delta='.\n')),
            PartDeltaEvent(index=1, delta=TextPartDelta(content_delta='  ')),
            PartDeltaEvent(index=1, delta=TextPartDelta(content_delta=' -')),
            PartDeltaEvent(index=1, delta=TextPartDelta(content_delta=' Optionally')),
            PartDeltaEvent(index=1, delta=TextPartDelta(content_delta=',')),
            PartDeltaEvent(index=1, delta=TextPartDelta(content_delta=' mix')),
            PartDeltaEvent(index=1, delta=TextPartDelta(content_delta=' cinnamon')),
            PartDeltaEvent(index=1, delta=TextPartDelta(content_delta=' or')),
            PartDeltaEvent(index=1, delta=TextPartDelta(content_delta=' cocoa')),
            PartDeltaEvent(index=1, delta=TextPartDelta(content_delta=' powder')),
            PartDeltaEvent(index=1, delta=TextPartDelta(content_delta=' with')),
            PartDeltaEvent(index=1, delta=TextPartDelta(content_delta=' powdered')),
            PartDeltaEvent(index=1, delta=TextPartDelta(content_delta=' sugar')),
            PartDeltaEvent(index=1, delta=TextPartDelta(content_delta=' for')),
            PartDeltaEvent(index=1, delta=TextPartDelta(content_delta=' a')),
            PartDeltaEvent(index=1, delta=TextPartDelta(content_delta=' different')),
            PartDeltaEvent(index=1, delta=TextPartDelta(content_delta=' coating')),
            PartDeltaEvent(index=1, delta=TextPartDelta(content_delta=' flavor')),
            PartDeltaEvent(
                index=1,
                delta=TextPartDelta(
                    content_delta="""\
.

"""
                ),
            ),
            PartDeltaEvent(index=1, delta=TextPartDelta(content_delta='7')),
            PartDeltaEvent(index=1, delta=TextPartDelta(content_delta='.')),
            PartDeltaEvent(index=1, delta=TextPartDelta(content_delta=' **')),
            PartDeltaEvent(index=1, delta=TextPartDelta(content_delta='Serve')),
            PartDeltaEvent(index=1, delta=TextPartDelta(content_delta=':')),
            PartDeltaEvent(index=1, delta=TextPartDelta(content_delta='**\n')),
            PartDeltaEvent(index=1, delta=TextPartDelta(content_delta='  ')),
            PartDeltaEvent(index=1, delta=TextPartDelta(content_delta=' -')),
            PartDeltaEvent(index=1, delta=TextPartDelta(content_delta=' Enjoy')),
            PartDeltaEvent(index=1, delta=TextPartDelta(content_delta=' your')),
            PartDeltaEvent(index=1, delta=TextPartDelta(content_delta=' Arg')),
            PartDeltaEvent(index=1, delta=TextPartDelta(content_delta='entin')),
            PartDeltaEvent(index=1, delta=TextPartDelta(content_delta='ian')),
            PartDeltaEvent(index=1, delta=TextPartDelta(content_delta=' alf')),
            PartDeltaEvent(index=1, delta=TextPartDelta(content_delta='aj')),
            PartDeltaEvent(index=1, delta=TextPartDelta(content_delta='ores')),
            PartDeltaEvent(index=1, delta=TextPartDelta(content_delta=' with')),
            PartDeltaEvent(index=1, delta=TextPartDelta(content_delta=' a')),
            PartDeltaEvent(index=1, delta=TextPartDelta(content_delta=' dust')),
            PartDeltaEvent(index=1, delta=TextPartDelta(content_delta='ing')),
            PartDeltaEvent(index=1, delta=TextPartDelta(content_delta=' of')),
            PartDeltaEvent(index=1, delta=TextPartDelta(content_delta=' powdered')),
            PartDeltaEvent(index=1, delta=TextPartDelta(content_delta=' sugar')),
            PartDeltaEvent(index=1, delta=TextPartDelta(content_delta=' or')),
            PartDeltaEvent(index=1, delta=TextPartDelta(content_delta=' chocolate')),
            PartDeltaEvent(index=1, delta=TextPartDelta(content_delta=' coating')),
            PartDeltaEvent(index=1, delta=TextPartDelta(content_delta='.')),
            PartDeltaEvent(index=1, delta=TextPartDelta(content_delta=' Store')),
            PartDeltaEvent(index=1, delta=TextPartDelta(content_delta=' in')),
            PartDeltaEvent(index=1, delta=TextPartDelta(content_delta=' an')),
            PartDeltaEvent(index=1, delta=TextPartDelta(content_delta=' a')),
            PartDeltaEvent(index=1, delta=TextPartDelta(content_delta='irt')),
            PartDeltaEvent(index=1, delta=TextPartDelta(content_delta='ight')),
            PartDeltaEvent(index=1, delta=TextPartDelta(content_delta=' container')),
            PartDeltaEvent(index=1, delta=TextPartDelta(content_delta=' for')),
            PartDeltaEvent(index=1, delta=TextPartDelta(content_delta=' up')),
            PartDeltaEvent(index=1, delta=TextPartDelta(content_delta=' to')),
            PartDeltaEvent(index=1, delta=TextPartDelta(content_delta=' ')),
            PartDeltaEvent(index=1, delta=TextPartDelta(content_delta='5')),
            PartDeltaEvent(index=1, delta=TextPartDelta(content_delta=' days')),
            PartDeltaEvent(
                index=1,
                delta=TextPartDelta(
                    content_delta="""\
.

"""
                ),
            ),
            PartDeltaEvent(index=1, delta=TextPartDelta(content_delta='###')),
            PartDeltaEvent(index=1, delta=TextPartDelta(content_delta=' Tips')),
            PartDeltaEvent(index=1, delta=TextPartDelta(content_delta=':\n')),
            PartDeltaEvent(index=1, delta=TextPartDelta(content_delta='-')),
            PartDeltaEvent(index=1, delta=TextPartDelta(content_delta=' Ensure')),
            PartDeltaEvent(index=1, delta=TextPartDelta(content_delta=' cookies')),
            PartDeltaEvent(index=1, delta=TextPartDelta(content_delta=' are')),
            PartDeltaEvent(index=1, delta=TextPartDelta(content_delta=' completely')),
            PartDeltaEvent(index=1, delta=TextPartDelta(content_delta=' cool')),
            PartDeltaEvent(index=1, delta=TextPartDelta(content_delta=' before')),
            PartDeltaEvent(index=1, delta=TextPartDelta(content_delta=' filling')),
            PartDeltaEvent(index=1, delta=TextPartDelta(content_delta=' to')),
            PartDeltaEvent(index=1, delta=TextPartDelta(content_delta=' prevent')),
            PartDeltaEvent(index=1, delta=TextPartDelta(content_delta=' s')),
            PartDeltaEvent(index=1, delta=TextPartDelta(content_delta='ogg')),
            PartDeltaEvent(index=1, delta=TextPartDelta(content_delta='iness')),
            PartDeltaEvent(index=1, delta=TextPartDelta(content_delta='.\n')),
            PartDeltaEvent(index=1, delta=TextPartDelta(content_delta='-')),
            PartDeltaEvent(index=1, delta=TextPartDelta(content_delta=' For')),
            PartDeltaEvent(index=1, delta=TextPartDelta(content_delta=' an')),
            PartDeltaEvent(index=1, delta=TextPartDelta(content_delta=' extra')),
            PartDeltaEvent(index=1, delta=TextPartDelta(content_delta=' touch')),
            PartDeltaEvent(index=1, delta=TextPartDelta(content_delta=',')),
            PartDeltaEvent(index=1, delta=TextPartDelta(content_delta=' add')),
            PartDeltaEvent(index=1, delta=TextPartDelta(content_delta=' a')),
            PartDeltaEvent(index=1, delta=TextPartDelta(content_delta=' pinch')),
            PartDeltaEvent(index=1, delta=TextPartDelta(content_delta=' of')),
            PartDeltaEvent(index=1, delta=TextPartDelta(content_delta=' salt')),
            PartDeltaEvent(index=1, delta=TextPartDelta(content_delta=' to')),
            PartDeltaEvent(index=1, delta=TextPartDelta(content_delta=' the')),
            PartDeltaEvent(index=1, delta=TextPartDelta(content_delta=' dough')),
            PartDeltaEvent(index=1, delta=TextPartDelta(content_delta=' for')),
            PartDeltaEvent(index=1, delta=TextPartDelta(content_delta=' flavor')),
            PartDeltaEvent(index=1, delta=TextPartDelta(content_delta=' balance')),
            PartDeltaEvent(index=1, delta=TextPartDelta(content_delta='.\n')),
            PartDeltaEvent(index=1, delta=TextPartDelta(content_delta='-')),
            PartDeltaEvent(index=1, delta=TextPartDelta(content_delta=' Experiment')),
            PartDeltaEvent(index=1, delta=TextPartDelta(content_delta=' with')),
            PartDeltaEvent(index=1, delta=TextPartDelta(content_delta=' different')),
            PartDeltaEvent(index=1, delta=TextPartDelta(content_delta=' fill')),
            PartDeltaEvent(index=1, delta=TextPartDelta(content_delta='ings')),
            PartDeltaEvent(index=1, delta=TextPartDelta(content_delta=' and')),
            PartDeltaEvent(index=1, delta=TextPartDelta(content_delta=' coatings')),
            PartDeltaEvent(index=1, delta=TextPartDelta(content_delta=' to')),
            PartDeltaEvent(index=1, delta=TextPartDelta(content_delta=' explore')),
            PartDeltaEvent(index=1, delta=TextPartDelta(content_delta=' various')),
            PartDeltaEvent(index=1, delta=TextPartDelta(content_delta=' regional')),
            PartDeltaEvent(index=1, delta=TextPartDelta(content_delta=' variations')),
            PartDeltaEvent(index=1, delta=TextPartDelta(content_delta=' within')),
            PartDeltaEvent(index=1, delta=TextPartDelta(content_delta=' Argentina')),
            PartDeltaEvent(
                index=1,
                delta=TextPartDelta(
                    content_delta="""\
.

"""
                ),
            ),
            PartDeltaEvent(index=1, delta=TextPartDelta(content_delta='By')),
            PartDeltaEvent(index=1, delta=TextPartDelta(content_delta=' following')),
            PartDeltaEvent(index=1, delta=TextPartDelta(content_delta=' these')),
            PartDeltaEvent(index=1, delta=TextPartDelta(content_delta=' steps')),
            PartDeltaEvent(index=1, delta=TextPartDelta(content_delta=',')),
            PartDeltaEvent(index=1, delta=TextPartDelta(content_delta=' you')),
            PartDeltaEvent(index=1, delta=TextPartDelta(content_delta=' can')),
            PartDeltaEvent(index=1, delta=TextPartDelta(content_delta=' create')),
            PartDeltaEvent(index=1, delta=TextPartDelta(content_delta=' authentic')),
            PartDeltaEvent(index=1, delta=TextPartDelta(content_delta=' Arg')),
            PartDeltaEvent(index=1, delta=TextPartDelta(content_delta='entin')),
            PartDeltaEvent(index=1, delta=TextPartDelta(content_delta='ian')),
            PartDeltaEvent(index=1, delta=TextPartDelta(content_delta=' alf')),
            PartDeltaEvent(index=1, delta=TextPartDelta(content_delta='aj')),
            PartDeltaEvent(index=1, delta=TextPartDelta(content_delta='ores')),
            PartDeltaEvent(index=1, delta=TextPartDelta(content_delta=' that')),
            PartDeltaEvent(index=1, delta=TextPartDelta(content_delta=' showcase')),
            PartDeltaEvent(index=1, delta=TextPartDelta(content_delta=' their')),
            PartDeltaEvent(index=1, delta=TextPartDelta(content_delta=' unique')),
            PartDeltaEvent(index=1, delta=TextPartDelta(content_delta=' characteristics')),
            PartDeltaEvent(index=1, delta=TextPartDelta(content_delta=',')),
            PartDeltaEvent(index=1, delta=TextPartDelta(content_delta=' such')),
            PartDeltaEvent(index=1, delta=TextPartDelta(content_delta=' as')),
            PartDeltaEvent(index=1, delta=TextPartDelta(content_delta=' a')),
            PartDeltaEvent(index=1, delta=TextPartDelta(content_delta=' cr')),
            PartDeltaEvent(index=1, delta=TextPartDelta(content_delta='isper')),
            PartDeltaEvent(index=1, delta=TextPartDelta(content_delta=' texture')),
            PartDeltaEvent(index=1, delta=TextPartDelta(content_delta=' and')),
            PartDeltaEvent(index=1, delta=TextPartDelta(content_delta=' optional')),
            PartDeltaEvent(index=1, delta=TextPartDelta(content_delta=' chocolate')),
            PartDeltaEvent(index=1, delta=TextPartDelta(content_delta=' coating')),
            PartDeltaEvent(index=1, delta=TextPartDelta(content_delta='.')),
            PartEndEvent(
                index=1,
                part=TextPart(
                    content="""\
To cook Argentinian alfajores, follow these steps, which highlight the unique characteristics that distinguish them from their Uruguayan counterparts:

### Ingredients:
- **For the Cookies:**
  - 2 cups all-purpose flour
  - 1 cup powdered sugar
  - 1/2 teaspoon baking powder
  - 1/4 teaspoon baking soda
  - 1/4 teaspoon salt
  - 1/2 cup unsalted butter, softened
  - 1 large egg
  - 1 egg yolk
  - 1 teaspoon vanilla extract

- **For the Filling:**
  - 1 can (14 oz) sweetened condensed milk (for dulce de leche)
  - Optional: jam or chocolate ganache

- **For the Coating:**
  - Powdered sugar
  - Optional: cinnamon or cocoa powder mixed with sugar
  - Optional: melted chocolate (milk, dark, or white)

### Instructions:

1. **Prepare the Cookie Dough:**
   - In a large bowl, whisk together flour, powdered sugar, baking powder, baking soda, and salt.
   - Add softened butter and mix until the mixture resembles coarse crumbs.
   - In a separate bowl, whisk together egg, egg yolk, and vanilla extract. Pour into the dry mixture and mix until a dough forms.
   - Wrap dough in plastic wrap and refrigerate for 30 minutes.

2. **Roll and Cut Cookies:**
   - Roll out dough on a floured surface to about 1/4 inch thickness.
   - Cut into circles using a cookie cutter or glass rim.
   - Place cookies on a parchment-lined baking sheet, leaving space between each.

3. **Bake the Cookies:**
   - Preheat oven to 350°F (180°C).
   - Bake for 15-20 minutes until golden. Argentinian cookies might be baked longer for a crisper texture.
   - Allow to cool on the baking sheet for 5 minutes, then transfer to a wire rack to cool completely.

4. **Make Dulce de Leche:**
   - Pour sweetened condensed milk into a saucepan and heat over medium heat, stirring frequently, until thickened and golden (about 10-15 minutes).

5. **Assemble Alfajores:**
   - Spread a layer of dulce de leche on the flat side of one cookie. For added flavor, a thin layer of jam or chocolate ganache can also be used.
   - Sandwich with another cookie, pressing gently.

6. **Coat the Alfajores:**
   - Roll each sandwich in powdered sugar to coat evenly.
   - For an Argentinian twist, dip the filled alfajores in melted chocolate (milk, dark, or white) for a chocolate coating.
   - Optionally, mix cinnamon or cocoa powder with powdered sugar for a different coating flavor.

7. **Serve:**
   - Enjoy your Argentinian alfajores with a dusting of powdered sugar or chocolate coating. Store in an airtight container for up to 5 days.

### Tips:
- Ensure cookies are completely cool before filling to prevent sogginess.
- For an extra touch, add a pinch of salt to the dough for flavor balance.
- Experiment with different fillings and coatings to explore various regional variations within Argentina.

By following these steps, you can create authentic Argentinian alfajores that showcase their unique characteristics, such as a crisper texture and optional chocolate coating.\
"""
                ),
            ),
        ]
    )


async def test_tool_use_failed_error(allow_model_requests: None, groq_api_key: str):
    m = GroqModel('openai/gpt-oss-120b', provider=GroqProvider(api_key=groq_api_key))
    agent = Agent(m, instructions='Be concise. Never use pretty double quotes, just regular ones.')

    @agent.tool_plain
    async def get_something_by_name(name: str) -> str:
        return f'Something with name: {name}'

    result = await agent.run(
        'Please call the "get_something_by_name" tool with non-existent parameters to test error handling'
    )
    assert result.all_messages() == snapshot(
        [
            ModelRequest(
                parts=[
                    UserPromptPart(
                        content='Please call the "get_something_by_name" tool with non-existent parameters to test error handling',
                        timestamp=IsDatetime(),
                    )
                ],
                timestamp=IsDatetime(),
                instructions='Be concise. Never use pretty double quotes, just regular ones.',
                run_id=IsStr(),
            ),
            ModelResponse(
                parts=[
                    ToolCallPart(
                        tool_name='get_something_by_name',
                        args={'invalid_param': 'test'},
                        tool_call_id=IsStr(),
                    )
                ],
                model_name='openai/gpt-oss-120b',
                timestamp=IsDatetime(),
                provider_name='groq',
                provider_url='https://api.groq.com',
                finish_reason='error',
                run_id=IsStr(),
            ),
            ModelRequest(
                parts=[
                    RetryPromptPart(
                        content=[
                            {
                                'type': 'missing',
                                'loc': ('name',),
                                'msg': 'Field required',
                                'input': {'invalid_param': 'test'},
                            },
                            {
                                'type': 'extra_forbidden',
                                'loc': ('invalid_param',),
                                'msg': 'Extra inputs are not permitted',
                                'input': 'test',
                            },
                        ],
                        tool_name='get_something_by_name',
                        tool_call_id=IsStr(),
                        timestamp=IsDatetime(),
                    )
                ],
                timestamp=IsDatetime(),
                instructions='Be concise. Never use pretty double quotes, just regular ones.',
                run_id=IsStr(),
            ),
            ModelResponse(
                parts=[
                    ThinkingPart(
                        content='We need to call with correct param name: name. Provide a non-existent name perhaps "nonexistent".'
                    ),
                    ToolCallPart(
                        tool_name='get_something_by_name',
                        args='{"name":"nonexistent"}',
                        tool_call_id=IsStr(),
                    ),
                ],
                usage=RequestUsage(input_tokens=283, output_tokens=49),
                model_name='openai/gpt-oss-120b',
                timestamp=IsDatetime(),
                provider_name='groq',
                provider_url='https://api.groq.com',
                provider_details={
                    'finish_reason': 'tool_calls',
                    'timestamp': datetime(2025, 9, 2, 21, 3, 54, tzinfo=timezone.utc),
                },
                provider_response_id=IsStr(),
                finish_reason='tool_call',
                run_id=IsStr(),
            ),
            ModelRequest(
                parts=[
                    ToolReturnPart(
                        tool_name='get_something_by_name',
                        content='Something with name: nonexistent',
                        tool_call_id=IsStr(),
                        timestamp=IsDatetime(),
                        return_kind='tool-executed',
                    )
                ],
                timestamp=IsDatetime(),
                instructions='Be concise. Never use pretty double quotes, just regular ones.',
                run_id=IsStr(),
            ),
            ModelResponse(
                parts=[
                    ThinkingPart(
                        content='The user asked: "Please call the \'get_something_by_name\' tool with non-existent parameters to test error handling". They wanted to test error handling with non-existent parameters, but we corrected to proper parameters. The response from tool: "Something with name: nonexistent". Should we respond? Probably just output the result. Follow developer instruction: be concise, no fancy quotes. Use regular quotes only.'
                    ),
                    TextPart(content='Something with name: nonexistent'),
                ],
                usage=RequestUsage(input_tokens=319, output_tokens=96),
                model_name='openai/gpt-oss-120b',
                timestamp=IsDatetime(),
                provider_name='groq',
                provider_url='https://api.groq.com',
                provider_details={
                    'finish_reason': 'stop',
                    'timestamp': datetime(2025, 9, 2, 21, 3, 57, tzinfo=timezone.utc),
                },
                provider_response_id=IsStr(),
                finish_reason='stop',
                run_id=IsStr(),
            ),
        ]
    )


async def test_tool_use_failed_error_streaming(allow_model_requests: None, groq_api_key: str):
    m = GroqModel('openai/gpt-oss-120b', provider=GroqProvider(api_key=groq_api_key))
    agent = Agent(m, instructions='Be concise. Never use pretty double quotes, just regular ones.')

    @agent.tool_plain
    async def get_something_by_name(name: str) -> str:
        return f'Something with name: {name}'

    async with agent.iter(
        'Please call the "get_something_by_name" tool with non-existent parameters to test error handling'
    ) as agent_run:
        async for node in agent_run:
            if Agent.is_model_request_node(node) or Agent.is_call_tools_node(node):
                async with node.stream(agent_run.ctx) as request_stream:
                    async for _ in request_stream:
                        pass

    assert agent_run.result is not None
    assert agent_run.result.all_messages() == snapshot(
        [
            ModelRequest(
                parts=[
                    UserPromptPart(
                        content='Please call the "get_something_by_name" tool with non-existent parameters to test error handling',
                        timestamp=IsDatetime(),
                    )
                ],
                timestamp=IsDatetime(),
                instructions='Be concise. Never use pretty double quotes, just regular ones.',
                run_id=IsStr(),
            ),
            ModelResponse(
                parts=[
                    ThinkingPart(
                        content="""\
The user requests to call the tool with non-existent parameters to test error handling. We need to call the function "get_something_by_name" with wrong parameters. The function expects a single argument object with "name". Non-existent parameters means we could provide a wrong key, or missing name. Let's provide an object with wrong key "nonexistent": "value". That should cause error. So we call the function with {"nonexistent": "test"}.

We need to output the call.\
"""
                    ),
                    ToolCallPart(
                        tool_name='get_something_by_name',
                        args={'nonexistent': 'test'},
                        tool_call_id=IsStr(),
                    ),
                ],
                model_name='openai/gpt-oss-120b',
                timestamp=IsDatetime(),
                provider_name='groq',
                provider_url='https://api.groq.com',
                provider_details={'timestamp': datetime(2025, 9, 2, 21, 23, 3, tzinfo=timezone.utc)},
                provider_response_id='chatcmpl-4e0ca299-7515-490a-a98a-16d7664d4fba',
                run_id=IsStr(),
            ),
            ModelRequest(
                parts=[
                    RetryPromptPart(
                        content=[
                            {
                                'type': 'missing',
                                'loc': ('name',),
                                'msg': 'Field required',
                                'input': {'nonexistent': 'test'},
                            },
                            {
                                'type': 'extra_forbidden',
                                'loc': ('nonexistent',),
                                'msg': 'Extra inputs are not permitted',
                                'input': 'test',
                            },
                        ],
                        tool_name='get_something_by_name',
                        tool_call_id=IsStr(),
                        timestamp=IsDatetime(),
                    )
                ],
                timestamp=IsDatetime(),
                instructions='Be concise. Never use pretty double quotes, just regular ones.',
                run_id=IsStr(),
            ),
            ModelResponse(
                parts=[
                    ThinkingPart(content='We need to call with correct param: name. Use a placeholder name.'),
                    ToolCallPart(
                        tool_name='get_something_by_name',
                        args='{"name":"test_name"}',
                        tool_call_id=IsStr(),
                    ),
                ],
                usage=RequestUsage(input_tokens=283, output_tokens=43),
                model_name='openai/gpt-oss-120b',
                timestamp=IsDatetime(),
                provider_name='groq',
                provider_url='https://api.groq.com',
                provider_details={
                    'finish_reason': 'tool_calls',
                    'timestamp': datetime(2025, 9, 2, 21, 23, 4, tzinfo=timezone.utc),
                },
                provider_response_id='chatcmpl-fffa1d41-1763-493a-9ced-083bd3f2d98b',
                finish_reason='tool_call',
                run_id=IsStr(),
            ),
            ModelRequest(
                parts=[
                    ToolReturnPart(
                        tool_name='get_something_by_name',
                        content='Something with name: test_name',
                        tool_call_id=IsStr(),
                        timestamp=IsDatetime(),
                        return_kind='tool-executed',
                    )
                ],
                timestamp=IsDatetime(),
                instructions='Be concise. Never use pretty double quotes, just regular ones.',
                run_id=IsStr(),
            ),
            ModelResponse(
                parts=[TextPart(content='The tool call succeeded with the name "test_name".')],
                usage=RequestUsage(input_tokens=320, output_tokens=15),
                model_name='openai/gpt-oss-120b',
                timestamp=IsDatetime(),
                provider_name='groq',
                provider_url='https://api.groq.com',
                provider_details={
                    'finish_reason': 'stop',
                    'timestamp': datetime(2025, 9, 2, 21, 23, 4, tzinfo=timezone.utc),
                },
                provider_response_id='chatcmpl-fe6b5685-166f-4c71-9cd7-3d5a97301bf1',
                finish_reason='stop',
                run_id=IsStr(),
            ),
        ]
    )


async def test_tool_regular_error(allow_model_requests: None, groq_api_key: str):
    m = GroqModel('non-existent', provider=GroqProvider(api_key=groq_api_key))
    agent = Agent(m)

    with pytest.raises(
        ModelHTTPError, match='The model `non-existent` does not exist or you do not have access to it.'
    ):
        await agent.run('hello')


async def test_groq_native_output(allow_model_requests: None, groq_api_key: str):
    m = GroqModel('openai/gpt-oss-120b', provider=GroqProvider(api_key=groq_api_key))

    class CityLocation(BaseModel):
        """A city and its country."""

        city: str
        country: str

    agent = Agent(m, output_type=NativeOutput(CityLocation))

    result = await agent.run('What is the largest city in Mexico?')
    assert result.output == snapshot(CityLocation(city='Mexico City', country='Mexico'))

    assert result.all_messages() == snapshot(
        [
            ModelRequest(
                parts=[
                    UserPromptPart(
                        content='What is the largest city in Mexico?',
                        timestamp=IsDatetime(),
                    )
                ],
                timestamp=IsDatetime(),
                run_id=IsStr(),
            ),
            ModelResponse(
                parts=[
                    ThinkingPart(
                        content='The user asks: "What is the largest city in Mexico?" The system expects a JSON object conforming to CityLocation schema: properties city (string) and country (string), required both. Provide largest city in Mexico: Mexico City. So output JSON: {"city":"Mexico City","country":"Mexico"} in compact format, no extra text.'
                    ),
                    TextPart(content='{"city":"Mexico City","country":"Mexico"}'),
                ],
                usage=RequestUsage(input_tokens=178, output_tokens=94),
                model_name='openai/gpt-oss-120b',
                timestamp=IsDatetime(),
                provider_name='groq',
                provider_url='https://api.groq.com',
                provider_details={
                    'finish_reason': 'stop',
                    'timestamp': datetime(2025, 9, 2, 20, 1, 5, tzinfo=timezone.utc),
                },
                provider_response_id=IsStr(),
                finish_reason='stop',
                run_id=IsStr(),
            ),
        ]
    )


async def test_groq_prompted_output(allow_model_requests: None, groq_api_key: str):
    m = GroqModel('openai/gpt-oss-120b', provider=GroqProvider(api_key=groq_api_key))

    class CityLocation(BaseModel):
        city: str
        country: str

    agent = Agent(m, output_type=PromptedOutput(CityLocation))

    result = await agent.run('What is the largest city in Mexico?')
    assert result.output == snapshot(CityLocation(city='Mexico City', country='Mexico'))

    assert result.all_messages() == snapshot(
        [
            ModelRequest(
                parts=[
                    UserPromptPart(
                        content='What is the largest city in Mexico?',
                        timestamp=IsDatetime(),
                    )
                ],
                timestamp=IsDatetime(),
                run_id=IsStr(),
            ),
            ModelResponse(
                parts=[
                    ThinkingPart(
                        content='We need to respond with JSON object with properties city and country. The question: "What is the largest city in Mexico?" The answer: City is Mexico City, country is Mexico. Must output compact JSON without any extra text or markdown. So {"city":"Mexico City","country":"Mexico"} Ensure valid JSON.'
                    ),
                    TextPart(content='{"city":"Mexico City","country":"Mexico"}'),
                ],
                usage=RequestUsage(input_tokens=177, output_tokens=87),
                model_name='openai/gpt-oss-120b',
                timestamp=IsDatetime(),
                provider_name='groq',
                provider_url='https://api.groq.com',
                provider_details={
                    'finish_reason': 'stop',
                    'timestamp': datetime(2025, 9, 2, 20, 1, 6, tzinfo=timezone.utc),
                },
                provider_response_id=IsStr(),
                finish_reason='stop',
                run_id=IsStr(),
            ),
        ]
    )<|MERGE_RESOLUTION|>--- conflicted
+++ resolved
@@ -275,12 +275,8 @@
                         tool_name='final_result',
                         content='Final result processed.',
                         tool_call_id='123',
-<<<<<<< HEAD
-                        timestamp=IsNow(tz=timezone.utc),
+                        timestamp=IsDatetime(),
                         return_kind='final-result-processed',
-=======
-                        timestamp=IsDatetime(),
->>>>>>> fbe0dfe4
                     )
                 ],
                 timestamp=IsDatetime(),
@@ -413,12 +409,8 @@
                         tool_name='get_location',
                         content='{"lat": 51, "lng": 0}',
                         tool_call_id='2',
-<<<<<<< HEAD
-                        timestamp=IsNow(tz=timezone.utc),
+                        timestamp=IsDatetime(),
                         return_kind='tool-executed',
-=======
-                        timestamp=IsDatetime(),
->>>>>>> fbe0dfe4
                     )
                 ],
                 timestamp=IsDatetime(),
@@ -565,12 +557,8 @@
                         tool_name='final_result',
                         content='Final result processed.',
                         tool_call_id=IsStr(),
-<<<<<<< HEAD
-                        timestamp=IsNow(tz=timezone.utc),
+                        timestamp=IsDatetime(),
                         return_kind='final-result-processed',
-=======
-                        timestamp=IsDatetime(),
->>>>>>> fbe0dfe4
                     )
                 ],
                 timestamp=IsDatetime(),
