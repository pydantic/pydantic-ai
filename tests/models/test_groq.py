from __future__ import annotations as _annotations

import json
import os
from collections.abc import Sequence
from dataclasses import dataclass
from datetime import datetime, timezone
from functools import cached_property
from typing import Any, Literal, Union, cast
from unittest.mock import patch

import httpx
import pytest
from inline_snapshot import snapshot
from typing_extensions import TypedDict

from pydantic_ai import Agent, ModelHTTPError, ModelRetry, UnexpectedModelBehavior
from pydantic_ai.messages import (
    BinaryContent,
    ImageUrl,
    ModelRequest,
    ModelResponse,
    RetryPromptPart,
    SystemPromptPart,
    TextPart,
    ThinkingPart,
    ToolCallPart,
    ToolReturnPart,
    UserPromptPart,
)
from pydantic_ai.usage import Usage

from ..conftest import IsDatetime, IsInstance, IsNow, IsStr, raise_if_exception, try_import
from .mock_async_stream import MockAsyncStream

with try_import() as imports_successful:
    from groq import APIStatusError, AsyncGroq
    from groq.types import chat
    from groq.types.chat.chat_completion import Choice
    from groq.types.chat.chat_completion_chunk import (
        Choice as ChunkChoice,
        ChoiceDelta,
        ChoiceDeltaToolCall,
        ChoiceDeltaToolCallFunction,
    )
    from groq.types.chat.chat_completion_message import ChatCompletionMessage
    from groq.types.chat.chat_completion_message_tool_call import Function
    from groq.types.completion_usage import CompletionUsage

    from pydantic_ai.models.groq import GroqModel, GroqModelSettings
    from pydantic_ai.providers.groq import GroqProvider

    # note: we use Union here so that casting works with Python 3.9
    MockChatCompletion = Union[chat.ChatCompletion, Exception]
    MockChatCompletionChunk = Union[chat.ChatCompletionChunk, Exception]

pytestmark = [
    pytest.mark.skipif(not imports_successful(), reason='groq not installed'),
    pytest.mark.anyio,
    pytest.mark.vcr,
]


def test_init():
    m = GroqModel('llama-3.3-70b-versatile', provider=GroqProvider(api_key='foobar'))
    assert m.client.api_key == 'foobar'
    assert m.model_name == 'llama-3.3-70b-versatile'
    assert m.system == 'groq'
    assert m.base_url == 'https://api.groq.com'


@dataclass
class MockGroq:
    completions: MockChatCompletion | Sequence[MockChatCompletion] | None = None
    stream: Sequence[MockChatCompletionChunk] | Sequence[Sequence[MockChatCompletionChunk]] | None = None
    index: int = 0

    @cached_property
    def chat(self) -> Any:
        chat_completions = type('Completions', (), {'create': self.chat_completions_create})
        return type('Chat', (), {'completions': chat_completions})

    @classmethod
    def create_mock(cls, completions: MockChatCompletion | Sequence[MockChatCompletion]) -> AsyncGroq:
        return cast(AsyncGroq, cls(completions=completions))

    @classmethod
    def create_mock_stream(
        cls,
        stream: Sequence[MockChatCompletionChunk] | Sequence[Sequence[MockChatCompletionChunk]],
    ) -> AsyncGroq:
        return cast(AsyncGroq, cls(stream=stream))

    async def chat_completions_create(
        self, *_args: Any, stream: bool = False, **_kwargs: Any
    ) -> chat.ChatCompletion | MockAsyncStream[MockChatCompletionChunk]:
        if stream:
            assert self.stream is not None, 'you can only used `stream=True` if `stream` is provided'
            if isinstance(self.stream[0], Sequence):
                response = MockAsyncStream(  # pragma: no cover
                    iter(cast(list[MockChatCompletionChunk], self.stream[self.index]))
                )
            else:
                response = MockAsyncStream(iter(cast(list[MockChatCompletionChunk], self.stream)))
        else:
            assert self.completions is not None, 'you can only used `stream=False` if `completions` are provided'
            if isinstance(self.completions, Sequence):
                raise_if_exception(self.completions[self.index])
                response = cast(chat.ChatCompletion, self.completions[self.index])
            else:
                raise_if_exception(self.completions)
                response = cast(chat.ChatCompletion, self.completions)
        self.index += 1
        return response


def completion_message(message: ChatCompletionMessage, *, usage: CompletionUsage | None = None) -> chat.ChatCompletion:
    return chat.ChatCompletion(
        id='123',
        choices=[Choice(finish_reason='stop', index=0, message=message)],
        created=1704067200,  # 2024-01-01
        model='llama-3.3-70b-versatile-123',
        object='chat.completion',
        usage=usage,
    )


async def test_request_simple_success(allow_model_requests: None):
    c = completion_message(ChatCompletionMessage(content='world', role='assistant'))
    mock_client = MockGroq.create_mock(c)
    m = GroqModel('llama-3.3-70b-versatile', provider=GroqProvider(groq_client=mock_client))
    agent = Agent(m)

    result = await agent.run('hello')
    assert result.output == 'world'
    assert result.usage() == snapshot(Usage(requests=1))

    # reset the index so we get the same response again
    mock_client.index = 0  # type: ignore

    result = await agent.run('hello', message_history=result.new_messages())
    assert result.output == 'world'
    assert result.usage() == snapshot(Usage(requests=1))
    assert result.all_messages() == snapshot(
        [
            ModelRequest(parts=[UserPromptPart(content='hello', timestamp=IsNow(tz=timezone.utc))]),
            ModelResponse(
                parts=[TextPart(content='world')],
                usage=Usage(requests=1),
                model_name='llama-3.3-70b-versatile-123',
                timestamp=datetime(2024, 1, 1, 0, 0, tzinfo=timezone.utc),
                vendor_id='123',
            ),
            ModelRequest(parts=[UserPromptPart(content='hello', timestamp=IsNow(tz=timezone.utc))]),
            ModelResponse(
                parts=[TextPart(content='world')],
                usage=Usage(requests=1),
                model_name='llama-3.3-70b-versatile-123',
                timestamp=datetime(2024, 1, 1, 0, 0, tzinfo=timezone.utc),
                vendor_id='123',
            ),
        ]
    )


async def test_request_simple_usage(allow_model_requests: None):
    c = completion_message(
        ChatCompletionMessage(content='world', role='assistant'),
        usage=CompletionUsage(completion_tokens=1, prompt_tokens=2, total_tokens=3),
    )
    mock_client = MockGroq.create_mock(c)
    m = GroqModel('llama-3.3-70b-versatile', provider=GroqProvider(groq_client=mock_client))
    agent = Agent(m)

    result = await agent.run('Hello')
    assert result.output == 'world'


async def test_request_structured_response(allow_model_requests: None):
    c = completion_message(
        ChatCompletionMessage(
            content=None,
            role='assistant',
            tool_calls=[
                chat.ChatCompletionMessageToolCall(
                    id='123',
                    function=Function(arguments='{"response": [1, 2, 123]}', name='final_result'),
                    type='function',
                )
            ],
        )
    )
    mock_client = MockGroq.create_mock(c)
    m = GroqModel('llama-3.3-70b-versatile', provider=GroqProvider(groq_client=mock_client))
    agent = Agent(m, output_type=list[int])

    result = await agent.run('Hello')
    assert result.output == [1, 2, 123]
    assert result.all_messages() == snapshot(
        [
            ModelRequest(parts=[UserPromptPart(content='Hello', timestamp=IsNow(tz=timezone.utc))]),
            ModelResponse(
                parts=[
                    ToolCallPart(
                        tool_name='final_result',
                        args='{"response": [1, 2, 123]}',
                        tool_call_id='123',
                    )
                ],
                usage=Usage(requests=1),
                model_name='llama-3.3-70b-versatile-123',
                timestamp=datetime(2024, 1, 1, tzinfo=timezone.utc),
                vendor_id='123',
            ),
            ModelRequest(
                parts=[
                    ToolReturnPart(
                        tool_name='final_result',
                        content='Final result processed.',
                        tool_call_id='123',
                        timestamp=IsNow(tz=timezone.utc),
                    )
                ]
            ),
        ]
    )


async def test_request_tool_call(allow_model_requests: None):
    responses = [
        completion_message(
            ChatCompletionMessage(
                content=None,
                role='assistant',
                tool_calls=[
                    chat.ChatCompletionMessageToolCall(
                        id='1',
                        function=Function(arguments='{"loc_name": "San Fransisco"}', name='get_location'),
                        type='function',
                    )
                ],
            ),
            usage=CompletionUsage(
                completion_tokens=1,
                prompt_tokens=2,
                total_tokens=3,
            ),
        ),
        completion_message(
            ChatCompletionMessage(
                content=None,
                role='assistant',
                tool_calls=[
                    chat.ChatCompletionMessageToolCall(
                        id='2',
                        function=Function(arguments='{"loc_name": "London"}', name='get_location'),
                        type='function',
                    )
                ],
            ),
            usage=CompletionUsage(
                completion_tokens=2,
                prompt_tokens=3,
                total_tokens=6,
            ),
        ),
        completion_message(ChatCompletionMessage(content='final response', role='assistant')),
    ]
    mock_client = MockGroq.create_mock(responses)
    m = GroqModel('llama-3.3-70b-versatile', provider=GroqProvider(groq_client=mock_client))
    agent = Agent(m, system_prompt='this is the system prompt')

    @agent.tool_plain
    async def get_location(loc_name: str) -> str:
        if loc_name == 'London':
            return json.dumps({'lat': 51, 'lng': 0})
        else:
            raise ModelRetry('Wrong location, please try again')

    result = await agent.run('Hello')
    assert result.output == 'final response'
    assert result.all_messages() == snapshot(
        [
            ModelRequest(
                parts=[
                    SystemPromptPart(content='this is the system prompt', timestamp=IsNow(tz=timezone.utc)),
                    UserPromptPart(content='Hello', timestamp=IsNow(tz=timezone.utc)),
                ]
            ),
            ModelResponse(
                parts=[
                    ToolCallPart(
                        tool_name='get_location',
                        args='{"loc_name": "San Fransisco"}',
                        tool_call_id='1',
                    )
                ],
                usage=Usage(requests=1, request_tokens=2, response_tokens=1, total_tokens=3),
                model_name='llama-3.3-70b-versatile-123',
                timestamp=datetime(2024, 1, 1, 0, 0, tzinfo=timezone.utc),
                vendor_id='123',
            ),
            ModelRequest(
                parts=[
                    RetryPromptPart(
                        tool_name='get_location',
                        content='Wrong location, please try again',
                        tool_call_id='1',
                        timestamp=IsNow(tz=timezone.utc),
                    )
                ]
            ),
            ModelResponse(
                parts=[
                    ToolCallPart(
                        tool_name='get_location',
                        args='{"loc_name": "London"}',
                        tool_call_id='2',
                    )
                ],
                usage=Usage(requests=1, request_tokens=3, response_tokens=2, total_tokens=6),
                model_name='llama-3.3-70b-versatile-123',
                timestamp=datetime(2024, 1, 1, 0, 0, tzinfo=timezone.utc),
                vendor_id='123',
            ),
            ModelRequest(
                parts=[
                    ToolReturnPart(
                        tool_name='get_location',
                        content='{"lat": 51, "lng": 0}',
                        tool_call_id='2',
                        timestamp=IsNow(tz=timezone.utc),
                    )
                ]
            ),
            ModelResponse(
                parts=[TextPart(content='final response')],
                usage=Usage(requests=1),
                model_name='llama-3.3-70b-versatile-123',
                timestamp=datetime(2024, 1, 1, 0, 0, tzinfo=timezone.utc),
                vendor_id='123',
            ),
        ]
    )


FinishReason = Literal['stop', 'length', 'tool_calls', 'content_filter', 'function_call']


def chunk(delta: list[ChoiceDelta], finish_reason: FinishReason | None = None) -> chat.ChatCompletionChunk:
    return chat.ChatCompletionChunk(
        id='x',
        choices=[
            ChunkChoice(index=index, delta=delta, finish_reason=finish_reason) for index, delta in enumerate(delta)
        ],
        created=1704067200,  # 2024-01-01
        x_groq=None,
        model='llama-3.3-70b-versatile',
        object='chat.completion.chunk',
        usage=CompletionUsage(completion_tokens=1, prompt_tokens=2, total_tokens=3),
    )


def text_chunk(text: str, finish_reason: FinishReason | None = None) -> chat.ChatCompletionChunk:
    return chunk([ChoiceDelta(content=text, role='assistant')], finish_reason=finish_reason)


async def test_stream_text(allow_model_requests: None):
    stream = text_chunk('hello '), text_chunk('world'), chunk([])
    mock_client = MockGroq.create_mock_stream(stream)
    m = GroqModel('llama-3.3-70b-versatile', provider=GroqProvider(groq_client=mock_client))
    agent = Agent(m)

    async with agent.run_stream('') as result:
        assert not result.is_complete
        assert [c async for c in result.stream(debounce_by=None)] == snapshot(['hello ', 'hello world', 'hello world'])
        assert result.is_complete


async def test_stream_text_finish_reason(allow_model_requests: None):
    stream = text_chunk('hello '), text_chunk('world'), text_chunk('.', finish_reason='stop')
    mock_client = MockGroq.create_mock_stream(stream)
    m = GroqModel('llama-3.3-70b-versatile', provider=GroqProvider(groq_client=mock_client))
    agent = Agent(m)

    async with agent.run_stream('') as result:
        assert not result.is_complete
        assert [c async for c in result.stream(debounce_by=None)] == snapshot(
            ['hello ', 'hello world', 'hello world.', 'hello world.']
        )
        assert result.is_complete


def struc_chunk(
    tool_name: str | None, tool_arguments: str | None, finish_reason: FinishReason | None = None
) -> chat.ChatCompletionChunk:
    return chunk(
        [
            ChoiceDelta(
                tool_calls=[
                    ChoiceDeltaToolCall(
                        index=0, function=ChoiceDeltaToolCallFunction(name=tool_name, arguments=tool_arguments)
                    )
                ]
            ),
        ],
        finish_reason=finish_reason,
    )


class MyTypedDict(TypedDict, total=False):
    first: str
    second: str


async def test_stream_structured(allow_model_requests: None):
    stream = (
        chunk([ChoiceDelta()]),
        chunk([ChoiceDelta(tool_calls=[])]),
        chunk([ChoiceDelta(tool_calls=[ChoiceDeltaToolCall(index=0, function=None)])]),
        chunk([ChoiceDelta(tool_calls=[ChoiceDeltaToolCall(index=0, function=None)])]),
        struc_chunk('final_result', None),
        chunk([ChoiceDelta(tool_calls=[ChoiceDeltaToolCall(index=0, function=None)])]),
        struc_chunk(None, '{"first": "One'),
        struc_chunk(None, '", "second": "Two"'),
        struc_chunk(None, '}'),
        chunk([]),
    )
    mock_client = MockGroq.create_mock_stream(stream)
    m = GroqModel('llama-3.3-70b-versatile', provider=GroqProvider(groq_client=mock_client))
    agent = Agent(m, output_type=MyTypedDict)

    async with agent.run_stream('') as result:
        assert not result.is_complete
        assert [dict(c) async for c in result.stream(debounce_by=None)] == snapshot(
            [
                {},
                {'first': 'One'},
                {'first': 'One', 'second': 'Two'},
                {'first': 'One', 'second': 'Two'},
                {'first': 'One', 'second': 'Two'},
            ]
        )
        assert result.is_complete

    assert result.usage() == snapshot(Usage(requests=1))
    assert result.all_messages() == snapshot(
        [
            ModelRequest(parts=[UserPromptPart(content='', timestamp=IsNow(tz=timezone.utc))]),
            ModelResponse(
                parts=[
                    ToolCallPart(
                        tool_name='final_result',
                        args='{"first": "One", "second": "Two"}',
                        tool_call_id=IsStr(),
                    )
                ],
                model_name='llama-3.3-70b-versatile',
                timestamp=datetime(2024, 1, 1, 0, 0, tzinfo=timezone.utc),
            ),
            ModelRequest(
                parts=[
                    ToolReturnPart(
                        tool_name='final_result',
                        content='Final result processed.',
                        tool_call_id=IsStr(),
                        timestamp=IsNow(tz=timezone.utc),
                    )
                ]
            ),
        ]
    )


async def test_stream_structured_finish_reason(allow_model_requests: None):
    stream = (
        struc_chunk('final_result', None),
        struc_chunk(None, '{"first": "One'),
        struc_chunk(None, '", "second": "Two"'),
        struc_chunk(None, '}'),
        struc_chunk(None, None, finish_reason='stop'),
    )
    mock_client = MockGroq.create_mock_stream(stream)
    m = GroqModel('llama-3.3-70b-versatile', provider=GroqProvider(groq_client=mock_client))
    agent = Agent(m, output_type=MyTypedDict)

    async with agent.run_stream('') as result:
        assert not result.is_complete
        assert [dict(c) async for c in result.stream(debounce_by=None)] == snapshot(
            [
                {'first': 'One'},
                {'first': 'One', 'second': 'Two'},
                {'first': 'One', 'second': 'Two'},
                {'first': 'One', 'second': 'Two'},
                {'first': 'One', 'second': 'Two'},
            ]
        )
        assert result.is_complete


async def test_no_content(allow_model_requests: None):
    stream = chunk([ChoiceDelta()]), chunk([ChoiceDelta()])
    mock_client = MockGroq.create_mock_stream(stream)
    m = GroqModel('llama-3.3-70b-versatile', provider=GroqProvider(groq_client=mock_client))
    agent = Agent(m, output_type=MyTypedDict)

    with pytest.raises(UnexpectedModelBehavior, match='Received empty model response'):
        async with agent.run_stream(''):
            pass


async def test_no_delta(allow_model_requests: None):
    stream = chunk([]), text_chunk('hello '), text_chunk('world')
    mock_client = MockGroq.create_mock_stream(stream)
    m = GroqModel('llama-3.3-70b-versatile', provider=GroqProvider(groq_client=mock_client))
    agent = Agent(m)

    async with agent.run_stream('') as result:
        assert not result.is_complete
        assert [c async for c in result.stream(debounce_by=None)] == snapshot(['hello ', 'hello world', 'hello world'])
        assert result.is_complete


<<<<<<< HEAD
=======
@pytest.mark.vcr()
async def test_extra_headers(allow_model_requests: None, groq_api_key: str):
    # This test doesn't do anything, it's just here to ensure that calls with `extra_headers` don't cause errors, including type.
    m = GroqModel('llama-3.3-70b-versatile', provider=GroqProvider(api_key=groq_api_key))
    agent = Agent(m, model_settings=GroqModelSettings(extra_headers={'Extra-Header-Key': 'Extra-Header-Value'}))
    await agent.run('hello')


@pytest.mark.vcr()
>>>>>>> 78e006c8
async def test_image_url_input(allow_model_requests: None, groq_api_key: str):
    m = GroqModel('meta-llama/llama-4-scout-17b-16e-instruct', provider=GroqProvider(api_key=groq_api_key))
    agent = Agent(m)

    result = await agent.run(
        [
            'What is the name of this fruit?',
            ImageUrl(url='https://t3.ftcdn.net/jpg/00/85/79/92/360_F_85799278_0BBGV9OAdQDTLnKwAPBCcg1J7QtiieJY.jpg'),
        ]
    )
    assert result.output == snapshot(
        'The fruit depicted in the image is a potato. Although commonly mistaken as a vegetable, potatoes are technically fruits because they are the edible, ripened ovary of a flower, containing seeds. However, in culinary and everyday contexts, potatoes are often referred to as a vegetable due to their savory flavor and uses in dishes. The botanical classification of a potato as a fruit comes from its origin as the tuberous part of the Solanum tuberosum plant, which produces flowers and subsequently the potato as a fruit that grows underground.'
    )


@pytest.mark.vcr()
async def test_image_as_binary_content_tool_response(
    allow_model_requests: None, groq_api_key: str, image_content: BinaryContent
):
    m = GroqModel('meta-llama/llama-4-scout-17b-16e-instruct', provider=GroqProvider(api_key=groq_api_key))
    agent = Agent(m)

    @agent.tool_plain
    async def get_image() -> BinaryContent:
        return image_content

    result = await agent.run(
        ['What fruit is in the image you can get from the get_image tool (without any arguments)?']
    )
    assert result.all_messages() == snapshot(
        [
            ModelRequest(
                parts=[
                    UserPromptPart(
                        content=[
                            'What fruit is in the image you can get from the get_image tool (without any arguments)?'
                        ],
                        timestamp=IsDatetime(),
                    )
                ]
            ),
            ModelResponse(
                parts=[ToolCallPart(tool_name='get_image', args='{}', tool_call_id='call_wkpd')],
                usage=Usage(requests=1, request_tokens=192, response_tokens=8, total_tokens=200),
                model_name='meta-llama/llama-4-scout-17b-16e-instruct',
                timestamp=IsDatetime(),
                vendor_id='chatcmpl-3c327c89-e9f5-4aac-a5d5-190e6f6f25c9',
            ),
            ModelRequest(
                parts=[
                    ToolReturnPart(
                        tool_name='get_image',
                        content='See file 1c8566',
                        tool_call_id='call_wkpd',
                        timestamp=IsDatetime(),
                    ),
                    UserPromptPart(
                        content=[
                            'This is file 1c8566:',
                            image_content,
                        ],
                        timestamp=IsDatetime(),
                    ),
                ]
            ),
            ModelResponse(
                parts=[TextPart(content='The fruit in the image is a kiwi.')],
                usage=Usage(requests=1, request_tokens=2552, response_tokens=11, total_tokens=2563),
                model_name='meta-llama/llama-4-scout-17b-16e-instruct',
                timestamp=IsDatetime(),
                vendor_id='chatcmpl-82dfad42-6a28-4089-82c3-c8633f626c0d',
            ),
        ]
    )


@pytest.mark.parametrize('media_type', ['audio/wav', 'audio/mpeg'])
async def test_audio_as_binary_content_input(allow_model_requests: None, media_type: str):
    c = completion_message(ChatCompletionMessage(content='world', role='assistant'))
    mock_client = MockGroq.create_mock(c)
    m = GroqModel('llama-3.3-70b-versatile', provider=GroqProvider(groq_client=mock_client))
    agent = Agent(m)

    base64_content = b'//uQZ'

    with pytest.raises(RuntimeError, match='Only images are supported for binary content in Groq.'):
        await agent.run(['hello', BinaryContent(data=base64_content, media_type=media_type)])


async def test_image_as_binary_content_input(
    allow_model_requests: None, groq_api_key: str, image_content: BinaryContent
) -> None:
    m = GroqModel('meta-llama/llama-4-scout-17b-16e-instruct', provider=GroqProvider(api_key=groq_api_key))
    agent = Agent(m)

    result = await agent.run(['What is the name of this fruit?', image_content])
    assert result.output == snapshot(
        'The fruit depicted in the image is a kiwi. The image shows a cross-section of a kiwi, revealing its characteristic green flesh and black seeds arranged in a radial pattern around a central white area. The fuzzy brown skin is visible on the edge of the slice.'
    )


def test_model_status_error(allow_model_requests: None) -> None:
    mock_client = MockGroq.create_mock(
        APIStatusError(
            'test error',
            response=httpx.Response(status_code=500, request=httpx.Request('POST', 'https://example.com/v1')),
            body={'error': 'test error'},
        )
    )
    m = GroqModel('llama-3.3-70b-versatile', provider=GroqProvider(groq_client=mock_client))
    agent = Agent(m)
    with pytest.raises(ModelHTTPError) as exc_info:
        agent.run_sync('hello')
    assert str(exc_info.value) == snapshot(
        "status_code: 500, model_name: llama-3.3-70b-versatile, body: {'error': 'test error'}"
    )


async def test_init_with_provider():
    provider = GroqProvider(api_key='api-key')
    model = GroqModel('llama3-8b-8192', provider=provider)
    assert model.model_name == 'llama3-8b-8192'
    assert model.client == provider.client


async def test_init_with_provider_string():
    with patch.dict(os.environ, {'GROQ_API_KEY': 'env-api-key'}, clear=False):
        model = GroqModel('llama3-8b-8192', provider='groq')
        assert model.model_name == 'llama3-8b-8192'
        assert model.client is not None


async def test_groq_model_instructions(allow_model_requests: None, groq_api_key: str):
    m = GroqModel('llama-3.3-70b-versatile', provider=GroqProvider(api_key=groq_api_key))
    agent = Agent(m, instructions='You are a helpful assistant.')

    result = await agent.run('What is the capital of France?')
    assert result.all_messages() == snapshot(
        [
            ModelRequest(
                parts=[UserPromptPart(content='What is the capital of France?', timestamp=IsDatetime())],
                instructions='You are a helpful assistant.',
            ),
            ModelResponse(
                parts=[TextPart(content='The capital of France is Paris.')],
                usage=Usage(requests=1, request_tokens=48, response_tokens=8, total_tokens=56),
                model_name='llama-3.3-70b-versatile',
                timestamp=IsDatetime(),
                vendor_id='chatcmpl-7586b6a9-fb4b-4ec7-86a0-59f0a77844cf',
            ),
        ]
    )


async def test_groq_model_thinking_part(allow_model_requests: None, groq_api_key: str):
    m = GroqModel('deepseek-r1-distill-llama-70b', provider=GroqProvider(api_key=groq_api_key))
    settings = GroqModelSettings(groq_reasoning_format='raw')
    agent = Agent(m, instructions='You are a chef.', model_settings=settings)

    result = await agent.run('I want a recipe to cook Uruguayan alfajores.')
    assert result.all_messages() == snapshot(
        [
            ModelRequest(
                parts=[UserPromptPart(content='I want a recipe to cook Uruguayan alfajores.', timestamp=IsDatetime())],
                instructions='You are a chef.',
            ),
            ModelResponse(
                parts=[
                    ThinkingPart(content=IsStr()),
                    TextPart(
                        content="""\


To make Uruguayan alfajores, follow these organized steps for a delightful baking experience:

### Ingredients:
- 2 cups all-purpose flour
- 1 cup cornstarch
- 1 tsp baking powder
- 1/2 tsp salt
- 1 cup unsalted butter, softened
- 1 cup powdered sugar
- 1 egg
- 1 tsp vanilla extract
- Dulce de leche (store-bought or homemade)
- Powdered sugar for coating

### Instructions:

1. **Preheat Oven:**
   - Preheat your oven to 300°F (150°C). Line a baking sheet with parchment paper.

2. **Prepare Dough:**
   - In a bowl, whisk together flour, cornstarch, baking powder, and salt.
   - In another bowl, cream butter and powdered sugar until smooth. Add egg and vanilla, mixing well.
   - Gradually incorporate the dry ingredients into the wet mixture until a dough forms. Wrap and let rest for 30 minutes.

3. **Roll and Cut:**
   - Roll dough to 1/4 inch thickness. Cut into 2-inch circles using a cutter or glass.

4. **Bake:**
   - Place cookies on the prepared baking sheet, bake for 15-20 minutes until edges are lightly golden. Cool on the sheet for 5 minutes, then transfer to a wire rack to cool completely.

5. **Assemble Alfajores:**
   - Spread a layer of dulce de leche on one cookie half. Sandwich with another cookie. Handle gently to avoid breaking.

6. **Coat with Powdered Sugar:**
   - Roll each alfajor in powdered sugar, pressing gently to adhere.

7. **Optional Chocolate Coating:**
   - For a chocolate version, melt chocolate and dip alfajores, then chill to set.

8. **Storage:**
   - Store in an airtight container at room temperature for up to a week. Freeze for longer storage.

### Tips:
- Ensure butter is softened for smooth creaming.
- Check cookies after 15 minutes to avoid over-browning.
- Allow cookies to cool completely before handling.
- Homemade dulce de leche can be made by heating condensed milk until thickened.

Enjoy your traditional Uruguayan alfajores with a cup of coffee or tea!\
"""
                    ),
                ],
                model_name='deepseek-r1-distill-llama-70b',
                timestamp=IsDatetime(),
            ),
        ]
    )

    result = await agent.run(
        'Considering the Uruguayan recipe, how can I cook the Argentinian one?',
        message_history=result.all_messages(),
        model_settings=GroqModelSettings(groq_reasoning_format='parsed'),
    )
    assert result.all_messages() == snapshot(
        [
            ModelRequest(
                parts=[UserPromptPart(content='I want a recipe to cook Uruguayan alfajores.', timestamp=IsDatetime())],
                instructions='You are a chef.',
            ),
            ModelResponse(
                parts=[IsInstance(ThinkingPart), IsInstance(TextPart)],
                model_name='deepseek-r1-distill-llama-70b',
                timestamp=IsDatetime(),
            ),
            ModelRequest(
                parts=[
                    UserPromptPart(
                        content='Considering the Uruguayan recipe, how can I cook the Argentinian one?',
                        timestamp=IsDatetime(),
                    )
                ],
                instructions='You are a chef.',
            ),
            ModelResponse(
                parts=[
                    ThinkingPart(
                        content="""\
Alright, so I want to make Argentinian alfajores after successfully making the Uruguayan ones. I know that both countries have their own versions of alfajores, but I'm not entirely sure how they differ. Maybe the ingredients or the preparation steps are slightly different? I should probably start by researching what makes Argentinian alfajores unique compared to the Uruguayan ones.

First, I remember that in the Uruguayan recipe, the cookies were more delicate, and the filling was a generous amount of dulce de leche. The process involved making the dough from scratch, baking the cookies, and then assembling them with the filling and sometimes coating them in powdered sugar or chocolate.

For Argentinian alfajores, I think the cookies might have a different texture—perhaps they're crunchier or have a different flavor profile. Maybe the type of flour used is different, or there's an addition like cocoa powder for a chocolate version. Also, the filling might have variations, like adding caramel or nuts to the dulce de leche.

I should look up some authentic Argentinian recipes to see the differences. Maybe the method of making the dough is slightly different, or the baking time and temperature vary. I also wonder if Argentinian alfajores are typically coated in something else besides powdered sugar, like cinnamon or coconut flakes.

Another thing to consider is the size and shape of the cookies. Uruguayan alfajores might be smaller and rounder, while Argentinian ones could be larger or have a different shape. I should also check if there are any additional steps, like toasting the cookies or adding a layer of meringue.

I need to make sure I have all the necessary ingredients. If the Argentinian version requires something different, like a specific type of flour or a particular flavoring, I'll need to adjust my shopping list. Also, if the filling is different, I might need to prepare it in a different way or add extra ingredients.

I should also think about the assembly process. Maybe Argentinian alfajores are sandwiched with more filling or have a different way of sealing the cookies together. Perhaps they're rolled in coconut after being filled, or there's a step involving dipping them in chocolate.

It would be helpful to watch a video or read a detailed recipe from an Argentinian source to get a better understanding. That way, I can follow the traditional method and ensure that my alfajores turn out authentic. I should also consider any tips or tricks that Argentinian bakers use to make their alfajores special.

Finally, I need to plan the timing. Making alfajores can be a bit time-consuming, especially if you're making the dulce de leche from scratch. I should allocate enough time for preparing the dough, baking the cookies, and assembling the alfajores.

Overall, the key steps I think I'll need to follow are:

1. Research authentic Argentinian alfajores recipes to identify unique ingredients and steps.
2. Adjust the ingredient list based on the differences from the Uruguayan version.
3. Prepare the dough according to the Argentinian method, which might involve different mixing techniques or additional ingredients.
4. Bake the cookies, possibly at a different temperature or for a different duration.
5. Prepare the filling, which might include variations like caramel or nuts.
6. Assemble the alfajores, possibly adding extra coatings or layers.
7. Allow the alfajores to set before serving, to ensure the flavors meld together.

By carefully following these steps and paying attention to the unique aspects of Argentinian alfajores, I should be able to create a delicious and authentic batch that captures the essence of this traditional South American treat.
"""
                    ),
                    TextPart(
                        content="""\
To create authentic Argentinian alfajores, follow these organized steps, which highlight the unique characteristics and differences from the Uruguayan version:

### Ingredients:
- **For the Cookies:**
  - 2 cups all-purpose flour
  - 1/2 cup cornstarch
  - 1/4 cup unsweetened cocoa powder (optional for chocolate version)
  - 1 teaspoon baking powder
  - 1/2 teaspoon salt
  - 1 cup unsalted butter, softened
  - 1 cup powdered sugar
  - 1 egg
  - 1 teaspoon vanilla extract

- **For the Filling:**
  - Dulce de leche (store-bought or homemade)
  - Optional: caramel sauce, chopped nuts, or cinnamon for added flavor

- **For Coating:**
  - Powdered sugar
  - Optional: cinnamon, shredded coconut, or melted chocolate

### Instructions:

1. **Prepare the Dough:**
   - In a large bowl, whisk together the flour, cornstarch, cocoa powder (if using), baking powder, and salt.
   - In another bowl, cream the softened butter and powdered sugar until smooth. Add the egg and vanilla extract, mixing well.
   - Gradually incorporate the dry ingredients into the wet mixture until a dough forms. Wrap the dough in plastic wrap and let it rest for 30 minutes.

2. **Roll and Cut the Cookies:**
   - Roll the dough to about 1/4 inch thickness on a lightly floured surface.
   - Use a round cookie cutter or the rim of a glass to cut out circles of dough. Argentinian alfajores are often slightly larger than their Uruguayan counterparts.

3. **Bake the Cookies:**
   - Preheat the oven to 300°F (150°C). Line a baking sheet with parchment paper.
   - Place the cookie rounds on the prepared baking sheet, leaving about 1 inch of space between each cookie.
   - Bake for 15-20 minutes, or until the edges are lightly golden. Allow the cookies to cool on the baking sheet for 5 minutes before transferring them to a wire rack to cool completely.

4. **Prepare the Filling:**
   - Use store-bought dulce de leche or make your own by heating sweetened condensed milk until thickened.
   - Optional: Stir in caramel sauce or chopped nuts into the dulce de leche for added flavor.

5. **Assemble the Alfajores:**
   - Once the cookies are completely cool, spread a generous amount of dulce de leche on the flat side of one cookie.
   - Sandwich with another cookie, pressing gently to adhere. For an extra touch, roll the edges in chopped nuts or shredded coconut.

6. **Coat with Powdered Sugar or Chocolate:**
   - Roll each alfajor in powdered sugar, pressing gently to ensure it adheres.
   - Optional: Melt chocolate and dip the alfajores, then sprinkle with cinnamon or coconut before the chocolate sets.

7. **Allow to Set:**
   - Let the alfajores sit for about 30 minutes to allow the flavors to meld together.

8. **Serve and Enjoy:**
   - Serve with a cup of coffee or tea. Store any leftovers in an airtight container at room temperature for up to a week.

### Tips:
- **Dough Handling:** Ensure the butter is softened for a smooth dough, and don't overwork the dough to maintain the cookies' tender texture.
- **Baking:** Keep an eye on the cookies after 15 minutes to prevent over-browning.
- **Filling Variations:** Experiment with different fillings like caramel or nuts to create unique flavor profiles.
- **Coating Options:** Try different coatings such as cinnamon or coconut for a varied texture and taste.

By following these steps, you'll create authentic Argentinian alfajores that capture the rich flavors and traditions of this beloved South American treat.\
"""
                    ),
                ],
                model_name='deepseek-r1-distill-llama-70b',
                timestamp=IsDatetime(),
            ),
        ]
    )<|MERGE_RESOLUTION|>--- conflicted
+++ resolved
@@ -521,8 +521,6 @@
         assert result.is_complete
 
 
-<<<<<<< HEAD
-=======
 @pytest.mark.vcr()
 async def test_extra_headers(allow_model_requests: None, groq_api_key: str):
     # This test doesn't do anything, it's just here to ensure that calls with `extra_headers` don't cause errors, including type.
@@ -532,7 +530,6 @@
 
 
 @pytest.mark.vcr()
->>>>>>> 78e006c8
 async def test_image_url_input(allow_model_requests: None, groq_api_key: str):
     m = GroqModel('meta-llama/llama-4-scout-17b-16e-instruct', provider=GroqProvider(api_key=groq_api_key))
     agent = Agent(m)
@@ -758,8 +755,10 @@
 """
                     ),
                 ],
+                usage=Usage(requests=1, request_tokens=21, response_tokens=1414, total_tokens=1435),
                 model_name='deepseek-r1-distill-llama-70b',
                 timestamp=IsDatetime(),
+                vendor_id=IsStr(),
             ),
         ]
     )
@@ -777,8 +776,10 @@
             ),
             ModelResponse(
                 parts=[IsInstance(ThinkingPart), IsInstance(TextPart)],
+                usage=Usage(requests=1, request_tokens=21, response_tokens=1414, total_tokens=1435),
                 model_name='deepseek-r1-distill-llama-70b',
                 timestamp=IsDatetime(),
+                vendor_id=IsStr(),
             ),
             ModelRequest(
                 parts=[
@@ -892,8 +893,10 @@
 """
                     ),
                 ],
+                usage=Usage(requests=1, request_tokens=524, response_tokens=1590, total_tokens=2114),
                 model_name='deepseek-r1-distill-llama-70b',
                 timestamp=IsDatetime(),
+                vendor_id=IsStr(),
             ),
         ]
     )