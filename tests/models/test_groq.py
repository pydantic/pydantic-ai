from __future__ import annotations as _annotations

import json
from collections.abc import Sequence
from dataclasses import dataclass
from datetime import datetime, timezone
from functools import cached_property
from typing import Any, Literal, Union, cast

import httpx
import pytest
from inline_snapshot import snapshot
from typing_extensions import TypedDict

from pydantic_ai import Agent, ModelRetry, ModelStatusError, UnexpectedModelBehavior
from pydantic_ai.messages import (
    BinaryContent,
    ImageUrl,
    ModelRequest,
    ModelResponse,
    RetryPromptPart,
    SystemPromptPart,
    TextPart,
    ToolCallPart,
    ToolReturnPart,
    UserPromptPart,
)
from pydantic_ai.result import Usage

from ..conftest import IsNow, raise_if_exception, try_import
from .mock_async_stream import MockAsyncStream

with try_import() as imports_successful:
    from groq import APIStatusError, AsyncGroq
    from groq.types import chat
    from groq.types.chat.chat_completion import Choice
    from groq.types.chat.chat_completion_chunk import (
        Choice as ChunkChoice,
        ChoiceDelta,
        ChoiceDeltaToolCall,
        ChoiceDeltaToolCallFunction,
    )
    from groq.types.chat.chat_completion_message import ChatCompletionMessage
    from groq.types.chat.chat_completion_message_tool_call import Function
    from groq.types.completion_usage import CompletionUsage

    from pydantic_ai.models.groq import GroqModel

    # note: we use Union here so that casting works with Python 3.9
    MockChatCompletion = Union[chat.ChatCompletion, Exception]
    MockChatCompletionChunk = Union[chat.ChatCompletionChunk, Exception]

pytestmark = [
    pytest.mark.skipif(not imports_successful(), reason='groq not installed'),
    pytest.mark.anyio,
]


def test_init():
    m = GroqModel('llama-3.3-70b-versatile', api_key='foobar')
    assert m.client.api_key == 'foobar'
    assert m.model_name == 'llama-3.3-70b-versatile'
    assert m.system == 'groq'


@dataclass
class MockGroq:
    completions: MockChatCompletion | Sequence[MockChatCompletion] | None = None
    stream: Sequence[MockChatCompletionChunk] | Sequence[Sequence[MockChatCompletionChunk]] | None = None
    index: int = 0

    @cached_property
    def chat(self) -> Any:
        chat_completions = type('Completions', (), {'create': self.chat_completions_create})
        return type('Chat', (), {'completions': chat_completions})

    @classmethod
    def create_mock(cls, completions: MockChatCompletion | Sequence[MockChatCompletion]) -> AsyncGroq:
        return cast(AsyncGroq, cls(completions=completions))

    @classmethod
    def create_mock_stream(
        cls,
        stream: Sequence[MockChatCompletionChunk] | Sequence[Sequence[MockChatCompletionChunk]],
    ) -> AsyncGroq:
        return cast(AsyncGroq, cls(stream=stream))

    async def chat_completions_create(
        self, *_args: Any, stream: bool = False, **_kwargs: Any
    ) -> chat.ChatCompletion | MockAsyncStream[MockChatCompletionChunk]:
        if stream:
            assert self.stream is not None, 'you can only used `stream=True` if `stream` is provided'
            if isinstance(self.stream[0], Sequence):
                response = MockAsyncStream(iter(cast(list[MockChatCompletionChunk], self.stream[self.index])))
            else:
                response = MockAsyncStream(iter(cast(list[MockChatCompletionChunk], self.stream)))
        else:
            assert self.completions is not None, 'you can only used `stream=False` if `completions` are provided'
            if isinstance(self.completions, Sequence):
                raise_if_exception(self.completions[self.index])
                response = cast(chat.ChatCompletion, self.completions[self.index])
            else:
                raise_if_exception(self.completions)
                response = cast(chat.ChatCompletion, self.completions)
        self.index += 1
        return response


def completion_message(message: ChatCompletionMessage, *, usage: CompletionUsage | None = None) -> chat.ChatCompletion:
    return chat.ChatCompletion(
        id='123',
        choices=[Choice(finish_reason='stop', index=0, message=message)],
        created=1704067200,  # 2024-01-01
        model='llama-3.3-70b-versatile-123',
        object='chat.completion',
        usage=usage,
    )


async def test_request_simple_success(allow_model_requests: None):
    c = completion_message(ChatCompletionMessage(content='world', role='assistant'))
    mock_client = MockGroq.create_mock(c)
    m = GroqModel('llama-3.3-70b-versatile', groq_client=mock_client)
    agent = Agent(m)

    result = await agent.run('hello')
    assert result.data == 'world'
    assert result.usage() == snapshot(Usage(requests=1))

    # reset the index so we get the same response again
    mock_client.index = 0  # type: ignore

    result = await agent.run('hello', message_history=result.new_messages())
    assert result.data == 'world'
    assert result.usage() == snapshot(Usage(requests=1))
    assert result.all_messages() == snapshot(
        [
            ModelRequest(parts=[UserPromptPart(content='hello', timestamp=IsNow(tz=timezone.utc))]),
            ModelResponse(
                parts=[TextPart(content='world')],
                model_name='llama-3.3-70b-versatile-123',
                timestamp=datetime(2024, 1, 1, 0, 0, tzinfo=timezone.utc),
            ),
            ModelRequest(parts=[UserPromptPart(content='hello', timestamp=IsNow(tz=timezone.utc))]),
            ModelResponse(
                parts=[TextPart(content='world')],
                model_name='llama-3.3-70b-versatile-123',
                timestamp=datetime(2024, 1, 1, 0, 0, tzinfo=timezone.utc),
            ),
        ]
    )


async def test_request_simple_usage(allow_model_requests: None):
    c = completion_message(
        ChatCompletionMessage(content='world', role='assistant'),
        usage=CompletionUsage(completion_tokens=1, prompt_tokens=2, total_tokens=3),
    )
    mock_client = MockGroq.create_mock(c)
    m = GroqModel('llama-3.3-70b-versatile', groq_client=mock_client)
    agent = Agent(m)

    result = await agent.run('Hello')
    assert result.data == 'world'


async def test_request_structured_response(allow_model_requests: None):
    c = completion_message(
        ChatCompletionMessage(
            content=None,
            role='assistant',
            tool_calls=[
                chat.ChatCompletionMessageToolCall(
                    id='123',
                    function=Function(arguments='{"response": [1, 2, 123]}', name='final_result'),
                    type='function',
                )
            ],
        )
    )
    mock_client = MockGroq.create_mock(c)
    m = GroqModel('llama-3.3-70b-versatile', groq_client=mock_client)
    agent = Agent(m, result_type=list[int])

    result = await agent.run('Hello')
    assert result.data == [1, 2, 123]
    assert result.all_messages() == snapshot(
        [
            ModelRequest(parts=[UserPromptPart(content='Hello', timestamp=IsNow(tz=timezone.utc))]),
            ModelResponse(
                parts=[
                    ToolCallPart(
                        tool_name='final_result',
                        args='{"response": [1, 2, 123]}',
                        tool_call_id='123',
                    )
                ],
                model_name='llama-3.3-70b-versatile-123',
                timestamp=datetime(2024, 1, 1, tzinfo=timezone.utc),
            ),
            ModelRequest(
                parts=[
                    ToolReturnPart(
                        tool_name='final_result',
                        content='Final result processed.',
                        tool_call_id='123',
                        timestamp=IsNow(tz=timezone.utc),
                    )
                ]
            ),
        ]
    )


async def test_request_tool_call(allow_model_requests: None):
    responses = [
        completion_message(
            ChatCompletionMessage(
                content=None,
                role='assistant',
                tool_calls=[
                    chat.ChatCompletionMessageToolCall(
                        id='1',
                        function=Function(arguments='{"loc_name": "San Fransisco"}', name='get_location'),
                        type='function',
                    )
                ],
            ),
            usage=CompletionUsage(
                completion_tokens=1,
                prompt_tokens=2,
                total_tokens=3,
            ),
        ),
        completion_message(
            ChatCompletionMessage(
                content=None,
                role='assistant',
                tool_calls=[
                    chat.ChatCompletionMessageToolCall(
                        id='2',
                        function=Function(arguments='{"loc_name": "London"}', name='get_location'),
                        type='function',
                    )
                ],
            ),
            usage=CompletionUsage(
                completion_tokens=2,
                prompt_tokens=3,
                total_tokens=6,
            ),
        ),
        completion_message(ChatCompletionMessage(content='final response', role='assistant')),
    ]
    mock_client = MockGroq.create_mock(responses)
    m = GroqModel('llama-3.3-70b-versatile', groq_client=mock_client)
    agent = Agent(m, system_prompt='this is the system prompt')

    @agent.tool_plain
    async def get_location(loc_name: str) -> str:
        if loc_name == 'London':
            return json.dumps({'lat': 51, 'lng': 0})
        else:
            raise ModelRetry('Wrong location, please try again')

    result = await agent.run('Hello')
    assert result.data == 'final response'
    assert result.all_messages() == snapshot(
        [
            ModelRequest(
                parts=[
                    SystemPromptPart(content='this is the system prompt'),
                    UserPromptPart(content='Hello', timestamp=IsNow(tz=timezone.utc)),
                ]
            ),
            ModelResponse(
                parts=[
                    ToolCallPart(
                        tool_name='get_location',
                        args='{"loc_name": "San Fransisco"}',
                        tool_call_id='1',
                    )
                ],
                model_name='llama-3.3-70b-versatile-123',
                timestamp=datetime(2024, 1, 1, 0, 0, tzinfo=timezone.utc),
            ),
            ModelRequest(
                parts=[
                    RetryPromptPart(
                        tool_name='get_location',
                        content='Wrong location, please try again',
                        tool_call_id='1',
                        timestamp=IsNow(tz=timezone.utc),
                    )
                ]
            ),
            ModelResponse(
                parts=[
                    ToolCallPart(
                        tool_name='get_location',
                        args='{"loc_name": "London"}',
                        tool_call_id='2',
                    )
                ],
                model_name='llama-3.3-70b-versatile-123',
                timestamp=datetime(2024, 1, 1, 0, 0, tzinfo=timezone.utc),
            ),
            ModelRequest(
                parts=[
                    ToolReturnPart(
                        tool_name='get_location',
                        content='{"lat": 51, "lng": 0}',
                        tool_call_id='2',
                        timestamp=IsNow(tz=timezone.utc),
                    )
                ]
            ),
            ModelResponse(
                parts=[TextPart(content='final response')],
                model_name='llama-3.3-70b-versatile-123',
                timestamp=datetime(2024, 1, 1, 0, 0, tzinfo=timezone.utc),
            ),
        ]
    )


FinishReason = Literal['stop', 'length', 'tool_calls', 'content_filter', 'function_call']


def chunk(delta: list[ChoiceDelta], finish_reason: FinishReason | None = None) -> chat.ChatCompletionChunk:
    return chat.ChatCompletionChunk(
        id='x',
        choices=[
            ChunkChoice(index=index, delta=delta, finish_reason=finish_reason) for index, delta in enumerate(delta)
        ],
        created=1704067200,  # 2024-01-01
        x_groq=None,
        model='llama-3.3-70b-versatile',
        object='chat.completion.chunk',
        usage=CompletionUsage(completion_tokens=1, prompt_tokens=2, total_tokens=3),
    )


def text_chunk(text: str, finish_reason: FinishReason | None = None) -> chat.ChatCompletionChunk:
    return chunk([ChoiceDelta(content=text, role='assistant')], finish_reason=finish_reason)


async def test_stream_text(allow_model_requests: None):
    stream = text_chunk('hello '), text_chunk('world'), chunk([])
    mock_client = MockGroq.create_mock_stream(stream)
    m = GroqModel('llama-3.3-70b-versatile', groq_client=mock_client)
    agent = Agent(m)

    async with agent.run_stream('') as result:
        assert not result.is_complete
        assert [c async for c in result.stream(debounce_by=None)] == snapshot(['hello ', 'hello world', 'hello world'])
        assert result.is_complete


async def test_stream_text_finish_reason(allow_model_requests: None):
    stream = text_chunk('hello '), text_chunk('world'), text_chunk('.', finish_reason='stop')
    mock_client = MockGroq.create_mock_stream(stream)
    m = GroqModel('llama-3.3-70b-versatile', groq_client=mock_client)
    agent = Agent(m)

    async with agent.run_stream('') as result:
        assert not result.is_complete
        assert [c async for c in result.stream(debounce_by=None)] == snapshot(
            ['hello ', 'hello world', 'hello world.', 'hello world.']
        )
        assert result.is_complete


def struc_chunk(
    tool_name: str | None, tool_arguments: str | None, finish_reason: FinishReason | None = None
) -> chat.ChatCompletionChunk:
    return chunk(
        [
            ChoiceDelta(
                tool_calls=[
                    ChoiceDeltaToolCall(
                        index=0, function=ChoiceDeltaToolCallFunction(name=tool_name, arguments=tool_arguments)
                    )
                ]
            ),
        ],
        finish_reason=finish_reason,
    )


class MyTypedDict(TypedDict, total=False):
    first: str
    second: str


async def test_stream_structured(allow_model_requests: None):
    stream = (
        chunk([ChoiceDelta()]),
        chunk([ChoiceDelta(tool_calls=[])]),
        chunk([ChoiceDelta(tool_calls=[ChoiceDeltaToolCall(index=0, function=None)])]),
        chunk([ChoiceDelta(tool_calls=[ChoiceDeltaToolCall(index=0, function=None)])]),
        struc_chunk('final_result', None),
        chunk([ChoiceDelta(tool_calls=[ChoiceDeltaToolCall(index=0, function=None)])]),
        struc_chunk(None, '{"first": "One'),
        struc_chunk(None, '", "second": "Two"'),
        struc_chunk(None, '}'),
        chunk([]),
    )
    mock_client = MockGroq.create_mock_stream(stream)
    m = GroqModel('llama-3.3-70b-versatile', groq_client=mock_client)
    agent = Agent(m, result_type=MyTypedDict)

    async with agent.run_stream('') as result:
        assert not result.is_complete
        assert [dict(c) async for c in result.stream(debounce_by=None)] == snapshot(
            [
                {'first': 'One'},
                {'first': 'One', 'second': 'Two'},
                {'first': 'One', 'second': 'Two'},
                {'first': 'One', 'second': 'Two'},
            ]
        )
        assert result.is_complete

    assert result.usage() == snapshot(Usage(requests=1))
    assert result.all_messages() == snapshot(
        [
            ModelRequest(parts=[UserPromptPart(content='', timestamp=IsNow(tz=timezone.utc))]),
            ModelResponse(
                parts=[
                    ToolCallPart(
                        tool_name='final_result',
                        args='{"first": "One", "second": "Two"}',
                    )
                ],
                model_name='llama-3.3-70b-versatile',
                timestamp=datetime(2024, 1, 1, 0, 0, tzinfo=timezone.utc),
            ),
            ModelRequest(
                parts=[
                    ToolReturnPart(
                        tool_name='final_result',
                        content='Final result processed.',
                        timestamp=IsNow(tz=timezone.utc),
                    )
                ]
            ),
        ]
    )


async def test_stream_structured_finish_reason(allow_model_requests: None):
    stream = (
        struc_chunk('final_result', None),
        struc_chunk(None, '{"first": "One'),
        struc_chunk(None, '", "second": "Two"'),
        struc_chunk(None, '}'),
        struc_chunk(None, None, finish_reason='stop'),
    )
    mock_client = MockGroq.create_mock_stream(stream)
    m = GroqModel('llama-3.3-70b-versatile', groq_client=mock_client)
    agent = Agent(m, result_type=MyTypedDict)

    async with agent.run_stream('') as result:
        assert not result.is_complete
        assert [dict(c) async for c in result.stream(debounce_by=None)] == snapshot(
            [
                {'first': 'One'},
                {'first': 'One', 'second': 'Two'},
                {'first': 'One', 'second': 'Two'},
                {'first': 'One', 'second': 'Two'},
                {'first': 'One', 'second': 'Two'},
            ]
        )
        assert result.is_complete


async def test_no_content(allow_model_requests: None):
    stream = chunk([ChoiceDelta()]), chunk([ChoiceDelta()])
    mock_client = MockGroq.create_mock_stream(stream)
    m = GroqModel('llama-3.3-70b-versatile', groq_client=mock_client)
    agent = Agent(m, result_type=MyTypedDict)

    with pytest.raises(UnexpectedModelBehavior, match='Received empty model response'):
        async with agent.run_stream(''):
            pass  # pragma: no cover


async def test_no_delta(allow_model_requests: None):
    stream = chunk([]), text_chunk('hello '), text_chunk('world')
    mock_client = MockGroq.create_mock_stream(stream)
    m = GroqModel('llama-3.3-70b-versatile', groq_client=mock_client)
    agent = Agent(m)

    async with agent.run_stream('') as result:
        assert not result.is_complete
        assert [c async for c in result.stream(debounce_by=None)] == snapshot(['hello ', 'hello world', 'hello world'])
        assert result.is_complete


<<<<<<< HEAD
def test_model_status_error(allow_model_requests: None) -> None:
    mock_client = MockGroq.create_mock(
        APIStatusError(
            'test error',
            response=httpx.Response(status_code=500, request=httpx.Request('POST', 'https://example.com/v1')),
            body={'error': 'test error'},
        )
    )
    m = GroqModel('llama-3.3-70b-versatile', groq_client=mock_client)
    agent = Agent(m)
    with pytest.raises(ModelStatusError) as exc_info:
        agent.run_sync('hello')
    assert str(exc_info.value) == snapshot(
        "status_code: 500, model_name: llama-3.3-70b-versatile, body: {'error': 'test error'}"
=======
@pytest.mark.vcr()
async def test_image_url_input(allow_model_requests: None, groq_api_key: str):
    m = GroqModel('llama-3.2-11b-vision-preview', api_key=groq_api_key)
    agent = Agent(m)

    result = await agent.run(
        [
            'What is the name of this fruit?',
            ImageUrl(url='https://t3.ftcdn.net/jpg/00/85/79/92/360_F_85799278_0BBGV9OAdQDTLnKwAPBCcg1J7QtiieJY.jpg'),
        ]
    )
    assert result.data == snapshot("""\
The image you provided appears to be a potato. It is a root vegetable that belongs to the nightshade family. Potatoes are a popular and versatile crop, widely cultivated and consumed around the world.

**Characteristics and Uses:**

Potatoes are known for their starchy, slightly sweet flavor and soft, white interior. They come in various shapes, sizes, and colors including white, yellow, red, and purple. Some popular types of potatoes include:

* Russet potatoes (also known as Idaho potatoes)
* Red potatoes
* Yukon gold potatoes
* Sweet potatoes

Potatoes are a versatile food that can be prepared in many different ways, such as baked, mashed, boiled, fried, or used in soups and stews. They are an excellent source of dietary fiber, potassium, and several key vitamins and minerals.\
""")


@pytest.mark.parametrize('media_type', ['audio/wav', 'audio/mpeg'])
async def test_audio_as_binary_content_input(allow_model_requests: None, media_type: str):
    c = completion_message(ChatCompletionMessage(content='world', role='assistant'))
    mock_client = MockGroq.create_mock(c)
    m = GroqModel('llama-3.3-70b-versatile', groq_client=mock_client)
    agent = Agent(m)

    base64_content = b'//uQZ'

    with pytest.raises(RuntimeError, match='Only images are supported for binary content in Groq.'):
        await agent.run(['hello', BinaryContent(data=base64_content, media_type=media_type)])


@pytest.mark.vcr()
async def test_image_as_binary_content_input(
    allow_model_requests: None, groq_api_key: str, image_content: BinaryContent
) -> None:
    m = GroqModel('llama-3.2-11b-vision-preview', api_key=groq_api_key)
    agent = Agent(m)

    result = await agent.run(['What is the name of this fruit?', image_content])
    assert result.data == snapshot(
        "This is a kiwi, also known as a Chinese gooseberry. It's a small, green fruit with a hairy, brown skin and a bright green, juicy flesh inside. Kiwis are native to China and are often eaten raw, either on their own or added to salads, smoothies, and desserts. They're also a good source of vitamin C, vitamin K, and other nutrients."
>>>>>>> e4e4c3ee
    )<|MERGE_RESOLUTION|>--- conflicted
+++ resolved
@@ -498,7 +498,59 @@
         assert result.is_complete
 
 
-<<<<<<< HEAD
+@pytest.mark.vcr()
+async def test_image_url_input(allow_model_requests: None, groq_api_key: str):
+    m = GroqModel('llama-3.2-11b-vision-preview', api_key=groq_api_key)
+    agent = Agent(m)
+
+    result = await agent.run(
+        [
+            'What is the name of this fruit?',
+            ImageUrl(url='https://t3.ftcdn.net/jpg/00/85/79/92/360_F_85799278_0BBGV9OAdQDTLnKwAPBCcg1J7QtiieJY.jpg'),
+        ]
+    )
+    assert result.data == snapshot("""\
+The image you provided appears to be a potato. It is a root vegetable that belongs to the nightshade family. Potatoes are a popular and versatile crop, widely cultivated and consumed around the world.
+
+**Characteristics and Uses:**
+
+Potatoes are known for their starchy, slightly sweet flavor and soft, white interior. They come in various shapes, sizes, and colors including white, yellow, red, and purple. Some popular types of potatoes include:
+
+* Russet potatoes (also known as Idaho potatoes)
+* Red potatoes
+* Yukon gold potatoes
+* Sweet potatoes
+
+Potatoes are a versatile food that can be prepared in many different ways, such as baked, mashed, boiled, fried, or used in soups and stews. They are an excellent source of dietary fiber, potassium, and several key vitamins and minerals.\
+""")
+
+
+@pytest.mark.parametrize('media_type', ['audio/wav', 'audio/mpeg'])
+async def test_audio_as_binary_content_input(allow_model_requests: None, media_type: str):
+    c = completion_message(ChatCompletionMessage(content='world', role='assistant'))
+    mock_client = MockGroq.create_mock(c)
+    m = GroqModel('llama-3.3-70b-versatile', groq_client=mock_client)
+    agent = Agent(m)
+
+    base64_content = b'//uQZ'
+
+    with pytest.raises(RuntimeError, match='Only images are supported for binary content in Groq.'):
+        await agent.run(['hello', BinaryContent(data=base64_content, media_type=media_type)])
+
+
+@pytest.mark.vcr()
+async def test_image_as_binary_content_input(
+    allow_model_requests: None, groq_api_key: str, image_content: BinaryContent
+) -> None:
+    m = GroqModel('llama-3.2-11b-vision-preview', api_key=groq_api_key)
+    agent = Agent(m)
+
+    result = await agent.run(['What is the name of this fruit?', image_content])
+    assert result.data == snapshot(
+        "This is a kiwi, also known as a Chinese gooseberry. It's a small, green fruit with a hairy, brown skin and a bright green, juicy flesh inside. Kiwis are native to China and are often eaten raw, either on their own or added to salads, smoothies, and desserts. They're also a good source of vitamin C, vitamin K, and other nutrients."
+    )
+
+
 def test_model_status_error(allow_model_requests: None) -> None:
     mock_client = MockGroq.create_mock(
         APIStatusError(
@@ -513,56 +565,4 @@
         agent.run_sync('hello')
     assert str(exc_info.value) == snapshot(
         "status_code: 500, model_name: llama-3.3-70b-versatile, body: {'error': 'test error'}"
-=======
-@pytest.mark.vcr()
-async def test_image_url_input(allow_model_requests: None, groq_api_key: str):
-    m = GroqModel('llama-3.2-11b-vision-preview', api_key=groq_api_key)
-    agent = Agent(m)
-
-    result = await agent.run(
-        [
-            'What is the name of this fruit?',
-            ImageUrl(url='https://t3.ftcdn.net/jpg/00/85/79/92/360_F_85799278_0BBGV9OAdQDTLnKwAPBCcg1J7QtiieJY.jpg'),
-        ]
-    )
-    assert result.data == snapshot("""\
-The image you provided appears to be a potato. It is a root vegetable that belongs to the nightshade family. Potatoes are a popular and versatile crop, widely cultivated and consumed around the world.
-
-**Characteristics and Uses:**
-
-Potatoes are known for their starchy, slightly sweet flavor and soft, white interior. They come in various shapes, sizes, and colors including white, yellow, red, and purple. Some popular types of potatoes include:
-
-* Russet potatoes (also known as Idaho potatoes)
-* Red potatoes
-* Yukon gold potatoes
-* Sweet potatoes
-
-Potatoes are a versatile food that can be prepared in many different ways, such as baked, mashed, boiled, fried, or used in soups and stews. They are an excellent source of dietary fiber, potassium, and several key vitamins and minerals.\
-""")
-
-
-@pytest.mark.parametrize('media_type', ['audio/wav', 'audio/mpeg'])
-async def test_audio_as_binary_content_input(allow_model_requests: None, media_type: str):
-    c = completion_message(ChatCompletionMessage(content='world', role='assistant'))
-    mock_client = MockGroq.create_mock(c)
-    m = GroqModel('llama-3.3-70b-versatile', groq_client=mock_client)
-    agent = Agent(m)
-
-    base64_content = b'//uQZ'
-
-    with pytest.raises(RuntimeError, match='Only images are supported for binary content in Groq.'):
-        await agent.run(['hello', BinaryContent(data=base64_content, media_type=media_type)])
-
-
-@pytest.mark.vcr()
-async def test_image_as_binary_content_input(
-    allow_model_requests: None, groq_api_key: str, image_content: BinaryContent
-) -> None:
-    m = GroqModel('llama-3.2-11b-vision-preview', api_key=groq_api_key)
-    agent = Agent(m)
-
-    result = await agent.run(['What is the name of this fruit?', image_content])
-    assert result.data == snapshot(
-        "This is a kiwi, also known as a Chinese gooseberry. It's a small, green fruit with a hairy, brown skin and a bright green, juicy flesh inside. Kiwis are native to China and are often eaten raw, either on their own or added to salads, smoothies, and desserts. They're also a good source of vitamin C, vitamin K, and other nutrients."
->>>>>>> e4e4c3ee
     )