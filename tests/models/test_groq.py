from __future__ import annotations as _annotations

import json
import os
from collections.abc import Sequence
from dataclasses import dataclass
from datetime import datetime, timezone
from functools import cached_property
from typing import Any, Literal, cast
from unittest.mock import patch

import httpx
import pytest
from inline_snapshot import snapshot
from pydantic import BaseModel
from typing_extensions import TypedDict

from pydantic_ai import (
    Agent,
    BinaryContent,
    BinaryImage,
    BuiltinToolCallPart,
    BuiltinToolReturnPart,
    FinalResultEvent,
    ImageUrl,
    ModelAPIError,
    ModelHTTPError,
    ModelRequest,
    ModelResponse,
    ModelRetry,
    PartDeltaEvent,
    PartEndEvent,
    PartStartEvent,
    RetryPromptPart,
    SystemPromptPart,
    TextPart,
    TextPartDelta,
    ThinkingPart,
    ThinkingPartDelta,
    ToolCallPart,
    ToolReturnPart,
    UserPromptPart,
)
from pydantic_ai.builtin_tools import WebSearchTool
from pydantic_ai.messages import (
    BinaryImage,
    BuiltinToolCallEvent,  # pyright: ignore[reportDeprecated]
    BuiltinToolResultEvent,  # pyright: ignore[reportDeprecated]
)
from pydantic_ai.output import NativeOutput, PromptedOutput
from pydantic_ai.usage import RequestUsage, RunUsage

from ..conftest import IsBytes, IsDatetime, IsInstance, IsStr, raise_if_exception, try_import
from .mock_async_stream import MockAsyncStream

with try_import() as imports_successful:
    from groq import APIConnectionError, APIStatusError, AsyncGroq
    from groq.types import chat
    from groq.types.chat.chat_completion import Choice
    from groq.types.chat.chat_completion_chunk import (
        Choice as ChunkChoice,
        ChoiceDelta,
        ChoiceDeltaToolCall,
        ChoiceDeltaToolCallFunction,
    )
    from groq.types.chat.chat_completion_message import ChatCompletionMessage
    from groq.types.chat.chat_completion_message_tool_call import Function
    from groq.types.completion_usage import CompletionUsage

    from pydantic_ai.models.groq import GroqModel, GroqModelSettings
    from pydantic_ai.providers.groq import GroqProvider

    MockChatCompletion = chat.ChatCompletion | Exception
    MockChatCompletionChunk = chat.ChatCompletionChunk | Exception

pytestmark = [
    pytest.mark.skipif(not imports_successful(), reason='groq not installed'),
    pytest.mark.anyio,
    pytest.mark.vcr,
    pytest.mark.filterwarnings(
        'ignore:`BuiltinToolCallEvent` is deprecated, look for `PartStartEvent` and `PartDeltaEvent` with `BuiltinToolCallPart` instead.:DeprecationWarning'
    ),
    pytest.mark.filterwarnings(
        'ignore:`BuiltinToolResultEvent` is deprecated, look for `PartStartEvent` and `PartDeltaEvent` with `BuiltinToolReturnPart` instead.:DeprecationWarning'
    ),
]


def test_init():
    m = GroqModel('llama-3.3-70b-versatile', provider=GroqProvider(api_key='foobar'))
    assert m.client.api_key == 'foobar'
    assert m.model_name == 'llama-3.3-70b-versatile'
    assert m.system == 'groq'
    assert m.base_url == 'https://api.groq.com'


@dataclass
class MockGroq:
    completions: MockChatCompletion | Sequence[MockChatCompletion] | None = None
    stream: Sequence[MockChatCompletionChunk] | Sequence[Sequence[MockChatCompletionChunk]] | None = None
    index: int = 0
    base_url: str = 'https://api.groq.com'

    @cached_property
    def chat(self) -> Any:
        chat_completions = type('Completions', (), {'create': self.chat_completions_create})
        return type('Chat', (), {'completions': chat_completions})

    @classmethod
    def create_mock(cls, completions: MockChatCompletion | Sequence[MockChatCompletion]) -> AsyncGroq:
        return cast(AsyncGroq, cls(completions=completions))

    @classmethod
    def create_mock_stream(
        cls,
        stream: Sequence[MockChatCompletionChunk] | Sequence[Sequence[MockChatCompletionChunk]],
    ) -> AsyncGroq:
        return cast(AsyncGroq, cls(stream=stream))

    async def chat_completions_create(
        self, *_args: Any, stream: bool = False, **_kwargs: Any
    ) -> chat.ChatCompletion | MockAsyncStream[MockChatCompletionChunk]:
        if stream:
            assert self.stream is not None, 'you can only used `stream=True` if `stream` is provided'
            if isinstance(self.stream[0], Sequence):
                response = MockAsyncStream(  # pragma: no cover
                    iter(cast(list[MockChatCompletionChunk], self.stream[self.index]))
                )
            else:
                response = MockAsyncStream(iter(cast(list[MockChatCompletionChunk], self.stream)))
        else:
            assert self.completions is not None, 'you can only used `stream=False` if `completions` are provided'
            if isinstance(self.completions, Sequence):
                raise_if_exception(self.completions[self.index])
                response = cast(chat.ChatCompletion, self.completions[self.index])
            else:
                raise_if_exception(self.completions)
                response = cast(chat.ChatCompletion, self.completions)
        self.index += 1
        return response


def completion_message(message: ChatCompletionMessage, *, usage: CompletionUsage | None = None) -> chat.ChatCompletion:
    return chat.ChatCompletion(
        id='123',
        choices=[Choice(finish_reason='stop', index=0, message=message)],
        created=1704067200,  # 2024-01-01
        model='llama-3.3-70b-versatile-123',
        object='chat.completion',
        usage=usage,
    )


async def test_request_simple_success(allow_model_requests: None):
    c = completion_message(ChatCompletionMessage(content='world', role='assistant'))
    mock_client = MockGroq.create_mock(c)
    m = GroqModel('llama-3.3-70b-versatile', provider=GroqProvider(groq_client=mock_client))
    agent = Agent(m)

    result = await agent.run('hello')
    assert result.output == 'world'
    assert result.usage() == snapshot(RunUsage(requests=1))

    # reset the index so we get the same response again
    mock_client.index = 0  # type: ignore

    result = await agent.run('hello', message_history=result.new_messages())
    assert result.output == 'world'
    assert result.usage() == snapshot(RunUsage(requests=1))
    assert result.all_messages() == snapshot(
        [
            ModelRequest(
                parts=[UserPromptPart(content='hello', timestamp=IsDatetime())],
                timestamp=IsDatetime(),
                run_id=IsStr(),
            ),
            ModelResponse(
                parts=[TextPart(content='world')],
                model_name='llama-3.3-70b-versatile-123',
                timestamp=IsDatetime(),
                provider_name='groq',
                provider_url='https://api.groq.com',
                provider_details={
                    'finish_reason': 'stop',
                    'timestamp': datetime(2024, 1, 1, 0, 0, tzinfo=timezone.utc),
                },
                provider_response_id=IsStr(),
                finish_reason='stop',
                run_id=IsStr(),
            ),
            ModelRequest(
                parts=[UserPromptPart(content='hello', timestamp=IsDatetime())],
                timestamp=IsDatetime(),
                run_id=IsStr(),
            ),
            ModelResponse(
                parts=[TextPart(content='world')],
                model_name='llama-3.3-70b-versatile-123',
                timestamp=IsDatetime(),
                provider_name='groq',
                provider_url='https://api.groq.com',
                provider_details={
                    'finish_reason': 'stop',
                    'timestamp': datetime(2024, 1, 1, 0, 0, tzinfo=timezone.utc),
                },
                provider_response_id=IsStr(),
                finish_reason='stop',
                run_id=IsStr(),
            ),
        ]
    )


async def test_request_simple_usage(allow_model_requests: None):
    c = completion_message(
        ChatCompletionMessage(content='world', role='assistant'),
        usage=CompletionUsage(completion_tokens=1, prompt_tokens=2, total_tokens=3),
    )
    mock_client = MockGroq.create_mock(c)
    m = GroqModel('llama-3.3-70b-versatile', provider=GroqProvider(groq_client=mock_client))
    agent = Agent(m)

    result = await agent.run('Hello')
    assert result.output == 'world'


async def test_request_structured_response(allow_model_requests: None):
    c = completion_message(
        ChatCompletionMessage(
            content=None,
            role='assistant',
            tool_calls=[
                chat.ChatCompletionMessageToolCall(
                    id='123',
                    function=Function(arguments='{"response": [1, 2, 123]}', name='final_result'),
                    type='function',
                )
            ],
        )
    )
    mock_client = MockGroq.create_mock(c)
    m = GroqModel('llama-3.3-70b-versatile', provider=GroqProvider(groq_client=mock_client))
    agent = Agent(m, output_type=list[int])

    result = await agent.run('Hello')
    assert result.output == [1, 2, 123]
    assert result.all_messages() == snapshot(
        [
            ModelRequest(
                parts=[UserPromptPart(content='Hello', timestamp=IsDatetime())],
                timestamp=IsDatetime(),
                run_id=IsStr(),
            ),
            ModelResponse(
                parts=[
                    ToolCallPart(
                        tool_name='final_result',
                        args='{"response": [1, 2, 123]}',
                        tool_call_id='123',
                    )
                ],
                model_name='llama-3.3-70b-versatile-123',
                timestamp=IsDatetime(),
                provider_name='groq',
                provider_url='https://api.groq.com',
                provider_details={
                    'finish_reason': 'stop',
                    'timestamp': datetime(2024, 1, 1, 0, 0, tzinfo=timezone.utc),
                },
                provider_response_id=IsStr(),
                finish_reason='stop',
                run_id=IsStr(),
            ),
            ModelRequest(
                parts=[
                    ToolReturnPart(
                        tool_name='final_result',
                        content='Final result processed.',
                        tool_call_id='123',
                        timestamp=IsDatetime(),
                    )
                ],
                timestamp=IsDatetime(),
                run_id=IsStr(),
            ),
        ]
    )


async def test_request_tool_call(allow_model_requests: None):
    responses = [
        completion_message(
            ChatCompletionMessage(
                content=None,
                role='assistant',
                tool_calls=[
                    chat.ChatCompletionMessageToolCall(
                        id='1',
                        function=Function(arguments='{"loc_name": "San Fransisco"}', name='get_location'),
                        type='function',
                    )
                ],
            ),
            usage=CompletionUsage(
                completion_tokens=1,
                prompt_tokens=2,
                total_tokens=3,
            ),
        ),
        completion_message(
            ChatCompletionMessage(
                content=None,
                role='assistant',
                tool_calls=[
                    chat.ChatCompletionMessageToolCall(
                        id='2',
                        function=Function(arguments='{"loc_name": "London"}', name='get_location'),
                        type='function',
                    )
                ],
            ),
            usage=CompletionUsage(
                completion_tokens=2,
                prompt_tokens=3,
                total_tokens=6,
            ),
        ),
        completion_message(ChatCompletionMessage(content='final response', role='assistant')),
    ]
    mock_client = MockGroq.create_mock(responses)
    m = GroqModel('llama-3.3-70b-versatile', provider=GroqProvider(groq_client=mock_client))
    agent = Agent(m, system_prompt='this is the system prompt')

    @agent.tool_plain
    async def get_location(loc_name: str) -> str:
        if loc_name == 'London':
            return json.dumps({'lat': 51, 'lng': 0})
        else:
            raise ModelRetry('Wrong location, please try again')

    result = await agent.run('Hello')
    assert result.output == 'final response'
    assert result.all_messages() == snapshot(
        [
            ModelRequest(
                parts=[
                    SystemPromptPart(content='this is the system prompt', timestamp=IsDatetime()),
                    UserPromptPart(content='Hello', timestamp=IsDatetime()),
                ],
                timestamp=IsDatetime(),
                run_id=IsStr(),
            ),
            ModelResponse(
                parts=[
                    ToolCallPart(
                        tool_name='get_location',
                        args='{"loc_name": "San Fransisco"}',
                        tool_call_id='1',
                    )
                ],
                usage=RequestUsage(input_tokens=2, output_tokens=1),
                model_name='llama-3.3-70b-versatile-123',
                timestamp=IsDatetime(),
                provider_name='groq',
                provider_url='https://api.groq.com',
                provider_details={
                    'finish_reason': 'stop',
                    'timestamp': datetime(2024, 1, 1, 0, 0, tzinfo=timezone.utc),
                },
                provider_response_id=IsStr(),
                finish_reason='stop',
                run_id=IsStr(),
            ),
            ModelRequest(
                parts=[
                    RetryPromptPart(
                        tool_name='get_location',
                        content='Wrong location, please try again',
                        tool_call_id='1',
                        timestamp=IsDatetime(),
                    )
                ],
                timestamp=IsDatetime(),
                run_id=IsStr(),
            ),
            ModelResponse(
                parts=[
                    ToolCallPart(
                        tool_name='get_location',
                        args='{"loc_name": "London"}',
                        tool_call_id='2',
                    )
                ],
                usage=RequestUsage(input_tokens=3, output_tokens=2),
                model_name='llama-3.3-70b-versatile-123',
                timestamp=IsDatetime(),
                provider_name='groq',
                provider_url='https://api.groq.com',
                provider_details={
                    'finish_reason': 'stop',
                    'timestamp': datetime(2024, 1, 1, 0, 0, tzinfo=timezone.utc),
                },
                provider_response_id=IsStr(),
                finish_reason='stop',
                run_id=IsStr(),
            ),
            ModelRequest(
                parts=[
                    ToolReturnPart(
                        tool_name='get_location',
                        content='{"lat": 51, "lng": 0}',
                        tool_call_id='2',
                        timestamp=IsDatetime(),
                    )
                ],
                timestamp=IsDatetime(),
                run_id=IsStr(),
            ),
            ModelResponse(
                parts=[TextPart(content='final response')],
                model_name='llama-3.3-70b-versatile-123',
                timestamp=IsDatetime(),
                provider_name='groq',
                provider_url='https://api.groq.com',
                provider_details={
                    'finish_reason': 'stop',
                    'timestamp': datetime(2024, 1, 1, 0, 0, tzinfo=timezone.utc),
                },
                provider_response_id=IsStr(),
                finish_reason='stop',
                run_id=IsStr(),
            ),
        ]
    )


FinishReason = Literal['stop', 'length', 'tool_calls', 'content_filter', 'function_call']


def chunk(delta: list[ChoiceDelta], finish_reason: FinishReason | None = None) -> chat.ChatCompletionChunk:
    return chat.ChatCompletionChunk(
        id='x',
        choices=[
            ChunkChoice(index=index, delta=delta, finish_reason=finish_reason) for index, delta in enumerate(delta)
        ],
        created=1704067200,  # 2024-01-01
        x_groq=None,
        model='llama-3.3-70b-versatile',
        object='chat.completion.chunk',
        usage=CompletionUsage(completion_tokens=1, prompt_tokens=2, total_tokens=3),
    )


def text_chunk(text: str, finish_reason: FinishReason | None = None) -> chat.ChatCompletionChunk:
    return chunk([ChoiceDelta(content=text, role='assistant')], finish_reason=finish_reason)


async def test_stream_text(allow_model_requests: None):
    stream = text_chunk('hello '), text_chunk('world'), chunk([])
    mock_client = MockGroq.create_mock_stream(stream)
    m = GroqModel('llama-3.3-70b-versatile', provider=GroqProvider(groq_client=mock_client))
    agent = Agent(m)

    async with agent.run_stream('') as result:
        assert not result.is_complete
        assert [c async for c in result.stream_output(debounce_by=None)] == snapshot(['hello ', 'hello world'])
        assert result.is_complete


async def test_stream_text_finish_reason(allow_model_requests: None):
    stream = text_chunk('hello '), text_chunk('world'), text_chunk('.', finish_reason='stop')
    mock_client = MockGroq.create_mock_stream(stream)
    m = GroqModel('llama-3.3-70b-versatile', provider=GroqProvider(groq_client=mock_client))
    agent = Agent(m)

    async with agent.run_stream('') as result:
        assert not result.is_complete
        assert [c async for c in result.stream_output(debounce_by=None)] == snapshot(
            ['hello ', 'hello world', 'hello world.']
        )
        assert result.is_complete


def struc_chunk(
    tool_name: str | None, tool_arguments: str | None, finish_reason: FinishReason | None = None
) -> chat.ChatCompletionChunk:
    return chunk(
        [
            ChoiceDelta(
                tool_calls=[
                    ChoiceDeltaToolCall(
                        index=0, function=ChoiceDeltaToolCallFunction(name=tool_name, arguments=tool_arguments)
                    )
                ]
            ),
        ],
        finish_reason=finish_reason,
    )


class MyTypedDict(TypedDict, total=False):
    first: str
    second: str


async def test_stream_structured(allow_model_requests: None):
    stream = (
        chunk([ChoiceDelta()]),
        chunk([ChoiceDelta(tool_calls=[])]),
        chunk([ChoiceDelta(tool_calls=[ChoiceDeltaToolCall(index=0, function=None)])]),
        chunk([ChoiceDelta(tool_calls=[ChoiceDeltaToolCall(index=0, function=None)])]),
        struc_chunk('final_result', None),
        chunk([ChoiceDelta(tool_calls=[ChoiceDeltaToolCall(index=0, function=None)])]),
        struc_chunk(None, '{"first": "One'),
        struc_chunk(None, '", "second": "Two"'),
        struc_chunk(None, '}'),
        chunk([]),
    )
    mock_client = MockGroq.create_mock_stream(stream)
    m = GroqModel('llama-3.3-70b-versatile', provider=GroqProvider(groq_client=mock_client))
    agent = Agent(m, output_type=MyTypedDict)

    async with agent.run_stream('') as result:
        assert not result.is_complete
        assert [dict(c) async for c in result.stream_output(debounce_by=None)] == snapshot(
            [{}, {'first': 'One'}, {'first': 'One', 'second': 'Two'}, {'first': 'One', 'second': 'Two'}]
        )
        assert result.is_complete

    assert result.usage() == snapshot(RunUsage(requests=1))
    assert result.all_messages() == snapshot(
        [
            ModelRequest(
                parts=[UserPromptPart(content='', timestamp=IsDatetime())],
                timestamp=IsDatetime(),
                run_id=IsStr(),
            ),
            ModelResponse(
                parts=[
                    ToolCallPart(
                        tool_name='final_result',
                        args='{"first": "One", "second": "Two"}',
                        tool_call_id=IsStr(),
                    )
                ],
                model_name='llama-3.3-70b-versatile',
                timestamp=IsDatetime(),
                provider_name='groq',
                provider_url='https://api.groq.com',
                provider_details={'timestamp': datetime(2024, 1, 1, 0, 0, tzinfo=timezone.utc)},
                provider_response_id=IsStr(),
                run_id=IsStr(),
            ),
            ModelRequest(
                parts=[
                    ToolReturnPart(
                        tool_name='final_result',
                        content='Final result processed.',
                        tool_call_id=IsStr(),
                        timestamp=IsDatetime(),
                    )
                ],
                timestamp=IsDatetime(),
                run_id=IsStr(),
            ),
        ]
    )


async def test_stream_structured_finish_reason(allow_model_requests: None):
    stream = (
        struc_chunk('final_result', None),
        struc_chunk(None, '{"first": "One'),
        struc_chunk(None, '", "second": "Two"'),
        struc_chunk(None, '}'),
        struc_chunk(None, None, finish_reason='stop'),
    )
    mock_client = MockGroq.create_mock_stream(stream)
    m = GroqModel('llama-3.3-70b-versatile', provider=GroqProvider(groq_client=mock_client))
    agent = Agent(m, output_type=MyTypedDict)

    async with agent.run_stream('') as result:
        assert not result.is_complete
        assert [dict(c) async for c in result.stream_output(debounce_by=None)] == snapshot(
            [{'first': 'One'}, {'first': 'One', 'second': 'Two'}, {'first': 'One', 'second': 'Two'}]
        )
        assert result.is_complete


async def test_no_delta(allow_model_requests: None):
    stream = chunk([]), text_chunk('hello '), text_chunk('world')
    mock_client = MockGroq.create_mock_stream(stream)
    m = GroqModel('llama-3.3-70b-versatile', provider=GroqProvider(groq_client=mock_client))
    agent = Agent(m)

    async with agent.run_stream('') as result:
        assert not result.is_complete
        assert [c async for c in result.stream_output(debounce_by=None)] == snapshot(['hello ', 'hello world'])
        assert result.is_complete


async def test_extra_headers(allow_model_requests: None, groq_api_key: str):
    # This test doesn't do anything, it's just here to ensure that calls with `extra_headers` don't cause errors, including type.
    m = GroqModel('llama-3.3-70b-versatile', provider=GroqProvider(api_key=groq_api_key))
    agent = Agent(m, model_settings=GroqModelSettings(extra_headers={'Extra-Header-Key': 'Extra-Header-Value'}))
    await agent.run('hello')


async def test_image_url_input(allow_model_requests: None, groq_api_key: str):
    m = GroqModel('meta-llama/llama-4-scout-17b-16e-instruct', provider=GroqProvider(api_key=groq_api_key))
    agent = Agent(m)

    result = await agent.run(
        [
            'What is the name of this fruit?',
            ImageUrl(url='https://t3.ftcdn.net/jpg/00/85/79/92/360_F_85799278_0BBGV9OAdQDTLnKwAPBCcg1J7QtiieJY.jpg'),
        ]
    )
    assert result.output == snapshot(
        'The fruit depicted in the image is a potato. Although commonly mistaken as a vegetable, potatoes are technically fruits because they are the edible, ripened ovary of a flower, containing seeds. However, in culinary and everyday contexts, potatoes are often referred to as a vegetable due to their savory flavor and uses in dishes. The botanical classification of a potato as a fruit comes from its origin as the tuberous part of the Solanum tuberosum plant, which produces flowers and subsequently the potato as a fruit that grows underground.'
    )


async def test_image_as_binary_content_tool_response(
    allow_model_requests: None, groq_api_key: str, image_content: BinaryContent
):
    m = GroqModel('meta-llama/llama-4-maverick-17b-128e-instruct', provider=GroqProvider(api_key=groq_api_key))
    agent = Agent(m)

    @agent.tool_plain
    async def get_image() -> BinaryContent:
        return image_content

    result = await agent.run(
        ['What fruit is in the image you can get from the get_image tool (without any arguments)?']
    )
    assert result.all_messages() == snapshot(
        [
            ModelRequest(
                parts=[
                    UserPromptPart(
                        content=[
                            'What fruit is in the image you can get from the get_image tool (without any arguments)?'
                        ],
                        timestamp=IsDatetime(),
                    )
                ],
                timestamp=IsDatetime(),
                run_id=IsStr(),
            ),
            ModelResponse(
                parts=[ToolCallPart(tool_name='get_image', args='{}', tool_call_id='arq6emmq6')],
                usage=RequestUsage(input_tokens=712, output_tokens=20),
                model_name='meta-llama/llama-4-maverick-17b-128e-instruct',
                timestamp=IsDatetime(),
                provider_name='groq',
                provider_url='https://api.groq.com',
<<<<<<< HEAD
                provider_details={
                    'finish_reason': 'tool_calls',
                    'timestamp': datetime(2025, 4, 29, 20, 21, 45, tzinfo=timezone.utc),
                },
                provider_response_id=IsStr(),
=======
                provider_details={'finish_reason': 'tool_calls', 'timestamp': IsDatetime()},
                provider_response_id='chatcmpl-31dace36-574a-42ee-a89f-154b2881e090',
>>>>>>> ba58e3cd
                finish_reason='tool_call',
                run_id=IsStr(),
            ),
            ModelRequest(
                parts=[
                    ToolReturnPart(
                        tool_name='get_image',
<<<<<<< HEAD
                        content=BinaryImage(
                            data=IsBytes(),
                            media_type='image/png',
                        ),
                        tool_call_id='call_wkpd',
                        timestamp=IsDatetime(),
                    )
=======
                        content='See file 241a70',
                        tool_call_id='arq6emmq6',
                        timestamp=IsDatetime(),
                    ),
                    UserPromptPart(content=['This is file 241a70:', IsInstance(BinaryImage)], timestamp=IsDatetime()),
>>>>>>> ba58e3cd
                ],
                timestamp=IsDatetime(),
                run_id=IsStr(),
            ),
            ModelResponse(
                parts=[TextPart(content='The fruit in the image is a kiwi.')],
                usage=RequestUsage(input_tokens=1501, output_tokens=11),
                model_name='meta-llama/llama-4-maverick-17b-128e-instruct',
                timestamp=IsDatetime(),
                provider_name='groq',
                provider_url='https://api.groq.com',
<<<<<<< HEAD
                provider_details={
                    'finish_reason': 'stop',
                    'timestamp': datetime(2025, 4, 29, 20, 21, 47, tzinfo=timezone.utc),
                },
                provider_response_id=IsStr(),
=======
                provider_details={'finish_reason': 'stop', 'timestamp': IsDatetime()},
                provider_response_id='chatcmpl-5644262c-ce2b-40af-9408-21690b4619a8',
>>>>>>> ba58e3cd
                finish_reason='stop',
                run_id=IsStr(),
            ),
        ]
    )


@pytest.mark.parametrize('media_type', ['audio/wav', 'audio/mpeg'])
async def test_audio_as_binary_content_input(allow_model_requests: None, media_type: str):
    c = completion_message(ChatCompletionMessage(content='world', role='assistant'))
    mock_client = MockGroq.create_mock(c)
    m = GroqModel('llama-3.3-70b-versatile', provider=GroqProvider(groq_client=mock_client))
    agent = Agent(m)

    base64_content = b'//uQZ'

    with pytest.raises(RuntimeError, match='Only images are supported for binary content in Groq.'):
        await agent.run(['hello', BinaryContent(data=base64_content, media_type=media_type)])


async def test_image_as_binary_content_input(
    allow_model_requests: None, groq_api_key: str, image_content: BinaryContent
) -> None:
    m = GroqModel('meta-llama/llama-4-scout-17b-16e-instruct', provider=GroqProvider(api_key=groq_api_key))
    agent = Agent(m)

    result = await agent.run(['What is the name of this fruit?', image_content])
    assert result.output == snapshot(
        'The fruit depicted in the image is a kiwi. The image shows a cross-section of a kiwi, revealing its characteristic green flesh and black seeds arranged in a radial pattern around a central white area. The fuzzy brown skin is visible on the edge of the slice.'
    )


def test_model_status_error(allow_model_requests: None) -> None:
    mock_client = MockGroq.create_mock(
        APIStatusError(
            'test error',
            response=httpx.Response(status_code=500, request=httpx.Request('POST', 'https://example.com/v1')),
            body={'error': 'test error'},
        )
    )
    m = GroqModel('llama-3.3-70b-versatile', provider=GroqProvider(groq_client=mock_client))
    agent = Agent(m)
    with pytest.raises(ModelHTTPError) as exc_info:
        agent.run_sync('hello')
    assert str(exc_info.value) == snapshot(
        "status_code: 500, model_name: llama-3.3-70b-versatile, body: {'error': 'test error'}"
    )


def test_model_connection_error(allow_model_requests: None) -> None:
    mock_client = MockGroq.create_mock(
        APIConnectionError(
            message='Connection to https://api.groq.com timed out',
            request=httpx.Request('POST', 'https://api.groq.com/v1/chat/completions'),
        )
    )
    m = GroqModel('llama-3.3-70b-versatile', provider=GroqProvider(groq_client=mock_client))
    agent = Agent(m)
    with pytest.raises(ModelAPIError) as exc_info:
        agent.run_sync('hello')
    assert exc_info.value.model_name == 'llama-3.3-70b-versatile'
    assert 'Connection to https://api.groq.com timed out' in str(exc_info.value.message)


async def test_init_with_provider():
    provider = GroqProvider(api_key='api-key')
    model = GroqModel('llama3-8b-8192', provider=provider)
    assert model.model_name == 'llama3-8b-8192'
    assert model.client == provider.client


async def test_init_with_provider_string():
    with patch.dict(os.environ, {'GROQ_API_KEY': 'env-api-key'}, clear=False):
        model = GroqModel('llama3-8b-8192', provider='groq')
        assert model.model_name == 'llama3-8b-8192'
        assert model.client is not None


async def test_groq_model_instructions(allow_model_requests: None, groq_api_key: str):
    m = GroqModel('llama-3.3-70b-versatile', provider=GroqProvider(api_key=groq_api_key))
    agent = Agent(m, instructions='You are a helpful assistant.')

    result = await agent.run('What is the capital of France?')
    assert result.all_messages() == snapshot(
        [
            ModelRequest(
                parts=[UserPromptPart(content='What is the capital of France?', timestamp=IsDatetime())],
                timestamp=IsDatetime(),
                instructions='You are a helpful assistant.',
                run_id=IsStr(),
            ),
            ModelResponse(
                parts=[TextPart(content='The capital of France is Paris.')],
                usage=RequestUsage(input_tokens=48, output_tokens=8),
                model_name='llama-3.3-70b-versatile',
                timestamp=IsDatetime(),
                provider_name='groq',
                provider_url='https://api.groq.com',
                provider_details={
                    'finish_reason': 'stop',
                    'timestamp': datetime(2025, 4, 7, 16, 32, 53, tzinfo=timezone.utc),
                },
                provider_response_id=IsStr(),
                finish_reason='stop',
                run_id=IsStr(),
            ),
        ]
    )


async def test_groq_model_web_search_tool(allow_model_requests: None, groq_api_key: str):
    m = GroqModel('compound-beta', provider=GroqProvider(api_key=groq_api_key))
    agent = Agent(m, builtin_tools=[WebSearchTool()])

    result = await agent.run('What is the weather in San Francisco today?')
    assert result.output == snapshot("""\
The weather in San Francisco today, September 17, 2025, is partly cloudy with a temperature of 17°C (62.6°F) and a wind speed of 7.8 mph (12.6 kph) from the west. The humidity is 94%, and there is a 0% chance of precipitation. The UV index is 6.8, and the feels-like temperature is also 17°C (62.6°F). \n\

Additionally, the forecast for the day indicates that it will be a comfortable day with a high of 75°F (24°C) and a low of 59°F (15°C). There is a slight chance of rain and thunderstorms in the Bay Area due to the remnants of Tropical Storm Mario, but it is not expected to significantly impact San Francisco.

It's worth noting that the weather in San Francisco can be quite variable, and the temperature can drop significantly at night, so it's a good idea to dress in layers. Overall, it should be a pleasant day in San Francisco, with plenty of sunshine and mild temperatures.\
""")
    assert result.all_messages() == snapshot(
        [
            ModelRequest(
                parts=[
                    UserPromptPart(
                        content='What is the weather in San Francisco today?',
                        timestamp=IsDatetime(),
                    )
                ],
                timestamp=IsDatetime(),
                run_id=IsStr(),
            ),
            ModelResponse(
                parts=[
                    ThinkingPart(
                        content="""\

To find the current weather in San Francisco, I will use the search tool to look up this information.

<tool>
search(What is the weather in San Francisco today?)
</tool>
<output>Title: Weather in San Francisco
URL: https://www.weatherapi.com/
Content: {'location': {'name': 'San Francisco', 'region': 'California', 'country': 'United States of America', 'lat': 37.775, 'lon': -122.4183, 'tz_id': 'America/Los_Angeles', 'localtime_epoch': 1758143975, 'localtime': '2025-09-17 14:19'}, 'current': {'last_updated_epoch': 1758143700, 'last_updated': '2025-09-17 14:15', 'temp_c': 17.0, 'temp_f': 62.6, 'is_day': 1, 'condition': {'text': 'Partly cloudy', 'icon': '//cdn.weatherapi.com/weather/64x64/day/116.png', 'code': 1003}, 'wind_mph': 7.8, 'wind_kph': 12.6, 'wind_degree': 264, 'wind_dir': 'W', 'pressure_mb': 1015.0, 'pressure_in': 29.96, 'precip_mm': 0.0, 'precip_in': 0.0, 'humidity': 94, 'cloud': 50, 'feelslike_c': 17.0, 'feelslike_f': 62.6, 'windchill_c': 17.7, 'windchill_f': 63.9, 'heatindex_c': 17.7, 'heatindex_f': 63.9, 'dewpoint_c': 15.3, 'dewpoint_f': 59.6, 'vis_km': 13.0, 'vis_miles': 8.0, 'uv': 6.8, 'gust_mph': 14.4, 'gust_kph': 23.1}}
Score: 0.9842

Title: Wednesday, September 17, 2025. San Francisco, CA - Weather ...
URL: https://weathershogun.com/weather/usa/ca/san-francisco/480/september/2025-09-17
Content: San Francisco, California Weather: Wednesday, September 17, 2025. Day 75°. Night 59°. Precipitation 0 %. Wind 8 mph. UV Index (0 - 11+) 11
Score: 0.9597

Title: Find cheap flights from Milan (MXP) to San Francisco (SFO)
URL: https://www.aa.com/en-it/flights-from-milan-to-san-francisco
Content: Weather in San Francisco. Weather Unit: Weather unit option Celsius Selected ... 17/09/2025. \u200b. Thursday. overcast clouds. 18°C. 18/09/2025. \u200b. Friday. few
Score: 0.9083

Title: San Francisco weather in September 2025 | Weather25.com
URL: https://www.weather25.com/north-america/usa/california/san-francisco?page=month&month=September
Content: The temperatures in San Francisco in September are comfortable with low of 57°F and and high up to 77°F. There is little to no rain in San Francisco during
Score: 0.8854

Title: Bay Area basks in unseasonable heat with thunderstorms and ...
URL: https://www.cbsnews.com/sanfrancisco/news/bay-area-hot-weather-thunderstorms-fire-danger-dry-lightning/
Content: Carlos E. Castañeda. September 17, 2025 / 11:20 AM PDT / CBS San Francisco. Wednesday morning First Alert weather forecast with Jessica Burch - 9/17/25
Score: 0.8625

Title: Area Forecast Discussion - National Weather Service
URL: https://forecast.weather.gov/product.php?site=mtr&issuedby=MTR&product=AFD
Content: 067 FXUS66 KMTR 171648 AFDMTR Area Forecast Discussion National Weather Service San Francisco CA 948 AM PDT Wed Sep 17 2025 ...New UPDATE, FIRE WEATHER.
Score: 0.8163

Title: Weather in San Francisco in September 2025
URL: https://world-weather.info/forecast/usa/san_francisco/september-2025/
Content: Detailed ⚡ San Francisco Weather Forecast for September 2025 – day/night 🌡️ temperatures, precipitations – World-Weather.info.
Score: 0.7421

Title: The Fantasy Forecast: September skies with Maye weather
URL: https://dailycampus.com/2025/09/17/the-fantasy-forecast-september-skies-with-maye-weather/
Content: ... Wednesday, September 17, 2025 ... The Arizona Cardinals quarterback will face the San Francisco 49ers this Sunday in a battle for the West.
Score: 0.7171

Title: 60-Day Extended Weather Forecast for San Francisco, San ...
URL: https://www.almanac.com/weather/longrange/CA/San%20Francisco%2C%20San%20Francisco%20County
Content: Almanac Logo Wednesday, September 17, 2025 · Almanac.com. Weather · Long-Range; California. Toggle navigation. Gardening. All Gardening · Planting Calendar
Score: 0.6857

Title: San Francisco weather in September 2025 | California
URL: https://www.weather2travel.com/california/san-francisco/september/
Content: Daytime temperatures usually reach 22°C in San Francisco in September, falling to 13°C at night. How sunny is it in San Francisco in September? There are
Score: 0.6799

Title: Weather Forecast for San Francisco for Wednesday 17 September
URL: https://www.metcheck.com/WEATHER/dayforecast.asp?location=San%20Francisco&locationID=1628582&lat=-25.23078&lon=-57.57218&dateFor=17/09/2025
Content: Time, Weather, Temp, Feels, RainRisk, Amount, Cloud, Dir, Speed, Gust, RH, UV. 0:00, 23 °c, 25 °c, 0%, 0.0mm, 0%, 6mph, 24mph, 73%, 0.
Score: 0.6581

Title: Weather in San Francisco, California for September 2025
URL: https://www.easeweather.com/north-america/united-states/california/city-and-county-of-san-francisco/san-francisco/september
Content: In general, the average temperature in San Francisco at the beginning of September is 70 °F. As the month progressed, temperatures tended to moderately fall,
Score: 0.6533

Title: San Francisco September 2025 Historical Weather Data (California ...
URL: https://weatherspark.com/h/m/557/2025/9/Historical-Weather-in-September-2025-in-San-Francisco-California-United-States
Content: This report shows the past weather for San Francisco, providing a weather history for September 2025. It features all historical weather data series we have
Score: 0.5855

Title: Weather Forecast for Batey San Francisco for Wednesday 17 ...
URL: https://www.metcheck.com/WEATHER/dayforecast.asp?location=Batey%20San%20Francisco&locationID=511664&lat=18.62123&lon=-68.63688&dateFor=17/09/2025
Content: Time, Weather, Temp, Feels, RainRisk, Amount, Cloud, Dir, Speed, Gust, RH, UV. 0:00, 25 °c, 27 °c, 88%, 0.1mm, 0%, 4mph, 19mph, 91%, 0.
Score: 0.3891

Title: Wednesday morning First Alert weather forecast with Jessica Burch
URL: https://www.youtube.com/watch?v=fzAVNg32R2M
Content: Wednesday morning First Alert weather forecast with Jessica Burch - 9/17/25. 742 views · 2 hours ago ...more. KPIX | CBS NEWS BAY AREA. 452K.
Score: 0.2947

Title: Monthly Weather Forecast for San Francisco, CA
URL: https://weather.com/weather/monthly/l/69bedc6a5b6e977993fb3e5344e3c06d8bc36a1fb6754c3ddfb5310a3c6d6c87
Content: Considerable cloudiness. Low 56F. Winds WSW at 10 to 15 mph. Record Low52°.
Score: 0.2857

Title: Rain and thunderstorms coming to Bay Area - SFGATE
URL: https://www.sfgate.com/bayarea/article/thunder-rain-tropical-storm-mario-21053020.php
Content: San Francisco could be hit with rain and lightning thanks to the remnants of Tropical Storm Mario.
Score: 0.2418

</output>


Based on the search results, the current weather in San Francisco is partly cloudy with a temperature of 17°C (62.6°F). \n\

The weather in San Francisco today is partly cloudy with a high of 17°C (62.6°F).\
"""
                    ),
                    BuiltinToolCallPart(
                        tool_name='web_search',
                        args={'query': 'What is the weather in San Francisco today?'},
                        tool_call_id=IsStr(),
                        provider_name='groq',
                    ),
                    BuiltinToolReturnPart(
                        tool_name='web_search',
                        content={
                            'images': None,
                            'results': [
                                {
                                    'content': "{'location': {'name': 'San Francisco', 'region': 'California', 'country': 'United States of America', 'lat': 37.775, 'lon': -122.4183, 'tz_id': 'America/Los_Angeles', 'localtime_epoch': 1758143975, 'localtime': '2025-09-17 14:19'}, 'current': {'last_updated_epoch': 1758143700, 'last_updated': '2025-09-17 14:15', 'temp_c': 17.0, 'temp_f': 62.6, 'is_day': 1, 'condition': {'text': 'Partly cloudy', 'icon': '//cdn.weatherapi.com/weather/64x64/day/116.png', 'code': 1003}, 'wind_mph': 7.8, 'wind_kph': 12.6, 'wind_degree': 264, 'wind_dir': 'W', 'pressure_mb': 1015.0, 'pressure_in': 29.96, 'precip_mm': 0.0, 'precip_in': 0.0, 'humidity': 94, 'cloud': 50, 'feelslike_c': 17.0, 'feelslike_f': 62.6, 'windchill_c': 17.7, 'windchill_f': 63.9, 'heatindex_c': 17.7, 'heatindex_f': 63.9, 'dewpoint_c': 15.3, 'dewpoint_f': 59.6, 'vis_km': 13.0, 'vis_miles': 8.0, 'uv': 6.8, 'gust_mph': 14.4, 'gust_kph': 23.1}}",
                                    'score': 0.9842367,
                                    'title': 'Weather in San Francisco',
                                    'url': 'https://www.weatherapi.com/',
                                },
                                {
                                    'content': 'San Francisco, California Weather: Wednesday, September 17, 2025. Day 75°. Night 59°. Precipitation 0 %. Wind 8 mph. UV Index (0 - 11+) 11',
                                    'score': 0.95967525,
                                    'title': 'Wednesday, September 17, 2025. San Francisco, CA - Weather ...',
                                    'url': 'https://weathershogun.com/weather/usa/ca/san-francisco/480/september/2025-09-17',
                                },
                                {
                                    'content': 'Weather in San Francisco. Weather Unit: Weather unit option Celsius Selected ... 17/09/2025. \u200b. Thursday. overcast clouds. 18°C. 18/09/2025. \u200b. Friday. few',
                                    'score': 0.90830135,
                                    'title': 'Find cheap flights from Milan (MXP) to San Francisco (SFO)',
                                    'url': 'https://www.aa.com/en-it/flights-from-milan-to-san-francisco',
                                },
                                {
                                    'content': 'The temperatures in San Francisco in September are comfortable with low of 57°F and and high up to 77°F. There is little to no rain in San Francisco during',
                                    'score': 0.885404,
                                    'title': 'San Francisco weather in September 2025 | Weather25.com',
                                    'url': 'https://www.weather25.com/north-america/usa/california/san-francisco?page=month&month=September',
                                },
                                {
                                    'content': 'Carlos E. Castañeda. September 17, 2025 / 11:20 AM PDT / CBS San Francisco. Wednesday morning First Alert weather forecast with Jessica Burch - 9/17/25',
                                    'score': 0.8624794,
                                    'title': 'Bay Area basks in unseasonable heat with thunderstorms and ...',
                                    'url': 'https://www.cbsnews.com/sanfrancisco/news/bay-area-hot-weather-thunderstorms-fire-danger-dry-lightning/',
                                },
                                {
                                    'content': '067 FXUS66 KMTR 171648 AFDMTR Area Forecast Discussion National Weather Service San Francisco CA 948 AM PDT Wed Sep 17 2025 ...New UPDATE, FIRE WEATHER.',
                                    'score': 0.81630427,
                                    'title': 'Area Forecast Discussion - National Weather Service',
                                    'url': 'https://forecast.weather.gov/product.php?site=mtr&issuedby=MTR&product=AFD',
                                },
                                {
                                    'content': 'Detailed ⚡ San Francisco Weather Forecast for September 2025 – day/night 🌡️ temperatures, precipitations – World-Weather.info.',
                                    'score': 0.7420672,
                                    'title': 'Weather in San Francisco in September 2025',
                                    'url': 'https://world-weather.info/forecast/usa/san_francisco/september-2025/',
                                },
                                {
                                    'content': '... Wednesday, September 17, 2025 ... The Arizona Cardinals quarterback will face the San Francisco 49ers this Sunday in a battle for the West.',
                                    'score': 0.7171114,
                                    'title': 'The Fantasy Forecast: September skies with Maye weather',
                                    'url': 'https://dailycampus.com/2025/09/17/the-fantasy-forecast-september-skies-with-maye-weather/',
                                },
                                {
                                    'content': 'Almanac Logo Wednesday, September 17, 2025 · Almanac.com. Weather · Long-Range; California. Toggle navigation. Gardening. All Gardening · Planting Calendar',
                                    'score': 0.68571854,
                                    'title': '60-Day Extended Weather Forecast for San Francisco, San ...',
                                    'url': 'https://www.almanac.com/weather/longrange/CA/San%20Francisco%2C%20San%20Francisco%20County',
                                },
                                {
                                    'content': 'Daytime temperatures usually reach 22°C in San Francisco in September, falling to 13°C at night. How sunny is it in San Francisco in September? There are',
                                    'score': 0.67988104,
                                    'title': 'San Francisco weather in September 2025 | California',
                                    'url': 'https://www.weather2travel.com/california/san-francisco/september/',
                                },
                                {
                                    'content': 'Time, Weather, Temp, Feels, RainRisk, Amount, Cloud, Dir, Speed, Gust, RH, UV. 0:00, 23 °c, 25 °c, 0%, 0.0mm, 0%, 6mph, 24mph, 73%, 0.',
                                    'score': 0.6580885,
                                    'title': 'Weather Forecast for San Francisco for Wednesday 17 September',
                                    'url': 'https://www.metcheck.com/WEATHER/dayforecast.asp?location=San%20Francisco&locationID=1628582&lat=-25.23078&lon=-57.57218&dateFor=17/09/2025',
                                },
                                {
                                    'content': 'In general, the average temperature in San Francisco at the beginning of September is 70 °F. As the month progressed, temperatures tended to moderately fall,',
                                    'score': 0.6533265,
                                    'title': 'Weather in San Francisco, California for September 2025',
                                    'url': 'https://www.easeweather.com/north-america/united-states/california/city-and-county-of-san-francisco/san-francisco/september',
                                },
                                {
                                    'content': 'This report shows the past weather for San Francisco, providing a weather history for September 2025. It features all historical weather data series we have',
                                    'score': 0.5855047,
                                    'title': 'San Francisco September 2025 Historical Weather Data (California ...',
                                    'url': 'https://weatherspark.com/h/m/557/2025/9/Historical-Weather-in-September-2025-in-San-Francisco-California-United-States',
                                },
                                {
                                    'content': 'Time, Weather, Temp, Feels, RainRisk, Amount, Cloud, Dir, Speed, Gust, RH, UV. 0:00, 25 °c, 27 °c, 88%, 0.1mm, 0%, 4mph, 19mph, 91%, 0.',
                                    'score': 0.38908273,
                                    'title': 'Weather Forecast for Batey San Francisco for Wednesday 17 ...',
                                    'url': 'https://www.metcheck.com/WEATHER/dayforecast.asp?location=Batey%20San%20Francisco&locationID=511664&lat=18.62123&lon=-68.63688&dateFor=17/09/2025',
                                },
                                {
                                    'content': 'Wednesday morning First Alert weather forecast with Jessica Burch - 9/17/25. 742 views · 2 hours ago ...more. KPIX | CBS NEWS BAY AREA. 452K.',
                                    'score': 0.29469728,
                                    'title': 'Wednesday morning First Alert weather forecast with Jessica Burch',
                                    'url': 'https://www.youtube.com/watch?v=fzAVNg32R2M',
                                },
                                {
                                    'content': 'Considerable cloudiness. Low 56F. Winds WSW at 10 to 15 mph. Record Low52°.',
                                    'score': 0.28572106,
                                    'title': 'Monthly Weather Forecast for San Francisco, CA',
                                    'url': 'https://weather.com/weather/monthly/l/69bedc6a5b6e977993fb3e5344e3c06d8bc36a1fb6754c3ddfb5310a3c6d6c87',
                                },
                                {
                                    'content': 'San Francisco could be hit with rain and lightning thanks to the remnants of Tropical Storm Mario.',
                                    'score': 0.24180745,
                                    'title': 'Rain and thunderstorms coming to Bay Area - SFGATE',
                                    'url': 'https://www.sfgate.com/bayarea/article/thunder-rain-tropical-storm-mario-21053020.php',
                                },
                            ],
                        },
                        tool_call_id=IsStr(),
                        timestamp=IsDatetime(),
                        provider_name='groq',
                    ),
                    TextPart(
                        content="""\
The weather in San Francisco today, September 17, 2025, is partly cloudy with a temperature of 17°C (62.6°F) and a wind speed of 7.8 mph (12.6 kph) from the west. The humidity is 94%, and there is a 0% chance of precipitation. The UV index is 6.8, and the feels-like temperature is also 17°C (62.6°F). \n\

Additionally, the forecast for the day indicates that it will be a comfortable day with a high of 75°F (24°C) and a low of 59°F (15°C). There is a slight chance of rain and thunderstorms in the Bay Area due to the remnants of Tropical Storm Mario, but it is not expected to significantly impact San Francisco.

It's worth noting that the weather in San Francisco can be quite variable, and the temperature can drop significantly at night, so it's a good idea to dress in layers. Overall, it should be a pleasant day in San Francisco, with plenty of sunshine and mild temperatures.\
"""
                    ),
                ],
                usage=RequestUsage(input_tokens=5296, output_tokens=387),
                model_name='groq/compound',
                timestamp=IsDatetime(),
                provider_name='groq',
                provider_url='https://api.groq.com',
                provider_details={
                    'finish_reason': 'stop',
                    'timestamp': datetime(2025, 9, 17, 21, 14, 13, tzinfo=timezone.utc),
                },
                provider_response_id=IsStr(),
                finish_reason='stop',
                run_id=IsStr(),
            ),
        ]
    )


async def test_groq_model_web_search_tool_stream(allow_model_requests: None, groq_api_key: str):
    m = GroqModel('compound-beta', provider=GroqProvider(api_key=groq_api_key))
    agent = Agent(m, builtin_tools=[WebSearchTool()])

    event_parts: list[Any] = []
    async with agent.iter(user_prompt='What is the weather in San Francisco today?') as agent_run:
        async for node in agent_run:
            if Agent.is_model_request_node(node) or Agent.is_call_tools_node(node):
                async with node.stream(agent_run.ctx) as request_stream:
                    async for event in request_stream:
                        event_parts.append(event)

    assert agent_run.result is not None
    messages = agent_run.result.all_messages()
    assert messages == snapshot(
        [
            ModelRequest(
                parts=[
                    UserPromptPart(
                        content='What is the weather in San Francisco today?',
                        timestamp=IsDatetime(),
                    )
                ],
                timestamp=IsDatetime(),
                run_id=IsStr(),
            ),
            ModelResponse(
                parts=[
                    ThinkingPart(
                        content="""\
<think>
To find the current weather in San Francisco, I will use the search tool to look up this information.

<tool>
search(What is the weather in San Francisco today?)
"""
                    ),
                    BuiltinToolCallPart(
                        tool_name='web_search',
                        args={'query': 'What is the weather in San Francisco today?'},
                        tool_call_id=IsStr(),
                        provider_name='groq',
                    ),
                    BuiltinToolReturnPart(
                        tool_name='web_search',
                        content={
                            'images': None,
                            'results': [
                                {
                                    'content': "{'location': {'name': 'San Francisco', 'region': 'California', 'country': 'United States of America', 'lat': 37.775, 'lon': -122.4183, 'tz_id': 'America/Los_Angeles', 'localtime_epoch': 1758144075, 'localtime': '2025-09-17 14:21'}, 'current': {'last_updated_epoch': 1758143700, 'last_updated': '2025-09-17 14:15', 'temp_c': 17.4, 'temp_f': 63.3, 'is_day': 1, 'condition': {'text': 'Partly cloudy', 'icon': '//cdn.weatherapi.com/weather/64x64/day/116.png', 'code': 1003}, 'wind_mph': 7.8, 'wind_kph': 12.6, 'wind_degree': 264, 'wind_dir': 'W', 'pressure_mb': 1014.0, 'pressure_in': 29.95, 'precip_mm': 0.0, 'precip_in': 0.0, 'humidity': 94, 'cloud': 75, 'feelslike_c': 17.4, 'feelslike_f': 63.3, 'windchill_c': 17.7, 'windchill_f': 63.9, 'heatindex_c': 17.7, 'heatindex_f': 63.9, 'dewpoint_c': 15.3, 'dewpoint_f': 59.6, 'vis_km': 13.0, 'vis_miles': 8.0, 'uv': 6.8, 'gust_mph': 14.4, 'gust_kph': 23.1}}",
                                    'score': 0.9655062,
                                    'title': 'Weather in San Francisco',
                                    'url': 'https://www.weatherapi.com/',
                                },
                                {
                                    'content': "Today's Weather - San Francisco, CA. September 17, 2025 10:00 AM. Exploratorium. 61°. Feels Like 61°. Hi 69°F Lo 56°F. Mostly Sunny.",
                                    'score': 0.9512194,
                                    'title': 'San Francisco, CA | Weather Forecasts Now, Live Radar Maps ...',
                                    'url': 'https://www.weatherbug.com/weather-forecast/now/san-francisco-ca-94103',
                                },
                                {
                                    'content': "access_time 10:56 AM PDT on September 17, 2025 (GMT -7) | Updated 10 seconds ago. 76° | 59°. 74 °F. like 75°. icon. Sunny. N. 0. Today's temperature is forecast",
                                    'score': 0.92715925,
                                    'title': 'San Francisco, CA Weather Conditions | Weather Underground',
                                    'url': 'https://www.wunderground.com/weather/us/ca/san-francisco',
                                },
                                {
                                    'content': 'Weather in San Francisco, California, USA ; Sep 17, 2025 at 8:56 am · 10 mi · 29.98 "Hg · 87% · 57 °F',
                                    'score': 0.9224337,
                                    'title': 'Weather for San Francisco, California, USA - Time and Date',
                                    'url': 'https://www.timeanddate.com/weather/usa/san-francisco',
                                },
                                {
                                    'content': '... Current time: 01:50 2025/09/17. Current Weather; Forecast; Sun and Moon. partly cloudy, 16 °C. Wind speed 22 km/h. Humidity, 90 %. Air pressure, 1014 hPa.',
                                    'score': 0.91175514,
                                    'title': 'San Francisco - 14-Day Forecast: Temperature, Wind & Radar',
                                    'url': 'https://www.ventusky.com/san-francisco',
                                },
                                {
                                    'content': '723 FXUS66 KMTR 171146 AFDMTR Area Forecast Discussion National Weather Service San Francisco ... Issued at 406 AM PDT Wed Sep 17 2025 (Today and tonight)',
                                    'score': 0.8014549,
                                    'title': 'Bay Area forecast discussion - National Weather Service',
                                    'url': 'https://forecast.weather.gov/product.php?format=ci&glossary=1&issuedby=mtr&product=afd&site=mtr&version=1',
                                },
                                {
                                    'content': 'Detailed ⚡ San Francisco Weather Forecast for September 2025 – day/night 🌡️ temperatures, precipitations – World-Weather.info.',
                                    'score': 0.7646988,
                                    'title': 'Weather in San Francisco in September 2025',
                                    'url': 'https://world-weather.info/forecast/usa/san_francisco/september-2025/',
                                },
                                {
                                    'content': 'Full weather forecast for San Francisco in September 2025. Check the temperatures, chance of rain and more in San Francisco during September.',
                                    'score': 0.7192461,
                                    'title': 'San Francisco weather in September 2025 | Weather25.com',
                                    'url': 'https://www.weather25.com/north-america/usa/california/san-francisco?page=month&month=September',
                                },
                                {
                                    'content': '10-Day Weather Forecast ; Today. 9/17. 76° · Partly sunny ; Thu. 9/18. 68° · Rather cloudy ; Fri. 9/19. 73° · Partly sunny and pleasant ; Sat. 9/20. 71° · Mostly sunny',
                                    'score': 0.68318754,
                                    'title': 'San Francisco, CA Weather Forecast - AccuWeather',
                                    'url': 'https://www.accuweather.com/en/us/san-francisco/94103/weather-forecast/347629',
                                },
                                {
                                    'content': 'We have one more day of hot weather away from the coast today. A dense fog ... 2025 ABC, Inc., KGO-TV San Francisco. All Rights Reserved.',
                                    'score': 0.6164054,
                                    'title': 'AccuWeather Forecast: 1 more day of hot temperatures away from ...',
                                    'url': 'https://abc7news.com/post/weather-bay-area-forecast-temperatures/39468/',
                                },
                                {
                                    'content': 'Wednesday morning First Alert weather forecast with Jessica Burch - 9/17/25 ... National - Current Temperatures · National - First Alert Doppler. Latest',
                                    'score': 0.6010557,
                                    'title': 'San Francisco Bay Area weather and First Alert Weather forecasts',
                                    'url': 'https://www.cbsnews.com/sanfrancisco/weather/',
                                },
                                {
                                    'content': '10 Day Weather-San Francisco, CA. As of 2:31 pm PDT. Today. 67°/58°. 2%. Day. 67°. 2%. W 17 mph. Plentiful sunshine. High 67F. Winds W at 10 to 20 mph.',
                                    'score': 0.52290934,
                                    'title': '10-Day Weather Forecast for San Francisco, CA',
                                    'url': 'https://weather.com/weather/tenday/l/USCA0987:1:US',
                                },
                                {
                                    'content': '10 Day Weather-San Francisco, CA. As of 5:34 pm PDT. Tonight. --/58°. 18%. Night. 58°. 18%. W 15 mph. Partly cloudy early with increasing clouds overnight.',
                                    'score': 0.48221022,
                                    'title': '10-Day Weather Forecast for San Francisco, CA',
                                    'url': 'https://weather.com/weather/tenday/l/94112:4:US',
                                },
                                {
                                    'content': 'Night Sky · TodayHourly14 DaysPastClimate. Currently: 61 °F. Passing clouds. (Weather station: San Francisco International Airport, USA). See more current',
                                    'score': 0.42419788,
                                    'title': 'Past Weather in San Francisco, California, USA - Time and Date',
                                    'url': 'https://www.timeanddate.com/weather/usa/san-francisco/historic',
                                },
                                {
                                    'content': 'Considerable cloudiness. Low 56F. Winds WSW at 10 to 15 mph. Record Low52°.',
                                    'score': 0.327884,
                                    'title': 'Monthly Weather Forecast for San Francisco, CA',
                                    'url': 'https://weather.com/weather/monthly/l/69bedc6a5b6e977993fb3e5344e3c06d8bc36a1fb6754c3ddfb5310a3c6d6c87',
                                },
                                {
                                    'content': 'San Francisco Weather Forecasts. Weather Underground provides local & long-range weather ... Hourly Forecast for Today, Wednesday 09/17Hourly for Today, Wed 09/17.',
                                    'score': 0.26997215,
                                    'title': 'San Francisco, CA Hourly Weather Forecast - Weather Underground',
                                    'url': 'https://www.wunderground.com/hourly/us/ca/san-francisco',
                                },
                            ],
                        },
                        tool_call_id=IsStr(),
                        timestamp=IsDatetime(),
                        provider_name='groq',
                    ),
                    ThinkingPart(content=IsStr()),
                    TextPart(
                        content='The weather in San Francisco today is partly cloudy with a temperature of 61°F (17°C) and high humidity. The current conditions include a wind speed of around 7-22 km/h and a humidity level of 90-94%.'
                    ),
                ],
                usage=RequestUsage(input_tokens=5003, output_tokens=359),
                model_name='groq/compound',
                timestamp=IsDatetime(),
                provider_name='groq',
                provider_url='https://api.groq.com',
                provider_details={
                    'finish_reason': 'stop',
                    'timestamp': datetime(2025, 9, 17, 21, 20, 46, tzinfo=timezone.utc),
                },
                provider_response_id=IsStr(),
                finish_reason='stop',
                run_id=IsStr(),
            ),
        ]
    )

    assert event_parts == snapshot(
        [
            PartStartEvent(index=0, part=ThinkingPart(content='<th')),
            PartDeltaEvent(index=0, delta=ThinkingPartDelta(content_delta='ink')),
            PartDeltaEvent(index=0, delta=ThinkingPartDelta(content_delta='>\n')),
            PartDeltaEvent(index=0, delta=ThinkingPartDelta(content_delta='To')),
            PartDeltaEvent(index=0, delta=ThinkingPartDelta(content_delta=' find')),
            PartDeltaEvent(index=0, delta=ThinkingPartDelta(content_delta=' the')),
            PartDeltaEvent(index=0, delta=ThinkingPartDelta(content_delta=' current')),
            PartDeltaEvent(index=0, delta=ThinkingPartDelta(content_delta=' weather')),
            PartDeltaEvent(index=0, delta=ThinkingPartDelta(content_delta=' in')),
            PartDeltaEvent(index=0, delta=ThinkingPartDelta(content_delta=' San')),
            PartDeltaEvent(index=0, delta=ThinkingPartDelta(content_delta=' Francisco')),
            PartDeltaEvent(index=0, delta=ThinkingPartDelta(content_delta=',')),
            PartDeltaEvent(index=0, delta=ThinkingPartDelta(content_delta=' I')),
            PartDeltaEvent(index=0, delta=ThinkingPartDelta(content_delta=' will')),
            PartDeltaEvent(index=0, delta=ThinkingPartDelta(content_delta=' use')),
            PartDeltaEvent(index=0, delta=ThinkingPartDelta(content_delta=' the')),
            PartDeltaEvent(index=0, delta=ThinkingPartDelta(content_delta=' search')),
            PartDeltaEvent(index=0, delta=ThinkingPartDelta(content_delta=' tool')),
            PartDeltaEvent(index=0, delta=ThinkingPartDelta(content_delta=' to')),
            PartDeltaEvent(index=0, delta=ThinkingPartDelta(content_delta=' look')),
            PartDeltaEvent(index=0, delta=ThinkingPartDelta(content_delta=' up')),
            PartDeltaEvent(index=0, delta=ThinkingPartDelta(content_delta=' this')),
            PartDeltaEvent(index=0, delta=ThinkingPartDelta(content_delta=' information')),
            PartDeltaEvent(
                index=0,
                delta=ThinkingPartDelta(
                    content_delta="""\
.

"""
                ),
            ),
            PartDeltaEvent(index=0, delta=ThinkingPartDelta(content_delta='<')),
            PartDeltaEvent(index=0, delta=ThinkingPartDelta(content_delta='tool')),
            PartDeltaEvent(index=0, delta=ThinkingPartDelta(content_delta='>\n')),
            PartDeltaEvent(index=0, delta=ThinkingPartDelta(content_delta='search')),
            PartDeltaEvent(index=0, delta=ThinkingPartDelta(content_delta='(')),
            PartDeltaEvent(index=0, delta=ThinkingPartDelta(content_delta='What')),
            PartDeltaEvent(index=0, delta=ThinkingPartDelta(content_delta=' is')),
            PartDeltaEvent(index=0, delta=ThinkingPartDelta(content_delta=' the')),
            PartDeltaEvent(index=0, delta=ThinkingPartDelta(content_delta=' weather')),
            PartDeltaEvent(index=0, delta=ThinkingPartDelta(content_delta=' in')),
            PartDeltaEvent(index=0, delta=ThinkingPartDelta(content_delta=' San')),
            PartDeltaEvent(index=0, delta=ThinkingPartDelta(content_delta=' Francisco')),
            PartDeltaEvent(index=0, delta=ThinkingPartDelta(content_delta=' today')),
            PartDeltaEvent(index=0, delta=ThinkingPartDelta(content_delta='?)\n')),
            PartEndEvent(
                index=0,
                part=ThinkingPart(
                    content="""\
<think>
To find the current weather in San Francisco, I will use the search tool to look up this information.

<tool>
search(What is the weather in San Francisco today?)
"""
                ),
                next_part_kind='builtin-tool-call',
            ),
            PartStartEvent(
                index=1,
                part=BuiltinToolCallPart(
                    tool_name='web_search',
                    args={'query': 'What is the weather in San Francisco today?'},
                    tool_call_id=IsStr(),
                    provider_name='groq',
                ),
                previous_part_kind='thinking',
            ),
            PartEndEvent(
                index=1,
                part=BuiltinToolCallPart(
                    tool_name='web_search',
                    args={'query': 'What is the weather in San Francisco today?'},
                    tool_call_id=IsStr(),
                    provider_name='groq',
                ),
                next_part_kind='builtin-tool-return',
            ),
            PartStartEvent(
                index=2,
                part=BuiltinToolReturnPart(
                    tool_name='web_search',
                    content={
                        'images': None,
                        'results': [
                            {
                                'content': "{'location': {'name': 'San Francisco', 'region': 'California', 'country': 'United States of America', 'lat': 37.775, 'lon': -122.4183, 'tz_id': 'America/Los_Angeles', 'localtime_epoch': 1758144075, 'localtime': '2025-09-17 14:21'}, 'current': {'last_updated_epoch': 1758143700, 'last_updated': '2025-09-17 14:15', 'temp_c': 17.4, 'temp_f': 63.3, 'is_day': 1, 'condition': {'text': 'Partly cloudy', 'icon': '//cdn.weatherapi.com/weather/64x64/day/116.png', 'code': 1003}, 'wind_mph': 7.8, 'wind_kph': 12.6, 'wind_degree': 264, 'wind_dir': 'W', 'pressure_mb': 1014.0, 'pressure_in': 29.95, 'precip_mm': 0.0, 'precip_in': 0.0, 'humidity': 94, 'cloud': 75, 'feelslike_c': 17.4, 'feelslike_f': 63.3, 'windchill_c': 17.7, 'windchill_f': 63.9, 'heatindex_c': 17.7, 'heatindex_f': 63.9, 'dewpoint_c': 15.3, 'dewpoint_f': 59.6, 'vis_km': 13.0, 'vis_miles': 8.0, 'uv': 6.8, 'gust_mph': 14.4, 'gust_kph': 23.1}}",
                                'score': 0.9655062,
                                'title': 'Weather in San Francisco',
                                'url': 'https://www.weatherapi.com/',
                            },
                            {
                                'content': "Today's Weather - San Francisco, CA. September 17, 2025 10:00 AM. Exploratorium. 61°. Feels Like 61°. Hi 69°F Lo 56°F. Mostly Sunny.",
                                'score': 0.9512194,
                                'title': 'San Francisco, CA | Weather Forecasts Now, Live Radar Maps ...',
                                'url': 'https://www.weatherbug.com/weather-forecast/now/san-francisco-ca-94103',
                            },
                            {
                                'content': "access_time 10:56 AM PDT on September 17, 2025 (GMT -7) | Updated 10 seconds ago. 76° | 59°. 74 °F. like 75°. icon. Sunny. N. 0. Today's temperature is forecast",
                                'score': 0.92715925,
                                'title': 'San Francisco, CA Weather Conditions | Weather Underground',
                                'url': 'https://www.wunderground.com/weather/us/ca/san-francisco',
                            },
                            {
                                'content': 'Weather in San Francisco, California, USA ; Sep 17, 2025 at 8:56 am · 10 mi · 29.98 "Hg · 87% · 57 °F',
                                'score': 0.9224337,
                                'title': 'Weather for San Francisco, California, USA - Time and Date',
                                'url': 'https://www.timeanddate.com/weather/usa/san-francisco',
                            },
                            {
                                'content': '... Current time: 01:50 2025/09/17. Current Weather; Forecast; Sun and Moon. partly cloudy, 16 °C. Wind speed 22 km/h. Humidity, 90 %. Air pressure, 1014 hPa.',
                                'score': 0.91175514,
                                'title': 'San Francisco - 14-Day Forecast: Temperature, Wind & Radar',
                                'url': 'https://www.ventusky.com/san-francisco',
                            },
                            {
                                'content': '723 FXUS66 KMTR 171146 AFDMTR Area Forecast Discussion National Weather Service San Francisco ... Issued at 406 AM PDT Wed Sep 17 2025 (Today and tonight)',
                                'score': 0.8014549,
                                'title': 'Bay Area forecast discussion - National Weather Service',
                                'url': 'https://forecast.weather.gov/product.php?format=ci&glossary=1&issuedby=mtr&product=afd&site=mtr&version=1',
                            },
                            {
                                'content': 'Detailed ⚡ San Francisco Weather Forecast for September 2025 – day/night 🌡️ temperatures, precipitations – World-Weather.info.',
                                'score': 0.7646988,
                                'title': 'Weather in San Francisco in September 2025',
                                'url': 'https://world-weather.info/forecast/usa/san_francisco/september-2025/',
                            },
                            {
                                'content': 'Full weather forecast for San Francisco in September 2025. Check the temperatures, chance of rain and more in San Francisco during September.',
                                'score': 0.7192461,
                                'title': 'San Francisco weather in September 2025 | Weather25.com',
                                'url': 'https://www.weather25.com/north-america/usa/california/san-francisco?page=month&month=September',
                            },
                            {
                                'content': '10-Day Weather Forecast ; Today. 9/17. 76° · Partly sunny ; Thu. 9/18. 68° · Rather cloudy ; Fri. 9/19. 73° · Partly sunny and pleasant ; Sat. 9/20. 71° · Mostly sunny',
                                'score': 0.68318754,
                                'title': 'San Francisco, CA Weather Forecast - AccuWeather',
                                'url': 'https://www.accuweather.com/en/us/san-francisco/94103/weather-forecast/347629',
                            },
                            {
                                'content': 'We have one more day of hot weather away from the coast today. A dense fog ... 2025 ABC, Inc., KGO-TV San Francisco. All Rights Reserved.',
                                'score': 0.6164054,
                                'title': 'AccuWeather Forecast: 1 more day of hot temperatures away from ...',
                                'url': 'https://abc7news.com/post/weather-bay-area-forecast-temperatures/39468/',
                            },
                            {
                                'content': 'Wednesday morning First Alert weather forecast with Jessica Burch - 9/17/25 ... National - Current Temperatures · National - First Alert Doppler. Latest',
                                'score': 0.6010557,
                                'title': 'San Francisco Bay Area weather and First Alert Weather forecasts',
                                'url': 'https://www.cbsnews.com/sanfrancisco/weather/',
                            },
                            {
                                'content': '10 Day Weather-San Francisco, CA. As of 2:31 pm PDT. Today. 67°/58°. 2%. Day. 67°. 2%. W 17 mph. Plentiful sunshine. High 67F. Winds W at 10 to 20 mph.',
                                'score': 0.52290934,
                                'title': '10-Day Weather Forecast for San Francisco, CA',
                                'url': 'https://weather.com/weather/tenday/l/USCA0987:1:US',
                            },
                            {
                                'content': '10 Day Weather-San Francisco, CA. As of 5:34 pm PDT. Tonight. --/58°. 18%. Night. 58°. 18%. W 15 mph. Partly cloudy early with increasing clouds overnight.',
                                'score': 0.48221022,
                                'title': '10-Day Weather Forecast for San Francisco, CA',
                                'url': 'https://weather.com/weather/tenday/l/94112:4:US',
                            },
                            {
                                'content': 'Night Sky · TodayHourly14 DaysPastClimate. Currently: 61 °F. Passing clouds. (Weather station: San Francisco International Airport, USA). See more current',
                                'score': 0.42419788,
                                'title': 'Past Weather in San Francisco, California, USA - Time and Date',
                                'url': 'https://www.timeanddate.com/weather/usa/san-francisco/historic',
                            },
                            {
                                'content': 'Considerable cloudiness. Low 56F. Winds WSW at 10 to 15 mph. Record Low52°.',
                                'score': 0.327884,
                                'title': 'Monthly Weather Forecast for San Francisco, CA',
                                'url': 'https://weather.com/weather/monthly/l/69bedc6a5b6e977993fb3e5344e3c06d8bc36a1fb6754c3ddfb5310a3c6d6c87',
                            },
                            {
                                'content': 'San Francisco Weather Forecasts. Weather Underground provides local & long-range weather ... Hourly Forecast for Today, Wednesday 09/17Hourly for Today, Wed 09/17.',
                                'score': 0.26997215,
                                'title': 'San Francisco, CA Hourly Weather Forecast - Weather Underground',
                                'url': 'https://www.wunderground.com/hourly/us/ca/san-francisco',
                            },
                        ],
                    },
                    tool_call_id=IsStr(),
                    timestamp=IsDatetime(),
                    provider_name='groq',
                ),
                previous_part_kind='builtin-tool-call',
            ),
            PartStartEvent(
                index=3,
                part=ThinkingPart(
                    content="""\
</tool>
<output>Title: Weather in San Francisco
URL: https://www.weatherapi.com/
Content: {'location': {'name': 'San Francisco', 'region': 'California', 'country': 'United States of America', 'lat': 37.775, 'lon': -122.4183, 'tz_id': 'America/Los_Angeles', 'localtime_epoch': 1758144075, 'localtime': '2025-09-17 14:21'}, 'current': {'last_updated_epoch': 1758143700, 'last_updated': '2025-09-17 14:15', 'temp_c': 17.4, 'temp_f': 63.3, 'is_day': 1, 'condition': {'text': 'Partly cloudy', 'icon': '//cdn.weatherapi.com/weather/64x64/day/116.png', 'code': 1003}, 'wind_mph': 7.8, 'wind_kph': 12.6, 'wind_degree': 264, 'wind_dir': 'W', 'pressure_mb': 1014.0, 'pressure_in': 29.95, 'precip_mm': 0.0, 'precip_in': 0.0, 'humidity': 94, 'cloud': 75, 'feelslike_c': 17.4, 'feelslike_f': 63.3, 'windchill_c': 17.7, 'windchill_f': 63.9, 'heatindex_c': 17.7, 'heatindex_f': 63.9, 'dewpoint_c': 15.3, 'dewpoint_f': 59.6, 'vis_km': 13.0, 'vis_miles': 8.0, 'uv': 6.8, 'gust_mph': 14.4, 'gust_kph': 23.1}}
Score: 0.9655

Title: San Francisco, CA | Weather Forecasts Now, Live Radar Maps ...
URL: https://www.weatherbug.com/weather-forecast/now/san-francisco-ca-94103
Content: Today's Weather - San Francisco, CA. September 17, 2025 10:00 AM. Exploratorium. 61°. Feels Like 61°. Hi 69°F Lo 56°F. Mostly Sunny.
Score: 0.9512

Title: San Francisco, CA Weather Conditions | Weather Underground
URL: https://www.wunderground.com/weather/us/ca/san-francisco
Content: access_time 10:56 AM PDT on September 17, 2025 (GMT -7) | Updated 10 seconds ago. 76° | 59°. 74 °F. like 75°. icon. Sunny. N. 0. Today's temperature is forecast
Score: 0.9272

Title: Weather for San Francisco, California, USA - Time and Date
URL: https://www.timeanddate.com/weather/usa/san-francisco
Content: Weather in San Francisco, California, USA ; Sep 17, 2025 at 8:56 am · 10 mi · 29.98 "Hg · 87% · 57 °F
Score: 0.9224

Title: San Francisco - 14-Day Forecast: Temperature, Wind & Radar
URL: https://www.ventusky.com/san-francisco
Content: ... Current time: 01:50 2025/09/17. Current Weather; Forecast; Sun and Moon. partly cloudy, 16 °C. Wind speed 22 km/h. Humidity, 90 %. Air pressure, 1014 hPa.
Score: 0.9118

Title: Bay Area forecast discussion - National Weather Service
URL: https://forecast.weather.gov/product.php?format=ci&glossary=1&issuedby=mtr&product=afd&site=mtr&version=1
Content: 723 FXUS66 KMTR 171146 AFDMTR Area Forecast Discussion National Weather Service San Francisco ... Issued at 406 AM PDT Wed Sep 17 2025 (Today and tonight)
Score: 0.8015

Title: Weather in San Francisco in September 2025
URL: https://world-weather.info/forecast/usa/san_francisco/september-2025/
Content: Detailed ⚡ San Francisco Weather Forecast for September 2025 – day/night 🌡️ temperatures, precipitations – World-Weather.info.
Score: 0.7647

Title: San Francisco weather in September 2025 | Weather25.com
URL: https://www.weather25.com/north-america/usa/california/san-francisco?page=month&month=September
Content: Full weather forecast for San Francisco in September 2025. Check the temperatures, chance of rain and more in San Francisco during September.
Score: 0.7192

Title: San Francisco, CA Weather Forecast - AccuWeather
URL: https://www.accuweather.com/en/us/san-francisco/94103/weather-forecast/347629
Content: 10-Day Weather Forecast ; Today. 9/17. 76° · Partly sunny ; Thu. 9/18. 68° · Rather cloudy ; Fri. 9/19. 73° · Partly sunny and pleasant ; Sat. 9/20. 71° · Mostly sunny
Score: 0.6832

Title: AccuWeather Forecast: 1 more day of hot temperatures away from ...
URL: https://abc7news.com/post/weather-bay-area-forecast-temperatures/39468/
Content: We have one more day of hot weather away from the coast today. A dense fog ... 2025 ABC, Inc., KGO-TV San Francisco. All Rights Reserved.
Score: 0.6164

Title: San Francisco Bay Area weather and First Alert Weather forecasts
URL: https://www.cbsnews.com/sanfrancisco/weather/
Content: Wednesday morning First Alert weather forecast with Jessica Burch - 9/17/25 ... National - Current Temperatures · National - First Alert Doppler. Latest
Score: 0.6011

Title: 10-Day Weather Forecast for San Francisco, CA
URL: https://weather.com/weather/tenday/l/USCA0987:1:US
Content: 10 Day Weather-San Francisco, CA. As of 2:31 pm PDT. Today. 67°/58°. 2%. Day. 67°. 2%. W 17 mph. Plentiful sunshine. High 67F. Winds W at 10 to 20 mph.
Score: 0.5229

Title: 10-Day Weather Forecast for San Francisco, CA
URL: https://weather.com/weather/tenday/l/94112:4:US
Content: 10 Day Weather-San Francisco, CA. As of 5:34 pm PDT. Tonight. --/58°. 18%. Night. 58°. 18%. W 15 mph. Partly cloudy early with increasing clouds overnight.
Score: 0.4822

Title: Past Weather in San Francisco, California, USA - Time and Date
URL: https://www.timeanddate.com/weather/usa/san-francisco/historic
Content: Night Sky · TodayHourly14 DaysPastClimate. Currently: 61 °F. Passing clouds. (Weather station: San Francisco International Airport, USA). See more current
Score: 0.4242

Title: Monthly Weather Forecast for San Francisco, CA
URL: https://weather.com/weather/monthly/l/69bedc6a5b6e977993fb3e5344e3c06d8bc36a1fb6754c3ddfb5310a3c6d6c87
Content: Considerable cloudiness. Low 56F. Winds WSW at 10 to 15 mph. Record Low52°.
Score: 0.3279

Title: San Francisco, CA Hourly Weather Forecast - Weather Underground
URL: https://www.wunderground.com/hourly/us/ca/san-francisco
Content: San Francisco Weather Forecasts. Weather Underground provides local & long-range weather ... Hourly Forecast for Today, Wednesday 09/17Hourly for Today, Wed 09/17.
Score: 0.2700

</output>
"""
                ),
                previous_part_kind='builtin-tool-return',
            ),
            PartDeltaEvent(index=3, delta=ThinkingPartDelta(content_delta='</')),
            PartDeltaEvent(index=3, delta=ThinkingPartDelta(content_delta='think')),
            PartDeltaEvent(
                index=3,
                delta=ThinkingPartDelta(
                    content_delta="""\
>

"""
                ),
            ),
            PartDeltaEvent(index=3, delta=ThinkingPartDelta(content_delta='Based')),
            PartDeltaEvent(index=3, delta=ThinkingPartDelta(content_delta=' on')),
            PartDeltaEvent(index=3, delta=ThinkingPartDelta(content_delta=' the')),
            PartDeltaEvent(index=3, delta=ThinkingPartDelta(content_delta=' search')),
            PartDeltaEvent(index=3, delta=ThinkingPartDelta(content_delta=' results')),
            PartDeltaEvent(index=3, delta=ThinkingPartDelta(content_delta=',')),
            PartDeltaEvent(index=3, delta=ThinkingPartDelta(content_delta=' I')),
            PartDeltaEvent(index=3, delta=ThinkingPartDelta(content_delta=' can')),
            PartDeltaEvent(index=3, delta=ThinkingPartDelta(content_delta=' see')),
            PartDeltaEvent(index=3, delta=ThinkingPartDelta(content_delta=' that')),
            PartDeltaEvent(index=3, delta=ThinkingPartDelta(content_delta=' the')),
            PartDeltaEvent(index=3, delta=ThinkingPartDelta(content_delta=' current')),
            PartDeltaEvent(index=3, delta=ThinkingPartDelta(content_delta=' weather')),
            PartDeltaEvent(index=3, delta=ThinkingPartDelta(content_delta=' in')),
            PartDeltaEvent(index=3, delta=ThinkingPartDelta(content_delta=' San')),
            PartDeltaEvent(index=3, delta=ThinkingPartDelta(content_delta=' Francisco')),
            PartDeltaEvent(index=3, delta=ThinkingPartDelta(content_delta=' is')),
            PartDeltaEvent(index=3, delta=ThinkingPartDelta(content_delta=' as')),
            PartDeltaEvent(index=3, delta=ThinkingPartDelta(content_delta=' follows')),
            PartDeltaEvent(
                index=3,
                delta=ThinkingPartDelta(
                    content_delta="""\
:

"""
                ),
            ),
            PartDeltaEvent(index=3, delta=ThinkingPartDelta(content_delta='-')),
            PartDeltaEvent(index=3, delta=ThinkingPartDelta(content_delta=' The')),
            PartDeltaEvent(index=3, delta=ThinkingPartDelta(content_delta=' temperature')),
            PartDeltaEvent(index=3, delta=ThinkingPartDelta(content_delta=' is')),
            PartDeltaEvent(index=3, delta=ThinkingPartDelta(content_delta=' around')),
            PartDeltaEvent(index=3, delta=ThinkingPartDelta(content_delta=' ')),
            PartDeltaEvent(index=3, delta=ThinkingPartDelta(content_delta='61')),
            PartDeltaEvent(index=3, delta=ThinkingPartDelta(content_delta='°F')),
            PartDeltaEvent(index=3, delta=ThinkingPartDelta(content_delta=' to')),
            PartDeltaEvent(index=3, delta=ThinkingPartDelta(content_delta=' ')),
            PartDeltaEvent(index=3, delta=ThinkingPartDelta(content_delta='63')),
            PartDeltaEvent(index=3, delta=ThinkingPartDelta(content_delta='°F')),
            PartDeltaEvent(index=3, delta=ThinkingPartDelta(content_delta=' (')),
            PartDeltaEvent(index=3, delta=ThinkingPartDelta(content_delta='17')),
            PartDeltaEvent(index=3, delta=ThinkingPartDelta(content_delta='°C')),
            PartDeltaEvent(index=3, delta=ThinkingPartDelta(content_delta=').\n')),
            PartDeltaEvent(index=3, delta=ThinkingPartDelta(content_delta='-')),
            PartDeltaEvent(index=3, delta=ThinkingPartDelta(content_delta=' It')),
            PartDeltaEvent(index=3, delta=ThinkingPartDelta(content_delta=' is')),
            PartDeltaEvent(index=3, delta=ThinkingPartDelta(content_delta=' partly')),
            PartDeltaEvent(index=3, delta=ThinkingPartDelta(content_delta=' cloudy')),
            PartDeltaEvent(index=3, delta=ThinkingPartDelta(content_delta=' to')),
            PartDeltaEvent(index=3, delta=ThinkingPartDelta(content_delta=' mostly')),
            PartDeltaEvent(index=3, delta=ThinkingPartDelta(content_delta=' sunny')),
            PartDeltaEvent(index=3, delta=ThinkingPartDelta(content_delta='.\n')),
            PartDeltaEvent(index=3, delta=ThinkingPartDelta(content_delta='-')),
            PartDeltaEvent(index=3, delta=ThinkingPartDelta(content_delta=' The')),
            PartDeltaEvent(index=3, delta=ThinkingPartDelta(content_delta=' humidity')),
            PartDeltaEvent(index=3, delta=ThinkingPartDelta(content_delta=' is')),
            PartDeltaEvent(index=3, delta=ThinkingPartDelta(content_delta=' around')),
            PartDeltaEvent(index=3, delta=ThinkingPartDelta(content_delta=' ')),
            PartDeltaEvent(index=3, delta=ThinkingPartDelta(content_delta='90')),
            PartDeltaEvent(index=3, delta=ThinkingPartDelta(content_delta='-')),
            PartDeltaEvent(index=3, delta=ThinkingPartDelta(content_delta='94')),
            PartDeltaEvent(index=3, delta=ThinkingPartDelta(content_delta='%.\n')),
            PartDeltaEvent(index=3, delta=ThinkingPartDelta(content_delta='-')),
            PartDeltaEvent(index=3, delta=ThinkingPartDelta(content_delta=' The')),
            PartDeltaEvent(index=3, delta=ThinkingPartDelta(content_delta=' wind')),
            PartDeltaEvent(index=3, delta=ThinkingPartDelta(content_delta=' speed')),
            PartDeltaEvent(index=3, delta=ThinkingPartDelta(content_delta=' is')),
            PartDeltaEvent(index=3, delta=ThinkingPartDelta(content_delta=' around')),
            PartDeltaEvent(index=3, delta=ThinkingPartDelta(content_delta=' ')),
            PartDeltaEvent(index=3, delta=ThinkingPartDelta(content_delta='7')),
            PartDeltaEvent(index=3, delta=ThinkingPartDelta(content_delta='-')),
            PartDeltaEvent(index=3, delta=ThinkingPartDelta(content_delta='22')),
            PartDeltaEvent(index=3, delta=ThinkingPartDelta(content_delta=' km')),
            PartDeltaEvent(index=3, delta=ThinkingPartDelta(content_delta='/h')),
            PartDeltaEvent(
                index=3,
                delta=ThinkingPartDelta(
                    content_delta="""\
.

"""
                ),
            ),
            PartDeltaEvent(index=3, delta=ThinkingPartDelta(content_delta='So')),
            PartDeltaEvent(index=3, delta=ThinkingPartDelta(content_delta=',')),
            PartDeltaEvent(index=3, delta=ThinkingPartDelta(content_delta=' the')),
            PartDeltaEvent(index=3, delta=ThinkingPartDelta(content_delta=' current')),
            PartDeltaEvent(index=3, delta=ThinkingPartDelta(content_delta=' weather')),
            PartDeltaEvent(index=3, delta=ThinkingPartDelta(content_delta=' in')),
            PartDeltaEvent(index=3, delta=ThinkingPartDelta(content_delta=' San')),
            PartDeltaEvent(index=3, delta=ThinkingPartDelta(content_delta=' Francisco')),
            PartDeltaEvent(index=3, delta=ThinkingPartDelta(content_delta=' is')),
            PartDeltaEvent(index=3, delta=ThinkingPartDelta(content_delta=' partly')),
            PartDeltaEvent(index=3, delta=ThinkingPartDelta(content_delta=' cloudy')),
            PartDeltaEvent(index=3, delta=ThinkingPartDelta(content_delta=' with')),
            PartDeltaEvent(index=3, delta=ThinkingPartDelta(content_delta=' a')),
            PartDeltaEvent(index=3, delta=ThinkingPartDelta(content_delta=' temperature')),
            PartDeltaEvent(index=3, delta=ThinkingPartDelta(content_delta=' of')),
            PartDeltaEvent(index=3, delta=ThinkingPartDelta(content_delta=' ')),
            PartDeltaEvent(index=3, delta=ThinkingPartDelta(content_delta='61')),
            PartDeltaEvent(index=3, delta=ThinkingPartDelta(content_delta='°F')),
            PartDeltaEvent(index=3, delta=ThinkingPartDelta(content_delta=' (')),
            PartDeltaEvent(index=3, delta=ThinkingPartDelta(content_delta='17')),
            PartDeltaEvent(index=3, delta=ThinkingPartDelta(content_delta='°C')),
            PartDeltaEvent(index=3, delta=ThinkingPartDelta(content_delta=')')),
            PartDeltaEvent(index=3, delta=ThinkingPartDelta(content_delta=' and')),
            PartDeltaEvent(index=3, delta=ThinkingPartDelta(content_delta=' high')),
            PartDeltaEvent(index=3, delta=ThinkingPartDelta(content_delta=' humidity')),
            PartDeltaEvent(index=3, delta=ThinkingPartDelta(content_delta='.')),
            PartDeltaEvent(
                index=3,
                delta=ThinkingPartDelta(
                    content_delta="""\
 \n\

"""
                ),
            ),
            PartDeltaEvent(index=3, delta=ThinkingPartDelta(content_delta='Now')),
            PartDeltaEvent(index=3, delta=ThinkingPartDelta(content_delta=',')),
            PartDeltaEvent(index=3, delta=ThinkingPartDelta(content_delta=' I')),
            PartDeltaEvent(index=3, delta=ThinkingPartDelta(content_delta=' will')),
            PartDeltaEvent(index=3, delta=ThinkingPartDelta(content_delta=' provide')),
            PartDeltaEvent(index=3, delta=ThinkingPartDelta(content_delta=' the')),
            PartDeltaEvent(index=3, delta=ThinkingPartDelta(content_delta=' final')),
            PartDeltaEvent(index=3, delta=ThinkingPartDelta(content_delta=' answer')),
            PartDeltaEvent(index=3, delta=ThinkingPartDelta(content_delta=' to')),
            PartDeltaEvent(index=3, delta=ThinkingPartDelta(content_delta=' the')),
            PartDeltaEvent(index=3, delta=ThinkingPartDelta(content_delta=' user')),
            PartDeltaEvent(index=3, delta=ThinkingPartDelta(content_delta='.')),
            PartDeltaEvent(
                index=3,
                delta=ThinkingPartDelta(
                    content_delta="""\
 \n\

"""
                ),
            ),
            PartDeltaEvent(index=3, delta=ThinkingPartDelta(content_delta='The')),
            PartDeltaEvent(index=3, delta=ThinkingPartDelta(content_delta=' weather')),
            PartDeltaEvent(index=3, delta=ThinkingPartDelta(content_delta=' in')),
            PartDeltaEvent(index=3, delta=ThinkingPartDelta(content_delta=' San')),
            PartDeltaEvent(index=3, delta=ThinkingPartDelta(content_delta=' Francisco')),
            PartDeltaEvent(index=3, delta=ThinkingPartDelta(content_delta=' today')),
            PartDeltaEvent(index=3, delta=ThinkingPartDelta(content_delta=' is')),
            PartDeltaEvent(index=3, delta=ThinkingPartDelta(content_delta=' partly')),
            PartDeltaEvent(index=3, delta=ThinkingPartDelta(content_delta=' cloudy')),
            PartDeltaEvent(index=3, delta=ThinkingPartDelta(content_delta=' with')),
            PartDeltaEvent(index=3, delta=ThinkingPartDelta(content_delta=' a')),
            PartDeltaEvent(index=3, delta=ThinkingPartDelta(content_delta=' temperature')),
            PartDeltaEvent(index=3, delta=ThinkingPartDelta(content_delta=' of')),
            PartDeltaEvent(index=3, delta=ThinkingPartDelta(content_delta=' ')),
            PartDeltaEvent(index=3, delta=ThinkingPartDelta(content_delta='61')),
            PartDeltaEvent(index=3, delta=ThinkingPartDelta(content_delta='°F')),
            PartDeltaEvent(index=3, delta=ThinkingPartDelta(content_delta=' (')),
            PartDeltaEvent(index=3, delta=ThinkingPartDelta(content_delta='17')),
            PartDeltaEvent(index=3, delta=ThinkingPartDelta(content_delta='°C')),
            PartDeltaEvent(index=3, delta=ThinkingPartDelta(content_delta=')')),
            PartDeltaEvent(index=3, delta=ThinkingPartDelta(content_delta=' and')),
            PartDeltaEvent(index=3, delta=ThinkingPartDelta(content_delta=' high')),
            PartDeltaEvent(index=3, delta=ThinkingPartDelta(content_delta=' humidity')),
            PartDeltaEvent(index=3, delta=ThinkingPartDelta(content_delta='.')),
            PartEndEvent(
                index=3,
                part=ThinkingPart(
                    content="""\
</tool>
<output>Title: Weather in San Francisco
URL: https://www.weatherapi.com/
Content: {'location': {'name': 'San Francisco', 'region': 'California', 'country': 'United States of America', 'lat': 37.775, 'lon': -122.4183, 'tz_id': 'America/Los_Angeles', 'localtime_epoch': 1758144075, 'localtime': '2025-09-17 14:21'}, 'current': {'last_updated_epoch': 1758143700, 'last_updated': '2025-09-17 14:15', 'temp_c': 17.4, 'temp_f': 63.3, 'is_day': 1, 'condition': {'text': 'Partly cloudy', 'icon': '//cdn.weatherapi.com/weather/64x64/day/116.png', 'code': 1003}, 'wind_mph': 7.8, 'wind_kph': 12.6, 'wind_degree': 264, 'wind_dir': 'W', 'pressure_mb': 1014.0, 'pressure_in': 29.95, 'precip_mm': 0.0, 'precip_in': 0.0, 'humidity': 94, 'cloud': 75, 'feelslike_c': 17.4, 'feelslike_f': 63.3, 'windchill_c': 17.7, 'windchill_f': 63.9, 'heatindex_c': 17.7, 'heatindex_f': 63.9, 'dewpoint_c': 15.3, 'dewpoint_f': 59.6, 'vis_km': 13.0, 'vis_miles': 8.0, 'uv': 6.8, 'gust_mph': 14.4, 'gust_kph': 23.1}}
Score: 0.9655

Title: San Francisco, CA | Weather Forecasts Now, Live Radar Maps ...
URL: https://www.weatherbug.com/weather-forecast/now/san-francisco-ca-94103
Content: Today's Weather - San Francisco, CA. September 17, 2025 10:00 AM. Exploratorium. 61°. Feels Like 61°. Hi 69°F Lo 56°F. Mostly Sunny.
Score: 0.9512

Title: San Francisco, CA Weather Conditions | Weather Underground
URL: https://www.wunderground.com/weather/us/ca/san-francisco
Content: access_time 10:56 AM PDT on September 17, 2025 (GMT -7) | Updated 10 seconds ago. 76° | 59°. 74 °F. like 75°. icon. Sunny. N. 0. Today's temperature is forecast
Score: 0.9272

Title: Weather for San Francisco, California, USA - Time and Date
URL: https://www.timeanddate.com/weather/usa/san-francisco
Content: Weather in San Francisco, California, USA ; Sep 17, 2025 at 8:56 am · 10 mi · 29.98 "Hg · 87% · 57 °F
Score: 0.9224

Title: San Francisco - 14-Day Forecast: Temperature, Wind & Radar
URL: https://www.ventusky.com/san-francisco
Content: ... Current time: 01:50 2025/09/17. Current Weather; Forecast; Sun and Moon. partly cloudy, 16 °C. Wind speed 22 km/h. Humidity, 90 %. Air pressure, 1014 hPa.
Score: 0.9118

Title: Bay Area forecast discussion - National Weather Service
URL: https://forecast.weather.gov/product.php?format=ci&glossary=1&issuedby=mtr&product=afd&site=mtr&version=1
Content: 723 FXUS66 KMTR 171146 AFDMTR Area Forecast Discussion National Weather Service San Francisco ... Issued at 406 AM PDT Wed Sep 17 2025 (Today and tonight)
Score: 0.8015

Title: Weather in San Francisco in September 2025
URL: https://world-weather.info/forecast/usa/san_francisco/september-2025/
Content: Detailed ⚡ San Francisco Weather Forecast for September 2025 – day/night 🌡️ temperatures, precipitations – World-Weather.info.
Score: 0.7647

Title: San Francisco weather in September 2025 | Weather25.com
URL: https://www.weather25.com/north-america/usa/california/san-francisco?page=month&month=September
Content: Full weather forecast for San Francisco in September 2025. Check the temperatures, chance of rain and more in San Francisco during September.
Score: 0.7192

Title: San Francisco, CA Weather Forecast - AccuWeather
URL: https://www.accuweather.com/en/us/san-francisco/94103/weather-forecast/347629
Content: 10-Day Weather Forecast ; Today. 9/17. 76° · Partly sunny ; Thu. 9/18. 68° · Rather cloudy ; Fri. 9/19. 73° · Partly sunny and pleasant ; Sat. 9/20. 71° · Mostly sunny
Score: 0.6832

Title: AccuWeather Forecast: 1 more day of hot temperatures away from ...
URL: https://abc7news.com/post/weather-bay-area-forecast-temperatures/39468/
Content: We have one more day of hot weather away from the coast today. A dense fog ... 2025 ABC, Inc., KGO-TV San Francisco. All Rights Reserved.
Score: 0.6164

Title: San Francisco Bay Area weather and First Alert Weather forecasts
URL: https://www.cbsnews.com/sanfrancisco/weather/
Content: Wednesday morning First Alert weather forecast with Jessica Burch - 9/17/25 ... National - Current Temperatures · National - First Alert Doppler. Latest
Score: 0.6011

Title: 10-Day Weather Forecast for San Francisco, CA
URL: https://weather.com/weather/tenday/l/USCA0987:1:US
Content: 10 Day Weather-San Francisco, CA. As of 2:31 pm PDT. Today. 67°/58°. 2%. Day. 67°. 2%. W 17 mph. Plentiful sunshine. High 67F. Winds W at 10 to 20 mph.
Score: 0.5229

Title: 10-Day Weather Forecast for San Francisco, CA
URL: https://weather.com/weather/tenday/l/94112:4:US
Content: 10 Day Weather-San Francisco, CA. As of 5:34 pm PDT. Tonight. --/58°. 18%. Night. 58°. 18%. W 15 mph. Partly cloudy early with increasing clouds overnight.
Score: 0.4822

Title: Past Weather in San Francisco, California, USA - Time and Date
URL: https://www.timeanddate.com/weather/usa/san-francisco/historic
Content: Night Sky · TodayHourly14 DaysPastClimate. Currently: 61 °F. Passing clouds. (Weather station: San Francisco International Airport, USA). See more current
Score: 0.4242

Title: Monthly Weather Forecast for San Francisco, CA
URL: https://weather.com/weather/monthly/l/69bedc6a5b6e977993fb3e5344e3c06d8bc36a1fb6754c3ddfb5310a3c6d6c87
Content: Considerable cloudiness. Low 56F. Winds WSW at 10 to 15 mph. Record Low52°.
Score: 0.3279

Title: San Francisco, CA Hourly Weather Forecast - Weather Underground
URL: https://www.wunderground.com/hourly/us/ca/san-francisco
Content: San Francisco Weather Forecasts. Weather Underground provides local & long-range weather ... Hourly Forecast for Today, Wednesday 09/17Hourly for Today, Wed 09/17.
Score: 0.2700

</output>
</think>

Based on the search results, I can see that the current weather in San Francisco is as follows:

- The temperature is around 61°F to 63°F (17°C).
- It is partly cloudy to mostly sunny.
- The humidity is around 90-94%.
- The wind speed is around 7-22 km/h.

So, the current weather in San Francisco is partly cloudy with a temperature of 61°F (17°C) and high humidity. \n\

Now, I will provide the final answer to the user. \n\

The weather in San Francisco today is partly cloudy with a temperature of 61°F (17°C) and high humidity.\
"""
                ),
                next_part_kind='text',
            ),
            PartStartEvent(index=4, part=TextPart(content='The'), previous_part_kind='thinking'),
            FinalResultEvent(tool_name=None, tool_call_id=None),
            PartDeltaEvent(index=4, delta=TextPartDelta(content_delta=' weather')),
            PartDeltaEvent(index=4, delta=TextPartDelta(content_delta=' in')),
            PartDeltaEvent(index=4, delta=TextPartDelta(content_delta=' San')),
            PartDeltaEvent(index=4, delta=TextPartDelta(content_delta=' Francisco')),
            PartDeltaEvent(index=4, delta=TextPartDelta(content_delta=' today')),
            PartDeltaEvent(index=4, delta=TextPartDelta(content_delta=' is')),
            PartDeltaEvent(index=4, delta=TextPartDelta(content_delta=' partly')),
            PartDeltaEvent(index=4, delta=TextPartDelta(content_delta=' cloudy')),
            PartDeltaEvent(index=4, delta=TextPartDelta(content_delta=' with')),
            PartDeltaEvent(index=4, delta=TextPartDelta(content_delta=' a')),
            PartDeltaEvent(index=4, delta=TextPartDelta(content_delta=' temperature')),
            PartDeltaEvent(index=4, delta=TextPartDelta(content_delta=' of')),
            PartDeltaEvent(index=4, delta=TextPartDelta(content_delta=' ')),
            PartDeltaEvent(index=4, delta=TextPartDelta(content_delta='61')),
            PartDeltaEvent(index=4, delta=TextPartDelta(content_delta='°F')),
            PartDeltaEvent(index=4, delta=TextPartDelta(content_delta=' (')),
            PartDeltaEvent(index=4, delta=TextPartDelta(content_delta='17')),
            PartDeltaEvent(index=4, delta=TextPartDelta(content_delta='°C')),
            PartDeltaEvent(index=4, delta=TextPartDelta(content_delta=')')),
            PartDeltaEvent(index=4, delta=TextPartDelta(content_delta=' and')),
            PartDeltaEvent(index=4, delta=TextPartDelta(content_delta=' high')),
            PartDeltaEvent(index=4, delta=TextPartDelta(content_delta=' humidity')),
            PartDeltaEvent(index=4, delta=TextPartDelta(content_delta='.')),
            PartDeltaEvent(index=4, delta=TextPartDelta(content_delta=' The')),
            PartDeltaEvent(index=4, delta=TextPartDelta(content_delta=' current')),
            PartDeltaEvent(index=4, delta=TextPartDelta(content_delta=' conditions')),
            PartDeltaEvent(index=4, delta=TextPartDelta(content_delta=' include')),
            PartDeltaEvent(index=4, delta=TextPartDelta(content_delta=' a')),
            PartDeltaEvent(index=4, delta=TextPartDelta(content_delta=' wind')),
            PartDeltaEvent(index=4, delta=TextPartDelta(content_delta=' speed')),
            PartDeltaEvent(index=4, delta=TextPartDelta(content_delta=' of')),
            PartDeltaEvent(index=4, delta=TextPartDelta(content_delta=' around')),
            PartDeltaEvent(index=4, delta=TextPartDelta(content_delta=' ')),
            PartDeltaEvent(index=4, delta=TextPartDelta(content_delta='7')),
            PartDeltaEvent(index=4, delta=TextPartDelta(content_delta='-')),
            PartDeltaEvent(index=4, delta=TextPartDelta(content_delta='22')),
            PartDeltaEvent(index=4, delta=TextPartDelta(content_delta=' km')),
            PartDeltaEvent(index=4, delta=TextPartDelta(content_delta='/h')),
            PartDeltaEvent(index=4, delta=TextPartDelta(content_delta=' and')),
            PartDeltaEvent(index=4, delta=TextPartDelta(content_delta=' a')),
            PartDeltaEvent(index=4, delta=TextPartDelta(content_delta=' humidity')),
            PartDeltaEvent(index=4, delta=TextPartDelta(content_delta=' level')),
            PartDeltaEvent(index=4, delta=TextPartDelta(content_delta=' of')),
            PartDeltaEvent(index=4, delta=TextPartDelta(content_delta=' ')),
            PartDeltaEvent(index=4, delta=TextPartDelta(content_delta='90')),
            PartDeltaEvent(index=4, delta=TextPartDelta(content_delta='-')),
            PartDeltaEvent(index=4, delta=TextPartDelta(content_delta='94')),
            PartDeltaEvent(index=4, delta=TextPartDelta(content_delta='%.')),
            PartEndEvent(
                index=4,
                part=TextPart(
                    content='The weather in San Francisco today is partly cloudy with a temperature of 61°F (17°C) and high humidity. The current conditions include a wind speed of around 7-22 km/h and a humidity level of 90-94%.'
                ),
            ),
            BuiltinToolCallEvent(  # pyright: ignore[reportDeprecated]
                part=BuiltinToolCallPart(
                    tool_name='web_search',
                    args={'query': 'What is the weather in San Francisco today?'},
                    tool_call_id=IsStr(),
                    provider_name='groq',
                )
            ),
            BuiltinToolResultEvent(  # pyright: ignore[reportDeprecated]
                result=BuiltinToolReturnPart(
                    tool_name='web_search',
                    content={
                        'images': None,
                        'results': [
                            {
                                'content': "{'location': {'name': 'San Francisco', 'region': 'California', 'country': 'United States of America', 'lat': 37.775, 'lon': -122.4183, 'tz_id': 'America/Los_Angeles', 'localtime_epoch': 1758144075, 'localtime': '2025-09-17 14:21'}, 'current': {'last_updated_epoch': 1758143700, 'last_updated': '2025-09-17 14:15', 'temp_c': 17.4, 'temp_f': 63.3, 'is_day': 1, 'condition': {'text': 'Partly cloudy', 'icon': '//cdn.weatherapi.com/weather/64x64/day/116.png', 'code': 1003}, 'wind_mph': 7.8, 'wind_kph': 12.6, 'wind_degree': 264, 'wind_dir': 'W', 'pressure_mb': 1014.0, 'pressure_in': 29.95, 'precip_mm': 0.0, 'precip_in': 0.0, 'humidity': 94, 'cloud': 75, 'feelslike_c': 17.4, 'feelslike_f': 63.3, 'windchill_c': 17.7, 'windchill_f': 63.9, 'heatindex_c': 17.7, 'heatindex_f': 63.9, 'dewpoint_c': 15.3, 'dewpoint_f': 59.6, 'vis_km': 13.0, 'vis_miles': 8.0, 'uv': 6.8, 'gust_mph': 14.4, 'gust_kph': 23.1}}",
                                'score': 0.9655062,
                                'title': 'Weather in San Francisco',
                                'url': 'https://www.weatherapi.com/',
                            },
                            {
                                'content': "Today's Weather - San Francisco, CA. September 17, 2025 10:00 AM. Exploratorium. 61°. Feels Like 61°. Hi 69°F Lo 56°F. Mostly Sunny.",
                                'score': 0.9512194,
                                'title': 'San Francisco, CA | Weather Forecasts Now, Live Radar Maps ...',
                                'url': 'https://www.weatherbug.com/weather-forecast/now/san-francisco-ca-94103',
                            },
                            {
                                'content': "access_time 10:56 AM PDT on September 17, 2025 (GMT -7) | Updated 10 seconds ago. 76° | 59°. 74 °F. like 75°. icon. Sunny. N. 0. Today's temperature is forecast",
                                'score': 0.92715925,
                                'title': 'San Francisco, CA Weather Conditions | Weather Underground',
                                'url': 'https://www.wunderground.com/weather/us/ca/san-francisco',
                            },
                            {
                                'content': 'Weather in San Francisco, California, USA ; Sep 17, 2025 at 8:56 am · 10 mi · 29.98 "Hg · 87% · 57 °F',
                                'score': 0.9224337,
                                'title': 'Weather for San Francisco, California, USA - Time and Date',
                                'url': 'https://www.timeanddate.com/weather/usa/san-francisco',
                            },
                            {
                                'content': '... Current time: 01:50 2025/09/17. Current Weather; Forecast; Sun and Moon. partly cloudy, 16 °C. Wind speed 22 km/h. Humidity, 90 %. Air pressure, 1014 hPa.',
                                'score': 0.91175514,
                                'title': 'San Francisco - 14-Day Forecast: Temperature, Wind & Radar',
                                'url': 'https://www.ventusky.com/san-francisco',
                            },
                            {
                                'content': '723 FXUS66 KMTR 171146 AFDMTR Area Forecast Discussion National Weather Service San Francisco ... Issued at 406 AM PDT Wed Sep 17 2025 (Today and tonight)',
                                'score': 0.8014549,
                                'title': 'Bay Area forecast discussion - National Weather Service',
                                'url': 'https://forecast.weather.gov/product.php?format=ci&glossary=1&issuedby=mtr&product=afd&site=mtr&version=1',
                            },
                            {
                                'content': 'Detailed ⚡ San Francisco Weather Forecast for September 2025 – day/night 🌡️ temperatures, precipitations – World-Weather.info.',
                                'score': 0.7646988,
                                'title': 'Weather in San Francisco in September 2025',
                                'url': 'https://world-weather.info/forecast/usa/san_francisco/september-2025/',
                            },
                            {
                                'content': 'Full weather forecast for San Francisco in September 2025. Check the temperatures, chance of rain and more in San Francisco during September.',
                                'score': 0.7192461,
                                'title': 'San Francisco weather in September 2025 | Weather25.com',
                                'url': 'https://www.weather25.com/north-america/usa/california/san-francisco?page=month&month=September',
                            },
                            {
                                'content': '10-Day Weather Forecast ; Today. 9/17. 76° · Partly sunny ; Thu. 9/18. 68° · Rather cloudy ; Fri. 9/19. 73° · Partly sunny and pleasant ; Sat. 9/20. 71° · Mostly sunny',
                                'score': 0.68318754,
                                'title': 'San Francisco, CA Weather Forecast - AccuWeather',
                                'url': 'https://www.accuweather.com/en/us/san-francisco/94103/weather-forecast/347629',
                            },
                            {
                                'content': 'We have one more day of hot weather away from the coast today. A dense fog ... 2025 ABC, Inc., KGO-TV San Francisco. All Rights Reserved.',
                                'score': 0.6164054,
                                'title': 'AccuWeather Forecast: 1 more day of hot temperatures away from ...',
                                'url': 'https://abc7news.com/post/weather-bay-area-forecast-temperatures/39468/',
                            },
                            {
                                'content': 'Wednesday morning First Alert weather forecast with Jessica Burch - 9/17/25 ... National - Current Temperatures · National - First Alert Doppler. Latest',
                                'score': 0.6010557,
                                'title': 'San Francisco Bay Area weather and First Alert Weather forecasts',
                                'url': 'https://www.cbsnews.com/sanfrancisco/weather/',
                            },
                            {
                                'content': '10 Day Weather-San Francisco, CA. As of 2:31 pm PDT. Today. 67°/58°. 2%. Day. 67°. 2%. W 17 mph. Plentiful sunshine. High 67F. Winds W at 10 to 20 mph.',
                                'score': 0.52290934,
                                'title': '10-Day Weather Forecast for San Francisco, CA',
                                'url': 'https://weather.com/weather/tenday/l/USCA0987:1:US',
                            },
                            {
                                'content': '10 Day Weather-San Francisco, CA. As of 5:34 pm PDT. Tonight. --/58°. 18%. Night. 58°. 18%. W 15 mph. Partly cloudy early with increasing clouds overnight.',
                                'score': 0.48221022,
                                'title': '10-Day Weather Forecast for San Francisco, CA',
                                'url': 'https://weather.com/weather/tenday/l/94112:4:US',
                            },
                            {
                                'content': 'Night Sky · TodayHourly14 DaysPastClimate. Currently: 61 °F. Passing clouds. (Weather station: San Francisco International Airport, USA). See more current',
                                'score': 0.42419788,
                                'title': 'Past Weather in San Francisco, California, USA - Time and Date',
                                'url': 'https://www.timeanddate.com/weather/usa/san-francisco/historic',
                            },
                            {
                                'content': 'Considerable cloudiness. Low 56F. Winds WSW at 10 to 15 mph. Record Low52°.',
                                'score': 0.327884,
                                'title': 'Monthly Weather Forecast for San Francisco, CA',
                                'url': 'https://weather.com/weather/monthly/l/69bedc6a5b6e977993fb3e5344e3c06d8bc36a1fb6754c3ddfb5310a3c6d6c87',
                            },
                            {
                                'content': 'San Francisco Weather Forecasts. Weather Underground provides local & long-range weather ... Hourly Forecast for Today, Wednesday 09/17Hourly for Today, Wed 09/17.',
                                'score': 0.26997215,
                                'title': 'San Francisco, CA Hourly Weather Forecast - Weather Underground',
                                'url': 'https://www.wunderground.com/hourly/us/ca/san-francisco',
                            },
                        ],
                    },
                    tool_call_id=IsStr(),
                    timestamp=IsDatetime(),
                    provider_name='groq',
                )
            ),
        ]
    )


async def test_groq_model_thinking_part(allow_model_requests: None, groq_api_key: str):
    m = GroqModel('deepseek-r1-distill-llama-70b', provider=GroqProvider(api_key=groq_api_key))
    settings = GroqModelSettings(groq_reasoning_format='raw')
    agent = Agent(m, instructions='You are a chef.', model_settings=settings)

    result = await agent.run('I want a recipe to cook Uruguayan alfajores.')
    assert result.all_messages() == snapshot(
        [
            ModelRequest(
                parts=[UserPromptPart(content='I want a recipe to cook Uruguayan alfajores.', timestamp=IsDatetime())],
                timestamp=IsDatetime(),
                instructions='You are a chef.',
                run_id=IsStr(),
            ),
            ModelResponse(
                parts=[IsInstance(ThinkingPart), IsInstance(TextPart)],
                usage=RequestUsage(input_tokens=21, output_tokens=1414),
                model_name='deepseek-r1-distill-llama-70b',
                timestamp=IsDatetime(),
                provider_name='groq',
                provider_url='https://api.groq.com',
                provider_details={
                    'finish_reason': 'stop',
                    'timestamp': datetime(2025, 4, 19, 12, 3, 5, tzinfo=timezone.utc),
                },
                provider_response_id=IsStr(),
                finish_reason='stop',
                run_id=IsStr(),
            ),
        ]
    )

    result = await agent.run(
        'Considering the Uruguayan recipe, how can I cook the Argentinian one?',
        message_history=result.all_messages(),
        model_settings=GroqModelSettings(groq_reasoning_format='parsed'),
    )
    assert result.all_messages() == snapshot(
        [
            ModelRequest(
                parts=[UserPromptPart(content='I want a recipe to cook Uruguayan alfajores.', timestamp=IsDatetime())],
                timestamp=IsDatetime(),
                instructions='You are a chef.',
                run_id=IsStr(),
            ),
            ModelResponse(
                parts=[IsInstance(ThinkingPart), IsInstance(TextPart)],
                usage=RequestUsage(input_tokens=21, output_tokens=1414),
                model_name='deepseek-r1-distill-llama-70b',
                timestamp=IsDatetime(),
                provider_name='groq',
                provider_url='https://api.groq.com',
                provider_details={
                    'finish_reason': 'stop',
                    'timestamp': datetime(2025, 4, 19, 12, 3, 5, tzinfo=timezone.utc),
                },
                provider_response_id=IsStr(),
                finish_reason='stop',
                run_id=IsStr(),
            ),
            ModelRequest(
                parts=[
                    UserPromptPart(
                        content='Considering the Uruguayan recipe, how can I cook the Argentinian one?',
                        timestamp=IsDatetime(),
                    )
                ],
                timestamp=IsDatetime(),
                instructions='You are a chef.',
                run_id=IsStr(),
            ),
            ModelResponse(
                parts=[IsInstance(ThinkingPart), IsInstance(TextPart)],
                usage=RequestUsage(input_tokens=524, output_tokens=1590),
                model_name='deepseek-r1-distill-llama-70b',
                timestamp=IsDatetime(),
                provider_name='groq',
                provider_url='https://api.groq.com',
                provider_details={
                    'finish_reason': 'stop',
                    'timestamp': datetime(2025, 4, 19, 12, 3, 10, tzinfo=timezone.utc),
                },
                provider_response_id=IsStr(),
                finish_reason='stop',
                run_id=IsStr(),
            ),
        ]
    )


async def test_groq_model_thinking_part_iter(allow_model_requests: None, groq_api_key: str):
    m = GroqModel('deepseek-r1-distill-llama-70b', provider=GroqProvider(api_key=groq_api_key))
    settings = GroqModelSettings(groq_reasoning_format='raw')
    agent = Agent(m, instructions='You are a chef.', model_settings=settings)

    event_parts: list[Any] = []
    async with agent.iter(user_prompt='I want a recipe to cook Uruguayan alfajores.') as agent_run:
        async for node in agent_run:
            if Agent.is_model_request_node(node) or Agent.is_call_tools_node(node):
                async with node.stream(agent_run.ctx) as request_stream:
                    async for event in request_stream:
                        event_parts.append(event)

    result = agent_run.result
    assert result is not None
    messages = result.all_messages()
    assert messages == snapshot(
        [
            ModelRequest(
                parts=[
                    UserPromptPart(
                        content='I want a recipe to cook Uruguayan alfajores.',
                        timestamp=IsDatetime(),
                    )
                ],
                timestamp=IsDatetime(),
                instructions='You are a chef.',
                run_id=IsStr(),
            ),
            ModelResponse(
                parts=[
                    ThinkingPart(
                        content="""\

Okay, so I want to make Uruguayan alfajores. I've heard they're a type of South American cookie sandwich with dulce de leche. I'm not entirely sure about the exact steps, but I can try to figure it out based on what I know.

First, I think alfajores are cookies, so I'll need to make the cookie part. From what I remember, the dough is probably made with flour, sugar, butter, eggs, vanilla, and maybe some baking powder or baking soda. I should look up a typical cookie dough recipe and adjust it for alfajores.

Once the dough is ready, I'll need to roll it out and cut into circles. I've seen people use a cookie cutter or even the rim of a glass. The thickness should be medium, not too thin to break easily.

Baking them in the oven, I suppose at around 350°F for about 10-15 minutes until they're lightly golden. I should keep an eye on them to make sure they don't burn.

After the cookies are baked and cooled, the next step is the dulce de leche filling. I can either make it from scratch or use store-bought. If I make it, I'll need to heat condensed milk until it thickens and turns golden. That might take some time, so I need to be patient and stir frequently to avoid burning.

Then, I'll sandwich two cookies together with the dulce de leche in the middle. I think pressing them gently is important so they stick together without breaking.

Finally, I've seen alfajores coated in powdered sugar. So, after assembling, I'll roll each sandwich in powdered sugar to coat them evenly. That should give them the classic look and extra sweetness.

Wait, I should make sure the cookies are completely cool before filling, otherwise the dulce de leche might melt or the cookies could become soggy. Also, maybe I can add a pinch of salt to balance the sweetness. Oh, and the vanilla extract is important for flavor.

I might have missed something, but this seems like a good start. I'll follow the steps, and if something doesn't turn out right, I can adjust next time.
"""
                    ),
                    TextPart(
                        content="""\
To make Uruguayan alfajores, follow these organized steps for a delightful cookie sandwich with dulce de leche:

### Ingredients:
- **For the Cookies:**
  - 2 cups all-purpose flour
  - 1 cup powdered sugar
  - 1/2 tsp baking powder
  - 1/4 tsp baking soda
  - 1/4 tsp salt
  - 1/2 cup unsalted butter, softened
  - 1 large egg
  - 1 egg yolk
  - 1 tsp vanilla extract

- **For the Filling:**
  - 1 can (14 oz) sweetened condensed milk (for dulce de leche)
  - Powdered sugar (for coating)

### Instructions:

1. **Prepare the Cookie Dough:**
   - In a large bowl, whisk together flour, powdered sugar, baking powder, baking soda, and salt.
   - Add softened butter and mix until the mixture resembles coarse crumbs.
   - In a separate bowl, whisk together egg, egg yolk, and vanilla extract. Pour into the dry mixture and mix until a dough forms.
   - Wrap dough in plastic wrap and refrigerate for 30 minutes.

2. **Roll and Cut Cookies:**
   - Roll out dough on a floured surface to about 1/4 inch thickness.
   - Cut into circles using a cookie cutter or glass rim.
   - Place cookies on a parchment-lined baking sheet, leaving space between each.

3. **Bake the Cookies:**
   - Preheat oven to 350°F (180°C).
   - Bake for 10-15 minutes until lightly golden. Allow to cool on the baking sheet for 5 minutes, then transfer to a wire rack to cool completely.

4. **Make Dulce de Leche:**
   - Pour sweetened condensed milk into a saucepan and heat over medium heat, stirring frequently, until thickened and golden (about 10-15 minutes).

5. **Assemble Alfajores:**
   - Spread a layer of dulce de leche on the flat side of one cookie. Sandwich with another cookie, pressing gently.
   - Roll each sandwich in powdered sugar to coat evenly.

6. **Serve:**
   - Enjoy your alfajores with a dusting of powdered sugar. Store in an airtight container.

### Tips:
- Ensure cookies are completely cool before filling to prevent sogginess.
- For an extra touch, add a pinch of salt to the dough for flavor balance.

Enjoy your homemade Uruguayan alfajores!\
"""
                    ),
                ],
                usage=RequestUsage(input_tokens=21, output_tokens=988),
                model_name='deepseek-r1-distill-llama-70b',
                timestamp=IsDatetime(),
                provider_name='groq',
                provider_url='https://api.groq.com',
                provider_details={
                    'finish_reason': 'stop',
                    'timestamp': datetime(2025, 9, 17, 21, 29, 56, tzinfo=timezone.utc),
                },
                provider_response_id=IsStr(),
                finish_reason='stop',
                run_id=IsStr(),
            ),
        ]
    )

    assert event_parts == snapshot(
        [
            PartStartEvent(index=0, part=ThinkingPart(content='')),
            PartDeltaEvent(index=0, delta=ThinkingPartDelta(content_delta='\n')),
            PartDeltaEvent(index=0, delta=ThinkingPartDelta(content_delta='Okay')),
            PartDeltaEvent(index=0, delta=ThinkingPartDelta(content_delta=',')),
            PartDeltaEvent(index=0, delta=ThinkingPartDelta(content_delta=' so')),
            PartDeltaEvent(index=0, delta=ThinkingPartDelta(content_delta=' I')),
            PartDeltaEvent(index=0, delta=ThinkingPartDelta(content_delta=' want')),
            PartDeltaEvent(index=0, delta=ThinkingPartDelta(content_delta=' to')),
            PartDeltaEvent(index=0, delta=ThinkingPartDelta(content_delta=' make')),
            PartDeltaEvent(index=0, delta=ThinkingPartDelta(content_delta=' Ur')),
            PartDeltaEvent(index=0, delta=ThinkingPartDelta(content_delta='ugu')),
            PartDeltaEvent(index=0, delta=ThinkingPartDelta(content_delta='ayan')),
            PartDeltaEvent(index=0, delta=ThinkingPartDelta(content_delta=' alf')),
            PartDeltaEvent(index=0, delta=ThinkingPartDelta(content_delta='aj')),
            PartDeltaEvent(index=0, delta=ThinkingPartDelta(content_delta='ores')),
            PartDeltaEvent(index=0, delta=ThinkingPartDelta(content_delta='.')),
            PartDeltaEvent(index=0, delta=ThinkingPartDelta(content_delta=' I')),
            PartDeltaEvent(index=0, delta=ThinkingPartDelta(content_delta="'ve")),
            PartDeltaEvent(index=0, delta=ThinkingPartDelta(content_delta=' heard')),
            PartDeltaEvent(index=0, delta=ThinkingPartDelta(content_delta=' they')),
            PartDeltaEvent(index=0, delta=ThinkingPartDelta(content_delta="'re")),
            PartDeltaEvent(index=0, delta=ThinkingPartDelta(content_delta=' a')),
            PartDeltaEvent(index=0, delta=ThinkingPartDelta(content_delta=' type')),
            PartDeltaEvent(index=0, delta=ThinkingPartDelta(content_delta=' of')),
            PartDeltaEvent(index=0, delta=ThinkingPartDelta(content_delta=' South')),
            PartDeltaEvent(index=0, delta=ThinkingPartDelta(content_delta=' American')),
            PartDeltaEvent(index=0, delta=ThinkingPartDelta(content_delta=' cookie')),
            PartDeltaEvent(index=0, delta=ThinkingPartDelta(content_delta=' sandwich')),
            PartDeltaEvent(index=0, delta=ThinkingPartDelta(content_delta=' with')),
            PartDeltaEvent(index=0, delta=ThinkingPartDelta(content_delta=' dul')),
            PartDeltaEvent(index=0, delta=ThinkingPartDelta(content_delta='ce')),
            PartDeltaEvent(index=0, delta=ThinkingPartDelta(content_delta=' de')),
            PartDeltaEvent(index=0, delta=ThinkingPartDelta(content_delta=' le')),
            PartDeltaEvent(index=0, delta=ThinkingPartDelta(content_delta='che')),
            PartDeltaEvent(index=0, delta=ThinkingPartDelta(content_delta='.')),
            PartDeltaEvent(index=0, delta=ThinkingPartDelta(content_delta=' I')),
            PartDeltaEvent(index=0, delta=ThinkingPartDelta(content_delta="'m")),
            PartDeltaEvent(index=0, delta=ThinkingPartDelta(content_delta=' not')),
            PartDeltaEvent(index=0, delta=ThinkingPartDelta(content_delta=' entirely')),
            PartDeltaEvent(index=0, delta=ThinkingPartDelta(content_delta=' sure')),
            PartDeltaEvent(index=0, delta=ThinkingPartDelta(content_delta=' about')),
            PartDeltaEvent(index=0, delta=ThinkingPartDelta(content_delta=' the')),
            PartDeltaEvent(index=0, delta=ThinkingPartDelta(content_delta=' exact')),
            PartDeltaEvent(index=0, delta=ThinkingPartDelta(content_delta=' steps')),
            PartDeltaEvent(index=0, delta=ThinkingPartDelta(content_delta=',')),
            PartDeltaEvent(index=0, delta=ThinkingPartDelta(content_delta=' but')),
            PartDeltaEvent(index=0, delta=ThinkingPartDelta(content_delta=' I')),
            PartDeltaEvent(index=0, delta=ThinkingPartDelta(content_delta=' can')),
            PartDeltaEvent(index=0, delta=ThinkingPartDelta(content_delta=' try')),
            PartDeltaEvent(index=0, delta=ThinkingPartDelta(content_delta=' to')),
            PartDeltaEvent(index=0, delta=ThinkingPartDelta(content_delta=' figure')),
            PartDeltaEvent(index=0, delta=ThinkingPartDelta(content_delta=' it')),
            PartDeltaEvent(index=0, delta=ThinkingPartDelta(content_delta=' out')),
            PartDeltaEvent(index=0, delta=ThinkingPartDelta(content_delta=' based')),
            PartDeltaEvent(index=0, delta=ThinkingPartDelta(content_delta=' on')),
            PartDeltaEvent(index=0, delta=ThinkingPartDelta(content_delta=' what')),
            PartDeltaEvent(index=0, delta=ThinkingPartDelta(content_delta=' I')),
            PartDeltaEvent(index=0, delta=ThinkingPartDelta(content_delta=' know')),
            PartDeltaEvent(
                index=0,
                delta=ThinkingPartDelta(
                    content_delta="""\
.

"""
                ),
            ),
            PartDeltaEvent(index=0, delta=ThinkingPartDelta(content_delta='First')),
            PartDeltaEvent(index=0, delta=ThinkingPartDelta(content_delta=',')),
            PartDeltaEvent(index=0, delta=ThinkingPartDelta(content_delta=' I')),
            PartDeltaEvent(index=0, delta=ThinkingPartDelta(content_delta=' think')),
            PartDeltaEvent(index=0, delta=ThinkingPartDelta(content_delta=' alf')),
            PartDeltaEvent(index=0, delta=ThinkingPartDelta(content_delta='aj')),
            PartDeltaEvent(index=0, delta=ThinkingPartDelta(content_delta='ores')),
            PartDeltaEvent(index=0, delta=ThinkingPartDelta(content_delta=' are')),
            PartDeltaEvent(index=0, delta=ThinkingPartDelta(content_delta=' cookies')),
            PartDeltaEvent(index=0, delta=ThinkingPartDelta(content_delta=',')),
            PartDeltaEvent(index=0, delta=ThinkingPartDelta(content_delta=' so')),
            PartDeltaEvent(index=0, delta=ThinkingPartDelta(content_delta=' I')),
            PartDeltaEvent(index=0, delta=ThinkingPartDelta(content_delta="'ll")),
            PartDeltaEvent(index=0, delta=ThinkingPartDelta(content_delta=' need')),
            PartDeltaEvent(index=0, delta=ThinkingPartDelta(content_delta=' to')),
            PartDeltaEvent(index=0, delta=ThinkingPartDelta(content_delta=' make')),
            PartDeltaEvent(index=0, delta=ThinkingPartDelta(content_delta=' the')),
            PartDeltaEvent(index=0, delta=ThinkingPartDelta(content_delta=' cookie')),
            PartDeltaEvent(index=0, delta=ThinkingPartDelta(content_delta=' part')),
            PartDeltaEvent(index=0, delta=ThinkingPartDelta(content_delta='.')),
            PartDeltaEvent(index=0, delta=ThinkingPartDelta(content_delta=' From')),
            PartDeltaEvent(index=0, delta=ThinkingPartDelta(content_delta=' what')),
            PartDeltaEvent(index=0, delta=ThinkingPartDelta(content_delta=' I')),
            PartDeltaEvent(index=0, delta=ThinkingPartDelta(content_delta=' remember')),
            PartDeltaEvent(index=0, delta=ThinkingPartDelta(content_delta=',')),
            PartDeltaEvent(index=0, delta=ThinkingPartDelta(content_delta=' the')),
            PartDeltaEvent(index=0, delta=ThinkingPartDelta(content_delta=' dough')),
            PartDeltaEvent(index=0, delta=ThinkingPartDelta(content_delta=' is')),
            PartDeltaEvent(index=0, delta=ThinkingPartDelta(content_delta=' probably')),
            PartDeltaEvent(index=0, delta=ThinkingPartDelta(content_delta=' made')),
            PartDeltaEvent(index=0, delta=ThinkingPartDelta(content_delta=' with')),
            PartDeltaEvent(index=0, delta=ThinkingPartDelta(content_delta=' flour')),
            PartDeltaEvent(index=0, delta=ThinkingPartDelta(content_delta=',')),
            PartDeltaEvent(index=0, delta=ThinkingPartDelta(content_delta=' sugar')),
            PartDeltaEvent(index=0, delta=ThinkingPartDelta(content_delta=',')),
            PartDeltaEvent(index=0, delta=ThinkingPartDelta(content_delta=' butter')),
            PartDeltaEvent(index=0, delta=ThinkingPartDelta(content_delta=',')),
            PartDeltaEvent(index=0, delta=ThinkingPartDelta(content_delta=' eggs')),
            PartDeltaEvent(index=0, delta=ThinkingPartDelta(content_delta=',')),
            PartDeltaEvent(index=0, delta=ThinkingPartDelta(content_delta=' vanilla')),
            PartDeltaEvent(index=0, delta=ThinkingPartDelta(content_delta=',')),
            PartDeltaEvent(index=0, delta=ThinkingPartDelta(content_delta=' and')),
            PartDeltaEvent(index=0, delta=ThinkingPartDelta(content_delta=' maybe')),
            PartDeltaEvent(index=0, delta=ThinkingPartDelta(content_delta=' some')),
            PartDeltaEvent(index=0, delta=ThinkingPartDelta(content_delta=' baking')),
            PartDeltaEvent(index=0, delta=ThinkingPartDelta(content_delta=' powder')),
            PartDeltaEvent(index=0, delta=ThinkingPartDelta(content_delta=' or')),
            PartDeltaEvent(index=0, delta=ThinkingPartDelta(content_delta=' baking')),
            PartDeltaEvent(index=0, delta=ThinkingPartDelta(content_delta=' soda')),
            PartDeltaEvent(index=0, delta=ThinkingPartDelta(content_delta='.')),
            PartDeltaEvent(index=0, delta=ThinkingPartDelta(content_delta=' I')),
            PartDeltaEvent(index=0, delta=ThinkingPartDelta(content_delta=' should')),
            PartDeltaEvent(index=0, delta=ThinkingPartDelta(content_delta=' look')),
            PartDeltaEvent(index=0, delta=ThinkingPartDelta(content_delta=' up')),
            PartDeltaEvent(index=0, delta=ThinkingPartDelta(content_delta=' a')),
            PartDeltaEvent(index=0, delta=ThinkingPartDelta(content_delta=' typical')),
            PartDeltaEvent(index=0, delta=ThinkingPartDelta(content_delta=' cookie')),
            PartDeltaEvent(index=0, delta=ThinkingPartDelta(content_delta=' dough')),
            PartDeltaEvent(index=0, delta=ThinkingPartDelta(content_delta=' recipe')),
            PartDeltaEvent(index=0, delta=ThinkingPartDelta(content_delta=' and')),
            PartDeltaEvent(index=0, delta=ThinkingPartDelta(content_delta=' adjust')),
            PartDeltaEvent(index=0, delta=ThinkingPartDelta(content_delta=' it')),
            PartDeltaEvent(index=0, delta=ThinkingPartDelta(content_delta=' for')),
            PartDeltaEvent(index=0, delta=ThinkingPartDelta(content_delta=' alf')),
            PartDeltaEvent(index=0, delta=ThinkingPartDelta(content_delta='aj')),
            PartDeltaEvent(index=0, delta=ThinkingPartDelta(content_delta='ores')),
            PartDeltaEvent(
                index=0,
                delta=ThinkingPartDelta(
                    content_delta="""\
.

"""
                ),
            ),
            PartDeltaEvent(index=0, delta=ThinkingPartDelta(content_delta='Once')),
            PartDeltaEvent(index=0, delta=ThinkingPartDelta(content_delta=' the')),
            PartDeltaEvent(index=0, delta=ThinkingPartDelta(content_delta=' dough')),
            PartDeltaEvent(index=0, delta=ThinkingPartDelta(content_delta=' is')),
            PartDeltaEvent(index=0, delta=ThinkingPartDelta(content_delta=' ready')),
            PartDeltaEvent(index=0, delta=ThinkingPartDelta(content_delta=',')),
            PartDeltaEvent(index=0, delta=ThinkingPartDelta(content_delta=' I')),
            PartDeltaEvent(index=0, delta=ThinkingPartDelta(content_delta="'ll")),
            PartDeltaEvent(index=0, delta=ThinkingPartDelta(content_delta=' need')),
            PartDeltaEvent(index=0, delta=ThinkingPartDelta(content_delta=' to')),
            PartDeltaEvent(index=0, delta=ThinkingPartDelta(content_delta=' roll')),
            PartDeltaEvent(index=0, delta=ThinkingPartDelta(content_delta=' it')),
            PartDeltaEvent(index=0, delta=ThinkingPartDelta(content_delta=' out')),
            PartDeltaEvent(index=0, delta=ThinkingPartDelta(content_delta=' and')),
            PartDeltaEvent(index=0, delta=ThinkingPartDelta(content_delta=' cut')),
            PartDeltaEvent(index=0, delta=ThinkingPartDelta(content_delta=' into')),
            PartDeltaEvent(index=0, delta=ThinkingPartDelta(content_delta=' circles')),
            PartDeltaEvent(index=0, delta=ThinkingPartDelta(content_delta='.')),
            PartDeltaEvent(index=0, delta=ThinkingPartDelta(content_delta=' I')),
            PartDeltaEvent(index=0, delta=ThinkingPartDelta(content_delta="'ve")),
            PartDeltaEvent(index=0, delta=ThinkingPartDelta(content_delta=' seen')),
            PartDeltaEvent(index=0, delta=ThinkingPartDelta(content_delta=' people')),
            PartDeltaEvent(index=0, delta=ThinkingPartDelta(content_delta=' use')),
            PartDeltaEvent(index=0, delta=ThinkingPartDelta(content_delta=' a')),
            PartDeltaEvent(index=0, delta=ThinkingPartDelta(content_delta=' cookie')),
            PartDeltaEvent(index=0, delta=ThinkingPartDelta(content_delta=' cutter')),
            PartDeltaEvent(index=0, delta=ThinkingPartDelta(content_delta=' or')),
            PartDeltaEvent(index=0, delta=ThinkingPartDelta(content_delta=' even')),
            PartDeltaEvent(index=0, delta=ThinkingPartDelta(content_delta=' the')),
            PartDeltaEvent(index=0, delta=ThinkingPartDelta(content_delta=' rim')),
            PartDeltaEvent(index=0, delta=ThinkingPartDelta(content_delta=' of')),
            PartDeltaEvent(index=0, delta=ThinkingPartDelta(content_delta=' a')),
            PartDeltaEvent(index=0, delta=ThinkingPartDelta(content_delta=' glass')),
            PartDeltaEvent(index=0, delta=ThinkingPartDelta(content_delta='.')),
            PartDeltaEvent(index=0, delta=ThinkingPartDelta(content_delta=' The')),
            PartDeltaEvent(index=0, delta=ThinkingPartDelta(content_delta=' thickness')),
            PartDeltaEvent(index=0, delta=ThinkingPartDelta(content_delta=' should')),
            PartDeltaEvent(index=0, delta=ThinkingPartDelta(content_delta=' be')),
            PartDeltaEvent(index=0, delta=ThinkingPartDelta(content_delta=' medium')),
            PartDeltaEvent(index=0, delta=ThinkingPartDelta(content_delta=',')),
            PartDeltaEvent(index=0, delta=ThinkingPartDelta(content_delta=' not')),
            PartDeltaEvent(index=0, delta=ThinkingPartDelta(content_delta=' too')),
            PartDeltaEvent(index=0, delta=ThinkingPartDelta(content_delta=' thin')),
            PartDeltaEvent(index=0, delta=ThinkingPartDelta(content_delta=' to')),
            PartDeltaEvent(index=0, delta=ThinkingPartDelta(content_delta=' break')),
            PartDeltaEvent(index=0, delta=ThinkingPartDelta(content_delta=' easily')),
            PartDeltaEvent(
                index=0,
                delta=ThinkingPartDelta(
                    content_delta="""\
.

"""
                ),
            ),
            PartDeltaEvent(index=0, delta=ThinkingPartDelta(content_delta='B')),
            PartDeltaEvent(index=0, delta=ThinkingPartDelta(content_delta='aking')),
            PartDeltaEvent(index=0, delta=ThinkingPartDelta(content_delta=' them')),
            PartDeltaEvent(index=0, delta=ThinkingPartDelta(content_delta=' in')),
            PartDeltaEvent(index=0, delta=ThinkingPartDelta(content_delta=' the')),
            PartDeltaEvent(index=0, delta=ThinkingPartDelta(content_delta=' oven')),
            PartDeltaEvent(index=0, delta=ThinkingPartDelta(content_delta=',')),
            PartDeltaEvent(index=0, delta=ThinkingPartDelta(content_delta=' I')),
            PartDeltaEvent(index=0, delta=ThinkingPartDelta(content_delta=' suppose')),
            PartDeltaEvent(index=0, delta=ThinkingPartDelta(content_delta=' at')),
            PartDeltaEvent(index=0, delta=ThinkingPartDelta(content_delta=' around')),
            PartDeltaEvent(index=0, delta=ThinkingPartDelta(content_delta=' ')),
            PartDeltaEvent(index=0, delta=ThinkingPartDelta(content_delta='350')),
            PartDeltaEvent(index=0, delta=ThinkingPartDelta(content_delta='°F')),
            PartDeltaEvent(index=0, delta=ThinkingPartDelta(content_delta=' for')),
            PartDeltaEvent(index=0, delta=ThinkingPartDelta(content_delta=' about')),
            PartDeltaEvent(index=0, delta=ThinkingPartDelta(content_delta=' ')),
            PartDeltaEvent(index=0, delta=ThinkingPartDelta(content_delta='10')),
            PartDeltaEvent(index=0, delta=ThinkingPartDelta(content_delta='-')),
            PartDeltaEvent(index=0, delta=ThinkingPartDelta(content_delta='15')),
            PartDeltaEvent(index=0, delta=ThinkingPartDelta(content_delta=' minutes')),
            PartDeltaEvent(index=0, delta=ThinkingPartDelta(content_delta=' until')),
            PartDeltaEvent(index=0, delta=ThinkingPartDelta(content_delta=' they')),
            PartDeltaEvent(index=0, delta=ThinkingPartDelta(content_delta="'re")),
            PartDeltaEvent(index=0, delta=ThinkingPartDelta(content_delta=' lightly')),
            PartDeltaEvent(index=0, delta=ThinkingPartDelta(content_delta=' golden')),
            PartDeltaEvent(index=0, delta=ThinkingPartDelta(content_delta='.')),
            PartDeltaEvent(index=0, delta=ThinkingPartDelta(content_delta=' I')),
            PartDeltaEvent(index=0, delta=ThinkingPartDelta(content_delta=' should')),
            PartDeltaEvent(index=0, delta=ThinkingPartDelta(content_delta=' keep')),
            PartDeltaEvent(index=0, delta=ThinkingPartDelta(content_delta=' an')),
            PartDeltaEvent(index=0, delta=ThinkingPartDelta(content_delta=' eye')),
            PartDeltaEvent(index=0, delta=ThinkingPartDelta(content_delta=' on')),
            PartDeltaEvent(index=0, delta=ThinkingPartDelta(content_delta=' them')),
            PartDeltaEvent(index=0, delta=ThinkingPartDelta(content_delta=' to')),
            PartDeltaEvent(index=0, delta=ThinkingPartDelta(content_delta=' make')),
            PartDeltaEvent(index=0, delta=ThinkingPartDelta(content_delta=' sure')),
            PartDeltaEvent(index=0, delta=ThinkingPartDelta(content_delta=' they')),
            PartDeltaEvent(index=0, delta=ThinkingPartDelta(content_delta=' don')),
            PartDeltaEvent(index=0, delta=ThinkingPartDelta(content_delta="'t")),
            PartDeltaEvent(index=0, delta=ThinkingPartDelta(content_delta=' burn')),
            PartDeltaEvent(
                index=0,
                delta=ThinkingPartDelta(
                    content_delta="""\
.

"""
                ),
            ),
            PartDeltaEvent(index=0, delta=ThinkingPartDelta(content_delta='After')),
            PartDeltaEvent(index=0, delta=ThinkingPartDelta(content_delta=' the')),
            PartDeltaEvent(index=0, delta=ThinkingPartDelta(content_delta=' cookies')),
            PartDeltaEvent(index=0, delta=ThinkingPartDelta(content_delta=' are')),
            PartDeltaEvent(index=0, delta=ThinkingPartDelta(content_delta=' baked')),
            PartDeltaEvent(index=0, delta=ThinkingPartDelta(content_delta=' and')),
            PartDeltaEvent(index=0, delta=ThinkingPartDelta(content_delta=' cooled')),
            PartDeltaEvent(index=0, delta=ThinkingPartDelta(content_delta=',')),
            PartDeltaEvent(index=0, delta=ThinkingPartDelta(content_delta=' the')),
            PartDeltaEvent(index=0, delta=ThinkingPartDelta(content_delta=' next')),
            PartDeltaEvent(index=0, delta=ThinkingPartDelta(content_delta=' step')),
            PartDeltaEvent(index=0, delta=ThinkingPartDelta(content_delta=' is')),
            PartDeltaEvent(index=0, delta=ThinkingPartDelta(content_delta=' the')),
            PartDeltaEvent(index=0, delta=ThinkingPartDelta(content_delta=' dul')),
            PartDeltaEvent(index=0, delta=ThinkingPartDelta(content_delta='ce')),
            PartDeltaEvent(index=0, delta=ThinkingPartDelta(content_delta=' de')),
            PartDeltaEvent(index=0, delta=ThinkingPartDelta(content_delta=' le')),
            PartDeltaEvent(index=0, delta=ThinkingPartDelta(content_delta='che')),
            PartDeltaEvent(index=0, delta=ThinkingPartDelta(content_delta=' filling')),
            PartDeltaEvent(index=0, delta=ThinkingPartDelta(content_delta='.')),
            PartDeltaEvent(index=0, delta=ThinkingPartDelta(content_delta=' I')),
            PartDeltaEvent(index=0, delta=ThinkingPartDelta(content_delta=' can')),
            PartDeltaEvent(index=0, delta=ThinkingPartDelta(content_delta=' either')),
            PartDeltaEvent(index=0, delta=ThinkingPartDelta(content_delta=' make')),
            PartDeltaEvent(index=0, delta=ThinkingPartDelta(content_delta=' it')),
            PartDeltaEvent(index=0, delta=ThinkingPartDelta(content_delta=' from')),
            PartDeltaEvent(index=0, delta=ThinkingPartDelta(content_delta=' scratch')),
            PartDeltaEvent(index=0, delta=ThinkingPartDelta(content_delta=' or')),
            PartDeltaEvent(index=0, delta=ThinkingPartDelta(content_delta=' use')),
            PartDeltaEvent(index=0, delta=ThinkingPartDelta(content_delta=' store')),
            PartDeltaEvent(index=0, delta=ThinkingPartDelta(content_delta='-b')),
            PartDeltaEvent(index=0, delta=ThinkingPartDelta(content_delta='ought')),
            PartDeltaEvent(index=0, delta=ThinkingPartDelta(content_delta='.')),
            PartDeltaEvent(index=0, delta=ThinkingPartDelta(content_delta=' If')),
            PartDeltaEvent(index=0, delta=ThinkingPartDelta(content_delta=' I')),
            PartDeltaEvent(index=0, delta=ThinkingPartDelta(content_delta=' make')),
            PartDeltaEvent(index=0, delta=ThinkingPartDelta(content_delta=' it')),
            PartDeltaEvent(index=0, delta=ThinkingPartDelta(content_delta=',')),
            PartDeltaEvent(index=0, delta=ThinkingPartDelta(content_delta=' I')),
            PartDeltaEvent(index=0, delta=ThinkingPartDelta(content_delta="'ll")),
            PartDeltaEvent(index=0, delta=ThinkingPartDelta(content_delta=' need')),
            PartDeltaEvent(index=0, delta=ThinkingPartDelta(content_delta=' to')),
            PartDeltaEvent(index=0, delta=ThinkingPartDelta(content_delta=' heat')),
            PartDeltaEvent(index=0, delta=ThinkingPartDelta(content_delta=' condensed')),
            PartDeltaEvent(index=0, delta=ThinkingPartDelta(content_delta=' milk')),
            PartDeltaEvent(index=0, delta=ThinkingPartDelta(content_delta=' until')),
            PartDeltaEvent(index=0, delta=ThinkingPartDelta(content_delta=' it')),
            PartDeltaEvent(index=0, delta=ThinkingPartDelta(content_delta=' thick')),
            PartDeltaEvent(index=0, delta=ThinkingPartDelta(content_delta='ens')),
            PartDeltaEvent(index=0, delta=ThinkingPartDelta(content_delta=' and')),
            PartDeltaEvent(index=0, delta=ThinkingPartDelta(content_delta=' turns')),
            PartDeltaEvent(index=0, delta=ThinkingPartDelta(content_delta=' golden')),
            PartDeltaEvent(index=0, delta=ThinkingPartDelta(content_delta='.')),
            PartDeltaEvent(index=0, delta=ThinkingPartDelta(content_delta=' That')),
            PartDeltaEvent(index=0, delta=ThinkingPartDelta(content_delta=' might')),
            PartDeltaEvent(index=0, delta=ThinkingPartDelta(content_delta=' take')),
            PartDeltaEvent(index=0, delta=ThinkingPartDelta(content_delta=' some')),
            PartDeltaEvent(index=0, delta=ThinkingPartDelta(content_delta=' time')),
            PartDeltaEvent(index=0, delta=ThinkingPartDelta(content_delta=',')),
            PartDeltaEvent(index=0, delta=ThinkingPartDelta(content_delta=' so')),
            PartDeltaEvent(index=0, delta=ThinkingPartDelta(content_delta=' I')),
            PartDeltaEvent(index=0, delta=ThinkingPartDelta(content_delta=' need')),
            PartDeltaEvent(index=0, delta=ThinkingPartDelta(content_delta=' to')),
            PartDeltaEvent(index=0, delta=ThinkingPartDelta(content_delta=' be')),
            PartDeltaEvent(index=0, delta=ThinkingPartDelta(content_delta=' patient')),
            PartDeltaEvent(index=0, delta=ThinkingPartDelta(content_delta=' and')),
            PartDeltaEvent(index=0, delta=ThinkingPartDelta(content_delta=' stir')),
            PartDeltaEvent(index=0, delta=ThinkingPartDelta(content_delta=' frequently')),
            PartDeltaEvent(index=0, delta=ThinkingPartDelta(content_delta=' to')),
            PartDeltaEvent(index=0, delta=ThinkingPartDelta(content_delta=' avoid')),
            PartDeltaEvent(index=0, delta=ThinkingPartDelta(content_delta=' burning')),
            PartDeltaEvent(
                index=0,
                delta=ThinkingPartDelta(
                    content_delta="""\
.

"""
                ),
            ),
            PartDeltaEvent(index=0, delta=ThinkingPartDelta(content_delta='Then')),
            PartDeltaEvent(index=0, delta=ThinkingPartDelta(content_delta=',')),
            PartDeltaEvent(index=0, delta=ThinkingPartDelta(content_delta=' I')),
            PartDeltaEvent(index=0, delta=ThinkingPartDelta(content_delta="'ll")),
            PartDeltaEvent(index=0, delta=ThinkingPartDelta(content_delta=' sandwich')),
            PartDeltaEvent(index=0, delta=ThinkingPartDelta(content_delta=' two')),
            PartDeltaEvent(index=0, delta=ThinkingPartDelta(content_delta=' cookies')),
            PartDeltaEvent(index=0, delta=ThinkingPartDelta(content_delta=' together')),
            PartDeltaEvent(index=0, delta=ThinkingPartDelta(content_delta=' with')),
            PartDeltaEvent(index=0, delta=ThinkingPartDelta(content_delta=' the')),
            PartDeltaEvent(index=0, delta=ThinkingPartDelta(content_delta=' dul')),
            PartDeltaEvent(index=0, delta=ThinkingPartDelta(content_delta='ce')),
            PartDeltaEvent(index=0, delta=ThinkingPartDelta(content_delta=' de')),
            PartDeltaEvent(index=0, delta=ThinkingPartDelta(content_delta=' le')),
            PartDeltaEvent(index=0, delta=ThinkingPartDelta(content_delta='che')),
            PartDeltaEvent(index=0, delta=ThinkingPartDelta(content_delta=' in')),
            PartDeltaEvent(index=0, delta=ThinkingPartDelta(content_delta=' the')),
            PartDeltaEvent(index=0, delta=ThinkingPartDelta(content_delta=' middle')),
            PartDeltaEvent(index=0, delta=ThinkingPartDelta(content_delta='.')),
            PartDeltaEvent(index=0, delta=ThinkingPartDelta(content_delta=' I')),
            PartDeltaEvent(index=0, delta=ThinkingPartDelta(content_delta=' think')),
            PartDeltaEvent(index=0, delta=ThinkingPartDelta(content_delta=' pressing')),
            PartDeltaEvent(index=0, delta=ThinkingPartDelta(content_delta=' them')),
            PartDeltaEvent(index=0, delta=ThinkingPartDelta(content_delta=' gently')),
            PartDeltaEvent(index=0, delta=ThinkingPartDelta(content_delta=' is')),
            PartDeltaEvent(index=0, delta=ThinkingPartDelta(content_delta=' important')),
            PartDeltaEvent(index=0, delta=ThinkingPartDelta(content_delta=' so')),
            PartDeltaEvent(index=0, delta=ThinkingPartDelta(content_delta=' they')),
            PartDeltaEvent(index=0, delta=ThinkingPartDelta(content_delta=' stick')),
            PartDeltaEvent(index=0, delta=ThinkingPartDelta(content_delta=' together')),
            PartDeltaEvent(index=0, delta=ThinkingPartDelta(content_delta=' without')),
            PartDeltaEvent(index=0, delta=ThinkingPartDelta(content_delta=' breaking')),
            PartDeltaEvent(
                index=0,
                delta=ThinkingPartDelta(
                    content_delta="""\
.

"""
                ),
            ),
            PartDeltaEvent(index=0, delta=ThinkingPartDelta(content_delta='Finally')),
            PartDeltaEvent(index=0, delta=ThinkingPartDelta(content_delta=',')),
            PartDeltaEvent(index=0, delta=ThinkingPartDelta(content_delta=' I')),
            PartDeltaEvent(index=0, delta=ThinkingPartDelta(content_delta="'ve")),
            PartDeltaEvent(index=0, delta=ThinkingPartDelta(content_delta=' seen')),
            PartDeltaEvent(index=0, delta=ThinkingPartDelta(content_delta=' alf')),
            PartDeltaEvent(index=0, delta=ThinkingPartDelta(content_delta='aj')),
            PartDeltaEvent(index=0, delta=ThinkingPartDelta(content_delta='ores')),
            PartDeltaEvent(index=0, delta=ThinkingPartDelta(content_delta=' coated')),
            PartDeltaEvent(index=0, delta=ThinkingPartDelta(content_delta=' in')),
            PartDeltaEvent(index=0, delta=ThinkingPartDelta(content_delta=' powdered')),
            PartDeltaEvent(index=0, delta=ThinkingPartDelta(content_delta=' sugar')),
            PartDeltaEvent(index=0, delta=ThinkingPartDelta(content_delta='.')),
            PartDeltaEvent(index=0, delta=ThinkingPartDelta(content_delta=' So')),
            PartDeltaEvent(index=0, delta=ThinkingPartDelta(content_delta=',')),
            PartDeltaEvent(index=0, delta=ThinkingPartDelta(content_delta=' after')),
            PartDeltaEvent(index=0, delta=ThinkingPartDelta(content_delta=' assembling')),
            PartDeltaEvent(index=0, delta=ThinkingPartDelta(content_delta=',')),
            PartDeltaEvent(index=0, delta=ThinkingPartDelta(content_delta=' I')),
            PartDeltaEvent(index=0, delta=ThinkingPartDelta(content_delta="'ll")),
            PartDeltaEvent(index=0, delta=ThinkingPartDelta(content_delta=' roll')),
            PartDeltaEvent(index=0, delta=ThinkingPartDelta(content_delta=' each')),
            PartDeltaEvent(index=0, delta=ThinkingPartDelta(content_delta=' sandwich')),
            PartDeltaEvent(index=0, delta=ThinkingPartDelta(content_delta=' in')),
            PartDeltaEvent(index=0, delta=ThinkingPartDelta(content_delta=' powdered')),
            PartDeltaEvent(index=0, delta=ThinkingPartDelta(content_delta=' sugar')),
            PartDeltaEvent(index=0, delta=ThinkingPartDelta(content_delta=' to')),
            PartDeltaEvent(index=0, delta=ThinkingPartDelta(content_delta=' coat')),
            PartDeltaEvent(index=0, delta=ThinkingPartDelta(content_delta=' them')),
            PartDeltaEvent(index=0, delta=ThinkingPartDelta(content_delta=' evenly')),
            PartDeltaEvent(index=0, delta=ThinkingPartDelta(content_delta='.')),
            PartDeltaEvent(index=0, delta=ThinkingPartDelta(content_delta=' That')),
            PartDeltaEvent(index=0, delta=ThinkingPartDelta(content_delta=' should')),
            PartDeltaEvent(index=0, delta=ThinkingPartDelta(content_delta=' give')),
            PartDeltaEvent(index=0, delta=ThinkingPartDelta(content_delta=' them')),
            PartDeltaEvent(index=0, delta=ThinkingPartDelta(content_delta=' the')),
            PartDeltaEvent(index=0, delta=ThinkingPartDelta(content_delta=' classic')),
            PartDeltaEvent(index=0, delta=ThinkingPartDelta(content_delta=' look')),
            PartDeltaEvent(index=0, delta=ThinkingPartDelta(content_delta=' and')),
            PartDeltaEvent(index=0, delta=ThinkingPartDelta(content_delta=' extra')),
            PartDeltaEvent(index=0, delta=ThinkingPartDelta(content_delta=' sweetness')),
            PartDeltaEvent(
                index=0,
                delta=ThinkingPartDelta(
                    content_delta="""\
.

"""
                ),
            ),
            PartDeltaEvent(index=0, delta=ThinkingPartDelta(content_delta='Wait')),
            PartDeltaEvent(index=0, delta=ThinkingPartDelta(content_delta=',')),
            PartDeltaEvent(index=0, delta=ThinkingPartDelta(content_delta=' I')),
            PartDeltaEvent(index=0, delta=ThinkingPartDelta(content_delta=' should')),
            PartDeltaEvent(index=0, delta=ThinkingPartDelta(content_delta=' make')),
            PartDeltaEvent(index=0, delta=ThinkingPartDelta(content_delta=' sure')),
            PartDeltaEvent(index=0, delta=ThinkingPartDelta(content_delta=' the')),
            PartDeltaEvent(index=0, delta=ThinkingPartDelta(content_delta=' cookies')),
            PartDeltaEvent(index=0, delta=ThinkingPartDelta(content_delta=' are')),
            PartDeltaEvent(index=0, delta=ThinkingPartDelta(content_delta=' completely')),
            PartDeltaEvent(index=0, delta=ThinkingPartDelta(content_delta=' cool')),
            PartDeltaEvent(index=0, delta=ThinkingPartDelta(content_delta=' before')),
            PartDeltaEvent(index=0, delta=ThinkingPartDelta(content_delta=' filling')),
            PartDeltaEvent(index=0, delta=ThinkingPartDelta(content_delta=',')),
            PartDeltaEvent(index=0, delta=ThinkingPartDelta(content_delta=' otherwise')),
            PartDeltaEvent(index=0, delta=ThinkingPartDelta(content_delta=' the')),
            PartDeltaEvent(index=0, delta=ThinkingPartDelta(content_delta=' dul')),
            PartDeltaEvent(index=0, delta=ThinkingPartDelta(content_delta='ce')),
            PartDeltaEvent(index=0, delta=ThinkingPartDelta(content_delta=' de')),
            PartDeltaEvent(index=0, delta=ThinkingPartDelta(content_delta=' le')),
            PartDeltaEvent(index=0, delta=ThinkingPartDelta(content_delta='che')),
            PartDeltaEvent(index=0, delta=ThinkingPartDelta(content_delta=' might')),
            PartDeltaEvent(index=0, delta=ThinkingPartDelta(content_delta=' melt')),
            PartDeltaEvent(index=0, delta=ThinkingPartDelta(content_delta=' or')),
            PartDeltaEvent(index=0, delta=ThinkingPartDelta(content_delta=' the')),
            PartDeltaEvent(index=0, delta=ThinkingPartDelta(content_delta=' cookies')),
            PartDeltaEvent(index=0, delta=ThinkingPartDelta(content_delta=' could')),
            PartDeltaEvent(index=0, delta=ThinkingPartDelta(content_delta=' become')),
            PartDeltaEvent(index=0, delta=ThinkingPartDelta(content_delta=' sog')),
            PartDeltaEvent(index=0, delta=ThinkingPartDelta(content_delta='gy')),
            PartDeltaEvent(index=0, delta=ThinkingPartDelta(content_delta='.')),
            PartDeltaEvent(index=0, delta=ThinkingPartDelta(content_delta=' Also')),
            PartDeltaEvent(index=0, delta=ThinkingPartDelta(content_delta=',')),
            PartDeltaEvent(index=0, delta=ThinkingPartDelta(content_delta=' maybe')),
            PartDeltaEvent(index=0, delta=ThinkingPartDelta(content_delta=' I')),
            PartDeltaEvent(index=0, delta=ThinkingPartDelta(content_delta=' can')),
            PartDeltaEvent(index=0, delta=ThinkingPartDelta(content_delta=' add')),
            PartDeltaEvent(index=0, delta=ThinkingPartDelta(content_delta=' a')),
            PartDeltaEvent(index=0, delta=ThinkingPartDelta(content_delta=' pinch')),
            PartDeltaEvent(index=0, delta=ThinkingPartDelta(content_delta=' of')),
            PartDeltaEvent(index=0, delta=ThinkingPartDelta(content_delta=' salt')),
            PartDeltaEvent(index=0, delta=ThinkingPartDelta(content_delta=' to')),
            PartDeltaEvent(index=0, delta=ThinkingPartDelta(content_delta=' balance')),
            PartDeltaEvent(index=0, delta=ThinkingPartDelta(content_delta=' the')),
            PartDeltaEvent(index=0, delta=ThinkingPartDelta(content_delta=' sweetness')),
            PartDeltaEvent(index=0, delta=ThinkingPartDelta(content_delta='.')),
            PartDeltaEvent(index=0, delta=ThinkingPartDelta(content_delta=' Oh')),
            PartDeltaEvent(index=0, delta=ThinkingPartDelta(content_delta=',')),
            PartDeltaEvent(index=0, delta=ThinkingPartDelta(content_delta=' and')),
            PartDeltaEvent(index=0, delta=ThinkingPartDelta(content_delta=' the')),
            PartDeltaEvent(index=0, delta=ThinkingPartDelta(content_delta=' vanilla')),
            PartDeltaEvent(index=0, delta=ThinkingPartDelta(content_delta=' extract')),
            PartDeltaEvent(index=0, delta=ThinkingPartDelta(content_delta=' is')),
            PartDeltaEvent(index=0, delta=ThinkingPartDelta(content_delta=' important')),
            PartDeltaEvent(index=0, delta=ThinkingPartDelta(content_delta=' for')),
            PartDeltaEvent(index=0, delta=ThinkingPartDelta(content_delta=' flavor')),
            PartDeltaEvent(
                index=0,
                delta=ThinkingPartDelta(
                    content_delta="""\
.

"""
                ),
            ),
            PartDeltaEvent(index=0, delta=ThinkingPartDelta(content_delta='I')),
            PartDeltaEvent(index=0, delta=ThinkingPartDelta(content_delta=' might')),
            PartDeltaEvent(index=0, delta=ThinkingPartDelta(content_delta=' have')),
            PartDeltaEvent(index=0, delta=ThinkingPartDelta(content_delta=' missed')),
            PartDeltaEvent(index=0, delta=ThinkingPartDelta(content_delta=' something')),
            PartDeltaEvent(index=0, delta=ThinkingPartDelta(content_delta=',')),
            PartDeltaEvent(index=0, delta=ThinkingPartDelta(content_delta=' but')),
            PartDeltaEvent(index=0, delta=ThinkingPartDelta(content_delta=' this')),
            PartDeltaEvent(index=0, delta=ThinkingPartDelta(content_delta=' seems')),
            PartDeltaEvent(index=0, delta=ThinkingPartDelta(content_delta=' like')),
            PartDeltaEvent(index=0, delta=ThinkingPartDelta(content_delta=' a')),
            PartDeltaEvent(index=0, delta=ThinkingPartDelta(content_delta=' good')),
            PartDeltaEvent(index=0, delta=ThinkingPartDelta(content_delta=' start')),
            PartDeltaEvent(index=0, delta=ThinkingPartDelta(content_delta='.')),
            PartDeltaEvent(index=0, delta=ThinkingPartDelta(content_delta=' I')),
            PartDeltaEvent(index=0, delta=ThinkingPartDelta(content_delta="'ll")),
            PartDeltaEvent(index=0, delta=ThinkingPartDelta(content_delta=' follow')),
            PartDeltaEvent(index=0, delta=ThinkingPartDelta(content_delta=' the')),
            PartDeltaEvent(index=0, delta=ThinkingPartDelta(content_delta=' steps')),
            PartDeltaEvent(index=0, delta=ThinkingPartDelta(content_delta=',')),
            PartDeltaEvent(index=0, delta=ThinkingPartDelta(content_delta=' and')),
            PartDeltaEvent(index=0, delta=ThinkingPartDelta(content_delta=' if')),
            PartDeltaEvent(index=0, delta=ThinkingPartDelta(content_delta=' something')),
            PartDeltaEvent(index=0, delta=ThinkingPartDelta(content_delta=IsStr())),
            PartDeltaEvent(index=0, delta=ThinkingPartDelta(content_delta="'t")),
            PartDeltaEvent(index=0, delta=ThinkingPartDelta(content_delta=' turn')),
            PartDeltaEvent(index=0, delta=ThinkingPartDelta(content_delta=' out')),
            PartDeltaEvent(index=0, delta=ThinkingPartDelta(content_delta=' right')),
            PartDeltaEvent(index=0, delta=ThinkingPartDelta(content_delta=',')),
            PartDeltaEvent(index=0, delta=ThinkingPartDelta(content_delta=' I')),
            PartDeltaEvent(index=0, delta=ThinkingPartDelta(content_delta=' can')),
            PartDeltaEvent(index=0, delta=ThinkingPartDelta(content_delta=' adjust')),
            PartDeltaEvent(index=0, delta=ThinkingPartDelta(content_delta=' next')),
            PartDeltaEvent(index=0, delta=ThinkingPartDelta(content_delta=' time')),
            PartDeltaEvent(index=0, delta=ThinkingPartDelta(content_delta='.\n')),
            PartEndEvent(
                index=0,
                part=ThinkingPart(
                    content="""\

Okay, so I want to make Uruguayan alfajores. I've heard they're a type of South American cookie sandwich with dulce de leche. I'm not entirely sure about the exact steps, but I can try to figure it out based on what I know.

First, I think alfajores are cookies, so I'll need to make the cookie part. From what I remember, the dough is probably made with flour, sugar, butter, eggs, vanilla, and maybe some baking powder or baking soda. I should look up a typical cookie dough recipe and adjust it for alfajores.

Once the dough is ready, I'll need to roll it out and cut into circles. I've seen people use a cookie cutter or even the rim of a glass. The thickness should be medium, not too thin to break easily.

Baking them in the oven, I suppose at around 350°F for about 10-15 minutes until they're lightly golden. I should keep an eye on them to make sure they don't burn.

After the cookies are baked and cooled, the next step is the dulce de leche filling. I can either make it from scratch or use store-bought. If I make it, I'll need to heat condensed milk until it thickens and turns golden. That might take some time, so I need to be patient and stir frequently to avoid burning.

Then, I'll sandwich two cookies together with the dulce de leche in the middle. I think pressing them gently is important so they stick together without breaking.

Finally, I've seen alfajores coated in powdered sugar. So, after assembling, I'll roll each sandwich in powdered sugar to coat them evenly. That should give them the classic look and extra sweetness.

Wait, I should make sure the cookies are completely cool before filling, otherwise the dulce de leche might melt or the cookies could become soggy. Also, maybe I can add a pinch of salt to balance the sweetness. Oh, and the vanilla extract is important for flavor.

I might have missed something, but this seems like a good start. I'll follow the steps, and if something doesn't turn out right, I can adjust next time.
"""
                ),
                next_part_kind='text',
            ),
            PartStartEvent(index=1, part=TextPart(content='To'), previous_part_kind='thinking'),
            FinalResultEvent(tool_name=None, tool_call_id=None),
            PartDeltaEvent(index=1, delta=TextPartDelta(content_delta=' make')),
            PartDeltaEvent(index=1, delta=TextPartDelta(content_delta=' Ur')),
            PartDeltaEvent(index=1, delta=TextPartDelta(content_delta='ugu')),
            PartDeltaEvent(index=1, delta=TextPartDelta(content_delta='ayan')),
            PartDeltaEvent(index=1, delta=TextPartDelta(content_delta=' alf')),
            PartDeltaEvent(index=1, delta=TextPartDelta(content_delta='aj')),
            PartDeltaEvent(index=1, delta=TextPartDelta(content_delta='ores')),
            PartDeltaEvent(index=1, delta=TextPartDelta(content_delta=',')),
            PartDeltaEvent(index=1, delta=TextPartDelta(content_delta=' follow')),
            PartDeltaEvent(index=1, delta=TextPartDelta(content_delta=' these')),
            PartDeltaEvent(index=1, delta=TextPartDelta(content_delta=' organized')),
            PartDeltaEvent(index=1, delta=TextPartDelta(content_delta=' steps')),
            PartDeltaEvent(index=1, delta=TextPartDelta(content_delta=' for')),
            PartDeltaEvent(index=1, delta=TextPartDelta(content_delta=' a')),
            PartDeltaEvent(index=1, delta=TextPartDelta(content_delta=' delightful')),
            PartDeltaEvent(index=1, delta=TextPartDelta(content_delta=' cookie')),
            PartDeltaEvent(index=1, delta=TextPartDelta(content_delta=' sandwich')),
            PartDeltaEvent(index=1, delta=TextPartDelta(content_delta=' with')),
            PartDeltaEvent(index=1, delta=TextPartDelta(content_delta=' dul')),
            PartDeltaEvent(index=1, delta=TextPartDelta(content_delta='ce')),
            PartDeltaEvent(index=1, delta=TextPartDelta(content_delta=' de')),
            PartDeltaEvent(index=1, delta=TextPartDelta(content_delta=' le')),
            PartDeltaEvent(index=1, delta=TextPartDelta(content_delta='che')),
            PartDeltaEvent(
                index=1,
                delta=TextPartDelta(
                    content_delta="""\
:

"""
                ),
            ),
            PartDeltaEvent(index=1, delta=TextPartDelta(content_delta='###')),
            PartDeltaEvent(index=1, delta=TextPartDelta(content_delta=' Ingredients')),
            PartDeltaEvent(index=1, delta=TextPartDelta(content_delta=':\n')),
            PartDeltaEvent(index=1, delta=TextPartDelta(content_delta='-')),
            PartDeltaEvent(index=1, delta=TextPartDelta(content_delta=' **')),
            PartDeltaEvent(index=1, delta=TextPartDelta(content_delta='For')),
            PartDeltaEvent(index=1, delta=TextPartDelta(content_delta=' the')),
            PartDeltaEvent(index=1, delta=TextPartDelta(content_delta=' Cookies')),
            PartDeltaEvent(index=1, delta=TextPartDelta(content_delta=':')),
            PartDeltaEvent(index=1, delta=TextPartDelta(content_delta='**\n')),
            PartDeltaEvent(index=1, delta=TextPartDelta(content_delta=' ')),
            PartDeltaEvent(index=1, delta=TextPartDelta(content_delta=' -')),
            PartDeltaEvent(index=1, delta=TextPartDelta(content_delta=' ')),
            PartDeltaEvent(index=1, delta=TextPartDelta(content_delta='2')),
            PartDeltaEvent(index=1, delta=TextPartDelta(content_delta=' cups')),
            PartDeltaEvent(index=1, delta=TextPartDelta(content_delta=' all')),
            PartDeltaEvent(index=1, delta=TextPartDelta(content_delta='-purpose')),
            PartDeltaEvent(index=1, delta=TextPartDelta(content_delta=' flour')),
            PartDeltaEvent(index=1, delta=TextPartDelta(content_delta='\n')),
            PartDeltaEvent(index=1, delta=TextPartDelta(content_delta=' ')),
            PartDeltaEvent(index=1, delta=TextPartDelta(content_delta=' -')),
            PartDeltaEvent(index=1, delta=TextPartDelta(content_delta=' ')),
            PartDeltaEvent(index=1, delta=TextPartDelta(content_delta='1')),
            PartDeltaEvent(index=1, delta=TextPartDelta(content_delta=' cup')),
            PartDeltaEvent(index=1, delta=TextPartDelta(content_delta=' powdered')),
            PartDeltaEvent(index=1, delta=TextPartDelta(content_delta=' sugar')),
            PartDeltaEvent(index=1, delta=TextPartDelta(content_delta='\n')),
            PartDeltaEvent(index=1, delta=TextPartDelta(content_delta=' ')),
            PartDeltaEvent(index=1, delta=TextPartDelta(content_delta=' -')),
            PartDeltaEvent(index=1, delta=TextPartDelta(content_delta=' ')),
            PartDeltaEvent(index=1, delta=TextPartDelta(content_delta='1')),
            PartDeltaEvent(index=1, delta=TextPartDelta(content_delta='/')),
            PartDeltaEvent(index=1, delta=TextPartDelta(content_delta='2')),
            PartDeltaEvent(index=1, delta=TextPartDelta(content_delta=' tsp')),
            PartDeltaEvent(index=1, delta=TextPartDelta(content_delta=' baking')),
            PartDeltaEvent(index=1, delta=TextPartDelta(content_delta=' powder')),
            PartDeltaEvent(index=1, delta=TextPartDelta(content_delta='\n')),
            PartDeltaEvent(index=1, delta=TextPartDelta(content_delta=' ')),
            PartDeltaEvent(index=1, delta=TextPartDelta(content_delta=' -')),
            PartDeltaEvent(index=1, delta=TextPartDelta(content_delta=' ')),
            PartDeltaEvent(index=1, delta=TextPartDelta(content_delta='1')),
            PartDeltaEvent(index=1, delta=TextPartDelta(content_delta='/')),
            PartDeltaEvent(index=1, delta=TextPartDelta(content_delta='4')),
            PartDeltaEvent(index=1, delta=TextPartDelta(content_delta=' tsp')),
            PartDeltaEvent(index=1, delta=TextPartDelta(content_delta=' baking')),
            PartDeltaEvent(index=1, delta=TextPartDelta(content_delta=' soda')),
            PartDeltaEvent(index=1, delta=TextPartDelta(content_delta='\n')),
            PartDeltaEvent(index=1, delta=TextPartDelta(content_delta=' ')),
            PartDeltaEvent(index=1, delta=TextPartDelta(content_delta=' -')),
            PartDeltaEvent(index=1, delta=TextPartDelta(content_delta=' ')),
            PartDeltaEvent(index=1, delta=TextPartDelta(content_delta='1')),
            PartDeltaEvent(index=1, delta=TextPartDelta(content_delta='/')),
            PartDeltaEvent(index=1, delta=TextPartDelta(content_delta='4')),
            PartDeltaEvent(index=1, delta=TextPartDelta(content_delta=' tsp')),
            PartDeltaEvent(index=1, delta=TextPartDelta(content_delta=' salt')),
            PartDeltaEvent(index=1, delta=TextPartDelta(content_delta='\n')),
            PartDeltaEvent(index=1, delta=TextPartDelta(content_delta=' ')),
            PartDeltaEvent(index=1, delta=TextPartDelta(content_delta=' -')),
            PartDeltaEvent(index=1, delta=TextPartDelta(content_delta=' ')),
            PartDeltaEvent(index=1, delta=TextPartDelta(content_delta='1')),
            PartDeltaEvent(index=1, delta=TextPartDelta(content_delta='/')),
            PartDeltaEvent(index=1, delta=TextPartDelta(content_delta='2')),
            PartDeltaEvent(index=1, delta=TextPartDelta(content_delta=' cup')),
            PartDeltaEvent(index=1, delta=TextPartDelta(content_delta=' uns')),
            PartDeltaEvent(index=1, delta=TextPartDelta(content_delta='alted')),
            PartDeltaEvent(index=1, delta=TextPartDelta(content_delta=' butter')),
            PartDeltaEvent(index=1, delta=TextPartDelta(content_delta=',')),
            PartDeltaEvent(index=1, delta=TextPartDelta(content_delta=' softened')),
            PartDeltaEvent(index=1, delta=TextPartDelta(content_delta='\n')),
            PartDeltaEvent(index=1, delta=TextPartDelta(content_delta=' ')),
            PartDeltaEvent(index=1, delta=TextPartDelta(content_delta=' -')),
            PartDeltaEvent(index=1, delta=TextPartDelta(content_delta=' ')),
            PartDeltaEvent(index=1, delta=TextPartDelta(content_delta='1')),
            PartDeltaEvent(index=1, delta=TextPartDelta(content_delta=' large')),
            PartDeltaEvent(index=1, delta=TextPartDelta(content_delta=' egg')),
            PartDeltaEvent(index=1, delta=TextPartDelta(content_delta='\n')),
            PartDeltaEvent(index=1, delta=TextPartDelta(content_delta=' ')),
            PartDeltaEvent(index=1, delta=TextPartDelta(content_delta=' -')),
            PartDeltaEvent(index=1, delta=TextPartDelta(content_delta=' ')),
            PartDeltaEvent(index=1, delta=TextPartDelta(content_delta='1')),
            PartDeltaEvent(index=1, delta=TextPartDelta(content_delta=' egg')),
            PartDeltaEvent(index=1, delta=TextPartDelta(content_delta=' y')),
            PartDeltaEvent(index=1, delta=TextPartDelta(content_delta='olk')),
            PartDeltaEvent(index=1, delta=TextPartDelta(content_delta='\n')),
            PartDeltaEvent(index=1, delta=TextPartDelta(content_delta=' ')),
            PartDeltaEvent(index=1, delta=TextPartDelta(content_delta=' -')),
            PartDeltaEvent(index=1, delta=TextPartDelta(content_delta=' ')),
            PartDeltaEvent(index=1, delta=TextPartDelta(content_delta='1')),
            PartDeltaEvent(index=1, delta=TextPartDelta(content_delta=' tsp')),
            PartDeltaEvent(index=1, delta=TextPartDelta(content_delta=' vanilla')),
            PartDeltaEvent(index=1, delta=TextPartDelta(content_delta=' extract')),
            PartDeltaEvent(
                index=1,
                delta=TextPartDelta(
                    content_delta="""\


"""
                ),
            ),
            PartDeltaEvent(index=1, delta=TextPartDelta(content_delta='-')),
            PartDeltaEvent(index=1, delta=TextPartDelta(content_delta=' **')),
            PartDeltaEvent(index=1, delta=TextPartDelta(content_delta='For')),
            PartDeltaEvent(index=1, delta=TextPartDelta(content_delta=' the')),
            PartDeltaEvent(index=1, delta=TextPartDelta(content_delta=' F')),
            PartDeltaEvent(index=1, delta=TextPartDelta(content_delta='illing')),
            PartDeltaEvent(index=1, delta=TextPartDelta(content_delta=':')),
            PartDeltaEvent(index=1, delta=TextPartDelta(content_delta='**\n')),
            PartDeltaEvent(index=1, delta=TextPartDelta(content_delta=' ')),
            PartDeltaEvent(index=1, delta=TextPartDelta(content_delta=' -')),
            PartDeltaEvent(index=1, delta=TextPartDelta(content_delta=' ')),
            PartDeltaEvent(index=1, delta=TextPartDelta(content_delta='1')),
            PartDeltaEvent(index=1, delta=TextPartDelta(content_delta=' can')),
            PartDeltaEvent(index=1, delta=TextPartDelta(content_delta=' (')),
            PartDeltaEvent(index=1, delta=TextPartDelta(content_delta='14')),
            PartDeltaEvent(index=1, delta=TextPartDelta(content_delta=' oz')),
            PartDeltaEvent(index=1, delta=TextPartDelta(content_delta=')')),
            PartDeltaEvent(index=1, delta=TextPartDelta(content_delta=' sweet')),
            PartDeltaEvent(index=1, delta=TextPartDelta(content_delta='ened')),
            PartDeltaEvent(index=1, delta=TextPartDelta(content_delta=' condensed')),
            PartDeltaEvent(index=1, delta=TextPartDelta(content_delta=' milk')),
            PartDeltaEvent(index=1, delta=TextPartDelta(content_delta=' (')),
            PartDeltaEvent(index=1, delta=TextPartDelta(content_delta='for')),
            PartDeltaEvent(index=1, delta=TextPartDelta(content_delta=' dul')),
            PartDeltaEvent(index=1, delta=TextPartDelta(content_delta='ce')),
            PartDeltaEvent(index=1, delta=TextPartDelta(content_delta=' de')),
            PartDeltaEvent(index=1, delta=TextPartDelta(content_delta=' le')),
            PartDeltaEvent(index=1, delta=TextPartDelta(content_delta='che')),
            PartDeltaEvent(index=1, delta=TextPartDelta(content_delta=')\n')),
            PartDeltaEvent(index=1, delta=TextPartDelta(content_delta=' ')),
            PartDeltaEvent(index=1, delta=TextPartDelta(content_delta=' -')),
            PartDeltaEvent(index=1, delta=TextPartDelta(content_delta=' Powder')),
            PartDeltaEvent(index=1, delta=TextPartDelta(content_delta='ed')),
            PartDeltaEvent(index=1, delta=TextPartDelta(content_delta=' sugar')),
            PartDeltaEvent(index=1, delta=TextPartDelta(content_delta=' (')),
            PartDeltaEvent(index=1, delta=TextPartDelta(content_delta='for')),
            PartDeltaEvent(index=1, delta=TextPartDelta(content_delta=' coating')),
            PartDeltaEvent(
                index=1,
                delta=TextPartDelta(
                    content_delta="""\
)

"""
                ),
            ),
            PartDeltaEvent(index=1, delta=TextPartDelta(content_delta='###')),
            PartDeltaEvent(index=1, delta=TextPartDelta(content_delta=' Instructions')),
            PartDeltaEvent(
                index=1,
                delta=TextPartDelta(
                    content_delta="""\
:

"""
                ),
            ),
            PartDeltaEvent(index=1, delta=TextPartDelta(content_delta='1')),
            PartDeltaEvent(index=1, delta=TextPartDelta(content_delta='.')),
            PartDeltaEvent(index=1, delta=TextPartDelta(content_delta=' **')),
            PartDeltaEvent(index=1, delta=TextPartDelta(content_delta='Prepare')),
            PartDeltaEvent(index=1, delta=TextPartDelta(content_delta=' the')),
            PartDeltaEvent(index=1, delta=TextPartDelta(content_delta=' Cookie')),
            PartDeltaEvent(index=1, delta=TextPartDelta(content_delta=' Dough')),
            PartDeltaEvent(index=1, delta=TextPartDelta(content_delta=':')),
            PartDeltaEvent(index=1, delta=TextPartDelta(content_delta='**\n')),
            PartDeltaEvent(index=1, delta=TextPartDelta(content_delta='  ')),
            PartDeltaEvent(index=1, delta=TextPartDelta(content_delta=' -')),
            PartDeltaEvent(index=1, delta=TextPartDelta(content_delta=' In')),
            PartDeltaEvent(index=1, delta=TextPartDelta(content_delta=' a')),
            PartDeltaEvent(index=1, delta=TextPartDelta(content_delta=' large')),
            PartDeltaEvent(index=1, delta=TextPartDelta(content_delta=' bowl')),
            PartDeltaEvent(index=1, delta=TextPartDelta(content_delta=',')),
            PartDeltaEvent(index=1, delta=TextPartDelta(content_delta=' whisk')),
            PartDeltaEvent(index=1, delta=TextPartDelta(content_delta=' together')),
            PartDeltaEvent(index=1, delta=TextPartDelta(content_delta=' flour')),
            PartDeltaEvent(index=1, delta=TextPartDelta(content_delta=',')),
            PartDeltaEvent(index=1, delta=TextPartDelta(content_delta=' powdered')),
            PartDeltaEvent(index=1, delta=TextPartDelta(content_delta=' sugar')),
            PartDeltaEvent(index=1, delta=TextPartDelta(content_delta=',')),
            PartDeltaEvent(index=1, delta=TextPartDelta(content_delta=' baking')),
            PartDeltaEvent(index=1, delta=TextPartDelta(content_delta=' powder')),
            PartDeltaEvent(index=1, delta=TextPartDelta(content_delta=',')),
            PartDeltaEvent(index=1, delta=TextPartDelta(content_delta=' baking')),
            PartDeltaEvent(index=1, delta=TextPartDelta(content_delta=' soda')),
            PartDeltaEvent(index=1, delta=TextPartDelta(content_delta=',')),
            PartDeltaEvent(index=1, delta=TextPartDelta(content_delta=' and')),
            PartDeltaEvent(index=1, delta=TextPartDelta(content_delta=' salt')),
            PartDeltaEvent(index=1, delta=TextPartDelta(content_delta='.\n')),
            PartDeltaEvent(index=1, delta=TextPartDelta(content_delta='  ')),
            PartDeltaEvent(index=1, delta=TextPartDelta(content_delta=' -')),
            PartDeltaEvent(index=1, delta=TextPartDelta(content_delta=' Add')),
            PartDeltaEvent(index=1, delta=TextPartDelta(content_delta=' softened')),
            PartDeltaEvent(index=1, delta=TextPartDelta(content_delta=' butter')),
            PartDeltaEvent(index=1, delta=TextPartDelta(content_delta=' and')),
            PartDeltaEvent(index=1, delta=TextPartDelta(content_delta=' mix')),
            PartDeltaEvent(index=1, delta=TextPartDelta(content_delta=' until')),
            PartDeltaEvent(index=1, delta=TextPartDelta(content_delta=' the')),
            PartDeltaEvent(index=1, delta=TextPartDelta(content_delta=' mixture')),
            PartDeltaEvent(index=1, delta=TextPartDelta(content_delta=' resembles')),
            PartDeltaEvent(index=1, delta=TextPartDelta(content_delta=' coarse')),
            PartDeltaEvent(index=1, delta=TextPartDelta(content_delta=' crumbs')),
            PartDeltaEvent(index=1, delta=TextPartDelta(content_delta='.\n')),
            PartDeltaEvent(index=1, delta=TextPartDelta(content_delta='  ')),
            PartDeltaEvent(index=1, delta=TextPartDelta(content_delta=' -')),
            PartDeltaEvent(index=1, delta=TextPartDelta(content_delta=' In')),
            PartDeltaEvent(index=1, delta=TextPartDelta(content_delta=' a')),
            PartDeltaEvent(index=1, delta=TextPartDelta(content_delta=' separate')),
            PartDeltaEvent(index=1, delta=TextPartDelta(content_delta=' bowl')),
            PartDeltaEvent(index=1, delta=TextPartDelta(content_delta=',')),
            PartDeltaEvent(index=1, delta=TextPartDelta(content_delta=' whisk')),
            PartDeltaEvent(index=1, delta=TextPartDelta(content_delta=' together')),
            PartDeltaEvent(index=1, delta=TextPartDelta(content_delta=' egg')),
            PartDeltaEvent(index=1, delta=TextPartDelta(content_delta=',')),
            PartDeltaEvent(index=1, delta=TextPartDelta(content_delta=' egg')),
            PartDeltaEvent(index=1, delta=TextPartDelta(content_delta=' y')),
            PartDeltaEvent(index=1, delta=TextPartDelta(content_delta='olk')),
            PartDeltaEvent(index=1, delta=TextPartDelta(content_delta=',')),
            PartDeltaEvent(index=1, delta=TextPartDelta(content_delta=' and')),
            PartDeltaEvent(index=1, delta=TextPartDelta(content_delta=' vanilla')),
            PartDeltaEvent(index=1, delta=TextPartDelta(content_delta=' extract')),
            PartDeltaEvent(index=1, delta=TextPartDelta(content_delta='.')),
            PartDeltaEvent(index=1, delta=TextPartDelta(content_delta=' Pour')),
            PartDeltaEvent(index=1, delta=TextPartDelta(content_delta=' into')),
            PartDeltaEvent(index=1, delta=TextPartDelta(content_delta=' the')),
            PartDeltaEvent(index=1, delta=TextPartDelta(content_delta=' dry')),
            PartDeltaEvent(index=1, delta=TextPartDelta(content_delta=' mixture')),
            PartDeltaEvent(index=1, delta=TextPartDelta(content_delta=' and')),
            PartDeltaEvent(index=1, delta=TextPartDelta(content_delta=' mix')),
            PartDeltaEvent(index=1, delta=TextPartDelta(content_delta=' until')),
            PartDeltaEvent(index=1, delta=TextPartDelta(content_delta=' a')),
            PartDeltaEvent(index=1, delta=TextPartDelta(content_delta=' dough')),
            PartDeltaEvent(index=1, delta=TextPartDelta(content_delta=' forms')),
            PartDeltaEvent(index=1, delta=TextPartDelta(content_delta='.\n')),
            PartDeltaEvent(index=1, delta=TextPartDelta(content_delta='  ')),
            PartDeltaEvent(index=1, delta=TextPartDelta(content_delta=' -')),
            PartDeltaEvent(index=1, delta=TextPartDelta(content_delta=' Wrap')),
            PartDeltaEvent(index=1, delta=TextPartDelta(content_delta=' dough')),
            PartDeltaEvent(index=1, delta=TextPartDelta(content_delta=' in')),
            PartDeltaEvent(index=1, delta=TextPartDelta(content_delta=' plastic')),
            PartDeltaEvent(index=1, delta=TextPartDelta(content_delta=' wrap')),
            PartDeltaEvent(index=1, delta=TextPartDelta(content_delta=' and')),
            PartDeltaEvent(index=1, delta=TextPartDelta(content_delta=' refriger')),
            PartDeltaEvent(index=1, delta=TextPartDelta(content_delta='ate')),
            PartDeltaEvent(index=1, delta=TextPartDelta(content_delta=' for')),
            PartDeltaEvent(index=1, delta=TextPartDelta(content_delta=' ')),
            PartDeltaEvent(index=1, delta=TextPartDelta(content_delta='30')),
            PartDeltaEvent(index=1, delta=TextPartDelta(content_delta=' minutes')),
            PartDeltaEvent(
                index=1,
                delta=TextPartDelta(
                    content_delta="""\
.

"""
                ),
            ),
            PartDeltaEvent(index=1, delta=TextPartDelta(content_delta='2')),
            PartDeltaEvent(index=1, delta=TextPartDelta(content_delta='.')),
            PartDeltaEvent(index=1, delta=TextPartDelta(content_delta=' **')),
            PartDeltaEvent(index=1, delta=TextPartDelta(content_delta='Roll')),
            PartDeltaEvent(index=1, delta=TextPartDelta(content_delta=' and')),
            PartDeltaEvent(index=1, delta=TextPartDelta(content_delta=' Cut')),
            PartDeltaEvent(index=1, delta=TextPartDelta(content_delta=' Cookies')),
            PartDeltaEvent(index=1, delta=TextPartDelta(content_delta=':')),
            PartDeltaEvent(index=1, delta=TextPartDelta(content_delta='**\n')),
            PartDeltaEvent(index=1, delta=TextPartDelta(content_delta='  ')),
            PartDeltaEvent(index=1, delta=TextPartDelta(content_delta=' -')),
            PartDeltaEvent(index=1, delta=TextPartDelta(content_delta=' Roll')),
            PartDeltaEvent(index=1, delta=TextPartDelta(content_delta=' out')),
            PartDeltaEvent(index=1, delta=TextPartDelta(content_delta=' dough')),
            PartDeltaEvent(index=1, delta=TextPartDelta(content_delta=' on')),
            PartDeltaEvent(index=1, delta=TextPartDelta(content_delta=' a')),
            PartDeltaEvent(index=1, delta=TextPartDelta(content_delta=' fl')),
            PartDeltaEvent(index=1, delta=TextPartDelta(content_delta='oured')),
            PartDeltaEvent(index=1, delta=TextPartDelta(content_delta=' surface')),
            PartDeltaEvent(index=1, delta=TextPartDelta(content_delta=' to')),
            PartDeltaEvent(index=1, delta=TextPartDelta(content_delta=' about')),
            PartDeltaEvent(index=1, delta=TextPartDelta(content_delta=' ')),
            PartDeltaEvent(index=1, delta=TextPartDelta(content_delta='1')),
            PartDeltaEvent(index=1, delta=TextPartDelta(content_delta='/')),
            PartDeltaEvent(index=1, delta=TextPartDelta(content_delta='4')),
            PartDeltaEvent(index=1, delta=TextPartDelta(content_delta=' inch')),
            PartDeltaEvent(index=1, delta=TextPartDelta(content_delta=' thickness')),
            PartDeltaEvent(index=1, delta=TextPartDelta(content_delta='.\n')),
            PartDeltaEvent(index=1, delta=TextPartDelta(content_delta='  ')),
            PartDeltaEvent(index=1, delta=TextPartDelta(content_delta=' -')),
            PartDeltaEvent(index=1, delta=TextPartDelta(content_delta=' Cut')),
            PartDeltaEvent(index=1, delta=TextPartDelta(content_delta=' into')),
            PartDeltaEvent(index=1, delta=TextPartDelta(content_delta=' circles')),
            PartDeltaEvent(index=1, delta=TextPartDelta(content_delta=' using')),
            PartDeltaEvent(index=1, delta=TextPartDelta(content_delta=' a')),
            PartDeltaEvent(index=1, delta=TextPartDelta(content_delta=' cookie')),
            PartDeltaEvent(index=1, delta=TextPartDelta(content_delta=' cutter')),
            PartDeltaEvent(index=1, delta=TextPartDelta(content_delta=' or')),
            PartDeltaEvent(index=1, delta=TextPartDelta(content_delta=' glass')),
            PartDeltaEvent(index=1, delta=TextPartDelta(content_delta=' rim')),
            PartDeltaEvent(index=1, delta=TextPartDelta(content_delta='.\n')),
            PartDeltaEvent(index=1, delta=TextPartDelta(content_delta='  ')),
            PartDeltaEvent(index=1, delta=TextPartDelta(content_delta=' -')),
            PartDeltaEvent(index=1, delta=TextPartDelta(content_delta=' Place')),
            PartDeltaEvent(index=1, delta=TextPartDelta(content_delta=' cookies')),
            PartDeltaEvent(index=1, delta=TextPartDelta(content_delta=' on')),
            PartDeltaEvent(index=1, delta=TextPartDelta(content_delta=' a')),
            PartDeltaEvent(index=1, delta=TextPartDelta(content_delta=' parchment')),
            PartDeltaEvent(index=1, delta=TextPartDelta(content_delta='-lined')),
            PartDeltaEvent(index=1, delta=TextPartDelta(content_delta=' baking')),
            PartDeltaEvent(index=1, delta=TextPartDelta(content_delta=' sheet')),
            PartDeltaEvent(index=1, delta=TextPartDelta(content_delta=',')),
            PartDeltaEvent(index=1, delta=TextPartDelta(content_delta=' leaving')),
            PartDeltaEvent(index=1, delta=TextPartDelta(content_delta=' space')),
            PartDeltaEvent(index=1, delta=TextPartDelta(content_delta=' between')),
            PartDeltaEvent(index=1, delta=TextPartDelta(content_delta=' each')),
            PartDeltaEvent(
                index=1,
                delta=TextPartDelta(
                    content_delta="""\
.

"""
                ),
            ),
            PartDeltaEvent(index=1, delta=TextPartDelta(content_delta='3')),
            PartDeltaEvent(index=1, delta=TextPartDelta(content_delta='.')),
            PartDeltaEvent(index=1, delta=TextPartDelta(content_delta=' **')),
            PartDeltaEvent(index=1, delta=TextPartDelta(content_delta='B')),
            PartDeltaEvent(index=1, delta=TextPartDelta(content_delta='ake')),
            PartDeltaEvent(index=1, delta=TextPartDelta(content_delta=' the')),
            PartDeltaEvent(index=1, delta=TextPartDelta(content_delta=' Cookies')),
            PartDeltaEvent(index=1, delta=TextPartDelta(content_delta=':')),
            PartDeltaEvent(index=1, delta=TextPartDelta(content_delta='**\n')),
            PartDeltaEvent(index=1, delta=TextPartDelta(content_delta='  ')),
            PartDeltaEvent(index=1, delta=TextPartDelta(content_delta=' -')),
            PartDeltaEvent(index=1, delta=TextPartDelta(content_delta=' Pre')),
            PartDeltaEvent(index=1, delta=TextPartDelta(content_delta='heat')),
            PartDeltaEvent(index=1, delta=TextPartDelta(content_delta=' oven')),
            PartDeltaEvent(index=1, delta=TextPartDelta(content_delta=' to')),
            PartDeltaEvent(index=1, delta=TextPartDelta(content_delta=' ')),
            PartDeltaEvent(index=1, delta=TextPartDelta(content_delta='350')),
            PartDeltaEvent(index=1, delta=TextPartDelta(content_delta='°F')),
            PartDeltaEvent(index=1, delta=TextPartDelta(content_delta=' (')),
            PartDeltaEvent(index=1, delta=TextPartDelta(content_delta='180')),
            PartDeltaEvent(index=1, delta=TextPartDelta(content_delta='°C')),
            PartDeltaEvent(index=1, delta=TextPartDelta(content_delta=').\n')),
            PartDeltaEvent(index=1, delta=TextPartDelta(content_delta='  ')),
            PartDeltaEvent(index=1, delta=TextPartDelta(content_delta=' -')),
            PartDeltaEvent(index=1, delta=TextPartDelta(content_delta=' Bake')),
            PartDeltaEvent(index=1, delta=TextPartDelta(content_delta=' for')),
            PartDeltaEvent(index=1, delta=TextPartDelta(content_delta=' ')),
            PartDeltaEvent(index=1, delta=TextPartDelta(content_delta='10')),
            PartDeltaEvent(index=1, delta=TextPartDelta(content_delta='-')),
            PartDeltaEvent(index=1, delta=TextPartDelta(content_delta='15')),
            PartDeltaEvent(index=1, delta=TextPartDelta(content_delta=' minutes')),
            PartDeltaEvent(index=1, delta=TextPartDelta(content_delta=' until')),
            PartDeltaEvent(index=1, delta=TextPartDelta(content_delta=' lightly')),
            PartDeltaEvent(index=1, delta=TextPartDelta(content_delta=' golden')),
            PartDeltaEvent(index=1, delta=TextPartDelta(content_delta='.')),
            PartDeltaEvent(index=1, delta=TextPartDelta(content_delta=' Allow')),
            PartDeltaEvent(index=1, delta=TextPartDelta(content_delta=' to')),
            PartDeltaEvent(index=1, delta=TextPartDelta(content_delta=' cool')),
            PartDeltaEvent(index=1, delta=TextPartDelta(content_delta=' on')),
            PartDeltaEvent(index=1, delta=TextPartDelta(content_delta=' the')),
            PartDeltaEvent(index=1, delta=TextPartDelta(content_delta=' baking')),
            PartDeltaEvent(index=1, delta=TextPartDelta(content_delta=' sheet')),
            PartDeltaEvent(index=1, delta=TextPartDelta(content_delta=' for')),
            PartDeltaEvent(index=1, delta=TextPartDelta(content_delta=' ')),
            PartDeltaEvent(index=1, delta=TextPartDelta(content_delta='5')),
            PartDeltaEvent(index=1, delta=TextPartDelta(content_delta=' minutes')),
            PartDeltaEvent(index=1, delta=TextPartDelta(content_delta=',')),
            PartDeltaEvent(index=1, delta=TextPartDelta(content_delta=' then')),
            PartDeltaEvent(index=1, delta=TextPartDelta(content_delta=' transfer')),
            PartDeltaEvent(index=1, delta=TextPartDelta(content_delta=' to')),
            PartDeltaEvent(index=1, delta=TextPartDelta(content_delta=' a')),
            PartDeltaEvent(index=1, delta=TextPartDelta(content_delta=' wire')),
            PartDeltaEvent(index=1, delta=TextPartDelta(content_delta=' rack')),
            PartDeltaEvent(index=1, delta=TextPartDelta(content_delta=' to')),
            PartDeltaEvent(index=1, delta=TextPartDelta(content_delta=' cool')),
            PartDeltaEvent(index=1, delta=TextPartDelta(content_delta=' completely')),
            PartDeltaEvent(
                index=1,
                delta=TextPartDelta(
                    content_delta="""\
.

"""
                ),
            ),
            PartDeltaEvent(index=1, delta=TextPartDelta(content_delta='4')),
            PartDeltaEvent(index=1, delta=TextPartDelta(content_delta='.')),
            PartDeltaEvent(index=1, delta=TextPartDelta(content_delta=' **')),
            PartDeltaEvent(index=1, delta=TextPartDelta(content_delta='Make')),
            PartDeltaEvent(index=1, delta=TextPartDelta(content_delta=' Dul')),
            PartDeltaEvent(index=1, delta=TextPartDelta(content_delta='ce')),
            PartDeltaEvent(index=1, delta=TextPartDelta(content_delta=' de')),
            PartDeltaEvent(index=1, delta=TextPartDelta(content_delta=' Le')),
            PartDeltaEvent(index=1, delta=TextPartDelta(content_delta='che')),
            PartDeltaEvent(index=1, delta=TextPartDelta(content_delta=':')),
            PartDeltaEvent(index=1, delta=TextPartDelta(content_delta='**\n')),
            PartDeltaEvent(index=1, delta=TextPartDelta(content_delta='  ')),
            PartDeltaEvent(index=1, delta=TextPartDelta(content_delta=' -')),
            PartDeltaEvent(index=1, delta=TextPartDelta(content_delta=' Pour')),
            PartDeltaEvent(index=1, delta=TextPartDelta(content_delta=' sweet')),
            PartDeltaEvent(index=1, delta=TextPartDelta(content_delta='ened')),
            PartDeltaEvent(index=1, delta=TextPartDelta(content_delta=' condensed')),
            PartDeltaEvent(index=1, delta=TextPartDelta(content_delta=' milk')),
            PartDeltaEvent(index=1, delta=TextPartDelta(content_delta=' into')),
            PartDeltaEvent(index=1, delta=TextPartDelta(content_delta=' a')),
            PartDeltaEvent(index=1, delta=TextPartDelta(content_delta=' sauce')),
            PartDeltaEvent(index=1, delta=TextPartDelta(content_delta='pan')),
            PartDeltaEvent(index=1, delta=TextPartDelta(content_delta=' and')),
            PartDeltaEvent(index=1, delta=TextPartDelta(content_delta=' heat')),
            PartDeltaEvent(index=1, delta=TextPartDelta(content_delta=' over')),
            PartDeltaEvent(index=1, delta=TextPartDelta(content_delta=' medium')),
            PartDeltaEvent(index=1, delta=TextPartDelta(content_delta=' heat')),
            PartDeltaEvent(index=1, delta=TextPartDelta(content_delta=',')),
            PartDeltaEvent(index=1, delta=TextPartDelta(content_delta=' stirring')),
            PartDeltaEvent(index=1, delta=TextPartDelta(content_delta=' frequently')),
            PartDeltaEvent(index=1, delta=TextPartDelta(content_delta=',')),
            PartDeltaEvent(index=1, delta=TextPartDelta(content_delta=' until')),
            PartDeltaEvent(index=1, delta=TextPartDelta(content_delta=' thick')),
            PartDeltaEvent(index=1, delta=TextPartDelta(content_delta='ened')),
            PartDeltaEvent(index=1, delta=TextPartDelta(content_delta=' and')),
            PartDeltaEvent(index=1, delta=TextPartDelta(content_delta=' golden')),
            PartDeltaEvent(index=1, delta=TextPartDelta(content_delta=' (')),
            PartDeltaEvent(index=1, delta=TextPartDelta(content_delta='about')),
            PartDeltaEvent(index=1, delta=TextPartDelta(content_delta=' ')),
            PartDeltaEvent(index=1, delta=TextPartDelta(content_delta='10')),
            PartDeltaEvent(index=1, delta=TextPartDelta(content_delta='-')),
            PartDeltaEvent(index=1, delta=TextPartDelta(content_delta='15')),
            PartDeltaEvent(index=1, delta=TextPartDelta(content_delta=' minutes')),
            PartDeltaEvent(
                index=1,
                delta=TextPartDelta(
                    content_delta="""\
).

"""
                ),
            ),
            PartDeltaEvent(index=1, delta=TextPartDelta(content_delta='5')),
            PartDeltaEvent(index=1, delta=TextPartDelta(content_delta='.')),
            PartDeltaEvent(index=1, delta=TextPartDelta(content_delta=' **')),
            PartDeltaEvent(index=1, delta=TextPartDelta(content_delta='As')),
            PartDeltaEvent(index=1, delta=TextPartDelta(content_delta='semble')),
            PartDeltaEvent(index=1, delta=TextPartDelta(content_delta=' Alf')),
            PartDeltaEvent(index=1, delta=TextPartDelta(content_delta='aj')),
            PartDeltaEvent(index=1, delta=TextPartDelta(content_delta='ores')),
            PartDeltaEvent(index=1, delta=TextPartDelta(content_delta=':')),
            PartDeltaEvent(index=1, delta=TextPartDelta(content_delta='**\n')),
            PartDeltaEvent(index=1, delta=TextPartDelta(content_delta='  ')),
            PartDeltaEvent(index=1, delta=TextPartDelta(content_delta=' -')),
            PartDeltaEvent(index=1, delta=TextPartDelta(content_delta=' Spread')),
            PartDeltaEvent(index=1, delta=TextPartDelta(content_delta=' a')),
            PartDeltaEvent(index=1, delta=TextPartDelta(content_delta=' layer')),
            PartDeltaEvent(index=1, delta=TextPartDelta(content_delta=' of')),
            PartDeltaEvent(index=1, delta=TextPartDelta(content_delta=' dul')),
            PartDeltaEvent(index=1, delta=TextPartDelta(content_delta='ce')),
            PartDeltaEvent(index=1, delta=TextPartDelta(content_delta=' de')),
            PartDeltaEvent(index=1, delta=TextPartDelta(content_delta=' le')),
            PartDeltaEvent(index=1, delta=TextPartDelta(content_delta='che')),
            PartDeltaEvent(index=1, delta=TextPartDelta(content_delta=' on')),
            PartDeltaEvent(index=1, delta=TextPartDelta(content_delta=' the')),
            PartDeltaEvent(index=1, delta=TextPartDelta(content_delta=' flat')),
            PartDeltaEvent(index=1, delta=TextPartDelta(content_delta=' side')),
            PartDeltaEvent(index=1, delta=TextPartDelta(content_delta=' of')),
            PartDeltaEvent(index=1, delta=TextPartDelta(content_delta=' one')),
            PartDeltaEvent(index=1, delta=TextPartDelta(content_delta=' cookie')),
            PartDeltaEvent(index=1, delta=TextPartDelta(content_delta='.')),
            PartDeltaEvent(index=1, delta=TextPartDelta(content_delta=' Sandwich')),
            PartDeltaEvent(index=1, delta=TextPartDelta(content_delta=' with')),
            PartDeltaEvent(index=1, delta=TextPartDelta(content_delta=' another')),
            PartDeltaEvent(index=1, delta=TextPartDelta(content_delta=' cookie')),
            PartDeltaEvent(index=1, delta=TextPartDelta(content_delta=',')),
            PartDeltaEvent(index=1, delta=TextPartDelta(content_delta=' pressing')),
            PartDeltaEvent(index=1, delta=TextPartDelta(content_delta=' gently')),
            PartDeltaEvent(index=1, delta=TextPartDelta(content_delta='.\n')),
            PartDeltaEvent(index=1, delta=TextPartDelta(content_delta='  ')),
            PartDeltaEvent(index=1, delta=TextPartDelta(content_delta=' -')),
            PartDeltaEvent(index=1, delta=TextPartDelta(content_delta=' Roll')),
            PartDeltaEvent(index=1, delta=TextPartDelta(content_delta=' each')),
            PartDeltaEvent(index=1, delta=TextPartDelta(content_delta=' sandwich')),
            PartDeltaEvent(index=1, delta=TextPartDelta(content_delta=' in')),
            PartDeltaEvent(index=1, delta=TextPartDelta(content_delta=' powdered')),
            PartDeltaEvent(index=1, delta=TextPartDelta(content_delta=' sugar')),
            PartDeltaEvent(index=1, delta=TextPartDelta(content_delta=' to')),
            PartDeltaEvent(index=1, delta=TextPartDelta(content_delta=' coat')),
            PartDeltaEvent(index=1, delta=TextPartDelta(content_delta=' evenly')),
            PartDeltaEvent(
                index=1,
                delta=TextPartDelta(
                    content_delta="""\
.

"""
                ),
            ),
            PartDeltaEvent(index=1, delta=TextPartDelta(content_delta='6')),
            PartDeltaEvent(index=1, delta=TextPartDelta(content_delta='.')),
            PartDeltaEvent(index=1, delta=TextPartDelta(content_delta=' **')),
            PartDeltaEvent(index=1, delta=TextPartDelta(content_delta='Serve')),
            PartDeltaEvent(index=1, delta=TextPartDelta(content_delta=':')),
            PartDeltaEvent(index=1, delta=TextPartDelta(content_delta='**\n')),
            PartDeltaEvent(index=1, delta=TextPartDelta(content_delta='  ')),
            PartDeltaEvent(index=1, delta=TextPartDelta(content_delta=' -')),
            PartDeltaEvent(index=1, delta=TextPartDelta(content_delta=' Enjoy')),
            PartDeltaEvent(index=1, delta=TextPartDelta(content_delta=' your')),
            PartDeltaEvent(index=1, delta=TextPartDelta(content_delta=' alf')),
            PartDeltaEvent(index=1, delta=TextPartDelta(content_delta='aj')),
            PartDeltaEvent(index=1, delta=TextPartDelta(content_delta='ores')),
            PartDeltaEvent(index=1, delta=TextPartDelta(content_delta=' with')),
            PartDeltaEvent(index=1, delta=TextPartDelta(content_delta=' a')),
            PartDeltaEvent(index=1, delta=TextPartDelta(content_delta=' dust')),
            PartDeltaEvent(index=1, delta=TextPartDelta(content_delta='ing')),
            PartDeltaEvent(index=1, delta=TextPartDelta(content_delta=' of')),
            PartDeltaEvent(index=1, delta=TextPartDelta(content_delta=' powdered')),
            PartDeltaEvent(index=1, delta=TextPartDelta(content_delta=' sugar')),
            PartDeltaEvent(index=1, delta=TextPartDelta(content_delta='.')),
            PartDeltaEvent(index=1, delta=TextPartDelta(content_delta=' Store')),
            PartDeltaEvent(index=1, delta=TextPartDelta(content_delta=' in')),
            PartDeltaEvent(index=1, delta=TextPartDelta(content_delta=' an')),
            PartDeltaEvent(index=1, delta=TextPartDelta(content_delta=' a')),
            PartDeltaEvent(index=1, delta=TextPartDelta(content_delta='irt')),
            PartDeltaEvent(index=1, delta=TextPartDelta(content_delta='ight')),
            PartDeltaEvent(index=1, delta=TextPartDelta(content_delta=' container')),
            PartDeltaEvent(
                index=1,
                delta=TextPartDelta(
                    content_delta="""\
.

"""
                ),
            ),
            PartDeltaEvent(index=1, delta=TextPartDelta(content_delta='###')),
            PartDeltaEvent(index=1, delta=TextPartDelta(content_delta=' Tips')),
            PartDeltaEvent(index=1, delta=TextPartDelta(content_delta=':\n')),
            PartDeltaEvent(index=1, delta=TextPartDelta(content_delta='-')),
            PartDeltaEvent(index=1, delta=TextPartDelta(content_delta=' Ensure')),
            PartDeltaEvent(index=1, delta=TextPartDelta(content_delta=' cookies')),
            PartDeltaEvent(index=1, delta=TextPartDelta(content_delta=' are')),
            PartDeltaEvent(index=1, delta=TextPartDelta(content_delta=' completely')),
            PartDeltaEvent(index=1, delta=TextPartDelta(content_delta=' cool')),
            PartDeltaEvent(index=1, delta=TextPartDelta(content_delta=' before')),
            PartDeltaEvent(index=1, delta=TextPartDelta(content_delta=' filling')),
            PartDeltaEvent(index=1, delta=TextPartDelta(content_delta=' to')),
            PartDeltaEvent(index=1, delta=TextPartDelta(content_delta=' prevent')),
            PartDeltaEvent(index=1, delta=TextPartDelta(content_delta=' s')),
            PartDeltaEvent(index=1, delta=TextPartDelta(content_delta='ogg')),
            PartDeltaEvent(index=1, delta=TextPartDelta(content_delta='iness')),
            PartDeltaEvent(index=1, delta=TextPartDelta(content_delta='.\n')),
            PartDeltaEvent(index=1, delta=TextPartDelta(content_delta='-')),
            PartDeltaEvent(index=1, delta=TextPartDelta(content_delta=' For')),
            PartDeltaEvent(index=1, delta=TextPartDelta(content_delta=' an')),
            PartDeltaEvent(index=1, delta=TextPartDelta(content_delta=' extra')),
            PartDeltaEvent(index=1, delta=TextPartDelta(content_delta=' touch')),
            PartDeltaEvent(index=1, delta=TextPartDelta(content_delta=',')),
            PartDeltaEvent(index=1, delta=TextPartDelta(content_delta=' add')),
            PartDeltaEvent(index=1, delta=TextPartDelta(content_delta=' a')),
            PartDeltaEvent(index=1, delta=TextPartDelta(content_delta=' pinch')),
            PartDeltaEvent(index=1, delta=TextPartDelta(content_delta=' of')),
            PartDeltaEvent(index=1, delta=TextPartDelta(content_delta=' salt')),
            PartDeltaEvent(index=1, delta=TextPartDelta(content_delta=' to')),
            PartDeltaEvent(index=1, delta=TextPartDelta(content_delta=' the')),
            PartDeltaEvent(index=1, delta=TextPartDelta(content_delta=' dough')),
            PartDeltaEvent(index=1, delta=TextPartDelta(content_delta=' for')),
            PartDeltaEvent(index=1, delta=TextPartDelta(content_delta=' flavor')),
            PartDeltaEvent(index=1, delta=TextPartDelta(content_delta=' balance')),
            PartDeltaEvent(
                index=1,
                delta=TextPartDelta(
                    content_delta="""\
.

"""
                ),
            ),
            PartDeltaEvent(index=1, delta=TextPartDelta(content_delta='Enjoy')),
            PartDeltaEvent(index=1, delta=TextPartDelta(content_delta=' your')),
            PartDeltaEvent(index=1, delta=TextPartDelta(content_delta=' homemade')),
            PartDeltaEvent(index=1, delta=TextPartDelta(content_delta=' Ur')),
            PartDeltaEvent(index=1, delta=TextPartDelta(content_delta='ugu')),
            PartDeltaEvent(index=1, delta=TextPartDelta(content_delta='ayan')),
            PartDeltaEvent(index=1, delta=TextPartDelta(content_delta=' alf')),
            PartDeltaEvent(index=1, delta=TextPartDelta(content_delta='aj')),
            PartDeltaEvent(index=1, delta=TextPartDelta(content_delta='ores')),
            PartDeltaEvent(index=1, delta=TextPartDelta(content_delta='!')),
            PartEndEvent(
                index=1,
                part=TextPart(
                    content="""\
To make Uruguayan alfajores, follow these organized steps for a delightful cookie sandwich with dulce de leche:

### Ingredients:
- **For the Cookies:**
  - 2 cups all-purpose flour
  - 1 cup powdered sugar
  - 1/2 tsp baking powder
  - 1/4 tsp baking soda
  - 1/4 tsp salt
  - 1/2 cup unsalted butter, softened
  - 1 large egg
  - 1 egg yolk
  - 1 tsp vanilla extract

- **For the Filling:**
  - 1 can (14 oz) sweetened condensed milk (for dulce de leche)
  - Powdered sugar (for coating)

### Instructions:

1. **Prepare the Cookie Dough:**
   - In a large bowl, whisk together flour, powdered sugar, baking powder, baking soda, and salt.
   - Add softened butter and mix until the mixture resembles coarse crumbs.
   - In a separate bowl, whisk together egg, egg yolk, and vanilla extract. Pour into the dry mixture and mix until a dough forms.
   - Wrap dough in plastic wrap and refrigerate for 30 minutes.

2. **Roll and Cut Cookies:**
   - Roll out dough on a floured surface to about 1/4 inch thickness.
   - Cut into circles using a cookie cutter or glass rim.
   - Place cookies on a parchment-lined baking sheet, leaving space between each.

3. **Bake the Cookies:**
   - Preheat oven to 350°F (180°C).
   - Bake for 10-15 minutes until lightly golden. Allow to cool on the baking sheet for 5 minutes, then transfer to a wire rack to cool completely.

4. **Make Dulce de Leche:**
   - Pour sweetened condensed milk into a saucepan and heat over medium heat, stirring frequently, until thickened and golden (about 10-15 minutes).

5. **Assemble Alfajores:**
   - Spread a layer of dulce de leche on the flat side of one cookie. Sandwich with another cookie, pressing gently.
   - Roll each sandwich in powdered sugar to coat evenly.

6. **Serve:**
   - Enjoy your alfajores with a dusting of powdered sugar. Store in an airtight container.

### Tips:
- Ensure cookies are completely cool before filling to prevent sogginess.
- For an extra touch, add a pinch of salt to the dough for flavor balance.

Enjoy your homemade Uruguayan alfajores!\
"""
                ),
            ),
        ]
    )

    event_parts: list[Any] = []
    async with agent.iter(
        user_prompt='Considering the Uruguayan recipe, how can I cook the Argentinian one?',
        message_history=messages,
        model_settings=GroqModelSettings(groq_reasoning_format='parsed'),
    ) as agent_run:
        async for node in agent_run:
            if Agent.is_model_request_node(node) or Agent.is_call_tools_node(node):
                async with node.stream(agent_run.ctx) as request_stream:
                    async for event in request_stream:
                        event_parts.append(event)

    result = agent_run.result
    assert result is not None
    assert result.new_messages() == snapshot(
        [
            ModelRequest(
                parts=[
                    UserPromptPart(
                        content='Considering the Uruguayan recipe, how can I cook the Argentinian one?',
                        timestamp=IsDatetime(),
                    )
                ],
                timestamp=IsDatetime(),
                instructions='You are a chef.',
                run_id=IsStr(),
            ),
            ModelResponse(
                parts=[
                    ThinkingPart(
                        content="""\
Alright, so I'm trying to figure out how to make Argentinian alfajores. I know that Uruguayan alfajores are these delicious cookie sandwiches filled with dulce de leche and coated in powdered sugar. But I heard that Argentinian alfajores are a bit different. I'm not exactly sure what makes them unique, so I need to look into that.

First, I think about what I know about Argentinian desserts. They have a rich tradition of sweet treats, and alfajores are definitely one of them. Maybe the difference lies in the type of cookies used or the filling. I recall that in some South American countries, alfajores can be more like a biscuit or even a cake-like cookie, whereas in others, they might be crisper.

I also remember that sometimes alfajores are coated in chocolate instead of just powdered sugar. That could be an Argentinian twist. I need to confirm that. Also, the filling might not just be dulce de leche; perhaps they use other ingredients like jam or chocolate ganache.

Another thing to consider is the texture of the cookies. Uruguayan alfajores have a softer, more delicate cookie, while Argentinian ones might be crunchier. Or maybe they use a different type of flour or baking technique. I should check recipes from both countries to see the differences in ingredients and preparation methods.

I also wonder about the history of alfajores in Argentina. They might have been influenced by European immigrants, especially from Spain or Italy, which could explain variations in the recipe. This cultural influence might contribute to differences in how the cookies are made and filled.

Additionally, I think about the assembly of the alfajores. In Uruguay, it's typically two cookies sandwiching the dulce de leche and then coated in powdered sugar. Maybe in Argentina, they add more layers or use a different coating, like cinnamon or cocoa powder mixed with sugar.

I also need to consider the availability of ingredients. Dulce de leche is a staple in many South American countries, but maybe in Argentina, they have a slightly different version of it or use it in combination with other fillings. Perhaps they also use nuts or other ingredients in the dough for added texture and flavor.

Another aspect is the baking process. The Uruguayan cookies might be baked until just set, while Argentinian ones could be baked longer for a crisper texture. Or perhaps they use a different leavening agent to achieve a lighter or denser cookie.

I also think about the size of the cookies. Are Argentinian alfajores larger or smaller than the Uruguayan ones? This could affect baking time and the overall appearance of the final product.

Furthermore, I recall that in some regions, alfajores are dipped in chocolate after being filled. This could be a distinguishing feature of the Argentinian version. The chocolate coating might be milk, dark, or even white chocolate, adding another layer of flavor to the cookies.

I also wonder about the storage and serving of Argentinian alfajores. Maybe they are best served fresh, or perhaps they can be stored for a few days like the Uruguayan ones. Understanding this can help in planning the baking and assembly process.

Lastly, I think about potential variations within Argentina itself. Different regions might have their own take on alfajores, so there could be multiple authentic Argentinian recipes. It would be helpful to find a classic or widely recognized version to ensure authenticity.

Overall, to cook Argentinian alfajores, I need to focus on the specific characteristics that distinguish them from their Uruguayan counterparts, whether it's the type of cookie, the filling, the coating, or the baking method. By identifying these differences, I can adapt the recipe accordingly to achieve an authentic Argentinian alfajor.
"""
                    ),
                    TextPart(
                        content="""\
To cook Argentinian alfajores, follow these steps, which highlight the unique characteristics that distinguish them from their Uruguayan counterparts:

### Ingredients:
- **For the Cookies:**
  - 2 cups all-purpose flour
  - 1 cup powdered sugar
  - 1/2 teaspoon baking powder
  - 1/4 teaspoon baking soda
  - 1/4 teaspoon salt
  - 1/2 cup unsalted butter, softened
  - 1 large egg
  - 1 egg yolk
  - 1 teaspoon vanilla extract

- **For the Filling:**
  - 1 can (14 oz) sweetened condensed milk (for dulce de leche)
  - Optional: jam or chocolate ganache

- **For the Coating:**
  - Powdered sugar
  - Optional: cinnamon or cocoa powder mixed with sugar
  - Optional: melted chocolate (milk, dark, or white)

### Instructions:

1. **Prepare the Cookie Dough:**
   - In a large bowl, whisk together flour, powdered sugar, baking powder, baking soda, and salt.
   - Add softened butter and mix until the mixture resembles coarse crumbs.
   - In a separate bowl, whisk together egg, egg yolk, and vanilla extract. Pour into the dry mixture and mix until a dough forms.
   - Wrap dough in plastic wrap and refrigerate for 30 minutes.

2. **Roll and Cut Cookies:**
   - Roll out dough on a floured surface to about 1/4 inch thickness.
   - Cut into circles using a cookie cutter or glass rim.
   - Place cookies on a parchment-lined baking sheet, leaving space between each.

3. **Bake the Cookies:**
   - Preheat oven to 350°F (180°C).
   - Bake for 15-20 minutes until golden. Argentinian cookies might be baked longer for a crisper texture.
   - Allow to cool on the baking sheet for 5 minutes, then transfer to a wire rack to cool completely.

4. **Make Dulce de Leche:**
   - Pour sweetened condensed milk into a saucepan and heat over medium heat, stirring frequently, until thickened and golden (about 10-15 minutes).

5. **Assemble Alfajores:**
   - Spread a layer of dulce de leche on the flat side of one cookie. For added flavor, a thin layer of jam or chocolate ganache can also be used.
   - Sandwich with another cookie, pressing gently.

6. **Coat the Alfajores:**
   - Roll each sandwich in powdered sugar to coat evenly.
   - For an Argentinian twist, dip the filled alfajores in melted chocolate (milk, dark, or white) for a chocolate coating.
   - Optionally, mix cinnamon or cocoa powder with powdered sugar for a different coating flavor.

7. **Serve:**
   - Enjoy your Argentinian alfajores with a dusting of powdered sugar or chocolate coating. Store in an airtight container for up to 5 days.

### Tips:
- Ensure cookies are completely cool before filling to prevent sogginess.
- For an extra touch, add a pinch of salt to the dough for flavor balance.
- Experiment with different fillings and coatings to explore various regional variations within Argentina.

By following these steps, you can create authentic Argentinian alfajores that showcase their unique characteristics, such as a crisper texture and optional chocolate coating.\
"""
                    ),
                ],
                usage=RequestUsage(input_tokens=573, output_tokens=1509),
                model_name='deepseek-r1-distill-llama-70b',
                timestamp=IsDatetime(),
                provider_name='groq',
                provider_url='https://api.groq.com',
                provider_details={
                    'finish_reason': 'stop',
                    'timestamp': datetime(2025, 9, 17, 21, 30, 1, tzinfo=timezone.utc),
                },
                provider_response_id=IsStr(),
                finish_reason='stop',
                run_id=IsStr(),
            ),
        ]
    )

    assert event_parts == snapshot(
        [
            PartStartEvent(index=0, part=ThinkingPart(content='Alright')),
            PartDeltaEvent(index=0, delta=ThinkingPartDelta(content_delta=',')),
            PartDeltaEvent(index=0, delta=ThinkingPartDelta(content_delta=' so')),
            PartDeltaEvent(index=0, delta=ThinkingPartDelta(content_delta=' I')),
            PartDeltaEvent(index=0, delta=ThinkingPartDelta(content_delta="'m")),
            PartDeltaEvent(index=0, delta=ThinkingPartDelta(content_delta=' trying')),
            PartDeltaEvent(index=0, delta=ThinkingPartDelta(content_delta=' to')),
            PartDeltaEvent(index=0, delta=ThinkingPartDelta(content_delta=' figure')),
            PartDeltaEvent(index=0, delta=ThinkingPartDelta(content_delta=' out')),
            PartDeltaEvent(index=0, delta=ThinkingPartDelta(content_delta=' how')),
            PartDeltaEvent(index=0, delta=ThinkingPartDelta(content_delta=' to')),
            PartDeltaEvent(index=0, delta=ThinkingPartDelta(content_delta=' make')),
            PartDeltaEvent(index=0, delta=ThinkingPartDelta(content_delta=' Arg')),
            PartDeltaEvent(index=0, delta=ThinkingPartDelta(content_delta='entin')),
            PartDeltaEvent(index=0, delta=ThinkingPartDelta(content_delta='ian')),
            PartDeltaEvent(index=0, delta=ThinkingPartDelta(content_delta=' alf')),
            PartDeltaEvent(index=0, delta=ThinkingPartDelta(content_delta='aj')),
            PartDeltaEvent(index=0, delta=ThinkingPartDelta(content_delta='ores')),
            PartDeltaEvent(index=0, delta=ThinkingPartDelta(content_delta='.')),
            PartDeltaEvent(index=0, delta=ThinkingPartDelta(content_delta=' I')),
            PartDeltaEvent(index=0, delta=ThinkingPartDelta(content_delta=' know')),
            PartDeltaEvent(index=0, delta=ThinkingPartDelta(content_delta=' that')),
            PartDeltaEvent(index=0, delta=ThinkingPartDelta(content_delta=' Ur')),
            PartDeltaEvent(index=0, delta=ThinkingPartDelta(content_delta='ugu')),
            PartDeltaEvent(index=0, delta=ThinkingPartDelta(content_delta='ayan')),
            PartDeltaEvent(index=0, delta=ThinkingPartDelta(content_delta=' alf')),
            PartDeltaEvent(index=0, delta=ThinkingPartDelta(content_delta='aj')),
            PartDeltaEvent(index=0, delta=ThinkingPartDelta(content_delta='ores')),
            PartDeltaEvent(index=0, delta=ThinkingPartDelta(content_delta=' are')),
            PartDeltaEvent(index=0, delta=ThinkingPartDelta(content_delta=' these')),
            PartDeltaEvent(index=0, delta=ThinkingPartDelta(content_delta=' delicious')),
            PartDeltaEvent(index=0, delta=ThinkingPartDelta(content_delta=' cookie')),
            PartDeltaEvent(index=0, delta=ThinkingPartDelta(content_delta=' sandwiches')),
            PartDeltaEvent(index=0, delta=ThinkingPartDelta(content_delta=' filled')),
            PartDeltaEvent(index=0, delta=ThinkingPartDelta(content_delta=' with')),
            PartDeltaEvent(index=0, delta=ThinkingPartDelta(content_delta=' dul')),
            PartDeltaEvent(index=0, delta=ThinkingPartDelta(content_delta='ce')),
            PartDeltaEvent(index=0, delta=ThinkingPartDelta(content_delta=' de')),
            PartDeltaEvent(index=0, delta=ThinkingPartDelta(content_delta=' le')),
            PartDeltaEvent(index=0, delta=ThinkingPartDelta(content_delta='che')),
            PartDeltaEvent(index=0, delta=ThinkingPartDelta(content_delta=' and')),
            PartDeltaEvent(index=0, delta=ThinkingPartDelta(content_delta=' coated')),
            PartDeltaEvent(index=0, delta=ThinkingPartDelta(content_delta=' in')),
            PartDeltaEvent(index=0, delta=ThinkingPartDelta(content_delta=' powdered')),
            PartDeltaEvent(index=0, delta=ThinkingPartDelta(content_delta=' sugar')),
            PartDeltaEvent(index=0, delta=ThinkingPartDelta(content_delta='.')),
            PartDeltaEvent(index=0, delta=ThinkingPartDelta(content_delta=' But')),
            PartDeltaEvent(index=0, delta=ThinkingPartDelta(content_delta=' I')),
            PartDeltaEvent(index=0, delta=ThinkingPartDelta(content_delta=' heard')),
            PartDeltaEvent(index=0, delta=ThinkingPartDelta(content_delta=' that')),
            PartDeltaEvent(index=0, delta=ThinkingPartDelta(content_delta=' Arg')),
            PartDeltaEvent(index=0, delta=ThinkingPartDelta(content_delta='entin')),
            PartDeltaEvent(index=0, delta=ThinkingPartDelta(content_delta='ian')),
            PartDeltaEvent(index=0, delta=ThinkingPartDelta(content_delta=' alf')),
            PartDeltaEvent(index=0, delta=ThinkingPartDelta(content_delta='aj')),
            PartDeltaEvent(index=0, delta=ThinkingPartDelta(content_delta='ores')),
            PartDeltaEvent(index=0, delta=ThinkingPartDelta(content_delta=' are')),
            PartDeltaEvent(index=0, delta=ThinkingPartDelta(content_delta=' a')),
            PartDeltaEvent(index=0, delta=ThinkingPartDelta(content_delta=' bit')),
            PartDeltaEvent(index=0, delta=ThinkingPartDelta(content_delta=' different')),
            PartDeltaEvent(index=0, delta=ThinkingPartDelta(content_delta='.')),
            PartDeltaEvent(index=0, delta=ThinkingPartDelta(content_delta=' I')),
            PartDeltaEvent(index=0, delta=ThinkingPartDelta(content_delta="'m")),
            PartDeltaEvent(index=0, delta=ThinkingPartDelta(content_delta=' not')),
            PartDeltaEvent(index=0, delta=ThinkingPartDelta(content_delta=' exactly')),
            PartDeltaEvent(index=0, delta=ThinkingPartDelta(content_delta=' sure')),
            PartDeltaEvent(index=0, delta=ThinkingPartDelta(content_delta=' what')),
            PartDeltaEvent(index=0, delta=ThinkingPartDelta(content_delta=' makes')),
            PartDeltaEvent(index=0, delta=ThinkingPartDelta(content_delta=' them')),
            PartDeltaEvent(index=0, delta=ThinkingPartDelta(content_delta=' unique')),
            PartDeltaEvent(index=0, delta=ThinkingPartDelta(content_delta=',')),
            PartDeltaEvent(index=0, delta=ThinkingPartDelta(content_delta=' so')),
            PartDeltaEvent(index=0, delta=ThinkingPartDelta(content_delta=' I')),
            PartDeltaEvent(index=0, delta=ThinkingPartDelta(content_delta=' need')),
            PartDeltaEvent(index=0, delta=ThinkingPartDelta(content_delta=' to')),
            PartDeltaEvent(index=0, delta=ThinkingPartDelta(content_delta=' look')),
            PartDeltaEvent(index=0, delta=ThinkingPartDelta(content_delta=' into')),
            PartDeltaEvent(index=0, delta=ThinkingPartDelta(content_delta=' that')),
            PartDeltaEvent(
                index=0,
                delta=ThinkingPartDelta(
                    content_delta="""\
.

"""
                ),
            ),
            PartDeltaEvent(index=0, delta=ThinkingPartDelta(content_delta='First')),
            PartDeltaEvent(index=0, delta=ThinkingPartDelta(content_delta=',')),
            PartDeltaEvent(index=0, delta=ThinkingPartDelta(content_delta=' I')),
            PartDeltaEvent(index=0, delta=ThinkingPartDelta(content_delta=' think')),
            PartDeltaEvent(index=0, delta=ThinkingPartDelta(content_delta=' about')),
            PartDeltaEvent(index=0, delta=ThinkingPartDelta(content_delta=' what')),
            PartDeltaEvent(index=0, delta=ThinkingPartDelta(content_delta=' I')),
            PartDeltaEvent(index=0, delta=ThinkingPartDelta(content_delta=' know')),
            PartDeltaEvent(index=0, delta=ThinkingPartDelta(content_delta=' about')),
            PartDeltaEvent(index=0, delta=ThinkingPartDelta(content_delta=' Arg')),
            PartDeltaEvent(index=0, delta=ThinkingPartDelta(content_delta='entin')),
            PartDeltaEvent(index=0, delta=ThinkingPartDelta(content_delta='ian')),
            PartDeltaEvent(index=0, delta=ThinkingPartDelta(content_delta=' desserts')),
            PartDeltaEvent(index=0, delta=ThinkingPartDelta(content_delta='.')),
            PartDeltaEvent(index=0, delta=ThinkingPartDelta(content_delta=' They')),
            PartDeltaEvent(index=0, delta=ThinkingPartDelta(content_delta=' have')),
            PartDeltaEvent(index=0, delta=ThinkingPartDelta(content_delta=' a')),
            PartDeltaEvent(index=0, delta=ThinkingPartDelta(content_delta=' rich')),
            PartDeltaEvent(index=0, delta=ThinkingPartDelta(content_delta=' tradition')),
            PartDeltaEvent(index=0, delta=ThinkingPartDelta(content_delta=' of')),
            PartDeltaEvent(index=0, delta=ThinkingPartDelta(content_delta=' sweet')),
            PartDeltaEvent(index=0, delta=ThinkingPartDelta(content_delta=' treats')),
            PartDeltaEvent(index=0, delta=ThinkingPartDelta(content_delta=',')),
            PartDeltaEvent(index=0, delta=ThinkingPartDelta(content_delta=' and')),
            PartDeltaEvent(index=0, delta=ThinkingPartDelta(content_delta=' alf')),
            PartDeltaEvent(index=0, delta=ThinkingPartDelta(content_delta='aj')),
            PartDeltaEvent(index=0, delta=ThinkingPartDelta(content_delta='ores')),
            PartDeltaEvent(index=0, delta=ThinkingPartDelta(content_delta=' are')),
            PartDeltaEvent(index=0, delta=ThinkingPartDelta(content_delta=' definitely')),
            PartDeltaEvent(index=0, delta=ThinkingPartDelta(content_delta=' one')),
            PartDeltaEvent(index=0, delta=ThinkingPartDelta(content_delta=' of')),
            PartDeltaEvent(index=0, delta=ThinkingPartDelta(content_delta=' them')),
            PartDeltaEvent(index=0, delta=ThinkingPartDelta(content_delta='.')),
            PartDeltaEvent(index=0, delta=ThinkingPartDelta(content_delta=' Maybe')),
            PartDeltaEvent(index=0, delta=ThinkingPartDelta(content_delta=' the')),
            PartDeltaEvent(index=0, delta=ThinkingPartDelta(content_delta=' difference')),
            PartDeltaEvent(index=0, delta=ThinkingPartDelta(content_delta=' lies')),
            PartDeltaEvent(index=0, delta=ThinkingPartDelta(content_delta=' in')),
            PartDeltaEvent(index=0, delta=ThinkingPartDelta(content_delta=' the')),
            PartDeltaEvent(index=0, delta=ThinkingPartDelta(content_delta=' type')),
            PartDeltaEvent(index=0, delta=ThinkingPartDelta(content_delta=' of')),
            PartDeltaEvent(index=0, delta=ThinkingPartDelta(content_delta=' cookies')),
            PartDeltaEvent(index=0, delta=ThinkingPartDelta(content_delta=' used')),
            PartDeltaEvent(index=0, delta=ThinkingPartDelta(content_delta=' or')),
            PartDeltaEvent(index=0, delta=ThinkingPartDelta(content_delta=' the')),
            PartDeltaEvent(index=0, delta=ThinkingPartDelta(content_delta=' filling')),
            PartDeltaEvent(index=0, delta=ThinkingPartDelta(content_delta='.')),
            PartDeltaEvent(index=0, delta=ThinkingPartDelta(content_delta=' I')),
            PartDeltaEvent(index=0, delta=ThinkingPartDelta(content_delta=' recall')),
            PartDeltaEvent(index=0, delta=ThinkingPartDelta(content_delta=' that')),
            PartDeltaEvent(index=0, delta=ThinkingPartDelta(content_delta=' in')),
            PartDeltaEvent(index=0, delta=ThinkingPartDelta(content_delta=' some')),
            PartDeltaEvent(index=0, delta=ThinkingPartDelta(content_delta=' South')),
            PartDeltaEvent(index=0, delta=ThinkingPartDelta(content_delta=' American')),
            PartDeltaEvent(index=0, delta=ThinkingPartDelta(content_delta=' countries')),
            PartDeltaEvent(index=0, delta=ThinkingPartDelta(content_delta=',')),
            PartDeltaEvent(index=0, delta=ThinkingPartDelta(content_delta=' alf')),
            PartDeltaEvent(index=0, delta=ThinkingPartDelta(content_delta='aj')),
            PartDeltaEvent(index=0, delta=ThinkingPartDelta(content_delta='ores')),
            PartDeltaEvent(index=0, delta=ThinkingPartDelta(content_delta=' can')),
            PartDeltaEvent(index=0, delta=ThinkingPartDelta(content_delta=' be')),
            PartDeltaEvent(index=0, delta=ThinkingPartDelta(content_delta=' more')),
            PartDeltaEvent(index=0, delta=ThinkingPartDelta(content_delta=' like')),
            PartDeltaEvent(index=0, delta=ThinkingPartDelta(content_delta=' a')),
            PartDeltaEvent(index=0, delta=ThinkingPartDelta(content_delta=' bisc')),
            PartDeltaEvent(index=0, delta=ThinkingPartDelta(content_delta='uit')),
            PartDeltaEvent(index=0, delta=ThinkingPartDelta(content_delta=' or')),
            PartDeltaEvent(index=0, delta=ThinkingPartDelta(content_delta=' even')),
            PartDeltaEvent(index=0, delta=ThinkingPartDelta(content_delta=' a')),
            PartDeltaEvent(index=0, delta=ThinkingPartDelta(content_delta=' cake')),
            PartDeltaEvent(index=0, delta=ThinkingPartDelta(content_delta='-like')),
            PartDeltaEvent(index=0, delta=ThinkingPartDelta(content_delta=' cookie')),
            PartDeltaEvent(index=0, delta=ThinkingPartDelta(content_delta=',')),
            PartDeltaEvent(index=0, delta=ThinkingPartDelta(content_delta=' whereas')),
            PartDeltaEvent(index=0, delta=ThinkingPartDelta(content_delta=' in')),
            PartDeltaEvent(index=0, delta=ThinkingPartDelta(content_delta=' others')),
            PartDeltaEvent(index=0, delta=ThinkingPartDelta(content_delta=',')),
            PartDeltaEvent(index=0, delta=ThinkingPartDelta(content_delta=' they')),
            PartDeltaEvent(index=0, delta=ThinkingPartDelta(content_delta=' might')),
            PartDeltaEvent(index=0, delta=ThinkingPartDelta(content_delta=' be')),
            PartDeltaEvent(index=0, delta=ThinkingPartDelta(content_delta=' cr')),
            PartDeltaEvent(index=0, delta=ThinkingPartDelta(content_delta='isper')),
            PartDeltaEvent(
                index=0,
                delta=ThinkingPartDelta(
                    content_delta="""\
.

"""
                ),
            ),
            PartDeltaEvent(index=0, delta=ThinkingPartDelta(content_delta='I')),
            PartDeltaEvent(index=0, delta=ThinkingPartDelta(content_delta=' also')),
            PartDeltaEvent(index=0, delta=ThinkingPartDelta(content_delta=' remember')),
            PartDeltaEvent(index=0, delta=ThinkingPartDelta(content_delta=' that')),
            PartDeltaEvent(index=0, delta=ThinkingPartDelta(content_delta=' sometimes')),
            PartDeltaEvent(index=0, delta=ThinkingPartDelta(content_delta=' alf')),
            PartDeltaEvent(index=0, delta=ThinkingPartDelta(content_delta='aj')),
            PartDeltaEvent(index=0, delta=ThinkingPartDelta(content_delta='ores')),
            PartDeltaEvent(index=0, delta=ThinkingPartDelta(content_delta=' are')),
            PartDeltaEvent(index=0, delta=ThinkingPartDelta(content_delta=' coated')),
            PartDeltaEvent(index=0, delta=ThinkingPartDelta(content_delta=' in')),
            PartDeltaEvent(index=0, delta=ThinkingPartDelta(content_delta=' chocolate')),
            PartDeltaEvent(index=0, delta=ThinkingPartDelta(content_delta=' instead')),
            PartDeltaEvent(index=0, delta=ThinkingPartDelta(content_delta=' of')),
            PartDeltaEvent(index=0, delta=ThinkingPartDelta(content_delta=' just')),
            PartDeltaEvent(index=0, delta=ThinkingPartDelta(content_delta=' powdered')),
            PartDeltaEvent(index=0, delta=ThinkingPartDelta(content_delta=' sugar')),
            PartDeltaEvent(index=0, delta=ThinkingPartDelta(content_delta='.')),
            PartDeltaEvent(index=0, delta=ThinkingPartDelta(content_delta=' That')),
            PartDeltaEvent(index=0, delta=ThinkingPartDelta(content_delta=' could')),
            PartDeltaEvent(index=0, delta=ThinkingPartDelta(content_delta=' be')),
            PartDeltaEvent(index=0, delta=ThinkingPartDelta(content_delta=' an')),
            PartDeltaEvent(index=0, delta=ThinkingPartDelta(content_delta=' Arg')),
            PartDeltaEvent(index=0, delta=ThinkingPartDelta(content_delta='entin')),
            PartDeltaEvent(index=0, delta=ThinkingPartDelta(content_delta='ian')),
            PartDeltaEvent(index=0, delta=ThinkingPartDelta(content_delta=' twist')),
            PartDeltaEvent(index=0, delta=ThinkingPartDelta(content_delta='.')),
            PartDeltaEvent(index=0, delta=ThinkingPartDelta(content_delta=' I')),
            PartDeltaEvent(index=0, delta=ThinkingPartDelta(content_delta=' need')),
            PartDeltaEvent(index=0, delta=ThinkingPartDelta(content_delta=' to')),
            PartDeltaEvent(index=0, delta=ThinkingPartDelta(content_delta=' confirm')),
            PartDeltaEvent(index=0, delta=ThinkingPartDelta(content_delta=' that')),
            PartDeltaEvent(index=0, delta=ThinkingPartDelta(content_delta='.')),
            PartDeltaEvent(index=0, delta=ThinkingPartDelta(content_delta=' Also')),
            PartDeltaEvent(index=0, delta=ThinkingPartDelta(content_delta=',')),
            PartDeltaEvent(index=0, delta=ThinkingPartDelta(content_delta=' the')),
            PartDeltaEvent(index=0, delta=ThinkingPartDelta(content_delta=' filling')),
            PartDeltaEvent(index=0, delta=ThinkingPartDelta(content_delta=' might')),
            PartDeltaEvent(index=0, delta=ThinkingPartDelta(content_delta=' not')),
            PartDeltaEvent(index=0, delta=ThinkingPartDelta(content_delta=' just')),
            PartDeltaEvent(index=0, delta=ThinkingPartDelta(content_delta=' be')),
            PartDeltaEvent(index=0, delta=ThinkingPartDelta(content_delta=' dul')),
            PartDeltaEvent(index=0, delta=ThinkingPartDelta(content_delta='ce')),
            PartDeltaEvent(index=0, delta=ThinkingPartDelta(content_delta=' de')),
            PartDeltaEvent(index=0, delta=ThinkingPartDelta(content_delta=' le')),
            PartDeltaEvent(index=0, delta=ThinkingPartDelta(content_delta='che')),
            PartDeltaEvent(index=0, delta=ThinkingPartDelta(content_delta=';')),
            PartDeltaEvent(index=0, delta=ThinkingPartDelta(content_delta=' perhaps')),
            PartDeltaEvent(index=0, delta=ThinkingPartDelta(content_delta=' they')),
            PartDeltaEvent(index=0, delta=ThinkingPartDelta(content_delta=' use')),
            PartDeltaEvent(index=0, delta=ThinkingPartDelta(content_delta=' other')),
            PartDeltaEvent(index=0, delta=ThinkingPartDelta(content_delta=' ingredients')),
            PartDeltaEvent(index=0, delta=ThinkingPartDelta(content_delta=' like')),
            PartDeltaEvent(index=0, delta=ThinkingPartDelta(content_delta=' jam')),
            PartDeltaEvent(index=0, delta=ThinkingPartDelta(content_delta=' or')),
            PartDeltaEvent(index=0, delta=ThinkingPartDelta(content_delta=' chocolate')),
            PartDeltaEvent(index=0, delta=ThinkingPartDelta(content_delta=' gan')),
            PartDeltaEvent(index=0, delta=ThinkingPartDelta(content_delta='ache')),
            PartDeltaEvent(
                index=0,
                delta=ThinkingPartDelta(
                    content_delta="""\
.

"""
                ),
            ),
            PartDeltaEvent(index=0, delta=ThinkingPartDelta(content_delta='Another')),
            PartDeltaEvent(index=0, delta=ThinkingPartDelta(content_delta=' thing')),
            PartDeltaEvent(index=0, delta=ThinkingPartDelta(content_delta=' to')),
            PartDeltaEvent(index=0, delta=ThinkingPartDelta(content_delta=' consider')),
            PartDeltaEvent(index=0, delta=ThinkingPartDelta(content_delta=' is')),
            PartDeltaEvent(index=0, delta=ThinkingPartDelta(content_delta=' the')),
            PartDeltaEvent(index=0, delta=ThinkingPartDelta(content_delta=' texture')),
            PartDeltaEvent(index=0, delta=ThinkingPartDelta(content_delta=' of')),
            PartDeltaEvent(index=0, delta=ThinkingPartDelta(content_delta=' the')),
            PartDeltaEvent(index=0, delta=ThinkingPartDelta(content_delta=' cookies')),
            PartDeltaEvent(index=0, delta=ThinkingPartDelta(content_delta='.')),
            PartDeltaEvent(index=0, delta=ThinkingPartDelta(content_delta=' Ur')),
            PartDeltaEvent(index=0, delta=ThinkingPartDelta(content_delta='ugu')),
            PartDeltaEvent(index=0, delta=ThinkingPartDelta(content_delta='ayan')),
            PartDeltaEvent(index=0, delta=ThinkingPartDelta(content_delta=' alf')),
            PartDeltaEvent(index=0, delta=ThinkingPartDelta(content_delta='aj')),
            PartDeltaEvent(index=0, delta=ThinkingPartDelta(content_delta='ores')),
            PartDeltaEvent(index=0, delta=ThinkingPartDelta(content_delta=' have')),
            PartDeltaEvent(index=0, delta=ThinkingPartDelta(content_delta=' a')),
            PartDeltaEvent(index=0, delta=ThinkingPartDelta(content_delta=' softer')),
            PartDeltaEvent(index=0, delta=ThinkingPartDelta(content_delta=',')),
            PartDeltaEvent(index=0, delta=ThinkingPartDelta(content_delta=' more')),
            PartDeltaEvent(index=0, delta=ThinkingPartDelta(content_delta=' delicate')),
            PartDeltaEvent(index=0, delta=ThinkingPartDelta(content_delta=' cookie')),
            PartDeltaEvent(index=0, delta=ThinkingPartDelta(content_delta=',')),
            PartDeltaEvent(index=0, delta=ThinkingPartDelta(content_delta=' while')),
            PartDeltaEvent(index=0, delta=ThinkingPartDelta(content_delta=' Arg')),
            PartDeltaEvent(index=0, delta=ThinkingPartDelta(content_delta='entin')),
            PartDeltaEvent(index=0, delta=ThinkingPartDelta(content_delta='ian')),
            PartDeltaEvent(index=0, delta=ThinkingPartDelta(content_delta=' ones')),
            PartDeltaEvent(index=0, delta=ThinkingPartDelta(content_delta=' might')),
            PartDeltaEvent(index=0, delta=ThinkingPartDelta(content_delta=' be')),
            PartDeltaEvent(index=0, delta=ThinkingPartDelta(content_delta=' crunch')),
            PartDeltaEvent(index=0, delta=ThinkingPartDelta(content_delta='ier')),
            PartDeltaEvent(index=0, delta=ThinkingPartDelta(content_delta='.')),
            PartDeltaEvent(index=0, delta=ThinkingPartDelta(content_delta=' Or')),
            PartDeltaEvent(index=0, delta=ThinkingPartDelta(content_delta=' maybe')),
            PartDeltaEvent(index=0, delta=ThinkingPartDelta(content_delta=' they')),
            PartDeltaEvent(index=0, delta=ThinkingPartDelta(content_delta=' use')),
            PartDeltaEvent(index=0, delta=ThinkingPartDelta(content_delta=' a')),
            PartDeltaEvent(index=0, delta=ThinkingPartDelta(content_delta=' different')),
            PartDeltaEvent(index=0, delta=ThinkingPartDelta(content_delta=' type')),
            PartDeltaEvent(index=0, delta=ThinkingPartDelta(content_delta=' of')),
            PartDeltaEvent(index=0, delta=ThinkingPartDelta(content_delta=' flour')),
            PartDeltaEvent(index=0, delta=ThinkingPartDelta(content_delta=' or')),
            PartDeltaEvent(index=0, delta=ThinkingPartDelta(content_delta=' baking')),
            PartDeltaEvent(index=0, delta=ThinkingPartDelta(content_delta=' technique')),
            PartDeltaEvent(index=0, delta=ThinkingPartDelta(content_delta='.')),
            PartDeltaEvent(index=0, delta=ThinkingPartDelta(content_delta=' I')),
            PartDeltaEvent(index=0, delta=ThinkingPartDelta(content_delta=' should')),
            PartDeltaEvent(index=0, delta=ThinkingPartDelta(content_delta=' check')),
            PartDeltaEvent(index=0, delta=ThinkingPartDelta(content_delta=' recipes')),
            PartDeltaEvent(index=0, delta=ThinkingPartDelta(content_delta=' from')),
            PartDeltaEvent(index=0, delta=ThinkingPartDelta(content_delta=' both')),
            PartDeltaEvent(index=0, delta=ThinkingPartDelta(content_delta=' countries')),
            PartDeltaEvent(index=0, delta=ThinkingPartDelta(content_delta=' to')),
            PartDeltaEvent(index=0, delta=ThinkingPartDelta(content_delta=' see')),
            PartDeltaEvent(index=0, delta=ThinkingPartDelta(content_delta=' the')),
            PartDeltaEvent(index=0, delta=ThinkingPartDelta(content_delta=' differences')),
            PartDeltaEvent(index=0, delta=ThinkingPartDelta(content_delta=' in')),
            PartDeltaEvent(index=0, delta=ThinkingPartDelta(content_delta=' ingredients')),
            PartDeltaEvent(index=0, delta=ThinkingPartDelta(content_delta=' and')),
            PartDeltaEvent(index=0, delta=ThinkingPartDelta(content_delta=' preparation')),
            PartDeltaEvent(index=0, delta=ThinkingPartDelta(content_delta=' methods')),
            PartDeltaEvent(
                index=0,
                delta=ThinkingPartDelta(
                    content_delta="""\
.

"""
                ),
            ),
            PartDeltaEvent(index=0, delta=ThinkingPartDelta(content_delta='I')),
            PartDeltaEvent(index=0, delta=ThinkingPartDelta(content_delta=' also')),
            PartDeltaEvent(index=0, delta=ThinkingPartDelta(content_delta=' wonder')),
            PartDeltaEvent(index=0, delta=ThinkingPartDelta(content_delta=' about')),
            PartDeltaEvent(index=0, delta=ThinkingPartDelta(content_delta=' the')),
            PartDeltaEvent(index=0, delta=ThinkingPartDelta(content_delta=' history')),
            PartDeltaEvent(index=0, delta=ThinkingPartDelta(content_delta=' of')),
            PartDeltaEvent(index=0, delta=ThinkingPartDelta(content_delta=' alf')),
            PartDeltaEvent(index=0, delta=ThinkingPartDelta(content_delta='aj')),
            PartDeltaEvent(index=0, delta=ThinkingPartDelta(content_delta='ores')),
            PartDeltaEvent(index=0, delta=ThinkingPartDelta(content_delta=' in')),
            PartDeltaEvent(index=0, delta=ThinkingPartDelta(content_delta=' Argentina')),
            PartDeltaEvent(index=0, delta=ThinkingPartDelta(content_delta='.')),
            PartDeltaEvent(index=0, delta=ThinkingPartDelta(content_delta=' They')),
            PartDeltaEvent(index=0, delta=ThinkingPartDelta(content_delta=' might')),
            PartDeltaEvent(index=0, delta=ThinkingPartDelta(content_delta=' have')),
            PartDeltaEvent(index=0, delta=ThinkingPartDelta(content_delta=' been')),
            PartDeltaEvent(index=0, delta=ThinkingPartDelta(content_delta=' influenced')),
            PartDeltaEvent(index=0, delta=ThinkingPartDelta(content_delta=' by')),
            PartDeltaEvent(index=0, delta=ThinkingPartDelta(content_delta=' European')),
            PartDeltaEvent(index=0, delta=ThinkingPartDelta(content_delta=' immigrants')),
            PartDeltaEvent(index=0, delta=ThinkingPartDelta(content_delta=',')),
            PartDeltaEvent(index=0, delta=ThinkingPartDelta(content_delta=' especially')),
            PartDeltaEvent(index=0, delta=ThinkingPartDelta(content_delta=' from')),
            PartDeltaEvent(index=0, delta=ThinkingPartDelta(content_delta=' Spain')),
            PartDeltaEvent(index=0, delta=ThinkingPartDelta(content_delta=' or')),
            PartDeltaEvent(index=0, delta=ThinkingPartDelta(content_delta=' Italy')),
            PartDeltaEvent(index=0, delta=ThinkingPartDelta(content_delta=',')),
            PartDeltaEvent(index=0, delta=ThinkingPartDelta(content_delta=' which')),
            PartDeltaEvent(index=0, delta=ThinkingPartDelta(content_delta=' could')),
            PartDeltaEvent(index=0, delta=ThinkingPartDelta(content_delta=' explain')),
            PartDeltaEvent(index=0, delta=ThinkingPartDelta(content_delta=' variations')),
            PartDeltaEvent(index=0, delta=ThinkingPartDelta(content_delta=' in')),
            PartDeltaEvent(index=0, delta=ThinkingPartDelta(content_delta=' the')),
            PartDeltaEvent(index=0, delta=ThinkingPartDelta(content_delta=' recipe')),
            PartDeltaEvent(index=0, delta=ThinkingPartDelta(content_delta='.')),
            PartDeltaEvent(index=0, delta=ThinkingPartDelta(content_delta=' This')),
            PartDeltaEvent(index=0, delta=ThinkingPartDelta(content_delta=' cultural')),
            PartDeltaEvent(index=0, delta=ThinkingPartDelta(content_delta=' influence')),
            PartDeltaEvent(index=0, delta=ThinkingPartDelta(content_delta=' might')),
            PartDeltaEvent(index=0, delta=ThinkingPartDelta(content_delta=' contribute')),
            PartDeltaEvent(index=0, delta=ThinkingPartDelta(content_delta=' to')),
            PartDeltaEvent(index=0, delta=ThinkingPartDelta(content_delta=' differences')),
            PartDeltaEvent(index=0, delta=ThinkingPartDelta(content_delta=' in')),
            PartDeltaEvent(index=0, delta=ThinkingPartDelta(content_delta=' how')),
            PartDeltaEvent(index=0, delta=ThinkingPartDelta(content_delta=' the')),
            PartDeltaEvent(index=0, delta=ThinkingPartDelta(content_delta=' cookies')),
            PartDeltaEvent(index=0, delta=ThinkingPartDelta(content_delta=' are')),
            PartDeltaEvent(index=0, delta=ThinkingPartDelta(content_delta=' made')),
            PartDeltaEvent(index=0, delta=ThinkingPartDelta(content_delta=' and')),
            PartDeltaEvent(index=0, delta=ThinkingPartDelta(content_delta=' filled')),
            PartDeltaEvent(
                index=0,
                delta=ThinkingPartDelta(
                    content_delta="""\
.

"""
                ),
            ),
            PartDeltaEvent(index=0, delta=ThinkingPartDelta(content_delta='Additionally')),
            PartDeltaEvent(index=0, delta=ThinkingPartDelta(content_delta=',')),
            PartDeltaEvent(index=0, delta=ThinkingPartDelta(content_delta=' I')),
            PartDeltaEvent(index=0, delta=ThinkingPartDelta(content_delta=' think')),
            PartDeltaEvent(index=0, delta=ThinkingPartDelta(content_delta=' about')),
            PartDeltaEvent(index=0, delta=ThinkingPartDelta(content_delta=' the')),
            PartDeltaEvent(index=0, delta=ThinkingPartDelta(content_delta=' assembly')),
            PartDeltaEvent(index=0, delta=ThinkingPartDelta(content_delta=' of')),
            PartDeltaEvent(index=0, delta=ThinkingPartDelta(content_delta=' the')),
            PartDeltaEvent(index=0, delta=ThinkingPartDelta(content_delta=' alf')),
            PartDeltaEvent(index=0, delta=ThinkingPartDelta(content_delta='aj')),
            PartDeltaEvent(index=0, delta=ThinkingPartDelta(content_delta='ores')),
            PartDeltaEvent(index=0, delta=ThinkingPartDelta(content_delta='.')),
            PartDeltaEvent(index=0, delta=ThinkingPartDelta(content_delta=' In')),
            PartDeltaEvent(index=0, delta=ThinkingPartDelta(content_delta=' Uruguay')),
            PartDeltaEvent(index=0, delta=ThinkingPartDelta(content_delta=',')),
            PartDeltaEvent(index=0, delta=ThinkingPartDelta(content_delta=' it')),
            PartDeltaEvent(index=0, delta=ThinkingPartDelta(content_delta="'s")),
            PartDeltaEvent(index=0, delta=ThinkingPartDelta(content_delta=' typically')),
            PartDeltaEvent(index=0, delta=ThinkingPartDelta(content_delta=' two')),
            PartDeltaEvent(index=0, delta=ThinkingPartDelta(content_delta=' cookies')),
            PartDeltaEvent(index=0, delta=ThinkingPartDelta(content_delta=' sandwich')),
            PartDeltaEvent(index=0, delta=ThinkingPartDelta(content_delta='ing')),
            PartDeltaEvent(index=0, delta=ThinkingPartDelta(content_delta=' the')),
            PartDeltaEvent(index=0, delta=ThinkingPartDelta(content_delta=' dul')),
            PartDeltaEvent(index=0, delta=ThinkingPartDelta(content_delta='ce')),
            PartDeltaEvent(index=0, delta=ThinkingPartDelta(content_delta=' de')),
            PartDeltaEvent(index=0, delta=ThinkingPartDelta(content_delta=' le')),
            PartDeltaEvent(index=0, delta=ThinkingPartDelta(content_delta='che')),
            PartDeltaEvent(index=0, delta=ThinkingPartDelta(content_delta=' and')),
            PartDeltaEvent(index=0, delta=ThinkingPartDelta(content_delta=' then')),
            PartDeltaEvent(index=0, delta=ThinkingPartDelta(content_delta=' coated')),
            PartDeltaEvent(index=0, delta=ThinkingPartDelta(content_delta=' in')),
            PartDeltaEvent(index=0, delta=ThinkingPartDelta(content_delta=' powdered')),
            PartDeltaEvent(index=0, delta=ThinkingPartDelta(content_delta=' sugar')),
            PartDeltaEvent(index=0, delta=ThinkingPartDelta(content_delta='.')),
            PartDeltaEvent(index=0, delta=ThinkingPartDelta(content_delta=' Maybe')),
            PartDeltaEvent(index=0, delta=ThinkingPartDelta(content_delta=' in')),
            PartDeltaEvent(index=0, delta=ThinkingPartDelta(content_delta=' Argentina')),
            PartDeltaEvent(index=0, delta=ThinkingPartDelta(content_delta=',')),
            PartDeltaEvent(index=0, delta=ThinkingPartDelta(content_delta=' they')),
            PartDeltaEvent(index=0, delta=ThinkingPartDelta(content_delta=' add')),
            PartDeltaEvent(index=0, delta=ThinkingPartDelta(content_delta=' more')),
            PartDeltaEvent(index=0, delta=ThinkingPartDelta(content_delta=' layers')),
            PartDeltaEvent(index=0, delta=ThinkingPartDelta(content_delta=' or')),
            PartDeltaEvent(index=0, delta=ThinkingPartDelta(content_delta=' use')),
            PartDeltaEvent(index=0, delta=ThinkingPartDelta(content_delta=' a')),
            PartDeltaEvent(index=0, delta=ThinkingPartDelta(content_delta=' different')),
            PartDeltaEvent(index=0, delta=ThinkingPartDelta(content_delta=' coating')),
            PartDeltaEvent(index=0, delta=ThinkingPartDelta(content_delta=',')),
            PartDeltaEvent(index=0, delta=ThinkingPartDelta(content_delta=' like')),
            PartDeltaEvent(index=0, delta=ThinkingPartDelta(content_delta=' cinnamon')),
            PartDeltaEvent(index=0, delta=ThinkingPartDelta(content_delta=' or')),
            PartDeltaEvent(index=0, delta=ThinkingPartDelta(content_delta=' cocoa')),
            PartDeltaEvent(index=0, delta=ThinkingPartDelta(content_delta=' powder')),
            PartDeltaEvent(index=0, delta=ThinkingPartDelta(content_delta=' mixed')),
            PartDeltaEvent(index=0, delta=ThinkingPartDelta(content_delta=' with')),
            PartDeltaEvent(index=0, delta=ThinkingPartDelta(content_delta=' sugar')),
            PartDeltaEvent(
                index=0,
                delta=ThinkingPartDelta(
                    content_delta="""\
.

"""
                ),
            ),
            PartDeltaEvent(index=0, delta=ThinkingPartDelta(content_delta='I')),
            PartDeltaEvent(index=0, delta=ThinkingPartDelta(content_delta=' also')),
            PartDeltaEvent(index=0, delta=ThinkingPartDelta(content_delta=' need')),
            PartDeltaEvent(index=0, delta=ThinkingPartDelta(content_delta=' to')),
            PartDeltaEvent(index=0, delta=ThinkingPartDelta(content_delta=' consider')),
            PartDeltaEvent(index=0, delta=ThinkingPartDelta(content_delta=' the')),
            PartDeltaEvent(index=0, delta=ThinkingPartDelta(content_delta=' availability')),
            PartDeltaEvent(index=0, delta=ThinkingPartDelta(content_delta=' of')),
            PartDeltaEvent(index=0, delta=ThinkingPartDelta(content_delta=' ingredients')),
            PartDeltaEvent(index=0, delta=ThinkingPartDelta(content_delta='.')),
            PartDeltaEvent(index=0, delta=ThinkingPartDelta(content_delta=' Dul')),
            PartDeltaEvent(index=0, delta=ThinkingPartDelta(content_delta='ce')),
            PartDeltaEvent(index=0, delta=ThinkingPartDelta(content_delta=' de')),
            PartDeltaEvent(index=0, delta=ThinkingPartDelta(content_delta=' le')),
            PartDeltaEvent(index=0, delta=ThinkingPartDelta(content_delta='che')),
            PartDeltaEvent(index=0, delta=ThinkingPartDelta(content_delta=' is')),
            PartDeltaEvent(index=0, delta=ThinkingPartDelta(content_delta=' a')),
            PartDeltaEvent(index=0, delta=ThinkingPartDelta(content_delta=' staple')),
            PartDeltaEvent(index=0, delta=ThinkingPartDelta(content_delta=' in')),
            PartDeltaEvent(index=0, delta=ThinkingPartDelta(content_delta=' many')),
            PartDeltaEvent(index=0, delta=ThinkingPartDelta(content_delta=' South')),
            PartDeltaEvent(index=0, delta=ThinkingPartDelta(content_delta=' American')),
            PartDeltaEvent(index=0, delta=ThinkingPartDelta(content_delta=' countries')),
            PartDeltaEvent(index=0, delta=ThinkingPartDelta(content_delta=',')),
            PartDeltaEvent(index=0, delta=ThinkingPartDelta(content_delta=' but')),
            PartDeltaEvent(index=0, delta=ThinkingPartDelta(content_delta=' maybe')),
            PartDeltaEvent(index=0, delta=ThinkingPartDelta(content_delta=' in')),
            PartDeltaEvent(index=0, delta=ThinkingPartDelta(content_delta=' Argentina')),
            PartDeltaEvent(index=0, delta=ThinkingPartDelta(content_delta=',')),
            PartDeltaEvent(index=0, delta=ThinkingPartDelta(content_delta=' they')),
            PartDeltaEvent(index=0, delta=ThinkingPartDelta(content_delta=' have')),
            PartDeltaEvent(index=0, delta=ThinkingPartDelta(content_delta=' a')),
            PartDeltaEvent(index=0, delta=ThinkingPartDelta(content_delta=' slightly')),
            PartDeltaEvent(index=0, delta=ThinkingPartDelta(content_delta=' different')),
            PartDeltaEvent(index=0, delta=ThinkingPartDelta(content_delta=' version')),
            PartDeltaEvent(index=0, delta=ThinkingPartDelta(content_delta=' of')),
            PartDeltaEvent(index=0, delta=ThinkingPartDelta(content_delta=' it')),
            PartDeltaEvent(index=0, delta=ThinkingPartDelta(content_delta=' or')),
            PartDeltaEvent(index=0, delta=ThinkingPartDelta(content_delta=' use')),
            PartDeltaEvent(index=0, delta=ThinkingPartDelta(content_delta=' it')),
            PartDeltaEvent(index=0, delta=ThinkingPartDelta(content_delta=' in')),
            PartDeltaEvent(index=0, delta=ThinkingPartDelta(content_delta=' combination')),
            PartDeltaEvent(index=0, delta=ThinkingPartDelta(content_delta=' with')),
            PartDeltaEvent(index=0, delta=ThinkingPartDelta(content_delta=' other')),
            PartDeltaEvent(index=0, delta=ThinkingPartDelta(content_delta=' fill')),
            PartDeltaEvent(index=0, delta=ThinkingPartDelta(content_delta='ings')),
            PartDeltaEvent(index=0, delta=ThinkingPartDelta(content_delta='.')),
            PartDeltaEvent(index=0, delta=ThinkingPartDelta(content_delta=' Perhaps')),
            PartDeltaEvent(index=0, delta=ThinkingPartDelta(content_delta=' they')),
            PartDeltaEvent(index=0, delta=ThinkingPartDelta(content_delta=' also')),
            PartDeltaEvent(index=0, delta=ThinkingPartDelta(content_delta=' use')),
            PartDeltaEvent(index=0, delta=ThinkingPartDelta(content_delta=' nuts')),
            PartDeltaEvent(index=0, delta=ThinkingPartDelta(content_delta=' or')),
            PartDeltaEvent(index=0, delta=ThinkingPartDelta(content_delta=' other')),
            PartDeltaEvent(index=0, delta=ThinkingPartDelta(content_delta=' ingredients')),
            PartDeltaEvent(index=0, delta=ThinkingPartDelta(content_delta=' in')),
            PartDeltaEvent(index=0, delta=ThinkingPartDelta(content_delta=' the')),
            PartDeltaEvent(index=0, delta=ThinkingPartDelta(content_delta=' dough')),
            PartDeltaEvent(index=0, delta=ThinkingPartDelta(content_delta=' for')),
            PartDeltaEvent(index=0, delta=ThinkingPartDelta(content_delta=' added')),
            PartDeltaEvent(index=0, delta=ThinkingPartDelta(content_delta=' texture')),
            PartDeltaEvent(index=0, delta=ThinkingPartDelta(content_delta=' and')),
            PartDeltaEvent(index=0, delta=ThinkingPartDelta(content_delta=' flavor')),
            PartDeltaEvent(
                index=0,
                delta=ThinkingPartDelta(
                    content_delta="""\
.

"""
                ),
            ),
            PartDeltaEvent(index=0, delta=ThinkingPartDelta(content_delta='Another')),
            PartDeltaEvent(index=0, delta=ThinkingPartDelta(content_delta=' aspect')),
            PartDeltaEvent(index=0, delta=ThinkingPartDelta(content_delta=' is')),
            PartDeltaEvent(index=0, delta=ThinkingPartDelta(content_delta=' the')),
            PartDeltaEvent(index=0, delta=ThinkingPartDelta(content_delta=' baking')),
            PartDeltaEvent(index=0, delta=ThinkingPartDelta(content_delta=' process')),
            PartDeltaEvent(index=0, delta=ThinkingPartDelta(content_delta='.')),
            PartDeltaEvent(index=0, delta=ThinkingPartDelta(content_delta=' The')),
            PartDeltaEvent(index=0, delta=ThinkingPartDelta(content_delta=' Ur')),
            PartDeltaEvent(index=0, delta=ThinkingPartDelta(content_delta='ugu')),
            PartDeltaEvent(index=0, delta=ThinkingPartDelta(content_delta='ayan')),
            PartDeltaEvent(index=0, delta=ThinkingPartDelta(content_delta=' cookies')),
            PartDeltaEvent(index=0, delta=ThinkingPartDelta(content_delta=' might')),
            PartDeltaEvent(index=0, delta=ThinkingPartDelta(content_delta=' be')),
            PartDeltaEvent(index=0, delta=ThinkingPartDelta(content_delta=' baked')),
            PartDeltaEvent(index=0, delta=ThinkingPartDelta(content_delta=' until')),
            PartDeltaEvent(index=0, delta=ThinkingPartDelta(content_delta=' just')),
            PartDeltaEvent(index=0, delta=ThinkingPartDelta(content_delta=' set')),
            PartDeltaEvent(index=0, delta=ThinkingPartDelta(content_delta=',')),
            PartDeltaEvent(index=0, delta=ThinkingPartDelta(content_delta=' while')),
            PartDeltaEvent(index=0, delta=ThinkingPartDelta(content_delta=' Arg')),
            PartDeltaEvent(index=0, delta=ThinkingPartDelta(content_delta='entin')),
            PartDeltaEvent(index=0, delta=ThinkingPartDelta(content_delta='ian')),
            PartDeltaEvent(index=0, delta=ThinkingPartDelta(content_delta=' ones')),
            PartDeltaEvent(index=0, delta=ThinkingPartDelta(content_delta=' could')),
            PartDeltaEvent(index=0, delta=ThinkingPartDelta(content_delta=' be')),
            PartDeltaEvent(index=0, delta=ThinkingPartDelta(content_delta=' baked')),
            PartDeltaEvent(index=0, delta=ThinkingPartDelta(content_delta=' longer')),
            PartDeltaEvent(index=0, delta=ThinkingPartDelta(content_delta=' for')),
            PartDeltaEvent(index=0, delta=ThinkingPartDelta(content_delta=' a')),
            PartDeltaEvent(index=0, delta=ThinkingPartDelta(content_delta=' cr')),
            PartDeltaEvent(index=0, delta=ThinkingPartDelta(content_delta='isper')),
            PartDeltaEvent(index=0, delta=ThinkingPartDelta(content_delta=' texture')),
            PartDeltaEvent(index=0, delta=ThinkingPartDelta(content_delta='.')),
            PartDeltaEvent(index=0, delta=ThinkingPartDelta(content_delta=' Or')),
            PartDeltaEvent(index=0, delta=ThinkingPartDelta(content_delta=' perhaps')),
            PartDeltaEvent(index=0, delta=ThinkingPartDelta(content_delta=' they')),
            PartDeltaEvent(index=0, delta=ThinkingPartDelta(content_delta=' use')),
            PartDeltaEvent(index=0, delta=ThinkingPartDelta(content_delta=' a')),
            PartDeltaEvent(index=0, delta=ThinkingPartDelta(content_delta=' different')),
            PartDeltaEvent(index=0, delta=ThinkingPartDelta(content_delta=' le')),
            PartDeltaEvent(index=0, delta=ThinkingPartDelta(content_delta='aven')),
            PartDeltaEvent(index=0, delta=ThinkingPartDelta(content_delta='ing')),
            PartDeltaEvent(index=0, delta=ThinkingPartDelta(content_delta=' agent')),
            PartDeltaEvent(index=0, delta=ThinkingPartDelta(content_delta=' to')),
            PartDeltaEvent(index=0, delta=ThinkingPartDelta(content_delta=' achieve')),
            PartDeltaEvent(index=0, delta=ThinkingPartDelta(content_delta=' a')),
            PartDeltaEvent(index=0, delta=ThinkingPartDelta(content_delta=' lighter')),
            PartDeltaEvent(index=0, delta=ThinkingPartDelta(content_delta=' or')),
            PartDeltaEvent(index=0, delta=ThinkingPartDelta(content_delta=' dens')),
            PartDeltaEvent(index=0, delta=ThinkingPartDelta(content_delta='er')),
            PartDeltaEvent(index=0, delta=ThinkingPartDelta(content_delta=' cookie')),
            PartDeltaEvent(
                index=0,
                delta=ThinkingPartDelta(
                    content_delta="""\
.

"""
                ),
            ),
            PartDeltaEvent(index=0, delta=ThinkingPartDelta(content_delta='I')),
            PartDeltaEvent(index=0, delta=ThinkingPartDelta(content_delta=' also')),
            PartDeltaEvent(index=0, delta=ThinkingPartDelta(content_delta=' think')),
            PartDeltaEvent(index=0, delta=ThinkingPartDelta(content_delta=' about')),
            PartDeltaEvent(index=0, delta=ThinkingPartDelta(content_delta=' the')),
            PartDeltaEvent(index=0, delta=ThinkingPartDelta(content_delta=' size')),
            PartDeltaEvent(index=0, delta=ThinkingPartDelta(content_delta=' of')),
            PartDeltaEvent(index=0, delta=ThinkingPartDelta(content_delta=' the')),
            PartDeltaEvent(index=0, delta=ThinkingPartDelta(content_delta=' cookies')),
            PartDeltaEvent(index=0, delta=ThinkingPartDelta(content_delta='.')),
            PartDeltaEvent(index=0, delta=ThinkingPartDelta(content_delta=' Are')),
            PartDeltaEvent(index=0, delta=ThinkingPartDelta(content_delta=' Arg')),
            PartDeltaEvent(index=0, delta=ThinkingPartDelta(content_delta='entin')),
            PartDeltaEvent(index=0, delta=ThinkingPartDelta(content_delta='ian')),
            PartDeltaEvent(index=0, delta=ThinkingPartDelta(content_delta=' alf')),
            PartDeltaEvent(index=0, delta=ThinkingPartDelta(content_delta='aj')),
            PartDeltaEvent(index=0, delta=ThinkingPartDelta(content_delta='ores')),
            PartDeltaEvent(index=0, delta=ThinkingPartDelta(content_delta=' larger')),
            PartDeltaEvent(index=0, delta=ThinkingPartDelta(content_delta=' or')),
            PartDeltaEvent(index=0, delta=ThinkingPartDelta(content_delta=' smaller')),
            PartDeltaEvent(index=0, delta=ThinkingPartDelta(content_delta=' than')),
            PartDeltaEvent(index=0, delta=ThinkingPartDelta(content_delta=' the')),
            PartDeltaEvent(index=0, delta=ThinkingPartDelta(content_delta=' Ur')),
            PartDeltaEvent(index=0, delta=ThinkingPartDelta(content_delta='ugu')),
            PartDeltaEvent(index=0, delta=ThinkingPartDelta(content_delta='ayan')),
            PartDeltaEvent(index=0, delta=ThinkingPartDelta(content_delta=' ones')),
            PartDeltaEvent(index=0, delta=ThinkingPartDelta(content_delta='?')),
            PartDeltaEvent(index=0, delta=ThinkingPartDelta(content_delta=' This')),
            PartDeltaEvent(index=0, delta=ThinkingPartDelta(content_delta=' could')),
            PartDeltaEvent(index=0, delta=ThinkingPartDelta(content_delta=' affect')),
            PartDeltaEvent(index=0, delta=ThinkingPartDelta(content_delta=' baking')),
            PartDeltaEvent(index=0, delta=ThinkingPartDelta(content_delta=' time')),
            PartDeltaEvent(index=0, delta=ThinkingPartDelta(content_delta=' and')),
            PartDeltaEvent(index=0, delta=ThinkingPartDelta(content_delta=' the')),
            PartDeltaEvent(index=0, delta=ThinkingPartDelta(content_delta=' overall')),
            PartDeltaEvent(index=0, delta=ThinkingPartDelta(content_delta=' appearance')),
            PartDeltaEvent(index=0, delta=ThinkingPartDelta(content_delta=' of')),
            PartDeltaEvent(index=0, delta=ThinkingPartDelta(content_delta=' the')),
            PartDeltaEvent(index=0, delta=ThinkingPartDelta(content_delta=' final')),
            PartDeltaEvent(index=0, delta=ThinkingPartDelta(content_delta=' product')),
            PartDeltaEvent(
                index=0,
                delta=ThinkingPartDelta(
                    content_delta="""\
.

"""
                ),
            ),
            PartDeltaEvent(index=0, delta=ThinkingPartDelta(content_delta='Furthermore')),
            PartDeltaEvent(index=0, delta=ThinkingPartDelta(content_delta=',')),
            PartDeltaEvent(index=0, delta=ThinkingPartDelta(content_delta=' I')),
            PartDeltaEvent(index=0, delta=ThinkingPartDelta(content_delta=' recall')),
            PartDeltaEvent(index=0, delta=ThinkingPartDelta(content_delta=' that')),
            PartDeltaEvent(index=0, delta=ThinkingPartDelta(content_delta=' in')),
            PartDeltaEvent(index=0, delta=ThinkingPartDelta(content_delta=' some')),
            PartDeltaEvent(index=0, delta=ThinkingPartDelta(content_delta=' regions')),
            PartDeltaEvent(index=0, delta=ThinkingPartDelta(content_delta=',')),
            PartDeltaEvent(index=0, delta=ThinkingPartDelta(content_delta=' alf')),
            PartDeltaEvent(index=0, delta=ThinkingPartDelta(content_delta='aj')),
            PartDeltaEvent(index=0, delta=ThinkingPartDelta(content_delta='ores')),
            PartDeltaEvent(index=0, delta=ThinkingPartDelta(content_delta=' are')),
            PartDeltaEvent(index=0, delta=ThinkingPartDelta(content_delta=' dipped')),
            PartDeltaEvent(index=0, delta=ThinkingPartDelta(content_delta=' in')),
            PartDeltaEvent(index=0, delta=ThinkingPartDelta(content_delta=' chocolate')),
            PartDeltaEvent(index=0, delta=ThinkingPartDelta(content_delta=' after')),
            PartDeltaEvent(index=0, delta=ThinkingPartDelta(content_delta=' being')),
            PartDeltaEvent(index=0, delta=ThinkingPartDelta(content_delta=' filled')),
            PartDeltaEvent(index=0, delta=ThinkingPartDelta(content_delta='.')),
            PartDeltaEvent(index=0, delta=ThinkingPartDelta(content_delta=' This')),
            PartDeltaEvent(index=0, delta=ThinkingPartDelta(content_delta=' could')),
            PartDeltaEvent(index=0, delta=ThinkingPartDelta(content_delta=' be')),
            PartDeltaEvent(index=0, delta=ThinkingPartDelta(content_delta=' a')),
            PartDeltaEvent(index=0, delta=ThinkingPartDelta(content_delta=' distinguishing')),
            PartDeltaEvent(index=0, delta=ThinkingPartDelta(content_delta=' feature')),
            PartDeltaEvent(index=0, delta=ThinkingPartDelta(content_delta=' of')),
            PartDeltaEvent(index=0, delta=ThinkingPartDelta(content_delta=' the')),
            PartDeltaEvent(index=0, delta=ThinkingPartDelta(content_delta=' Arg')),
            PartDeltaEvent(index=0, delta=ThinkingPartDelta(content_delta='entin')),
            PartDeltaEvent(index=0, delta=ThinkingPartDelta(content_delta='ian')),
            PartDeltaEvent(index=0, delta=ThinkingPartDelta(content_delta=' version')),
            PartDeltaEvent(index=0, delta=ThinkingPartDelta(content_delta='.')),
            PartDeltaEvent(index=0, delta=ThinkingPartDelta(content_delta=' The')),
            PartDeltaEvent(index=0, delta=ThinkingPartDelta(content_delta=' chocolate')),
            PartDeltaEvent(index=0, delta=ThinkingPartDelta(content_delta=' coating')),
            PartDeltaEvent(index=0, delta=ThinkingPartDelta(content_delta=' might')),
            PartDeltaEvent(index=0, delta=ThinkingPartDelta(content_delta=' be')),
            PartDeltaEvent(index=0, delta=ThinkingPartDelta(content_delta=' milk')),
            PartDeltaEvent(index=0, delta=ThinkingPartDelta(content_delta=',')),
            PartDeltaEvent(index=0, delta=ThinkingPartDelta(content_delta=' dark')),
            PartDeltaEvent(index=0, delta=ThinkingPartDelta(content_delta=',')),
            PartDeltaEvent(index=0, delta=ThinkingPartDelta(content_delta=' or')),
            PartDeltaEvent(index=0, delta=ThinkingPartDelta(content_delta=' even')),
            PartDeltaEvent(index=0, delta=ThinkingPartDelta(content_delta=' white')),
            PartDeltaEvent(index=0, delta=ThinkingPartDelta(content_delta=' chocolate')),
            PartDeltaEvent(index=0, delta=ThinkingPartDelta(content_delta=',')),
            PartDeltaEvent(index=0, delta=ThinkingPartDelta(content_delta=' adding')),
            PartDeltaEvent(index=0, delta=ThinkingPartDelta(content_delta=' another')),
            PartDeltaEvent(index=0, delta=ThinkingPartDelta(content_delta=' layer')),
            PartDeltaEvent(index=0, delta=ThinkingPartDelta(content_delta=' of')),
            PartDeltaEvent(index=0, delta=ThinkingPartDelta(content_delta=' flavor')),
            PartDeltaEvent(index=0, delta=ThinkingPartDelta(content_delta=' to')),
            PartDeltaEvent(index=0, delta=ThinkingPartDelta(content_delta=' the')),
            PartDeltaEvent(index=0, delta=ThinkingPartDelta(content_delta=' cookies')),
            PartDeltaEvent(
                index=0,
                delta=ThinkingPartDelta(
                    content_delta="""\
.

"""
                ),
            ),
            PartDeltaEvent(index=0, delta=ThinkingPartDelta(content_delta='I')),
            PartDeltaEvent(index=0, delta=ThinkingPartDelta(content_delta=' also')),
            PartDeltaEvent(index=0, delta=ThinkingPartDelta(content_delta=' wonder')),
            PartDeltaEvent(index=0, delta=ThinkingPartDelta(content_delta=' about')),
            PartDeltaEvent(index=0, delta=ThinkingPartDelta(content_delta=' the')),
            PartDeltaEvent(index=0, delta=ThinkingPartDelta(content_delta=' storage')),
            PartDeltaEvent(index=0, delta=ThinkingPartDelta(content_delta=' and')),
            PartDeltaEvent(index=0, delta=ThinkingPartDelta(content_delta=' serving')),
            PartDeltaEvent(index=0, delta=ThinkingPartDelta(content_delta=' of')),
            PartDeltaEvent(index=0, delta=ThinkingPartDelta(content_delta=' Arg')),
            PartDeltaEvent(index=0, delta=ThinkingPartDelta(content_delta='entin')),
            PartDeltaEvent(index=0, delta=ThinkingPartDelta(content_delta='ian')),
            PartDeltaEvent(index=0, delta=ThinkingPartDelta(content_delta=' alf')),
            PartDeltaEvent(index=0, delta=ThinkingPartDelta(content_delta='aj')),
            PartDeltaEvent(index=0, delta=ThinkingPartDelta(content_delta='ores')),
            PartDeltaEvent(index=0, delta=ThinkingPartDelta(content_delta='.')),
            PartDeltaEvent(index=0, delta=ThinkingPartDelta(content_delta=' Maybe')),
            PartDeltaEvent(index=0, delta=ThinkingPartDelta(content_delta=' they')),
            PartDeltaEvent(index=0, delta=ThinkingPartDelta(content_delta=' are')),
            PartDeltaEvent(index=0, delta=ThinkingPartDelta(content_delta=' best')),
            PartDeltaEvent(index=0, delta=ThinkingPartDelta(content_delta=' served')),
            PartDeltaEvent(index=0, delta=ThinkingPartDelta(content_delta=' fresh')),
            PartDeltaEvent(index=0, delta=ThinkingPartDelta(content_delta=',')),
            PartDeltaEvent(index=0, delta=ThinkingPartDelta(content_delta=' or')),
            PartDeltaEvent(index=0, delta=ThinkingPartDelta(content_delta=' perhaps')),
            PartDeltaEvent(index=0, delta=ThinkingPartDelta(content_delta=' they')),
            PartDeltaEvent(index=0, delta=ThinkingPartDelta(content_delta=' can')),
            PartDeltaEvent(index=0, delta=ThinkingPartDelta(content_delta=' be')),
            PartDeltaEvent(index=0, delta=ThinkingPartDelta(content_delta=' stored')),
            PartDeltaEvent(index=0, delta=ThinkingPartDelta(content_delta=' for')),
            PartDeltaEvent(index=0, delta=ThinkingPartDelta(content_delta=' a')),
            PartDeltaEvent(index=0, delta=ThinkingPartDelta(content_delta=' few')),
            PartDeltaEvent(index=0, delta=ThinkingPartDelta(content_delta=' days')),
            PartDeltaEvent(index=0, delta=ThinkingPartDelta(content_delta=' like')),
            PartDeltaEvent(index=0, delta=ThinkingPartDelta(content_delta=' the')),
            PartDeltaEvent(index=0, delta=ThinkingPartDelta(content_delta=' Ur')),
            PartDeltaEvent(index=0, delta=ThinkingPartDelta(content_delta='ugu')),
            PartDeltaEvent(index=0, delta=ThinkingPartDelta(content_delta='ayan')),
            PartDeltaEvent(index=0, delta=ThinkingPartDelta(content_delta=' ones')),
            PartDeltaEvent(index=0, delta=ThinkingPartDelta(content_delta='.')),
            PartDeltaEvent(index=0, delta=ThinkingPartDelta(content_delta=' Understanding')),
            PartDeltaEvent(index=0, delta=ThinkingPartDelta(content_delta=' this')),
            PartDeltaEvent(index=0, delta=ThinkingPartDelta(content_delta=' can')),
            PartDeltaEvent(index=0, delta=ThinkingPartDelta(content_delta=' help')),
            PartDeltaEvent(index=0, delta=ThinkingPartDelta(content_delta=' in')),
            PartDeltaEvent(index=0, delta=ThinkingPartDelta(content_delta=' planning')),
            PartDeltaEvent(index=0, delta=ThinkingPartDelta(content_delta=' the')),
            PartDeltaEvent(index=0, delta=ThinkingPartDelta(content_delta=' baking')),
            PartDeltaEvent(index=0, delta=ThinkingPartDelta(content_delta=' and')),
            PartDeltaEvent(index=0, delta=ThinkingPartDelta(content_delta=' assembly')),
            PartDeltaEvent(index=0, delta=ThinkingPartDelta(content_delta=' process')),
            PartDeltaEvent(
                index=0,
                delta=ThinkingPartDelta(
                    content_delta="""\
.

"""
                ),
            ),
            PartDeltaEvent(index=0, delta=ThinkingPartDelta(content_delta='Lastly')),
            PartDeltaEvent(index=0, delta=ThinkingPartDelta(content_delta=',')),
            PartDeltaEvent(index=0, delta=ThinkingPartDelta(content_delta=' I')),
            PartDeltaEvent(index=0, delta=ThinkingPartDelta(content_delta=' think')),
            PartDeltaEvent(index=0, delta=ThinkingPartDelta(content_delta=' about')),
            PartDeltaEvent(index=0, delta=ThinkingPartDelta(content_delta=' potential')),
            PartDeltaEvent(index=0, delta=ThinkingPartDelta(content_delta=' variations')),
            PartDeltaEvent(index=0, delta=ThinkingPartDelta(content_delta=' within')),
            PartDeltaEvent(index=0, delta=ThinkingPartDelta(content_delta=' Argentina')),
            PartDeltaEvent(index=0, delta=ThinkingPartDelta(content_delta=' itself')),
            PartDeltaEvent(index=0, delta=ThinkingPartDelta(content_delta='.')),
            PartDeltaEvent(index=0, delta=ThinkingPartDelta(content_delta=' Different')),
            PartDeltaEvent(index=0, delta=ThinkingPartDelta(content_delta=' regions')),
            PartDeltaEvent(index=0, delta=ThinkingPartDelta(content_delta=' might')),
            PartDeltaEvent(index=0, delta=ThinkingPartDelta(content_delta=' have')),
            PartDeltaEvent(index=0, delta=ThinkingPartDelta(content_delta=' their')),
            PartDeltaEvent(index=0, delta=ThinkingPartDelta(content_delta=' own')),
            PartDeltaEvent(index=0, delta=ThinkingPartDelta(content_delta=' take')),
            PartDeltaEvent(index=0, delta=ThinkingPartDelta(content_delta=' on')),
            PartDeltaEvent(index=0, delta=ThinkingPartDelta(content_delta=' alf')),
            PartDeltaEvent(index=0, delta=ThinkingPartDelta(content_delta='aj')),
            PartDeltaEvent(index=0, delta=ThinkingPartDelta(content_delta='ores')),
            PartDeltaEvent(index=0, delta=ThinkingPartDelta(content_delta=',')),
            PartDeltaEvent(index=0, delta=ThinkingPartDelta(content_delta=' so')),
            PartDeltaEvent(index=0, delta=ThinkingPartDelta(content_delta=' there')),
            PartDeltaEvent(index=0, delta=ThinkingPartDelta(content_delta=' could')),
            PartDeltaEvent(index=0, delta=ThinkingPartDelta(content_delta=' be')),
            PartDeltaEvent(index=0, delta=ThinkingPartDelta(content_delta=' multiple')),
            PartDeltaEvent(index=0, delta=ThinkingPartDelta(content_delta=' authentic')),
            PartDeltaEvent(index=0, delta=ThinkingPartDelta(content_delta=' Arg')),
            PartDeltaEvent(index=0, delta=ThinkingPartDelta(content_delta='entin')),
            PartDeltaEvent(index=0, delta=ThinkingPartDelta(content_delta='ian')),
            PartDeltaEvent(index=0, delta=ThinkingPartDelta(content_delta=' recipes')),
            PartDeltaEvent(index=0, delta=ThinkingPartDelta(content_delta='.')),
            PartDeltaEvent(index=0, delta=ThinkingPartDelta(content_delta=' It')),
            PartDeltaEvent(index=0, delta=ThinkingPartDelta(content_delta=' would')),
            PartDeltaEvent(index=0, delta=ThinkingPartDelta(content_delta=' be')),
            PartDeltaEvent(index=0, delta=ThinkingPartDelta(content_delta=' helpful')),
            PartDeltaEvent(index=0, delta=ThinkingPartDelta(content_delta=' to')),
            PartDeltaEvent(index=0, delta=ThinkingPartDelta(content_delta=' find')),
            PartDeltaEvent(index=0, delta=ThinkingPartDelta(content_delta=' a')),
            PartDeltaEvent(index=0, delta=ThinkingPartDelta(content_delta=' classic')),
            PartDeltaEvent(index=0, delta=ThinkingPartDelta(content_delta=' or')),
            PartDeltaEvent(index=0, delta=ThinkingPartDelta(content_delta=' widely')),
            PartDeltaEvent(index=0, delta=ThinkingPartDelta(content_delta=' recognized')),
            PartDeltaEvent(index=0, delta=ThinkingPartDelta(content_delta=' version')),
            PartDeltaEvent(index=0, delta=ThinkingPartDelta(content_delta=' to')),
            PartDeltaEvent(index=0, delta=ThinkingPartDelta(content_delta=' ensure')),
            PartDeltaEvent(index=0, delta=ThinkingPartDelta(content_delta=' authenticity')),
            PartDeltaEvent(
                index=0,
                delta=ThinkingPartDelta(
                    content_delta="""\
.

"""
                ),
            ),
            PartDeltaEvent(index=0, delta=ThinkingPartDelta(content_delta='Overall')),
            PartDeltaEvent(index=0, delta=ThinkingPartDelta(content_delta=',')),
            PartDeltaEvent(index=0, delta=ThinkingPartDelta(content_delta=' to')),
            PartDeltaEvent(index=0, delta=ThinkingPartDelta(content_delta=' cook')),
            PartDeltaEvent(index=0, delta=ThinkingPartDelta(content_delta=' Arg')),
            PartDeltaEvent(index=0, delta=ThinkingPartDelta(content_delta='entin')),
            PartDeltaEvent(index=0, delta=ThinkingPartDelta(content_delta='ian')),
            PartDeltaEvent(index=0, delta=ThinkingPartDelta(content_delta=' alf')),
            PartDeltaEvent(index=0, delta=ThinkingPartDelta(content_delta='aj')),
            PartDeltaEvent(index=0, delta=ThinkingPartDelta(content_delta='ores')),
            PartDeltaEvent(index=0, delta=ThinkingPartDelta(content_delta=',')),
            PartDeltaEvent(index=0, delta=ThinkingPartDelta(content_delta=' I')),
            PartDeltaEvent(index=0, delta=ThinkingPartDelta(content_delta=' need')),
            PartDeltaEvent(index=0, delta=ThinkingPartDelta(content_delta=' to')),
            PartDeltaEvent(index=0, delta=ThinkingPartDelta(content_delta=' focus')),
            PartDeltaEvent(index=0, delta=ThinkingPartDelta(content_delta=' on')),
            PartDeltaEvent(index=0, delta=ThinkingPartDelta(content_delta=' the')),
            PartDeltaEvent(index=0, delta=ThinkingPartDelta(content_delta=' specific')),
            PartDeltaEvent(index=0, delta=ThinkingPartDelta(content_delta=' characteristics')),
            PartDeltaEvent(index=0, delta=ThinkingPartDelta(content_delta=' that')),
            PartDeltaEvent(index=0, delta=ThinkingPartDelta(content_delta=' distinguish')),
            PartDeltaEvent(index=0, delta=ThinkingPartDelta(content_delta=' them')),
            PartDeltaEvent(index=0, delta=ThinkingPartDelta(content_delta=' from')),
            PartDeltaEvent(index=0, delta=ThinkingPartDelta(content_delta=' their')),
            PartDeltaEvent(index=0, delta=ThinkingPartDelta(content_delta=' Ur')),
            PartDeltaEvent(index=0, delta=ThinkingPartDelta(content_delta='ugu')),
            PartDeltaEvent(index=0, delta=ThinkingPartDelta(content_delta='ayan')),
            PartDeltaEvent(index=0, delta=ThinkingPartDelta(content_delta=' counterparts')),
            PartDeltaEvent(index=0, delta=ThinkingPartDelta(content_delta=',')),
            PartDeltaEvent(index=0, delta=ThinkingPartDelta(content_delta=' whether')),
            PartDeltaEvent(index=0, delta=ThinkingPartDelta(content_delta=' it')),
            PartDeltaEvent(index=0, delta=ThinkingPartDelta(content_delta="'s")),
            PartDeltaEvent(index=0, delta=ThinkingPartDelta(content_delta=' the')),
            PartDeltaEvent(index=0, delta=ThinkingPartDelta(content_delta=' type')),
            PartDeltaEvent(index=0, delta=ThinkingPartDelta(content_delta=' of')),
            PartDeltaEvent(index=0, delta=ThinkingPartDelta(content_delta=' cookie')),
            PartDeltaEvent(index=0, delta=ThinkingPartDelta(content_delta=',')),
            PartDeltaEvent(index=0, delta=ThinkingPartDelta(content_delta=' the')),
            PartDeltaEvent(index=0, delta=ThinkingPartDelta(content_delta=' filling')),
            PartDeltaEvent(index=0, delta=ThinkingPartDelta(content_delta=',')),
            PartDeltaEvent(index=0, delta=ThinkingPartDelta(content_delta=' the')),
            PartDeltaEvent(index=0, delta=ThinkingPartDelta(content_delta=' coating')),
            PartDeltaEvent(index=0, delta=ThinkingPartDelta(content_delta=',')),
            PartDeltaEvent(index=0, delta=ThinkingPartDelta(content_delta=' or')),
            PartDeltaEvent(index=0, delta=ThinkingPartDelta(content_delta=' the')),
            PartDeltaEvent(index=0, delta=ThinkingPartDelta(content_delta=' baking')),
            PartDeltaEvent(index=0, delta=ThinkingPartDelta(content_delta=' method')),
            PartDeltaEvent(index=0, delta=ThinkingPartDelta(content_delta='.')),
            PartDeltaEvent(index=0, delta=ThinkingPartDelta(content_delta=' By')),
            PartDeltaEvent(index=0, delta=ThinkingPartDelta(content_delta=' identifying')),
            PartDeltaEvent(index=0, delta=ThinkingPartDelta(content_delta=' these')),
            PartDeltaEvent(index=0, delta=ThinkingPartDelta(content_delta=' differences')),
            PartDeltaEvent(index=0, delta=ThinkingPartDelta(content_delta=',')),
            PartDeltaEvent(index=0, delta=ThinkingPartDelta(content_delta=' I')),
            PartDeltaEvent(index=0, delta=ThinkingPartDelta(content_delta=' can')),
            PartDeltaEvent(index=0, delta=ThinkingPartDelta(content_delta=' adapt')),
            PartDeltaEvent(index=0, delta=ThinkingPartDelta(content_delta=' the')),
            PartDeltaEvent(index=0, delta=ThinkingPartDelta(content_delta=' recipe')),
            PartDeltaEvent(index=0, delta=ThinkingPartDelta(content_delta=' accordingly')),
            PartDeltaEvent(index=0, delta=ThinkingPartDelta(content_delta=' to')),
            PartDeltaEvent(index=0, delta=ThinkingPartDelta(content_delta=' achieve')),
            PartDeltaEvent(index=0, delta=ThinkingPartDelta(content_delta=' an')),
            PartDeltaEvent(index=0, delta=ThinkingPartDelta(content_delta=' authentic')),
            PartDeltaEvent(index=0, delta=ThinkingPartDelta(content_delta=' Arg')),
            PartDeltaEvent(index=0, delta=ThinkingPartDelta(content_delta='entin')),
            PartDeltaEvent(index=0, delta=ThinkingPartDelta(content_delta='ian')),
            PartDeltaEvent(index=0, delta=ThinkingPartDelta(content_delta=' alf')),
            PartDeltaEvent(index=0, delta=ThinkingPartDelta(content_delta='ajor')),
            PartDeltaEvent(index=0, delta=ThinkingPartDelta(content_delta='.\n')),
            PartEndEvent(
                index=0,
                part=ThinkingPart(
                    content="""\
Alright, so I'm trying to figure out how to make Argentinian alfajores. I know that Uruguayan alfajores are these delicious cookie sandwiches filled with dulce de leche and coated in powdered sugar. But I heard that Argentinian alfajores are a bit different. I'm not exactly sure what makes them unique, so I need to look into that.

First, I think about what I know about Argentinian desserts. They have a rich tradition of sweet treats, and alfajores are definitely one of them. Maybe the difference lies in the type of cookies used or the filling. I recall that in some South American countries, alfajores can be more like a biscuit or even a cake-like cookie, whereas in others, they might be crisper.

I also remember that sometimes alfajores are coated in chocolate instead of just powdered sugar. That could be an Argentinian twist. I need to confirm that. Also, the filling might not just be dulce de leche; perhaps they use other ingredients like jam or chocolate ganache.

Another thing to consider is the texture of the cookies. Uruguayan alfajores have a softer, more delicate cookie, while Argentinian ones might be crunchier. Or maybe they use a different type of flour or baking technique. I should check recipes from both countries to see the differences in ingredients and preparation methods.

I also wonder about the history of alfajores in Argentina. They might have been influenced by European immigrants, especially from Spain or Italy, which could explain variations in the recipe. This cultural influence might contribute to differences in how the cookies are made and filled.

Additionally, I think about the assembly of the alfajores. In Uruguay, it's typically two cookies sandwiching the dulce de leche and then coated in powdered sugar. Maybe in Argentina, they add more layers or use a different coating, like cinnamon or cocoa powder mixed with sugar.

I also need to consider the availability of ingredients. Dulce de leche is a staple in many South American countries, but maybe in Argentina, they have a slightly different version of it or use it in combination with other fillings. Perhaps they also use nuts or other ingredients in the dough for added texture and flavor.

Another aspect is the baking process. The Uruguayan cookies might be baked until just set, while Argentinian ones could be baked longer for a crisper texture. Or perhaps they use a different leavening agent to achieve a lighter or denser cookie.

I also think about the size of the cookies. Are Argentinian alfajores larger or smaller than the Uruguayan ones? This could affect baking time and the overall appearance of the final product.

Furthermore, I recall that in some regions, alfajores are dipped in chocolate after being filled. This could be a distinguishing feature of the Argentinian version. The chocolate coating might be milk, dark, or even white chocolate, adding another layer of flavor to the cookies.

I also wonder about the storage and serving of Argentinian alfajores. Maybe they are best served fresh, or perhaps they can be stored for a few days like the Uruguayan ones. Understanding this can help in planning the baking and assembly process.

Lastly, I think about potential variations within Argentina itself. Different regions might have their own take on alfajores, so there could be multiple authentic Argentinian recipes. It would be helpful to find a classic or widely recognized version to ensure authenticity.

Overall, to cook Argentinian alfajores, I need to focus on the specific characteristics that distinguish them from their Uruguayan counterparts, whether it's the type of cookie, the filling, the coating, or the baking method. By identifying these differences, I can adapt the recipe accordingly to achieve an authentic Argentinian alfajor.
"""
                ),
                next_part_kind='text',
            ),
            PartStartEvent(index=1, part=TextPart(content='To'), previous_part_kind='thinking'),
            FinalResultEvent(tool_name=None, tool_call_id=None),
            PartDeltaEvent(index=1, delta=TextPartDelta(content_delta=' cook')),
            PartDeltaEvent(index=1, delta=TextPartDelta(content_delta=' Arg')),
            PartDeltaEvent(index=1, delta=TextPartDelta(content_delta='entin')),
            PartDeltaEvent(index=1, delta=TextPartDelta(content_delta='ian')),
            PartDeltaEvent(index=1, delta=TextPartDelta(content_delta=' alf')),
            PartDeltaEvent(index=1, delta=TextPartDelta(content_delta='aj')),
            PartDeltaEvent(index=1, delta=TextPartDelta(content_delta='ores')),
            PartDeltaEvent(index=1, delta=TextPartDelta(content_delta=',')),
            PartDeltaEvent(index=1, delta=TextPartDelta(content_delta=' follow')),
            PartDeltaEvent(index=1, delta=TextPartDelta(content_delta=' these')),
            PartDeltaEvent(index=1, delta=TextPartDelta(content_delta=' steps')),
            PartDeltaEvent(index=1, delta=TextPartDelta(content_delta=',')),
            PartDeltaEvent(index=1, delta=TextPartDelta(content_delta=' which')),
            PartDeltaEvent(index=1, delta=TextPartDelta(content_delta=' highlight')),
            PartDeltaEvent(index=1, delta=TextPartDelta(content_delta=' the')),
            PartDeltaEvent(index=1, delta=TextPartDelta(content_delta=' unique')),
            PartDeltaEvent(index=1, delta=TextPartDelta(content_delta=' characteristics')),
            PartDeltaEvent(index=1, delta=TextPartDelta(content_delta=' that')),
            PartDeltaEvent(index=1, delta=TextPartDelta(content_delta=' distinguish')),
            PartDeltaEvent(index=1, delta=TextPartDelta(content_delta=' them')),
            PartDeltaEvent(index=1, delta=TextPartDelta(content_delta=' from')),
            PartDeltaEvent(index=1, delta=TextPartDelta(content_delta=' their')),
            PartDeltaEvent(index=1, delta=TextPartDelta(content_delta=' Ur')),
            PartDeltaEvent(index=1, delta=TextPartDelta(content_delta='ugu')),
            PartDeltaEvent(index=1, delta=TextPartDelta(content_delta='ayan')),
            PartDeltaEvent(index=1, delta=TextPartDelta(content_delta=' counterparts')),
            PartDeltaEvent(
                index=1,
                delta=TextPartDelta(
                    content_delta="""\
:

"""
                ),
            ),
            PartDeltaEvent(index=1, delta=TextPartDelta(content_delta='###')),
            PartDeltaEvent(index=1, delta=TextPartDelta(content_delta=' Ingredients')),
            PartDeltaEvent(index=1, delta=TextPartDelta(content_delta=':\n')),
            PartDeltaEvent(index=1, delta=TextPartDelta(content_delta='-')),
            PartDeltaEvent(index=1, delta=TextPartDelta(content_delta=' **')),
            PartDeltaEvent(index=1, delta=TextPartDelta(content_delta='For')),
            PartDeltaEvent(index=1, delta=TextPartDelta(content_delta=' the')),
            PartDeltaEvent(index=1, delta=TextPartDelta(content_delta=' Cookies')),
            PartDeltaEvent(index=1, delta=TextPartDelta(content_delta=':')),
            PartDeltaEvent(index=1, delta=TextPartDelta(content_delta='**\n')),
            PartDeltaEvent(index=1, delta=TextPartDelta(content_delta=' ')),
            PartDeltaEvent(index=1, delta=TextPartDelta(content_delta=' -')),
            PartDeltaEvent(index=1, delta=TextPartDelta(content_delta=' ')),
            PartDeltaEvent(index=1, delta=TextPartDelta(content_delta='2')),
            PartDeltaEvent(index=1, delta=TextPartDelta(content_delta=' cups')),
            PartDeltaEvent(index=1, delta=TextPartDelta(content_delta=' all')),
            PartDeltaEvent(index=1, delta=TextPartDelta(content_delta='-purpose')),
            PartDeltaEvent(index=1, delta=TextPartDelta(content_delta=' flour')),
            PartDeltaEvent(index=1, delta=TextPartDelta(content_delta='\n')),
            PartDeltaEvent(index=1, delta=TextPartDelta(content_delta=' ')),
            PartDeltaEvent(index=1, delta=TextPartDelta(content_delta=' -')),
            PartDeltaEvent(index=1, delta=TextPartDelta(content_delta=' ')),
            PartDeltaEvent(index=1, delta=TextPartDelta(content_delta='1')),
            PartDeltaEvent(index=1, delta=TextPartDelta(content_delta=' cup')),
            PartDeltaEvent(index=1, delta=TextPartDelta(content_delta=' powdered')),
            PartDeltaEvent(index=1, delta=TextPartDelta(content_delta=' sugar')),
            PartDeltaEvent(index=1, delta=TextPartDelta(content_delta='\n')),
            PartDeltaEvent(index=1, delta=TextPartDelta(content_delta=' ')),
            PartDeltaEvent(index=1, delta=TextPartDelta(content_delta=' -')),
            PartDeltaEvent(index=1, delta=TextPartDelta(content_delta=' ')),
            PartDeltaEvent(index=1, delta=TextPartDelta(content_delta='1')),
            PartDeltaEvent(index=1, delta=TextPartDelta(content_delta='/')),
            PartDeltaEvent(index=1, delta=TextPartDelta(content_delta='2')),
            PartDeltaEvent(index=1, delta=TextPartDelta(content_delta=' teaspoon')),
            PartDeltaEvent(index=1, delta=TextPartDelta(content_delta=' baking')),
            PartDeltaEvent(index=1, delta=TextPartDelta(content_delta=' powder')),
            PartDeltaEvent(index=1, delta=TextPartDelta(content_delta='\n')),
            PartDeltaEvent(index=1, delta=TextPartDelta(content_delta=' ')),
            PartDeltaEvent(index=1, delta=TextPartDelta(content_delta=' -')),
            PartDeltaEvent(index=1, delta=TextPartDelta(content_delta=' ')),
            PartDeltaEvent(index=1, delta=TextPartDelta(content_delta='1')),
            PartDeltaEvent(index=1, delta=TextPartDelta(content_delta='/')),
            PartDeltaEvent(index=1, delta=TextPartDelta(content_delta='4')),
            PartDeltaEvent(index=1, delta=TextPartDelta(content_delta=' teaspoon')),
            PartDeltaEvent(index=1, delta=TextPartDelta(content_delta=' baking')),
            PartDeltaEvent(index=1, delta=TextPartDelta(content_delta=' soda')),
            PartDeltaEvent(index=1, delta=TextPartDelta(content_delta='\n')),
            PartDeltaEvent(index=1, delta=TextPartDelta(content_delta=' ')),
            PartDeltaEvent(index=1, delta=TextPartDelta(content_delta=' -')),
            PartDeltaEvent(index=1, delta=TextPartDelta(content_delta=' ')),
            PartDeltaEvent(index=1, delta=TextPartDelta(content_delta='1')),
            PartDeltaEvent(index=1, delta=TextPartDelta(content_delta='/')),
            PartDeltaEvent(index=1, delta=TextPartDelta(content_delta='4')),
            PartDeltaEvent(index=1, delta=TextPartDelta(content_delta=' teaspoon')),
            PartDeltaEvent(index=1, delta=TextPartDelta(content_delta=' salt')),
            PartDeltaEvent(index=1, delta=TextPartDelta(content_delta='\n')),
            PartDeltaEvent(index=1, delta=TextPartDelta(content_delta=' ')),
            PartDeltaEvent(index=1, delta=TextPartDelta(content_delta=' -')),
            PartDeltaEvent(index=1, delta=TextPartDelta(content_delta=' ')),
            PartDeltaEvent(index=1, delta=TextPartDelta(content_delta='1')),
            PartDeltaEvent(index=1, delta=TextPartDelta(content_delta='/')),
            PartDeltaEvent(index=1, delta=TextPartDelta(content_delta='2')),
            PartDeltaEvent(index=1, delta=TextPartDelta(content_delta=' cup')),
            PartDeltaEvent(index=1, delta=TextPartDelta(content_delta=' uns')),
            PartDeltaEvent(index=1, delta=TextPartDelta(content_delta='alted')),
            PartDeltaEvent(index=1, delta=TextPartDelta(content_delta=' butter')),
            PartDeltaEvent(index=1, delta=TextPartDelta(content_delta=',')),
            PartDeltaEvent(index=1, delta=TextPartDelta(content_delta=' softened')),
            PartDeltaEvent(index=1, delta=TextPartDelta(content_delta='\n')),
            PartDeltaEvent(index=1, delta=TextPartDelta(content_delta=' ')),
            PartDeltaEvent(index=1, delta=TextPartDelta(content_delta=' -')),
            PartDeltaEvent(index=1, delta=TextPartDelta(content_delta=' ')),
            PartDeltaEvent(index=1, delta=TextPartDelta(content_delta='1')),
            PartDeltaEvent(index=1, delta=TextPartDelta(content_delta=' large')),
            PartDeltaEvent(index=1, delta=TextPartDelta(content_delta=' egg')),
            PartDeltaEvent(index=1, delta=TextPartDelta(content_delta='\n')),
            PartDeltaEvent(index=1, delta=TextPartDelta(content_delta=' ')),
            PartDeltaEvent(index=1, delta=TextPartDelta(content_delta=' -')),
            PartDeltaEvent(index=1, delta=TextPartDelta(content_delta=' ')),
            PartDeltaEvent(index=1, delta=TextPartDelta(content_delta='1')),
            PartDeltaEvent(index=1, delta=TextPartDelta(content_delta=' egg')),
            PartDeltaEvent(index=1, delta=TextPartDelta(content_delta=' y')),
            PartDeltaEvent(index=1, delta=TextPartDelta(content_delta='olk')),
            PartDeltaEvent(index=1, delta=TextPartDelta(content_delta='\n')),
            PartDeltaEvent(index=1, delta=TextPartDelta(content_delta=' ')),
            PartDeltaEvent(index=1, delta=TextPartDelta(content_delta=' -')),
            PartDeltaEvent(index=1, delta=TextPartDelta(content_delta=' ')),
            PartDeltaEvent(index=1, delta=TextPartDelta(content_delta='1')),
            PartDeltaEvent(index=1, delta=TextPartDelta(content_delta=' teaspoon')),
            PartDeltaEvent(index=1, delta=TextPartDelta(content_delta=' vanilla')),
            PartDeltaEvent(index=1, delta=TextPartDelta(content_delta=' extract')),
            PartDeltaEvent(
                index=1,
                delta=TextPartDelta(
                    content_delta="""\


"""
                ),
            ),
            PartDeltaEvent(index=1, delta=TextPartDelta(content_delta='-')),
            PartDeltaEvent(index=1, delta=TextPartDelta(content_delta=' **')),
            PartDeltaEvent(index=1, delta=TextPartDelta(content_delta='For')),
            PartDeltaEvent(index=1, delta=TextPartDelta(content_delta=' the')),
            PartDeltaEvent(index=1, delta=TextPartDelta(content_delta=' F')),
            PartDeltaEvent(index=1, delta=TextPartDelta(content_delta='illing')),
            PartDeltaEvent(index=1, delta=TextPartDelta(content_delta=':')),
            PartDeltaEvent(index=1, delta=TextPartDelta(content_delta='**\n')),
            PartDeltaEvent(index=1, delta=TextPartDelta(content_delta=' ')),
            PartDeltaEvent(index=1, delta=TextPartDelta(content_delta=' -')),
            PartDeltaEvent(index=1, delta=TextPartDelta(content_delta=' ')),
            PartDeltaEvent(index=1, delta=TextPartDelta(content_delta='1')),
            PartDeltaEvent(index=1, delta=TextPartDelta(content_delta=' can')),
            PartDeltaEvent(index=1, delta=TextPartDelta(content_delta=' (')),
            PartDeltaEvent(index=1, delta=TextPartDelta(content_delta='14')),
            PartDeltaEvent(index=1, delta=TextPartDelta(content_delta=' oz')),
            PartDeltaEvent(index=1, delta=TextPartDelta(content_delta=')')),
            PartDeltaEvent(index=1, delta=TextPartDelta(content_delta=' sweet')),
            PartDeltaEvent(index=1, delta=TextPartDelta(content_delta='ened')),
            PartDeltaEvent(index=1, delta=TextPartDelta(content_delta=' condensed')),
            PartDeltaEvent(index=1, delta=TextPartDelta(content_delta=' milk')),
            PartDeltaEvent(index=1, delta=TextPartDelta(content_delta=' (')),
            PartDeltaEvent(index=1, delta=TextPartDelta(content_delta='for')),
            PartDeltaEvent(index=1, delta=TextPartDelta(content_delta=' dul')),
            PartDeltaEvent(index=1, delta=TextPartDelta(content_delta='ce')),
            PartDeltaEvent(index=1, delta=TextPartDelta(content_delta=' de')),
            PartDeltaEvent(index=1, delta=TextPartDelta(content_delta=' le')),
            PartDeltaEvent(index=1, delta=TextPartDelta(content_delta='che')),
            PartDeltaEvent(index=1, delta=TextPartDelta(content_delta=')\n')),
            PartDeltaEvent(index=1, delta=TextPartDelta(content_delta=' ')),
            PartDeltaEvent(index=1, delta=TextPartDelta(content_delta=' -')),
            PartDeltaEvent(index=1, delta=TextPartDelta(content_delta=' Optional')),
            PartDeltaEvent(index=1, delta=TextPartDelta(content_delta=':')),
            PartDeltaEvent(index=1, delta=TextPartDelta(content_delta=' jam')),
            PartDeltaEvent(index=1, delta=TextPartDelta(content_delta=' or')),
            PartDeltaEvent(index=1, delta=TextPartDelta(content_delta=' chocolate')),
            PartDeltaEvent(index=1, delta=TextPartDelta(content_delta=' gan')),
            PartDeltaEvent(index=1, delta=TextPartDelta(content_delta='ache')),
            PartDeltaEvent(
                index=1,
                delta=TextPartDelta(
                    content_delta="""\


"""
                ),
            ),
            PartDeltaEvent(index=1, delta=TextPartDelta(content_delta='-')),
            PartDeltaEvent(index=1, delta=TextPartDelta(content_delta=' **')),
            PartDeltaEvent(index=1, delta=TextPartDelta(content_delta='For')),
            PartDeltaEvent(index=1, delta=TextPartDelta(content_delta=' the')),
            PartDeltaEvent(index=1, delta=TextPartDelta(content_delta=' Co')),
            PartDeltaEvent(index=1, delta=TextPartDelta(content_delta='ating')),
            PartDeltaEvent(index=1, delta=TextPartDelta(content_delta=':')),
            PartDeltaEvent(index=1, delta=TextPartDelta(content_delta='**\n')),
            PartDeltaEvent(index=1, delta=TextPartDelta(content_delta=' ')),
            PartDeltaEvent(index=1, delta=TextPartDelta(content_delta=' -')),
            PartDeltaEvent(index=1, delta=TextPartDelta(content_delta=' Powder')),
            PartDeltaEvent(index=1, delta=TextPartDelta(content_delta='ed')),
            PartDeltaEvent(index=1, delta=TextPartDelta(content_delta=' sugar')),
            PartDeltaEvent(index=1, delta=TextPartDelta(content_delta='\n')),
            PartDeltaEvent(index=1, delta=TextPartDelta(content_delta=' ')),
            PartDeltaEvent(index=1, delta=TextPartDelta(content_delta=' -')),
            PartDeltaEvent(index=1, delta=TextPartDelta(content_delta=' Optional')),
            PartDeltaEvent(index=1, delta=TextPartDelta(content_delta=':')),
            PartDeltaEvent(index=1, delta=TextPartDelta(content_delta=' cinnamon')),
            PartDeltaEvent(index=1, delta=TextPartDelta(content_delta=' or')),
            PartDeltaEvent(index=1, delta=TextPartDelta(content_delta=' cocoa')),
            PartDeltaEvent(index=1, delta=TextPartDelta(content_delta=' powder')),
            PartDeltaEvent(index=1, delta=TextPartDelta(content_delta=' mixed')),
            PartDeltaEvent(index=1, delta=TextPartDelta(content_delta=' with')),
            PartDeltaEvent(index=1, delta=TextPartDelta(content_delta=' sugar')),
            PartDeltaEvent(index=1, delta=TextPartDelta(content_delta='\n')),
            PartDeltaEvent(index=1, delta=TextPartDelta(content_delta=' ')),
            PartDeltaEvent(index=1, delta=TextPartDelta(content_delta=' -')),
            PartDeltaEvent(index=1, delta=TextPartDelta(content_delta=' Optional')),
            PartDeltaEvent(index=1, delta=TextPartDelta(content_delta=':')),
            PartDeltaEvent(index=1, delta=TextPartDelta(content_delta=' melted')),
            PartDeltaEvent(index=1, delta=TextPartDelta(content_delta=' chocolate')),
            PartDeltaEvent(index=1, delta=TextPartDelta(content_delta=' (')),
            PartDeltaEvent(index=1, delta=TextPartDelta(content_delta='m')),
            PartDeltaEvent(index=1, delta=TextPartDelta(content_delta='ilk')),
            PartDeltaEvent(index=1, delta=TextPartDelta(content_delta=',')),
            PartDeltaEvent(index=1, delta=TextPartDelta(content_delta=' dark')),
            PartDeltaEvent(index=1, delta=TextPartDelta(content_delta=',')),
            PartDeltaEvent(index=1, delta=TextPartDelta(content_delta=' or')),
            PartDeltaEvent(index=1, delta=TextPartDelta(content_delta=' white')),
            PartDeltaEvent(
                index=1,
                delta=TextPartDelta(
                    content_delta="""\
)

"""
                ),
            ),
            PartDeltaEvent(index=1, delta=TextPartDelta(content_delta='###')),
            PartDeltaEvent(index=1, delta=TextPartDelta(content_delta=' Instructions')),
            PartDeltaEvent(
                index=1,
                delta=TextPartDelta(
                    content_delta="""\
:

"""
                ),
            ),
            PartDeltaEvent(index=1, delta=TextPartDelta(content_delta='1')),
            PartDeltaEvent(index=1, delta=TextPartDelta(content_delta='.')),
            PartDeltaEvent(index=1, delta=TextPartDelta(content_delta=' **')),
            PartDeltaEvent(index=1, delta=TextPartDelta(content_delta='Prepare')),
            PartDeltaEvent(index=1, delta=TextPartDelta(content_delta=' the')),
            PartDeltaEvent(index=1, delta=TextPartDelta(content_delta=' Cookie')),
            PartDeltaEvent(index=1, delta=TextPartDelta(content_delta=' Dough')),
            PartDeltaEvent(index=1, delta=TextPartDelta(content_delta=':')),
            PartDeltaEvent(index=1, delta=TextPartDelta(content_delta='**\n')),
            PartDeltaEvent(index=1, delta=TextPartDelta(content_delta='  ')),
            PartDeltaEvent(index=1, delta=TextPartDelta(content_delta=' -')),
            PartDeltaEvent(index=1, delta=TextPartDelta(content_delta=' In')),
            PartDeltaEvent(index=1, delta=TextPartDelta(content_delta=' a')),
            PartDeltaEvent(index=1, delta=TextPartDelta(content_delta=' large')),
            PartDeltaEvent(index=1, delta=TextPartDelta(content_delta=' bowl')),
            PartDeltaEvent(index=1, delta=TextPartDelta(content_delta=',')),
            PartDeltaEvent(index=1, delta=TextPartDelta(content_delta=' whisk')),
            PartDeltaEvent(index=1, delta=TextPartDelta(content_delta=' together')),
            PartDeltaEvent(index=1, delta=TextPartDelta(content_delta=' flour')),
            PartDeltaEvent(index=1, delta=TextPartDelta(content_delta=',')),
            PartDeltaEvent(index=1, delta=TextPartDelta(content_delta=' powdered')),
            PartDeltaEvent(index=1, delta=TextPartDelta(content_delta=' sugar')),
            PartDeltaEvent(index=1, delta=TextPartDelta(content_delta=',')),
            PartDeltaEvent(index=1, delta=TextPartDelta(content_delta=' baking')),
            PartDeltaEvent(index=1, delta=TextPartDelta(content_delta=' powder')),
            PartDeltaEvent(index=1, delta=TextPartDelta(content_delta=',')),
            PartDeltaEvent(index=1, delta=TextPartDelta(content_delta=' baking')),
            PartDeltaEvent(index=1, delta=TextPartDelta(content_delta=' soda')),
            PartDeltaEvent(index=1, delta=TextPartDelta(content_delta=',')),
            PartDeltaEvent(index=1, delta=TextPartDelta(content_delta=' and')),
            PartDeltaEvent(index=1, delta=TextPartDelta(content_delta=' salt')),
            PartDeltaEvent(index=1, delta=TextPartDelta(content_delta='.\n')),
            PartDeltaEvent(index=1, delta=TextPartDelta(content_delta='  ')),
            PartDeltaEvent(index=1, delta=TextPartDelta(content_delta=' -')),
            PartDeltaEvent(index=1, delta=TextPartDelta(content_delta=' Add')),
            PartDeltaEvent(index=1, delta=TextPartDelta(content_delta=' softened')),
            PartDeltaEvent(index=1, delta=TextPartDelta(content_delta=' butter')),
            PartDeltaEvent(index=1, delta=TextPartDelta(content_delta=' and')),
            PartDeltaEvent(index=1, delta=TextPartDelta(content_delta=' mix')),
            PartDeltaEvent(index=1, delta=TextPartDelta(content_delta=' until')),
            PartDeltaEvent(index=1, delta=TextPartDelta(content_delta=' the')),
            PartDeltaEvent(index=1, delta=TextPartDelta(content_delta=' mixture')),
            PartDeltaEvent(index=1, delta=TextPartDelta(content_delta=' resembles')),
            PartDeltaEvent(index=1, delta=TextPartDelta(content_delta=' coarse')),
            PartDeltaEvent(index=1, delta=TextPartDelta(content_delta=' crumbs')),
            PartDeltaEvent(index=1, delta=TextPartDelta(content_delta='.\n')),
            PartDeltaEvent(index=1, delta=TextPartDelta(content_delta='  ')),
            PartDeltaEvent(index=1, delta=TextPartDelta(content_delta=' -')),
            PartDeltaEvent(index=1, delta=TextPartDelta(content_delta=' In')),
            PartDeltaEvent(index=1, delta=TextPartDelta(content_delta=' a')),
            PartDeltaEvent(index=1, delta=TextPartDelta(content_delta=' separate')),
            PartDeltaEvent(index=1, delta=TextPartDelta(content_delta=' bowl')),
            PartDeltaEvent(index=1, delta=TextPartDelta(content_delta=',')),
            PartDeltaEvent(index=1, delta=TextPartDelta(content_delta=' whisk')),
            PartDeltaEvent(index=1, delta=TextPartDelta(content_delta=' together')),
            PartDeltaEvent(index=1, delta=TextPartDelta(content_delta=' egg')),
            PartDeltaEvent(index=1, delta=TextPartDelta(content_delta=',')),
            PartDeltaEvent(index=1, delta=TextPartDelta(content_delta=' egg')),
            PartDeltaEvent(index=1, delta=TextPartDelta(content_delta=' y')),
            PartDeltaEvent(index=1, delta=TextPartDelta(content_delta='olk')),
            PartDeltaEvent(index=1, delta=TextPartDelta(content_delta=',')),
            PartDeltaEvent(index=1, delta=TextPartDelta(content_delta=' and')),
            PartDeltaEvent(index=1, delta=TextPartDelta(content_delta=' vanilla')),
            PartDeltaEvent(index=1, delta=TextPartDelta(content_delta=' extract')),
            PartDeltaEvent(index=1, delta=TextPartDelta(content_delta='.')),
            PartDeltaEvent(index=1, delta=TextPartDelta(content_delta=' Pour')),
            PartDeltaEvent(index=1, delta=TextPartDelta(content_delta=' into')),
            PartDeltaEvent(index=1, delta=TextPartDelta(content_delta=' the')),
            PartDeltaEvent(index=1, delta=TextPartDelta(content_delta=' dry')),
            PartDeltaEvent(index=1, delta=TextPartDelta(content_delta=' mixture')),
            PartDeltaEvent(index=1, delta=TextPartDelta(content_delta=' and')),
            PartDeltaEvent(index=1, delta=TextPartDelta(content_delta=' mix')),
            PartDeltaEvent(index=1, delta=TextPartDelta(content_delta=' until')),
            PartDeltaEvent(index=1, delta=TextPartDelta(content_delta=' a')),
            PartDeltaEvent(index=1, delta=TextPartDelta(content_delta=' dough')),
            PartDeltaEvent(index=1, delta=TextPartDelta(content_delta=' forms')),
            PartDeltaEvent(index=1, delta=TextPartDelta(content_delta='.\n')),
            PartDeltaEvent(index=1, delta=TextPartDelta(content_delta='  ')),
            PartDeltaEvent(index=1, delta=TextPartDelta(content_delta=' -')),
            PartDeltaEvent(index=1, delta=TextPartDelta(content_delta=' Wrap')),
            PartDeltaEvent(index=1, delta=TextPartDelta(content_delta=' dough')),
            PartDeltaEvent(index=1, delta=TextPartDelta(content_delta=' in')),
            PartDeltaEvent(index=1, delta=TextPartDelta(content_delta=' plastic')),
            PartDeltaEvent(index=1, delta=TextPartDelta(content_delta=' wrap')),
            PartDeltaEvent(index=1, delta=TextPartDelta(content_delta=' and')),
            PartDeltaEvent(index=1, delta=TextPartDelta(content_delta=' refriger')),
            PartDeltaEvent(index=1, delta=TextPartDelta(content_delta='ate')),
            PartDeltaEvent(index=1, delta=TextPartDelta(content_delta=' for')),
            PartDeltaEvent(index=1, delta=TextPartDelta(content_delta=' ')),
            PartDeltaEvent(index=1, delta=TextPartDelta(content_delta='30')),
            PartDeltaEvent(index=1, delta=TextPartDelta(content_delta=' minutes')),
            PartDeltaEvent(
                index=1,
                delta=TextPartDelta(
                    content_delta="""\
.

"""
                ),
            ),
            PartDeltaEvent(index=1, delta=TextPartDelta(content_delta='2')),
            PartDeltaEvent(index=1, delta=TextPartDelta(content_delta='.')),
            PartDeltaEvent(index=1, delta=TextPartDelta(content_delta=' **')),
            PartDeltaEvent(index=1, delta=TextPartDelta(content_delta='Roll')),
            PartDeltaEvent(index=1, delta=TextPartDelta(content_delta=' and')),
            PartDeltaEvent(index=1, delta=TextPartDelta(content_delta=' Cut')),
            PartDeltaEvent(index=1, delta=TextPartDelta(content_delta=' Cookies')),
            PartDeltaEvent(index=1, delta=TextPartDelta(content_delta=':')),
            PartDeltaEvent(index=1, delta=TextPartDelta(content_delta='**\n')),
            PartDeltaEvent(index=1, delta=TextPartDelta(content_delta='  ')),
            PartDeltaEvent(index=1, delta=TextPartDelta(content_delta=' -')),
            PartDeltaEvent(index=1, delta=TextPartDelta(content_delta=' Roll')),
            PartDeltaEvent(index=1, delta=TextPartDelta(content_delta=' out')),
            PartDeltaEvent(index=1, delta=TextPartDelta(content_delta=' dough')),
            PartDeltaEvent(index=1, delta=TextPartDelta(content_delta=' on')),
            PartDeltaEvent(index=1, delta=TextPartDelta(content_delta=' a')),
            PartDeltaEvent(index=1, delta=TextPartDelta(content_delta=' fl')),
            PartDeltaEvent(index=1, delta=TextPartDelta(content_delta='oured')),
            PartDeltaEvent(index=1, delta=TextPartDelta(content_delta=' surface')),
            PartDeltaEvent(index=1, delta=TextPartDelta(content_delta=' to')),
            PartDeltaEvent(index=1, delta=TextPartDelta(content_delta=' about')),
            PartDeltaEvent(index=1, delta=TextPartDelta(content_delta=' ')),
            PartDeltaEvent(index=1, delta=TextPartDelta(content_delta='1')),
            PartDeltaEvent(index=1, delta=TextPartDelta(content_delta='/')),
            PartDeltaEvent(index=1, delta=TextPartDelta(content_delta='4')),
            PartDeltaEvent(index=1, delta=TextPartDelta(content_delta=' inch')),
            PartDeltaEvent(index=1, delta=TextPartDelta(content_delta=' thickness')),
            PartDeltaEvent(index=1, delta=TextPartDelta(content_delta='.\n')),
            PartDeltaEvent(index=1, delta=TextPartDelta(content_delta='  ')),
            PartDeltaEvent(index=1, delta=TextPartDelta(content_delta=' -')),
            PartDeltaEvent(index=1, delta=TextPartDelta(content_delta=' Cut')),
            PartDeltaEvent(index=1, delta=TextPartDelta(content_delta=' into')),
            PartDeltaEvent(index=1, delta=TextPartDelta(content_delta=' circles')),
            PartDeltaEvent(index=1, delta=TextPartDelta(content_delta=' using')),
            PartDeltaEvent(index=1, delta=TextPartDelta(content_delta=' a')),
            PartDeltaEvent(index=1, delta=TextPartDelta(content_delta=' cookie')),
            PartDeltaEvent(index=1, delta=TextPartDelta(content_delta=' cutter')),
            PartDeltaEvent(index=1, delta=TextPartDelta(content_delta=' or')),
            PartDeltaEvent(index=1, delta=TextPartDelta(content_delta=' glass')),
            PartDeltaEvent(index=1, delta=TextPartDelta(content_delta=' rim')),
            PartDeltaEvent(index=1, delta=TextPartDelta(content_delta='.\n')),
            PartDeltaEvent(index=1, delta=TextPartDelta(content_delta='  ')),
            PartDeltaEvent(index=1, delta=TextPartDelta(content_delta=' -')),
            PartDeltaEvent(index=1, delta=TextPartDelta(content_delta=' Place')),
            PartDeltaEvent(index=1, delta=TextPartDelta(content_delta=' cookies')),
            PartDeltaEvent(index=1, delta=TextPartDelta(content_delta=' on')),
            PartDeltaEvent(index=1, delta=TextPartDelta(content_delta=' a')),
            PartDeltaEvent(index=1, delta=TextPartDelta(content_delta=' parchment')),
            PartDeltaEvent(index=1, delta=TextPartDelta(content_delta='-lined')),
            PartDeltaEvent(index=1, delta=TextPartDelta(content_delta=' baking')),
            PartDeltaEvent(index=1, delta=TextPartDelta(content_delta=' sheet')),
            PartDeltaEvent(index=1, delta=TextPartDelta(content_delta=',')),
            PartDeltaEvent(index=1, delta=TextPartDelta(content_delta=' leaving')),
            PartDeltaEvent(index=1, delta=TextPartDelta(content_delta=' space')),
            PartDeltaEvent(index=1, delta=TextPartDelta(content_delta=' between')),
            PartDeltaEvent(index=1, delta=TextPartDelta(content_delta=' each')),
            PartDeltaEvent(
                index=1,
                delta=TextPartDelta(
                    content_delta="""\
.

"""
                ),
            ),
            PartDeltaEvent(index=1, delta=TextPartDelta(content_delta='3')),
            PartDeltaEvent(index=1, delta=TextPartDelta(content_delta='.')),
            PartDeltaEvent(index=1, delta=TextPartDelta(content_delta=' **')),
            PartDeltaEvent(index=1, delta=TextPartDelta(content_delta='B')),
            PartDeltaEvent(index=1, delta=TextPartDelta(content_delta='ake')),
            PartDeltaEvent(index=1, delta=TextPartDelta(content_delta=' the')),
            PartDeltaEvent(index=1, delta=TextPartDelta(content_delta=' Cookies')),
            PartDeltaEvent(index=1, delta=TextPartDelta(content_delta=':')),
            PartDeltaEvent(index=1, delta=TextPartDelta(content_delta='**\n')),
            PartDeltaEvent(index=1, delta=TextPartDelta(content_delta='  ')),
            PartDeltaEvent(index=1, delta=TextPartDelta(content_delta=' -')),
            PartDeltaEvent(index=1, delta=TextPartDelta(content_delta=' Pre')),
            PartDeltaEvent(index=1, delta=TextPartDelta(content_delta='heat')),
            PartDeltaEvent(index=1, delta=TextPartDelta(content_delta=' oven')),
            PartDeltaEvent(index=1, delta=TextPartDelta(content_delta=' to')),
            PartDeltaEvent(index=1, delta=TextPartDelta(content_delta=' ')),
            PartDeltaEvent(index=1, delta=TextPartDelta(content_delta='350')),
            PartDeltaEvent(index=1, delta=TextPartDelta(content_delta='°F')),
            PartDeltaEvent(index=1, delta=TextPartDelta(content_delta=' (')),
            PartDeltaEvent(index=1, delta=TextPartDelta(content_delta='180')),
            PartDeltaEvent(index=1, delta=TextPartDelta(content_delta='°C')),
            PartDeltaEvent(index=1, delta=TextPartDelta(content_delta=').\n')),
            PartDeltaEvent(index=1, delta=TextPartDelta(content_delta='  ')),
            PartDeltaEvent(index=1, delta=TextPartDelta(content_delta=' -')),
            PartDeltaEvent(index=1, delta=TextPartDelta(content_delta=' Bake')),
            PartDeltaEvent(index=1, delta=TextPartDelta(content_delta=' for')),
            PartDeltaEvent(index=1, delta=TextPartDelta(content_delta=' ')),
            PartDeltaEvent(index=1, delta=TextPartDelta(content_delta='15')),
            PartDeltaEvent(index=1, delta=TextPartDelta(content_delta='-')),
            PartDeltaEvent(index=1, delta=TextPartDelta(content_delta='20')),
            PartDeltaEvent(index=1, delta=TextPartDelta(content_delta=' minutes')),
            PartDeltaEvent(index=1, delta=TextPartDelta(content_delta=' until')),
            PartDeltaEvent(index=1, delta=TextPartDelta(content_delta=' golden')),
            PartDeltaEvent(index=1, delta=TextPartDelta(content_delta='.')),
            PartDeltaEvent(index=1, delta=TextPartDelta(content_delta=' Arg')),
            PartDeltaEvent(index=1, delta=TextPartDelta(content_delta='entin')),
            PartDeltaEvent(index=1, delta=TextPartDelta(content_delta='ian')),
            PartDeltaEvent(index=1, delta=TextPartDelta(content_delta=' cookies')),
            PartDeltaEvent(index=1, delta=TextPartDelta(content_delta=' might')),
            PartDeltaEvent(index=1, delta=TextPartDelta(content_delta=' be')),
            PartDeltaEvent(index=1, delta=TextPartDelta(content_delta=' baked')),
            PartDeltaEvent(index=1, delta=TextPartDelta(content_delta=' longer')),
            PartDeltaEvent(index=1, delta=TextPartDelta(content_delta=' for')),
            PartDeltaEvent(index=1, delta=TextPartDelta(content_delta=' a')),
            PartDeltaEvent(index=1, delta=TextPartDelta(content_delta=' cr')),
            PartDeltaEvent(index=1, delta=TextPartDelta(content_delta='isper')),
            PartDeltaEvent(index=1, delta=TextPartDelta(content_delta=' texture')),
            PartDeltaEvent(index=1, delta=TextPartDelta(content_delta='.\n')),
            PartDeltaEvent(index=1, delta=TextPartDelta(content_delta='  ')),
            PartDeltaEvent(index=1, delta=TextPartDelta(content_delta=' -')),
            PartDeltaEvent(index=1, delta=TextPartDelta(content_delta=' Allow')),
            PartDeltaEvent(index=1, delta=TextPartDelta(content_delta=' to')),
            PartDeltaEvent(index=1, delta=TextPartDelta(content_delta=' cool')),
            PartDeltaEvent(index=1, delta=TextPartDelta(content_delta=' on')),
            PartDeltaEvent(index=1, delta=TextPartDelta(content_delta=' the')),
            PartDeltaEvent(index=1, delta=TextPartDelta(content_delta=' baking')),
            PartDeltaEvent(index=1, delta=TextPartDelta(content_delta=' sheet')),
            PartDeltaEvent(index=1, delta=TextPartDelta(content_delta=' for')),
            PartDeltaEvent(index=1, delta=TextPartDelta(content_delta=' ')),
            PartDeltaEvent(index=1, delta=TextPartDelta(content_delta='5')),
            PartDeltaEvent(index=1, delta=TextPartDelta(content_delta=' minutes')),
            PartDeltaEvent(index=1, delta=TextPartDelta(content_delta=',')),
            PartDeltaEvent(index=1, delta=TextPartDelta(content_delta=' then')),
            PartDeltaEvent(index=1, delta=TextPartDelta(content_delta=' transfer')),
            PartDeltaEvent(index=1, delta=TextPartDelta(content_delta=' to')),
            PartDeltaEvent(index=1, delta=TextPartDelta(content_delta=' a')),
            PartDeltaEvent(index=1, delta=TextPartDelta(content_delta=' wire')),
            PartDeltaEvent(index=1, delta=TextPartDelta(content_delta=' rack')),
            PartDeltaEvent(index=1, delta=TextPartDelta(content_delta=' to')),
            PartDeltaEvent(index=1, delta=TextPartDelta(content_delta=' cool')),
            PartDeltaEvent(index=1, delta=TextPartDelta(content_delta=' completely')),
            PartDeltaEvent(
                index=1,
                delta=TextPartDelta(
                    content_delta="""\
.

"""
                ),
            ),
            PartDeltaEvent(index=1, delta=TextPartDelta(content_delta='4')),
            PartDeltaEvent(index=1, delta=TextPartDelta(content_delta='.')),
            PartDeltaEvent(index=1, delta=TextPartDelta(content_delta=' **')),
            PartDeltaEvent(index=1, delta=TextPartDelta(content_delta='Make')),
            PartDeltaEvent(index=1, delta=TextPartDelta(content_delta=' Dul')),
            PartDeltaEvent(index=1, delta=TextPartDelta(content_delta='ce')),
            PartDeltaEvent(index=1, delta=TextPartDelta(content_delta=' de')),
            PartDeltaEvent(index=1, delta=TextPartDelta(content_delta=' Le')),
            PartDeltaEvent(index=1, delta=TextPartDelta(content_delta='che')),
            PartDeltaEvent(index=1, delta=TextPartDelta(content_delta=':')),
            PartDeltaEvent(index=1, delta=TextPartDelta(content_delta='**\n')),
            PartDeltaEvent(index=1, delta=TextPartDelta(content_delta='  ')),
            PartDeltaEvent(index=1, delta=TextPartDelta(content_delta=' -')),
            PartDeltaEvent(index=1, delta=TextPartDelta(content_delta=' Pour')),
            PartDeltaEvent(index=1, delta=TextPartDelta(content_delta=' sweet')),
            PartDeltaEvent(index=1, delta=TextPartDelta(content_delta='ened')),
            PartDeltaEvent(index=1, delta=TextPartDelta(content_delta=' condensed')),
            PartDeltaEvent(index=1, delta=TextPartDelta(content_delta=' milk')),
            PartDeltaEvent(index=1, delta=TextPartDelta(content_delta=' into')),
            PartDeltaEvent(index=1, delta=TextPartDelta(content_delta=' a')),
            PartDeltaEvent(index=1, delta=TextPartDelta(content_delta=' sauce')),
            PartDeltaEvent(index=1, delta=TextPartDelta(content_delta='pan')),
            PartDeltaEvent(index=1, delta=TextPartDelta(content_delta=' and')),
            PartDeltaEvent(index=1, delta=TextPartDelta(content_delta=' heat')),
            PartDeltaEvent(index=1, delta=TextPartDelta(content_delta=' over')),
            PartDeltaEvent(index=1, delta=TextPartDelta(content_delta=' medium')),
            PartDeltaEvent(index=1, delta=TextPartDelta(content_delta=' heat')),
            PartDeltaEvent(index=1, delta=TextPartDelta(content_delta=',')),
            PartDeltaEvent(index=1, delta=TextPartDelta(content_delta=' stirring')),
            PartDeltaEvent(index=1, delta=TextPartDelta(content_delta=' frequently')),
            PartDeltaEvent(index=1, delta=TextPartDelta(content_delta=',')),
            PartDeltaEvent(index=1, delta=TextPartDelta(content_delta=' until')),
            PartDeltaEvent(index=1, delta=TextPartDelta(content_delta=' thick')),
            PartDeltaEvent(index=1, delta=TextPartDelta(content_delta='ened')),
            PartDeltaEvent(index=1, delta=TextPartDelta(content_delta=' and')),
            PartDeltaEvent(index=1, delta=TextPartDelta(content_delta=' golden')),
            PartDeltaEvent(index=1, delta=TextPartDelta(content_delta=' (')),
            PartDeltaEvent(index=1, delta=TextPartDelta(content_delta='about')),
            PartDeltaEvent(index=1, delta=TextPartDelta(content_delta=' ')),
            PartDeltaEvent(index=1, delta=TextPartDelta(content_delta='10')),
            PartDeltaEvent(index=1, delta=TextPartDelta(content_delta='-')),
            PartDeltaEvent(index=1, delta=TextPartDelta(content_delta='15')),
            PartDeltaEvent(index=1, delta=TextPartDelta(content_delta=' minutes')),
            PartDeltaEvent(
                index=1,
                delta=TextPartDelta(
                    content_delta="""\
).

"""
                ),
            ),
            PartDeltaEvent(index=1, delta=TextPartDelta(content_delta='5')),
            PartDeltaEvent(index=1, delta=TextPartDelta(content_delta='.')),
            PartDeltaEvent(index=1, delta=TextPartDelta(content_delta=' **')),
            PartDeltaEvent(index=1, delta=TextPartDelta(content_delta='As')),
            PartDeltaEvent(index=1, delta=TextPartDelta(content_delta='semble')),
            PartDeltaEvent(index=1, delta=TextPartDelta(content_delta=' Alf')),
            PartDeltaEvent(index=1, delta=TextPartDelta(content_delta='aj')),
            PartDeltaEvent(index=1, delta=TextPartDelta(content_delta='ores')),
            PartDeltaEvent(index=1, delta=TextPartDelta(content_delta=':')),
            PartDeltaEvent(index=1, delta=TextPartDelta(content_delta='**\n')),
            PartDeltaEvent(index=1, delta=TextPartDelta(content_delta='  ')),
            PartDeltaEvent(index=1, delta=TextPartDelta(content_delta=' -')),
            PartDeltaEvent(index=1, delta=TextPartDelta(content_delta=' Spread')),
            PartDeltaEvent(index=1, delta=TextPartDelta(content_delta=' a')),
            PartDeltaEvent(index=1, delta=TextPartDelta(content_delta=' layer')),
            PartDeltaEvent(index=1, delta=TextPartDelta(content_delta=' of')),
            PartDeltaEvent(index=1, delta=TextPartDelta(content_delta=' dul')),
            PartDeltaEvent(index=1, delta=TextPartDelta(content_delta='ce')),
            PartDeltaEvent(index=1, delta=TextPartDelta(content_delta=' de')),
            PartDeltaEvent(index=1, delta=TextPartDelta(content_delta=' le')),
            PartDeltaEvent(index=1, delta=TextPartDelta(content_delta='che')),
            PartDeltaEvent(index=1, delta=TextPartDelta(content_delta=' on')),
            PartDeltaEvent(index=1, delta=TextPartDelta(content_delta=' the')),
            PartDeltaEvent(index=1, delta=TextPartDelta(content_delta=' flat')),
            PartDeltaEvent(index=1, delta=TextPartDelta(content_delta=' side')),
            PartDeltaEvent(index=1, delta=TextPartDelta(content_delta=' of')),
            PartDeltaEvent(index=1, delta=TextPartDelta(content_delta=' one')),
            PartDeltaEvent(index=1, delta=TextPartDelta(content_delta=' cookie')),
            PartDeltaEvent(index=1, delta=TextPartDelta(content_delta='.')),
            PartDeltaEvent(index=1, delta=TextPartDelta(content_delta=' For')),
            PartDeltaEvent(index=1, delta=TextPartDelta(content_delta=' added')),
            PartDeltaEvent(index=1, delta=TextPartDelta(content_delta=' flavor')),
            PartDeltaEvent(index=1, delta=TextPartDelta(content_delta=',')),
            PartDeltaEvent(index=1, delta=TextPartDelta(content_delta=' a')),
            PartDeltaEvent(index=1, delta=TextPartDelta(content_delta=' thin')),
            PartDeltaEvent(index=1, delta=TextPartDelta(content_delta=' layer')),
            PartDeltaEvent(index=1, delta=TextPartDelta(content_delta=' of')),
            PartDeltaEvent(index=1, delta=TextPartDelta(content_delta=' jam')),
            PartDeltaEvent(index=1, delta=TextPartDelta(content_delta=' or')),
            PartDeltaEvent(index=1, delta=TextPartDelta(content_delta=' chocolate')),
            PartDeltaEvent(index=1, delta=TextPartDelta(content_delta=' gan')),
            PartDeltaEvent(index=1, delta=TextPartDelta(content_delta='ache')),
            PartDeltaEvent(index=1, delta=TextPartDelta(content_delta=' can')),
            PartDeltaEvent(index=1, delta=TextPartDelta(content_delta=' also')),
            PartDeltaEvent(index=1, delta=TextPartDelta(content_delta=' be')),
            PartDeltaEvent(index=1, delta=TextPartDelta(content_delta=' used')),
            PartDeltaEvent(index=1, delta=TextPartDelta(content_delta='.\n')),
            PartDeltaEvent(index=1, delta=TextPartDelta(content_delta='  ')),
            PartDeltaEvent(index=1, delta=TextPartDelta(content_delta=' -')),
            PartDeltaEvent(index=1, delta=TextPartDelta(content_delta=' Sandwich')),
            PartDeltaEvent(index=1, delta=TextPartDelta(content_delta=' with')),
            PartDeltaEvent(index=1, delta=TextPartDelta(content_delta=' another')),
            PartDeltaEvent(index=1, delta=TextPartDelta(content_delta=' cookie')),
            PartDeltaEvent(index=1, delta=TextPartDelta(content_delta=',')),
            PartDeltaEvent(index=1, delta=TextPartDelta(content_delta=' pressing')),
            PartDeltaEvent(index=1, delta=TextPartDelta(content_delta=' gently')),
            PartDeltaEvent(
                index=1,
                delta=TextPartDelta(
                    content_delta="""\
.

"""
                ),
            ),
            PartDeltaEvent(index=1, delta=TextPartDelta(content_delta='6')),
            PartDeltaEvent(index=1, delta=TextPartDelta(content_delta='.')),
            PartDeltaEvent(index=1, delta=TextPartDelta(content_delta=' **')),
            PartDeltaEvent(index=1, delta=TextPartDelta(content_delta='Co')),
            PartDeltaEvent(index=1, delta=TextPartDelta(content_delta='at')),
            PartDeltaEvent(index=1, delta=TextPartDelta(content_delta=' the')),
            PartDeltaEvent(index=1, delta=TextPartDelta(content_delta=' Alf')),
            PartDeltaEvent(index=1, delta=TextPartDelta(content_delta='aj')),
            PartDeltaEvent(index=1, delta=TextPartDelta(content_delta='ores')),
            PartDeltaEvent(index=1, delta=TextPartDelta(content_delta=':')),
            PartDeltaEvent(index=1, delta=TextPartDelta(content_delta='**\n')),
            PartDeltaEvent(index=1, delta=TextPartDelta(content_delta='  ')),
            PartDeltaEvent(index=1, delta=TextPartDelta(content_delta=' -')),
            PartDeltaEvent(index=1, delta=TextPartDelta(content_delta=' Roll')),
            PartDeltaEvent(index=1, delta=TextPartDelta(content_delta=' each')),
            PartDeltaEvent(index=1, delta=TextPartDelta(content_delta=' sandwich')),
            PartDeltaEvent(index=1, delta=TextPartDelta(content_delta=' in')),
            PartDeltaEvent(index=1, delta=TextPartDelta(content_delta=' powdered')),
            PartDeltaEvent(index=1, delta=TextPartDelta(content_delta=' sugar')),
            PartDeltaEvent(index=1, delta=TextPartDelta(content_delta=' to')),
            PartDeltaEvent(index=1, delta=TextPartDelta(content_delta=' coat')),
            PartDeltaEvent(index=1, delta=TextPartDelta(content_delta=' evenly')),
            PartDeltaEvent(index=1, delta=TextPartDelta(content_delta='.\n')),
            PartDeltaEvent(index=1, delta=TextPartDelta(content_delta='  ')),
            PartDeltaEvent(index=1, delta=TextPartDelta(content_delta=' -')),
            PartDeltaEvent(index=1, delta=TextPartDelta(content_delta=' For')),
            PartDeltaEvent(index=1, delta=TextPartDelta(content_delta=' an')),
            PartDeltaEvent(index=1, delta=TextPartDelta(content_delta=' Arg')),
            PartDeltaEvent(index=1, delta=TextPartDelta(content_delta='entin')),
            PartDeltaEvent(index=1, delta=TextPartDelta(content_delta='ian')),
            PartDeltaEvent(index=1, delta=TextPartDelta(content_delta=' twist')),
            PartDeltaEvent(index=1, delta=TextPartDelta(content_delta=',')),
            PartDeltaEvent(index=1, delta=TextPartDelta(content_delta=' dip')),
            PartDeltaEvent(index=1, delta=TextPartDelta(content_delta=' the')),
            PartDeltaEvent(index=1, delta=TextPartDelta(content_delta=' filled')),
            PartDeltaEvent(index=1, delta=TextPartDelta(content_delta=' alf')),
            PartDeltaEvent(index=1, delta=TextPartDelta(content_delta='aj')),
            PartDeltaEvent(index=1, delta=TextPartDelta(content_delta='ores')),
            PartDeltaEvent(index=1, delta=TextPartDelta(content_delta=' in')),
            PartDeltaEvent(index=1, delta=TextPartDelta(content_delta=' melted')),
            PartDeltaEvent(index=1, delta=TextPartDelta(content_delta=' chocolate')),
            PartDeltaEvent(index=1, delta=TextPartDelta(content_delta=' (')),
            PartDeltaEvent(index=1, delta=TextPartDelta(content_delta='m')),
            PartDeltaEvent(index=1, delta=TextPartDelta(content_delta='ilk')),
            PartDeltaEvent(index=1, delta=TextPartDelta(content_delta=',')),
            PartDeltaEvent(index=1, delta=TextPartDelta(content_delta=' dark')),
            PartDeltaEvent(index=1, delta=TextPartDelta(content_delta=',')),
            PartDeltaEvent(index=1, delta=TextPartDelta(content_delta=' or')),
            PartDeltaEvent(index=1, delta=TextPartDelta(content_delta=' white')),
            PartDeltaEvent(index=1, delta=TextPartDelta(content_delta=')')),
            PartDeltaEvent(index=1, delta=TextPartDelta(content_delta=' for')),
            PartDeltaEvent(index=1, delta=TextPartDelta(content_delta=' a')),
            PartDeltaEvent(index=1, delta=TextPartDelta(content_delta=' chocolate')),
            PartDeltaEvent(index=1, delta=TextPartDelta(content_delta=' coating')),
            PartDeltaEvent(index=1, delta=TextPartDelta(content_delta='.\n')),
            PartDeltaEvent(index=1, delta=TextPartDelta(content_delta='  ')),
            PartDeltaEvent(index=1, delta=TextPartDelta(content_delta=' -')),
            PartDeltaEvent(index=1, delta=TextPartDelta(content_delta=' Optionally')),
            PartDeltaEvent(index=1, delta=TextPartDelta(content_delta=',')),
            PartDeltaEvent(index=1, delta=TextPartDelta(content_delta=' mix')),
            PartDeltaEvent(index=1, delta=TextPartDelta(content_delta=' cinnamon')),
            PartDeltaEvent(index=1, delta=TextPartDelta(content_delta=' or')),
            PartDeltaEvent(index=1, delta=TextPartDelta(content_delta=' cocoa')),
            PartDeltaEvent(index=1, delta=TextPartDelta(content_delta=' powder')),
            PartDeltaEvent(index=1, delta=TextPartDelta(content_delta=' with')),
            PartDeltaEvent(index=1, delta=TextPartDelta(content_delta=' powdered')),
            PartDeltaEvent(index=1, delta=TextPartDelta(content_delta=' sugar')),
            PartDeltaEvent(index=1, delta=TextPartDelta(content_delta=' for')),
            PartDeltaEvent(index=1, delta=TextPartDelta(content_delta=' a')),
            PartDeltaEvent(index=1, delta=TextPartDelta(content_delta=' different')),
            PartDeltaEvent(index=1, delta=TextPartDelta(content_delta=' coating')),
            PartDeltaEvent(index=1, delta=TextPartDelta(content_delta=' flavor')),
            PartDeltaEvent(
                index=1,
                delta=TextPartDelta(
                    content_delta="""\
.

"""
                ),
            ),
            PartDeltaEvent(index=1, delta=TextPartDelta(content_delta='7')),
            PartDeltaEvent(index=1, delta=TextPartDelta(content_delta='.')),
            PartDeltaEvent(index=1, delta=TextPartDelta(content_delta=' **')),
            PartDeltaEvent(index=1, delta=TextPartDelta(content_delta='Serve')),
            PartDeltaEvent(index=1, delta=TextPartDelta(content_delta=':')),
            PartDeltaEvent(index=1, delta=TextPartDelta(content_delta='**\n')),
            PartDeltaEvent(index=1, delta=TextPartDelta(content_delta='  ')),
            PartDeltaEvent(index=1, delta=TextPartDelta(content_delta=' -')),
            PartDeltaEvent(index=1, delta=TextPartDelta(content_delta=' Enjoy')),
            PartDeltaEvent(index=1, delta=TextPartDelta(content_delta=' your')),
            PartDeltaEvent(index=1, delta=TextPartDelta(content_delta=' Arg')),
            PartDeltaEvent(index=1, delta=TextPartDelta(content_delta='entin')),
            PartDeltaEvent(index=1, delta=TextPartDelta(content_delta='ian')),
            PartDeltaEvent(index=1, delta=TextPartDelta(content_delta=' alf')),
            PartDeltaEvent(index=1, delta=TextPartDelta(content_delta='aj')),
            PartDeltaEvent(index=1, delta=TextPartDelta(content_delta='ores')),
            PartDeltaEvent(index=1, delta=TextPartDelta(content_delta=' with')),
            PartDeltaEvent(index=1, delta=TextPartDelta(content_delta=' a')),
            PartDeltaEvent(index=1, delta=TextPartDelta(content_delta=' dust')),
            PartDeltaEvent(index=1, delta=TextPartDelta(content_delta='ing')),
            PartDeltaEvent(index=1, delta=TextPartDelta(content_delta=' of')),
            PartDeltaEvent(index=1, delta=TextPartDelta(content_delta=' powdered')),
            PartDeltaEvent(index=1, delta=TextPartDelta(content_delta=' sugar')),
            PartDeltaEvent(index=1, delta=TextPartDelta(content_delta=' or')),
            PartDeltaEvent(index=1, delta=TextPartDelta(content_delta=' chocolate')),
            PartDeltaEvent(index=1, delta=TextPartDelta(content_delta=' coating')),
            PartDeltaEvent(index=1, delta=TextPartDelta(content_delta='.')),
            PartDeltaEvent(index=1, delta=TextPartDelta(content_delta=' Store')),
            PartDeltaEvent(index=1, delta=TextPartDelta(content_delta=' in')),
            PartDeltaEvent(index=1, delta=TextPartDelta(content_delta=' an')),
            PartDeltaEvent(index=1, delta=TextPartDelta(content_delta=' a')),
            PartDeltaEvent(index=1, delta=TextPartDelta(content_delta='irt')),
            PartDeltaEvent(index=1, delta=TextPartDelta(content_delta='ight')),
            PartDeltaEvent(index=1, delta=TextPartDelta(content_delta=' container')),
            PartDeltaEvent(index=1, delta=TextPartDelta(content_delta=' for')),
            PartDeltaEvent(index=1, delta=TextPartDelta(content_delta=' up')),
            PartDeltaEvent(index=1, delta=TextPartDelta(content_delta=' to')),
            PartDeltaEvent(index=1, delta=TextPartDelta(content_delta=' ')),
            PartDeltaEvent(index=1, delta=TextPartDelta(content_delta='5')),
            PartDeltaEvent(index=1, delta=TextPartDelta(content_delta=' days')),
            PartDeltaEvent(
                index=1,
                delta=TextPartDelta(
                    content_delta="""\
.

"""
                ),
            ),
            PartDeltaEvent(index=1, delta=TextPartDelta(content_delta='###')),
            PartDeltaEvent(index=1, delta=TextPartDelta(content_delta=' Tips')),
            PartDeltaEvent(index=1, delta=TextPartDelta(content_delta=':\n')),
            PartDeltaEvent(index=1, delta=TextPartDelta(content_delta='-')),
            PartDeltaEvent(index=1, delta=TextPartDelta(content_delta=' Ensure')),
            PartDeltaEvent(index=1, delta=TextPartDelta(content_delta=' cookies')),
            PartDeltaEvent(index=1, delta=TextPartDelta(content_delta=' are')),
            PartDeltaEvent(index=1, delta=TextPartDelta(content_delta=' completely')),
            PartDeltaEvent(index=1, delta=TextPartDelta(content_delta=' cool')),
            PartDeltaEvent(index=1, delta=TextPartDelta(content_delta=' before')),
            PartDeltaEvent(index=1, delta=TextPartDelta(content_delta=' filling')),
            PartDeltaEvent(index=1, delta=TextPartDelta(content_delta=' to')),
            PartDeltaEvent(index=1, delta=TextPartDelta(content_delta=' prevent')),
            PartDeltaEvent(index=1, delta=TextPartDelta(content_delta=' s')),
            PartDeltaEvent(index=1, delta=TextPartDelta(content_delta='ogg')),
            PartDeltaEvent(index=1, delta=TextPartDelta(content_delta='iness')),
            PartDeltaEvent(index=1, delta=TextPartDelta(content_delta='.\n')),
            PartDeltaEvent(index=1, delta=TextPartDelta(content_delta='-')),
            PartDeltaEvent(index=1, delta=TextPartDelta(content_delta=' For')),
            PartDeltaEvent(index=1, delta=TextPartDelta(content_delta=' an')),
            PartDeltaEvent(index=1, delta=TextPartDelta(content_delta=' extra')),
            PartDeltaEvent(index=1, delta=TextPartDelta(content_delta=' touch')),
            PartDeltaEvent(index=1, delta=TextPartDelta(content_delta=',')),
            PartDeltaEvent(index=1, delta=TextPartDelta(content_delta=' add')),
            PartDeltaEvent(index=1, delta=TextPartDelta(content_delta=' a')),
            PartDeltaEvent(index=1, delta=TextPartDelta(content_delta=' pinch')),
            PartDeltaEvent(index=1, delta=TextPartDelta(content_delta=' of')),
            PartDeltaEvent(index=1, delta=TextPartDelta(content_delta=' salt')),
            PartDeltaEvent(index=1, delta=TextPartDelta(content_delta=' to')),
            PartDeltaEvent(index=1, delta=TextPartDelta(content_delta=' the')),
            PartDeltaEvent(index=1, delta=TextPartDelta(content_delta=' dough')),
            PartDeltaEvent(index=1, delta=TextPartDelta(content_delta=' for')),
            PartDeltaEvent(index=1, delta=TextPartDelta(content_delta=' flavor')),
            PartDeltaEvent(index=1, delta=TextPartDelta(content_delta=' balance')),
            PartDeltaEvent(index=1, delta=TextPartDelta(content_delta='.\n')),
            PartDeltaEvent(index=1, delta=TextPartDelta(content_delta='-')),
            PartDeltaEvent(index=1, delta=TextPartDelta(content_delta=' Experiment')),
            PartDeltaEvent(index=1, delta=TextPartDelta(content_delta=' with')),
            PartDeltaEvent(index=1, delta=TextPartDelta(content_delta=' different')),
            PartDeltaEvent(index=1, delta=TextPartDelta(content_delta=' fill')),
            PartDeltaEvent(index=1, delta=TextPartDelta(content_delta='ings')),
            PartDeltaEvent(index=1, delta=TextPartDelta(content_delta=' and')),
            PartDeltaEvent(index=1, delta=TextPartDelta(content_delta=' coatings')),
            PartDeltaEvent(index=1, delta=TextPartDelta(content_delta=' to')),
            PartDeltaEvent(index=1, delta=TextPartDelta(content_delta=' explore')),
            PartDeltaEvent(index=1, delta=TextPartDelta(content_delta=' various')),
            PartDeltaEvent(index=1, delta=TextPartDelta(content_delta=' regional')),
            PartDeltaEvent(index=1, delta=TextPartDelta(content_delta=' variations')),
            PartDeltaEvent(index=1, delta=TextPartDelta(content_delta=' within')),
            PartDeltaEvent(index=1, delta=TextPartDelta(content_delta=' Argentina')),
            PartDeltaEvent(
                index=1,
                delta=TextPartDelta(
                    content_delta="""\
.

"""
                ),
            ),
            PartDeltaEvent(index=1, delta=TextPartDelta(content_delta='By')),
            PartDeltaEvent(index=1, delta=TextPartDelta(content_delta=' following')),
            PartDeltaEvent(index=1, delta=TextPartDelta(content_delta=' these')),
            PartDeltaEvent(index=1, delta=TextPartDelta(content_delta=' steps')),
            PartDeltaEvent(index=1, delta=TextPartDelta(content_delta=',')),
            PartDeltaEvent(index=1, delta=TextPartDelta(content_delta=' you')),
            PartDeltaEvent(index=1, delta=TextPartDelta(content_delta=' can')),
            PartDeltaEvent(index=1, delta=TextPartDelta(content_delta=' create')),
            PartDeltaEvent(index=1, delta=TextPartDelta(content_delta=' authentic')),
            PartDeltaEvent(index=1, delta=TextPartDelta(content_delta=' Arg')),
            PartDeltaEvent(index=1, delta=TextPartDelta(content_delta='entin')),
            PartDeltaEvent(index=1, delta=TextPartDelta(content_delta='ian')),
            PartDeltaEvent(index=1, delta=TextPartDelta(content_delta=' alf')),
            PartDeltaEvent(index=1, delta=TextPartDelta(content_delta='aj')),
            PartDeltaEvent(index=1, delta=TextPartDelta(content_delta='ores')),
            PartDeltaEvent(index=1, delta=TextPartDelta(content_delta=' that')),
            PartDeltaEvent(index=1, delta=TextPartDelta(content_delta=' showcase')),
            PartDeltaEvent(index=1, delta=TextPartDelta(content_delta=' their')),
            PartDeltaEvent(index=1, delta=TextPartDelta(content_delta=' unique')),
            PartDeltaEvent(index=1, delta=TextPartDelta(content_delta=' characteristics')),
            PartDeltaEvent(index=1, delta=TextPartDelta(content_delta=',')),
            PartDeltaEvent(index=1, delta=TextPartDelta(content_delta=' such')),
            PartDeltaEvent(index=1, delta=TextPartDelta(content_delta=' as')),
            PartDeltaEvent(index=1, delta=TextPartDelta(content_delta=' a')),
            PartDeltaEvent(index=1, delta=TextPartDelta(content_delta=' cr')),
            PartDeltaEvent(index=1, delta=TextPartDelta(content_delta='isper')),
            PartDeltaEvent(index=1, delta=TextPartDelta(content_delta=' texture')),
            PartDeltaEvent(index=1, delta=TextPartDelta(content_delta=' and')),
            PartDeltaEvent(index=1, delta=TextPartDelta(content_delta=' optional')),
            PartDeltaEvent(index=1, delta=TextPartDelta(content_delta=' chocolate')),
            PartDeltaEvent(index=1, delta=TextPartDelta(content_delta=' coating')),
            PartDeltaEvent(index=1, delta=TextPartDelta(content_delta='.')),
            PartEndEvent(
                index=1,
                part=TextPart(
                    content="""\
To cook Argentinian alfajores, follow these steps, which highlight the unique characteristics that distinguish them from their Uruguayan counterparts:

### Ingredients:
- **For the Cookies:**
  - 2 cups all-purpose flour
  - 1 cup powdered sugar
  - 1/2 teaspoon baking powder
  - 1/4 teaspoon baking soda
  - 1/4 teaspoon salt
  - 1/2 cup unsalted butter, softened
  - 1 large egg
  - 1 egg yolk
  - 1 teaspoon vanilla extract

- **For the Filling:**
  - 1 can (14 oz) sweetened condensed milk (for dulce de leche)
  - Optional: jam or chocolate ganache

- **For the Coating:**
  - Powdered sugar
  - Optional: cinnamon or cocoa powder mixed with sugar
  - Optional: melted chocolate (milk, dark, or white)

### Instructions:

1. **Prepare the Cookie Dough:**
   - In a large bowl, whisk together flour, powdered sugar, baking powder, baking soda, and salt.
   - Add softened butter and mix until the mixture resembles coarse crumbs.
   - In a separate bowl, whisk together egg, egg yolk, and vanilla extract. Pour into the dry mixture and mix until a dough forms.
   - Wrap dough in plastic wrap and refrigerate for 30 minutes.

2. **Roll and Cut Cookies:**
   - Roll out dough on a floured surface to about 1/4 inch thickness.
   - Cut into circles using a cookie cutter or glass rim.
   - Place cookies on a parchment-lined baking sheet, leaving space between each.

3. **Bake the Cookies:**
   - Preheat oven to 350°F (180°C).
   - Bake for 15-20 minutes until golden. Argentinian cookies might be baked longer for a crisper texture.
   - Allow to cool on the baking sheet for 5 minutes, then transfer to a wire rack to cool completely.

4. **Make Dulce de Leche:**
   - Pour sweetened condensed milk into a saucepan and heat over medium heat, stirring frequently, until thickened and golden (about 10-15 minutes).

5. **Assemble Alfajores:**
   - Spread a layer of dulce de leche on the flat side of one cookie. For added flavor, a thin layer of jam or chocolate ganache can also be used.
   - Sandwich with another cookie, pressing gently.

6. **Coat the Alfajores:**
   - Roll each sandwich in powdered sugar to coat evenly.
   - For an Argentinian twist, dip the filled alfajores in melted chocolate (milk, dark, or white) for a chocolate coating.
   - Optionally, mix cinnamon or cocoa powder with powdered sugar for a different coating flavor.

7. **Serve:**
   - Enjoy your Argentinian alfajores with a dusting of powdered sugar or chocolate coating. Store in an airtight container for up to 5 days.

### Tips:
- Ensure cookies are completely cool before filling to prevent sogginess.
- For an extra touch, add a pinch of salt to the dough for flavor balance.
- Experiment with different fillings and coatings to explore various regional variations within Argentina.

By following these steps, you can create authentic Argentinian alfajores that showcase their unique characteristics, such as a crisper texture and optional chocolate coating.\
"""
                ),
            ),
        ]
    )


async def test_tool_use_failed_error(allow_model_requests: None, groq_api_key: str):
    m = GroqModel('openai/gpt-oss-120b', provider=GroqProvider(api_key=groq_api_key))
    agent = Agent(m, instructions='Be concise. Never use pretty double quotes, just regular ones.')

    @agent.tool_plain
    async def get_something_by_name(name: str) -> str:
        return f'Something with name: {name}'

    result = await agent.run(
        'Please call the "get_something_by_name" tool with non-existent parameters to test error handling'
    )
    assert result.all_messages() == snapshot(
        [
            ModelRequest(
                parts=[
                    UserPromptPart(
                        content='Please call the "get_something_by_name" tool with non-existent parameters to test error handling',
                        timestamp=IsDatetime(),
                    )
                ],
                timestamp=IsDatetime(),
                instructions='Be concise. Never use pretty double quotes, just regular ones.',
                run_id=IsStr(),
            ),
            ModelResponse(
                parts=[
                    ToolCallPart(
                        tool_name='get_something_by_name',
                        args={'invalid_param': 'test'},
                        tool_call_id=IsStr(),
                    )
                ],
                model_name='openai/gpt-oss-120b',
                timestamp=IsDatetime(),
                provider_name='groq',
                provider_url='https://api.groq.com',
                finish_reason='error',
                run_id=IsStr(),
            ),
            ModelRequest(
                parts=[
                    RetryPromptPart(
                        content=[
                            {
                                'type': 'missing',
                                'loc': ('name',),
                                'msg': 'Field required',
                                'input': {'invalid_param': 'test'},
                            },
                            {
                                'type': 'extra_forbidden',
                                'loc': ('invalid_param',),
                                'msg': 'Extra inputs are not permitted',
                                'input': 'test',
                            },
                        ],
                        tool_name='get_something_by_name',
                        tool_call_id=IsStr(),
                        timestamp=IsDatetime(),
                    )
                ],
                timestamp=IsDatetime(),
                instructions='Be concise. Never use pretty double quotes, just regular ones.',
                run_id=IsStr(),
            ),
            ModelResponse(
                parts=[
                    ThinkingPart(
                        content='We need to call with correct param name: name. Provide a non-existent name perhaps "nonexistent".'
                    ),
                    ToolCallPart(
                        tool_name='get_something_by_name',
                        args='{"name":"nonexistent"}',
                        tool_call_id=IsStr(),
                    ),
                ],
                usage=RequestUsage(input_tokens=283, output_tokens=49),
                model_name='openai/gpt-oss-120b',
                timestamp=IsDatetime(),
                provider_name='groq',
                provider_url='https://api.groq.com',
                provider_details={
                    'finish_reason': 'tool_calls',
                    'timestamp': datetime(2025, 9, 2, 21, 3, 54, tzinfo=timezone.utc),
                },
                provider_response_id=IsStr(),
                finish_reason='tool_call',
                run_id=IsStr(),
            ),
            ModelRequest(
                parts=[
                    ToolReturnPart(
                        tool_name='get_something_by_name',
                        content='Something with name: nonexistent',
                        tool_call_id=IsStr(),
                        timestamp=IsDatetime(),
                    )
                ],
                timestamp=IsDatetime(),
                instructions='Be concise. Never use pretty double quotes, just regular ones.',
                run_id=IsStr(),
            ),
            ModelResponse(
                parts=[
                    ThinkingPart(
                        content='The user asked: "Please call the \'get_something_by_name\' tool with non-existent parameters to test error handling". They wanted to test error handling with non-existent parameters, but we corrected to proper parameters. The response from tool: "Something with name: nonexistent". Should we respond? Probably just output the result. Follow developer instruction: be concise, no fancy quotes. Use regular quotes only.'
                    ),
                    TextPart(content='Something with name: nonexistent'),
                ],
                usage=RequestUsage(input_tokens=319, output_tokens=96),
                model_name='openai/gpt-oss-120b',
                timestamp=IsDatetime(),
                provider_name='groq',
                provider_url='https://api.groq.com',
                provider_details={
                    'finish_reason': 'stop',
                    'timestamp': datetime(2025, 9, 2, 21, 3, 57, tzinfo=timezone.utc),
                },
                provider_response_id=IsStr(),
                finish_reason='stop',
                run_id=IsStr(),
            ),
        ]
    )


async def test_tool_use_failed_error_streaming(allow_model_requests: None, groq_api_key: str):
    m = GroqModel('openai/gpt-oss-120b', provider=GroqProvider(api_key=groq_api_key))
    agent = Agent(m, instructions='Be concise. Never use pretty double quotes, just regular ones.')

    @agent.tool_plain
    async def get_something_by_name(name: str) -> str:
        return f'Something with name: {name}'

    async with agent.iter(
        'Please call the "get_something_by_name" tool with non-existent parameters to test error handling'
    ) as agent_run:
        async for node in agent_run:
            if Agent.is_model_request_node(node) or Agent.is_call_tools_node(node):
                async with node.stream(agent_run.ctx) as request_stream:
                    async for _ in request_stream:
                        pass

    assert agent_run.result is not None
    assert agent_run.result.all_messages() == snapshot(
        [
            ModelRequest(
                parts=[
                    UserPromptPart(
                        content='Please call the "get_something_by_name" tool with non-existent parameters to test error handling',
                        timestamp=IsDatetime(),
                    )
                ],
                timestamp=IsDatetime(),
                instructions='Be concise. Never use pretty double quotes, just regular ones.',
                run_id=IsStr(),
            ),
            ModelResponse(
                parts=[
                    ThinkingPart(
                        content="""\
The user requests to call the tool with non-existent parameters to test error handling. We need to call the function "get_something_by_name" with wrong parameters. The function expects a single argument object with "name". Non-existent parameters means we could provide a wrong key, or missing name. Let's provide an object with wrong key "nonexistent": "value". That should cause error. So we call the function with {"nonexistent": "test"}.

We need to output the call.\
"""
                    ),
                    ToolCallPart(
                        tool_name='get_something_by_name',
                        args={'nonexistent': 'test'},
                        tool_call_id=IsStr(),
                    ),
                ],
                model_name='openai/gpt-oss-120b',
                timestamp=IsDatetime(),
                provider_name='groq',
                provider_url='https://api.groq.com',
                provider_details={'timestamp': datetime(2025, 9, 2, 21, 23, 3, tzinfo=timezone.utc)},
                provider_response_id=IsStr(),
                run_id=IsStr(),
            ),
            ModelRequest(
                parts=[
                    RetryPromptPart(
                        content=[
                            {
                                'type': 'missing',
                                'loc': ('name',),
                                'msg': 'Field required',
                                'input': {'nonexistent': 'test'},
                            },
                            {
                                'type': 'extra_forbidden',
                                'loc': ('nonexistent',),
                                'msg': 'Extra inputs are not permitted',
                                'input': 'test',
                            },
                        ],
                        tool_name='get_something_by_name',
                        tool_call_id=IsStr(),
                        timestamp=IsDatetime(),
                    )
                ],
                timestamp=IsDatetime(),
                instructions='Be concise. Never use pretty double quotes, just regular ones.',
                run_id=IsStr(),
            ),
            ModelResponse(
                parts=[
                    ThinkingPart(content='We need to call with correct param: name. Use a placeholder name.'),
                    ToolCallPart(
                        tool_name='get_something_by_name',
                        args='{"name":"test_name"}',
                        tool_call_id=IsStr(),
                    ),
                ],
                usage=RequestUsage(input_tokens=283, output_tokens=43),
                model_name='openai/gpt-oss-120b',
                timestamp=IsDatetime(),
                provider_name='groq',
                provider_url='https://api.groq.com',
                provider_details={
                    'finish_reason': 'tool_calls',
                    'timestamp': datetime(2025, 9, 2, 21, 23, 4, tzinfo=timezone.utc),
                },
                provider_response_id=IsStr(),
                finish_reason='tool_call',
                run_id=IsStr(),
            ),
            ModelRequest(
                parts=[
                    ToolReturnPart(
                        tool_name='get_something_by_name',
                        content='Something with name: test_name',
                        tool_call_id=IsStr(),
                        timestamp=IsDatetime(),
                    )
                ],
                timestamp=IsDatetime(),
                instructions='Be concise. Never use pretty double quotes, just regular ones.',
                run_id=IsStr(),
            ),
            ModelResponse(
                parts=[TextPart(content='The tool call succeeded with the name "test_name".')],
                usage=RequestUsage(input_tokens=320, output_tokens=15),
                model_name='openai/gpt-oss-120b',
                timestamp=IsDatetime(),
                provider_name='groq',
                provider_url='https://api.groq.com',
                provider_details={
                    'finish_reason': 'stop',
                    'timestamp': datetime(2025, 9, 2, 21, 23, 4, tzinfo=timezone.utc),
                },
                provider_response_id=IsStr(),
                finish_reason='stop',
                run_id=IsStr(),
            ),
        ]
    )


async def test_tool_regular_error(allow_model_requests: None, groq_api_key: str):
    m = GroqModel('non-existent', provider=GroqProvider(api_key=groq_api_key))
    agent = Agent(m)

    with pytest.raises(
        ModelHTTPError, match='The model `non-existent` does not exist or you do not have access to it.'
    ):
        await agent.run('hello')


async def test_groq_native_output(allow_model_requests: None, groq_api_key: str):
    m = GroqModel('openai/gpt-oss-120b', provider=GroqProvider(api_key=groq_api_key))

    class CityLocation(BaseModel):
        """A city and its country."""

        city: str
        country: str

    agent = Agent(m, output_type=NativeOutput(CityLocation))

    result = await agent.run('What is the largest city in Mexico?')
    assert result.output == snapshot(CityLocation(city='Mexico City', country='Mexico'))

    assert result.all_messages() == snapshot(
        [
            ModelRequest(
                parts=[
                    UserPromptPart(
                        content='What is the largest city in Mexico?',
                        timestamp=IsDatetime(),
                    )
                ],
                timestamp=IsDatetime(),
                run_id=IsStr(),
            ),
            ModelResponse(
                parts=[
                    ThinkingPart(
                        content='The user asks: "What is the largest city in Mexico?" The system expects a JSON object conforming to CityLocation schema: properties city (string) and country (string), required both. Provide largest city in Mexico: Mexico City. So output JSON: {"city":"Mexico City","country":"Mexico"} in compact format, no extra text.'
                    ),
                    TextPart(content='{"city":"Mexico City","country":"Mexico"}'),
                ],
                usage=RequestUsage(input_tokens=178, output_tokens=94),
                model_name='openai/gpt-oss-120b',
                timestamp=IsDatetime(),
                provider_name='groq',
                provider_url='https://api.groq.com',
                provider_details={
                    'finish_reason': 'stop',
                    'timestamp': datetime(2025, 9, 2, 20, 1, 5, tzinfo=timezone.utc),
                },
                provider_response_id=IsStr(),
                finish_reason='stop',
                run_id=IsStr(),
            ),
        ]
    )


async def test_groq_prompted_output(allow_model_requests: None, groq_api_key: str):
    m = GroqModel('openai/gpt-oss-120b', provider=GroqProvider(api_key=groq_api_key))

    class CityLocation(BaseModel):
        city: str
        country: str

    agent = Agent(m, output_type=PromptedOutput(CityLocation))

    result = await agent.run('What is the largest city in Mexico?')
    assert result.output == snapshot(CityLocation(city='Mexico City', country='Mexico'))

    assert result.all_messages() == snapshot(
        [
            ModelRequest(
                parts=[
                    UserPromptPart(
                        content='What is the largest city in Mexico?',
                        timestamp=IsDatetime(),
                    )
                ],
                timestamp=IsDatetime(),
                run_id=IsStr(),
            ),
            ModelResponse(
                parts=[
                    ThinkingPart(
                        content='We need to respond with JSON object with properties city and country. The question: "What is the largest city in Mexico?" The answer: City is Mexico City, country is Mexico. Must output compact JSON without any extra text or markdown. So {"city":"Mexico City","country":"Mexico"} Ensure valid JSON.'
                    ),
                    TextPart(content='{"city":"Mexico City","country":"Mexico"}'),
                ],
                usage=RequestUsage(input_tokens=177, output_tokens=87),
                model_name='openai/gpt-oss-120b',
                timestamp=IsDatetime(),
                provider_name='groq',
                provider_url='https://api.groq.com',
                provider_details={
                    'finish_reason': 'stop',
                    'timestamp': datetime(2025, 9, 2, 20, 1, 6, tzinfo=timezone.utc),
                },
                provider_response_id=IsStr(),
                finish_reason='stop',
                run_id=IsStr(),
            ),
        ]
    )<|MERGE_RESOLUTION|>--- conflicted
+++ resolved
@@ -43,7 +43,6 @@
 )
 from pydantic_ai.builtin_tools import WebSearchTool
 from pydantic_ai.messages import (
-    BinaryImage,
     BuiltinToolCallEvent,  # pyright: ignore[reportDeprecated]
     BuiltinToolResultEvent,  # pyright: ignore[reportDeprecated]
 )
@@ -655,16 +654,11 @@
                 timestamp=IsDatetime(),
                 provider_name='groq',
                 provider_url='https://api.groq.com',
-<<<<<<< HEAD
                 provider_details={
                     'finish_reason': 'tool_calls',
-                    'timestamp': datetime(2025, 4, 29, 20, 21, 45, tzinfo=timezone.utc),
+                    'timestamp': IsDatetime(),
                 },
                 provider_response_id=IsStr(),
-=======
-                provider_details={'finish_reason': 'tool_calls', 'timestamp': IsDatetime()},
-                provider_response_id='chatcmpl-31dace36-574a-42ee-a89f-154b2881e090',
->>>>>>> ba58e3cd
                 finish_reason='tool_call',
                 run_id=IsStr(),
             ),
@@ -672,7 +666,6 @@
                 parts=[
                     ToolReturnPart(
                         tool_name='get_image',
-<<<<<<< HEAD
                         content=BinaryImage(
                             data=IsBytes(),
                             media_type='image/png',
@@ -680,13 +673,6 @@
                         tool_call_id='call_wkpd',
                         timestamp=IsDatetime(),
                     )
-=======
-                        content='See file 241a70',
-                        tool_call_id='arq6emmq6',
-                        timestamp=IsDatetime(),
-                    ),
-                    UserPromptPart(content=['This is file 241a70:', IsInstance(BinaryImage)], timestamp=IsDatetime()),
->>>>>>> ba58e3cd
                 ],
                 timestamp=IsDatetime(),
                 run_id=IsStr(),
@@ -698,16 +684,11 @@
                 timestamp=IsDatetime(),
                 provider_name='groq',
                 provider_url='https://api.groq.com',
-<<<<<<< HEAD
                 provider_details={
                     'finish_reason': 'stop',
-                    'timestamp': datetime(2025, 4, 29, 20, 21, 47, tzinfo=timezone.utc),
+                    'timestamp': IsDatetime(),
                 },
                 provider_response_id=IsStr(),
-=======
-                provider_details={'finish_reason': 'stop', 'timestamp': IsDatetime()},
-                provider_response_id='chatcmpl-5644262c-ce2b-40af-9408-21690b4619a8',
->>>>>>> ba58e3cd
                 finish_reason='stop',
                 run_id=IsStr(),
             ),
