from __future__ import annotations as _annotations

import base64
import datetime
import os
import re
from collections.abc import AsyncIterator
from typing import Any

import pytest
from httpx import Timeout
from inline_snapshot import Is, snapshot
from pydantic import BaseModel, Field
from pytest_mock import MockerFixture
from typing_extensions import TypedDict

from pydantic_ai import (
    AudioUrl,
    BinaryContent,
    BinaryImage,
    BuiltinToolCallPart,
    BuiltinToolReturnPart,
    DocumentUrl,
    FilePart,
    FinalResultEvent,
    FunctionToolCallEvent,
    FunctionToolResultEvent,
    ImageUrl,
    ModelRequest,
    ModelResponse,
    PartDeltaEvent,
    PartEndEvent,
    PartStartEvent,
    RetryPromptPart,
    SystemPromptPart,
    TextPart,
    TextPartDelta,
    ThinkingPart,
    ThinkingPartDelta,
    ToolCallPart,
    ToolReturnPart,
    UsageLimitExceeded,
    UserPromptPart,
    VideoUrl,
)
from pydantic_ai.agent import Agent
<<<<<<< HEAD
from pydantic_ai.builtin_tools import (
    CodeExecutionTool,
    ImageGenerationTool,
    UrlContextTool,  # pyright: ignore[reportDeprecated]
    WebFetchTool,
    WebSearchTool,
)
from pydantic_ai.exceptions import ModelHTTPError, ModelRetry, UnexpectedModelBehavior, UserError
=======
from pydantic_ai.builtin_tools import CodeExecutionTool, ImageGenerationTool, UrlContextTool, WebSearchTool
from pydantic_ai.exceptions import ModelAPIError, ModelHTTPError, ModelRetry, UnexpectedModelBehavior, UserError
>>>>>>> 5544e9fe
from pydantic_ai.messages import (
    BuiltinToolCallEvent,  # pyright: ignore[reportDeprecated]
    BuiltinToolResultEvent,  # pyright: ignore[reportDeprecated]
)
from pydantic_ai.models import ModelRequestParameters
from pydantic_ai.output import NativeOutput, PromptedOutput, TextOutput, ToolOutput
from pydantic_ai.settings import ModelSettings
from pydantic_ai.usage import RequestUsage, RunUsage, UsageLimits

from ..conftest import IsBytes, IsDatetime, IsInstance, IsStr, try_import
from ..parts_from_messages import part_types_from_messages

with try_import() as imports_successful:
    from google.genai import errors
    from google.genai.types import (
        FinishReason as GoogleFinishReason,
        GenerateContentResponse,
        GenerateContentResponseUsageMetadata,
        HarmBlockThreshold,
        HarmCategory,
        MediaModality,
        ModalityTokenCount,
    )

    from pydantic_ai.models.google import (
        GeminiStreamedResponse,
        GoogleModel,
        GoogleModelSettings,
        _content_model_response,  # pyright: ignore[reportPrivateUsage]
        _metadata_as_usage,  # pyright: ignore[reportPrivateUsage]
    )
    from pydantic_ai.models.openai import OpenAIResponsesModel, OpenAIResponsesModelSettings
    from pydantic_ai.providers.google import GoogleProvider
    from pydantic_ai.providers.openai import OpenAIProvider

pytestmark = [
    pytest.mark.skipif(not imports_successful(), reason='google-genai not installed'),
    pytest.mark.anyio,
    pytest.mark.vcr,
    pytest.mark.filterwarnings(
        'ignore:`BuiltinToolCallEvent` is deprecated, look for `PartStartEvent` and `PartDeltaEvent` with `BuiltinToolCallPart` instead.:DeprecationWarning'
    ),
    pytest.mark.filterwarnings(
        'ignore:`BuiltinToolResultEvent` is deprecated, look for `PartStartEvent` and `PartDeltaEvent` with `BuiltinToolReturnPart` instead.:DeprecationWarning'
    ),
]


@pytest.fixture()
def google_provider(gemini_api_key: str) -> GoogleProvider:
    return GoogleProvider(api_key=gemini_api_key)


async def test_google_model(allow_model_requests: None, google_provider: GoogleProvider):
    model = GoogleModel('gemini-1.5-flash', provider=google_provider)
    assert model.base_url == 'https://generativelanguage.googleapis.com/'
    assert model.system == 'google-gla'
    agent = Agent(model=model, system_prompt='You are a chatbot.')

    result = await agent.run('Hello!')
    assert result.output == snapshot('Hello there! How can I help you today?\n')
    assert result.usage() == snapshot(
        RunUsage(
            requests=1,
            input_tokens=7,
            output_tokens=11,
            details={'text_prompt_tokens': 7, 'text_candidates_tokens': 11},
        )
    )
    assert result.all_messages() == snapshot(
        [
            ModelRequest(
                parts=[
                    SystemPromptPart(
                        content='You are a chatbot.',
                        timestamp=IsDatetime(),
                    ),
                    UserPromptPart(
                        content='Hello!',
                        timestamp=IsDatetime(),
                    ),
                ],
                run_id=IsStr(),
            ),
            ModelResponse(
                parts=[TextPart(content='Hello there! How can I help you today?\n')],
                usage=RequestUsage(
                    input_tokens=7, output_tokens=11, details={'text_candidates_tokens': 11, 'text_prompt_tokens': 7}
                ),
                model_name='gemini-1.5-flash',
                timestamp=IsDatetime(),
                provider_name='google-gla',
                provider_details={'finish_reason': 'STOP'},
                provider_response_id=IsStr(),
                finish_reason='stop',
                run_id=IsStr(),
            ),
        ]
    )


async def test_google_model_structured_output(allow_model_requests: None, google_provider: GoogleProvider):
    model = GoogleModel('gemini-2.0-flash', provider=google_provider)
    agent = Agent(model=model, system_prompt='You are a helpful chatbot.', retries=5)

    class Response(TypedDict):
        temperature: str
        date: datetime.date
        city: str

    @agent.tool_plain
    async def temperature(city: str, date: datetime.date) -> str:
        """Get the temperature in a city on a specific date.

        Args:
            city: The city name.
            date: The date.

        Returns:
            The temperature in degrees Celsius.
        """
        return '30°C'

    result = await agent.run('What was the temperature in London 1st January 2022?', output_type=Response)
    assert result.output == snapshot({'temperature': '30°C', 'date': datetime.date(2022, 1, 1), 'city': 'London'})
    assert result.usage() == snapshot(
        RunUsage(
            requests=2,
            input_tokens=160,
            output_tokens=35,
            tool_calls=1,
            details={'text_prompt_tokens': 160, 'text_candidates_tokens': 35},
        )
    )
    assert result.all_messages() == snapshot(
        [
            ModelRequest(
                parts=[
                    SystemPromptPart(
                        content='You are a helpful chatbot.',
                        timestamp=IsDatetime(),
                    ),
                    UserPromptPart(
                        content='What was the temperature in London 1st January 2022?',
                        timestamp=IsDatetime(),
                    ),
                ],
                run_id=IsStr(),
            ),
            ModelResponse(
                parts=[
                    ToolCallPart(
                        tool_name='temperature', args={'date': '2022-01-01', 'city': 'London'}, tool_call_id=IsStr()
                    )
                ],
                usage=RequestUsage(
                    input_tokens=69,
                    output_tokens=14,
                    details={'text_candidates_tokens': 14, 'text_prompt_tokens': 69},
                ),
                model_name='gemini-2.0-flash',
                timestamp=IsDatetime(),
                provider_name='google-gla',
                provider_details={'finish_reason': 'STOP'},
                provider_response_id=IsStr(),
                finish_reason='stop',
                run_id=IsStr(),
            ),
            ModelRequest(
                parts=[
                    ToolReturnPart(
                        tool_name='temperature', content='30°C', tool_call_id=IsStr(), timestamp=IsDatetime()
                    )
                ],
                run_id=IsStr(),
            ),
            ModelResponse(
                parts=[
                    ToolCallPart(
                        tool_name='final_result',
                        args={'temperature': '30°C', 'date': '2022-01-01', 'city': 'London'},
                        tool_call_id=IsStr(),
                    )
                ],
                usage=RequestUsage(
                    input_tokens=91,
                    output_tokens=21,
                    details={'text_candidates_tokens': 21, 'text_prompt_tokens': 91},
                ),
                model_name='gemini-2.0-flash',
                timestamp=IsDatetime(),
                provider_name='google-gla',
                provider_details={'finish_reason': 'STOP'},
                provider_response_id=IsStr(),
                finish_reason='stop',
                run_id=IsStr(),
            ),
            ModelRequest(
                parts=[
                    ToolReturnPart(
                        tool_name='final_result',
                        content='Final result processed.',
                        tool_call_id=IsStr(),
                        timestamp=IsDatetime(),
                    )
                ],
                run_id=IsStr(),
            ),
        ]
    )


async def test_google_model_stream(allow_model_requests: None, google_provider: GoogleProvider):
    model = GoogleModel('gemini-2.0-flash-exp', provider=google_provider)
    agent = Agent(model=model, system_prompt='You are a helpful chatbot.', model_settings={'temperature': 0.0})
    async with agent.run_stream('What is the capital of France?') as result:
        data = await result.get_output()
        async for response, is_last in result.stream_responses(debounce_by=None):
            if is_last:
                assert response == snapshot(
                    ModelResponse(
                        parts=[TextPart(content='The capital of France is Paris.\n')],
                        usage=RequestUsage(
                            input_tokens=13,
                            output_tokens=8,
                            details={'text_prompt_tokens': 13, 'text_candidates_tokens': 8},
                        ),
                        model_name='gemini-2.0-flash-exp',
                        timestamp=IsDatetime(),
                        provider_name='google-gla',
                        provider_details={'finish_reason': 'STOP'},
                        provider_response_id='w1peaMz6INOvnvgPgYfPiQY',
                        finish_reason='stop',
                    )
                )
    assert data == snapshot('The capital of France is Paris.\n')


async def test_google_model_builtin_code_execution_stream(
    allow_model_requests: None,
    google_provider: GoogleProvider,
):
    """Test Gemini streaming only code execution result or executable_code."""
    model = GoogleModel('gemini-2.5-pro', provider=google_provider)
    agent = Agent(
        model=model,
        system_prompt='Be concise and always use Python to do calculations no matter how small.',
        builtin_tools=[CodeExecutionTool()],
    )

    event_parts: list[Any] = []
    async with agent.iter(user_prompt='what is 65465-6544 * 65464-6+1.02255') as agent_run:
        async for node in agent_run:
            if Agent.is_model_request_node(node) or Agent.is_call_tools_node(node):
                async with node.stream(agent_run.ctx) as request_stream:
                    async for event in request_stream:
                        event_parts.append(event)

    assert agent_run.result is not None
    assert agent_run.result.all_messages() == snapshot(
        [
            ModelRequest(
                parts=[
                    SystemPromptPart(
                        content='Be concise and always use Python to do calculations no matter how small.',
                        timestamp=IsDatetime(),
                    ),
                    UserPromptPart(
                        content='what is 65465-6544 * 65464-6+1.02255',
                        timestamp=IsDatetime(),
                    ),
                ],
                run_id=IsStr(),
            ),
            ModelResponse(
                parts=[
                    BuiltinToolCallPart(
                        tool_name='code_execution',
                        args={
                            'code': """\
    result = 65465 - 6544 * 65464 - 6 + 1.02255
    print(result)
    \
""",
                            'language': 'PYTHON',
                        },
                        tool_call_id=IsStr(),
                        provider_name='google-gla',
                    ),
                    BuiltinToolReturnPart(
                        tool_name='code_execution',
                        content={'outcome': 'OUTCOME_OK', 'output': '-428330955.97745\n'},
                        tool_call_id=IsStr(),
                        timestamp=IsDatetime(),
                        provider_name='google-gla',
                    ),
                    BuiltinToolCallPart(
                        tool_name='code_execution',
                        args={
                            'code': """\
# Calculate the expression 65465-6544 * 65464-6+1.02255
result = 65465 - 6544 * 65464 - 6 + 1.02255
print(result)\
""",
                            'language': 'PYTHON',
                        },
                        tool_call_id=IsStr(),
                        provider_name='google-gla',
                    ),
                    BuiltinToolReturnPart(
                        tool_name='code_execution',
                        content={'outcome': 'OUTCOME_OK', 'output': '-428330955.97745\n'},
                        tool_call_id=IsStr(),
                        timestamp=IsDatetime(),
                        provider_name='google-gla',
                    ),
                    TextPart(content='The result is -428,330,955.97745.'),
                ],
                usage=RequestUsage(
                    input_tokens=46,
                    output_tokens=1429,
                    details={
                        'thoughts_tokens': 396,
                        'tool_use_prompt_tokens': 901,
                        'text_prompt_tokens': 46,
                        'text_tool_use_prompt_tokens': 901,
                    },
                ),
                model_name='gemini-2.5-pro',
                timestamp=IsDatetime(),
                provider_name='google-gla',
                provider_details={'finish_reason': 'STOP'},
                provider_response_id='1NjJaIDxJcL7qtsP5aPfqQs',
                finish_reason='stop',
                run_id=IsStr(),
            ),
        ]
    )
    assert event_parts == snapshot(
        [
            PartStartEvent(
                index=0,
                part=BuiltinToolCallPart(
                    tool_name='code_execution',
                    args={
                        'code': """\
    result = 65465 - 6544 * 65464 - 6 + 1.02255
    print(result)
    \
""",
                        'language': 'PYTHON',
                    },
                    tool_call_id=IsStr(),
                    provider_name='google-gla',
                ),
            ),
            PartEndEvent(
                index=0,
                part=BuiltinToolCallPart(
                    tool_name='code_execution',
                    args={
                        'code': """\
    result = 65465 - 6544 * 65464 - 6 + 1.02255
    print(result)
    \
""",
                        'language': 'PYTHON',
                    },
                    tool_call_id=IsStr(),
                    provider_name='google-gla',
                ),
                next_part_kind='builtin-tool-return',
            ),
            PartStartEvent(
                index=1,
                part=BuiltinToolReturnPart(
                    tool_name='code_execution',
                    content={'outcome': 'OUTCOME_OK', 'output': '-428330955.97745\n'},
                    tool_call_id=IsStr(),
                    timestamp=IsDatetime(),
                    provider_name='google-gla',
                ),
                previous_part_kind='builtin-tool-call',
            ),
            PartStartEvent(
                index=2,
                part=BuiltinToolCallPart(
                    tool_name='code_execution',
                    args={
                        'code': """\
# Calculate the expression 65465-6544 * 65464-6+1.02255
result = 65465 - 6544 * 65464 - 6 + 1.02255
print(result)\
""",
                        'language': 'PYTHON',
                    },
                    tool_call_id=IsStr(),
                    provider_name='google-gla',
                ),
                previous_part_kind='builtin-tool-return',
            ),
            PartEndEvent(
                index=2,
                part=BuiltinToolCallPart(
                    tool_name='code_execution',
                    args={
                        'code': """\
# Calculate the expression 65465-6544 * 65464-6+1.02255
result = 65465 - 6544 * 65464 - 6 + 1.02255
print(result)\
""",
                        'language': 'PYTHON',
                    },
                    tool_call_id=IsStr(),
                    provider_name='google-gla',
                ),
                next_part_kind='builtin-tool-return',
            ),
            PartStartEvent(
                index=3,
                part=BuiltinToolReturnPart(
                    tool_name='code_execution',
                    content={'outcome': 'OUTCOME_OK', 'output': '-428330955.97745\n'},
                    tool_call_id=IsStr(),
                    timestamp=IsDatetime(),
                    provider_name='google-gla',
                ),
                previous_part_kind='builtin-tool-call',
            ),
            PartStartEvent(index=4, part=TextPart(content='The result is'), previous_part_kind='builtin-tool-return'),
            FinalResultEvent(tool_name=None, tool_call_id=None),
            PartDeltaEvent(index=4, delta=TextPartDelta(content_delta=' -428,330,955.977')),
            PartDeltaEvent(index=4, delta=TextPartDelta(content_delta='45.')),
            PartEndEvent(index=4, part=TextPart(content='The result is -428,330,955.97745.')),
            BuiltinToolCallEvent(  # pyright: ignore[reportDeprecated]
                part=BuiltinToolCallPart(
                    tool_name='code_execution',
                    args={
                        'code': """\
    result = 65465 - 6544 * 65464 - 6 + 1.02255
    print(result)
    \
""",
                        'language': 'PYTHON',
                    },
                    tool_call_id=IsStr(),
                    provider_name='google-gla',
                )
            ),
            BuiltinToolResultEvent(  # pyright: ignore[reportDeprecated]
                result=BuiltinToolReturnPart(
                    tool_name='code_execution',
                    content={'outcome': 'OUTCOME_OK', 'output': '-428330955.97745\n'},
                    tool_call_id=IsStr(),
                    timestamp=IsDatetime(),
                    provider_name='google-gla',
                )
            ),
            BuiltinToolCallEvent(  # pyright: ignore[reportDeprecated]
                part=BuiltinToolCallPart(
                    tool_name='code_execution',
                    args={
                        'code': """\
# Calculate the expression 65465-6544 * 65464-6+1.02255
result = 65465 - 6544 * 65464 - 6 + 1.02255
print(result)\
""",
                        'language': 'PYTHON',
                    },
                    tool_call_id=IsStr(),
                    provider_name='google-gla',
                )
            ),
            BuiltinToolResultEvent(  # pyright: ignore[reportDeprecated]
                result=BuiltinToolReturnPart(
                    tool_name='code_execution',
                    content={'outcome': 'OUTCOME_OK', 'output': '-428330955.97745\n'},
                    tool_call_id=IsStr(),
                    timestamp=IsDatetime(),
                    provider_name='google-gla',
                )
            ),
        ]
    )


async def test_google_model_retry(allow_model_requests: None, google_provider: GoogleProvider):
    model = GoogleModel('gemini-2.5-pro-preview-03-25', provider=google_provider)
    agent = Agent(
        model=model, system_prompt='You are a helpful chatbot.', model_settings={'temperature': 0.0}, retries=2
    )

    @agent.tool_plain
    async def get_capital(country: str) -> str:
        """Get the capital of a country.

        Args:
            country: The country name.
        """
        raise ModelRetry('The country is not supported.')

    result = await agent.run('What is the capital of France?')
    assert result.all_messages() == snapshot(
        [
            ModelRequest(
                parts=[
                    SystemPromptPart(content='You are a helpful chatbot.', timestamp=IsDatetime()),
                    UserPromptPart(content='What is the capital of France?', timestamp=IsDatetime()),
                ],
                run_id=IsStr(),
            ),
            ModelResponse(
                parts=[ToolCallPart(tool_name='get_capital', args={'country': 'France'}, tool_call_id=IsStr())],
                usage=RequestUsage(
                    input_tokens=57, output_tokens=170, details={'thoughts_tokens': 155, 'text_prompt_tokens': 57}
                ),
                model_name='models/gemini-2.5-pro',
                timestamp=IsDatetime(),
                provider_name='google-gla',
                provider_details={'finish_reason': 'STOP'},
                provider_response_id=IsStr(),
                finish_reason='stop',
                run_id=IsStr(),
            ),
            ModelRequest(
                parts=[
                    RetryPromptPart(
                        content='The country is not supported.',
                        tool_name='get_capital',
                        tool_call_id=IsStr(),
                        timestamp=IsDatetime(),
                    )
                ],
                run_id=IsStr(),
            ),
            ModelResponse(
                parts=[
                    TextPart(
                        content='I am sorry, I cannot fulfill this request. The country "France" is not supported by my system.'
                    )
                ],
                usage=RequestUsage(
                    input_tokens=104, output_tokens=200, details={'thoughts_tokens': 178, 'text_prompt_tokens': 104}
                ),
                model_name='models/gemini-2.5-pro',
                timestamp=IsDatetime(),
                provider_name='google-gla',
                provider_details={'finish_reason': 'STOP'},
                provider_response_id=IsStr(),
                finish_reason='stop',
                run_id=IsStr(),
            ),
        ]
    )


async def test_google_model_max_tokens(allow_model_requests: None, google_provider: GoogleProvider):
    model = GoogleModel('gemini-1.5-flash', provider=google_provider)
    agent = Agent(model=model, system_prompt='You are a helpful chatbot.', model_settings={'max_tokens': 5})
    result = await agent.run('What is the capital of France?')
    assert result.output == snapshot('The capital of France is')


async def test_google_model_top_p(allow_model_requests: None, google_provider: GoogleProvider):
    model = GoogleModel('gemini-1.5-flash', provider=google_provider)
    agent = Agent(model=model, system_prompt='You are a helpful chatbot.', model_settings={'top_p': 0.5})
    result = await agent.run('What is the capital of France?')
    assert result.output == snapshot('The capital of France is Paris.\n')


async def test_google_model_thinking_config(allow_model_requests: None, google_provider: GoogleProvider):
    model = GoogleModel('gemini-2.5-pro-preview-03-25', provider=google_provider)
    settings = GoogleModelSettings(google_thinking_config={'include_thoughts': False})
    agent = Agent(model=model, system_prompt='You are a helpful chatbot.', model_settings=settings)
    result = await agent.run('What is the capital of France?')
    assert result.output == snapshot('The capital of France is **Paris**.')


async def test_google_model_gla_labels_raises_value_error(allow_model_requests: None, google_provider: GoogleProvider):
    model = GoogleModel('gemini-2.0-flash', provider=google_provider)
    settings = GoogleModelSettings(google_labels={'environment': 'test', 'team': 'analytics'})
    agent = Agent(model=model, system_prompt='You are a helpful chatbot.', model_settings=settings)

    # Raises before any request is made.
    with pytest.raises(ValueError, match='labels parameter is not supported in Gemini API.'):
        await agent.run('What is the capital of France?')


async def test_google_model_vertex_provider(
    allow_model_requests: None, vertex_provider: GoogleProvider
):  # pragma: lax no cover
    model = GoogleModel('gemini-2.0-flash', provider=vertex_provider)
    agent = Agent(model=model, system_prompt='You are a helpful chatbot.')
    result = await agent.run('What is the capital of France?')
    assert result.output == snapshot('The capital of France is Paris.\n')


async def test_google_model_vertex_labels(
    allow_model_requests: None, vertex_provider: GoogleProvider
):  # pragma: lax no cover
    model = GoogleModel('gemini-2.0-flash', provider=vertex_provider)
    settings = GoogleModelSettings(google_labels={'environment': 'test', 'team': 'analytics'})
    agent = Agent(model=model, system_prompt='You are a helpful chatbot.', model_settings=settings)
    result = await agent.run('What is the capital of France?')
    assert result.output == snapshot('The capital of France is Paris.\n')


async def test_google_model_iter_stream(allow_model_requests: None, google_provider: GoogleProvider):
    model = GoogleModel('gemini-2.0-flash', provider=google_provider)
    agent = Agent(model=model, system_prompt='You are a helpful chatbot.')

    @agent.tool_plain
    async def get_capital(country: str) -> str:
        """Get the capital of a country.

        Args:
            country: The country name.
        """
        return 'Paris'  # pragma: lax no cover

    @agent.tool_plain
    async def get_temperature(city: str) -> str:
        """Get the temperature in a city.

        Args:
            city: The city name.
        """
        return '30°C'

    event_parts: list[Any] = []
    async with agent.iter(user_prompt='What is the temperature of the capital of France?') as agent_run:
        async for node in agent_run:
            if Agent.is_model_request_node(node) or Agent.is_call_tools_node(node):
                async with node.stream(agent_run.ctx) as request_stream:
                    async for event in request_stream:
                        event_parts.append(event)

    assert event_parts == snapshot(
        [
            PartStartEvent(
                index=0,
                part=ToolCallPart(tool_name='get_capital', args={'country': 'France'}, tool_call_id=IsStr()),
            ),
            PartEndEvent(
                index=0,
                part=ToolCallPart(
                    tool_name='get_capital',
                    args={'country': 'France'},
                    tool_call_id=IsStr(),
                ),
            ),
            IsInstance(FunctionToolCallEvent),
            FunctionToolResultEvent(
                result=ToolReturnPart(
                    tool_name='get_capital', content='Paris', tool_call_id=IsStr(), timestamp=IsDatetime()
                )
            ),
            PartStartEvent(
                index=0,
                part=ToolCallPart(tool_name='get_temperature', args={'city': 'Paris'}, tool_call_id=IsStr()),
            ),
            PartEndEvent(
                index=0,
                part=ToolCallPart(
                    tool_name='get_temperature',
                    args={'city': 'Paris'},
                    tool_call_id=IsStr(),
                ),
            ),
            IsInstance(FunctionToolCallEvent),
            FunctionToolResultEvent(
                result=ToolReturnPart(
                    tool_name='get_temperature', content='30°C', tool_call_id=IsStr(), timestamp=IsDatetime()
                )
            ),
            PartStartEvent(index=0, part=TextPart(content='The temperature in Paris')),
            FinalResultEvent(tool_name=None, tool_call_id=None),
            PartDeltaEvent(index=0, delta=TextPartDelta(content_delta=' is 30°C.\n')),
            PartEndEvent(index=0, part=TextPart(content='The temperature in Paris is 30°C.\n')),
        ]
    )


async def test_google_model_image_as_binary_content_input(
    allow_model_requests: None, image_content: BinaryContent, google_provider: GoogleProvider
):
    m = GoogleModel('gemini-2.0-flash', provider=google_provider)
    agent = Agent(m, system_prompt='You are a helpful chatbot.')

    result = await agent.run(['What fruit is in the image?', image_content])
    assert result.output == snapshot('The fruit in the image is a kiwi.')


async def test_google_model_video_as_binary_content_input(
    allow_model_requests: None, video_content: BinaryContent, google_provider: GoogleProvider
):
    m = GoogleModel('gemini-2.0-flash', provider=google_provider)
    agent = Agent(m, system_prompt='You are a helpful chatbot.')

    result = await agent.run(['Explain me this video', video_content])
    assert result.output == snapshot("""\
Okay! It looks like the image shows a camera monitor, likely used for professional or semi-professional video recording. \n\

Here's what I can gather from the image:

*   **Camera Monitor:** The central element is a small screen attached to a camera rig (tripod and probably camera body). These monitors are used to provide a larger, clearer view of what the camera is recording, aiding in focus, composition, and exposure adjustments.
*   **Scene on Monitor:** The screen shows an image of what appears to be a rocky mountain path or canyon with a snow capped mountain in the distance.
*   **Background:** The background is blurred, likely the same scene as on the camera monitor.

Let me know if you want me to focus on any specific aspect or detail!\
""")


async def test_google_model_video_as_binary_content_input_with_vendor_metadata(
    allow_model_requests: None, video_content: BinaryContent, google_provider: GoogleProvider
):
    m = GoogleModel('gemini-2.0-flash', provider=google_provider)
    agent = Agent(m, system_prompt='You are a helpful chatbot.')
    video_content.vendor_metadata = {'start_offset': '2s', 'end_offset': '10s'}

    result = await agent.run(['Explain me this video', video_content])
    assert result.output == snapshot("""\
Okay, I can describe what is visible in the image.

The image shows a camera setup in an outdoor setting. The camera is mounted on a tripod and has an external monitor attached to it. The monitor is displaying a scene that appears to be a desert landscape with rocky formations and mountains in the background. The foreground and background of the overall image, outside of the camera monitor, is also a blurry, desert landscape. The colors in the background are warm and suggest either sunrise, sunset, or reflected light off the rock formations.

It looks like someone is either reviewing footage on the monitor, or using it as an aid for framing the shot.\
""")


async def test_google_model_image_url_input(allow_model_requests: None, google_provider: GoogleProvider):
    m = GoogleModel('gemini-2.0-flash', provider=google_provider)
    agent = Agent(m, system_prompt='You are a helpful chatbot.')

    result = await agent.run(
        [
            'What is this vegetable?',
            ImageUrl(url='https://t3.ftcdn.net/jpg/00/85/79/92/360_F_85799278_0BBGV9OAdQDTLnKwAPBCcg1J7QtiieJY.jpg'),
        ]
    )
    assert result.output == snapshot('That is a potato.')


async def test_google_model_video_url_input(allow_model_requests: None, google_provider: GoogleProvider):
    m = GoogleModel('gemini-2.0-flash', provider=google_provider)
    agent = Agent(m, system_prompt='You are a helpful chatbot.')

    result = await agent.run(
        [
            'Explain me this video',
            VideoUrl(url='https://github.com/pydantic/pydantic-ai/raw/refs/heads/main/tests/assets/small_video.mp4'),
        ]
    )
    assert result.output == snapshot("""\
Certainly! Based on the image you sent, it appears to be a setup for filming or photography. \n\

Here's what I can observe:

*   **Camera Monitor:** There is a monitor mounted on a tripod, displaying a shot of a canyon or mountain landscape.
*   **Camera/Recording Device:** Below the monitor, there is a camera or some other kind of recording device.
*   **Landscape Backdrop:** In the background, there is a similar-looking landscape to what's being displayed on the screen.

In summary, it looks like the image shows a camera setup, perhaps in the process of filming, with a monitor to review the footage.\
""")


async def test_google_model_youtube_video_url_input_with_vendor_metadata(
    allow_model_requests: None, google_provider: GoogleProvider
):
    m = GoogleModel('gemini-2.0-flash', provider=google_provider)
    agent = Agent(m, system_prompt='You are a helpful chatbot.')

    result = await agent.run(
        [
            'Explain me this video',
            VideoUrl(
                url='https://youtu.be/lCdaVNyHtjU',
                vendor_metadata={'fps': 0.2},
            ),
        ]
    )
    assert result.output == snapshot("""\
Okay, based on the image, here's what I can infer:

*   **A camera monitor is mounted on top of a camera.**
*   **The monitor's screen is on, displaying a view of the rocky mountains.**
*   **This setting suggests a professional video shoot.**

If you'd like a more detailed explanation, please provide additional information about the video.\
""")


async def test_google_model_document_url_input(allow_model_requests: None, google_provider: GoogleProvider):
    m = GoogleModel('gemini-2.0-flash', provider=google_provider)
    agent = Agent(m, system_prompt='You are a helpful chatbot.')

    document_url = DocumentUrl(url='https://www.w3.org/WAI/ER/tests/xhtml/testfiles/resources/pdf/dummy.pdf')

    result = await agent.run(['What is the main content on this document?', document_url])
    assert result.output == snapshot('The document appears to be a dummy PDF file.\n')


async def test_google_model_text_document_url_input(allow_model_requests: None, google_provider: GoogleProvider):
    m = GoogleModel('gemini-2.0-flash', provider=google_provider)
    agent = Agent(m, system_prompt='You are a helpful chatbot.')

    text_document_url = DocumentUrl(url='https://example-files.online-convert.com/document/txt/example.txt')

    result = await agent.run(['What is the main content on this document?', text_document_url])
    assert result.output == snapshot(
        'The main content of the TXT file is an explanation of the placeholder name "John Doe" (and related variations) and its usage in legal contexts, popular culture, and other situations where the identity of a person is unknown or needs to be withheld. The document also includes the purpose of the file and other file type information.\n'
    )


async def test_google_model_text_as_binary_content_input(allow_model_requests: None, google_provider: GoogleProvider):
    m = GoogleModel('gemini-2.0-flash', provider=google_provider)
    agent = Agent(m, system_prompt='You are a helpful chatbot.')

    text_content = BinaryContent(data=b'This is a test document.', media_type='text/plain')

    result = await agent.run(['What is the main content on this document?', text_content])
    assert result.output == snapshot('The main content of the document is that it is a test document.\n')


async def test_google_model_instructions(allow_model_requests: None, google_provider: GoogleProvider):
    m = GoogleModel('gemini-2.0-flash', provider=google_provider)

    def instructions() -> str:
        return 'You are a helpful assistant.'

    agent = Agent(m, instructions=instructions)

    result = await agent.run('What is the capital of France?')
    assert result.all_messages() == snapshot(
        [
            ModelRequest(
                parts=[UserPromptPart(content='What is the capital of France?', timestamp=IsDatetime())],
                instructions='You are a helpful assistant.',
                run_id=IsStr(),
            ),
            ModelResponse(
                parts=[TextPart(content='The capital of France is Paris.\n')],
                usage=RequestUsage(
                    input_tokens=13, output_tokens=8, details={'text_candidates_tokens': 8, 'text_prompt_tokens': 13}
                ),
                model_name='gemini-2.0-flash',
                timestamp=IsDatetime(),
                provider_name='google-gla',
                provider_details={'finish_reason': 'STOP'},
                provider_response_id=IsStr(),
                finish_reason='stop',
                run_id=IsStr(),
            ),
        ]
    )


async def test_google_model_multiple_documents_in_history(
    allow_model_requests: None, google_provider: GoogleProvider, document_content: BinaryContent
):
    m = GoogleModel(model_name='gemini-2.0-flash', provider=google_provider)
    agent = Agent(model=m)

    result = await agent.run(
        'What is in the documents?',
        message_history=[
            ModelRequest(parts=[UserPromptPart(content=['Here is a PDF document: ', document_content])]),
            ModelResponse(parts=[TextPart(content='foo bar')]),
            ModelRequest(parts=[UserPromptPart(content=['Here is another PDF document: ', document_content])]),
            ModelResponse(parts=[TextPart(content='foo bar 2')]),
        ],
    )

    assert result.output == snapshot('Both documents contain the text "Dummy PDF file" at the top of the page.')


async def test_google_model_safety_settings(allow_model_requests: None, google_provider: GoogleProvider):
    m = GoogleModel('gemini-1.5-flash', provider=google_provider)
    settings = GoogleModelSettings(
        google_safety_settings=[
            {
                'category': HarmCategory.HARM_CATEGORY_HATE_SPEECH,
                'threshold': HarmBlockThreshold.BLOCK_LOW_AND_ABOVE,
            }
        ]
    )
    agent = Agent(m, instructions='You hate the world!', model_settings=settings)

    with pytest.raises(UnexpectedModelBehavior, match="Content filter 'SAFETY' triggered"):
        await agent.run('Tell me a joke about a Brazilians.')


async def test_google_model_web_search_tool(allow_model_requests: None, google_provider: GoogleProvider):
    m = GoogleModel('gemini-2.5-pro', provider=google_provider)
    agent = Agent(m, system_prompt='You are a helpful chatbot.', builtin_tools=[WebSearchTool()])

    result = await agent.run('What is the weather in San Francisco today?')
    assert result.all_messages() == snapshot(
        [
            ModelRequest(
                parts=[
                    SystemPromptPart(
                        content='You are a helpful chatbot.',
                        timestamp=IsDatetime(),
                    ),
                    UserPromptPart(
                        content='What is the weather in San Francisco today?',
                        timestamp=IsDatetime(),
                    ),
                ],
                run_id=IsStr(),
            ),
            ModelResponse(
                parts=[
                    BuiltinToolCallPart(
                        tool_name='web_search',
                        args={'queries': ['weather in San Francisco today']},
                        tool_call_id=IsStr(),
                        provider_name='google-gla',
                    ),
                    BuiltinToolReturnPart(
                        tool_name='web_search',
                        content=[
                            {
                                'domain': None,
                                'title': 'Weather information for San Francisco, CA, US',
                                'uri': 'https://www.google.com/search?q=weather+in+San Francisco, CA,+US',
                            },
                            {
                                'domain': None,
                                'title': 'weather.gov',
                                'uri': 'https://vertexaisearch.cloud.google.com/grounding-api-redirect/AUZIYQF_uqo2G5Goeww8iF1L_dYa2sqWGhzu_UnxEZd1gQ7ZNuXEVVVYEEYcx_La3kuODFm0dPUhHeF4qGP1c6kJ86i4SKfvRqFitMCvNiDx07eC5iM7axwepoTv3FeUdIRC-ou1P-6DDykZ4QzcxcrKISa_1Q==',
                            },
                            {
                                'domain': None,
                                'title': 'wunderground.com',
                                'uri': 'https://vertexaisearch.cloud.google.com/grounding-api-redirect/AUZIYQFywixFZicmDjijfhfLNw8ya7XdqWR31aJp8CHyULLelG8bujH1TuqeP9RAhK6Pcm1qz11ujm2yM7gM5bJXDFsZwbsubub4cnUp5ixRaloJcjVrHkyd5RHblhkDDxHGiREV9BcuqeJovdr8qhtrCKMcvJk=',
                            },
                        ],
                        tool_call_id=IsStr(),
                        timestamp=IsDatetime(),
                        provider_name='google-gla',
                    ),
                    TextPart(
                        content="""\
## Weather in San Francisco is Mild and Partly Cloudy

**San Francisco, CA** - Residents and visitors in San Francisco are experiencing a mild Tuesday, with partly cloudy skies and temperatures hovering around 69°F. There is a very low chance of rain throughout the day.

According to the latest weather reports, the forecast for the remainder of the day is expected to be sunny, with highs ranging from the mid-60s to the lower 80s. Winds are predicted to come from the west at 10 to 15 mph.

As the evening approaches, the skies are expected to remain partly cloudy, with temperatures dropping to the upper 50s. There is a slight increase in the chance of rain overnight, but it remains low at 20%.

Overall, today's weather in San Francisco is pleasant, with a mix of sun and clouds and comfortable temperatures.\
"""
                    ),
                ],
                usage=RequestUsage(
                    input_tokens=17,
                    output_tokens=533,
                    details={
                        'thoughts_tokens': 213,
                        'tool_use_prompt_tokens': 119,
                        'text_prompt_tokens': 17,
                        'text_tool_use_prompt_tokens': 119,
                    },
                ),
                model_name='gemini-2.5-pro',
                timestamp=IsDatetime(),
                provider_name='google-gla',
                provider_details={'finish_reason': 'STOP'},
                provider_response_id='btnJaOrqE4_6qtsP7bOboQs',
                finish_reason='stop',
                run_id=IsStr(),
            ),
        ]
    )

    messages = result.all_messages()
    result = await agent.run(user_prompt='how about Mexico City?', message_history=messages)
    assert result.new_messages() == snapshot(
        [
            ModelRequest(
                parts=[
                    UserPromptPart(
                        content='how about Mexico City?',
                        timestamp=IsDatetime(),
                    )
                ],
                run_id=IsStr(),
            ),
            ModelResponse(
                parts=[
                    BuiltinToolCallPart(
                        tool_name='web_search',
                        args={'queries': ['current weather in Mexico City']},
                        tool_call_id=IsStr(),
                        provider_name='google-gla',
                    ),
                    BuiltinToolReturnPart(
                        tool_name='web_search',
                        content=[
                            {
                                'domain': None,
                                'title': 'theweathernetwork.com',
                                'uri': 'https://vertexaisearch.cloud.google.com/grounding-api-redirect/AUZIYQEvigSUuLwtMoqPNq2bvqCduH6yYQLKmhzoj0-SQbxBb2rs_ow380KClss6yfKqxmQ-3HIrmzasviLVdO2FhQ_uEIGfpv6-_r4XOSSLu57LKZgAFYTsswd5Q--VkuO2eEr4Vh8b0aK4KFi3Rt3k_r99frmOa-8mCHzWrXI_HeS58IvIpda0XNtWVEjg',
                            },
                            {
                                'domain': None,
                                'title': 'wunderground.com',
                                'uri': 'https://vertexaisearch.cloud.google.com/grounding-api-redirect/AUZIYQFEXnJiWubQ1I2xMumZnSwxzZzhO_s2AdGg1yFakgO7GqJXU25aq3-Zl5xFEsUk9KpDtKUsS0NrBQxRNYCTkbKMknHSD5n8Yps9aAYvLOvyKgKPDFt4SkBkt1RO1nyPOweAzOzjPmnnd8AqBqOq',
                            },
                            {
                                'domain': None,
                                'title': 'wunderground.com',
                                'uri': 'https://vertexaisearch.cloud.google.com/grounding-api-redirect/AUZIYQEDXOJgWay-hTPi0eqxph51YPv_mX15kug_vYdV3Ybx19gm4XsIFdbDN3OhP8tHbKJDheVySvDaxmXZK2lsEJlHITYidz_uKAiY38_peXIPv0Kw4LvBYLWUh4SPwHBLgHAR3CsLQo3293ZbIXZ_3A==',
                            },
                        ],
                        tool_call_id=IsStr(),
                        timestamp=IsDatetime(),
                        provider_name='google-gla',
                    ),
                    TextPart(
                        content="""\
In Mexico City today, you can expect a day of mixed sun and clouds with a high likelihood of showers and thunderstorms, particularly in the afternoon and evening.

Currently, the weather is partly cloudy with temperatures in the mid-60s Fahrenheit (around 17-18°C). As the day progresses, the temperature is expected to rise, reaching a high of around 73-75°F (approximately 23°C).

There is a significant chance of rain, with forecasts indicating a 60% to 100% probability of precipitation, especially from mid-afternoon into the evening. Winds are generally light, coming from the north-northeast at 10 to 15 mph.

Tonight, the skies will remain cloudy with a continued chance of showers, and the temperature will drop to a low of around 57°F (about 14°C).\
"""
                    ),
                ],
                usage=RequestUsage(
                    input_tokens=209,
                    output_tokens=623,
                    details={
                        'thoughts_tokens': 131,
                        'tool_use_prompt_tokens': 286,
                        'text_prompt_tokens': 209,
                        'text_tool_use_prompt_tokens': 286,
                    },
                ),
                model_name='gemini-2.5-pro',
                timestamp=IsDatetime(),
                provider_name='google-gla',
                provider_details={'finish_reason': 'STOP'},
                provider_response_id='dtnJaKyTAri3qtsPu4imqQs',
                finish_reason='stop',
                run_id=IsStr(),
            ),
        ]
    )


async def test_google_model_web_search_tool_stream(allow_model_requests: None, google_provider: GoogleProvider):
    m = GoogleModel('gemini-2.5-pro', provider=google_provider)
    agent = Agent(m, system_prompt='You are a helpful chatbot.', builtin_tools=[WebSearchTool()])

    event_parts: list[Any] = []
    async with agent.iter(user_prompt='What is the weather in San Francisco today?') as agent_run:
        async for node in agent_run:
            if Agent.is_model_request_node(node) or Agent.is_call_tools_node(node):
                async with node.stream(agent_run.ctx) as request_stream:
                    async for event in request_stream:
                        event_parts.append(event)

    assert agent_run.result is not None
    messages = agent_run.result.all_messages()
    assert messages == snapshot(
        [
            ModelRequest(
                parts=[
                    SystemPromptPart(
                        content='You are a helpful chatbot.',
                        timestamp=IsDatetime(),
                    ),
                    UserPromptPart(
                        content='What is the weather in San Francisco today?',
                        timestamp=IsDatetime(),
                    ),
                ],
                run_id=IsStr(),
            ),
            ModelResponse(
                parts=[
                    TextPart(
                        content="""\
### Weather in San Francisco is Mild and Partly Cloudy Today

**San Francisco, CA** - Today's weather in San Francisco is partly cloudy with temperatures ranging from the high 50s to the low 80s, according to various weather reports.

As of Tuesday afternoon, the temperature is around 69°F (21°C), with a real feel of about 76°F (24°C) and humidity at approximately 68%. Another report indicates a temperature of 68°F with passing clouds. There is a very low chance of rain throughout the day.

The forecast for the remainder of the day predicts sunny skies with highs ranging from the mid-60s to the lower 80s. Some sources suggest the high could reach up to 85°F. Tonight, the weather is expected to be partly cloudy with lows in the upper 50s.

Hourly forecasts show temperatures remaining in the low 70s during the afternoon before gradually cooling down in the evening. The chance of rain remains low throughout the day.\
"""
                    )
                ],
                usage=RequestUsage(
                    input_tokens=17,
                    output_tokens=755,
                    details={
                        'thoughts_tokens': 412,
                        'tool_use_prompt_tokens': 102,
                        'text_prompt_tokens': 17,
                        'text_tool_use_prompt_tokens': 102,
                    },
                ),
                model_name='gemini-2.5-pro',
                timestamp=IsDatetime(),
                provider_name='google-gla',
                provider_details={'finish_reason': 'STOP'},
                provider_response_id='ftnJaMmAMcm-qtsPwvCCoAo',
                finish_reason='stop',
                run_id=IsStr(),
            ),
        ]
    )

    assert event_parts == snapshot(
        [
            PartStartEvent(
                index=0,
                part=TextPart(
                    content="""\
### Weather in San Francisco is Mild and Partly Cloudy Today

**San Francisco, CA** - Today's weather in San\
"""
                ),
            ),
            FinalResultEvent(tool_name=None, tool_call_id=None),
            PartDeltaEvent(
                index=0,
                delta=TextPartDelta(
                    content_delta=' Francisco is partly cloudy with temperatures ranging from the high 50s to the low 80s, according to various weather'
                ),
            ),
            PartDeltaEvent(
                index=0,
                delta=TextPartDelta(
                    content_delta="""\
 reports.

As of Tuesday afternoon, the temperature is around 69°F (21°C), with a real\
"""
                ),
            ),
            PartDeltaEvent(
                index=0,
                delta=TextPartDelta(
                    content_delta=' feel of about 76°F (24°C) and humidity at approximately 68%. Another'
                ),
            ),
            PartDeltaEvent(
                index=0,
                delta=TextPartDelta(
                    content_delta=' report indicates a temperature of 68°F with passing clouds. There is a very low chance of'
                ),
            ),
            PartDeltaEvent(
                index=0,
                delta=TextPartDelta(
                    content_delta="""\
 rain throughout the day.

The forecast for the remainder of the day predicts sunny skies with highs ranging from the mid\
"""
                ),
            ),
            PartDeltaEvent(
                index=0,
                delta=TextPartDelta(
                    content_delta='-60s to the lower 80s. Some sources suggest the high could reach up to 85'
                ),
            ),
            PartDeltaEvent(
                index=0,
                delta=TextPartDelta(
                    content_delta='°F. Tonight, the weather is expected to be partly cloudy with lows in the upper 50s'
                ),
            ),
            PartDeltaEvent(
                index=0,
                delta=TextPartDelta(
                    content_delta="""\
.

Hourly forecasts show temperatures remaining in the low 70s during the afternoon before gradually cooling down in\
"""
                ),
            ),
            PartDeltaEvent(
                index=0,
                delta=TextPartDelta(content_delta=' the evening. The chance of rain remains low throughout the day.'),
            ),
            PartEndEvent(
                index=0,
                part=TextPart(
                    content="""\
### Weather in San Francisco is Mild and Partly Cloudy Today

**San Francisco, CA** - Today's weather in San Francisco is partly cloudy with temperatures ranging from the high 50s to the low 80s, according to various weather reports.

As of Tuesday afternoon, the temperature is around 69°F (21°C), with a real feel of about 76°F (24°C) and humidity at approximately 68%. Another report indicates a temperature of 68°F with passing clouds. There is a very low chance of rain throughout the day.

The forecast for the remainder of the day predicts sunny skies with highs ranging from the mid-60s to the lower 80s. Some sources suggest the high could reach up to 85°F. Tonight, the weather is expected to be partly cloudy with lows in the upper 50s.

Hourly forecasts show temperatures remaining in the low 70s during the afternoon before gradually cooling down in the evening. The chance of rain remains low throughout the day.\
"""
                ),
            ),
        ]
    )

    result = await agent.run(user_prompt='how about Mexico City?', message_history=messages)
    assert result.new_messages() == snapshot(
        [
            ModelRequest(
                parts=[
                    UserPromptPart(
                        content='how about Mexico City?',
                        timestamp=IsDatetime(),
                    )
                ],
                run_id=IsStr(),
            ),
            ModelResponse(
                parts=[
                    BuiltinToolCallPart(
                        tool_name='web_search',
                        args={'queries': ['weather in Mexico City today']},
                        tool_call_id=IsStr(),
                        provider_name='google-gla',
                    ),
                    BuiltinToolReturnPart(
                        tool_name='web_search',
                        content=[
                            {
                                'domain': None,
                                'title': 'wunderground.com',
                                'uri': 'https://vertexaisearch.cloud.google.com/grounding-api-redirect/AUZIYQEQC0SXLaLGgcMFH_tEWkajsUbbqi5e41d5DCbU7UYn-07hCucenSJSG81JCNJHvCmvBBNLToqgi9ekV5gIRMRxWyuGtmwk6_mm9PkCXkma14WNA77Mop53-RlMrNGA0Pv1cWWsfjT2eO0TzYw=',
                            },
                            {
                                'domain': None,
                                'title': 'wunderground.com',
                                'uri': 'https://vertexaisearch.cloud.google.com/grounding-api-redirect/AUZIYQHvVca9OLivHL55Skj5zYB3_Tz-N5Fqhjbq3NA61blVTqN54YtDSleJ9UIx6wsIAcCih6MGTG2GGnqXbcinemBrd66vI4a93SqCUUenrG2M9mzjdVShhGaW3hLtx8jGnNGiGVbg3i6EiHJWExkG',
                            },
                            {
                                'domain': None,
                                'title': 'yahoo.com',
                                'uri': 'https://vertexaisearch.cloud.google.com/grounding-api-redirect/AUZIYQFTqbIT6r826Xu2U3cET_KtlwQe82Sf_LNSKFQKayYaymtY3qAbz6iIkbQxccEiSnFv-HmDVkk_ie97DIp9d3iw-PapYXUKqV3OA720KCi6KmqZ98zJkAxg-egXxD-PyHIkyaK5eBlCo5JLKDff_EhJchxZ',
                            },
                            {
                                'domain': None,
                                'title': 'theweathernetwork.com',
                                'uri': 'https://vertexaisearch.cloud.google.com/grounding-api-redirect/AUZIYQGfewQ5Ayt0L90iNqoh_TfbKWfmLEfxHK2StObAJayvxDyyZnZN9RQce45e_lWWThsK4AqsqSRcHabKkQK8YMa1owQR8Bn6-ma7jiWhx8NN2d7Cu5diJcujVwyEbvTLS3ZlavVz8J6lXmUvDTVVDrVA4pKBYkz96YMy76lT1IJJzo4quSaVFhXjk1Y=',
                            },
                        ],
                        tool_call_id=IsStr(),
                        timestamp=IsDatetime(),
                        provider_name='google-gla',
                    ),
                    TextPart(
                        content="""\
### Scattered Thunderstorms and Mild Temperatures in Mexico City Today

**Mexico City, Mexico** - The weather in Mexico City today is generally cloudy with scattered thunderstorms expected to develop, particularly this afternoon. Temperatures are mild, with highs forecasted to be in the mid-70s and lows in the upper 50s.

Currently, the temperature is approximately 78°F (26°C), but it feels like 77°F (25°C). The forecast for the rest of the day indicates a high of around 73°F to 75°F (23°C to 24°C). Tonight, the temperature is expected to drop to a low of about 57°F (14°C).

There is a high chance of rain throughout the day, with some reports stating a 60% to 85% probability of precipitation. Hourly forecasts indicate that the likelihood of rain increases significantly in the late afternoon and evening. Winds are coming from the north-northeast at 10 to 15 mph.\
"""
                    ),
                ],
                usage=RequestUsage(
                    input_tokens=249,
                    output_tokens=860,
                    details={
                        'thoughts_tokens': 301,
                        'tool_use_prompt_tokens': 319,
                        'text_prompt_tokens': 249,
                        'text_tool_use_prompt_tokens': 319,
                    },
                ),
                model_name='gemini-2.5-pro',
                timestamp=IsDatetime(),
                provider_name='google-gla',
                provider_details={'finish_reason': 'STOP'},
                provider_response_id='itnJaJK1BsGxqtsPrIeb6Ao',
                finish_reason='stop',
                run_id=IsStr(),
            ),
        ]
    )


@pytest.mark.parametrize('use_deprecated_url_context_tool', [False, True])
async def test_google_model_web_fetch_tool(
    allow_model_requests: None, google_provider: GoogleProvider, use_deprecated_url_context_tool: bool
):
    m = GoogleModel('gemini-2.5-flash', provider=google_provider)

    if use_deprecated_url_context_tool:
        with pytest.warns(DeprecationWarning, match='Use `WebFetchTool` instead.'):
            tool = UrlContextTool()  # pyright: ignore[reportDeprecated]
    else:
        tool = WebFetchTool()

    agent = Agent(m, system_prompt='You are a helpful chatbot.', builtin_tools=[tool])

    result = await agent.run(
        'What is the first sentence on the page https://ai.pydantic.dev? Reply with only the sentence.'
    )

    assert result.output == snapshot(
        'Pydantic AI is a Python agent framework designed to make it less painful to build production grade applications with Generative AI.'
    )

    # Check that BuiltinToolCallPart and BuiltinToolReturnPart are generated
    assert result.all_messages() == snapshot(
        [
            ModelRequest(
                parts=[
                    SystemPromptPart(content='You are a helpful chatbot.', timestamp=IsDatetime()),
                    UserPromptPart(
                        content='What is the first sentence on the page https://ai.pydantic.dev? Reply with only the sentence.',
                        timestamp=IsDatetime(),
                    ),
                ],
                run_id=IsStr(),
            ),
            ModelResponse(
                parts=[
                    BuiltinToolCallPart(
                        tool_name='web_fetch',
                        args={'urls': ['https://ai.pydantic.dev']},
                        tool_call_id=IsStr(),
                        provider_name='google-gla',
                    ),
                    BuiltinToolReturnPart(
                        tool_name='web_fetch',
                        content=[
                            {
                                'retrieved_url': 'https://ai.pydantic.dev',
                                'url_retrieval_status': 'URL_RETRIEVAL_STATUS_SUCCESS',
                            }
                        ],
                        tool_call_id=IsStr(),
                        timestamp=IsDatetime(),
                        provider_name='google-gla',
                    ),
                    TextPart(
                        content='Pydantic AI is a Python agent framework designed to make it less painful to build production grade applications with Generative AI.'
                    ),
                ],
                usage=RequestUsage(
                    input_tokens=32,
                    output_tokens=2483,
                    details={
                        'thoughts_tokens': 47,
                        'tool_use_prompt_tokens': 2395,
                        'text_prompt_tokens': 32,
                        'text_tool_use_prompt_tokens': 2395,
                    },
                ),
                model_name='gemini-2.5-flash',
                timestamp=IsDatetime(),
                provider_name='google-gla',
                provider_details={'finish_reason': 'STOP'},
                provider_response_id='qgqkaI-iDLrTjMcP0bP24A4',
                finish_reason='stop',
                run_id=IsStr(),
            ),
        ]
    )


async def test_google_model_code_execution_tool(allow_model_requests: None, google_provider: GoogleProvider):
    m = GoogleModel('gemini-2.5-pro', provider=google_provider)
    agent = Agent(m, system_prompt='You are a helpful chatbot.', builtin_tools=[CodeExecutionTool()])

    result = await agent.run('What day is today in Utrecht?')
    assert result.all_messages() == snapshot(
        [
            ModelRequest(
                parts=[
                    SystemPromptPart(content='You are a helpful chatbot.', timestamp=IsDatetime()),
                    UserPromptPart(content='What day is today in Utrecht?', timestamp=IsDatetime()),
                ],
                run_id=IsStr(),
            ),
            ModelResponse(
                parts=[
                    BuiltinToolCallPart(
                        tool_name='code_execution',
                        args={
                            'code': """\
from datetime import datetime
import pytz

# Get the current time in UTC
utc_now = datetime.now(pytz.utc)

# Get the timezone for Utrecht (which is in the Netherlands, using Europe/Amsterdam)
utrecht_tz = pytz.timezone('Europe/Amsterdam')

# Convert the current UTC time to Utrecht's local time
utrecht_now = utc_now.astimezone(utrecht_tz)

# Format the date to be easily readable (e.g., "Tuesday, May 21, 2024")
formatted_date = utrecht_now.strftime("%A, %B %d, %Y")

print(f"Today in Utrecht is {formatted_date}.")
""",
                            'language': 'PYTHON',
                        },
                        tool_call_id=IsStr(),
                        provider_name='google-gla',
                    ),
                    BuiltinToolReturnPart(
                        tool_name='code_execution',
                        content={
                            'outcome': 'OUTCOME_OK',
                            'output': 'Today in Utrecht is Tuesday, September 16, 2025.\n',
                        },
                        tool_call_id=IsStr(),
                        timestamp=IsDatetime(),
                        provider_name='google-gla',
                    ),
                    TextPart(content='Today in Utrecht is Tuesday, September 16, 2025.'),
                ],
                usage=RequestUsage(
                    input_tokens=15,
                    output_tokens=1335,
                    details={
                        'thoughts_tokens': 483,
                        'tool_use_prompt_tokens': 675,
                        'text_prompt_tokens': 15,
                        'text_tool_use_prompt_tokens': 675,
                    },
                ),
                model_name='gemini-2.5-pro',
                timestamp=IsDatetime(),
                provider_name='google-gla',
                provider_details={'finish_reason': 'STOP'},
                provider_response_id=IsStr(),
                finish_reason='stop',
                run_id=IsStr(),
            ),
        ]
    )

    result = await agent.run('What day is tomorrow?', message_history=result.all_messages())
    assert result.new_messages() == snapshot(
        [
            ModelRequest(
                parts=[UserPromptPart(content='What day is tomorrow?', timestamp=IsDatetime())],
                run_id=IsStr(),
            ),
            ModelResponse(
                parts=[
                    BuiltinToolCallPart(
                        tool_name='code_execution',
                        args={
                            'code': """\
from datetime import date, timedelta

tomorrow = date.today() + timedelta(days=1)
print(f"Tomorrow is {tomorrow.strftime('%A, %B %d, %Y')}.")
""",
                            'language': 'PYTHON',
                        },
                        tool_call_id=IsStr(),
                        provider_name='google-gla',
                    ),
                    BuiltinToolReturnPart(
                        tool_name='code_execution',
                        content={
                            'outcome': 'OUTCOME_OK',
                            'output': 'Tomorrow is Wednesday, September 17, 2025.\n',
                        },
                        tool_call_id=IsStr(),
                        timestamp=IsDatetime(),
                        provider_name='google-gla',
                    ),
                    TextPart(content='Tomorrow is Wednesday, September 17, 2025.'),
                ],
                usage=RequestUsage(
                    input_tokens=39,
                    output_tokens=1235,
                    details={
                        'thoughts_tokens': 540,
                        'tool_use_prompt_tokens': 637,
                        'text_prompt_tokens': 39,
                        'text_tool_use_prompt_tokens': 637,
                    },
                ),
                model_name='gemini-2.5-pro',
                timestamp=IsDatetime(),
                provider_name='google-gla',
                provider_details={'finish_reason': 'STOP'},
                provider_response_id=IsStr(),
                finish_reason='stop',
                run_id=IsStr(),
            ),
        ]
    )


async def test_google_model_server_tool_receive_history_from_another_provider(
    allow_model_requests: None, anthropic_api_key: str, gemini_api_key: str
):
    from pydantic_ai.models.anthropic import AnthropicModel
    from pydantic_ai.providers.anthropic import AnthropicProvider

    anthropic_model = AnthropicModel('claude-sonnet-4-0', provider=AnthropicProvider(api_key=anthropic_api_key))
    google_model = GoogleModel('gemini-2.0-flash', provider=GoogleProvider(api_key=gemini_api_key))
    agent = Agent(builtin_tools=[CodeExecutionTool()])

    result = await agent.run('How much is 3 * 12390?', model=anthropic_model)
    assert part_types_from_messages(result.all_messages()) == snapshot(
        [[UserPromptPart], [TextPart, BuiltinToolCallPart, BuiltinToolReturnPart, TextPart]]
    )

    result = await agent.run('Multiplied by 12390', model=google_model, message_history=result.all_messages())
    assert part_types_from_messages(result.all_messages()) == snapshot(
        [
            [UserPromptPart],
            [TextPart, BuiltinToolCallPart, BuiltinToolReturnPart, TextPart],
            [UserPromptPart],
            [TextPart, BuiltinToolCallPart, BuiltinToolReturnPart, TextPart],
        ]
    )


async def test_google_model_receive_web_search_history_from_another_provider(
    allow_model_requests: None, anthropic_api_key: str, gemini_api_key: str
):
    from pydantic_ai.models.anthropic import AnthropicModel
    from pydantic_ai.providers.anthropic import AnthropicProvider

    anthropic_model = AnthropicModel('claude-sonnet-4-0', provider=AnthropicProvider(api_key=anthropic_api_key))
    anthropic_agent = Agent(model=anthropic_model, builtin_tools=[WebSearchTool()])

    result = await anthropic_agent.run('What are the latest news in the Netherlands?')
    assert part_types_from_messages(result.all_messages()) == snapshot(
        [
            [UserPromptPart],
            [
                BuiltinToolCallPart,
                BuiltinToolReturnPart,
                TextPart,
                TextPart,
                TextPart,
                TextPart,
                TextPart,
                TextPart,
                TextPart,
                TextPart,
                TextPart,
                TextPart,
                TextPart,
                TextPart,
                TextPart,
                TextPart,
                TextPart,
                TextPart,
                TextPart,
                TextPart,
                TextPart,
                TextPart,
                TextPart,
                TextPart,
                TextPart,
                TextPart,
                TextPart,
                TextPart,
                TextPart,
            ],
        ]
    )

    google_model = GoogleModel('gemini-2.0-flash', provider=GoogleProvider(api_key=gemini_api_key))
    google_agent = Agent(model=google_model)
    result = await google_agent.run('What day is tomorrow?', message_history=result.all_messages())
    assert part_types_from_messages(result.all_messages()) == snapshot(
        [
            [UserPromptPart],
            [
                BuiltinToolCallPart,
                BuiltinToolReturnPart,
                TextPart,
                TextPart,
                TextPart,
                TextPart,
                TextPart,
                TextPart,
                TextPart,
                TextPart,
                TextPart,
                TextPart,
                TextPart,
                TextPart,
                TextPart,
                TextPart,
                TextPart,
                TextPart,
                TextPart,
                TextPart,
                TextPart,
                TextPart,
                TextPart,
                TextPart,
                TextPart,
                TextPart,
                TextPart,
                TextPart,
                TextPart,
            ],
            [UserPromptPart],
            [TextPart],
        ]
    )


async def test_google_model_empty_user_prompt(allow_model_requests: None, google_provider: GoogleProvider):
    m = GoogleModel('gemini-2.5-flash', provider=google_provider)
    agent = Agent(m, instructions='You are a helpful assistant.')

    result = await agent.run()
    assert result.output == snapshot("""\
Hello! That's correct. I am designed to be a helpful assistant.

I'm ready to assist you with a wide range of tasks, from answering questions and providing information to brainstorming ideas and generating creative content.

How can I help you today?\
""")


async def test_google_model_empty_assistant_response(allow_model_requests: None, google_provider: GoogleProvider):
    m = GoogleModel('gemini-2.5-flash', provider=google_provider)
    agent = Agent(m)

    result = await agent.run(
        'Was your previous response empty?',
        message_history=[
            ModelRequest(parts=[UserPromptPart(content='Hi')]),
            ModelResponse(parts=[TextPart(content='')]),
        ],
    )

    assert result.output == snapshot("""\
As an AI, I don't retain memory of past interactions or specific conversational history in the way a human does. Each response I generate is based on the current prompt I receive.

Therefore, I cannot directly recall if my specific previous response to you was empty.

However, I am designed to always provide a response with content. If you received an empty response, it would likely indicate a technical issue or an error in the system, rather than an intentional empty output from me.

Could you please tell me what you were expecting or if you'd like me to try again?\
""")


async def test_google_model_thinking_part(allow_model_requests: None, google_provider: GoogleProvider):
    m = GoogleModel('gemini-3-pro-preview', provider=google_provider)
    settings = GoogleModelSettings(google_thinking_config={'include_thoughts': True})
    agent = Agent(m, system_prompt='You are a helpful assistant.', model_settings=settings)

    # Google only emits thought signatures when there are tools: https://ai.google.dev/gemini-api/docs/thinking#signatures
    @agent.tool_plain
    def dummy() -> None: ...  # pragma: no cover

    result = await agent.run('How do I cross the street?')
    assert result.all_messages() == snapshot(
        [
            ModelRequest(
                parts=[
                    SystemPromptPart(
                        content='You are a helpful assistant.',
                        timestamp=IsDatetime(),
                    ),
                    UserPromptPart(
                        content='How do I cross the street?',
                        timestamp=IsDatetime(),
                    ),
                ],
                run_id=IsStr(),
            ),
            ModelResponse(
                parts=[
                    ThinkingPart(content=IsStr()),
                    TextPart(
                        content=IsStr(),
                        provider_details={'thought_signature': IsStr()},
                    ),
                ],
                usage=RequestUsage(
                    input_tokens=29, output_tokens=1737, details={'thoughts_tokens': 1001, 'text_prompt_tokens': 29}
                ),
                model_name='gemini-3-pro-preview',
                timestamp=IsDatetime(),
                provider_name='google-gla',
                provider_details={'finish_reason': 'STOP'},
                provider_response_id=IsStr(),
                finish_reason='stop',
                run_id=IsStr(),
            ),
        ]
    )

    result = await agent.run(
        'Considering the way to cross the street, analogously, how do I cross the river?',
        message_history=result.all_messages(),
    )
    assert result.new_messages() == snapshot(
        [
            ModelRequest(
                parts=[
                    UserPromptPart(
                        content='Considering the way to cross the street, analogously, how do I cross the river?',
                        timestamp=IsDatetime(),
                    )
                ],
                run_id=IsStr(),
            ),
            ModelResponse(
                parts=[
                    ThinkingPart(content=IsStr()),
                    TextPart(
                        content=IsStr(),
                        provider_details={'thought_signature': IsStr()},
                    ),
                ],
                usage=RequestUsage(
                    input_tokens=1280, output_tokens=2073, details={'thoughts_tokens': 1115, 'text_prompt_tokens': 1280}
                ),
                model_name='gemini-3-pro-preview',
                timestamp=IsDatetime(),
                provider_name='google-gla',
                provider_details={'finish_reason': 'STOP'},
                provider_response_id='UN4gafq5OY-kmtkPwqS6kAs',
                finish_reason='stop',
                run_id=IsStr(),
            ),
        ]
    )


async def test_google_model_thinking_part_from_other_model(
    allow_model_requests: None, google_provider: GoogleProvider, openai_api_key: str
):
    provider = OpenAIProvider(api_key=openai_api_key)
    m = OpenAIResponsesModel('gpt-5', provider=provider)
    settings = OpenAIResponsesModelSettings(openai_reasoning_effort='high', openai_reasoning_summary='detailed')
    agent = Agent(m, system_prompt='You are a helpful assistant.', model_settings=settings)

    # Google only emits thought signatures when there are tools: https://ai.google.dev/gemini-api/docs/thinking#signatures
    @agent.tool_plain
    def dummy() -> None: ...  # pragma: no cover

    result = await agent.run('How do I cross the street?')
    assert result.all_messages() == snapshot(
        [
            ModelRequest(
                parts=[
                    SystemPromptPart(
                        content='You are a helpful assistant.',
                        timestamp=IsDatetime(),
                    ),
                    UserPromptPart(
                        content='How do I cross the street?',
                        timestamp=IsDatetime(),
                    ),
                ],
                run_id=IsStr(),
            ),
            ModelResponse(
                parts=[
                    ThinkingPart(
                        content=IsStr(),
                        id='rs_68c1fb6c15c48196b964881266a03c8e0c14a8a9087e8689',
                        signature=IsStr(),
                        provider_name='openai',
                    ),
                    ThinkingPart(
                        content=IsStr(),
                        id='rs_68c1fb6c15c48196b964881266a03c8e0c14a8a9087e8689',
                    ),
                    ThinkingPart(
                        content=IsStr(),
                        id='rs_68c1fb6c15c48196b964881266a03c8e0c14a8a9087e8689',
                    ),
                    ThinkingPart(
                        content=IsStr(),
                        id='rs_68c1fb6c15c48196b964881266a03c8e0c14a8a9087e8689',
                    ),
                    ThinkingPart(
                        content=IsStr(),
                        id='rs_68c1fb6c15c48196b964881266a03c8e0c14a8a9087e8689',
                    ),
                    TextPart(content=IsStr(), id='msg_68c1fb814fdc8196aec1a46164ddf7680c14a8a9087e8689'),
                ],
                usage=RequestUsage(input_tokens=45, output_tokens=1719, details={'reasoning_tokens': 1408}),
                model_name='gpt-5-2025-08-07',
                timestamp=IsDatetime(),
                provider_name='openai',
                provider_details={'finish_reason': 'completed'},
                provider_response_id='resp_68c1fb6b6a248196a6216e80fc2ace380c14a8a9087e8689',
                finish_reason='stop',
                run_id=IsStr(),
            ),
        ]
    )

    result = await agent.run(
        'Considering the way to cross the street, analogously, how do I cross the river?',
        model=GoogleModel(
            'gemini-2.5-pro',
            provider=google_provider,
            settings=GoogleModelSettings(google_thinking_config={'include_thoughts': True}),
        ),
        message_history=result.all_messages(),
    )
    assert result.new_messages() == snapshot(
        [
            ModelRequest(
                parts=[
                    UserPromptPart(
                        content='Considering the way to cross the street, analogously, how do I cross the river?',
                        timestamp=IsDatetime(),
                    )
                ],
                run_id=IsStr(),
            ),
            ModelResponse(
                parts=[
                    ThinkingPart(content=IsStr()),
                    TextPart(
                        content=IsStr(),
                        provider_details={'thought_signature': IsStr()},
                    ),
                ],
                usage=RequestUsage(
                    input_tokens=1106, output_tokens=1867, details={'thoughts_tokens': 1089, 'text_prompt_tokens': 1106}
                ),
                model_name='gemini-2.5-pro',
                timestamp=IsDatetime(),
                provider_name='google-gla',
                provider_details={'finish_reason': 'STOP'},
                provider_response_id=IsStr(),
                finish_reason='stop',
                run_id=IsStr(),
            ),
        ]
    )


async def test_google_model_thinking_part_iter(allow_model_requests: None, google_provider: GoogleProvider):
    m = GoogleModel('gemini-2.5-pro', provider=google_provider)
    settings = GoogleModelSettings(google_thinking_config={'include_thoughts': True})
    agent = Agent(m, system_prompt='You are a helpful assistant.', model_settings=settings)

    # Google only emits thought signatures when there are tools: https://ai.google.dev/gemini-api/docs/thinking#signatures
    @agent.tool_plain
    def dummy() -> None: ...  # pragma: no cover

    event_parts: list[Any] = []
    async with agent.iter(user_prompt='How do I cross the street?') as agent_run:
        async for node in agent_run:
            if Agent.is_model_request_node(node) or Agent.is_call_tools_node(node):
                async with node.stream(agent_run.ctx) as request_stream:
                    async for event in request_stream:
                        event_parts.append(event)

    assert agent_run.result is not None
    assert agent_run.result.all_messages() == snapshot(
        [
            ModelRequest(
                parts=[
                    SystemPromptPart(
                        content='You are a helpful assistant.',
                        timestamp=IsDatetime(),
                    ),
                    UserPromptPart(
                        content='How do I cross the street?',
                        timestamp=IsDatetime(),
                    ),
                ],
                run_id=IsStr(),
            ),
            ModelResponse(
                parts=[
                    ThinkingPart(content=IsStr()),
                    TextPart(
                        content=IsStr(),
                        provider_details={'thought_signature': IsStr()},
                    ),
                ],
                usage=RequestUsage(
                    input_tokens=34, output_tokens=1256, details={'thoughts_tokens': 787, 'text_prompt_tokens': 34}
                ),
                model_name='gemini-2.5-pro',
                timestamp=IsDatetime(),
                provider_name='google-gla',
                provider_details={'finish_reason': 'STOP'},
                provider_response_id='beHBaJfEMIi-qtsP3769-Q8',
                finish_reason='stop',
                run_id=IsStr(),
            ),
        ]
    )

    assert event_parts == snapshot(
        [
            PartStartEvent(index=0, part=ThinkingPart(content=IsStr())),
            PartDeltaEvent(index=0, delta=ThinkingPartDelta(content_delta=IsStr())),
            PartDeltaEvent(index=0, delta=ThinkingPartDelta(content_delta=IsStr())),
            PartDeltaEvent(index=0, delta=ThinkingPartDelta(content_delta=IsStr())),
            PartEndEvent(
                index=0,
                part=ThinkingPart(
                    content="""\
**Clarifying User Goals**

I'm currently focused on defining the user's ultimate goal: ensuring their safety while crossing the street. I've pinpointed that this is a real-world scenario with significant safety considerations. However, I'm also mindful of my limitations as an AI and my inability to physically assist or visually assess the situation.


**Developing a Safety Protocol**

I'm now formulating a comprehensive safety procedure. I've pinpointed the essential first step: finding a safe crossing location, such as marked crosswalks or intersections. Stopping at the curb, and looking and listening for traffic are vital too. The rationale behind "look left, right, then left again" now needs further exploration. I'm focusing on crafting universally applicable and secure steps.


**Prioritizing Safe Crossing**

I've revised the procedure's initial step, emphasizing safe crossing zones (crosswalks, intersections). Next, I'm integrating the "look left, right, then left" sequence, considering why it's repeated. I'm focusing on crafting universal, safety-focused instructions that suit diverse situations and address my inherent limitations.


**Crafting Safe Instructions**

I've identified the core user intent: to learn safe street-crossing. Now, I'm focusing on crafting universally applicable steps. Finding safe crossing locations and looking-listening for traffic remain paramount. I'm prioritizing direct, clear language, addressing my limitations as an AI. I'm crafting advice that works generally, regardless of specific circumstances or locations.


"""
                ),
                next_part_kind='text',
            ),
            PartStartEvent(
                index=1,
                part=TextPart(
                    content='This is a great question! Safely crossing the street is all about being aware and predictable. Here is a step-by-step',
                    provider_details={'thought_signature': IsStr()},
                ),
                previous_part_kind='thinking',
            ),
            FinalResultEvent(tool_name=None, tool_call_id=None),
            PartDeltaEvent(index=1, delta=TextPartDelta(content_delta=IsStr())),
            PartDeltaEvent(index=1, delta=TextPartDelta(content_delta=IsStr())),
            PartDeltaEvent(index=1, delta=TextPartDelta(content_delta=IsStr())),
            PartDeltaEvent(index=1, delta=TextPartDelta(content_delta=IsStr())),
            PartDeltaEvent(index=1, delta=TextPartDelta(content_delta=IsStr())),
            PartDeltaEvent(index=1, delta=TextPartDelta(content_delta=IsStr())),
            PartDeltaEvent(index=1, delta=TextPartDelta(content_delta=IsStr())),
            PartDeltaEvent(index=1, delta=TextPartDelta(content_delta=IsStr())),
            PartDeltaEvent(index=1, delta=TextPartDelta(content_delta=IsStr())),
            PartDeltaEvent(index=1, delta=TextPartDelta(content_delta=IsStr())),
            PartDeltaEvent(index=1, delta=TextPartDelta(content_delta=IsStr())),
            PartDeltaEvent(index=1, delta=TextPartDelta(content_delta=IsStr())),
            PartDeltaEvent(index=1, delta=TextPartDelta(content_delta=IsStr())),
            PartDeltaEvent(index=1, delta=TextPartDelta(content_delta=IsStr())),
            PartDeltaEvent(index=1, delta=TextPartDelta(content_delta=IsStr())),
            PartDeltaEvent(index=1, delta=TextPartDelta(content_delta=IsStr())),
            PartDeltaEvent(index=1, delta=TextPartDelta(content_delta=IsStr())),
            PartDeltaEvent(index=1, delta=TextPartDelta(content_delta=IsStr())),
            PartEndEvent(
                index=1,
                part=TextPart(
                    content="""\
This is a great question! Safely crossing the street is all about being aware and predictable. Here is a step-by-step guide that is widely taught for safety:

### 1. Find a Safe Place to Cross
The best place is always at a designated **crosswalk** or a **street corner/intersection**. These are places where drivers expect to see pedestrians. Avoid crossing in the middle of the block or from between parked cars.

### 2. Stop at the Edge of the Curb
Stand on the sidewalk, a safe distance from the edge of the street. This gives you a clear view of the traffic without putting you in danger.

### 3. Look and Listen for Traffic
Follow the "Left-Right-Left" rule:
*   **Look left** for the traffic that will be closest to you first.
*   **Look right** for oncoming traffic in the other lane.
*   **Look left again** to make sure nothing has changed.
*   **Listen** for the sound of approaching vehicles that you might not be able to see.

### 4. Wait for a Safe Gap
Wait until there is a large enough gap in traffic for you to walk all the way across. Don't assume a driver will stop for you. If you can, try to **make eye contact** with drivers to ensure they have seen you.

### 5. Walk, Don't Run
Once it's safe:
*   Walk straight across the street.
*   **Keep looking and listening** for traffic as you cross. The situation can change quickly.
*   **Don't use your phone** or wear headphones that block out the sound of traffic.

---

### Special Situations:

*   **At a Traffic Light:** Wait for the pedestrian signal to show the "Walk" sign (often a symbol of a person walking). Even when the sign says to walk, you should still look left and right before crossing.
*   **At a Stop Sign:** Wait for the car to come to a complete stop. Make eye contact with the driver before you step into the street to be sure they see you.

The most important rule is to **stay alert and be predictable**. Always assume a driver might not see you.\
""",
                    provider_details={'thought_signature': IsStr()},
                ),
            ),
        ]
    )


@pytest.mark.parametrize(
    'url,expected_output',
    [
        pytest.param(
            AudioUrl(url='https://cdn.openai.com/API/docs/audio/alloy.wav'),
            'The URL discusses the sunrise in the east and sunset in the west, a phenomenon known to humans for millennia.',
            id='AudioUrl',
        ),
        pytest.param(
            DocumentUrl(url='https://storage.googleapis.com/cloud-samples-data/generative-ai/pdf/2403.05530.pdf'),
            "The URL points to a technical report from Google DeepMind introducing Gemini 1.5 Pro, a multimodal AI model designed for understanding and reasoning over extremely large contexts (millions of tokens). It details the model's architecture, training, performance across a range of tasks, and responsible deployment considerations. Key highlights include near-perfect recall on long-context retrieval tasks, state-of-the-art performance in areas like long-document question answering, and surprising new capabilities like in-context learning of new languages.",
            id='DocumentUrl',
        ),
        pytest.param(
            ImageUrl(url='https://upload.wikimedia.org/wikipedia/commons/6/6a/Www.wikipedia_screenshot_%282021%29.png'),
            "The URL's main content is the landing page of Wikipedia, showcasing the available language editions with article counts, a search bar, and links to other Wikimedia projects.",
            id='ImageUrl',
        ),
        pytest.param(
            VideoUrl(url='https://upload.wikimedia.org/wikipedia/commons/8/8f/Panda_at_Smithsonian_zoo.webm'),
            """The main content of the image is a panda eating bamboo in a zoo enclosure. The enclosure is designed to mimic the panda's natural habitat, with rocks, bamboo, and a painted backdrop of mountains. There is also a large, smooth, tan-colored ball-shaped object in the enclosure.""",
            id='VideoUrl',
        ),
        pytest.param(
            VideoUrl(url='https://youtu.be/lCdaVNyHtjU'),
            'The main content of the URL is an analysis of recent 404 HTTP responses. The analysis identifies several patterns including the most common endpoints with 404 errors, request patterns, timeline-related issues, organization/project access, and configuration and authentication. The analysis also provides some recommendations.',
            id='VideoUrl (YouTube)',
        ),
        pytest.param(
            AudioUrl(url='gs://pydantic-ai-dev/openai-alloy.wav'),
            'The content describes the basic concept of the sun rising in the east and setting in the west.',
            id='AudioUrl (gs)',
        ),
        pytest.param(
            DocumentUrl(url='gs://pydantic-ai-dev/Gemini_1_5_Pro_Technical_Report_Arxiv_1805.pdf'),
            "The URL leads to a research paper titled \"Gemini 1.5: Unlocking multimodal understanding across millions of tokens of context\".  \n\nThe paper introduces Gemini 1.5 Pro, a new model in the Gemini family. It's described as a highly compute-efficient multimodal mixture-of-experts model.  A key feature is its ability to recall and reason over fine-grained information from millions of tokens of context, including long documents and hours of video and audio.  The paper presents experimental results showcasing the model's capabilities on long-context retrieval tasks, QA, ASR, and its performance compared to Gemini 1.0 models. It covers the model's architecture, training data, and evaluations on both synthetic and real-world tasks.  A notable highlight is its ability to learn to translate from English to Kalamang, a low-resource language, from just a grammar manual and dictionary provided in context.  The paper also discusses responsible deployment considerations, including impact assessments and mitigation efforts.\n",
            id='DocumentUrl (gs)',
        ),
        pytest.param(
            ImageUrl(url='gs://pydantic-ai-dev/wikipedia_screenshot.png'),
            "The main content of the URL is the Wikipedia homepage, featuring options to access Wikipedia in different languages and information about the number of articles in each language. It also includes links to other Wikimedia projects and information about Wikipedia's host, the Wikimedia Foundation.\n",
            id='ImageUrl (gs)',
        ),
        pytest.param(
            VideoUrl(url='gs://pydantic-ai-dev/grepit-tiny-video.mp4'),
            'The image shows a charming outdoor cafe in a Greek coastal town. The cafe is nestled between traditional whitewashed buildings, with tables and chairs set along a narrow cobblestone pathway. The sea is visible in the distance, adding to the picturesque and relaxing atmosphere.',
            id='VideoUrl (gs)',
        ),
    ],
)
async def test_google_url_input(
    url: AudioUrl | DocumentUrl | ImageUrl | VideoUrl,
    expected_output: str,
    allow_model_requests: None,
    vertex_provider: GoogleProvider,
) -> None:  # pragma: lax no cover
    m = GoogleModel('gemini-2.0-flash', provider=vertex_provider)
    agent = Agent(m)
    result = await agent.run(['What is the main content of this URL?', url])

    assert result.output == snapshot(Is(expected_output))
    assert result.all_messages() == snapshot(
        [
            ModelRequest(
                parts=[
                    UserPromptPart(
                        content=['What is the main content of this URL?', Is(url)],
                        timestamp=IsDatetime(),
                    ),
                ],
                run_id=IsStr(),
            ),
            ModelResponse(
                parts=[TextPart(content=Is(expected_output))],
                usage=IsInstance(RequestUsage),
                model_name='gemini-2.0-flash',
                timestamp=IsDatetime(),
                provider_name='google-vertex',
                provider_details={'finish_reason': 'STOP'},
                provider_response_id=IsStr(),
                finish_reason='stop',
                run_id=IsStr(),
            ),
        ]
    )


@pytest.mark.skipif(
    not os.getenv('CI', False), reason='Requires properly configured local google vertex config to pass'
)
@pytest.mark.vcr()
async def test_google_url_input_force_download(
    allow_model_requests: None, vertex_provider: GoogleProvider
) -> None:  # pragma: lax no cover
    m = GoogleModel('gemini-2.0-flash', provider=vertex_provider)
    agent = Agent(m)

    video_url = VideoUrl(url='https://data.grepit.app/assets/tiny_video.mp4', force_download=True)
    result = await agent.run(['What is the main content of this URL?', video_url])

    output = 'The image shows a picturesque scene in what appears to be a Greek island town. The focus is on an outdoor dining area with tables and chairs, situated in a narrow alleyway between whitewashed buildings. The ocean is visible at the end of the alley, creating a beautiful and inviting atmosphere.'

    assert result.output == output
    assert result.all_messages() == snapshot(
        [
            ModelRequest(
                parts=[
                    UserPromptPart(
                        content=['What is the main content of this URL?', Is(video_url)],
                        timestamp=IsDatetime(),
                    ),
                ],
                run_id=IsStr(),
            ),
            ModelResponse(
                parts=[TextPart(content=Is(output))],
                usage=IsInstance(RequestUsage),
                model_name='gemini-2.0-flash',
                timestamp=IsDatetime(),
                provider_details={'finish_reason': 'STOP'},
                provider_response_id=IsStr(),
                provider_name='google-vertex',
                finish_reason='stop',
                run_id=IsStr(),
            ),
        ]
    )


async def test_google_gs_url_force_download_raises_user_error(allow_model_requests: None) -> None:
    provider = GoogleProvider(project='pydantic-ai', location='us-central1')
    m = GoogleModel('gemini-2.0-flash', provider=provider)
    agent = Agent(m)

    url = ImageUrl(url='gs://pydantic-ai-dev/wikipedia_screenshot.png', force_download=True)
    with pytest.raises(UserError, match='Downloading from protocol "gs://" is not supported.'):
        _ = await agent.run(['What is the main content of this URL?', url])


async def test_google_tool_config_any_with_tool_without_args(
    allow_model_requests: None, google_provider: GoogleProvider
):
    class Foo(TypedDict):
        bar: str

    m = GoogleModel('gemini-2.0-flash', provider=google_provider)
    agent = Agent(m, output_type=Foo)

    @agent.tool_plain
    async def bar() -> str:
        return 'hello'

    result = await agent.run('run bar for me please')
    assert result.all_messages() == snapshot(
        [
            ModelRequest(
                parts=[
                    UserPromptPart(
                        content='run bar for me please',
                        timestamp=IsDatetime(),
                    )
                ],
                run_id=IsStr(),
            ),
            ModelResponse(
                parts=[ToolCallPart(tool_name='bar', args={}, tool_call_id=IsStr())],
                usage=RequestUsage(
                    input_tokens=21, output_tokens=1, details={'text_candidates_tokens': 1, 'text_prompt_tokens': 21}
                ),
                model_name='gemini-2.0-flash',
                timestamp=IsDatetime(),
                provider_name='google-gla',
                provider_details={'finish_reason': 'STOP'},
                provider_response_id=IsStr(),
                finish_reason='stop',
                run_id=IsStr(),
            ),
            ModelRequest(
                parts=[
                    ToolReturnPart(
                        tool_name='bar',
                        content='hello',
                        tool_call_id=IsStr(),
                        timestamp=IsDatetime(),
                    )
                ],
                run_id=IsStr(),
            ),
            ModelResponse(
                parts=[
                    ToolCallPart(
                        tool_name='final_result',
                        args={'bar': 'hello'},
                        tool_call_id=IsStr(),
                    )
                ],
                usage=RequestUsage(
                    input_tokens=27, output_tokens=5, details={'text_candidates_tokens': 5, 'text_prompt_tokens': 27}
                ),
                model_name='gemini-2.0-flash',
                timestamp=IsDatetime(),
                provider_name='google-gla',
                provider_details={'finish_reason': 'STOP'},
                provider_response_id=IsStr(),
                finish_reason='stop',
                run_id=IsStr(),
            ),
            ModelRequest(
                parts=[
                    ToolReturnPart(
                        tool_name='final_result',
                        content='Final result processed.',
                        tool_call_id=IsStr(),
                        timestamp=IsDatetime(),
                    )
                ],
                run_id=IsStr(),
            ),
        ]
    )


async def test_google_timeout(allow_model_requests: None, google_provider: GoogleProvider):
    model = GoogleModel('gemini-1.5-flash', provider=google_provider)
    agent = Agent(model=model)

    result = await agent.run('Hello!', model_settings={'timeout': 10})
    assert result.output == snapshot('Hello there! How can I help you today?\n')

    with pytest.raises(UserError, match='Google does not support setting ModelSettings.timeout to a httpx.Timeout'):
        await agent.run('Hello!', model_settings={'timeout': Timeout(10)})


async def test_google_tool_output(allow_model_requests: None, google_provider: GoogleProvider):
    m = GoogleModel('gemini-2.0-flash', provider=google_provider)

    class CityLocation(BaseModel):
        city: str
        country: str

    agent = Agent(m, output_type=ToolOutput(CityLocation))

    @agent.tool_plain
    async def get_user_country() -> str:
        return 'Mexico'

    result = await agent.run('What is the largest city in the user country?')
    assert result.output == snapshot(CityLocation(city='Mexico City', country='Mexico'))

    assert result.all_messages() == snapshot(
        [
            ModelRequest(
                parts=[
                    UserPromptPart(
                        content='What is the largest city in the user country?',
                        timestamp=IsDatetime(),
                    )
                ],
                run_id=IsStr(),
            ),
            ModelResponse(
                parts=[ToolCallPart(tool_name='get_user_country', args={}, tool_call_id=IsStr())],
                usage=RequestUsage(
                    input_tokens=33, output_tokens=5, details={'text_candidates_tokens': 5, 'text_prompt_tokens': 33}
                ),
                model_name='gemini-2.0-flash',
                timestamp=IsDatetime(),
                provider_name='google-gla',
                provider_details={'finish_reason': 'STOP'},
                provider_response_id=IsStr(),
                finish_reason='stop',
                run_id=IsStr(),
            ),
            ModelRequest(
                parts=[
                    ToolReturnPart(
                        tool_name='get_user_country',
                        content='Mexico',
                        tool_call_id=IsStr(),
                        timestamp=IsDatetime(),
                    )
                ],
                run_id=IsStr(),
            ),
            ModelResponse(
                parts=[
                    ToolCallPart(
                        tool_name='final_result',
                        args={'city': 'Mexico City', 'country': 'Mexico'},
                        tool_call_id=IsStr(),
                    )
                ],
                usage=RequestUsage(
                    input_tokens=47, output_tokens=8, details={'text_candidates_tokens': 8, 'text_prompt_tokens': 47}
                ),
                model_name='gemini-2.0-flash',
                timestamp=IsDatetime(),
                provider_name='google-gla',
                provider_details={'finish_reason': 'STOP'},
                provider_response_id=IsStr(),
                finish_reason='stop',
                run_id=IsStr(),
            ),
            ModelRequest(
                parts=[
                    ToolReturnPart(
                        tool_name='final_result',
                        content='Final result processed.',
                        tool_call_id=IsStr(),
                        timestamp=IsDatetime(),
                    )
                ],
                run_id=IsStr(),
            ),
        ]
    )


async def test_google_text_output_function(allow_model_requests: None, google_provider: GoogleProvider):
    m = GoogleModel('gemini-2.5-pro-preview-05-06', provider=google_provider)

    def upcase(text: str) -> str:
        return text.upper()

    agent = Agent(m, output_type=TextOutput(upcase))

    @agent.tool_plain
    async def get_user_country() -> str:
        return 'Mexico'

    result = await agent.run(
        'What is the largest city in the user country? Use the get_user_country tool and then your own world knowledge.'
    )
    assert result.output == snapshot('THE LARGEST CITY IN MEXICO IS MEXICO CITY.')

    assert result.all_messages() == snapshot(
        [
            ModelRequest(
                parts=[
                    UserPromptPart(
                        content='What is the largest city in the user country? Use the get_user_country tool and then your own world knowledge.',
                        timestamp=IsDatetime(),
                    )
                ],
                run_id=IsStr(),
            ),
            ModelResponse(
                parts=[ToolCallPart(tool_name='get_user_country', args={}, tool_call_id=IsStr())],
                usage=RequestUsage(
                    input_tokens=49, output_tokens=276, details={'thoughts_tokens': 264, 'text_prompt_tokens': 49}
                ),
                model_name='models/gemini-2.5-pro',
                timestamp=IsDatetime(),
                provider_name='google-gla',
                provider_details={'finish_reason': 'STOP'},
                provider_response_id=IsStr(),
                finish_reason='stop',
                run_id=IsStr(),
            ),
            ModelRequest(
                parts=[
                    ToolReturnPart(
                        tool_name='get_user_country',
                        content='Mexico',
                        tool_call_id=IsStr(),
                        timestamp=IsDatetime(),
                    )
                ],
                run_id=IsStr(),
            ),
            ModelResponse(
                parts=[TextPart(content='The largest city in Mexico is Mexico City.')],
                usage=RequestUsage(
                    input_tokens=80, output_tokens=159, details={'thoughts_tokens': 150, 'text_prompt_tokens': 80}
                ),
                model_name='models/gemini-2.5-pro',
                timestamp=IsDatetime(),
                provider_name='google-gla',
                provider_details={'finish_reason': 'STOP'},
                provider_response_id=IsStr(),
                finish_reason='stop',
                run_id=IsStr(),
            ),
        ]
    )


async def test_google_native_output_with_tools(allow_model_requests: None, google_provider: GoogleProvider):
    m = GoogleModel('gemini-2.0-flash', provider=google_provider)

    class CityLocation(BaseModel):
        city: str
        country: str

    agent = Agent(m, output_type=NativeOutput(CityLocation))

    @agent.tool_plain
    async def get_user_country() -> str:
        return 'Mexico'  # pragma: no cover

    with pytest.raises(
        UserError,
        match=re.escape(
            'Google does not support `NativeOutput` and function tools at the same time. Use `output_type=ToolOutput(...)` instead.'
        ),
    ):
        await agent.run('What is the largest city in the user country?')


async def test_google_native_output(allow_model_requests: None, google_provider: GoogleProvider):
    m = GoogleModel('gemini-2.0-flash', provider=google_provider)

    class CityLocation(BaseModel):
        """A city and its country."""

        city: str
        country: str

    agent = Agent(m, output_type=NativeOutput(CityLocation))

    result = await agent.run('What is the largest city in Mexico?')
    assert result.output == snapshot(CityLocation(city='Mexico City', country='Mexico'))

    assert result.all_messages() == snapshot(
        [
            ModelRequest(
                parts=[
                    UserPromptPart(
                        content='What is the largest city in Mexico?',
                        timestamp=IsDatetime(),
                    )
                ],
                run_id=IsStr(),
            ),
            ModelResponse(
                parts=[
                    TextPart(
                        content="""\
{
  "city": "Mexico City",
  "country": "Mexico"
}\
"""
                    )
                ],
                usage=RequestUsage(
                    input_tokens=8, output_tokens=20, details={'text_candidates_tokens': 20, 'text_prompt_tokens': 8}
                ),
                model_name='gemini-2.0-flash',
                timestamp=IsDatetime(),
                provider_name='google-gla',
                provider_details={'finish_reason': 'STOP'},
                provider_response_id=IsStr(),
                finish_reason='stop',
                run_id=IsStr(),
            ),
        ]
    )


async def test_google_native_output_multiple(allow_model_requests: None, google_provider: GoogleProvider):
    m = GoogleModel('gemini-2.0-flash', provider=google_provider)

    class CityLocation(BaseModel):
        city: str
        country: str

    class CountryLanguage(BaseModel):
        country: str
        language: str

    agent = Agent(m, output_type=NativeOutput([CityLocation, CountryLanguage]))

    result = await agent.run('What is the primarily language spoken in Mexico?')
    assert result.output == snapshot(CountryLanguage(country='Mexico', language='Spanish'))

    assert result.all_messages() == snapshot(
        [
            ModelRequest(
                parts=[
                    UserPromptPart(
                        content='What is the primarily language spoken in Mexico?',
                        timestamp=IsDatetime(),
                    )
                ],
                run_id=IsStr(),
            ),
            ModelResponse(
                parts=[
                    TextPart(
                        content="""\
{
  "result": {
    "kind": "CountryLanguage",
    "data": {
      "country": "Mexico",
      "language": "Spanish"
    }
  }
}\
"""
                    )
                ],
                usage=RequestUsage(
                    input_tokens=50, output_tokens=46, details={'text_candidates_tokens': 46, 'text_prompt_tokens': 50}
                ),
                model_name='gemini-2.0-flash',
                timestamp=IsDatetime(),
                provider_name='google-gla',
                provider_details={'finish_reason': 'STOP'},
                provider_response_id=IsStr(),
                finish_reason='stop',
                run_id=IsStr(),
            ),
        ]
    )


async def test_google_prompted_output(allow_model_requests: None, google_provider: GoogleProvider):
    m = GoogleModel('gemini-2.0-flash', provider=google_provider)

    class CityLocation(BaseModel):
        city: str
        country: str

    agent = Agent(m, output_type=PromptedOutput(CityLocation))

    result = await agent.run('What is the largest city in Mexico?')
    assert result.output == snapshot(CityLocation(city='Mexico City', country='Mexico'))

    assert result.all_messages() == snapshot(
        [
            ModelRequest(
                parts=[
                    UserPromptPart(
                        content='What is the largest city in Mexico?',
                        timestamp=IsDatetime(),
                    )
                ],
                run_id=IsStr(),
            ),
            ModelResponse(
                parts=[TextPart(content='{"city": "Mexico City", "country": "Mexico"}')],
                usage=RequestUsage(
                    input_tokens=80, output_tokens=13, details={'text_candidates_tokens': 13, 'text_prompt_tokens': 80}
                ),
                model_name='gemini-2.0-flash',
                timestamp=IsDatetime(),
                provider_name='google-gla',
                provider_details={'finish_reason': 'STOP'},
                provider_response_id=IsStr(),
                finish_reason='stop',
                run_id=IsStr(),
            ),
        ]
    )


async def test_google_prompted_output_with_tools(allow_model_requests: None, google_provider: GoogleProvider):
    m = GoogleModel('gemini-2.5-pro-preview-05-06', provider=google_provider)

    class CityLocation(BaseModel):
        city: str
        country: str

    agent = Agent(m, output_type=PromptedOutput(CityLocation))

    @agent.tool_plain
    async def get_user_country() -> str:
        return 'Mexico'

    result = await agent.run(
        'What is the largest city in the user country? Use the get_user_country tool and then your own world knowledge.'
    )
    assert result.output == snapshot(CityLocation(city='Mexico City', country='Mexico'))

    assert result.all_messages() == snapshot(
        [
            ModelRequest(
                parts=[
                    UserPromptPart(
                        content='What is the largest city in the user country? Use the get_user_country tool and then your own world knowledge.',
                        timestamp=IsDatetime(),
                    )
                ],
                run_id=IsStr(),
            ),
            ModelResponse(
                parts=[ToolCallPart(tool_name='get_user_country', args={}, tool_call_id=IsStr())],
                usage=RequestUsage(
                    input_tokens=123, output_tokens=144, details={'thoughts_tokens': 132, 'text_prompt_tokens': 123}
                ),
                model_name='models/gemini-2.5-pro',
                timestamp=IsDatetime(),
                provider_name='google-gla',
                provider_details={'finish_reason': 'STOP'},
                provider_response_id=IsStr(),
                finish_reason='stop',
                run_id=IsStr(),
            ),
            ModelRequest(
                parts=[
                    ToolReturnPart(
                        tool_name='get_user_country',
                        content='Mexico',
                        tool_call_id=IsStr(),
                        timestamp=IsDatetime(),
                    )
                ],
                run_id=IsStr(),
            ),
            ModelResponse(
                parts=[TextPart(content='{"city": "Mexico City", "country": "Mexico"}')],
                usage=RequestUsage(
                    input_tokens=154, output_tokens=166, details={'thoughts_tokens': 153, 'text_prompt_tokens': 154}
                ),
                model_name='models/gemini-2.5-pro',
                timestamp=IsDatetime(),
                provider_name='google-gla',
                provider_details={'finish_reason': 'STOP'},
                provider_response_id=IsStr(),
                finish_reason='stop',
                run_id=IsStr(),
            ),
        ]
    )


async def test_google_prompted_output_multiple(allow_model_requests: None, google_provider: GoogleProvider):
    m = GoogleModel('gemini-2.0-flash', provider=google_provider)

    class CityLocation(BaseModel):
        city: str
        country: str

    class CountryLanguage(BaseModel):
        country: str
        language: str

    agent = Agent(m, output_type=PromptedOutput([CityLocation, CountryLanguage]))

    result = await agent.run('What is the largest city in Mexico?')
    assert result.output == snapshot(CityLocation(city='Mexico City', country='Mexico'))

    assert result.all_messages() == snapshot(
        [
            ModelRequest(
                parts=[
                    UserPromptPart(
                        content='What is the largest city in Mexico?',
                        timestamp=IsDatetime(),
                    )
                ],
                run_id=IsStr(),
            ),
            ModelResponse(
                parts=[
                    TextPart(
                        content='{"result": {"kind": "CityLocation", "data": {"city": "Mexico City", "country": "Mexico"}}}'
                    )
                ],
                usage=RequestUsage(
                    input_tokens=240,
                    output_tokens=27,
                    details={'text_candidates_tokens': 27, 'text_prompt_tokens': 240},
                ),
                model_name='gemini-2.0-flash',
                timestamp=IsDatetime(),
                provider_name='google-gla',
                provider_details={'finish_reason': 'STOP'},
                provider_response_id=IsStr(),
                finish_reason='stop',
                run_id=IsStr(),
            ),
        ]
    )


async def test_google_model_usage_limit_exceeded(allow_model_requests: None, google_provider: GoogleProvider):
    model = GoogleModel('gemini-2.5-flash', provider=google_provider)
    agent = Agent(model=model)

    with pytest.raises(
        UsageLimitExceeded,
        match='The next request would exceed the input_tokens_limit of 9 \\(input_tokens=12\\)',
    ):
        await agent.run(
            'The quick brown fox jumps over the lazydog.',
            usage_limits=UsageLimits(input_tokens_limit=9, count_tokens_before_request=True),
        )


async def test_google_model_usage_limit_not_exceeded(allow_model_requests: None, google_provider: GoogleProvider):
    model = GoogleModel('gemini-2.5-flash', provider=google_provider)
    agent = Agent(model=model)

    result = await agent.run(
        'The quick brown fox jumps over the lazydog.',
        usage_limits=UsageLimits(input_tokens_limit=15, count_tokens_before_request=True),
    )
    assert result.output == snapshot("""\
That's a classic! It's famously known as a **pangram**, which means it's a sentence that contains every letter of the alphabet.

It's often used for:
*   **Typing practice:** To ensure all keys are hit.
*   **Displaying font samples:** Because it showcases every character.

Just a small note, it's typically written as "lazy dog" (two words) and usually ends with a period:

**The quick brown fox jumps over the lazy dog.**\
""")


async def test_google_vertexai_model_usage_limit_exceeded(
    allow_model_requests: None, vertex_provider: GoogleProvider
):  # pragma: lax no cover
    model = GoogleModel('gemini-2.0-flash', provider=vertex_provider, settings=ModelSettings(max_tokens=100))

    agent = Agent(model, system_prompt='You are a chatbot.')

    @agent.tool_plain
    async def get_user_country() -> str:
        return 'Mexico'  # pragma: no cover

    with pytest.raises(
        UsageLimitExceeded, match='The next request would exceed the total_tokens_limit of 9 \\(total_tokens=36\\)'
    ):
        await agent.run(
            'What is the largest city in the user country? Use the get_user_country tool and then your own world knowledge.',
            usage_limits=UsageLimits(total_tokens_limit=9, count_tokens_before_request=True),
        )


def test_map_usage():
    assert (
        _metadata_as_usage(
            GenerateContentResponse(),
            # Test the 'google' provider fallback
            provider='',
            provider_url='',
        )
        == RequestUsage()
    )

    response = GenerateContentResponse(
        usage_metadata=GenerateContentResponseUsageMetadata(
            prompt_token_count=1,
            candidates_token_count=2,
            cached_content_token_count=9100,
            thoughts_token_count=9500,
            prompt_tokens_details=[ModalityTokenCount(modality=MediaModality.AUDIO, token_count=9200)],
            cache_tokens_details=[ModalityTokenCount(modality=MediaModality.AUDIO, token_count=9300)],
            candidates_tokens_details=[ModalityTokenCount(modality=MediaModality.AUDIO, token_count=9400)],
        )
    )
    assert _metadata_as_usage(response, provider='', provider_url='') == snapshot(
        RequestUsage(
            input_tokens=1,
            cache_read_tokens=9100,
            output_tokens=9502,
            input_audio_tokens=9200,
            cache_audio_read_tokens=9300,
            output_audio_tokens=9400,
            details={
                'cached_content_tokens': 9100,
                'thoughts_tokens': 9500,
                'audio_prompt_tokens': 9200,
                'audio_cache_tokens': 9300,
                'audio_candidates_tokens': 9400,
            },
        )
    )


async def test_google_builtin_tools_with_other_tools(allow_model_requests: None, google_provider: GoogleProvider):
    m = GoogleModel('gemini-2.5-flash', provider=google_provider)

    agent = Agent(m, builtin_tools=[WebFetchTool()])

    @agent.tool_plain
    async def get_user_country() -> str:
        return 'Mexico'  # pragma: no cover

    with pytest.raises(
        UserError,
        match=re.escape('Google does not support function tools and built-in tools at the same time.'),
    ):
        await agent.run('What is the largest city in the user country?')

    class CityLocation(BaseModel):
        city: str
        country: str

    agent = Agent(m, output_type=ToolOutput(CityLocation), builtin_tools=[WebFetchTool()])

    with pytest.raises(
        UserError,
        match=re.escape(
            'Google does not support output tools and built-in tools at the same time. Use `output_type=PromptedOutput(...)` instead.'
        ),
    ):
        await agent.run('What is the largest city in Mexico?')

    # Will default to prompted output
    agent = Agent(m, output_type=CityLocation, builtin_tools=[WebFetchTool()])

    result = await agent.run('What is the largest city in Mexico?')
    assert result.output == snapshot(CityLocation(city='Mexico City', country='Mexico'))


async def test_google_native_output_with_builtin_tools_gemini_3(
    allow_model_requests: None, google_provider: GoogleProvider
):
    m = GoogleModel('gemini-3-pro-preview', provider=google_provider)

    class CityLocation(BaseModel):
        city: str
        country: str

    agent = Agent(m, output_type=ToolOutput(CityLocation), builtin_tools=[WebFetchTool()])

    with pytest.raises(
        UserError,
        match=re.escape(
            'Google does not support output tools and built-in tools at the same time. Use `output_type=NativeOutput(...)` instead.'
        ),
    ):
        await agent.run('What is the largest city in Mexico?')

    agent = Agent(m, output_type=NativeOutput(CityLocation), builtin_tools=[WebFetchTool()])

    result = await agent.run('What is the largest city in Mexico?')
    assert result.output == snapshot(CityLocation(city='Mexico City', country='Mexico'))

    # Will default to native output
    agent = Agent(m, output_type=CityLocation, builtin_tools=[WebFetchTool()])

    result = await agent.run('What is the largest city in Mexico?')
    assert result.output == snapshot(CityLocation(city='Mexico City', country='Mexico'))


async def test_google_image_generation(allow_model_requests: None, google_provider: GoogleProvider):
    m = GoogleModel('gemini-2.5-flash-image', provider=google_provider)
    agent = Agent(m, output_type=BinaryImage)

    result = await agent.run('Generate an image of an axolotl.')
    messages = result.all_messages()

    assert result.output == snapshot(
        BinaryImage(
            data=IsBytes(),
            media_type='image/png',
            _identifier='8a7952',
            identifier='8a7952',
        )
    )
    assert messages == snapshot(
        [
            ModelRequest(
                parts=[
                    UserPromptPart(
                        content='Generate an image of an axolotl.',
                        timestamp=IsDatetime(),
                    )
                ],
                run_id=IsStr(),
            ),
            ModelResponse(
                parts=[
                    TextPart(content="Here's an image of an axolotl for you! "),
                    FilePart(
                        content=BinaryImage(
                            data=IsBytes(),
                            media_type='image/png',
                            _identifier='8a7952',
                            identifier='8a7952',
                        )
                    ),
                ],
                usage=RequestUsage(
                    input_tokens=10,
                    output_tokens=1304,
                    details={'text_prompt_tokens': 10, 'image_candidates_tokens': 1290},
                ),
                model_name='gemini-2.5-flash-image',
                timestamp=IsDatetime(),
                provider_name='google-gla',
                provider_details={'finish_reason': 'STOP'},
                provider_response_id=IsStr(),
                finish_reason='stop',
                run_id=IsStr(),
            ),
        ]
    )

    result = await agent.run('Now give it a sombrero.', message_history=messages)
    assert result.output == snapshot(
        BinaryImage(
            data=IsBytes(),
            media_type='image/png',
            _identifier='7d173c',
            identifier='7d173c',
        )
    )
    assert result.new_messages() == snapshot(
        [
            ModelRequest(
                parts=[
                    UserPromptPart(
                        content='Now give it a sombrero.',
                        timestamp=IsDatetime(),
                    )
                ],
                run_id=IsStr(),
            ),
            ModelResponse(
                parts=[
                    TextPart(content="Certainly! Here's your axolotl with a sombrero: "),
                    FilePart(
                        content=BinaryImage(
                            data=IsBytes(),
                            media_type='image/png',
                            _identifier='7d173c',
                            identifier='7d173c',
                        )
                    ),
                ],
                usage=RequestUsage(
                    input_tokens=1322,
                    output_tokens=1304,
                    details={'text_prompt_tokens': 32, 'image_prompt_tokens': 1290, 'image_candidates_tokens': 1290},
                ),
                model_name='gemini-2.5-flash-image',
                timestamp=IsDatetime(),
                provider_name='google-gla',
                provider_details={'finish_reason': 'STOP'},
                provider_response_id=IsStr(),
                finish_reason='stop',
                run_id=IsStr(),
            ),
        ]
    )


async def test_google_image_generation_stream(allow_model_requests: None, google_provider: GoogleProvider):
    m = GoogleModel('gemini-2.5-flash-image', provider=google_provider)
    agent = Agent(m, output_type=BinaryImage)

    async with agent.run_stream('Generate an image of an axolotl') as result:
        assert await result.get_output() == snapshot(
            BinaryImage(
                data=IsBytes(),
                media_type='image/png',
                _identifier='9ff9cc',
                identifier='9ff9cc',
            )
        )

    event_parts: list[Any] = []
    async with agent.iter(user_prompt='Generate an image of an axolotl.') as agent_run:
        async for node in agent_run:
            if Agent.is_model_request_node(node) or Agent.is_call_tools_node(node):
                async with node.stream(agent_run.ctx) as request_stream:
                    async for event in request_stream:
                        event_parts.append(event)

    assert agent_run.result is not None
    assert agent_run.result.output == snapshot(
        BinaryImage(
            data=IsBytes(),
            media_type='image/png',
            _identifier='2af2a7',
            identifier='2af2a7',
        )
    )
    assert agent_run.result.all_messages() == snapshot(
        [
            ModelRequest(
                parts=[
                    UserPromptPart(
                        content='Generate an image of an axolotl.',
                        timestamp=IsDatetime(),
                    )
                ],
                run_id=IsStr(),
            ),
            ModelResponse(
                parts=[
                    TextPart(content='Here you go! '),
                    FilePart(
                        content=BinaryImage(
                            data=IsBytes(),
                            media_type='image/png',
                            _identifier='2af2a7',
                            identifier='2af2a7',
                        )
                    ),
                ],
                usage=RequestUsage(
                    input_tokens=10,
                    output_tokens=1295,
                    details={'text_prompt_tokens': 10, 'image_candidates_tokens': 1290},
                ),
                model_name='gemini-2.5-flash-image',
                timestamp=IsDatetime(),
                provider_name='google-gla',
                provider_details={'finish_reason': 'STOP'},
                provider_response_id=IsStr(),
                finish_reason='stop',
                run_id=IsStr(),
            ),
        ]
    )
    assert event_parts == snapshot(
        [
            PartStartEvent(index=0, part=TextPart(content='Here you go!')),
            PartDeltaEvent(index=0, delta=TextPartDelta(content_delta=' ')),
            PartEndEvent(index=0, part=TextPart(content='Here you go! '), next_part_kind='file'),
            PartStartEvent(
                index=1,
                part=FilePart(
                    content=BinaryImage(
                        data=IsBytes(),
                        media_type='image/png',
                        _identifier='2af2a7',
                    )
                ),
                previous_part_kind='text',
            ),
            FinalResultEvent(tool_name=None, tool_call_id=None),
        ]
    )


async def test_google_image_generation_with_text(allow_model_requests: None, google_provider: GoogleProvider):
    m = GoogleModel('gemini-2.5-flash-image', provider=google_provider)
    agent = Agent(m)

    result = await agent.run('Generate an illustrated two-sentence story about an axolotl.')
    messages = result.all_messages()

    assert result.output == snapshot(
        'Once upon a time, in a hidden underwater cave, lived a curious axolotl named Pip who loved to explore. One day, while venturing further than usual, Pip discovered a shimmering, ancient coin that granted wishes! '
    )
    assert messages == snapshot(
        [
            ModelRequest(
                parts=[
                    UserPromptPart(
                        content='Generate an illustrated two-sentence story about an axolotl.',
                        timestamp=IsDatetime(),
                    )
                ],
                run_id=IsStr(),
            ),
            ModelResponse(
                parts=[
                    TextPart(
                        content='Once upon a time, in a hidden underwater cave, lived a curious axolotl named Pip who loved to explore. One day, while venturing further than usual, Pip discovered a shimmering, ancient coin that granted wishes! '
                    ),
                    FilePart(
                        content=BinaryImage(
                            data=IsBytes(),
                            media_type='image/png',
                            _identifier='00f2af',
                            identifier=IsStr(),
                        )
                    ),
                ],
                usage=RequestUsage(
                    input_tokens=14,
                    output_tokens=1335,
                    details={'text_prompt_tokens': 14, 'image_candidates_tokens': 1290},
                ),
                model_name='gemini-2.5-flash-image',
                timestamp=IsDatetime(),
                provider_name='google-gla',
                provider_details={'finish_reason': 'STOP'},
                provider_response_id=IsStr(),
                finish_reason='stop',
                run_id=IsStr(),
            ),
        ]
    )


async def test_google_image_or_text_output(allow_model_requests: None, google_provider: GoogleProvider):
    m = GoogleModel('gemini-2.5-flash-image', provider=google_provider)
    # ImageGenerationTool is listed here to indicate just that it doesn't cause any issues, even though it's not necessary with an image model.
    agent = Agent(m, output_type=str | BinaryImage, builtin_tools=[ImageGenerationTool()])

    result = await agent.run('Tell me a two-sentence story about an axolotl, no image please.')
    assert result.output == snapshot(
        'In a hidden cave, a shy axolotl named Pip spent its days dreaming of the world beyond its murky pond. One evening, a glimmering portal appeared, offering Pip a chance to explore the vibrant, unknown depths of the ocean.'
    )

    result = await agent.run('Generate an image of an axolotl.')
    assert result.output == snapshot(
        BinaryImage(
            data=IsBytes(),
            media_type='image/png',
            _identifier='f82faf',
            identifier='f82faf',
        )
    )


async def test_google_image_and_text_output(allow_model_requests: None, google_provider: GoogleProvider):
    m = GoogleModel('gemini-2.5-flash-image', provider=google_provider)
    agent = Agent(m)

    result = await agent.run('Tell me a two-sentence story about an axolotl with an illustration.')
    assert result.output == snapshot(
        'Once, in a hidden cenote, lived an axolotl named Pip who loved to collect shiny pebbles. One day, Pip found a pebble that glowed, illuminating his entire underwater world with a soft, warm light. '
    )
    assert result.response.files == snapshot(
        [
            BinaryImage(
                data=IsBytes(),
                media_type='image/png',
                _identifier='67b12f',
                identifier='67b12f',
            )
        ]
    )


async def test_google_image_generation_with_tool_output(allow_model_requests: None, google_provider: GoogleProvider):
    class Animal(BaseModel):
        species: str
        name: str

    model = GoogleModel('gemini-2.5-flash-image', provider=google_provider)
    agent = Agent(model=model, output_type=Animal)

    with pytest.raises(UserError, match='Tool output is not supported by this model.'):
        await agent.run('Generate an image of an axolotl.')


async def test_google_image_generation_with_native_output(allow_model_requests: None, google_provider: GoogleProvider):
    class Animal(BaseModel):
        species: str
        name: str

    model = GoogleModel('gemini-2.5-flash-image', provider=google_provider)
    agent = Agent(model=model, output_type=NativeOutput(Animal))

    with pytest.raises(UserError, match='Native structured output is not supported by this model.'):
        await agent.run('Generate an image of an axolotl.')


async def test_google_image_generation_with_prompted_output(
    allow_model_requests: None, google_provider: GoogleProvider
):
    class Animal(BaseModel):
        species: str
        name: str

    model = GoogleModel('gemini-2.5-flash-image', provider=google_provider)
    agent = Agent(model=model, output_type=PromptedOutput(Animal))

    with pytest.raises(UserError, match='JSON output is not supported by this model.'):
        await agent.run('Generate an image of an axolotl.')


async def test_google_image_generation_with_tools(allow_model_requests: None, google_provider: GoogleProvider):
    model = GoogleModel('gemini-2.5-flash-image', provider=google_provider)
    agent = Agent(model=model, output_type=BinaryImage)

    @agent.tool_plain
    async def get_animal() -> str:
        return 'axolotl'  # pragma: no cover

    with pytest.raises(UserError, match='Tools are not supported by this model.'):
        await agent.run('Generate an image of an animal returned by the get_animal tool.')


async def test_google_image_generation_tool(allow_model_requests: None, google_provider: GoogleProvider):
    model = GoogleModel('gemini-2.5-flash', provider=google_provider)
    agent = Agent(model=model, builtin_tools=[ImageGenerationTool()])

    with pytest.raises(
        UserError,
        match="`ImageGenerationTool` is not supported by this model. Use a model with 'image' in the name instead.",
    ):
        await agent.run('Generate an image of an axolotl.')


async def test_google_vertexai_image_generation(allow_model_requests: None, vertex_provider: GoogleProvider):
    model = GoogleModel('gemini-2.5-flash-image', provider=vertex_provider)

    agent = Agent(model, output_type=BinaryImage)

    result = await agent.run('Generate an image of an axolotl.')
    assert result.output == snapshot(BinaryImage(data=IsBytes(), media_type='image/png', identifier='b037a4'))


async def test_google_httpx_client_is_not_closed(allow_model_requests: None, gemini_api_key: str):
    # This should not raise any errors, see https://github.com/pydantic/pydantic-ai/issues/3242.
    agent = Agent(GoogleModel('gemini-2.5-flash-lite', provider=GoogleProvider(api_key=gemini_api_key)))
    result = await agent.run('What is the capital of France?')
    assert result.output == snapshot('The capital of France is **Paris**.')

    agent = Agent(GoogleModel('gemini-2.5-flash-lite', provider=GoogleProvider(api_key=gemini_api_key)))
    result = await agent.run('What is the capital of Mexico?')
    assert result.output == snapshot('The capital of Mexico is **Mexico City**.')


async def test_google_discriminated_union_native_output(allow_model_requests: None, google_provider: GoogleProvider):
    """Test discriminated unions with oneOf and discriminator field using gemini-2.5-flash."""
    from typing import Literal

    from pydantic import Field

    m = GoogleModel('gemini-2.5-flash', provider=google_provider)

    class Cat(BaseModel):
        pet_type: Literal['cat'] = 'cat'
        meow_volume: int

    class Dog(BaseModel):
        pet_type: Literal['dog'] = 'dog'
        bark_volume: int

    class PetResponse(BaseModel):
        """A response containing a pet."""

        pet: Cat | Dog = Field(discriminator='pet_type')

    agent = Agent(m, output_type=NativeOutput(PetResponse))

    result = await agent.run('Tell me about a cat with a meow volume of 5')
    assert result.output.pet.pet_type == 'cat'
    assert isinstance(result.output.pet, Cat)
    assert result.output.pet.meow_volume == snapshot(5)


async def test_google_discriminated_union_native_output_gemini_2_0(
    allow_model_requests: None, google_provider: GoogleProvider
):
    """Test discriminated unions with oneOf and discriminator field using gemini-2.0-flash."""
    from typing import Literal

    from pydantic import Field

    m = GoogleModel('gemini-2.0-flash', provider=google_provider)

    class Cat(BaseModel):
        pet_type: Literal['cat'] = 'cat'
        meow_volume: int

    class Dog(BaseModel):
        pet_type: Literal['dog'] = 'dog'
        bark_volume: int

    class PetResponse(BaseModel):
        """A response containing a pet."""

        pet: Cat | Dog = Field(discriminator='pet_type')

    agent = Agent(m, output_type=NativeOutput(PetResponse))

    result = await agent.run('Tell me about a cat with a meow volume of 5')
    assert result.output.pet.pet_type == 'cat'
    assert isinstance(result.output.pet, Cat)
    assert result.output.pet.meow_volume == snapshot(5)


async def test_google_recursive_schema_native_output(allow_model_requests: None, google_provider: GoogleProvider):
    """Test recursive schemas with $ref and $defs."""
    m = GoogleModel('gemini-2.0-flash', provider=google_provider)

    class TreeNode(BaseModel):
        """A node in a tree structure."""

        value: str
        children: list[TreeNode] = []

    agent = Agent(m, output_type=NativeOutput(TreeNode))

    result = await agent.run('Create a simple tree with root "A" and two children "B" and "C"')
    assert result.output.value == snapshot('A')
    assert len(result.output.children) == snapshot(2)
    assert {child.value for child in result.output.children} == snapshot({'B', 'C'})


async def test_google_recursive_schema_native_output_gemini_2_5(
    allow_model_requests: None, google_provider: GoogleProvider
):
    """Test recursive schemas with $ref and $defs using gemini-2.5-flash."""
    m = GoogleModel('gemini-2.5-flash', provider=google_provider)

    class TreeNode(BaseModel):
        """A node in a tree structure."""

        value: str
        children: list[TreeNode] = []

    agent = Agent(m, output_type=NativeOutput(TreeNode))

    result = await agent.run('Create a simple tree with root "A" and two children "B" and "C"')
    assert result.output.value == snapshot('A')
    assert len(result.output.children) == snapshot(2)
    assert {child.value for child in result.output.children} == snapshot({'B', 'C'})


async def test_google_dict_with_additional_properties_native_output(
    allow_model_requests: None, google_provider: GoogleProvider
):
    """Test dicts with additionalProperties using gemini-2.5-flash."""
    m = GoogleModel('gemini-2.5-flash', provider=google_provider)

    class ConfigResponse(BaseModel):
        """A response with configuration metadata."""

        name: str
        metadata: dict[str, str]

    agent = Agent(m, output_type=NativeOutput(ConfigResponse))

    result = await agent.run('Create a config named "api-config" with metadata author="Alice" and version="1.0"')
    assert result.output.name == snapshot('api-config')
    assert result.output.metadata == snapshot({'author': 'Alice', 'version': '1.0'})


async def test_google_dict_with_additional_properties_native_output_gemini_2_0(
    allow_model_requests: None, google_provider: GoogleProvider
):
    """Test dicts with additionalProperties using gemini-2.0-flash."""
    m = GoogleModel('gemini-2.0-flash', provider=google_provider)

    class ConfigResponse(BaseModel):
        """A response with configuration metadata."""

        name: str
        metadata: dict[str, str]

    agent = Agent(m, output_type=NativeOutput(ConfigResponse))

    result = await agent.run('Create a config named "api-config" with metadata author="Alice" and version="1.0"')
    assert result.output.name == snapshot('api-config')
    assert result.output.metadata == snapshot({'author': 'Alice', 'version': '1.0'})


async def test_google_optional_fields_native_output(allow_model_requests: None, google_provider: GoogleProvider):
    """Test optional/nullable fields with type: 'null' using gemini-2.5-flash."""
    m = GoogleModel('gemini-2.5-flash', provider=google_provider)

    class CityLocation(BaseModel):
        """A city and its country."""

        city: str
        country: str | None = None
        population: int | None = None

    agent = Agent(m, output_type=NativeOutput(CityLocation))

    # Test with all fields provided
    result = await agent.run('Tell me about London, UK with population 9 million')
    assert result.output.city == snapshot('London')
    assert result.output.country == snapshot('UK')
    assert result.output.population is not None

    # Test with optional fields as None
    result2 = await agent.run('Just tell me a city: Paris')
    assert result2.output.city == snapshot('Paris')


async def test_google_optional_fields_native_output_gemini_2_0(
    allow_model_requests: None, google_provider: GoogleProvider
):
    """Test optional/nullable fields with type: 'null' using gemini-2.0-flash."""
    m = GoogleModel('gemini-2.0-flash', provider=google_provider)

    class CityLocation(BaseModel):
        """A city and its country."""

        city: str
        country: str | None = None
        population: int | None = None

    agent = Agent(m, output_type=NativeOutput(CityLocation))

    # Test with all fields provided
    result = await agent.run('Tell me about London, UK with population 9 million')
    assert result.output.city == snapshot('London')
    assert result.output.country == snapshot('UK')
    assert result.output.population is not None

    # Test with optional fields as None
    result2 = await agent.run('Just tell me a city: Paris')
    assert result2.output.city == snapshot('Paris')


async def test_google_integer_enum_native_output(allow_model_requests: None, google_provider: GoogleProvider):
    """Test integer enums work natively without string conversion using gemini-2.5-flash."""
    from enum import IntEnum

    m = GoogleModel('gemini-2.5-flash', provider=google_provider)

    class Priority(IntEnum):
        LOW = 1
        MEDIUM = 2
        HIGH = 3

    class Task(BaseModel):
        """A task with a priority level."""

        name: str
        priority: Priority

    agent = Agent(m, output_type=NativeOutput(Task))

    result = await agent.run('Create a task named "Fix bug" with a priority')
    assert result.output.name == snapshot('Fix bug')
    # Verify it returns a valid Priority enum (any value is fine, we're testing schema support)
    assert isinstance(result.output.priority, Priority)
    assert result.output.priority in {Priority.LOW, Priority.MEDIUM, Priority.HIGH}
    # Verify it's an actual integer value
    assert isinstance(result.output.priority.value, int)


async def test_google_integer_enum_native_output_gemini_2_0(
    allow_model_requests: None, google_provider: GoogleProvider
):
    """Test integer enums work natively without string conversion using gemini-2.0-flash."""
    from enum import IntEnum

    m = GoogleModel('gemini-2.0-flash', provider=google_provider)

    class Priority(IntEnum):
        LOW = 1
        MEDIUM = 2
        HIGH = 3

    class Task(BaseModel):
        """A task with a priority level."""

        name: str
        priority: Priority

    agent = Agent(m, output_type=NativeOutput(Task))

    result = await agent.run('Create a task named "Fix bug" with a priority')
    assert result.output.name == snapshot('Fix bug')
    # Verify it returns a valid Priority enum (any value is fine, we're testing schema support)
    assert isinstance(result.output.priority, Priority)
    assert result.output.priority in {Priority.LOW, Priority.MEDIUM, Priority.HIGH}
    # Verify it's an actual integer value
    assert isinstance(result.output.priority.value, int)


async def test_google_prefix_items_native_output(allow_model_requests: None, google_provider: GoogleProvider):
    """Test prefixItems (tuple types) work natively without conversion to items using gemini-2.5-flash."""
    m = GoogleModel('gemini-2.5-flash', provider=google_provider)

    class Coordinate(BaseModel):
        """A 2D coordinate with latitude and longitude."""

        point: tuple[float, float]  # This generates prefixItems in JSON schema

    agent = Agent(m, output_type=NativeOutput(Coordinate))

    result = await agent.run('Give me coordinates for New York City: latitude 40.7128, longitude -74.0060')
    assert len(result.output.point) == snapshot(2)
    # Verify both values are floats
    assert isinstance(result.output.point[0], float)
    assert isinstance(result.output.point[1], float)
    # Rough check for NYC coordinates (latitude ~40, longitude ~-74)
    assert 40 <= result.output.point[0] <= 41
    assert -75 <= result.output.point[1] <= -73


async def test_google_prefix_items_native_output_gemini_2_0(
    allow_model_requests: None, google_provider: GoogleProvider
):
    """Test prefixItems (tuple types) work natively without conversion to items using gemini-2.0-flash."""
    m = GoogleModel('gemini-2.0-flash', provider=google_provider)

    class Coordinate(BaseModel):
        """A 2D coordinate with latitude and longitude."""

        point: tuple[float, float]  # This generates prefixItems in JSON schema

    agent = Agent(m, output_type=NativeOutput(Coordinate))

    result = await agent.run('Give me coordinates for New York City: latitude 40.7128, longitude -74.0060')
    assert len(result.output.point) == snapshot(2)
    # Verify both values are floats
    assert isinstance(result.output.point[0], float)
    assert isinstance(result.output.point[1], float)
    # Rough check for NYC coordinates (latitude ~40, longitude ~-74)
    assert 40 <= result.output.point[0] <= 41
    assert -75 <= result.output.point[1] <= -73


async def test_google_nested_models_without_native_output(allow_model_requests: None, google_provider: GoogleProvider):
    """
    Test that deeply nested Pydantic models work correctly WITHOUT NativeOutput.

    This is a regression test for issue #3483 where nested models were incorrectly
    treated as tool calls instead of structured output schema in v1.20.0.

    When NOT using NativeOutput, the agent should still handle nested models correctly
    by using the OutputToolset approach rather than treating nested models as separate tools.
    """
    m = GoogleModel('gemini-2.5-flash', provider=google_provider)

    class NestedModel(BaseModel):
        """Represents the deepest nested level."""

        name: str = Field(..., description='Name of the item')
        value: int = Field(..., description='Value of the item')

    class MiddleModel(BaseModel):
        """Represents the middle nested level."""

        title: str = Field(..., description='Title of the page')
        items: list[NestedModel] = Field(..., description='List of nested items')

    class TopModel(BaseModel):
        """Represents the top-level structure."""

        name: str = Field(..., description='Name of the collection')
        pages: list[MiddleModel] = Field(..., description='List of pages')

    # This should work WITHOUT NativeOutput - the agent should use OutputToolset
    # and NOT treat NestedModel/MiddleModel as separate tool calls
    agent = Agent(
        m,
        output_type=TopModel,
        system_prompt='You are a helpful assistant that creates structured data.',
        retries=5,
    )

    result = await agent.run('Create a simple example with 2 pages, each with 2 items')

    # Verify the structure is correct
    assert isinstance(result.output, TopModel)
    assert result.output.name is not None
    assert len(result.output.pages) == snapshot(2)
    assert all(isinstance(page, MiddleModel) for page in result.output.pages)
    assert all(len(page.items) == 2 for page in result.output.pages)
    assert all(isinstance(item, NestedModel) for page in result.output.pages for item in page.items)


async def test_google_nested_models_with_native_output(allow_model_requests: None, google_provider: GoogleProvider):
    """
    Test that deeply nested Pydantic models work correctly WITH NativeOutput.

    This is the workaround for issue #3483 - using NativeOutput should always work.
    """
    m = GoogleModel('gemini-2.5-flash', provider=google_provider)

    class NestedModel(BaseModel):
        """Represents the deepest nested level."""

        name: str = Field(..., description='Name of the item')
        value: int = Field(..., description='Value of the item')

    class MiddleModel(BaseModel):
        """Represents the middle nested level."""

        title: str = Field(..., description='Title of the page')
        items: list[NestedModel] = Field(..., description='List of nested items')

    class TopModel(BaseModel):
        """Represents the top-level structure."""

        name: str = Field(..., description='Name of the collection')
        pages: list[MiddleModel] = Field(..., description='List of pages')

    # This should work WITH NativeOutput - uses native JSON schema structured output
    agent = Agent(
        m,
        output_type=NativeOutput(TopModel),
        system_prompt='You are a helpful assistant that creates structured data.',
    )

    result = await agent.run('Create a simple example with 2 pages, each with 2 items')

    # Verify the structure is correct
    assert isinstance(result.output, TopModel)
    assert result.output.name is not None
    assert len(result.output.pages) == snapshot(2)
    assert all(isinstance(page, MiddleModel) for page in result.output.pages)
    assert all(len(page.items) == 2 for page in result.output.pages)
    assert all(isinstance(item, NestedModel) for page in result.output.pages for item in page.items)


def test_google_process_response_filters_empty_text_parts(google_provider: GoogleProvider):
    model = GoogleModel('gemini-2.5-pro', provider=google_provider)
    response = _generate_response_with_texts(response_id='resp-123', texts=['', 'first', '', 'second'])

    result = model._process_response(response)  # pyright: ignore[reportPrivateUsage]

    assert result.parts == snapshot([TextPart(content='first'), TextPart(content='second')])


async def test_gemini_streamed_response_emits_text_events_for_non_empty_parts():
    chunk = _generate_response_with_texts('stream-1', ['', 'streamed text'])

    async def response_iterator() -> AsyncIterator[GenerateContentResponse]:
        yield chunk

    streamed_response = GeminiStreamedResponse(
        model_request_parameters=ModelRequestParameters(),
        _model_name='gemini-test',
        _response=response_iterator(),
        _timestamp=datetime.datetime.now(datetime.timezone.utc),
        _provider_name='test-provider',
        _provider_url='',
    )

    events = [event async for event in streamed_response._get_event_iterator()]  # pyright: ignore[reportPrivateUsage]
    assert events == snapshot([PartStartEvent(index=0, part=TextPart(content='streamed text'))])


def _generate_response_with_texts(response_id: str, texts: list[str]) -> GenerateContentResponse:
    return GenerateContentResponse.model_validate(
        {
            'response_id': response_id,
            'model_version': 'gemini-test',
            'usage_metadata': GenerateContentResponseUsageMetadata(
                prompt_token_count=0,
                candidates_token_count=0,
            ),
            'candidates': [
                {
                    'finish_reason': GoogleFinishReason.STOP,
                    'content': {
                        'role': 'model',
                        'parts': [{'text': text} for text in texts],
                    },
                }
            ],
        }
    )


async def test_cache_point_filtering():
    """Test that CachePoint is filtered out in Google internal method."""
    from pydantic_ai import CachePoint

    # Create a minimal GoogleModel instance to test _map_user_prompt
    model = GoogleModel('gemini-1.5-flash', provider=GoogleProvider(api_key='test-key'))

    # Test that CachePoint in a list is handled (triggers line 606)
    content = await model._map_user_prompt(UserPromptPart(content=['text before', CachePoint(), 'text after']))  # pyright: ignore[reportPrivateUsage]

    # CachePoint should be filtered out, only text content should remain
    assert len(content) == 2
    assert content[0] == {'text': 'text before'}
    assert content[1] == {'text': 'text after'}


async def test_thinking_with_tool_calls_from_other_model(
    allow_model_requests: None, google_provider: GoogleProvider, openai_api_key: str
):
    openai_model = OpenAIResponsesModel('gpt-5', provider=OpenAIProvider(api_key=openai_api_key))

    class CityLocation(BaseModel):
        city: str
        country: str

    agent = Agent()

    @agent.tool_plain
    def get_country() -> str:
        return 'Mexico'

    result = await agent.run('What is the capital of the country?', model=openai_model)
    assert result.output == snapshot('Mexico City (Ciudad de México).')
    messages = result.all_messages()
    assert messages == snapshot(
        [
            ModelRequest(
                parts=[
                    UserPromptPart(
                        content='What is the capital of the country?',
                        timestamp=IsDatetime(),
                    )
                ],
                run_id=IsStr(),
            ),
            ModelResponse(
                parts=[
                    ThinkingPart(
                        content='',
                        id=IsStr(),
                        signature=IsStr(),
                        provider_name='openai',
                    ),
                    ToolCallPart(
                        tool_name='get_country',
                        args='{}',
                        tool_call_id=IsStr(),
                        id=IsStr(),
                    ),
                ],
                usage=RequestUsage(input_tokens=37, output_tokens=272, details={'reasoning_tokens': 256}),
                model_name='gpt-5-2025-08-07',
                timestamp=IsDatetime(),
                provider_name='openai',
                provider_details={'finish_reason': 'completed'},
                provider_response_id=IsStr(),
                finish_reason='stop',
                run_id=IsStr(),
            ),
            ModelRequest(
                parts=[
                    ToolReturnPart(
                        tool_name='get_country',
                        content='Mexico',
                        tool_call_id=IsStr(),
                        timestamp=IsDatetime(),
                    )
                ],
                run_id=IsStr(),
            ),
            ModelResponse(
                parts=[
                    ThinkingPart(
                        content='',
                        id=IsStr(),
                        signature=IsStr(),
                        provider_name='openai',
                    ),
                    TextPart(
                        content='Mexico City (Ciudad de México).',
                        id=IsStr(),
                    ),
                ],
                usage=RequestUsage(input_tokens=379, output_tokens=77, details={'reasoning_tokens': 64}),
                model_name='gpt-5-2025-08-07',
                timestamp=IsDatetime(),
                provider_name='openai',
                provider_details={'finish_reason': 'completed'},
                provider_response_id=IsStr(),
                finish_reason='stop',
                run_id=IsStr(),
            ),
        ]
    )

    model = GoogleModel('gemini-3-pro-preview', provider=google_provider)

    result = await agent.run(model=model, message_history=messages[:-1], output_type=CityLocation)
    assert result.output == snapshot(CityLocation(city='Mexico City', country='Mexico'))
    assert result.new_messages() == snapshot(
        [
            ModelResponse(
                parts=[
                    ToolCallPart(
                        tool_name='final_result',
                        args={'city': 'Mexico City', 'country': 'Mexico'},
                        tool_call_id=IsStr(),
                        provider_details={'thought_signature': IsStr()},
                    )
                ],
                usage=RequestUsage(
                    input_tokens=107, output_tokens=146, details={'thoughts_tokens': 123, 'text_prompt_tokens': 107}
                ),
                model_name='gemini-3-pro-preview',
                timestamp=IsDatetime(),
                provider_name='google-gla',
                provider_details={'finish_reason': 'STOP'},
                provider_response_id=IsStr(),
                finish_reason='stop',
                run_id=IsStr(),
            ),
            ModelRequest(
                parts=[
                    ToolReturnPart(
                        tool_name='final_result',
                        content='Final result processed.',
                        tool_call_id=IsStr(),
                        timestamp=IsDatetime(),
                    )
                ],
                run_id=IsStr(),
            ),
        ]
    )


@pytest.mark.parametrize(
    'error_class,error_response,expected_status',
    [
        (
            errors.ServerError,
            {'error': {'code': 503, 'message': 'The service is currently unavailable.', 'status': 'UNAVAILABLE'}},
            503,
        ),
        (
            errors.ClientError,
            {'error': {'code': 400, 'message': 'Invalid request parameters', 'status': 'INVALID_ARGUMENT'}},
            400,
        ),
        (
            errors.ClientError,
            {'error': {'code': 429, 'message': 'Rate limit exceeded', 'status': 'RESOURCE_EXHAUSTED'}},
            429,
        ),
    ],
)
async def test_google_api_errors_are_handled(
    allow_model_requests: None,
    google_provider: GoogleProvider,
    mocker: MockerFixture,
    error_class: type[errors.APIError],
    error_response: dict[str, Any],
    expected_status: int,
):
    model = GoogleModel('gemini-1.5-flash', provider=google_provider)
    mocked_error = error_class(expected_status, error_response)
    mocker.patch.object(model.client.aio.models, 'generate_content', side_effect=mocked_error)

    agent = Agent(model=model)

    with pytest.raises(ModelHTTPError) as exc_info:
        await agent.run('This prompt will trigger the mocked error.')

    assert exc_info.value.status_code == expected_status
    assert error_response['error']['message'] in str(exc_info.value.body)


async def test_google_api_non_http_error(
    allow_model_requests: None,
    google_provider: GoogleProvider,
    mocker: MockerFixture,
):
    model = GoogleModel('gemini-1.5-flash', provider=google_provider)
    mocked_error = errors.APIError(302, {'error': {'code': 302, 'message': 'Redirect', 'status': 'REDIRECT'}})
    mocker.patch.object(model.client.aio.models, 'generate_content', side_effect=mocked_error)

    agent = Agent(model=model)

    with pytest.raises(ModelAPIError) as exc_info:
        await agent.run('This prompt will trigger the mocked error.')

    assert exc_info.value.model_name == 'gemini-1.5-flash'


async def test_google_model_retrying_after_empty_response(allow_model_requests: None, google_provider: GoogleProvider):
    message_history = [
        ModelRequest(parts=[UserPromptPart(content='Hi')]),
        ModelResponse(parts=[]),
    ]

    model = GoogleModel('gemini-3-pro-preview', provider=google_provider)

    agent = Agent(model=model)

    result = await agent.run(message_history=message_history)
    assert result.output == snapshot('Hello! How can I help you today?')
    assert result.new_messages() == snapshot(
        [
            ModelRequest(parts=[], run_id=IsStr()),
            ModelResponse(
                parts=[
                    TextPart(
                        content='Hello! How can I help you today?',
                        provider_details={'thought_signature': IsStr()},
                    )
                ],
                usage=RequestUsage(
                    input_tokens=2, output_tokens=222, details={'thoughts_tokens': 213, 'text_prompt_tokens': 2}
                ),
                model_name='gemini-3-pro-preview',
                timestamp=IsDatetime(),
                provider_name='google-gla',
                provider_details={'finish_reason': 'STOP'},
                provider_response_id=IsStr(),
                finish_reason='stop',
                run_id=IsStr(),
            ),
        ]
    )


def test_google_thought_signature_on_thinking_part():
    """Verify that "legacy" thought signatures stored on preceding thinking parts are handled identically
    to those stored on provider details."""

    signature = base64.b64encode(b'signature').decode('utf-8')

    old_google_response = _content_model_response(
        ModelResponse(
            parts=[
                TextPart(content='text1'),
                ThinkingPart(content='', signature=signature, provider_name='google-gla'),
                TextPart(content='text2'),
                TextPart(content='text3'),
            ],
            provider_name='google-gla',
        ),
        'google-gla',
    )
    new_google_response = _content_model_response(
        ModelResponse(
            parts=[
                TextPart(content='text1'),
                TextPart(content='text2', provider_details={'thought_signature': signature}),
                TextPart(content='text3'),
            ],
            provider_name='google-gla',
        ),
        'google-gla',
    )
    assert old_google_response == snapshot(
        {
            'role': 'model',
            'parts': [{'text': 'text1'}, {'thought_signature': b'signature', 'text': 'text2'}, {'text': 'text3'}],
        }
    )
    assert new_google_response == snapshot(
        {
            'role': 'model',
            'parts': [{'text': 'text1'}, {'thought_signature': b'signature', 'text': 'text2'}, {'text': 'text3'}],
        }
    )
    assert old_google_response == new_google_response

    old_google_response = _content_model_response(
        ModelResponse(
            parts=[
                ThinkingPart(content='thought', signature=signature, provider_name='google-gla'),
                TextPart(content='text'),
            ],
            provider_name='google-gla',
        ),
        'google-gla',
    )
    new_google_response = _content_model_response(
        ModelResponse(
            parts=[
                ThinkingPart(content='thought'),
                TextPart(content='text', provider_details={'thought_signature': signature}),
            ],
            provider_name='google-gla',
        ),
        'google-gla',
    )
    assert old_google_response == snapshot(
        {
            'role': 'model',
            'parts': [{'text': 'thought', 'thought': True}, {'thought_signature': b'signature', 'text': 'text'}],
        }
    )
    assert new_google_response == snapshot(
        {
            'role': 'model',
            'parts': [{'text': 'thought', 'thought': True}, {'thought_signature': b'signature', 'text': 'text'}],
        }
    )
    assert old_google_response == new_google_response

    old_google_response = _content_model_response(
        ModelResponse(
            parts=[
                ThinkingPart(content='thought', signature=signature, provider_name='google-gla'),
                TextPart(content='text'),
            ],
            provider_name='google-gla',
        ),
        'google-gla',
    )
    new_google_response = _content_model_response(
        ModelResponse(
            parts=[
                ThinkingPart(content='thought'),
                TextPart(content='text', provider_details={'thought_signature': signature}),
            ],
            provider_name='google-gla',
        ),
        'google-gla',
    )
    assert old_google_response == snapshot(
        {
            'role': 'model',
            'parts': [{'text': 'thought', 'thought': True}, {'thought_signature': b'signature', 'text': 'text'}],
        }
    )
    assert new_google_response == snapshot(
        {
            'role': 'model',
            'parts': [{'text': 'thought', 'thought': True}, {'thought_signature': b'signature', 'text': 'text'}],
        }
    )
    assert old_google_response == new_google_response


def test_google_missing_tool_call_thought_signature():
    google_response = _content_model_response(
        ModelResponse(
            parts=[
                ToolCallPart(tool_name='tool', args={}, tool_call_id='tool_call_id'),
                ToolCallPart(tool_name='tool2', args={}, tool_call_id='tool_call_id2'),
            ],
            provider_name='openai',
        ),
        'google-gla',
    )
    assert google_response == snapshot(
        {
            'role': 'model',
            'parts': [
                {
                    'function_call': {'name': 'tool', 'args': {}, 'id': 'tool_call_id'},
                    'thought_signature': b'context_engineering_is_the_way_to_go',
                },
                {'function_call': {'name': 'tool2', 'args': {}, 'id': 'tool_call_id2'}},
            ],
        }
    )<|MERGE_RESOLUTION|>--- conflicted
+++ resolved
@@ -44,7 +44,6 @@
     VideoUrl,
 )
 from pydantic_ai.agent import Agent
-<<<<<<< HEAD
 from pydantic_ai.builtin_tools import (
     CodeExecutionTool,
     ImageGenerationTool,
@@ -52,11 +51,7 @@
     WebFetchTool,
     WebSearchTool,
 )
-from pydantic_ai.exceptions import ModelHTTPError, ModelRetry, UnexpectedModelBehavior, UserError
-=======
-from pydantic_ai.builtin_tools import CodeExecutionTool, ImageGenerationTool, UrlContextTool, WebSearchTool
 from pydantic_ai.exceptions import ModelAPIError, ModelHTTPError, ModelRetry, UnexpectedModelBehavior, UserError
->>>>>>> 5544e9fe
 from pydantic_ai.messages import (
     BuiltinToolCallEvent,  # pyright: ignore[reportDeprecated]
     BuiltinToolResultEvent,  # pyright: ignore[reportDeprecated]
