--- conflicted
+++ resolved
@@ -10,8 +10,7 @@
 from inline_snapshot import Is, snapshot
 from pydantic import BaseModel
 from typing_extensions import TypedDict
-from unittest.mock import AsyncMock
-from uuid import uuid4
+from unittest.mock import AsyncMock, MagicMock
 
 from pydantic_ai import (
     AudioUrl,
@@ -3083,7 +3082,6 @@
     agent = Agent(model, output_type=BinaryImage)
 
     result = await agent.run('Generate an image of an axolotl.')
-<<<<<<< HEAD
     assert result.output == snapshot(
         BinaryImage(
             data=IsBytes(),
@@ -3093,48 +3091,43 @@
     )
 
 
-async def test_google_model_stream_malformed_function_call_continue(
-    allow_model_requests: None, google_provider: GoogleProvider, monkeypatch: pytest.MonkeyPatch
-):
-    """Test that the model can continue streaming after a malformed function call."""
-    from unittest.mock import MagicMock
-
+def _create_google_stream_mock_helpers():
     from google.genai.types import Candidate, Content, GenerateContentResponse, Part
 
-    mock_stream = AsyncMock()
-
-    class _FinishReason(str):
-        """Mock finish reason with value attribute."""
+    class _FR(str):
+        def __new__(cls, name: str):
+            obj = str.__new__(cls, name)
+            return obj
 
         @property
-        def value(self):
+        def value(self) -> str:
             return str(self)
 
-    def create_mock_response(**kwargs):
+    def create_mock_response(**kwargs: Any) -> MagicMock:
         mock = MagicMock(spec=GenerateContentResponse)
         for key, value in kwargs.items():
             setattr(mock, key, value)
-        mock.model_version = 'gemini-2.5-flash'
+        mock.model_version = 'gemini-1.5-flash'
         mock.create_time = None
         mock.response_id = 'test-response-id'
         mock.usage_metadata = None
         return mock
 
-    def create_mock_candidate(**kwargs):
+    def create_mock_candidate(**kwargs: Any) -> MagicMock:
         mock = MagicMock(spec=Candidate)
-        # Convert string finish_reason to our mock enum
+        mock.grounding_metadata = None
         if 'finish_reason' in kwargs and isinstance(kwargs['finish_reason'], str):
-            kwargs['finish_reason'] = _FinishReason(kwargs['finish_reason'])
+            kwargs['finish_reason'] = _FR(kwargs['finish_reason'])
         for key, value in kwargs.items():
             setattr(mock, key, value)
         return mock
 
-    def create_mock_content(*parts):
+    def create_mock_content(*parts: MagicMock) -> MagicMock:
         mock = MagicMock(spec=Content)
         mock.parts = list(parts)
         return mock
 
-    def create_mock_part(**kwargs):
+    def create_mock_part(**kwargs: Any) -> MagicMock:
         mock = MagicMock(spec=Part)
         mock.text = None
         mock.function_call = None
@@ -3144,11 +3137,29 @@
         mock.executable_code = None
         mock.code_execution_result = None
         mock.function_response = None
+
         for key, value in kwargs.items():
             setattr(mock, key, value)
         return mock
 
-
+    return create_mock_response, create_mock_candidate, create_mock_content, create_mock_part
+
+
+async def test_google_model_stream_malformed_function_call_continue(
+    allow_model_requests: None, google_provider: GoogleProvider, monkeypatch: pytest.MonkeyPatch
+):
+    """Test that the model can continue streaming after a malformed function call."""
+    mock_stream = AsyncMock()
+    (
+        create_mock_response,
+        create_mock_candidate,
+        create_mock_content,
+        create_mock_part,
+    ) = _create_google_stream_mock_helpers()
+    create_mock_response: Any
+    create_mock_candidate: Any
+    create_mock_content: Any
+    create_mock_part: Any
     async def mock_stream_iterator():
         # This part is a bit of a fiction, in reality the tool call and return would not be in the same stream.
         # But for testing the malformed function call in between, this is fine.
@@ -3199,57 +3210,17 @@
     allow_model_requests: None, google_provider: GoogleProvider, monkeypatch: pytest.MonkeyPatch
 ):
     """Test that the model retries when the stream only contains a malformed function call."""
-    from unittest.mock import MagicMock
-
-    from google.genai.types import Candidate, Content, GenerateContentResponse, Part
-
     mock_stream = AsyncMock()
-
-    class _FinishReason(str):
-        """Mock finish reason with value attribute."""
-
-        @property
-        def value(self):
-            return str(self)
-
-    def create_mock_response(**kwargs):
-        mock = MagicMock(spec=GenerateContentResponse)
-        for key, value in kwargs.items():
-            setattr(mock, key, value)
-        mock.model_version = 'gemini-2.5-flash'
-        mock.create_time = None
-        mock.response_id = 'test-response-id'
-        mock.usage_metadata = None
-        return mock
-
-    def create_mock_candidate(**kwargs):
-        mock = MagicMock(spec=Candidate)
-        # Convert string finish_reason to our mock enum
-        if 'finish_reason' in kwargs and isinstance(kwargs['finish_reason'], str):
-            kwargs['finish_reason'] = _FinishReason(kwargs['finish_reason'])
-        for key, value in kwargs.items():
-            setattr(mock, key, value)
-        return mock
-
-    def create_mock_content(*parts):
-        mock = MagicMock(spec=Content)
-        mock.parts = list(parts)
-        return mock
-
-    def create_mock_part(**kwargs):
-        mock = MagicMock(spec=Part)
-        mock.text = None
-        mock.function_call = None
-        mock.thought_signature = None
-        mock.thought = None
-        mock.inline_data = None
-        mock.executable_code = None
-        mock.code_execution_result = None
-        mock.function_response = None
-        for key, value in kwargs.items():
-            setattr(mock, key, value)
-        return mock
-
+    (
+        create_mock_response,
+        create_mock_candidate,
+        create_mock_content,
+        create_mock_part,
+    ) = _create_google_stream_mock_helpers()
+    create_mock_response: Any
+    create_mock_candidate: Any
+    create_mock_content: Any
+    create_mock_part: Any
     async def first_call_iterator():
         yield create_mock_response(
             candidates=[create_mock_candidate(content=None, finish_reason='MALFORMED_FUNCTION_CALL')]
@@ -3283,63 +3254,22 @@
     allow_model_requests: None, google_provider: GoogleProvider, monkeypatch: pytest.MonkeyPatch
 ):
     """Test that the model retries when non-streamed response contains a malformed function call."""
-    from unittest.mock import MagicMock
-
-    from google.genai.types import Candidate, Content, GenerateContentResponse, Part
-
     mock_generate = AsyncMock()
-
-    class _FinishReason(str):
-        """Mock finish reason with value attribute."""
-
-        @property
-        def value(self):
-            return str(self)
-
-    def create_mock_response(**kwargs):
-        mock = MagicMock(spec=GenerateContentResponse)
-        for key, value in kwargs.items():
-            setattr(mock, key, value)
-        mock.model_version = 'gemini-2.5-flash'
-        mock.create_time = None
-        mock.response_id = 'test-response-id'
-        mock.usage_metadata = None
-        return mock
-
-    def create_mock_candidate(**kwargs):
-        mock = MagicMock(spec=Candidate)
-        # Convert string finish_reason to our mock enum
-        if 'finish_reason' in kwargs and isinstance(kwargs['finish_reason'], str):
-            kwargs['finish_reason'] = _FinishReason(kwargs['finish_reason'])
-        mock.grounding_metadata = None
-        for key, value in kwargs.items():
-            setattr(mock, key, value)
-        return mock
-
-    def create_mock_content(*parts):
-        mock = MagicMock(spec=Content)
-        mock.parts = list(parts)
-        return mock
-
-    def create_mock_part(**kwargs):
-        mock = MagicMock(spec=Part)
-        mock.text = None
-        mock.function_call = None
-        mock.thought_signature = None
-        mock.thought = None
-        mock.inline_data = None
-        mock.executable_code = None
-        mock.code_execution_result = None
-        mock.function_response = None
-        for key, value in kwargs.items():
-            setattr(mock, key, value)
-        return mock
-
-    first_response = create_mock_response(
+    (
+        create_mock_response,
+        create_mock_candidate,
+        create_mock_content,
+        create_mock_part,
+    ) = _create_google_stream_mock_helpers()
+    create_mock_response: Any
+    create_mock_candidate: Any
+    create_mock_content: Any
+    create_mock_part: Any
+    first_response: MagicMock = create_mock_response(
         candidates=[create_mock_candidate(content=None, finish_reason='MALFORMED_FUNCTION_CALL')]
     )
 
-    second_response = create_mock_response(
+    second_response: MagicMock = create_mock_response(
         candidates=[
             create_mock_candidate(
                 content=create_mock_content(create_mock_part(text='Successful response')), finish_reason='STOP'
@@ -3358,8 +3288,6 @@
 
     assert result.output == 'Successful response'
     assert mock_generate.call_count == 2
-=======
-    assert result.output == snapshot(BinaryImage(data=IsBytes(), media_type='image/png', identifier='b037a4'))
 
 
 async def test_google_httpx_client_is_not_closed(allow_model_requests: None, gemini_api_key: str):
@@ -3370,5 +3298,4 @@
 
     agent = Agent(GoogleModel('gemini-2.5-flash-lite', provider=GoogleProvider(api_key=gemini_api_key)))
     result = await agent.run('What is the capital of Mexico?')
-    assert result.output == snapshot('The capital of Mexico is **Mexico City**.')
->>>>>>> cedee4a7
+    assert result.output == snapshot('The capital of Mexico is **Mexico City**.')