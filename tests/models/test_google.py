from __future__ import annotations as _annotations

import datetime
import os
import re
from typing import Any

import pytest
from httpx import Timeout
from inline_snapshot import Is, snapshot
from pydantic import BaseModel
from typing_extensions import TypedDict

from pydantic_ai import UsageLimitExceeded
from pydantic_ai.agent import Agent
from pydantic_ai.builtin_tools import CodeExecutionTool, UrlContextTool, WebSearchTool
from pydantic_ai.exceptions import ModelRetry, UnexpectedModelBehavior, UserError
from pydantic_ai.messages import (
    AudioUrl,
    BinaryContent,
    BuiltinToolCallPart,
    BuiltinToolReturnPart,
    DocumentUrl,
    FinalResultEvent,
    FunctionToolCallEvent,
    FunctionToolResultEvent,
    ImageUrl,
    ModelRequest,
    ModelResponse,
    ModelResponsePart,
    PartDeltaEvent,
    PartStartEvent,
    RetryPromptPart,
    SystemPromptPart,
    TextPart,
    TextPartDelta,
    ThinkingPart,
    ThinkingPartDelta,
    ToolCallPart,
    ToolReturnPart,
    UserPromptPart,
    VideoUrl,
)
from pydantic_ai.output import NativeOutput, PromptedOutput, TextOutput, ToolOutput
from pydantic_ai.settings import ModelSettings
from pydantic_ai.usage import RequestUsage, RunUsage, UsageLimits

from ..conftest import IsDatetime, IsInstance, IsStr, try_import
from ..parts_from_messages import part_types_from_messages

with try_import() as imports_successful:
    from google.genai.types import (
        CodeExecutionResult,
        GenerateContentResponse,
        GenerateContentResponseUsageMetadata,
        HarmBlockThreshold,
        HarmCategory,
        Language,
        MediaModality,
        ModalityTokenCount,
        Outcome,
    )

<<<<<<< HEAD
    from pydantic_ai.models.google import (
        GoogleModel,
        GoogleModelSettings,
        _content_model_response,  # pyright: ignore[reportPrivateUsage]
    )
=======
    from pydantic_ai.models.google import GoogleModel, GoogleModelSettings, _metadata_as_usage  # type: ignore
>>>>>>> 0787eaca
    from pydantic_ai.providers.google import GoogleProvider

pytestmark = [
    pytest.mark.skipif(not imports_successful(), reason='google-genai not installed'),
    pytest.mark.anyio,
    pytest.mark.vcr,
]


@pytest.fixture()
def google_provider(gemini_api_key: str) -> GoogleProvider:
    return GoogleProvider(api_key=gemini_api_key)


async def test_google_model(allow_model_requests: None, google_provider: GoogleProvider):
    model = GoogleModel('gemini-1.5-flash', provider=google_provider)
    assert model.base_url == 'https://generativelanguage.googleapis.com/'
    assert model.system == 'google-gla'
    agent = Agent(model=model, system_prompt='You are a chatbot.')

    result = await agent.run('Hello!')
    assert result.output == snapshot('Hello there! How can I help you today?\n')
    assert result.usage() == snapshot(
        RunUsage(
            requests=1,
            input_tokens=7,
            output_tokens=11,
            details={'text_prompt_tokens': 7, 'text_candidates_tokens': 11},
        )
    )
    assert result.all_messages() == snapshot(
        [
            ModelRequest(
                parts=[
                    SystemPromptPart(
                        content='You are a chatbot.',
                        timestamp=IsDatetime(),
                    ),
                    UserPromptPart(
                        content='Hello!',
                        timestamp=IsDatetime(),
                    ),
                ]
            ),
            ModelResponse(
                parts=[TextPart(content='Hello there! How can I help you today?\n')],
                usage=RequestUsage(
                    input_tokens=7, output_tokens=11, details={'text_candidates_tokens': 11, 'text_prompt_tokens': 7}
                ),
                model_name='gemini-1.5-flash',
                timestamp=IsDatetime(),
                provider_name='google-gla',
                provider_details={'finish_reason': 'STOP'},
                provider_response_id=IsStr(),
            ),
        ]
    )


async def test_google_model_structured_output(allow_model_requests: None, google_provider: GoogleProvider):
    model = GoogleModel('gemini-1.5-flash', provider=google_provider)
    agent = Agent(model=model, system_prompt='You are a helpful chatbot.', retries=5)

    class Response(TypedDict):
        temperature: str
        date: datetime.date
        city: str

    @agent.tool_plain
    async def temperature(city: str, date: datetime.date) -> str:
        """Get the temperature in a city on a specific date.

        Args:
            city: The city name.
            date: The date.

        Returns:
            The temperature in degrees Celsius.
        """
        return '30°C'

    result = await agent.run('What was the temperature in London 1st January 2022?', output_type=Response)
    assert result.output == snapshot({'temperature': '30°C', 'date': datetime.date(2022, 1, 1), 'city': 'London'})
    assert result.usage() == snapshot(
        RunUsage(
            requests=2,
            input_tokens=224,
            output_tokens=35,
            tool_calls=1,
            details={'text_prompt_tokens': 224, 'text_candidates_tokens': 35},
        )
    )
    assert result.all_messages() == snapshot(
        [
            ModelRequest(
                parts=[
                    SystemPromptPart(
                        content='You are a helpful chatbot.',
                        timestamp=IsDatetime(),
                    ),
                    UserPromptPart(
                        content='What was the temperature in London 1st January 2022?',
                        timestamp=IsDatetime(),
                    ),
                ]
            ),
            ModelResponse(
                parts=[
                    ToolCallPart(
                        tool_name='temperature', args={'date': '2022-01-01', 'city': 'London'}, tool_call_id=IsStr()
                    )
                ],
                usage=RequestUsage(
                    input_tokens=101,
                    output_tokens=14,
                    details={'text_candidates_tokens': 14, 'text_prompt_tokens': 101},
                ),
                model_name='gemini-1.5-flash',
                timestamp=IsDatetime(),
                provider_name='google-gla',
                provider_details={'finish_reason': 'STOP'},
                provider_response_id=IsStr(),
            ),
            ModelRequest(
                parts=[
                    ToolReturnPart(
                        tool_name='temperature', content='30°C', tool_call_id=IsStr(), timestamp=IsDatetime()
                    )
                ]
            ),
            ModelResponse(
                parts=[
                    ToolCallPart(
                        tool_name='final_result',
                        args={'temperature': '30°C', 'date': '2022-01-01', 'city': 'London'},
                        tool_call_id=IsStr(),
                    )
                ],
                usage=RequestUsage(
                    input_tokens=123,
                    output_tokens=21,
                    details={'text_candidates_tokens': 21, 'text_prompt_tokens': 123},
                ),
                model_name='gemini-1.5-flash',
                timestamp=IsDatetime(),
                provider_name='google-gla',
                provider_details={'finish_reason': 'STOP'},
                provider_response_id=IsStr(),
            ),
            ModelRequest(
                parts=[
                    ToolReturnPart(
                        tool_name='final_result',
                        content='Final result processed.',
                        tool_call_id=IsStr(),
                        timestamp=IsDatetime(),
                    )
                ]
            ),
        ]
    )


async def test_google_model_stream(allow_model_requests: None, google_provider: GoogleProvider):
    model = GoogleModel('gemini-2.0-flash-exp', provider=google_provider)
    agent = Agent(model=model, system_prompt='You are a helpful chatbot.', model_settings={'temperature': 0.0})
    async with agent.run_stream('What is the capital of France?') as result:
        data = await result.get_output()
    assert data == snapshot('The capital of France is Paris.\n')


async def test_google_model_builtin_code_execution_stream(
    allow_model_requests: None,
    google_provider: GoogleProvider,
):
    """Test Gemini streaming only code execution result or executable_code."""
    model = GoogleModel('gemini-2.0-flash', provider=google_provider)
    agent = Agent(
        model=model,
        system_prompt='Be concise and always use Python to do calculations no matter how small.',
        builtin_tools=[CodeExecutionTool()],
    )
    event_parts: list[str] = []
    async with agent.run_stream(user_prompt='what is 65465-6544 * 65464-6+1.02255') as result:
        async for chunk in result.stream_text():
            event_parts.append(chunk)

    assert event_parts == snapshot(['The answer is -428330955.97745.\n'])


async def test_google_model_retry(allow_model_requests: None, google_provider: GoogleProvider):
    model = GoogleModel('gemini-2.5-pro-preview-03-25', provider=google_provider)
    agent = Agent(
        model=model, system_prompt='You are a helpful chatbot.', model_settings={'temperature': 0.0}, retries=2
    )

    @agent.tool_plain
    async def get_capital(country: str) -> str:
        """Get the capital of a country.

        Args:
            country: The country name.
        """
        raise ModelRetry('The country is not supported.')

    result = await agent.run('What is the capital of France?')
    assert result.all_messages() == snapshot(
        [
            ModelRequest(
                parts=[
                    SystemPromptPart(content='You are a helpful chatbot.', timestamp=IsDatetime()),
                    UserPromptPart(content='What is the capital of France?', timestamp=IsDatetime()),
                ]
            ),
            ModelResponse(
                parts=[ToolCallPart(tool_name='get_capital', args={'country': 'France'}, tool_call_id=IsStr())],
                usage=RequestUsage(
                    input_tokens=57, output_tokens=170, details={'thoughts_tokens': 155, 'text_prompt_tokens': 57}
                ),
                model_name='models/gemini-2.5-pro',
                timestamp=IsDatetime(),
                provider_name='google-gla',
                provider_details={'finish_reason': 'STOP'},
                provider_response_id=IsStr(),
            ),
            ModelRequest(
                parts=[
                    RetryPromptPart(
                        content='The country is not supported.',
                        tool_name='get_capital',
                        tool_call_id=IsStr(),
                        timestamp=IsDatetime(),
                    )
                ]
            ),
            ModelResponse(
                parts=[
                    TextPart(
                        content='I am sorry, I cannot fulfill this request. The country "France" is not supported by my system.'
                    )
                ],
                usage=RequestUsage(
                    input_tokens=104, output_tokens=200, details={'thoughts_tokens': 178, 'text_prompt_tokens': 104}
                ),
                model_name='models/gemini-2.5-pro',
                timestamp=IsDatetime(),
                provider_name='google-gla',
                provider_details={'finish_reason': 'STOP'},
                provider_response_id=IsStr(),
            ),
        ]
    )


async def test_google_model_max_tokens(allow_model_requests: None, google_provider: GoogleProvider):
    model = GoogleModel('gemini-1.5-flash', provider=google_provider)
    agent = Agent(model=model, system_prompt='You are a helpful chatbot.', model_settings={'max_tokens': 5})
    result = await agent.run('What is the capital of France?')
    assert result.output == snapshot('The capital of France is')


async def test_google_model_top_p(allow_model_requests: None, google_provider: GoogleProvider):
    model = GoogleModel('gemini-1.5-flash', provider=google_provider)
    agent = Agent(model=model, system_prompt='You are a helpful chatbot.', model_settings={'top_p': 0.5})
    result = await agent.run('What is the capital of France?')
    assert result.output == snapshot('The capital of France is Paris.\n')


async def test_google_model_thinking_config(allow_model_requests: None, google_provider: GoogleProvider):
    model = GoogleModel('gemini-2.5-pro-preview-03-25', provider=google_provider)
    settings = GoogleModelSettings(google_thinking_config={'include_thoughts': False})
    agent = Agent(model=model, system_prompt='You are a helpful chatbot.', model_settings=settings)
    result = await agent.run('What is the capital of France?')
    assert result.output == snapshot('The capital of France is **Paris**.')


async def test_google_model_gla_labels_raises_value_error(allow_model_requests: None, google_provider: GoogleProvider):
    model = GoogleModel('gemini-2.0-flash', provider=google_provider)
    settings = GoogleModelSettings(google_labels={'environment': 'test', 'team': 'analytics'})
    agent = Agent(model=model, system_prompt='You are a helpful chatbot.', model_settings=settings)

    # Raises before any request is made.
    with pytest.raises(ValueError, match='labels parameter is not supported in Gemini API.'):
        await agent.run('What is the capital of France?')


async def test_google_model_vertex_provider(
    allow_model_requests: None, vertex_provider: GoogleProvider
):  # pragma: lax no cover
    model = GoogleModel('gemini-2.0-flash', provider=vertex_provider)
    agent = Agent(model=model, system_prompt='You are a helpful chatbot.')
    result = await agent.run('What is the capital of France?')
    assert result.output == snapshot('The capital of France is Paris.\n')


async def test_google_model_vertex_labels(
    allow_model_requests: None, vertex_provider: GoogleProvider
):  # pragma: lax no cover
    model = GoogleModel('gemini-2.0-flash', provider=vertex_provider)
    settings = GoogleModelSettings(google_labels={'environment': 'test', 'team': 'analytics'})
    agent = Agent(model=model, system_prompt='You are a helpful chatbot.', model_settings=settings)
    result = await agent.run('What is the capital of France?')
    assert result.output == snapshot('The capital of France is Paris.\n')


async def test_google_model_iter_stream(allow_model_requests: None, google_provider: GoogleProvider):
    model = GoogleModel('gemini-2.0-flash', provider=google_provider)
    agent = Agent(model=model, system_prompt='You are a helpful chatbot.')

    @agent.tool_plain
    async def get_capital(country: str) -> str:
        """Get the capital of a country.

        Args:
            country: The country name.
        """
        return 'Paris'  # pragma: lax no cover

    @agent.tool_plain
    async def get_temperature(city: str) -> str:
        """Get the temperature in a city.

        Args:
            city: The city name.
        """
        return '30°C'

    event_parts: list[Any] = []
    async with agent.iter(user_prompt='What is the temperature of the capital of France?') as agent_run:
        async for node in agent_run:
            if Agent.is_model_request_node(node) or Agent.is_call_tools_node(node):
                async with node.stream(agent_run.ctx) as request_stream:
                    async for event in request_stream:
                        event_parts.append(event)

    assert event_parts == snapshot(
        [
            PartStartEvent(
                index=0,
                part=ToolCallPart(tool_name='get_capital', args={'country': 'France'}, tool_call_id=IsStr()),
            ),
            IsInstance(FunctionToolCallEvent),
            FunctionToolResultEvent(
                result=ToolReturnPart(
                    tool_name='get_capital', content='Paris', tool_call_id=IsStr(), timestamp=IsDatetime()
                )
            ),
            PartStartEvent(
                index=0,
                part=ToolCallPart(tool_name='get_temperature', args={'city': 'Paris'}, tool_call_id=IsStr()),
            ),
            IsInstance(FunctionToolCallEvent),
            FunctionToolResultEvent(
                result=ToolReturnPart(
                    tool_name='get_temperature', content='30°C', tool_call_id=IsStr(), timestamp=IsDatetime()
                )
            ),
            PartStartEvent(index=0, part=TextPart(content='The temperature in Paris')),
            FinalResultEvent(tool_name=None, tool_call_id=None),
            PartDeltaEvent(index=0, delta=TextPartDelta(content_delta=' is 30°C.\n')),
        ]
    )


async def test_google_model_image_as_binary_content_input(
    allow_model_requests: None, image_content: BinaryContent, google_provider: GoogleProvider
):
    m = GoogleModel('gemini-2.0-flash', provider=google_provider)
    agent = Agent(m, system_prompt='You are a helpful chatbot.')

    result = await agent.run(['What fruit is in the image?', image_content])
    assert result.output == snapshot('The fruit in the image is a kiwi.')


async def test_google_model_video_as_binary_content_input(
    allow_model_requests: None, video_content: BinaryContent, google_provider: GoogleProvider
):
    m = GoogleModel('gemini-2.0-flash', provider=google_provider)
    agent = Agent(m, system_prompt='You are a helpful chatbot.')

    result = await agent.run(['Explain me this video', video_content])
    assert result.output == snapshot("""\
Okay, I can describe what is visible in the image.

The image shows a camera setup in an outdoor setting. The camera is mounted on a tripod and has an external monitor attached to it. The monitor is displaying a scene that appears to be a desert landscape with rocky formations and mountains in the background. The foreground and background of the overall image, outside of the camera monitor, is also a blurry, desert landscape. The colors in the background are warm and suggest either sunrise, sunset, or reflected light off the rock formations.

It looks like someone is either reviewing footage on the monitor, or using it as an aid for framing the shot.\
""")


async def test_google_model_video_as_binary_content_input_with_vendor_metadata(
    allow_model_requests: None, video_content: BinaryContent, google_provider: GoogleProvider
):
    m = GoogleModel('gemini-2.0-flash', provider=google_provider)
    agent = Agent(m, system_prompt='You are a helpful chatbot.')
    video_content.vendor_metadata = {'start_offset': '2s', 'end_offset': '10s'}

    result = await agent.run(['Explain me this video', video_content])
    assert result.output == snapshot("""\
Okay, I can describe what is visible in the image.

The image shows a camera setup in an outdoor setting. The camera is mounted on a tripod and has an external monitor attached to it. The monitor is displaying a scene that appears to be a desert landscape with rocky formations and mountains in the background. The foreground and background of the overall image, outside of the camera monitor, is also a blurry, desert landscape. The colors in the background are warm and suggest either sunrise, sunset, or reflected light off the rock formations.

It looks like someone is either reviewing footage on the monitor, or using it as an aid for framing the shot.\
""")


async def test_google_model_image_url_input(allow_model_requests: None, google_provider: GoogleProvider):
    m = GoogleModel('gemini-2.0-flash', provider=google_provider)
    agent = Agent(m, system_prompt='You are a helpful chatbot.')

    result = await agent.run(
        [
            'What is this vegetable?',
            ImageUrl(url='https://t3.ftcdn.net/jpg/00/85/79/92/360_F_85799278_0BBGV9OAdQDTLnKwAPBCcg1J7QtiieJY.jpg'),
        ]
    )
    assert result.output == snapshot('That is a potato.\n')


async def test_google_model_video_url_input(allow_model_requests: None, google_provider: GoogleProvider):
    m = GoogleModel('gemini-2.0-flash', provider=google_provider)
    agent = Agent(m, system_prompt='You are a helpful chatbot.')

    result = await agent.run(
        [
            'Explain me this video',
            VideoUrl(url='https://github.com/pydantic/pydantic-ai/raw/refs/heads/main/tests/assets/small_video.mp4'),
        ]
    )
    assert result.output == snapshot("""\
Okay, based on the image, here's what I can infer:

*   **A camera monitor is mounted on top of a camera.**
*   **The monitor's screen is on, displaying a view of the rocky mountains.**
*   **This setting suggests a professional video shoot.**

If you'd like a more detailed explanation, please provide additional information about the video.\
""")


async def test_google_model_youtube_video_url_input_with_vendor_metadata(
    allow_model_requests: None, google_provider: GoogleProvider
):
    m = GoogleModel('gemini-2.0-flash', provider=google_provider)
    agent = Agent(m, system_prompt='You are a helpful chatbot.')

    result = await agent.run(
        [
            'Explain me this video',
            VideoUrl(
                url='https://youtu.be/lCdaVNyHtjU',
                vendor_metadata={'fps': 0.2},
            ),
        ]
    )
    assert result.output == snapshot("""\
Okay, based on the image, here's what I can infer:

*   **A camera monitor is mounted on top of a camera.**
*   **The monitor's screen is on, displaying a view of the rocky mountains.**
*   **This setting suggests a professional video shoot.**

If you'd like a more detailed explanation, please provide additional information about the video.\
""")


async def test_google_model_document_url_input(allow_model_requests: None, google_provider: GoogleProvider):
    m = GoogleModel('gemini-2.0-flash', provider=google_provider)
    agent = Agent(m, system_prompt='You are a helpful chatbot.')

    document_url = DocumentUrl(url='https://www.w3.org/WAI/ER/tests/xhtml/testfiles/resources/pdf/dummy.pdf')

    result = await agent.run(['What is the main content on this document?', document_url])
    assert result.output == snapshot('The document appears to be a "Dummy PDF file".\n')


async def test_google_model_text_document_url_input(allow_model_requests: None, google_provider: GoogleProvider):
    m = GoogleModel('gemini-2.0-flash', provider=google_provider)
    agent = Agent(m, system_prompt='You are a helpful chatbot.')

    text_document_url = DocumentUrl(url='https://example-files.online-convert.com/document/txt/example.txt')

    result = await agent.run(['What is the main content on this document?', text_document_url])
    assert result.output == snapshot(
        'The main content of the document is an example of a TXT file, specifically providing information about the placeholder names "John Doe" (and related variations) used for unidentified or anonymous individuals, particularly in legal contexts in the United States and Canada. It also explains alternative names used in other countries and some additional context and examples of when "John Doe" might be used. The document also includes attribution to Wikipedia for the example content and a link to the license under which it is shared.\n'
    )


async def test_google_model_text_as_binary_content_input(allow_model_requests: None, google_provider: GoogleProvider):
    m = GoogleModel('gemini-2.0-flash', provider=google_provider)
    agent = Agent(m, system_prompt='You are a helpful chatbot.')

    text_content = BinaryContent(data=b'This is a test document.', media_type='text/plain')

    result = await agent.run(['What is the main content on this document?', text_content])
    assert result.output == snapshot('The main content of the document is that it is a test document.\n')


async def test_google_model_instructions(allow_model_requests: None, google_provider: GoogleProvider):
    m = GoogleModel('gemini-2.0-flash', provider=google_provider)

    def instructions() -> str:
        return 'You are a helpful assistant.'

    agent = Agent(m, instructions=instructions)

    result = await agent.run('What is the capital of France?')
    assert result.all_messages() == snapshot(
        [
            ModelRequest(
                parts=[UserPromptPart(content='What is the capital of France?', timestamp=IsDatetime())],
                instructions='You are a helpful assistant.',
            ),
            ModelResponse(
                parts=[TextPart(content='The capital of France is Paris.\n')],
                usage=RequestUsage(
                    input_tokens=13, output_tokens=8, details={'text_candidates_tokens': 8, 'text_prompt_tokens': 13}
                ),
                model_name='gemini-2.0-flash',
                timestamp=IsDatetime(),
                provider_name='google-gla',
                provider_details={'finish_reason': 'STOP'},
                provider_response_id=IsStr(),
            ),
        ]
    )


async def test_google_model_multiple_documents_in_history(
    allow_model_requests: None, google_provider: GoogleProvider, document_content: BinaryContent
):
    m = GoogleModel(model_name='gemini-2.0-flash', provider=google_provider)
    agent = Agent(model=m)

    result = await agent.run(
        'What is in the documents?',
        message_history=[
            ModelRequest(parts=[UserPromptPart(content=['Here is a PDF document: ', document_content])]),
            ModelResponse(parts=[TextPart(content='foo bar')]),
            ModelRequest(parts=[UserPromptPart(content=['Here is another PDF document: ', document_content])]),
            ModelResponse(parts=[TextPart(content='foo bar 2')]),
        ],
    )

    assert result.output == snapshot('Both documents contain the text "Dummy PDF file" at the top of the page.')


async def test_google_model_safety_settings(allow_model_requests: None, google_provider: GoogleProvider):
    m = GoogleModel('gemini-1.5-flash', provider=google_provider)
    settings = GoogleModelSettings(
        google_safety_settings=[
            {
                'category': HarmCategory.HARM_CATEGORY_HATE_SPEECH,
                'threshold': HarmBlockThreshold.BLOCK_LOW_AND_ABOVE,
            }
        ]
    )
    agent = Agent(m, instructions='You hate the world!', model_settings=settings)

    with pytest.raises(UnexpectedModelBehavior, match='Safety settings triggered'):
        await agent.run('Tell me a joke about a Brazilians.')


async def test_google_model_web_search_tool(allow_model_requests: None, google_provider: GoogleProvider):
    m = GoogleModel('gemini-2.0-flash', provider=google_provider)
    agent = Agent(m, system_prompt='You are a helpful chatbot.', builtin_tools=[WebSearchTool()])

    result = await agent.run('What day is today in Utrecht?')
    assert result.output == snapshot('Today is Wednesday, May 28, 2025, in Utrecht.\n')


async def test_google_model_url_context_tool(allow_model_requests: None, google_provider: GoogleProvider):
    m = GoogleModel('gemini-2.5-flash', provider=google_provider)
    agent = Agent(m, system_prompt='You are a helpful chatbot.', builtin_tools=[UrlContextTool()])

    result = await agent.run(
        'What is the first sentence on the page https://ai.pydantic.dev? Reply with only the sentence.'
    )

    assert result.output == snapshot(
        'Pydantic AI is a Python agent framework designed to make it less painful to build production grade applications with Generative AI.'
    )


async def test_google_model_code_execution_tool(allow_model_requests: None, google_provider: GoogleProvider):
    m = GoogleModel('gemini-2.0-flash', provider=google_provider)
    agent = Agent(m, system_prompt='You are a helpful chatbot.', builtin_tools=[CodeExecutionTool()])

    result = await agent.run('What day is today in Utrecht?')
    assert result.all_messages() == snapshot(
        [
            ModelRequest(
                parts=[
                    SystemPromptPart(content='You are a helpful chatbot.', timestamp=IsDatetime()),
                    UserPromptPart(content='What day is today in Utrecht?', timestamp=IsDatetime()),
                ]
            ),
            ModelResponse(
                parts=[
                    TextPart(
                        content="""\
To determine the day of the week in Utrecht, I need to know the current date. I will use the python tool to get the current date and time, and then extract the day of the week.

"""
                    ),
                    BuiltinToolCallPart(
                        tool_name='code_execution',
                        args={
                            'code': """\
import datetime

now = datetime.datetime.now()
day_of_week = now.strftime("%A")
print(f'{day_of_week=}')
""",
                            'language': Language.PYTHON,
                        },
                        tool_call_id=IsStr(),
                        provider_name='google',
                    ),
                    BuiltinToolReturnPart(
                        tool_name='code_execution',
                        content=CodeExecutionResult(outcome=Outcome.OUTCOME_OK, output="day_of_week='Thursday'\n"),
                        tool_call_id='not_provided',
                        timestamp=IsDatetime(),
                        provider_name='google',
                    ),
                    TextPart(content='Today is Thursday in Utrecht.\n'),
                ],
                usage=RequestUsage(
                    input_tokens=13,
                    output_tokens=95,
                    details={
                        'tool_use_prompt_tokens': 101,
                        'text_candidates_tokens': 95,
                        'text_prompt_tokens': 13,
                        'text_tool_use_prompt_tokens': 101,
                    },
                ),
                model_name='gemini-2.0-flash',
                timestamp=IsDatetime(),
                provider_name='google-gla',
                provider_details={'finish_reason': 'STOP'},
                provider_response_id=IsStr(),
            ),
        ]
    )

    result = await agent.run('What day is tomorrow?', message_history=result.all_messages())
    assert result.all_messages() == snapshot(
        [
            ModelRequest(
                parts=[
                    SystemPromptPart(content='You are a helpful chatbot.', timestamp=IsDatetime()),
                    UserPromptPart(content='What day is today in Utrecht?', timestamp=IsDatetime()),
                ]
            ),
            ModelResponse(
                parts=[
                    TextPart(
                        content="""\
To determine the day of the week in Utrecht, I need to know the current date. I will use the python tool to get the current date and time, and then extract the day of the week.

"""
                    ),
                    BuiltinToolCallPart(
                        tool_name='code_execution',
                        args={
                            'code': """\
import datetime

now = datetime.datetime.now()
day_of_week = now.strftime("%A")
print(f'{day_of_week=}')
""",
                            'language': Language.PYTHON,
                        },
                        tool_call_id=IsStr(),
                        provider_name='google',
                    ),
                    BuiltinToolReturnPart(
                        tool_name='code_execution',
                        content=CodeExecutionResult(outcome=Outcome.OUTCOME_OK, output="day_of_week='Thursday'\n"),
                        tool_call_id='not_provided',
                        timestamp=IsDatetime(),
                        provider_name='google',
                    ),
                    TextPart(content='Today is Thursday in Utrecht.\n'),
                ],
                usage=RequestUsage(
                    input_tokens=13,
                    output_tokens=95,
                    details={
                        'tool_use_prompt_tokens': 101,
                        'text_candidates_tokens': 95,
                        'text_prompt_tokens': 13,
                        'text_tool_use_prompt_tokens': 101,
                    },
                ),
                model_name='gemini-2.0-flash',
                timestamp=IsDatetime(),
                provider_name='google-gla',
                provider_details={'finish_reason': 'STOP'},
                provider_response_id=IsStr(),
            ),
            ModelRequest(parts=[UserPromptPart(content='What day is tomorrow?', timestamp=IsDatetime())]),
            ModelResponse(
                parts=[
                    TextPart(
                        content="""\
To determine what day is tomorrow, I'll use the python tool to calculate tomorrow's date and then find the corresponding day of the week.

"""
                    ),
                    BuiltinToolCallPart(
                        tool_name='code_execution',
                        args={
                            'code': """\
import datetime

today = datetime.date.today()
tomorrow = today + datetime.timedelta(days=1)
day_of_week = tomorrow.strftime("%A")
print(f'{day_of_week=}')
""",
                            'language': Language.PYTHON,
                        },
                        tool_call_id=IsStr(),
                        provider_name='google',
                    ),
                    BuiltinToolReturnPart(
                        tool_name='code_execution',
                        content=CodeExecutionResult(outcome=Outcome.OUTCOME_OK, output="day_of_week='Friday'\n"),
                        tool_call_id='not_provided',
                        timestamp=IsDatetime(),
                        provider_name='google',
                    ),
                    TextPart(content='Tomorrow is Friday.\n'),
                ],
                usage=RequestUsage(
                    input_tokens=113,
                    output_tokens=95,
                    details={
                        'tool_use_prompt_tokens': 203,
                        'text_candidates_tokens': 95,
                        'text_prompt_tokens': 113,
                        'text_tool_use_prompt_tokens': 203,
                    },
                ),
                model_name='gemini-2.0-flash',
                timestamp=IsDatetime(),
                provider_name='google-gla',
                provider_details={'finish_reason': 'STOP'},
                provider_response_id=IsStr(),
            ),
        ]
    )


async def test_google_model_server_tool_receive_history_from_another_provider(
    allow_model_requests: None, anthropic_api_key: str, gemini_api_key: str
):
    from pydantic_ai.models.anthropic import AnthropicModel
    from pydantic_ai.providers.anthropic import AnthropicProvider

    anthropic_model = AnthropicModel('claude-sonnet-4-0', provider=AnthropicProvider(api_key=anthropic_api_key))
    google_model = GoogleModel('gemini-2.0-flash', provider=GoogleProvider(api_key=gemini_api_key))
    agent = Agent(builtin_tools=[CodeExecutionTool()])

    result = await agent.run('How much is 3 * 12390?', model=anthropic_model)
    assert part_types_from_messages(result.all_messages()) == snapshot(
        [[UserPromptPart], [TextPart, BuiltinToolCallPart, BuiltinToolReturnPart, TextPart]]
    )

    result = await agent.run('Multiplied by 12390', model=google_model, message_history=result.all_messages())
    assert part_types_from_messages(result.all_messages()) == snapshot(
        [
            [UserPromptPart],
            [TextPart, BuiltinToolCallPart, BuiltinToolReturnPart, TextPart],
            [UserPromptPart],
            [TextPart, BuiltinToolCallPart, BuiltinToolReturnPart, TextPart],
        ]
    )


async def test_google_model_receive_web_search_history_from_another_provider(
    allow_model_requests: None, anthropic_api_key: str, gemini_api_key: str
):
    from pydantic_ai.models.anthropic import AnthropicModel
    from pydantic_ai.providers.anthropic import AnthropicProvider

    anthropic_model = AnthropicModel('claude-sonnet-4-0', provider=AnthropicProvider(api_key=anthropic_api_key))
    anthropic_agent = Agent(model=anthropic_model, builtin_tools=[WebSearchTool()])

    result = await anthropic_agent.run('What are the latest news in the Netherlands?')
    assert part_types_from_messages(result.all_messages()) == snapshot(
        [
            [UserPromptPart],
            [
                BuiltinToolCallPart,
                BuiltinToolReturnPart,
                TextPart,
                TextPart,
                TextPart,
                TextPart,
                TextPart,
                TextPart,
                TextPart,
                TextPart,
                TextPart,
                TextPart,
                TextPart,
                TextPart,
                TextPart,
                TextPart,
                TextPart,
                TextPart,
                TextPart,
                TextPart,
                TextPart,
                TextPart,
                TextPart,
            ],
        ]
    )

    google_model = GoogleModel('gemini-2.0-flash', provider=GoogleProvider(api_key=gemini_api_key))
    google_agent = Agent(model=google_model)
    result = await google_agent.run('What day is tomorrow?', message_history=result.all_messages())
    assert part_types_from_messages(result.all_messages()) == snapshot(
        [
            [UserPromptPart],
            [
                BuiltinToolCallPart,
                BuiltinToolReturnPart,
                TextPart,
                TextPart,
                TextPart,
                TextPart,
                TextPart,
                TextPart,
                TextPart,
                TextPart,
                TextPart,
                TextPart,
                TextPart,
                TextPart,
                TextPart,
                TextPart,
                TextPart,
                TextPart,
                TextPart,
                TextPart,
                TextPart,
                TextPart,
                TextPart,
            ],
            [UserPromptPart],
            [TextPart],
        ]
    )


async def test_google_model_empty_user_prompt(allow_model_requests: None, google_provider: GoogleProvider):
    m = GoogleModel('gemini-1.5-flash', provider=google_provider)
    agent = Agent(m, instructions='You are a helpful assistant.')

    result = await agent.run()
    assert result.output == snapshot("I'm ready to assist you.  Please tell me what you need.\n")


async def test_google_model_empty_assistant_response(allow_model_requests: None, google_provider: GoogleProvider):
    m = GoogleModel('gemini-1.5-flash', provider=google_provider)
    agent = Agent(m)

    result = await agent.run(
        'Empty?',
        message_history=[
            ModelRequest(parts=[UserPromptPart(content='Hi')]),
            ModelResponse(parts=[TextPart(content='')]),
        ],
    )

    assert result.output == snapshot('Yes, your previous message was empty.  Is there anything I can help you with?\n')


async def test_google_model_thinking_part(allow_model_requests: None, google_provider: GoogleProvider):
    m = GoogleModel('gemini-2.5-pro-preview-03-25', provider=google_provider)
    settings = GoogleModelSettings(google_thinking_config={'include_thoughts': True})
    agent = Agent(m, system_prompt='You are a helpful assistant.', model_settings=settings)
    result = await agent.run('How do I cross the street?')
    assert result.all_messages() == snapshot(
        [
            ModelRequest(
                parts=[
                    SystemPromptPart(content='You are a helpful assistant.', timestamp=IsDatetime()),
                    UserPromptPart(content='How do I cross the street?', timestamp=IsDatetime()),
                ]
            ),
            ModelResponse(
                parts=[IsInstance(ThinkingPart), IsInstance(TextPart)],
                usage=RequestUsage(
                    input_tokens=15, output_tokens=2688, details={'thoughts_tokens': 1647, 'text_prompt_tokens': 15}
                ),
                model_name='models/gemini-2.5-pro',
                timestamp=IsDatetime(),
                provider_name='google-gla',
                provider_details={'finish_reason': 'STOP'},
                provider_response_id=IsStr(),
            ),
        ]
    )


async def test_google_model_thinking_part_iter(allow_model_requests: None, google_provider: GoogleProvider):
    m = GoogleModel('gemini-2.5-pro-preview-03-25', provider=google_provider)
    settings = GoogleModelSettings(google_thinking_config={'include_thoughts': True})
    agent = Agent(m, system_prompt='You are a helpful assistant.', model_settings=settings)

    event_parts: list[Any] = []
    async with agent.iter(user_prompt='How do I cross the street?') as agent_run:
        async for node in agent_run:
            if Agent.is_model_request_node(node) or Agent.is_call_tools_node(node):
                async with node.stream(agent_run.ctx) as request_stream:
                    async for event in request_stream:
                        event_parts.append(event)

    assert event_parts == snapshot(
        [
            PartStartEvent(index=0, part=IsInstance(ThinkingPart)),
            PartDeltaEvent(index=0, delta=IsInstance(ThinkingPartDelta)),
            PartDeltaEvent(index=0, delta=IsInstance(ThinkingPartDelta)),
            PartDeltaEvent(index=0, delta=IsInstance(ThinkingPartDelta)),
            PartDeltaEvent(index=0, delta=IsInstance(ThinkingPartDelta)),
            PartDeltaEvent(index=0, delta=IsInstance(ThinkingPartDelta)),
            PartDeltaEvent(index=0, delta=IsInstance(ThinkingPartDelta)),
            PartStartEvent(index=1, part=IsInstance(TextPart)),
            FinalResultEvent(tool_name=None, tool_call_id=None),
            PartDeltaEvent(index=1, delta=IsInstance(TextPartDelta)),
            PartDeltaEvent(index=1, delta=IsInstance(TextPartDelta)),
            PartDeltaEvent(index=1, delta=IsInstance(TextPartDelta)),
            PartDeltaEvent(index=1, delta=IsInstance(TextPartDelta)),
            PartDeltaEvent(index=1, delta=IsInstance(TextPartDelta)),
            PartDeltaEvent(index=1, delta=IsInstance(TextPartDelta)),
            PartDeltaEvent(index=1, delta=IsInstance(TextPartDelta)),
            PartDeltaEvent(index=1, delta=IsInstance(TextPartDelta)),
            PartDeltaEvent(index=1, delta=IsInstance(TextPartDelta)),
            PartDeltaEvent(index=1, delta=IsInstance(TextPartDelta)),
            PartDeltaEvent(index=1, delta=IsInstance(TextPartDelta)),
            PartDeltaEvent(index=1, delta=IsInstance(TextPartDelta)),
            PartDeltaEvent(index=1, delta=IsInstance(TextPartDelta)),
            PartDeltaEvent(index=1, delta=IsInstance(TextPartDelta)),
            PartDeltaEvent(index=1, delta=IsInstance(TextPartDelta)),
            PartDeltaEvent(index=1, delta=IsInstance(TextPartDelta)),
            PartDeltaEvent(index=1, delta=IsInstance(TextPartDelta)),
            PartDeltaEvent(index=1, delta=IsInstance(TextPartDelta)),
            PartDeltaEvent(index=1, delta=IsInstance(TextPartDelta)),
            PartDeltaEvent(index=1, delta=IsInstance(TextPartDelta)),
            PartDeltaEvent(index=1, delta=IsInstance(TextPartDelta)),
            PartDeltaEvent(index=1, delta=IsInstance(TextPartDelta)),
            PartDeltaEvent(index=1, delta=IsInstance(TextPartDelta)),
            PartDeltaEvent(index=1, delta=IsInstance(TextPartDelta)),
            PartDeltaEvent(index=1, delta=IsInstance(TextPartDelta)),
            PartDeltaEvent(index=1, delta=IsInstance(TextPartDelta)),
            PartDeltaEvent(index=1, delta=IsInstance(TextPartDelta)),
            PartDeltaEvent(index=1, delta=IsInstance(TextPartDelta)),
            PartDeltaEvent(index=1, delta=IsInstance(TextPartDelta)),
            PartDeltaEvent(index=1, delta=IsInstance(TextPartDelta)),
            PartDeltaEvent(index=1, delta=IsInstance(TextPartDelta)),
            PartDeltaEvent(index=1, delta=IsInstance(TextPartDelta)),
            PartDeltaEvent(index=1, delta=IsInstance(TextPartDelta)),
            PartDeltaEvent(index=1, delta=IsInstance(TextPartDelta)),
            PartDeltaEvent(index=1, delta=IsInstance(TextPartDelta)),
            PartDeltaEvent(index=1, delta=IsInstance(TextPartDelta)),
            PartDeltaEvent(index=1, delta=IsInstance(TextPartDelta)),
            PartDeltaEvent(index=1, delta=IsInstance(TextPartDelta)),
            PartDeltaEvent(index=1, delta=IsInstance(TextPartDelta)),
            PartDeltaEvent(index=1, delta=IsInstance(TextPartDelta)),
            PartDeltaEvent(index=1, delta=IsInstance(TextPartDelta)),
            PartDeltaEvent(index=1, delta=IsInstance(TextPartDelta)),
        ]
    )


@pytest.mark.parametrize(
    'url,expected_output',
    [
        pytest.param(
            AudioUrl(url='https://cdn.openai.com/API/docs/audio/alloy.wav'),
            'The URL discusses the sunrise in the east and sunset in the west, a phenomenon known to humans for millennia.',
            id='AudioUrl',
        ),
        pytest.param(
            DocumentUrl(url='https://storage.googleapis.com/cloud-samples-data/generative-ai/pdf/2403.05530.pdf'),
            "The URL points to a technical report from Google DeepMind introducing Gemini 1.5 Pro, a multimodal AI model designed for understanding and reasoning over extremely large contexts (millions of tokens). It details the model's architecture, training, performance across a range of tasks, and responsible deployment considerations. Key highlights include near-perfect recall on long-context retrieval tasks, state-of-the-art performance in areas like long-document question answering, and surprising new capabilities like in-context learning of new languages.",
            id='DocumentUrl',
        ),
        pytest.param(
            ImageUrl(url='https://upload.wikimedia.org/wikipedia/commons/6/6a/Www.wikipedia_screenshot_%282021%29.png'),
            "The URL's main content is the landing page of Wikipedia, showcasing the available language editions with article counts, a search bar, and links to other Wikimedia projects.",
            id='ImageUrl',
        ),
        pytest.param(
            VideoUrl(url='https://upload.wikimedia.org/wikipedia/commons/8/8f/Panda_at_Smithsonian_zoo.webm'),
            """The main content of the image is a panda eating bamboo in a zoo enclosure. The enclosure is designed to mimic the panda's natural habitat, with rocks, bamboo, and a painted backdrop of mountains. There is also a large, smooth, tan-colored ball-shaped object in the enclosure.""",
            id='VideoUrl',
        ),
        pytest.param(
            VideoUrl(url='https://youtu.be/lCdaVNyHtjU'),
            'The main content of the URL is an analysis of recent 404 HTTP responses. The analysis identifies several patterns including the most common endpoints with 404 errors, request patterns, timeline-related issues, organization/project access, and configuration and authentication. The analysis also provides some recommendations.',
            id='VideoUrl (YouTube)',
        ),
        pytest.param(
            AudioUrl(url='gs://pydantic-ai-dev/openai-alloy.wav'),
            'The content describes the basic concept of the sun rising in the east and setting in the west.',
            id='AudioUrl (gs)',
        ),
        pytest.param(
            DocumentUrl(url='gs://pydantic-ai-dev/Gemini_1_5_Pro_Technical_Report_Arxiv_1805.pdf'),
            "The URL leads to a research paper titled \"Gemini 1.5: Unlocking multimodal understanding across millions of tokens of context\".  \n\nThe paper introduces Gemini 1.5 Pro, a new model in the Gemini family. It's described as a highly compute-efficient multimodal mixture-of-experts model.  A key feature is its ability to recall and reason over fine-grained information from millions of tokens of context, including long documents and hours of video and audio.  The paper presents experimental results showcasing the model's capabilities on long-context retrieval tasks, QA, ASR, and its performance compared to Gemini 1.0 models. It covers the model's architecture, training data, and evaluations on both synthetic and real-world tasks.  A notable highlight is its ability to learn to translate from English to Kalamang, a low-resource language, from just a grammar manual and dictionary provided in context.  The paper also discusses responsible deployment considerations, including impact assessments and mitigation efforts.\n",
            id='DocumentUrl (gs)',
        ),
        pytest.param(
            ImageUrl(url='gs://pydantic-ai-dev/wikipedia_screenshot.png'),
            "The main content of the URL is the Wikipedia homepage, featuring options to access Wikipedia in different languages and information about the number of articles in each language. It also includes links to other Wikimedia projects and information about Wikipedia's host, the Wikimedia Foundation.\n",
            id='ImageUrl (gs)',
        ),
        pytest.param(
            VideoUrl(url='gs://pydantic-ai-dev/grepit-tiny-video.mp4'),
            'The image shows a charming outdoor cafe in a Greek coastal town. The cafe is nestled between traditional whitewashed buildings, with tables and chairs set along a narrow cobblestone pathway. The sea is visible in the distance, adding to the picturesque and relaxing atmosphere.',
            id='VideoUrl (gs)',
        ),
    ],
)
async def test_google_url_input(
    url: AudioUrl | DocumentUrl | ImageUrl | VideoUrl,
    expected_output: str,
    allow_model_requests: None,
    vertex_provider: GoogleProvider,
) -> None:  # pragma: lax no cover
    m = GoogleModel('gemini-2.0-flash', provider=vertex_provider)
    agent = Agent(m)
    result = await agent.run(['What is the main content of this URL?', url])

    assert result.output == snapshot(Is(expected_output))
    assert result.all_messages() == snapshot(
        [
            ModelRequest(
                parts=[
                    UserPromptPart(
                        content=['What is the main content of this URL?', Is(url)],
                        timestamp=IsDatetime(),
                    ),
                ]
            ),
            ModelResponse(
                parts=[TextPart(content=Is(expected_output))],
                usage=IsInstance(RequestUsage),
                model_name='gemini-2.0-flash',
                timestamp=IsDatetime(),
                provider_name='google-vertex',
                provider_details={'finish_reason': 'STOP'},
                provider_response_id=IsStr(),
            ),
        ]
    )


@pytest.mark.skipif(
    not os.getenv('CI', False), reason='Requires properly configured local google vertex config to pass'
)
@pytest.mark.vcr()
async def test_google_url_input_force_download(
    allow_model_requests: None, vertex_provider: GoogleProvider
) -> None:  # pragma: lax no cover
    m = GoogleModel('gemini-2.0-flash', provider=vertex_provider)
    agent = Agent(m)

    video_url = VideoUrl(url='https://data.grepit.app/assets/tiny_video.mp4', force_download=True)
    result = await agent.run(['What is the main content of this URL?', video_url])

    output = 'The image shows a picturesque scene in what appears to be a Greek island town. The focus is on an outdoor dining area with tables and chairs, situated in a narrow alleyway between whitewashed buildings. The ocean is visible at the end of the alley, creating a beautiful and inviting atmosphere.'

    assert result.output == output
    assert result.all_messages() == snapshot(
        [
            ModelRequest(
                parts=[
                    UserPromptPart(
                        content=['What is the main content of this URL?', Is(video_url)],
                        timestamp=IsDatetime(),
                    ),
                ]
            ),
            ModelResponse(
                parts=[TextPart(content=Is(output))],
                usage=IsInstance(RequestUsage),
                model_name='gemini-2.0-flash',
                timestamp=IsDatetime(),
                provider_details={'finish_reason': 'STOP'},
                provider_response_id=IsStr(),
                provider_name='google-vertex',
            ),
        ]
    )


async def test_google_gs_url_force_download_raises_user_error(allow_model_requests: None) -> None:
    provider = GoogleProvider(project='pydantic-ai', location='us-central1')
    m = GoogleModel('gemini-2.0-flash', provider=provider)
    agent = Agent(m)

    url = ImageUrl(url='gs://pydantic-ai-dev/wikipedia_screenshot.png', force_download=True)
    with pytest.raises(UserError, match='Downloading from protocol "gs://" is not supported.'):
        _ = await agent.run(['What is the main content of this URL?', url])


async def test_google_tool_config_any_with_tool_without_args(
    allow_model_requests: None, google_provider: GoogleProvider
):
    class Foo(TypedDict):
        bar: str

    m = GoogleModel('gemini-2.0-flash', provider=google_provider)
    agent = Agent(m, output_type=Foo)

    @agent.tool_plain
    async def bar() -> str:
        return 'hello'

    result = await agent.run('run bar for me please')
    assert result.all_messages() == snapshot(
        [
            ModelRequest(
                parts=[
                    UserPromptPart(
                        content='run bar for me please',
                        timestamp=IsDatetime(),
                    )
                ]
            ),
            ModelResponse(
                parts=[ToolCallPart(tool_name='bar', args={}, tool_call_id=IsStr())],
                usage=RequestUsage(
                    input_tokens=21, output_tokens=1, details={'text_candidates_tokens': 1, 'text_prompt_tokens': 21}
                ),
                model_name='gemini-2.0-flash',
                timestamp=IsDatetime(),
                provider_name='google-gla',
                provider_details={'finish_reason': 'STOP'},
                provider_response_id=IsStr(),
            ),
            ModelRequest(
                parts=[
                    ToolReturnPart(
                        tool_name='bar',
                        content='hello',
                        tool_call_id=IsStr(),
                        timestamp=IsDatetime(),
                    )
                ]
            ),
            ModelResponse(
                parts=[
                    ToolCallPart(
                        tool_name='final_result',
                        args={'bar': 'hello'},
                        tool_call_id=IsStr(),
                    )
                ],
                usage=RequestUsage(
                    input_tokens=27, output_tokens=5, details={'text_candidates_tokens': 5, 'text_prompt_tokens': 27}
                ),
                model_name='gemini-2.0-flash',
                timestamp=IsDatetime(),
                provider_name='google-gla',
                provider_details={'finish_reason': 'STOP'},
                provider_response_id=IsStr(),
            ),
            ModelRequest(
                parts=[
                    ToolReturnPart(
                        tool_name='final_result',
                        content='Final result processed.',
                        tool_call_id=IsStr(),
                        timestamp=IsDatetime(),
                    )
                ]
            ),
        ]
    )


async def test_google_timeout(allow_model_requests: None, google_provider: GoogleProvider):
    model = GoogleModel('gemini-1.5-flash', provider=google_provider)
    agent = Agent(model=model)

    result = await agent.run('Hello!', model_settings={'timeout': 10})
    assert result.output == snapshot('Hello there! How can I help you today?\n')

    with pytest.raises(UserError, match='Google does not support setting ModelSettings.timeout to a httpx.Timeout'):
        await agent.run('Hello!', model_settings={'timeout': Timeout(10)})


async def test_google_tool_output(allow_model_requests: None, google_provider: GoogleProvider):
    m = GoogleModel('gemini-2.0-flash', provider=google_provider)

    class CityLocation(BaseModel):
        city: str
        country: str

    agent = Agent(m, output_type=ToolOutput(CityLocation))

    @agent.tool_plain
    async def get_user_country() -> str:
        return 'Mexico'

    result = await agent.run('What is the largest city in the user country?')
    assert result.output == snapshot(CityLocation(city='Mexico City', country='Mexico'))

    assert result.all_messages() == snapshot(
        [
            ModelRequest(
                parts=[
                    UserPromptPart(
                        content='What is the largest city in the user country?',
                        timestamp=IsDatetime(),
                    )
                ]
            ),
            ModelResponse(
                parts=[ToolCallPart(tool_name='get_user_country', args={}, tool_call_id=IsStr())],
                usage=RequestUsage(
                    input_tokens=33, output_tokens=5, details={'text_candidates_tokens': 5, 'text_prompt_tokens': 33}
                ),
                model_name='gemini-2.0-flash',
                timestamp=IsDatetime(),
                provider_name='google-gla',
                provider_details={'finish_reason': 'STOP'},
                provider_response_id=IsStr(),
            ),
            ModelRequest(
                parts=[
                    ToolReturnPart(
                        tool_name='get_user_country',
                        content='Mexico',
                        tool_call_id=IsStr(),
                        timestamp=IsDatetime(),
                    )
                ]
            ),
            ModelResponse(
                parts=[
                    ToolCallPart(
                        tool_name='final_result',
                        args={'city': 'Mexico City', 'country': 'Mexico'},
                        tool_call_id=IsStr(),
                    )
                ],
                usage=RequestUsage(
                    input_tokens=47, output_tokens=8, details={'text_candidates_tokens': 8, 'text_prompt_tokens': 47}
                ),
                model_name='gemini-2.0-flash',
                timestamp=IsDatetime(),
                provider_name='google-gla',
                provider_details={'finish_reason': 'STOP'},
                provider_response_id=IsStr(),
            ),
            ModelRequest(
                parts=[
                    ToolReturnPart(
                        tool_name='final_result',
                        content='Final result processed.',
                        tool_call_id=IsStr(),
                        timestamp=IsDatetime(),
                    )
                ]
            ),
        ]
    )


async def test_google_text_output_function(allow_model_requests: None, google_provider: GoogleProvider):
    m = GoogleModel('gemini-2.5-pro-preview-05-06', provider=google_provider)

    def upcase(text: str) -> str:
        return text.upper()

    agent = Agent(m, output_type=TextOutput(upcase))

    @agent.tool_plain
    async def get_user_country() -> str:
        return 'Mexico'

    result = await agent.run(
        'What is the largest city in the user country? Use the get_user_country tool and then your own world knowledge.'
    )
    assert result.output == snapshot('THE LARGEST CITY IN MEXICO IS MEXICO CITY.')

    assert result.all_messages() == snapshot(
        [
            ModelRequest(
                parts=[
                    UserPromptPart(
                        content='What is the largest city in the user country? Use the get_user_country tool and then your own world knowledge.',
                        timestamp=IsDatetime(),
                    )
                ]
            ),
            ModelResponse(
                parts=[ToolCallPart(tool_name='get_user_country', args={}, tool_call_id=IsStr())],
                usage=RequestUsage(
                    input_tokens=49, output_tokens=276, details={'thoughts_tokens': 264, 'text_prompt_tokens': 49}
                ),
                model_name='models/gemini-2.5-pro',
                timestamp=IsDatetime(),
                provider_name='google-gla',
                provider_details={'finish_reason': 'STOP'},
                provider_response_id=IsStr(),
            ),
            ModelRequest(
                parts=[
                    ToolReturnPart(
                        tool_name='get_user_country',
                        content='Mexico',
                        tool_call_id=IsStr(),
                        timestamp=IsDatetime(),
                    )
                ]
            ),
            ModelResponse(
                parts=[TextPart(content='The largest city in Mexico is Mexico City.')],
                usage=RequestUsage(
                    input_tokens=80, output_tokens=159, details={'thoughts_tokens': 150, 'text_prompt_tokens': 80}
                ),
                model_name='models/gemini-2.5-pro',
                timestamp=IsDatetime(),
                provider_name='google-gla',
                provider_details={'finish_reason': 'STOP'},
                provider_response_id=IsStr(),
            ),
        ]
    )


async def test_google_native_output_with_tools(allow_model_requests: None, google_provider: GoogleProvider):
    m = GoogleModel('gemini-2.0-flash', provider=google_provider)

    class CityLocation(BaseModel):
        city: str
        country: str

    agent = Agent(m, output_type=NativeOutput(CityLocation))

    @agent.tool_plain
    async def get_user_country() -> str:
        return 'Mexico'  # pragma: no cover

    with pytest.raises(
        UserError,
        match=re.escape(
            'Gemini does not support `NativeOutput` and tools at the same time. Use `output_type=ToolOutput(...)` instead.'
        ),
    ):
        await agent.run('What is the largest city in the user country?')


async def test_google_native_output(allow_model_requests: None, google_provider: GoogleProvider):
    m = GoogleModel('gemini-2.0-flash', provider=google_provider)

    class CityLocation(BaseModel):
        """A city and its country."""

        city: str
        country: str

    agent = Agent(m, output_type=NativeOutput(CityLocation))

    result = await agent.run('What is the largest city in Mexico?')
    assert result.output == snapshot(CityLocation(city='Mexico City', country='Mexico'))

    assert result.all_messages() == snapshot(
        [
            ModelRequest(
                parts=[
                    UserPromptPart(
                        content='What is the largest city in Mexico?',
                        timestamp=IsDatetime(),
                    )
                ]
            ),
            ModelResponse(
                parts=[
                    TextPart(
                        content="""\
{
  "city": "Mexico City",
  "country": "Mexico"
}\
"""
                    )
                ],
                usage=RequestUsage(
                    input_tokens=25, output_tokens=20, details={'text_candidates_tokens': 20, 'text_prompt_tokens': 25}
                ),
                model_name='gemini-2.0-flash',
                timestamp=IsDatetime(),
                provider_name='google-gla',
                provider_details={'finish_reason': 'STOP'},
                provider_response_id=IsStr(),
            ),
        ]
    )


async def test_google_native_output_multiple(allow_model_requests: None, google_provider: GoogleProvider):
    m = GoogleModel('gemini-2.0-flash', provider=google_provider)

    class CityLocation(BaseModel):
        city: str
        country: str

    class CountryLanguage(BaseModel):
        country: str
        language: str

    agent = Agent(m, output_type=NativeOutput([CityLocation, CountryLanguage]))

    result = await agent.run('What is the primarily language spoken in Mexico?')
    assert result.output == snapshot(CountryLanguage(country='Mexico', language='Spanish'))

    assert result.all_messages() == snapshot(
        [
            ModelRequest(
                parts=[
                    UserPromptPart(
                        content='What is the primarily language spoken in Mexico?',
                        timestamp=IsDatetime(),
                    )
                ]
            ),
            ModelResponse(
                parts=[
                    TextPart(
                        content="""\
{
  "result": {
    "kind": "CountryLanguage",
    "data": {
      "country": "Mexico",
      "language": "Spanish"
    }
  }
}\
"""
                    )
                ],
                usage=RequestUsage(
                    input_tokens=50, output_tokens=46, details={'text_candidates_tokens': 46, 'text_prompt_tokens': 50}
                ),
                model_name='gemini-2.0-flash',
                timestamp=IsDatetime(),
                provider_name='google-gla',
                provider_details={'finish_reason': 'STOP'},
                provider_response_id=IsStr(),
            ),
        ]
    )


async def test_google_prompted_output(allow_model_requests: None, google_provider: GoogleProvider):
    m = GoogleModel('gemini-2.0-flash', provider=google_provider)

    class CityLocation(BaseModel):
        city: str
        country: str

    agent = Agent(m, output_type=PromptedOutput(CityLocation))

    result = await agent.run('What is the largest city in Mexico?')
    assert result.output == snapshot(CityLocation(city='Mexico City', country='Mexico'))

    assert result.all_messages() == snapshot(
        [
            ModelRequest(
                parts=[
                    UserPromptPart(
                        content='What is the largest city in Mexico?',
                        timestamp=IsDatetime(),
                    )
                ],
                instructions="""\
Always respond with a JSON object that's compatible with this schema:

{"properties": {"city": {"type": "string"}, "country": {"type": "string"}}, "required": ["city", "country"], "title": "CityLocation", "type": "object"}

Don't include any text or Markdown fencing before or after.\
""",
            ),
            ModelResponse(
                parts=[TextPart(content='{"city": "Mexico City", "country": "Mexico"}')],
                usage=RequestUsage(
                    input_tokens=80, output_tokens=13, details={'text_candidates_tokens': 13, 'text_prompt_tokens': 80}
                ),
                model_name='gemini-2.0-flash',
                timestamp=IsDatetime(),
                provider_name='google-gla',
                provider_details={'finish_reason': 'STOP'},
                provider_response_id=IsStr(),
            ),
        ]
    )


async def test_google_prompted_output_with_tools(allow_model_requests: None, google_provider: GoogleProvider):
    m = GoogleModel('gemini-2.5-pro-preview-05-06', provider=google_provider)

    class CityLocation(BaseModel):
        city: str
        country: str

    agent = Agent(m, output_type=PromptedOutput(CityLocation))

    @agent.tool_plain
    async def get_user_country() -> str:
        return 'Mexico'

    result = await agent.run(
        'What is the largest city in the user country? Use the get_user_country tool and then your own world knowledge.'
    )
    assert result.output == snapshot(CityLocation(city='Mexico City', country='Mexico'))

    assert result.all_messages() == snapshot(
        [
            ModelRequest(
                parts=[
                    UserPromptPart(
                        content='What is the largest city in the user country? Use the get_user_country tool and then your own world knowledge.',
                        timestamp=IsDatetime(),
                    )
                ],
                instructions="""\
Always respond with a JSON object that's compatible with this schema:

{"properties": {"city": {"type": "string"}, "country": {"type": "string"}}, "required": ["city", "country"], "title": "CityLocation", "type": "object"}

Don't include any text or Markdown fencing before or after.\
""",
            ),
            ModelResponse(
                parts=[ToolCallPart(tool_name='get_user_country', args={}, tool_call_id=IsStr())],
                usage=RequestUsage(
                    input_tokens=123, output_tokens=144, details={'thoughts_tokens': 132, 'text_prompt_tokens': 123}
                ),
                model_name='models/gemini-2.5-pro',
                timestamp=IsDatetime(),
                provider_name='google-gla',
                provider_details={'finish_reason': 'STOP'},
                provider_response_id=IsStr(),
            ),
            ModelRequest(
                parts=[
                    ToolReturnPart(
                        tool_name='get_user_country',
                        content='Mexico',
                        tool_call_id=IsStr(),
                        timestamp=IsDatetime(),
                    )
                ],
                instructions="""\
Always respond with a JSON object that's compatible with this schema:

{"properties": {"city": {"type": "string"}, "country": {"type": "string"}}, "required": ["city", "country"], "title": "CityLocation", "type": "object"}

Don't include any text or Markdown fencing before or after.\
""",
            ),
            ModelResponse(
                parts=[TextPart(content='{"city": "Mexico City", "country": "Mexico"}')],
                usage=RequestUsage(
                    input_tokens=154, output_tokens=166, details={'thoughts_tokens': 153, 'text_prompt_tokens': 154}
                ),
                model_name='models/gemini-2.5-pro',
                timestamp=IsDatetime(),
                provider_name='google-gla',
                provider_details={'finish_reason': 'STOP'},
                provider_response_id=IsStr(),
            ),
        ]
    )


async def test_google_prompted_output_multiple(allow_model_requests: None, google_provider: GoogleProvider):
    m = GoogleModel('gemini-2.0-flash', provider=google_provider)

    class CityLocation(BaseModel):
        city: str
        country: str

    class CountryLanguage(BaseModel):
        country: str
        language: str

    agent = Agent(m, output_type=PromptedOutput([CityLocation, CountryLanguage]))

    result = await agent.run('What is the largest city in Mexico?')
    assert result.output == snapshot(CityLocation(city='Mexico City', country='Mexico'))

    assert result.all_messages() == snapshot(
        [
            ModelRequest(
                parts=[
                    UserPromptPart(
                        content='What is the largest city in Mexico?',
                        timestamp=IsDatetime(),
                    )
                ],
                instructions="""\
Always respond with a JSON object that's compatible with this schema:

{"type": "object", "properties": {"result": {"anyOf": [{"type": "object", "properties": {"kind": {"type": "string", "const": "CityLocation"}, "data": {"properties": {"city": {"type": "string"}, "country": {"type": "string"}}, "required": ["city", "country"], "type": "object"}}, "required": ["kind", "data"], "additionalProperties": false, "title": "CityLocation"}, {"type": "object", "properties": {"kind": {"type": "string", "const": "CountryLanguage"}, "data": {"properties": {"country": {"type": "string"}, "language": {"type": "string"}}, "required": ["country", "language"], "type": "object"}}, "required": ["kind", "data"], "additionalProperties": false, "title": "CountryLanguage"}]}}, "required": ["result"], "additionalProperties": false}

Don't include any text or Markdown fencing before or after.\
""",
            ),
            ModelResponse(
                parts=[
                    TextPart(
                        content='{"result": {"kind": "CityLocation", "data": {"city": "Mexico City", "country": "Mexico"}}}'
                    )
                ],
                usage=RequestUsage(
                    input_tokens=240,
                    output_tokens=27,
                    details={'text_candidates_tokens': 27, 'text_prompt_tokens': 240},
                ),
                model_name='gemini-2.0-flash',
                timestamp=IsDatetime(),
                provider_name='google-gla',
                provider_details={'finish_reason': 'STOP'},
                provider_response_id=IsStr(),
            ),
        ]
    )


async def test_google_model_usage_limit_exceeded(allow_model_requests: None, google_provider: GoogleProvider):
    model = GoogleModel('gemini-2.5-flash', provider=google_provider)
    agent = Agent(model=model)

    with pytest.raises(
        UsageLimitExceeded,
        match='The next request would exceed the input_tokens_limit of 9 \\(input_tokens=12\\)',
    ):
        await agent.run(
            'The quick brown fox jumps over the lazydog.',
            usage_limits=UsageLimits(input_tokens_limit=9, count_tokens_before_request=True),
        )


async def test_google_model_usage_limit_not_exceeded(allow_model_requests: None, google_provider: GoogleProvider):
    model = GoogleModel('gemini-2.5-flash', provider=google_provider)
    agent = Agent(model=model)

    result = await agent.run(
        'The quick brown fox jumps over the lazydog.',
        usage_limits=UsageLimits(input_tokens_limit=15, count_tokens_before_request=True),
    )
    assert result.output == snapshot("""\
That's a classic! It's famously known as a **pangram**, which means it's a sentence that contains every letter of the alphabet.

It's often used for:
*   **Typing practice:** To ensure all keys are hit.
*   **Displaying font samples:** Because it showcases every character.

Just a small note, it's typically written as "lazy dog" (two words) and usually ends with a period:

**The quick brown fox jumps over the lazy dog.**\
""")


async def test_google_vertexai_model_usage_limit_exceeded(
    allow_model_requests: None, vertex_provider: GoogleProvider
):  # pragma: lax no cover
    model = GoogleModel('gemini-2.0-flash', provider=vertex_provider, settings=ModelSettings(max_tokens=100))

    agent = Agent(model, system_prompt='You are a chatbot.')

    @agent.tool_plain
    async def get_user_country() -> str:
        return 'Mexico'  # pragma: no cover

    with pytest.raises(
        UsageLimitExceeded, match='The next request would exceed the total_tokens_limit of 9 \\(total_tokens=36\\)'
    ):
        await agent.run(
            'What is the largest city in the user country? Use the get_user_country tool and then your own world knowledge.',
            usage_limits=UsageLimits(total_tokens_limit=9, count_tokens_before_request=True),
        )


<<<<<<< HEAD
@pytest.mark.parametrize(
    'model_parts,expected_contents',
    [
        pytest.param(
            [ToolCallPart(tool_name='test_tool', args={'param': 'value'}, tool_call_id='call_123')],
            [
                {
                    'role': 'model',
                    'parts': [
                        {
                            'function_call': {
                                'args': {'param': 'value'},
                                'id': 'call_123',
                                'name': 'test_tool',
                            }
                        },
                        {'text': 'I have completed the function calls above.'},
                    ],
                }
            ],
            id='function_call_without_text',
        ),
        pytest.param(
            [],
            [],
            id='empty_response_parts',
        ),
        pytest.param(
            [
                ToolCallPart(tool_name='test_tool', args={'param': 'value'}, tool_call_id='call_123'),
                TextPart(content='Here is the result:'),
            ],
            [
                {
                    'role': 'model',
                    'parts': [
                        {
                            'function_call': {
                                'args': {'param': 'value'},
                                'id': 'call_123',
                                'name': 'test_tool',
                            }
                        },
                        {'text': 'Here is the result:'},
                    ],
                }
            ],
            id='function_call_with_text',
        ),
        pytest.param(
            [ThinkingPart(content='Let me think about this...')],
            [],
            id='thinking_only_response_skipped',
        ),
    ],
)
async def test_google_model_response_part_handling(
    google_provider: GoogleProvider, model_parts: list[ModelResponsePart], expected_contents: list[dict[str, Any]]
):
    """Test Google model's handling of different response part combinations for API compatibility."""
    model = GoogleModel('gemini-2.0-flash', provider=google_provider)

    model_response = ModelResponse(
        parts=model_parts,
        usage=Usage(requests=1, request_tokens=10, response_tokens=5, total_tokens=15),
        model_name='gemini-2.0-flash',
    )

    _, contents = await model._map_messages([model_response])  # pyright: ignore[reportPrivateUsage]
    assert contents == expected_contents


@pytest.mark.parametrize(
    'model_parts,expected_parts',
    [
        pytest.param(
            [ToolCallPart(tool_name='test_tool', args={'param': 'value'}, tool_call_id='call_123')],
            [
                {
                    'function_call': {
                        'args': {'param': 'value'},
                        'id': 'call_123',
                        'name': 'test_tool',
                    }
                },
                {'text': 'I have completed the function calls above.'},
            ],
            id='function_call_only_adds_text',
        ),
        pytest.param(
            [
                ToolCallPart(tool_name='test_tool', args={'param': 'value'}, tool_call_id='call_123'),
                TextPart(content='Here is the result:'),
            ],
            [
                {
                    'function_call': {
                        'args': {'param': 'value'},
                        'id': 'call_123',
                        'name': 'test_tool',
                    }
                },
                {'text': 'Here is the result:'},
            ],
            id='function_call_with_text_no_addition',
        ),
        pytest.param(
            [TextPart(content='Just text response')],
            [{'text': 'Just text response'}],
            id='text_only_no_addition',
        ),
        pytest.param(
            [
                ToolCallPart(tool_name='tool1', args={'a': 1}, tool_call_id='call_1'),
                ToolCallPart(tool_name='tool2', args={'b': 2}, tool_call_id='call_2'),
            ],
            [
                {
                    'function_call': {
                        'args': {'a': 1},
                        'id': 'call_1',
                        'name': 'tool1',
                    }
                },
                {
                    'function_call': {
                        'args': {'b': 2},
                        'id': 'call_2',
                        'name': 'tool2',
                    }
                },
                {'text': 'I have completed the function calls above.'},
            ],
            id='multiple_function_calls_only',
        ),
        pytest.param(
            [ThinkingPart(content='Let me think...')],
            [],
            id='thinking_only_empty_parts',
        ),
        pytest.param(
            [
                ThinkingPart(content='Let me think...'),
                ToolCallPart(tool_name='test_tool', args={'param': 'value'}, tool_call_id='call_123'),
            ],
            [
                {
                    'function_call': {
                        'args': {'param': 'value'},
                        'id': 'call_123',
                        'name': 'test_tool',
                    }
                },
                {'text': 'I have completed the function calls above.'},
            ],
            id='thinking_and_function_call',
        ),
        pytest.param(
            [],
            [],
            id='empty_parts',
        ),
    ],
)
def test_content_model_response_function_call_handling(
    model_parts: list[ModelResponsePart], expected_parts: list[dict[str, Any]]
):
    """Test _content_model_response function's handling of function calls without text."""

    model_response = ModelResponse(
        parts=model_parts,
        usage=Usage(requests=1, request_tokens=10, response_tokens=5, total_tokens=15),
        model_name='gemini-2.0-flash',
    )

    result = _content_model_response(model_response)

    expected_result = {'role': 'model', 'parts': expected_parts}
    assert result == expected_result
=======
def test_map_usage():
    assert _metadata_as_usage(GenerateContentResponse()) == RequestUsage()

    response = GenerateContentResponse(
        usage_metadata=GenerateContentResponseUsageMetadata(
            prompt_token_count=1,
            candidates_token_count=2,
            cached_content_token_count=9100,
            thoughts_token_count=9500,
            prompt_tokens_details=[ModalityTokenCount(modality=MediaModality.AUDIO, token_count=9200)],
            cache_tokens_details=[ModalityTokenCount(modality=MediaModality.AUDIO, token_count=9300)],
            candidates_tokens_details=[ModalityTokenCount(modality=MediaModality.AUDIO, token_count=9400)],
        )
    )
    assert _metadata_as_usage(response) == snapshot(
        RequestUsage(
            input_tokens=1,
            cache_read_tokens=9100,
            output_tokens=9502,
            input_audio_tokens=9200,
            cache_audio_read_tokens=9300,
            output_audio_tokens=9400,
            details={
                'cached_content_tokens': 9100,
                'thoughts_tokens': 9500,
                'audio_prompt_tokens': 9200,
                'audio_cache_tokens': 9300,
                'audio_candidates_tokens': 9400,
            },
        )
    )


async def test_google_builtin_tools_with_other_tools(allow_model_requests: None, google_provider: GoogleProvider):
    m = GoogleModel('gemini-2.5-flash', provider=google_provider)

    agent = Agent(m, builtin_tools=[UrlContextTool()])

    @agent.tool_plain
    async def get_user_country() -> str:
        return 'Mexico'  # pragma: no cover

    with pytest.raises(
        UserError,
        match=re.escape('Gemini does not support user tools and built-in tools at the same time.'),
    ):
        await agent.run('What is the largest city in the user country?')

    class CityLocation(BaseModel):
        city: str
        country: str

    agent = Agent(m, output_type=ToolOutput(CityLocation), builtin_tools=[UrlContextTool()])

    with pytest.raises(
        UserError,
        match=re.escape(
            'Gemini does not support output tools and built-in tools at the same time. Use `output_type=PromptedOutput(...)` instead.'
        ),
    ):
        await agent.run('What is the largest city in Mexico?')

    agent = Agent(m, output_type=PromptedOutput(CityLocation), builtin_tools=[UrlContextTool()])
    result = await agent.run('What is the largest city in Mexico?')
    assert result.output == snapshot(CityLocation(city='Mexico City', country='Mexico'))
>>>>>>> 0787eaca
<|MERGE_RESOLUTION|>--- conflicted
+++ resolved
@@ -61,15 +61,12 @@
         Outcome,
     )
 
-<<<<<<< HEAD
     from pydantic_ai.models.google import (
         GoogleModel,
         GoogleModelSettings,
         _content_model_response,  # pyright: ignore[reportPrivateUsage]
-    )
-=======
-    from pydantic_ai.models.google import GoogleModel, GoogleModelSettings, _metadata_as_usage  # type: ignore
->>>>>>> 0787eaca
+        _metadata_as_usage,
+    )
     from pydantic_ai.providers.google import GoogleProvider
 
 pytestmark = [
@@ -1772,7 +1769,73 @@
         )
 
 
-<<<<<<< HEAD
+def test_map_usage():
+    assert _metadata_as_usage(GenerateContentResponse()) == RequestUsage()
+
+    response = GenerateContentResponse(
+        usage_metadata=GenerateContentResponseUsageMetadata(
+            prompt_token_count=1,
+            candidates_token_count=2,
+            cached_content_token_count=9100,
+            thoughts_token_count=9500,
+            prompt_tokens_details=[ModalityTokenCount(modality=MediaModality.AUDIO, token_count=9200)],
+            cache_tokens_details=[ModalityTokenCount(modality=MediaModality.AUDIO, token_count=9300)],
+            candidates_tokens_details=[ModalityTokenCount(modality=MediaModality.AUDIO, token_count=9400)],
+        )
+    )
+    assert _metadata_as_usage(response) == snapshot(
+        RequestUsage(
+            input_tokens=1,
+            cache_read_tokens=9100,
+            output_tokens=9502,
+            input_audio_tokens=9200,
+            cache_audio_read_tokens=9300,
+            output_audio_tokens=9400,
+            details={
+                'cached_content_tokens': 9100,
+                'thoughts_tokens': 9500,
+                'audio_prompt_tokens': 9200,
+                'audio_cache_tokens': 9300,
+                'audio_candidates_tokens': 9400,
+            },
+        )
+    )
+
+
+async def test_google_builtin_tools_with_other_tools(allow_model_requests: None, google_provider: GoogleProvider):
+    m = GoogleModel('gemini-2.5-flash', provider=google_provider)
+
+    agent = Agent(m, builtin_tools=[UrlContextTool()])
+
+    @agent.tool_plain
+    async def get_user_country() -> str:
+        return 'Mexico'  # pragma: no cover
+
+    with pytest.raises(
+        UserError,
+        match=re.escape('Gemini does not support user tools and built-in tools at the same time.'),
+    ):
+        await agent.run('What is the largest city in the user country?')
+
+    class CityLocation(BaseModel):
+        city: str
+        country: str
+
+    agent = Agent(m, output_type=ToolOutput(CityLocation), builtin_tools=[UrlContextTool()])
+
+    with pytest.raises(
+        UserError,
+        match=re.escape(
+            'Gemini does not support output tools and built-in tools at the same time. Use `output_type=PromptedOutput(...)` instead.'
+        ),
+    ):
+        await agent.run('What is the largest city in Mexico?')
+
+    agent = Agent(m, output_type=PromptedOutput(CityLocation), builtin_tools=[UrlContextTool()])
+    result = await agent.run('What is the largest city in Mexico?')
+    assert result.output == snapshot(CityLocation(city='Mexico City', country='Mexico'))
+
+
 @pytest.mark.parametrize(
     'model_parts,expected_contents',
     [
@@ -1837,7 +1900,7 @@
 
     model_response = ModelResponse(
         parts=model_parts,
-        usage=Usage(requests=1, request_tokens=10, response_tokens=5, total_tokens=15),
+        usage=RequestUsage(input_tokens=10, output_tokens=5),
         model_name='gemini-2.0-flash',
     )
 
@@ -1944,78 +2007,11 @@
 
     model_response = ModelResponse(
         parts=model_parts,
-        usage=Usage(requests=1, request_tokens=10, response_tokens=5, total_tokens=15),
+        usage=RequestUsage(input_tokens=10, output_tokens=5),
         model_name='gemini-2.0-flash',
     )
 
     result = _content_model_response(model_response)
 
     expected_result = {'role': 'model', 'parts': expected_parts}
-    assert result == expected_result
-=======
-def test_map_usage():
-    assert _metadata_as_usage(GenerateContentResponse()) == RequestUsage()
-
-    response = GenerateContentResponse(
-        usage_metadata=GenerateContentResponseUsageMetadata(
-            prompt_token_count=1,
-            candidates_token_count=2,
-            cached_content_token_count=9100,
-            thoughts_token_count=9500,
-            prompt_tokens_details=[ModalityTokenCount(modality=MediaModality.AUDIO, token_count=9200)],
-            cache_tokens_details=[ModalityTokenCount(modality=MediaModality.AUDIO, token_count=9300)],
-            candidates_tokens_details=[ModalityTokenCount(modality=MediaModality.AUDIO, token_count=9400)],
-        )
-    )
-    assert _metadata_as_usage(response) == snapshot(
-        RequestUsage(
-            input_tokens=1,
-            cache_read_tokens=9100,
-            output_tokens=9502,
-            input_audio_tokens=9200,
-            cache_audio_read_tokens=9300,
-            output_audio_tokens=9400,
-            details={
-                'cached_content_tokens': 9100,
-                'thoughts_tokens': 9500,
-                'audio_prompt_tokens': 9200,
-                'audio_cache_tokens': 9300,
-                'audio_candidates_tokens': 9400,
-            },
-        )
-    )
-
-
-async def test_google_builtin_tools_with_other_tools(allow_model_requests: None, google_provider: GoogleProvider):
-    m = GoogleModel('gemini-2.5-flash', provider=google_provider)
-
-    agent = Agent(m, builtin_tools=[UrlContextTool()])
-
-    @agent.tool_plain
-    async def get_user_country() -> str:
-        return 'Mexico'  # pragma: no cover
-
-    with pytest.raises(
-        UserError,
-        match=re.escape('Gemini does not support user tools and built-in tools at the same time.'),
-    ):
-        await agent.run('What is the largest city in the user country?')
-
-    class CityLocation(BaseModel):
-        city: str
-        country: str
-
-    agent = Agent(m, output_type=ToolOutput(CityLocation), builtin_tools=[UrlContextTool()])
-
-    with pytest.raises(
-        UserError,
-        match=re.escape(
-            'Gemini does not support output tools and built-in tools at the same time. Use `output_type=PromptedOutput(...)` instead.'
-        ),
-    ):
-        await agent.run('What is the largest city in Mexico?')
-
-    agent = Agent(m, output_type=PromptedOutput(CityLocation), builtin_tools=[UrlContextTool()])
-    result = await agent.run('What is the largest city in Mexico?')
-    assert result.output == snapshot(CityLocation(city='Mexico City', country='Mexico'))
->>>>>>> 0787eaca
+    assert result == expected_result