--- conflicted
+++ resolved
@@ -1,10 +1,7 @@
 from __future__ import annotations as _annotations
 
-<<<<<<< HEAD
 import asyncio
-=======
 import base64
->>>>>>> 5544e9fe
 import datetime
 import os
 import re
@@ -49,7 +46,6 @@
     VideoUrl,
 )
 from pydantic_ai.agent import Agent
-<<<<<<< HEAD
 from pydantic_ai.builtin_tools import (
     CodeExecutionTool,
     FileSearchTool,
@@ -57,11 +53,7 @@
     UrlContextTool,
     WebSearchTool,
 )
-from pydantic_ai.exceptions import ModelHTTPError, ModelRetry, UnexpectedModelBehavior, UserError
-=======
-from pydantic_ai.builtin_tools import CodeExecutionTool, ImageGenerationTool, UrlContextTool, WebSearchTool
 from pydantic_ai.exceptions import ModelAPIError, ModelHTTPError, ModelRetry, UnexpectedModelBehavior, UserError
->>>>>>> 5544e9fe
 from pydantic_ai.messages import (
     BuiltinToolCallEvent,  # pyright: ignore[reportDeprecated]
     BuiltinToolResultEvent,  # pyright: ignore[reportDeprecated]
