--- conflicted
+++ resolved
@@ -3603,11 +3603,6 @@
         await agent.run('Generate an image of an axolotl.')
 
 
-<<<<<<< HEAD
-async def test_google_vertexai_image_generation(
-    allow_model_requests: None, vertex_provider: GoogleProvider
-):  # pragma: lax no cover
-=======
 async def test_google_image_generation_tool_aspect_ratio(google_provider: GoogleProvider) -> None:
     model = GoogleModel('gemini-2.5-flash-image', provider=google_provider)
     params = ModelRequestParameters(builtin_tools=[ImageGenerationTool(aspect_ratio='16:9')])
@@ -3618,7 +3613,6 @@
 
 
 async def test_google_vertexai_image_generation(allow_model_requests: None, vertex_provider: GoogleProvider):
->>>>>>> 17839aad
     model = GoogleModel('gemini-2.5-flash-image', provider=vertex_provider)
 
     agent = Agent(model, output_type=BinaryImage)
