from __future__ import annotations as _annotations

import base64
import datetime
import os
import re
from collections.abc import AsyncIterator
from typing import Any

import pytest
from httpx import Timeout
from inline_snapshot import Is, snapshot
from pydantic import BaseModel, Field
from pytest_mock import MockerFixture
from typing_extensions import TypedDict

from pydantic_ai import (
    AudioUrl,
    BinaryContent,
    BinaryImage,
    BuiltinToolCallPart,
    BuiltinToolReturnPart,
    DocumentUrl,
    FilePart,
    FinalResultEvent,
    FunctionToolCallEvent,
    FunctionToolResultEvent,
    ImageUrl,
    ModelRequest,
    ModelResponse,
    PartDeltaEvent,
    PartEndEvent,
    PartStartEvent,
    RetryPromptPart,
    SystemPromptPart,
    TextPart,
    TextPartDelta,
    ThinkingPart,
    ThinkingPartDelta,
    ToolCallPart,
    ToolReturnPart,
<<<<<<< HEAD
    UploadedFile,
=======
    UsageLimitExceeded,
>>>>>>> 085e21f5
    UserPromptPart,
    VideoUrl,
)
from pydantic_ai.agent import Agent
from pydantic_ai.builtin_tools import CodeExecutionTool, ImageGenerationTool, UrlContextTool, WebSearchTool
from pydantic_ai.exceptions import ModelAPIError, ModelHTTPError, ModelRetry, UnexpectedModelBehavior, UserError
from pydantic_ai.messages import (
    BuiltinToolCallEvent,  # pyright: ignore[reportDeprecated]
    BuiltinToolResultEvent,  # pyright: ignore[reportDeprecated]
)
from pydantic_ai.models import ModelRequestParameters
from pydantic_ai.output import NativeOutput, PromptedOutput, TextOutput, ToolOutput
from pydantic_ai.settings import ModelSettings
from pydantic_ai.usage import RequestUsage, RunUsage, UsageLimits

from ..conftest import IsBytes, IsDatetime, IsInstance, IsStr, try_import
from ..parts_from_messages import part_types_from_messages

with try_import() as imports_successful:
    from google.genai import errors
    from google.genai.types import (
<<<<<<< HEAD
        CodeExecutionResult,
        File,
=======
        FinishReason as GoogleFinishReason,
>>>>>>> 085e21f5
        GenerateContentResponse,
        GenerateContentResponseUsageMetadata,
        HarmBlockThreshold,
        HarmCategory,
        MediaModality,
        ModalityTokenCount,
    )

    from pydantic_ai.models.google import (
        GeminiStreamedResponse,
        GoogleModel,
        GoogleModelSettings,
        _content_model_response,  # pyright: ignore[reportPrivateUsage]
        _metadata_as_usage,  # pyright: ignore[reportPrivateUsage]
    )
    from pydantic_ai.models.openai import OpenAIResponsesModel, OpenAIResponsesModelSettings
    from pydantic_ai.providers.google import GoogleProvider
    from pydantic_ai.providers.openai import OpenAIProvider

pytestmark = [
    pytest.mark.skipif(not imports_successful(), reason='google-genai not installed'),
    pytest.mark.anyio,
    pytest.mark.vcr,
    pytest.mark.filterwarnings(
        'ignore:`BuiltinToolCallEvent` is deprecated, look for `PartStartEvent` and `PartDeltaEvent` with `BuiltinToolCallPart` instead.:DeprecationWarning'
    ),
    pytest.mark.filterwarnings(
        'ignore:`BuiltinToolResultEvent` is deprecated, look for `PartStartEvent` and `PartDeltaEvent` with `BuiltinToolReturnPart` instead.:DeprecationWarning'
    ),
]


@pytest.fixture()
def google_provider(gemini_api_key: str) -> GoogleProvider:
    return GoogleProvider(api_key=gemini_api_key)


async def test_google_model(allow_model_requests: None, google_provider: GoogleProvider):
    model = GoogleModel('gemini-1.5-flash', provider=google_provider)
    assert model.base_url == 'https://generativelanguage.googleapis.com/'
    assert model.system == 'google-gla'
    agent = Agent(model=model, system_prompt='You are a chatbot.')

    result = await agent.run('Hello!')
    assert result.output == snapshot('Hello there! How can I help you today?\n')
    assert result.usage() == snapshot(
        RunUsage(
            requests=1,
            input_tokens=7,
            output_tokens=11,
            details={'text_prompt_tokens': 7, 'text_candidates_tokens': 11},
        )
    )
    assert result.all_messages() == snapshot(
        [
            ModelRequest(
                parts=[
                    SystemPromptPart(
                        content='You are a chatbot.',
                        timestamp=IsDatetime(),
                    ),
                    UserPromptPart(
                        content='Hello!',
                        timestamp=IsDatetime(),
                    ),
                ],
                run_id=IsStr(),
            ),
            ModelResponse(
                parts=[TextPart(content='Hello there! How can I help you today?\n')],
                usage=RequestUsage(
                    input_tokens=7, output_tokens=11, details={'text_candidates_tokens': 11, 'text_prompt_tokens': 7}
                ),
                model_name='gemini-1.5-flash',
                timestamp=IsDatetime(),
                provider_name='google-gla',
                provider_details={'finish_reason': 'STOP'},
                provider_response_id=IsStr(),
                finish_reason='stop',
                run_id=IsStr(),
            ),
        ]
    )


async def test_google_model_structured_output(allow_model_requests: None, google_provider: GoogleProvider):
    model = GoogleModel('gemini-2.0-flash', provider=google_provider)
    agent = Agent(model=model, system_prompt='You are a helpful chatbot.', retries=5)

    class Response(TypedDict):
        temperature: str
        date: datetime.date
        city: str

    @agent.tool_plain
    async def temperature(city: str, date: datetime.date) -> str:
        """Get the temperature in a city on a specific date.

        Args:
            city: The city name.
            date: The date.

        Returns:
            The temperature in degrees Celsius.
        """
        return '30°C'

    result = await agent.run('What was the temperature in London 1st January 2022?', output_type=Response)
    assert result.output == snapshot({'temperature': '30°C', 'date': datetime.date(2022, 1, 1), 'city': 'London'})
    assert result.usage() == snapshot(
        RunUsage(
            requests=2,
            input_tokens=160,
            output_tokens=35,
            tool_calls=1,
            details={'text_prompt_tokens': 160, 'text_candidates_tokens': 35},
        )
    )
    assert result.all_messages() == snapshot(
        [
            ModelRequest(
                parts=[
                    SystemPromptPart(
                        content='You are a helpful chatbot.',
                        timestamp=IsDatetime(),
                    ),
                    UserPromptPart(
                        content='What was the temperature in London 1st January 2022?',
                        timestamp=IsDatetime(),
                    ),
                ],
                run_id=IsStr(),
            ),
            ModelResponse(
                parts=[
                    ToolCallPart(
                        tool_name='temperature', args={'date': '2022-01-01', 'city': 'London'}, tool_call_id=IsStr()
                    )
                ],
                usage=RequestUsage(
                    input_tokens=69,
                    output_tokens=14,
                    details={'text_candidates_tokens': 14, 'text_prompt_tokens': 69},
                ),
                model_name='gemini-2.0-flash',
                timestamp=IsDatetime(),
                provider_name='google-gla',
                provider_details={'finish_reason': 'STOP'},
                provider_response_id=IsStr(),
                finish_reason='stop',
                run_id=IsStr(),
            ),
            ModelRequest(
                parts=[
                    ToolReturnPart(
                        tool_name='temperature', content='30°C', tool_call_id=IsStr(), timestamp=IsDatetime()
                    )
                ],
                run_id=IsStr(),
            ),
            ModelResponse(
                parts=[
                    ToolCallPart(
                        tool_name='final_result',
                        args={'temperature': '30°C', 'date': '2022-01-01', 'city': 'London'},
                        tool_call_id=IsStr(),
                    )
                ],
                usage=RequestUsage(
                    input_tokens=91,
                    output_tokens=21,
                    details={'text_candidates_tokens': 21, 'text_prompt_tokens': 91},
                ),
                model_name='gemini-2.0-flash',
                timestamp=IsDatetime(),
                provider_name='google-gla',
                provider_details={'finish_reason': 'STOP'},
                provider_response_id=IsStr(),
                finish_reason='stop',
                run_id=IsStr(),
            ),
            ModelRequest(
                parts=[
                    ToolReturnPart(
                        tool_name='final_result',
                        content='Final result processed.',
                        tool_call_id=IsStr(),
                        timestamp=IsDatetime(),
                    )
                ],
                run_id=IsStr(),
            ),
        ]
    )


async def test_google_model_stream(allow_model_requests: None, google_provider: GoogleProvider):
    model = GoogleModel('gemini-2.0-flash-exp', provider=google_provider)
    agent = Agent(model=model, system_prompt='You are a helpful chatbot.', model_settings={'temperature': 0.0})
    async with agent.run_stream('What is the capital of France?') as result:
        data = await result.get_output()
        async for response, is_last in result.stream_responses(debounce_by=None):
            if is_last:
                assert response == snapshot(
                    ModelResponse(
                        parts=[TextPart(content='The capital of France is Paris.\n')],
                        usage=RequestUsage(
                            input_tokens=13,
                            output_tokens=8,
                            details={'text_prompt_tokens': 13, 'text_candidates_tokens': 8},
                        ),
                        model_name='gemini-2.0-flash-exp',
                        timestamp=IsDatetime(),
                        provider_name='google-gla',
                        provider_details={'finish_reason': 'STOP'},
                        provider_response_id='w1peaMz6INOvnvgPgYfPiQY',
                        finish_reason='stop',
                    )
                )
    assert data == snapshot('The capital of France is Paris.\n')


async def test_google_model_builtin_code_execution_stream(
    allow_model_requests: None,
    google_provider: GoogleProvider,
):
    """Test Gemini streaming only code execution result or executable_code."""
    model = GoogleModel('gemini-2.5-pro', provider=google_provider)
    agent = Agent(
        model=model,
        system_prompt='Be concise and always use Python to do calculations no matter how small.',
        builtin_tools=[CodeExecutionTool()],
    )

    event_parts: list[Any] = []
    async with agent.iter(user_prompt='what is 65465-6544 * 65464-6+1.02255') as agent_run:
        async for node in agent_run:
            if Agent.is_model_request_node(node) or Agent.is_call_tools_node(node):
                async with node.stream(agent_run.ctx) as request_stream:
                    async for event in request_stream:
                        event_parts.append(event)

    assert agent_run.result is not None
    assert agent_run.result.all_messages() == snapshot(
        [
            ModelRequest(
                parts=[
                    SystemPromptPart(
                        content='Be concise and always use Python to do calculations no matter how small.',
                        timestamp=IsDatetime(),
                    ),
                    UserPromptPart(
                        content='what is 65465-6544 * 65464-6+1.02255',
                        timestamp=IsDatetime(),
                    ),
                ],
                run_id=IsStr(),
            ),
            ModelResponse(
                parts=[
                    BuiltinToolCallPart(
                        tool_name='code_execution',
                        args={
                            'code': """\
    result = 65465 - 6544 * 65464 - 6 + 1.02255
    print(result)
    \
""",
                            'language': 'PYTHON',
                        },
                        tool_call_id=IsStr(),
                        provider_name='google-gla',
                    ),
                    BuiltinToolReturnPart(
                        tool_name='code_execution',
                        content={'outcome': 'OUTCOME_OK', 'output': '-428330955.97745\n'},
                        tool_call_id=IsStr(),
                        timestamp=IsDatetime(),
                        provider_name='google-gla',
                    ),
                    BuiltinToolCallPart(
                        tool_name='code_execution',
                        args={
                            'code': """\
# Calculate the expression 65465-6544 * 65464-6+1.02255
result = 65465 - 6544 * 65464 - 6 + 1.02255
print(result)\
""",
                            'language': 'PYTHON',
                        },
                        tool_call_id=IsStr(),
                        provider_name='google-gla',
                    ),
                    BuiltinToolReturnPart(
                        tool_name='code_execution',
                        content={'outcome': 'OUTCOME_OK', 'output': '-428330955.97745\n'},
                        tool_call_id=IsStr(),
                        timestamp=IsDatetime(),
                        provider_name='google-gla',
                    ),
                    TextPart(content='The result is -428,330,955.97745.'),
                ],
                usage=RequestUsage(
                    input_tokens=46,
                    output_tokens=1429,
                    details={
                        'thoughts_tokens': 396,
                        'tool_use_prompt_tokens': 901,
                        'text_prompt_tokens': 46,
                        'text_tool_use_prompt_tokens': 901,
                    },
                ),
                model_name='gemini-2.5-pro',
                timestamp=IsDatetime(),
                provider_name='google-gla',
                provider_details={'finish_reason': 'STOP'},
                provider_response_id='1NjJaIDxJcL7qtsP5aPfqQs',
                finish_reason='stop',
                run_id=IsStr(),
            ),
        ]
    )
    assert event_parts == snapshot(
        [
            PartStartEvent(
                index=0,
                part=BuiltinToolCallPart(
                    tool_name='code_execution',
                    args={
                        'code': """\
    result = 65465 - 6544 * 65464 - 6 + 1.02255
    print(result)
    \
""",
                        'language': 'PYTHON',
                    },
                    tool_call_id=IsStr(),
                    provider_name='google-gla',
                ),
            ),
            PartEndEvent(
                index=0,
                part=BuiltinToolCallPart(
                    tool_name='code_execution',
                    args={
                        'code': """\
    result = 65465 - 6544 * 65464 - 6 + 1.02255
    print(result)
    \
""",
                        'language': 'PYTHON',
                    },
                    tool_call_id=IsStr(),
                    provider_name='google-gla',
                ),
                next_part_kind='builtin-tool-return',
            ),
            PartStartEvent(
                index=1,
                part=BuiltinToolReturnPart(
                    tool_name='code_execution',
                    content={'outcome': 'OUTCOME_OK', 'output': '-428330955.97745\n'},
                    tool_call_id=IsStr(),
                    timestamp=IsDatetime(),
                    provider_name='google-gla',
                ),
                previous_part_kind='builtin-tool-call',
            ),
            PartStartEvent(
                index=2,
                part=BuiltinToolCallPart(
                    tool_name='code_execution',
                    args={
                        'code': """\
# Calculate the expression 65465-6544 * 65464-6+1.02255
result = 65465 - 6544 * 65464 - 6 + 1.02255
print(result)\
""",
                        'language': 'PYTHON',
                    },
                    tool_call_id=IsStr(),
                    provider_name='google-gla',
                ),
                previous_part_kind='builtin-tool-return',
            ),
            PartEndEvent(
                index=2,
                part=BuiltinToolCallPart(
                    tool_name='code_execution',
                    args={
                        'code': """\
# Calculate the expression 65465-6544 * 65464-6+1.02255
result = 65465 - 6544 * 65464 - 6 + 1.02255
print(result)\
""",
                        'language': 'PYTHON',
                    },
                    tool_call_id=IsStr(),
                    provider_name='google-gla',
                ),
                next_part_kind='builtin-tool-return',
            ),
            PartStartEvent(
                index=3,
                part=BuiltinToolReturnPart(
                    tool_name='code_execution',
                    content={'outcome': 'OUTCOME_OK', 'output': '-428330955.97745\n'},
                    tool_call_id=IsStr(),
                    timestamp=IsDatetime(),
                    provider_name='google-gla',
                ),
                previous_part_kind='builtin-tool-call',
            ),
            PartStartEvent(index=4, part=TextPart(content='The result is'), previous_part_kind='builtin-tool-return'),
            FinalResultEvent(tool_name=None, tool_call_id=None),
            PartDeltaEvent(index=4, delta=TextPartDelta(content_delta=' -428,330,955.977')),
            PartDeltaEvent(index=4, delta=TextPartDelta(content_delta='45.')),
            PartEndEvent(index=4, part=TextPart(content='The result is -428,330,955.97745.')),
            BuiltinToolCallEvent(  # pyright: ignore[reportDeprecated]
                part=BuiltinToolCallPart(
                    tool_name='code_execution',
                    args={
                        'code': """\
    result = 65465 - 6544 * 65464 - 6 + 1.02255
    print(result)
    \
""",
                        'language': 'PYTHON',
                    },
                    tool_call_id=IsStr(),
                    provider_name='google-gla',
                )
            ),
            BuiltinToolResultEvent(  # pyright: ignore[reportDeprecated]
                result=BuiltinToolReturnPart(
                    tool_name='code_execution',
                    content={'outcome': 'OUTCOME_OK', 'output': '-428330955.97745\n'},
                    tool_call_id=IsStr(),
                    timestamp=IsDatetime(),
                    provider_name='google-gla',
                )
            ),
            BuiltinToolCallEvent(  # pyright: ignore[reportDeprecated]
                part=BuiltinToolCallPart(
                    tool_name='code_execution',
                    args={
                        'code': """\
# Calculate the expression 65465-6544 * 65464-6+1.02255
result = 65465 - 6544 * 65464 - 6 + 1.02255
print(result)\
""",
                        'language': 'PYTHON',
                    },
                    tool_call_id=IsStr(),
                    provider_name='google-gla',
                )
            ),
            BuiltinToolResultEvent(  # pyright: ignore[reportDeprecated]
                result=BuiltinToolReturnPart(
                    tool_name='code_execution',
                    content={'outcome': 'OUTCOME_OK', 'output': '-428330955.97745\n'},
                    tool_call_id=IsStr(),
                    timestamp=IsDatetime(),
                    provider_name='google-gla',
                )
            ),
        ]
    )


async def test_google_model_retry(allow_model_requests: None, google_provider: GoogleProvider):
    model = GoogleModel('gemini-2.5-pro-preview-03-25', provider=google_provider)
    agent = Agent(
        model=model, system_prompt='You are a helpful chatbot.', model_settings={'temperature': 0.0}, retries=2
    )

    @agent.tool_plain
    async def get_capital(country: str) -> str:
        """Get the capital of a country.

        Args:
            country: The country name.
        """
        raise ModelRetry('The country is not supported.')

    result = await agent.run('What is the capital of France?')
    assert result.all_messages() == snapshot(
        [
            ModelRequest(
                parts=[
                    SystemPromptPart(content='You are a helpful chatbot.', timestamp=IsDatetime()),
                    UserPromptPart(content='What is the capital of France?', timestamp=IsDatetime()),
                ],
                run_id=IsStr(),
            ),
            ModelResponse(
                parts=[ToolCallPart(tool_name='get_capital', args={'country': 'France'}, tool_call_id=IsStr())],
                usage=RequestUsage(
                    input_tokens=57, output_tokens=170, details={'thoughts_tokens': 155, 'text_prompt_tokens': 57}
                ),
                model_name='models/gemini-2.5-pro',
                timestamp=IsDatetime(),
                provider_name='google-gla',
                provider_details={'finish_reason': 'STOP'},
                provider_response_id=IsStr(),
                finish_reason='stop',
                run_id=IsStr(),
            ),
            ModelRequest(
                parts=[
                    RetryPromptPart(
                        content='The country is not supported.',
                        tool_name='get_capital',
                        tool_call_id=IsStr(),
                        timestamp=IsDatetime(),
                    )
                ],
                run_id=IsStr(),
            ),
            ModelResponse(
                parts=[
                    TextPart(
                        content='I am sorry, I cannot fulfill this request. The country "France" is not supported by my system.'
                    )
                ],
                usage=RequestUsage(
                    input_tokens=104, output_tokens=200, details={'thoughts_tokens': 178, 'text_prompt_tokens': 104}
                ),
                model_name='models/gemini-2.5-pro',
                timestamp=IsDatetime(),
                provider_name='google-gla',
                provider_details={'finish_reason': 'STOP'},
                provider_response_id=IsStr(),
                finish_reason='stop',
                run_id=IsStr(),
            ),
        ]
    )


async def test_google_model_max_tokens(allow_model_requests: None, google_provider: GoogleProvider):
    model = GoogleModel('gemini-1.5-flash', provider=google_provider)
    agent = Agent(model=model, system_prompt='You are a helpful chatbot.', model_settings={'max_tokens': 5})
    result = await agent.run('What is the capital of France?')
    assert result.output == snapshot('The capital of France is')


async def test_google_model_top_p(allow_model_requests: None, google_provider: GoogleProvider):
    model = GoogleModel('gemini-1.5-flash', provider=google_provider)
    agent = Agent(model=model, system_prompt='You are a helpful chatbot.', model_settings={'top_p': 0.5})
    result = await agent.run('What is the capital of France?')
    assert result.output == snapshot('The capital of France is Paris.\n')


async def test_google_model_thinking_config(allow_model_requests: None, google_provider: GoogleProvider):
    model = GoogleModel('gemini-2.5-pro-preview-03-25', provider=google_provider)
    settings = GoogleModelSettings(google_thinking_config={'include_thoughts': False})
    agent = Agent(model=model, system_prompt='You are a helpful chatbot.', model_settings=settings)
    result = await agent.run('What is the capital of France?')
    assert result.output == snapshot('The capital of France is **Paris**.')


async def test_google_model_gla_labels_raises_value_error(allow_model_requests: None, google_provider: GoogleProvider):
    model = GoogleModel('gemini-2.0-flash', provider=google_provider)
    settings = GoogleModelSettings(google_labels={'environment': 'test', 'team': 'analytics'})
    agent = Agent(model=model, system_prompt='You are a helpful chatbot.', model_settings=settings)

    # Raises before any request is made.
    with pytest.raises(ValueError, match='labels parameter is not supported in Gemini API.'):
        await agent.run('What is the capital of France?')


async def test_google_model_vertex_provider(
    allow_model_requests: None, vertex_provider: GoogleProvider
):  # pragma: lax no cover
    model = GoogleModel('gemini-2.0-flash', provider=vertex_provider)
    agent = Agent(model=model, system_prompt='You are a helpful chatbot.')
    result = await agent.run('What is the capital of France?')
    assert result.output == snapshot('The capital of France is Paris.\n')


async def test_google_model_vertex_labels(
    allow_model_requests: None, vertex_provider: GoogleProvider
):  # pragma: lax no cover
    model = GoogleModel('gemini-2.0-flash', provider=vertex_provider)
    settings = GoogleModelSettings(google_labels={'environment': 'test', 'team': 'analytics'})
    agent = Agent(model=model, system_prompt='You are a helpful chatbot.', model_settings=settings)
    result = await agent.run('What is the capital of France?')
    assert result.output == snapshot('The capital of France is Paris.\n')


async def test_google_model_iter_stream(allow_model_requests: None, google_provider: GoogleProvider):
    model = GoogleModel('gemini-2.0-flash', provider=google_provider)
    agent = Agent(model=model, system_prompt='You are a helpful chatbot.')

    @agent.tool_plain
    async def get_capital(country: str) -> str:
        """Get the capital of a country.

        Args:
            country: The country name.
        """
        return 'Paris'  # pragma: lax no cover

    @agent.tool_plain
    async def get_temperature(city: str) -> str:
        """Get the temperature in a city.

        Args:
            city: The city name.
        """
        return '30°C'

    event_parts: list[Any] = []
    async with agent.iter(user_prompt='What is the temperature of the capital of France?') as agent_run:
        async for node in agent_run:
            if Agent.is_model_request_node(node) or Agent.is_call_tools_node(node):
                async with node.stream(agent_run.ctx) as request_stream:
                    async for event in request_stream:
                        event_parts.append(event)

    assert event_parts == snapshot(
        [
            PartStartEvent(
                index=0,
                part=ToolCallPart(tool_name='get_capital', args={'country': 'France'}, tool_call_id=IsStr()),
            ),
            PartEndEvent(
                index=0,
                part=ToolCallPart(
                    tool_name='get_capital',
                    args={'country': 'France'},
                    tool_call_id=IsStr(),
                ),
            ),
            IsInstance(FunctionToolCallEvent),
            FunctionToolResultEvent(
                result=ToolReturnPart(
                    tool_name='get_capital', content='Paris', tool_call_id=IsStr(), timestamp=IsDatetime()
                )
            ),
            PartStartEvent(
                index=0,
                part=ToolCallPart(tool_name='get_temperature', args={'city': 'Paris'}, tool_call_id=IsStr()),
            ),
            PartEndEvent(
                index=0,
                part=ToolCallPart(
                    tool_name='get_temperature',
                    args={'city': 'Paris'},
                    tool_call_id=IsStr(),
                ),
            ),
            IsInstance(FunctionToolCallEvent),
            FunctionToolResultEvent(
                result=ToolReturnPart(
                    tool_name='get_temperature', content='30°C', tool_call_id=IsStr(), timestamp=IsDatetime()
                )
            ),
            PartStartEvent(index=0, part=TextPart(content='The temperature in Paris')),
            FinalResultEvent(tool_name=None, tool_call_id=None),
            PartDeltaEvent(index=0, delta=TextPartDelta(content_delta=' is 30°C.\n')),
            PartEndEvent(index=0, part=TextPart(content='The temperature in Paris is 30°C.\n')),
        ]
    )


async def test_google_model_image_as_binary_content_input(
    allow_model_requests: None, image_content: BinaryContent, google_provider: GoogleProvider
):
    m = GoogleModel('gemini-2.0-flash', provider=google_provider)
    agent = Agent(m, system_prompt='You are a helpful chatbot.')

    result = await agent.run(['What fruit is in the image?', image_content])
    assert result.output == snapshot('The fruit in the image is a kiwi.')


async def test_google_model_video_as_binary_content_input(
    allow_model_requests: None, video_content: BinaryContent, google_provider: GoogleProvider
):
    m = GoogleModel('gemini-2.0-flash', provider=google_provider)
    agent = Agent(m, system_prompt='You are a helpful chatbot.')

    result = await agent.run(['Explain me this video', video_content])
    assert result.output == snapshot("""\
Okay! It looks like the image shows a camera monitor, likely used for professional or semi-professional video recording. \n\

Here's what I can gather from the image:

*   **Camera Monitor:** The central element is a small screen attached to a camera rig (tripod and probably camera body). These monitors are used to provide a larger, clearer view of what the camera is recording, aiding in focus, composition, and exposure adjustments.
*   **Scene on Monitor:** The screen shows an image of what appears to be a rocky mountain path or canyon with a snow capped mountain in the distance.
*   **Background:** The background is blurred, likely the same scene as on the camera monitor.

Let me know if you want me to focus on any specific aspect or detail!\
""")


async def test_google_model_video_as_binary_content_input_with_vendor_metadata(
    allow_model_requests: None, video_content: BinaryContent, google_provider: GoogleProvider
):
    m = GoogleModel('gemini-2.0-flash', provider=google_provider)
    agent = Agent(m, system_prompt='You are a helpful chatbot.')
    video_content.vendor_metadata = {'start_offset': '2s', 'end_offset': '10s'}

    result = await agent.run(['Explain me this video', video_content])
    assert result.output == snapshot("""\
Okay, I can describe what is visible in the image.

The image shows a camera setup in an outdoor setting. The camera is mounted on a tripod and has an external monitor attached to it. The monitor is displaying a scene that appears to be a desert landscape with rocky formations and mountains in the background. The foreground and background of the overall image, outside of the camera monitor, is also a blurry, desert landscape. The colors in the background are warm and suggest either sunrise, sunset, or reflected light off the rock formations.

It looks like someone is either reviewing footage on the monitor, or using it as an aid for framing the shot.\
""")


async def test_google_model_image_url_input(allow_model_requests: None, google_provider: GoogleProvider):
    m = GoogleModel('gemini-2.0-flash', provider=google_provider)
    agent = Agent(m, system_prompt='You are a helpful chatbot.')

    result = await agent.run(
        [
            'What is this vegetable?',
            ImageUrl(url='https://t3.ftcdn.net/jpg/00/85/79/92/360_F_85799278_0BBGV9OAdQDTLnKwAPBCcg1J7QtiieJY.jpg'),
        ]
    )
    assert result.output == snapshot('That is a potato.')


async def test_google_model_video_url_input(allow_model_requests: None, google_provider: GoogleProvider):
    m = GoogleModel('gemini-2.0-flash', provider=google_provider)
    agent = Agent(m, system_prompt='You are a helpful chatbot.')

    result = await agent.run(
        [
            'Explain me this video',
            VideoUrl(url='https://github.com/pydantic/pydantic-ai/raw/refs/heads/main/tests/assets/small_video.mp4'),
        ]
    )
    assert result.output == snapshot("""\
Certainly! Based on the image you sent, it appears to be a setup for filming or photography. \n\

Here's what I can observe:

*   **Camera Monitor:** There is a monitor mounted on a tripod, displaying a shot of a canyon or mountain landscape.
*   **Camera/Recording Device:** Below the monitor, there is a camera or some other kind of recording device.
*   **Landscape Backdrop:** In the background, there is a similar-looking landscape to what's being displayed on the screen.

In summary, it looks like the image shows a camera setup, perhaps in the process of filming, with a monitor to review the footage.\
""")


async def test_google_model_youtube_video_url_input_with_vendor_metadata(
    allow_model_requests: None, google_provider: GoogleProvider
):
    m = GoogleModel('gemini-2.0-flash', provider=google_provider)
    agent = Agent(m, system_prompt='You are a helpful chatbot.')

    result = await agent.run(
        [
            'Explain me this video',
            VideoUrl(
                url='https://youtu.be/lCdaVNyHtjU',
                vendor_metadata={'fps': 0.2},
            ),
        ]
    )
    assert result.output == snapshot("""\
Okay, based on the image, here's what I can infer:

*   **A camera monitor is mounted on top of a camera.**
*   **The monitor's screen is on, displaying a view of the rocky mountains.**
*   **This setting suggests a professional video shoot.**

If you'd like a more detailed explanation, please provide additional information about the video.\
""")


async def test_google_model_document_url_input(allow_model_requests: None, google_provider: GoogleProvider):
    m = GoogleModel('gemini-2.0-flash', provider=google_provider)
    agent = Agent(m, system_prompt='You are a helpful chatbot.')

    document_url = DocumentUrl(url='https://www.w3.org/WAI/ER/tests/xhtml/testfiles/resources/pdf/dummy.pdf')

    result = await agent.run(['What is the main content on this document?', document_url])
    assert result.output == snapshot('The document appears to be a dummy PDF file.\n')


async def test_google_model_text_document_url_input(allow_model_requests: None, google_provider: GoogleProvider):
    m = GoogleModel('gemini-2.0-flash', provider=google_provider)
    agent = Agent(m, system_prompt='You are a helpful chatbot.')

    text_document_url = DocumentUrl(url='https://example-files.online-convert.com/document/txt/example.txt')

    result = await agent.run(['What is the main content on this document?', text_document_url])
    assert result.output == snapshot(
        'The main content of the TXT file is an explanation of the placeholder name "John Doe" (and related variations) and its usage in legal contexts, popular culture, and other situations where the identity of a person is unknown or needs to be withheld. The document also includes the purpose of the file and other file type information.\n'
    )


async def test_google_model_text_as_binary_content_input(allow_model_requests: None, google_provider: GoogleProvider):
    m = GoogleModel('gemini-2.0-flash', provider=google_provider)
    agent = Agent(m, system_prompt='You are a helpful chatbot.')

    text_content = BinaryContent(data=b'This is a test document.', media_type='text/plain')

    result = await agent.run(['What is the main content on this document?', text_content])
    assert result.output == snapshot('The main content of the document is that it is a test document.\n')


async def test_google_model_instructions(allow_model_requests: None, google_provider: GoogleProvider):
    m = GoogleModel('gemini-2.0-flash', provider=google_provider)

    def instructions() -> str:
        return 'You are a helpful assistant.'

    agent = Agent(m, instructions=instructions)

    result = await agent.run('What is the capital of France?')
    assert result.all_messages() == snapshot(
        [
            ModelRequest(
                parts=[UserPromptPart(content='What is the capital of France?', timestamp=IsDatetime())],
                instructions='You are a helpful assistant.',
                run_id=IsStr(),
            ),
            ModelResponse(
                parts=[TextPart(content='The capital of France is Paris.\n')],
                usage=RequestUsage(
                    input_tokens=13, output_tokens=8, details={'text_candidates_tokens': 8, 'text_prompt_tokens': 13}
                ),
                model_name='gemini-2.0-flash',
                timestamp=IsDatetime(),
                provider_name='google-gla',
                provider_details={'finish_reason': 'STOP'},
                provider_response_id=IsStr(),
                finish_reason='stop',
                run_id=IsStr(),
            ),
        ]
    )


async def test_google_model_multiple_documents_in_history(
    allow_model_requests: None, google_provider: GoogleProvider, document_content: BinaryContent
):
    m = GoogleModel(model_name='gemini-2.0-flash', provider=google_provider)
    agent = Agent(model=m)

    result = await agent.run(
        'What is in the documents?',
        message_history=[
            ModelRequest(parts=[UserPromptPart(content=['Here is a PDF document: ', document_content])]),
            ModelResponse(parts=[TextPart(content='foo bar')]),
            ModelRequest(parts=[UserPromptPart(content=['Here is another PDF document: ', document_content])]),
            ModelResponse(parts=[TextPart(content='foo bar 2')]),
        ],
    )

    assert result.output == snapshot('Both documents contain the text "Dummy PDF file" at the top of the page.')


async def test_google_model_safety_settings(allow_model_requests: None, google_provider: GoogleProvider):
    m = GoogleModel('gemini-1.5-flash', provider=google_provider)
    settings = GoogleModelSettings(
        google_safety_settings=[
            {
                'category': HarmCategory.HARM_CATEGORY_HATE_SPEECH,
                'threshold': HarmBlockThreshold.BLOCK_LOW_AND_ABOVE,
            }
        ]
    )
    agent = Agent(m, instructions='You hate the world!', model_settings=settings)

    with pytest.raises(UnexpectedModelBehavior, match="Content filter 'SAFETY' triggered"):
        await agent.run('Tell me a joke about a Brazilians.')


async def test_google_model_web_search_tool(allow_model_requests: None, google_provider: GoogleProvider):
    m = GoogleModel('gemini-2.5-pro', provider=google_provider)
    agent = Agent(m, system_prompt='You are a helpful chatbot.', builtin_tools=[WebSearchTool()])

    result = await agent.run('What is the weather in San Francisco today?')
    assert result.all_messages() == snapshot(
        [
            ModelRequest(
                parts=[
                    SystemPromptPart(
                        content='You are a helpful chatbot.',
                        timestamp=IsDatetime(),
                    ),
                    UserPromptPart(
                        content='What is the weather in San Francisco today?',
                        timestamp=IsDatetime(),
                    ),
                ],
                run_id=IsStr(),
            ),
            ModelResponse(
                parts=[
                    BuiltinToolCallPart(
                        tool_name='web_search',
                        args={'queries': ['weather in San Francisco today']},
                        tool_call_id=IsStr(),
                        provider_name='google-gla',
                    ),
                    BuiltinToolReturnPart(
                        tool_name='web_search',
                        content=[
                            {
                                'domain': None,
                                'title': 'Weather information for San Francisco, CA, US',
                                'uri': 'https://www.google.com/search?q=weather+in+San Francisco, CA,+US',
                            },
                            {
                                'domain': None,
                                'title': 'weather.gov',
                                'uri': 'https://vertexaisearch.cloud.google.com/grounding-api-redirect/AUZIYQF_uqo2G5Goeww8iF1L_dYa2sqWGhzu_UnxEZd1gQ7ZNuXEVVVYEEYcx_La3kuODFm0dPUhHeF4qGP1c6kJ86i4SKfvRqFitMCvNiDx07eC5iM7axwepoTv3FeUdIRC-ou1P-6DDykZ4QzcxcrKISa_1Q==',
                            },
                            {
                                'domain': None,
                                'title': 'wunderground.com',
                                'uri': 'https://vertexaisearch.cloud.google.com/grounding-api-redirect/AUZIYQFywixFZicmDjijfhfLNw8ya7XdqWR31aJp8CHyULLelG8bujH1TuqeP9RAhK6Pcm1qz11ujm2yM7gM5bJXDFsZwbsubub4cnUp5ixRaloJcjVrHkyd5RHblhkDDxHGiREV9BcuqeJovdr8qhtrCKMcvJk=',
                            },
                        ],
                        tool_call_id=IsStr(),
                        timestamp=IsDatetime(),
                        provider_name='google-gla',
                    ),
                    TextPart(
                        content="""\
## Weather in San Francisco is Mild and Partly Cloudy

**San Francisco, CA** - Residents and visitors in San Francisco are experiencing a mild Tuesday, with partly cloudy skies and temperatures hovering around 69°F. There is a very low chance of rain throughout the day.

According to the latest weather reports, the forecast for the remainder of the day is expected to be sunny, with highs ranging from the mid-60s to the lower 80s. Winds are predicted to come from the west at 10 to 15 mph.

As the evening approaches, the skies are expected to remain partly cloudy, with temperatures dropping to the upper 50s. There is a slight increase in the chance of rain overnight, but it remains low at 20%.

Overall, today's weather in San Francisco is pleasant, with a mix of sun and clouds and comfortable temperatures.\
"""
                    ),
                ],
                usage=RequestUsage(
                    input_tokens=17,
                    output_tokens=533,
                    details={
                        'thoughts_tokens': 213,
                        'tool_use_prompt_tokens': 119,
                        'text_prompt_tokens': 17,
                        'text_tool_use_prompt_tokens': 119,
                    },
                ),
                model_name='gemini-2.5-pro',
                timestamp=IsDatetime(),
                provider_name='google-gla',
                provider_details={'finish_reason': 'STOP'},
                provider_response_id='btnJaOrqE4_6qtsP7bOboQs',
                finish_reason='stop',
                run_id=IsStr(),
            ),
        ]
    )

    messages = result.all_messages()
    result = await agent.run(user_prompt='how about Mexico City?', message_history=messages)
    assert result.new_messages() == snapshot(
        [
            ModelRequest(
                parts=[
                    UserPromptPart(
                        content='how about Mexico City?',
                        timestamp=IsDatetime(),
                    )
                ],
                run_id=IsStr(),
            ),
            ModelResponse(
                parts=[
                    BuiltinToolCallPart(
                        tool_name='web_search',
                        args={'queries': ['current weather in Mexico City']},
                        tool_call_id=IsStr(),
                        provider_name='google-gla',
                    ),
                    BuiltinToolReturnPart(
                        tool_name='web_search',
                        content=[
                            {
                                'domain': None,
                                'title': 'theweathernetwork.com',
                                'uri': 'https://vertexaisearch.cloud.google.com/grounding-api-redirect/AUZIYQEvigSUuLwtMoqPNq2bvqCduH6yYQLKmhzoj0-SQbxBb2rs_ow380KClss6yfKqxmQ-3HIrmzasviLVdO2FhQ_uEIGfpv6-_r4XOSSLu57LKZgAFYTsswd5Q--VkuO2eEr4Vh8b0aK4KFi3Rt3k_r99frmOa-8mCHzWrXI_HeS58IvIpda0XNtWVEjg',
                            },
                            {
                                'domain': None,
                                'title': 'wunderground.com',
                                'uri': 'https://vertexaisearch.cloud.google.com/grounding-api-redirect/AUZIYQFEXnJiWubQ1I2xMumZnSwxzZzhO_s2AdGg1yFakgO7GqJXU25aq3-Zl5xFEsUk9KpDtKUsS0NrBQxRNYCTkbKMknHSD5n8Yps9aAYvLOvyKgKPDFt4SkBkt1RO1nyPOweAzOzjPmnnd8AqBqOq',
                            },
                            {
                                'domain': None,
                                'title': 'wunderground.com',
                                'uri': 'https://vertexaisearch.cloud.google.com/grounding-api-redirect/AUZIYQEDXOJgWay-hTPi0eqxph51YPv_mX15kug_vYdV3Ybx19gm4XsIFdbDN3OhP8tHbKJDheVySvDaxmXZK2lsEJlHITYidz_uKAiY38_peXIPv0Kw4LvBYLWUh4SPwHBLgHAR3CsLQo3293ZbIXZ_3A==',
                            },
                        ],
                        tool_call_id=IsStr(),
                        timestamp=IsDatetime(),
                        provider_name='google-gla',
                    ),
                    TextPart(
                        content="""\
In Mexico City today, you can expect a day of mixed sun and clouds with a high likelihood of showers and thunderstorms, particularly in the afternoon and evening.

Currently, the weather is partly cloudy with temperatures in the mid-60s Fahrenheit (around 17-18°C). As the day progresses, the temperature is expected to rise, reaching a high of around 73-75°F (approximately 23°C).

There is a significant chance of rain, with forecasts indicating a 60% to 100% probability of precipitation, especially from mid-afternoon into the evening. Winds are generally light, coming from the north-northeast at 10 to 15 mph.

Tonight, the skies will remain cloudy with a continued chance of showers, and the temperature will drop to a low of around 57°F (about 14°C).\
"""
                    ),
                ],
                usage=RequestUsage(
                    input_tokens=209,
                    output_tokens=623,
                    details={
                        'thoughts_tokens': 131,
                        'tool_use_prompt_tokens': 286,
                        'text_prompt_tokens': 209,
                        'text_tool_use_prompt_tokens': 286,
                    },
                ),
                model_name='gemini-2.5-pro',
                timestamp=IsDatetime(),
                provider_name='google-gla',
                provider_details={'finish_reason': 'STOP'},
                provider_response_id='dtnJaKyTAri3qtsPu4imqQs',
                finish_reason='stop',
                run_id=IsStr(),
            ),
        ]
    )


async def test_google_model_web_search_tool_stream(allow_model_requests: None, google_provider: GoogleProvider):
    m = GoogleModel('gemini-2.5-pro', provider=google_provider)
    agent = Agent(m, system_prompt='You are a helpful chatbot.', builtin_tools=[WebSearchTool()])

    event_parts: list[Any] = []
    async with agent.iter(user_prompt='What is the weather in San Francisco today?') as agent_run:
        async for node in agent_run:
            if Agent.is_model_request_node(node) or Agent.is_call_tools_node(node):
                async with node.stream(agent_run.ctx) as request_stream:
                    async for event in request_stream:
                        event_parts.append(event)

    assert agent_run.result is not None
    messages = agent_run.result.all_messages()
    assert messages == snapshot(
        [
            ModelRequest(
                parts=[
                    SystemPromptPart(
                        content='You are a helpful chatbot.',
                        timestamp=IsDatetime(),
                    ),
                    UserPromptPart(
                        content='What is the weather in San Francisco today?',
                        timestamp=IsDatetime(),
                    ),
                ],
                run_id=IsStr(),
            ),
            ModelResponse(
                parts=[
                    TextPart(
                        content="""\
### Weather in San Francisco is Mild and Partly Cloudy Today

**San Francisco, CA** - Today's weather in San Francisco is partly cloudy with temperatures ranging from the high 50s to the low 80s, according to various weather reports.

As of Tuesday afternoon, the temperature is around 69°F (21°C), with a real feel of about 76°F (24°C) and humidity at approximately 68%. Another report indicates a temperature of 68°F with passing clouds. There is a very low chance of rain throughout the day.

The forecast for the remainder of the day predicts sunny skies with highs ranging from the mid-60s to the lower 80s. Some sources suggest the high could reach up to 85°F. Tonight, the weather is expected to be partly cloudy with lows in the upper 50s.

Hourly forecasts show temperatures remaining in the low 70s during the afternoon before gradually cooling down in the evening. The chance of rain remains low throughout the day.\
"""
                    )
                ],
                usage=RequestUsage(
                    input_tokens=17,
                    output_tokens=755,
                    details={
                        'thoughts_tokens': 412,
                        'tool_use_prompt_tokens': 102,
                        'text_prompt_tokens': 17,
                        'text_tool_use_prompt_tokens': 102,
                    },
                ),
                model_name='gemini-2.5-pro',
                timestamp=IsDatetime(),
                provider_name='google-gla',
                provider_details={'finish_reason': 'STOP'},
                provider_response_id='ftnJaMmAMcm-qtsPwvCCoAo',
                finish_reason='stop',
                run_id=IsStr(),
            ),
        ]
    )

    assert event_parts == snapshot(
        [
            PartStartEvent(
                index=0,
                part=TextPart(
                    content="""\
### Weather in San Francisco is Mild and Partly Cloudy Today

**San Francisco, CA** - Today's weather in San\
"""
                ),
            ),
            FinalResultEvent(tool_name=None, tool_call_id=None),
            PartDeltaEvent(
                index=0,
                delta=TextPartDelta(
                    content_delta=' Francisco is partly cloudy with temperatures ranging from the high 50s to the low 80s, according to various weather'
                ),
            ),
            PartDeltaEvent(
                index=0,
                delta=TextPartDelta(
                    content_delta="""\
 reports.

As of Tuesday afternoon, the temperature is around 69°F (21°C), with a real\
"""
                ),
            ),
            PartDeltaEvent(
                index=0,
                delta=TextPartDelta(
                    content_delta=' feel of about 76°F (24°C) and humidity at approximately 68%. Another'
                ),
            ),
            PartDeltaEvent(
                index=0,
                delta=TextPartDelta(
                    content_delta=' report indicates a temperature of 68°F with passing clouds. There is a very low chance of'
                ),
            ),
            PartDeltaEvent(
                index=0,
                delta=TextPartDelta(
                    content_delta="""\
 rain throughout the day.

The forecast for the remainder of the day predicts sunny skies with highs ranging from the mid\
"""
                ),
            ),
            PartDeltaEvent(
                index=0,
                delta=TextPartDelta(
                    content_delta='-60s to the lower 80s. Some sources suggest the high could reach up to 85'
                ),
            ),
            PartDeltaEvent(
                index=0,
                delta=TextPartDelta(
                    content_delta='°F. Tonight, the weather is expected to be partly cloudy with lows in the upper 50s'
                ),
            ),
            PartDeltaEvent(
                index=0,
                delta=TextPartDelta(
                    content_delta="""\
.

Hourly forecasts show temperatures remaining in the low 70s during the afternoon before gradually cooling down in\
"""
                ),
            ),
            PartDeltaEvent(
                index=0,
                delta=TextPartDelta(content_delta=' the evening. The chance of rain remains low throughout the day.'),
            ),
            PartEndEvent(
                index=0,
                part=TextPart(
                    content="""\
### Weather in San Francisco is Mild and Partly Cloudy Today

**San Francisco, CA** - Today's weather in San Francisco is partly cloudy with temperatures ranging from the high 50s to the low 80s, according to various weather reports.

As of Tuesday afternoon, the temperature is around 69°F (21°C), with a real feel of about 76°F (24°C) and humidity at approximately 68%. Another report indicates a temperature of 68°F with passing clouds. There is a very low chance of rain throughout the day.

The forecast for the remainder of the day predicts sunny skies with highs ranging from the mid-60s to the lower 80s. Some sources suggest the high could reach up to 85°F. Tonight, the weather is expected to be partly cloudy with lows in the upper 50s.

Hourly forecasts show temperatures remaining in the low 70s during the afternoon before gradually cooling down in the evening. The chance of rain remains low throughout the day.\
"""
                ),
            ),
        ]
    )

    result = await agent.run(user_prompt='how about Mexico City?', message_history=messages)
    assert result.new_messages() == snapshot(
        [
            ModelRequest(
                parts=[
                    UserPromptPart(
                        content='how about Mexico City?',
                        timestamp=IsDatetime(),
                    )
                ],
                run_id=IsStr(),
            ),
            ModelResponse(
                parts=[
                    BuiltinToolCallPart(
                        tool_name='web_search',
                        args={'queries': ['weather in Mexico City today']},
                        tool_call_id=IsStr(),
                        provider_name='google-gla',
                    ),
                    BuiltinToolReturnPart(
                        tool_name='web_search',
                        content=[
                            {
                                'domain': None,
                                'title': 'wunderground.com',
                                'uri': 'https://vertexaisearch.cloud.google.com/grounding-api-redirect/AUZIYQEQC0SXLaLGgcMFH_tEWkajsUbbqi5e41d5DCbU7UYn-07hCucenSJSG81JCNJHvCmvBBNLToqgi9ekV5gIRMRxWyuGtmwk6_mm9PkCXkma14WNA77Mop53-RlMrNGA0Pv1cWWsfjT2eO0TzYw=',
                            },
                            {
                                'domain': None,
                                'title': 'wunderground.com',
                                'uri': 'https://vertexaisearch.cloud.google.com/grounding-api-redirect/AUZIYQHvVca9OLivHL55Skj5zYB3_Tz-N5Fqhjbq3NA61blVTqN54YtDSleJ9UIx6wsIAcCih6MGTG2GGnqXbcinemBrd66vI4a93SqCUUenrG2M9mzjdVShhGaW3hLtx8jGnNGiGVbg3i6EiHJWExkG',
                            },
                            {
                                'domain': None,
                                'title': 'yahoo.com',
                                'uri': 'https://vertexaisearch.cloud.google.com/grounding-api-redirect/AUZIYQFTqbIT6r826Xu2U3cET_KtlwQe82Sf_LNSKFQKayYaymtY3qAbz6iIkbQxccEiSnFv-HmDVkk_ie97DIp9d3iw-PapYXUKqV3OA720KCi6KmqZ98zJkAxg-egXxD-PyHIkyaK5eBlCo5JLKDff_EhJchxZ',
                            },
                            {
                                'domain': None,
                                'title': 'theweathernetwork.com',
                                'uri': 'https://vertexaisearch.cloud.google.com/grounding-api-redirect/AUZIYQGfewQ5Ayt0L90iNqoh_TfbKWfmLEfxHK2StObAJayvxDyyZnZN9RQce45e_lWWThsK4AqsqSRcHabKkQK8YMa1owQR8Bn6-ma7jiWhx8NN2d7Cu5diJcujVwyEbvTLS3ZlavVz8J6lXmUvDTVVDrVA4pKBYkz96YMy76lT1IJJzo4quSaVFhXjk1Y=',
                            },
                        ],
                        tool_call_id=IsStr(),
                        timestamp=IsDatetime(),
                        provider_name='google-gla',
                    ),
                    TextPart(
                        content="""\
### Scattered Thunderstorms and Mild Temperatures in Mexico City Today

**Mexico City, Mexico** - The weather in Mexico City today is generally cloudy with scattered thunderstorms expected to develop, particularly this afternoon. Temperatures are mild, with highs forecasted to be in the mid-70s and lows in the upper 50s.

Currently, the temperature is approximately 78°F (26°C), but it feels like 77°F (25°C). The forecast for the rest of the day indicates a high of around 73°F to 75°F (23°C to 24°C). Tonight, the temperature is expected to drop to a low of about 57°F (14°C).

There is a high chance of rain throughout the day, with some reports stating a 60% to 85% probability of precipitation. Hourly forecasts indicate that the likelihood of rain increases significantly in the late afternoon and evening. Winds are coming from the north-northeast at 10 to 15 mph.\
"""
                    ),
                ],
                usage=RequestUsage(
                    input_tokens=249,
                    output_tokens=860,
                    details={
                        'thoughts_tokens': 301,
                        'tool_use_prompt_tokens': 319,
                        'text_prompt_tokens': 249,
                        'text_tool_use_prompt_tokens': 319,
                    },
                ),
                model_name='gemini-2.5-pro',
                timestamp=IsDatetime(),
                provider_name='google-gla',
                provider_details={'finish_reason': 'STOP'},
                provider_response_id='itnJaJK1BsGxqtsPrIeb6Ao',
                finish_reason='stop',
                run_id=IsStr(),
            ),
        ]
    )


async def test_google_model_url_context_tool(allow_model_requests: None, google_provider: GoogleProvider):
    m = GoogleModel('gemini-2.5-flash', provider=google_provider)
    agent = Agent(m, system_prompt='You are a helpful chatbot.', builtin_tools=[UrlContextTool()])

    result = await agent.run(
        'What is the first sentence on the page https://ai.pydantic.dev? Reply with only the sentence.'
    )

    assert result.output == snapshot(
        'Pydantic AI is a Python agent framework designed to make it less painful to build production grade applications with Generative AI.'
    )


async def test_google_model_code_execution_tool(allow_model_requests: None, google_provider: GoogleProvider):
    m = GoogleModel('gemini-2.5-pro', provider=google_provider)
    agent = Agent(m, system_prompt='You are a helpful chatbot.', builtin_tools=[CodeExecutionTool()])

    result = await agent.run('What day is today in Utrecht?')
    assert result.all_messages() == snapshot(
        [
            ModelRequest(
                parts=[
                    SystemPromptPart(content='You are a helpful chatbot.', timestamp=IsDatetime()),
                    UserPromptPart(content='What day is today in Utrecht?', timestamp=IsDatetime()),
                ],
                run_id=IsStr(),
            ),
            ModelResponse(
                parts=[
                    BuiltinToolCallPart(
                        tool_name='code_execution',
                        args={
                            'code': """\
from datetime import datetime
import pytz

# Get the current time in UTC
utc_now = datetime.now(pytz.utc)

# Get the timezone for Utrecht (which is in the Netherlands, using Europe/Amsterdam)
utrecht_tz = pytz.timezone('Europe/Amsterdam')

# Convert the current UTC time to Utrecht's local time
utrecht_now = utc_now.astimezone(utrecht_tz)

# Format the date to be easily readable (e.g., "Tuesday, May 21, 2024")
formatted_date = utrecht_now.strftime("%A, %B %d, %Y")

print(f"Today in Utrecht is {formatted_date}.")
""",
                            'language': 'PYTHON',
                        },
                        tool_call_id=IsStr(),
                        provider_name='google-gla',
                    ),
                    BuiltinToolReturnPart(
                        tool_name='code_execution',
                        content={
                            'outcome': 'OUTCOME_OK',
                            'output': 'Today in Utrecht is Tuesday, September 16, 2025.\n',
                        },
                        tool_call_id=IsStr(),
                        timestamp=IsDatetime(),
                        provider_name='google-gla',
                    ),
                    TextPart(content='Today in Utrecht is Tuesday, September 16, 2025.'),
                ],
                usage=RequestUsage(
                    input_tokens=15,
                    output_tokens=1335,
                    details={
                        'thoughts_tokens': 483,
                        'tool_use_prompt_tokens': 675,
                        'text_prompt_tokens': 15,
                        'text_tool_use_prompt_tokens': 675,
                    },
                ),
                model_name='gemini-2.5-pro',
                timestamp=IsDatetime(),
                provider_name='google-gla',
                provider_details={'finish_reason': 'STOP'},
                provider_response_id=IsStr(),
                finish_reason='stop',
                run_id=IsStr(),
            ),
        ]
    )

    result = await agent.run('What day is tomorrow?', message_history=result.all_messages())
    assert result.new_messages() == snapshot(
        [
            ModelRequest(
                parts=[UserPromptPart(content='What day is tomorrow?', timestamp=IsDatetime())],
                run_id=IsStr(),
            ),
            ModelResponse(
                parts=[
                    BuiltinToolCallPart(
                        tool_name='code_execution',
                        args={
                            'code': """\
from datetime import date, timedelta

tomorrow = date.today() + timedelta(days=1)
print(f"Tomorrow is {tomorrow.strftime('%A, %B %d, %Y')}.")
""",
                            'language': 'PYTHON',
                        },
                        tool_call_id=IsStr(),
                        provider_name='google-gla',
                    ),
                    BuiltinToolReturnPart(
                        tool_name='code_execution',
                        content={
                            'outcome': 'OUTCOME_OK',
                            'output': 'Tomorrow is Wednesday, September 17, 2025.\n',
                        },
                        tool_call_id=IsStr(),
                        timestamp=IsDatetime(),
                        provider_name='google-gla',
                    ),
                    TextPart(content='Tomorrow is Wednesday, September 17, 2025.'),
                ],
                usage=RequestUsage(
                    input_tokens=39,
                    output_tokens=1235,
                    details={
                        'thoughts_tokens': 540,
                        'tool_use_prompt_tokens': 637,
                        'text_prompt_tokens': 39,
                        'text_tool_use_prompt_tokens': 637,
                    },
                ),
                model_name='gemini-2.5-pro',
                timestamp=IsDatetime(),
                provider_name='google-gla',
                provider_details={'finish_reason': 'STOP'},
                provider_response_id=IsStr(),
                finish_reason='stop',
                run_id=IsStr(),
            ),
        ]
    )


async def test_google_model_server_tool_receive_history_from_another_provider(
    allow_model_requests: None, anthropic_api_key: str, gemini_api_key: str
):
    from pydantic_ai.models.anthropic import AnthropicModel
    from pydantic_ai.providers.anthropic import AnthropicProvider

    anthropic_model = AnthropicModel('claude-sonnet-4-0', provider=AnthropicProvider(api_key=anthropic_api_key))
    google_model = GoogleModel('gemini-2.0-flash', provider=GoogleProvider(api_key=gemini_api_key))
    agent = Agent(builtin_tools=[CodeExecutionTool()])

    result = await agent.run('How much is 3 * 12390?', model=anthropic_model)
    assert part_types_from_messages(result.all_messages()) == snapshot(
        [[UserPromptPart], [TextPart, BuiltinToolCallPart, BuiltinToolReturnPart, TextPart]]
    )

    result = await agent.run('Multiplied by 12390', model=google_model, message_history=result.all_messages())
    assert part_types_from_messages(result.all_messages()) == snapshot(
        [
            [UserPromptPart],
            [TextPart, BuiltinToolCallPart, BuiltinToolReturnPart, TextPart],
            [UserPromptPart],
            [TextPart, BuiltinToolCallPart, BuiltinToolReturnPart, TextPart],
        ]
    )


async def test_google_model_receive_web_search_history_from_another_provider(
    allow_model_requests: None, anthropic_api_key: str, gemini_api_key: str
):
    from pydantic_ai.models.anthropic import AnthropicModel
    from pydantic_ai.providers.anthropic import AnthropicProvider

    anthropic_model = AnthropicModel('claude-sonnet-4-0', provider=AnthropicProvider(api_key=anthropic_api_key))
    anthropic_agent = Agent(model=anthropic_model, builtin_tools=[WebSearchTool()])

    result = await anthropic_agent.run('What are the latest news in the Netherlands?')
    assert part_types_from_messages(result.all_messages()) == snapshot(
        [
            [UserPromptPart],
            [
                BuiltinToolCallPart,
                BuiltinToolReturnPart,
                TextPart,
                TextPart,
                TextPart,
                TextPart,
                TextPart,
                TextPart,
                TextPart,
                TextPart,
                TextPart,
                TextPart,
                TextPart,
                TextPart,
                TextPart,
                TextPart,
                TextPart,
                TextPart,
                TextPart,
                TextPart,
                TextPart,
                TextPart,
                TextPart,
                TextPart,
                TextPart,
                TextPart,
                TextPart,
                TextPart,
                TextPart,
            ],
        ]
    )

    google_model = GoogleModel('gemini-2.0-flash', provider=GoogleProvider(api_key=gemini_api_key))
    google_agent = Agent(model=google_model)
    result = await google_agent.run('What day is tomorrow?', message_history=result.all_messages())
    assert part_types_from_messages(result.all_messages()) == snapshot(
        [
            [UserPromptPart],
            [
                BuiltinToolCallPart,
                BuiltinToolReturnPart,
                TextPart,
                TextPart,
                TextPart,
                TextPart,
                TextPart,
                TextPart,
                TextPart,
                TextPart,
                TextPart,
                TextPart,
                TextPart,
                TextPart,
                TextPart,
                TextPart,
                TextPart,
                TextPart,
                TextPart,
                TextPart,
                TextPart,
                TextPart,
                TextPart,
                TextPart,
                TextPart,
                TextPart,
                TextPart,
                TextPart,
                TextPart,
            ],
            [UserPromptPart],
            [TextPart],
        ]
    )


async def test_google_model_empty_user_prompt(allow_model_requests: None, google_provider: GoogleProvider):
    m = GoogleModel('gemini-2.5-flash', provider=google_provider)
    agent = Agent(m, instructions='You are a helpful assistant.')

    result = await agent.run()
    assert result.output == snapshot("""\
Hello! That's correct. I am designed to be a helpful assistant.

I'm ready to assist you with a wide range of tasks, from answering questions and providing information to brainstorming ideas and generating creative content.

How can I help you today?\
""")


async def test_google_model_empty_assistant_response(allow_model_requests: None, google_provider: GoogleProvider):
    m = GoogleModel('gemini-2.5-flash', provider=google_provider)
    agent = Agent(m)

    result = await agent.run(
        'Was your previous response empty?',
        message_history=[
            ModelRequest(parts=[UserPromptPart(content='Hi')]),
            ModelResponse(parts=[TextPart(content='')]),
        ],
    )

    assert result.output == snapshot("""\
As an AI, I don't retain memory of past interactions or specific conversational history in the way a human does. Each response I generate is based on the current prompt I receive.

Therefore, I cannot directly recall if my specific previous response to you was empty.

However, I am designed to always provide a response with content. If you received an empty response, it would likely indicate a technical issue or an error in the system, rather than an intentional empty output from me.

Could you please tell me what you were expecting or if you'd like me to try again?\
""")


async def test_google_model_thinking_part(allow_model_requests: None, google_provider: GoogleProvider):
    m = GoogleModel('gemini-3-pro-preview', provider=google_provider)
    settings = GoogleModelSettings(google_thinking_config={'include_thoughts': True})
    agent = Agent(m, system_prompt='You are a helpful assistant.', model_settings=settings)

    # Google only emits thought signatures when there are tools: https://ai.google.dev/gemini-api/docs/thinking#signatures
    @agent.tool_plain
    def dummy() -> None: ...  # pragma: no cover

    result = await agent.run('How do I cross the street?')
    assert result.all_messages() == snapshot(
        [
            ModelRequest(
                parts=[
                    SystemPromptPart(
                        content='You are a helpful assistant.',
                        timestamp=IsDatetime(),
                    ),
                    UserPromptPart(
                        content='How do I cross the street?',
                        timestamp=IsDatetime(),
                    ),
                ],
                run_id=IsStr(),
            ),
            ModelResponse(
                parts=[
                    ThinkingPart(content=IsStr()),
                    TextPart(
                        content=IsStr(),
                        provider_details={'thought_signature': IsStr()},
                    ),
                ],
                usage=RequestUsage(
                    input_tokens=29, output_tokens=1737, details={'thoughts_tokens': 1001, 'text_prompt_tokens': 29}
                ),
                model_name='gemini-3-pro-preview',
                timestamp=IsDatetime(),
                provider_name='google-gla',
                provider_details={'finish_reason': 'STOP'},
                provider_response_id=IsStr(),
                finish_reason='stop',
                run_id=IsStr(),
            ),
        ]
    )

    result = await agent.run(
        'Considering the way to cross the street, analogously, how do I cross the river?',
        message_history=result.all_messages(),
    )
    assert result.new_messages() == snapshot(
        [
            ModelRequest(
                parts=[
                    UserPromptPart(
                        content='Considering the way to cross the street, analogously, how do I cross the river?',
                        timestamp=IsDatetime(),
                    )
                ],
                run_id=IsStr(),
            ),
            ModelResponse(
                parts=[
                    ThinkingPart(content=IsStr()),
                    TextPart(
                        content=IsStr(),
                        provider_details={'thought_signature': IsStr()},
                    ),
                ],
                usage=RequestUsage(
                    input_tokens=1280, output_tokens=2073, details={'thoughts_tokens': 1115, 'text_prompt_tokens': 1280}
                ),
                model_name='gemini-3-pro-preview',
                timestamp=IsDatetime(),
                provider_name='google-gla',
                provider_details={'finish_reason': 'STOP'},
                provider_response_id='UN4gafq5OY-kmtkPwqS6kAs',
                finish_reason='stop',
                run_id=IsStr(),
            ),
        ]
    )


async def test_google_model_thinking_part_from_other_model(
    allow_model_requests: None, google_provider: GoogleProvider, openai_api_key: str
):
    provider = OpenAIProvider(api_key=openai_api_key)
    m = OpenAIResponsesModel('gpt-5', provider=provider)
    settings = OpenAIResponsesModelSettings(openai_reasoning_effort='high', openai_reasoning_summary='detailed')
    agent = Agent(m, system_prompt='You are a helpful assistant.', model_settings=settings)

    # Google only emits thought signatures when there are tools: https://ai.google.dev/gemini-api/docs/thinking#signatures
    @agent.tool_plain
    def dummy() -> None: ...  # pragma: no cover

    result = await agent.run('How do I cross the street?')
    assert result.all_messages() == snapshot(
        [
            ModelRequest(
                parts=[
                    SystemPromptPart(
                        content='You are a helpful assistant.',
                        timestamp=IsDatetime(),
                    ),
                    UserPromptPart(
                        content='How do I cross the street?',
                        timestamp=IsDatetime(),
                    ),
                ],
                run_id=IsStr(),
            ),
            ModelResponse(
                parts=[
                    ThinkingPart(
                        content=IsStr(),
                        id='rs_68c1fb6c15c48196b964881266a03c8e0c14a8a9087e8689',
                        signature=IsStr(),
                        provider_name='openai',
                    ),
                    ThinkingPart(
                        content=IsStr(),
                        id='rs_68c1fb6c15c48196b964881266a03c8e0c14a8a9087e8689',
                    ),
                    ThinkingPart(
                        content=IsStr(),
                        id='rs_68c1fb6c15c48196b964881266a03c8e0c14a8a9087e8689',
                    ),
                    ThinkingPart(
                        content=IsStr(),
                        id='rs_68c1fb6c15c48196b964881266a03c8e0c14a8a9087e8689',
                    ),
                    ThinkingPart(
                        content=IsStr(),
                        id='rs_68c1fb6c15c48196b964881266a03c8e0c14a8a9087e8689',
                    ),
                    TextPart(content=IsStr(), id='msg_68c1fb814fdc8196aec1a46164ddf7680c14a8a9087e8689'),
                ],
                usage=RequestUsage(input_tokens=45, output_tokens=1719, details={'reasoning_tokens': 1408}),
                model_name='gpt-5-2025-08-07',
                timestamp=IsDatetime(),
                provider_name='openai',
                provider_details={'finish_reason': 'completed'},
                provider_response_id='resp_68c1fb6b6a248196a6216e80fc2ace380c14a8a9087e8689',
                finish_reason='stop',
                run_id=IsStr(),
            ),
        ]
    )

    result = await agent.run(
        'Considering the way to cross the street, analogously, how do I cross the river?',
        model=GoogleModel(
            'gemini-2.5-pro',
            provider=google_provider,
            settings=GoogleModelSettings(google_thinking_config={'include_thoughts': True}),
        ),
        message_history=result.all_messages(),
    )
    assert result.new_messages() == snapshot(
        [
            ModelRequest(
                parts=[
                    UserPromptPart(
                        content='Considering the way to cross the street, analogously, how do I cross the river?',
                        timestamp=IsDatetime(),
                    )
                ],
                run_id=IsStr(),
            ),
            ModelResponse(
                parts=[
                    ThinkingPart(content=IsStr()),
                    TextPart(
                        content=IsStr(),
                        provider_details={'thought_signature': IsStr()},
                    ),
                ],
                usage=RequestUsage(
                    input_tokens=1106, output_tokens=1867, details={'thoughts_tokens': 1089, 'text_prompt_tokens': 1106}
                ),
                model_name='gemini-2.5-pro',
                timestamp=IsDatetime(),
                provider_name='google-gla',
                provider_details={'finish_reason': 'STOP'},
                provider_response_id=IsStr(),
                finish_reason='stop',
                run_id=IsStr(),
            ),
        ]
    )


async def test_google_model_thinking_part_iter(allow_model_requests: None, google_provider: GoogleProvider):
    m = GoogleModel('gemini-2.5-pro', provider=google_provider)
    settings = GoogleModelSettings(google_thinking_config={'include_thoughts': True})
    agent = Agent(m, system_prompt='You are a helpful assistant.', model_settings=settings)

    # Google only emits thought signatures when there are tools: https://ai.google.dev/gemini-api/docs/thinking#signatures
    @agent.tool_plain
    def dummy() -> None: ...  # pragma: no cover

    event_parts: list[Any] = []
    async with agent.iter(user_prompt='How do I cross the street?') as agent_run:
        async for node in agent_run:
            if Agent.is_model_request_node(node) or Agent.is_call_tools_node(node):
                async with node.stream(agent_run.ctx) as request_stream:
                    async for event in request_stream:
                        event_parts.append(event)

    assert agent_run.result is not None
    assert agent_run.result.all_messages() == snapshot(
        [
            ModelRequest(
                parts=[
                    SystemPromptPart(
                        content='You are a helpful assistant.',
                        timestamp=IsDatetime(),
                    ),
                    UserPromptPart(
                        content='How do I cross the street?',
                        timestamp=IsDatetime(),
                    ),
                ],
                run_id=IsStr(),
            ),
            ModelResponse(
                parts=[
                    ThinkingPart(content=IsStr()),
                    TextPart(
                        content=IsStr(),
                        provider_details={'thought_signature': IsStr()},
                    ),
                ],
                usage=RequestUsage(
                    input_tokens=34, output_tokens=1256, details={'thoughts_tokens': 787, 'text_prompt_tokens': 34}
                ),
                model_name='gemini-2.5-pro',
                timestamp=IsDatetime(),
                provider_name='google-gla',
                provider_details={'finish_reason': 'STOP'},
                provider_response_id='beHBaJfEMIi-qtsP3769-Q8',
                finish_reason='stop',
                run_id=IsStr(),
            ),
        ]
    )

    assert event_parts == snapshot(
        [
            PartStartEvent(index=0, part=ThinkingPart(content=IsStr())),
            PartDeltaEvent(index=0, delta=ThinkingPartDelta(content_delta=IsStr())),
            PartDeltaEvent(index=0, delta=ThinkingPartDelta(content_delta=IsStr())),
            PartDeltaEvent(index=0, delta=ThinkingPartDelta(content_delta=IsStr())),
            PartEndEvent(
                index=0,
                part=ThinkingPart(
                    content="""\
**Clarifying User Goals**

I'm currently focused on defining the user's ultimate goal: ensuring their safety while crossing the street. I've pinpointed that this is a real-world scenario with significant safety considerations. However, I'm also mindful of my limitations as an AI and my inability to physically assist or visually assess the situation.


**Developing a Safety Protocol**

I'm now formulating a comprehensive safety procedure. I've pinpointed the essential first step: finding a safe crossing location, such as marked crosswalks or intersections. Stopping at the curb, and looking and listening for traffic are vital too. The rationale behind "look left, right, then left again" now needs further exploration. I'm focusing on crafting universally applicable and secure steps.


**Prioritizing Safe Crossing**

I've revised the procedure's initial step, emphasizing safe crossing zones (crosswalks, intersections). Next, I'm integrating the "look left, right, then left" sequence, considering why it's repeated. I'm focusing on crafting universal, safety-focused instructions that suit diverse situations and address my inherent limitations.


**Crafting Safe Instructions**

I've identified the core user intent: to learn safe street-crossing. Now, I'm focusing on crafting universally applicable steps. Finding safe crossing locations and looking-listening for traffic remain paramount. I'm prioritizing direct, clear language, addressing my limitations as an AI. I'm crafting advice that works generally, regardless of specific circumstances or locations.


"""
                ),
                next_part_kind='text',
            ),
            PartStartEvent(
                index=1,
                part=TextPart(
                    content='This is a great question! Safely crossing the street is all about being aware and predictable. Here is a step-by-step',
                    provider_details={'thought_signature': IsStr()},
                ),
                previous_part_kind='thinking',
            ),
            FinalResultEvent(tool_name=None, tool_call_id=None),
            PartDeltaEvent(index=1, delta=TextPartDelta(content_delta=IsStr())),
            PartDeltaEvent(index=1, delta=TextPartDelta(content_delta=IsStr())),
            PartDeltaEvent(index=1, delta=TextPartDelta(content_delta=IsStr())),
            PartDeltaEvent(index=1, delta=TextPartDelta(content_delta=IsStr())),
            PartDeltaEvent(index=1, delta=TextPartDelta(content_delta=IsStr())),
            PartDeltaEvent(index=1, delta=TextPartDelta(content_delta=IsStr())),
            PartDeltaEvent(index=1, delta=TextPartDelta(content_delta=IsStr())),
            PartDeltaEvent(index=1, delta=TextPartDelta(content_delta=IsStr())),
            PartDeltaEvent(index=1, delta=TextPartDelta(content_delta=IsStr())),
            PartDeltaEvent(index=1, delta=TextPartDelta(content_delta=IsStr())),
            PartDeltaEvent(index=1, delta=TextPartDelta(content_delta=IsStr())),
            PartDeltaEvent(index=1, delta=TextPartDelta(content_delta=IsStr())),
            PartDeltaEvent(index=1, delta=TextPartDelta(content_delta=IsStr())),
            PartDeltaEvent(index=1, delta=TextPartDelta(content_delta=IsStr())),
            PartDeltaEvent(index=1, delta=TextPartDelta(content_delta=IsStr())),
            PartDeltaEvent(index=1, delta=TextPartDelta(content_delta=IsStr())),
            PartDeltaEvent(index=1, delta=TextPartDelta(content_delta=IsStr())),
            PartDeltaEvent(index=1, delta=TextPartDelta(content_delta=IsStr())),
            PartEndEvent(
                index=1,
                part=TextPart(
                    content="""\
This is a great question! Safely crossing the street is all about being aware and predictable. Here is a step-by-step guide that is widely taught for safety:

### 1. Find a Safe Place to Cross
The best place is always at a designated **crosswalk** or a **street corner/intersection**. These are places where drivers expect to see pedestrians. Avoid crossing in the middle of the block or from between parked cars.

### 2. Stop at the Edge of the Curb
Stand on the sidewalk, a safe distance from the edge of the street. This gives you a clear view of the traffic without putting you in danger.

### 3. Look and Listen for Traffic
Follow the "Left-Right-Left" rule:
*   **Look left** for the traffic that will be closest to you first.
*   **Look right** for oncoming traffic in the other lane.
*   **Look left again** to make sure nothing has changed.
*   **Listen** for the sound of approaching vehicles that you might not be able to see.

### 4. Wait for a Safe Gap
Wait until there is a large enough gap in traffic for you to walk all the way across. Don't assume a driver will stop for you. If you can, try to **make eye contact** with drivers to ensure they have seen you.

### 5. Walk, Don't Run
Once it's safe:
*   Walk straight across the street.
*   **Keep looking and listening** for traffic as you cross. The situation can change quickly.
*   **Don't use your phone** or wear headphones that block out the sound of traffic.

---

### Special Situations:

*   **At a Traffic Light:** Wait for the pedestrian signal to show the "Walk" sign (often a symbol of a person walking). Even when the sign says to walk, you should still look left and right before crossing.
*   **At a Stop Sign:** Wait for the car to come to a complete stop. Make eye contact with the driver before you step into the street to be sure they see you.

The most important rule is to **stay alert and be predictable**. Always assume a driver might not see you.\
""",
                    provider_details={'thought_signature': IsStr()},
                ),
            ),
        ]
    )


@pytest.mark.parametrize(
    'url,expected_output',
    [
        pytest.param(
            AudioUrl(url='https://cdn.openai.com/API/docs/audio/alloy.wav'),
            'The URL discusses the sunrise in the east and sunset in the west, a phenomenon known to humans for millennia.',
            id='AudioUrl',
        ),
        pytest.param(
            DocumentUrl(url='https://storage.googleapis.com/cloud-samples-data/generative-ai/pdf/2403.05530.pdf'),
            "The URL points to a technical report from Google DeepMind introducing Gemini 1.5 Pro, a multimodal AI model designed for understanding and reasoning over extremely large contexts (millions of tokens). It details the model's architecture, training, performance across a range of tasks, and responsible deployment considerations. Key highlights include near-perfect recall on long-context retrieval tasks, state-of-the-art performance in areas like long-document question answering, and surprising new capabilities like in-context learning of new languages.",
            id='DocumentUrl',
        ),
        pytest.param(
            ImageUrl(url='https://upload.wikimedia.org/wikipedia/commons/6/6a/Www.wikipedia_screenshot_%282021%29.png'),
            "The URL's main content is the landing page of Wikipedia, showcasing the available language editions with article counts, a search bar, and links to other Wikimedia projects.",
            id='ImageUrl',
        ),
        pytest.param(
            VideoUrl(url='https://upload.wikimedia.org/wikipedia/commons/8/8f/Panda_at_Smithsonian_zoo.webm'),
            """The main content of the image is a panda eating bamboo in a zoo enclosure. The enclosure is designed to mimic the panda's natural habitat, with rocks, bamboo, and a painted backdrop of mountains. There is also a large, smooth, tan-colored ball-shaped object in the enclosure.""",
            id='VideoUrl',
        ),
        pytest.param(
            VideoUrl(url='https://youtu.be/lCdaVNyHtjU'),
            'The main content of the URL is an analysis of recent 404 HTTP responses. The analysis identifies several patterns including the most common endpoints with 404 errors, request patterns, timeline-related issues, organization/project access, and configuration and authentication. The analysis also provides some recommendations.',
            id='VideoUrl (YouTube)',
        ),
        pytest.param(
            AudioUrl(url='gs://pydantic-ai-dev/openai-alloy.wav'),
            'The content describes the basic concept of the sun rising in the east and setting in the west.',
            id='AudioUrl (gs)',
        ),
        pytest.param(
            DocumentUrl(url='gs://pydantic-ai-dev/Gemini_1_5_Pro_Technical_Report_Arxiv_1805.pdf'),
            "The URL leads to a research paper titled \"Gemini 1.5: Unlocking multimodal understanding across millions of tokens of context\".  \n\nThe paper introduces Gemini 1.5 Pro, a new model in the Gemini family. It's described as a highly compute-efficient multimodal mixture-of-experts model.  A key feature is its ability to recall and reason over fine-grained information from millions of tokens of context, including long documents and hours of video and audio.  The paper presents experimental results showcasing the model's capabilities on long-context retrieval tasks, QA, ASR, and its performance compared to Gemini 1.0 models. It covers the model's architecture, training data, and evaluations on both synthetic and real-world tasks.  A notable highlight is its ability to learn to translate from English to Kalamang, a low-resource language, from just a grammar manual and dictionary provided in context.  The paper also discusses responsible deployment considerations, including impact assessments and mitigation efforts.\n",
            id='DocumentUrl (gs)',
        ),
        pytest.param(
            ImageUrl(url='gs://pydantic-ai-dev/wikipedia_screenshot.png'),
            "The main content of the URL is the Wikipedia homepage, featuring options to access Wikipedia in different languages and information about the number of articles in each language. It also includes links to other Wikimedia projects and information about Wikipedia's host, the Wikimedia Foundation.\n",
            id='ImageUrl (gs)',
        ),
        pytest.param(
            VideoUrl(url='gs://pydantic-ai-dev/grepit-tiny-video.mp4'),
            'The image shows a charming outdoor cafe in a Greek coastal town. The cafe is nestled between traditional whitewashed buildings, with tables and chairs set along a narrow cobblestone pathway. The sea is visible in the distance, adding to the picturesque and relaxing atmosphere.',
            id='VideoUrl (gs)',
        ),
    ],
)
async def test_google_url_input(
    url: AudioUrl | DocumentUrl | ImageUrl | VideoUrl,
    expected_output: str,
    allow_model_requests: None,
    vertex_provider: GoogleProvider,
) -> None:  # pragma: lax no cover
    m = GoogleModel('gemini-2.0-flash', provider=vertex_provider)
    agent = Agent(m)
    result = await agent.run(['What is the main content of this URL?', url])

    assert result.output == snapshot(Is(expected_output))
    assert result.all_messages() == snapshot(
        [
            ModelRequest(
                parts=[
                    UserPromptPart(
                        content=['What is the main content of this URL?', Is(url)],
                        timestamp=IsDatetime(),
                    ),
                ],
                run_id=IsStr(),
            ),
            ModelResponse(
                parts=[TextPart(content=Is(expected_output))],
                usage=IsInstance(RequestUsage),
                model_name='gemini-2.0-flash',
                timestamp=IsDatetime(),
                provider_name='google-vertex',
                provider_details={'finish_reason': 'STOP'},
                provider_response_id=IsStr(),
                finish_reason='stop',
                run_id=IsStr(),
            ),
        ]
    )


@pytest.mark.skipif(
    not os.getenv('CI', False), reason='Requires properly configured local google vertex config to pass'
)
@pytest.mark.vcr()
async def test_google_url_input_force_download(
    allow_model_requests: None, vertex_provider: GoogleProvider
) -> None:  # pragma: lax no cover
    m = GoogleModel('gemini-2.0-flash', provider=vertex_provider)
    agent = Agent(m)

    video_url = VideoUrl(url='https://data.grepit.app/assets/tiny_video.mp4', force_download=True)
    result = await agent.run(['What is the main content of this URL?', video_url])

    output = 'The image shows a picturesque scene in what appears to be a Greek island town. The focus is on an outdoor dining area with tables and chairs, situated in a narrow alleyway between whitewashed buildings. The ocean is visible at the end of the alley, creating a beautiful and inviting atmosphere.'

    assert result.output == output
    assert result.all_messages() == snapshot(
        [
            ModelRequest(
                parts=[
                    UserPromptPart(
                        content=['What is the main content of this URL?', Is(video_url)],
                        timestamp=IsDatetime(),
                    ),
                ],
                run_id=IsStr(),
            ),
            ModelResponse(
                parts=[TextPart(content=Is(output))],
                usage=IsInstance(RequestUsage),
                model_name='gemini-2.0-flash',
                timestamp=IsDatetime(),
                provider_details={'finish_reason': 'STOP'},
                provider_response_id=IsStr(),
                provider_name='google-vertex',
                finish_reason='stop',
                run_id=IsStr(),
            ),
        ]
    )


async def test_google_gs_url_force_download_raises_user_error(allow_model_requests: None) -> None:
    provider = GoogleProvider(project='pydantic-ai', location='us-central1')
    m = GoogleModel('gemini-2.0-flash', provider=provider)
    agent = Agent(m)

    url = ImageUrl(url='gs://pydantic-ai-dev/wikipedia_screenshot.png', force_download=True)
    with pytest.raises(UserError, match='Downloading from protocol "gs://" is not supported.'):
        _ = await agent.run(['What is the main content of this URL?', url])


async def test_google_tool_config_any_with_tool_without_args(
    allow_model_requests: None, google_provider: GoogleProvider
):
    class Foo(TypedDict):
        bar: str

    m = GoogleModel('gemini-2.0-flash', provider=google_provider)
    agent = Agent(m, output_type=Foo)

    @agent.tool_plain
    async def bar() -> str:
        return 'hello'

    result = await agent.run('run bar for me please')
    assert result.all_messages() == snapshot(
        [
            ModelRequest(
                parts=[
                    UserPromptPart(
                        content='run bar for me please',
                        timestamp=IsDatetime(),
                    )
                ],
                run_id=IsStr(),
            ),
            ModelResponse(
                parts=[ToolCallPart(tool_name='bar', args={}, tool_call_id=IsStr())],
                usage=RequestUsage(
                    input_tokens=21, output_tokens=1, details={'text_candidates_tokens': 1, 'text_prompt_tokens': 21}
                ),
                model_name='gemini-2.0-flash',
                timestamp=IsDatetime(),
                provider_name='google-gla',
                provider_details={'finish_reason': 'STOP'},
                provider_response_id=IsStr(),
                finish_reason='stop',
                run_id=IsStr(),
            ),
            ModelRequest(
                parts=[
                    ToolReturnPart(
                        tool_name='bar',
                        content='hello',
                        tool_call_id=IsStr(),
                        timestamp=IsDatetime(),
                    )
                ],
                run_id=IsStr(),
            ),
            ModelResponse(
                parts=[
                    ToolCallPart(
                        tool_name='final_result',
                        args={'bar': 'hello'},
                        tool_call_id=IsStr(),
                    )
                ],
                usage=RequestUsage(
                    input_tokens=27, output_tokens=5, details={'text_candidates_tokens': 5, 'text_prompt_tokens': 27}
                ),
                model_name='gemini-2.0-flash',
                timestamp=IsDatetime(),
                provider_name='google-gla',
                provider_details={'finish_reason': 'STOP'},
                provider_response_id=IsStr(),
                finish_reason='stop',
                run_id=IsStr(),
            ),
            ModelRequest(
                parts=[
                    ToolReturnPart(
                        tool_name='final_result',
                        content='Final result processed.',
                        tool_call_id=IsStr(),
                        timestamp=IsDatetime(),
                    )
                ],
                run_id=IsStr(),
            ),
        ]
    )


async def test_google_timeout(allow_model_requests: None, google_provider: GoogleProvider):
    model = GoogleModel('gemini-1.5-flash', provider=google_provider)
    agent = Agent(model=model)

    result = await agent.run('Hello!', model_settings={'timeout': 10})
    assert result.output == snapshot('Hello there! How can I help you today?\n')

    with pytest.raises(UserError, match='Google does not support setting ModelSettings.timeout to a httpx.Timeout'):
        await agent.run('Hello!', model_settings={'timeout': Timeout(10)})


async def test_google_tool_output(allow_model_requests: None, google_provider: GoogleProvider):
    m = GoogleModel('gemini-2.0-flash', provider=google_provider)

    class CityLocation(BaseModel):
        city: str
        country: str

    agent = Agent(m, output_type=ToolOutput(CityLocation))

    @agent.tool_plain
    async def get_user_country() -> str:
        return 'Mexico'

    result = await agent.run('What is the largest city in the user country?')
    assert result.output == snapshot(CityLocation(city='Mexico City', country='Mexico'))

    assert result.all_messages() == snapshot(
        [
            ModelRequest(
                parts=[
                    UserPromptPart(
                        content='What is the largest city in the user country?',
                        timestamp=IsDatetime(),
                    )
                ],
                run_id=IsStr(),
            ),
            ModelResponse(
                parts=[ToolCallPart(tool_name='get_user_country', args={}, tool_call_id=IsStr())],
                usage=RequestUsage(
                    input_tokens=33, output_tokens=5, details={'text_candidates_tokens': 5, 'text_prompt_tokens': 33}
                ),
                model_name='gemini-2.0-flash',
                timestamp=IsDatetime(),
                provider_name='google-gla',
                provider_details={'finish_reason': 'STOP'},
                provider_response_id=IsStr(),
                finish_reason='stop',
                run_id=IsStr(),
            ),
            ModelRequest(
                parts=[
                    ToolReturnPart(
                        tool_name='get_user_country',
                        content='Mexico',
                        tool_call_id=IsStr(),
                        timestamp=IsDatetime(),
                    )
                ],
                run_id=IsStr(),
            ),
            ModelResponse(
                parts=[
                    ToolCallPart(
                        tool_name='final_result',
                        args={'city': 'Mexico City', 'country': 'Mexico'},
                        tool_call_id=IsStr(),
                    )
                ],
                usage=RequestUsage(
                    input_tokens=47, output_tokens=8, details={'text_candidates_tokens': 8, 'text_prompt_tokens': 47}
                ),
                model_name='gemini-2.0-flash',
                timestamp=IsDatetime(),
                provider_name='google-gla',
                provider_details={'finish_reason': 'STOP'},
                provider_response_id=IsStr(),
                finish_reason='stop',
                run_id=IsStr(),
            ),
            ModelRequest(
                parts=[
                    ToolReturnPart(
                        tool_name='final_result',
                        content='Final result processed.',
                        tool_call_id=IsStr(),
                        timestamp=IsDatetime(),
                    )
                ],
                run_id=IsStr(),
            ),
        ]
    )


async def test_google_text_output_function(allow_model_requests: None, google_provider: GoogleProvider):
    m = GoogleModel('gemini-2.5-pro-preview-05-06', provider=google_provider)

    def upcase(text: str) -> str:
        return text.upper()

    agent = Agent(m, output_type=TextOutput(upcase))

    @agent.tool_plain
    async def get_user_country() -> str:
        return 'Mexico'

    result = await agent.run(
        'What is the largest city in the user country? Use the get_user_country tool and then your own world knowledge.'
    )
    assert result.output == snapshot('THE LARGEST CITY IN MEXICO IS MEXICO CITY.')

    assert result.all_messages() == snapshot(
        [
            ModelRequest(
                parts=[
                    UserPromptPart(
                        content='What is the largest city in the user country? Use the get_user_country tool and then your own world knowledge.',
                        timestamp=IsDatetime(),
                    )
                ],
                run_id=IsStr(),
            ),
            ModelResponse(
                parts=[ToolCallPart(tool_name='get_user_country', args={}, tool_call_id=IsStr())],
                usage=RequestUsage(
                    input_tokens=49, output_tokens=276, details={'thoughts_tokens': 264, 'text_prompt_tokens': 49}
                ),
                model_name='models/gemini-2.5-pro',
                timestamp=IsDatetime(),
                provider_name='google-gla',
                provider_details={'finish_reason': 'STOP'},
                provider_response_id=IsStr(),
                finish_reason='stop',
                run_id=IsStr(),
            ),
            ModelRequest(
                parts=[
                    ToolReturnPart(
                        tool_name='get_user_country',
                        content='Mexico',
                        tool_call_id=IsStr(),
                        timestamp=IsDatetime(),
                    )
                ],
                run_id=IsStr(),
            ),
            ModelResponse(
                parts=[TextPart(content='The largest city in Mexico is Mexico City.')],
                usage=RequestUsage(
                    input_tokens=80, output_tokens=159, details={'thoughts_tokens': 150, 'text_prompt_tokens': 80}
                ),
                model_name='models/gemini-2.5-pro',
                timestamp=IsDatetime(),
                provider_name='google-gla',
                provider_details={'finish_reason': 'STOP'},
                provider_response_id=IsStr(),
                finish_reason='stop',
                run_id=IsStr(),
            ),
        ]
    )


async def test_google_native_output_with_tools(allow_model_requests: None, google_provider: GoogleProvider):
    m = GoogleModel('gemini-2.0-flash', provider=google_provider)

    class CityLocation(BaseModel):
        city: str
        country: str

    agent = Agent(m, output_type=NativeOutput(CityLocation))

    @agent.tool_plain
    async def get_user_country() -> str:
        return 'Mexico'  # pragma: no cover

    with pytest.raises(
        UserError,
        match=re.escape(
            'Google does not support `NativeOutput` and function tools at the same time. Use `output_type=ToolOutput(...)` instead.'
        ),
    ):
        await agent.run('What is the largest city in the user country?')


async def test_google_native_output(allow_model_requests: None, google_provider: GoogleProvider):
    m = GoogleModel('gemini-2.0-flash', provider=google_provider)

    class CityLocation(BaseModel):
        """A city and its country."""

        city: str
        country: str

    agent = Agent(m, output_type=NativeOutput(CityLocation))

    result = await agent.run('What is the largest city in Mexico?')
    assert result.output == snapshot(CityLocation(city='Mexico City', country='Mexico'))

    assert result.all_messages() == snapshot(
        [
            ModelRequest(
                parts=[
                    UserPromptPart(
                        content='What is the largest city in Mexico?',
                        timestamp=IsDatetime(),
                    )
                ],
                run_id=IsStr(),
            ),
            ModelResponse(
                parts=[
                    TextPart(
                        content="""\
{
  "city": "Mexico City",
  "country": "Mexico"
}\
"""
                    )
                ],
                usage=RequestUsage(
                    input_tokens=8, output_tokens=20, details={'text_candidates_tokens': 20, 'text_prompt_tokens': 8}
                ),
                model_name='gemini-2.0-flash',
                timestamp=IsDatetime(),
                provider_name='google-gla',
                provider_details={'finish_reason': 'STOP'},
                provider_response_id=IsStr(),
                finish_reason='stop',
                run_id=IsStr(),
            ),
        ]
    )


async def test_google_native_output_multiple(allow_model_requests: None, google_provider: GoogleProvider):
    m = GoogleModel('gemini-2.0-flash', provider=google_provider)

    class CityLocation(BaseModel):
        city: str
        country: str

    class CountryLanguage(BaseModel):
        country: str
        language: str

    agent = Agent(m, output_type=NativeOutput([CityLocation, CountryLanguage]))

    result = await agent.run('What is the primarily language spoken in Mexico?')
    assert result.output == snapshot(CountryLanguage(country='Mexico', language='Spanish'))

    assert result.all_messages() == snapshot(
        [
            ModelRequest(
                parts=[
                    UserPromptPart(
                        content='What is the primarily language spoken in Mexico?',
                        timestamp=IsDatetime(),
                    )
                ],
                run_id=IsStr(),
            ),
            ModelResponse(
                parts=[
                    TextPart(
                        content="""\
{
  "result": {
    "kind": "CountryLanguage",
    "data": {
      "country": "Mexico",
      "language": "Spanish"
    }
  }
}\
"""
                    )
                ],
                usage=RequestUsage(
                    input_tokens=50, output_tokens=46, details={'text_candidates_tokens': 46, 'text_prompt_tokens': 50}
                ),
                model_name='gemini-2.0-flash',
                timestamp=IsDatetime(),
                provider_name='google-gla',
                provider_details={'finish_reason': 'STOP'},
                provider_response_id=IsStr(),
                finish_reason='stop',
                run_id=IsStr(),
            ),
        ]
    )


async def test_google_prompted_output(allow_model_requests: None, google_provider: GoogleProvider):
    m = GoogleModel('gemini-2.0-flash', provider=google_provider)

    class CityLocation(BaseModel):
        city: str
        country: str

    agent = Agent(m, output_type=PromptedOutput(CityLocation))

    result = await agent.run('What is the largest city in Mexico?')
    assert result.output == snapshot(CityLocation(city='Mexico City', country='Mexico'))

    assert result.all_messages() == snapshot(
        [
            ModelRequest(
                parts=[
                    UserPromptPart(
                        content='What is the largest city in Mexico?',
                        timestamp=IsDatetime(),
                    )
                ],
                run_id=IsStr(),
            ),
            ModelResponse(
                parts=[TextPart(content='{"city": "Mexico City", "country": "Mexico"}')],
                usage=RequestUsage(
                    input_tokens=80, output_tokens=13, details={'text_candidates_tokens': 13, 'text_prompt_tokens': 80}
                ),
                model_name='gemini-2.0-flash',
                timestamp=IsDatetime(),
                provider_name='google-gla',
                provider_details={'finish_reason': 'STOP'},
                provider_response_id=IsStr(),
                finish_reason='stop',
                run_id=IsStr(),
            ),
        ]
    )


async def test_google_prompted_output_with_tools(allow_model_requests: None, google_provider: GoogleProvider):
    m = GoogleModel('gemini-2.5-pro-preview-05-06', provider=google_provider)

    class CityLocation(BaseModel):
        city: str
        country: str

    agent = Agent(m, output_type=PromptedOutput(CityLocation))

    @agent.tool_plain
    async def get_user_country() -> str:
        return 'Mexico'

    result = await agent.run(
        'What is the largest city in the user country? Use the get_user_country tool and then your own world knowledge.'
    )
    assert result.output == snapshot(CityLocation(city='Mexico City', country='Mexico'))

    assert result.all_messages() == snapshot(
        [
            ModelRequest(
                parts=[
                    UserPromptPart(
                        content='What is the largest city in the user country? Use the get_user_country tool and then your own world knowledge.',
                        timestamp=IsDatetime(),
                    )
                ],
                run_id=IsStr(),
            ),
            ModelResponse(
                parts=[ToolCallPart(tool_name='get_user_country', args={}, tool_call_id=IsStr())],
                usage=RequestUsage(
                    input_tokens=123, output_tokens=144, details={'thoughts_tokens': 132, 'text_prompt_tokens': 123}
                ),
                model_name='models/gemini-2.5-pro',
                timestamp=IsDatetime(),
                provider_name='google-gla',
                provider_details={'finish_reason': 'STOP'},
                provider_response_id=IsStr(),
                finish_reason='stop',
                run_id=IsStr(),
            ),
            ModelRequest(
                parts=[
                    ToolReturnPart(
                        tool_name='get_user_country',
                        content='Mexico',
                        tool_call_id=IsStr(),
                        timestamp=IsDatetime(),
                    )
                ],
                run_id=IsStr(),
            ),
            ModelResponse(
                parts=[TextPart(content='{"city": "Mexico City", "country": "Mexico"}')],
                usage=RequestUsage(
                    input_tokens=154, output_tokens=166, details={'thoughts_tokens': 153, 'text_prompt_tokens': 154}
                ),
                model_name='models/gemini-2.5-pro',
                timestamp=IsDatetime(),
                provider_name='google-gla',
                provider_details={'finish_reason': 'STOP'},
                provider_response_id=IsStr(),
                finish_reason='stop',
                run_id=IsStr(),
            ),
        ]
    )


async def test_google_prompted_output_multiple(allow_model_requests: None, google_provider: GoogleProvider):
    m = GoogleModel('gemini-2.0-flash', provider=google_provider)

    class CityLocation(BaseModel):
        city: str
        country: str

    class CountryLanguage(BaseModel):
        country: str
        language: str

    agent = Agent(m, output_type=PromptedOutput([CityLocation, CountryLanguage]))

    result = await agent.run('What is the largest city in Mexico?')
    assert result.output == snapshot(CityLocation(city='Mexico City', country='Mexico'))

    assert result.all_messages() == snapshot(
        [
            ModelRequest(
                parts=[
                    UserPromptPart(
                        content='What is the largest city in Mexico?',
                        timestamp=IsDatetime(),
                    )
                ],
                run_id=IsStr(),
            ),
            ModelResponse(
                parts=[
                    TextPart(
                        content='{"result": {"kind": "CityLocation", "data": {"city": "Mexico City", "country": "Mexico"}}}'
                    )
                ],
                usage=RequestUsage(
                    input_tokens=240,
                    output_tokens=27,
                    details={'text_candidates_tokens': 27, 'text_prompt_tokens': 240},
                ),
                model_name='gemini-2.0-flash',
                timestamp=IsDatetime(),
                provider_name='google-gla',
                provider_details={'finish_reason': 'STOP'},
                provider_response_id=IsStr(),
                finish_reason='stop',
                run_id=IsStr(),
            ),
        ]
    )


async def test_google_model_usage_limit_exceeded(allow_model_requests: None, google_provider: GoogleProvider):
    model = GoogleModel('gemini-2.5-flash', provider=google_provider)
    agent = Agent(model=model)

    with pytest.raises(
        UsageLimitExceeded,
        match='The next request would exceed the input_tokens_limit of 9 \\(input_tokens=12\\)',
    ):
        await agent.run(
            'The quick brown fox jumps over the lazydog.',
            usage_limits=UsageLimits(input_tokens_limit=9, count_tokens_before_request=True),
        )


async def test_google_model_usage_limit_not_exceeded(allow_model_requests: None, google_provider: GoogleProvider):
    model = GoogleModel('gemini-2.5-flash', provider=google_provider)
    agent = Agent(model=model)

    result = await agent.run(
        'The quick brown fox jumps over the lazydog.',
        usage_limits=UsageLimits(input_tokens_limit=15, count_tokens_before_request=True),
    )
    assert result.output == snapshot("""\
That's a classic! It's famously known as a **pangram**, which means it's a sentence that contains every letter of the alphabet.

It's often used for:
*   **Typing practice:** To ensure all keys are hit.
*   **Displaying font samples:** Because it showcases every character.

Just a small note, it's typically written as "lazy dog" (two words) and usually ends with a period:

**The quick brown fox jumps over the lazy dog.**\
""")


async def test_google_vertexai_model_usage_limit_exceeded(
    allow_model_requests: None, vertex_provider: GoogleProvider
):  # pragma: lax no cover
    model = GoogleModel('gemini-2.0-flash', provider=vertex_provider, settings=ModelSettings(max_tokens=100))

    agent = Agent(model, system_prompt='You are a chatbot.')

    @agent.tool_plain
    async def get_user_country() -> str:
        return 'Mexico'  # pragma: no cover

    with pytest.raises(
        UsageLimitExceeded, match='The next request would exceed the total_tokens_limit of 9 \\(total_tokens=36\\)'
    ):
        await agent.run(
            'What is the largest city in the user country? Use the get_user_country tool and then your own world knowledge.',
            usage_limits=UsageLimits(total_tokens_limit=9, count_tokens_before_request=True),
        )


def test_map_usage():
    assert (
        _metadata_as_usage(
            GenerateContentResponse(),
            # Test the 'google' provider fallback
            provider='',
            provider_url='',
        )
        == RequestUsage()
    )

    response = GenerateContentResponse(
        usage_metadata=GenerateContentResponseUsageMetadata(
            prompt_token_count=1,
            candidates_token_count=2,
            cached_content_token_count=9100,
            thoughts_token_count=9500,
            prompt_tokens_details=[ModalityTokenCount(modality=MediaModality.AUDIO, token_count=9200)],
            cache_tokens_details=[ModalityTokenCount(modality=MediaModality.AUDIO, token_count=9300)],
            candidates_tokens_details=[ModalityTokenCount(modality=MediaModality.AUDIO, token_count=9400)],
        )
    )
    assert _metadata_as_usage(response, provider='', provider_url='') == snapshot(
        RequestUsage(
            input_tokens=1,
            cache_read_tokens=9100,
            output_tokens=9502,
            input_audio_tokens=9200,
            cache_audio_read_tokens=9300,
            output_audio_tokens=9400,
            details={
                'cached_content_tokens': 9100,
                'thoughts_tokens': 9500,
                'audio_prompt_tokens': 9200,
                'audio_cache_tokens': 9300,
                'audio_candidates_tokens': 9400,
            },
        )
    )


<<<<<<< HEAD
async def test_uploaded_file_input(allow_model_requests: None, google_provider: GoogleProvider):
    m = GoogleModel('gemini-2.5-flash', provider=google_provider)
    agent = Agent(m, system_prompt='You are a helpful chatbot.')
    # client = google_provider.client
    # with open('tests/assets/smiley.pdf', 'rb') as f:
    #     google_file = client.files.upload(
    #         file=f,
    #         config={
    #             'mime_type': 'application/pdf',
    #         },
    #     )
    # print(google_file)
    google_file = File(
        name='files/6myu0b1v3mxl',
        mime_type='application/pdf',
        uri='https://generativelanguage.googleapis.com/v1beta/files/6myu0b1v3mxl',
    )
    agent = Agent(m)

    result = await agent.run(['Give me a short description of this image', UploadedFile(file=google_file)])
    assert result.output == snapshot(
        'The image displays a classic smiley face. It features a bright yellow circular face with two simple black dot eyes and an upward-curved black line forming a smile. The yellow circle has a subtle darker yellow outline and is set against a plain white background.'
=======
async def test_google_builtin_tools_with_other_tools(allow_model_requests: None, google_provider: GoogleProvider):
    m = GoogleModel('gemini-2.5-flash', provider=google_provider)

    agent = Agent(m, builtin_tools=[UrlContextTool()])

    @agent.tool_plain
    async def get_user_country() -> str:
        return 'Mexico'  # pragma: no cover

    with pytest.raises(
        UserError,
        match=re.escape('Google does not support function tools and built-in tools at the same time.'),
    ):
        await agent.run('What is the largest city in the user country?')

    class CityLocation(BaseModel):
        city: str
        country: str

    agent = Agent(m, output_type=ToolOutput(CityLocation), builtin_tools=[UrlContextTool()])

    with pytest.raises(
        UserError,
        match=re.escape(
            'Google does not support output tools and built-in tools at the same time. Use `output_type=PromptedOutput(...)` instead.'
        ),
    ):
        await agent.run('What is the largest city in Mexico?')

    # Will default to prompted output
    agent = Agent(m, output_type=CityLocation, builtin_tools=[UrlContextTool()])

    result = await agent.run('What is the largest city in Mexico?')
    assert result.output == snapshot(CityLocation(city='Mexico City', country='Mexico'))


async def test_google_native_output_with_builtin_tools_gemini_3(
    allow_model_requests: None, google_provider: GoogleProvider
):
    m = GoogleModel('gemini-3-pro-preview', provider=google_provider)

    class CityLocation(BaseModel):
        city: str
        country: str

    agent = Agent(m, output_type=ToolOutput(CityLocation), builtin_tools=[UrlContextTool()])

    with pytest.raises(
        UserError,
        match=re.escape(
            'Google does not support output tools and built-in tools at the same time. Use `output_type=NativeOutput(...)` instead.'
        ),
    ):
        await agent.run('What is the largest city in Mexico?')

    agent = Agent(m, output_type=NativeOutput(CityLocation), builtin_tools=[UrlContextTool()])

    result = await agent.run('What is the largest city in Mexico?')
    assert result.output == snapshot(CityLocation(city='Mexico City', country='Mexico'))

    # Will default to native output
    agent = Agent(m, output_type=CityLocation, builtin_tools=[UrlContextTool()])

    result = await agent.run('What is the largest city in Mexico?')
    assert result.output == snapshot(CityLocation(city='Mexico City', country='Mexico'))


async def test_google_image_generation(allow_model_requests: None, google_provider: GoogleProvider):
    m = GoogleModel('gemini-2.5-flash-image', provider=google_provider)
    agent = Agent(m, output_type=BinaryImage)

    result = await agent.run('Generate an image of an axolotl.')
    messages = result.all_messages()

    assert result.output == snapshot(
        BinaryImage(
            data=IsBytes(),
            media_type='image/png',
            _identifier='8a7952',
            identifier='8a7952',
        )
    )
    assert messages == snapshot(
        [
            ModelRequest(
                parts=[
                    UserPromptPart(
                        content='Generate an image of an axolotl.',
                        timestamp=IsDatetime(),
                    )
                ],
                run_id=IsStr(),
            ),
            ModelResponse(
                parts=[
                    TextPart(content="Here's an image of an axolotl for you! "),
                    FilePart(
                        content=BinaryImage(
                            data=IsBytes(),
                            media_type='image/png',
                            _identifier='8a7952',
                            identifier='8a7952',
                        )
                    ),
                ],
                usage=RequestUsage(
                    input_tokens=10,
                    output_tokens=1304,
                    details={'text_prompt_tokens': 10, 'image_candidates_tokens': 1290},
                ),
                model_name='gemini-2.5-flash-image',
                timestamp=IsDatetime(),
                provider_name='google-gla',
                provider_details={'finish_reason': 'STOP'},
                provider_response_id=IsStr(),
                finish_reason='stop',
                run_id=IsStr(),
            ),
        ]
    )

    result = await agent.run('Now give it a sombrero.', message_history=messages)
    assert result.output == snapshot(
        BinaryImage(
            data=IsBytes(),
            media_type='image/png',
            _identifier='7d173c',
            identifier='7d173c',
        )
    )
    assert result.new_messages() == snapshot(
        [
            ModelRequest(
                parts=[
                    UserPromptPart(
                        content='Now give it a sombrero.',
                        timestamp=IsDatetime(),
                    )
                ],
                run_id=IsStr(),
            ),
            ModelResponse(
                parts=[
                    TextPart(content="Certainly! Here's your axolotl with a sombrero: "),
                    FilePart(
                        content=BinaryImage(
                            data=IsBytes(),
                            media_type='image/png',
                            _identifier='7d173c',
                            identifier='7d173c',
                        )
                    ),
                ],
                usage=RequestUsage(
                    input_tokens=1322,
                    output_tokens=1304,
                    details={'text_prompt_tokens': 32, 'image_prompt_tokens': 1290, 'image_candidates_tokens': 1290},
                ),
                model_name='gemini-2.5-flash-image',
                timestamp=IsDatetime(),
                provider_name='google-gla',
                provider_details={'finish_reason': 'STOP'},
                provider_response_id=IsStr(),
                finish_reason='stop',
                run_id=IsStr(),
            ),
        ]
    )


async def test_google_image_generation_stream(allow_model_requests: None, google_provider: GoogleProvider):
    m = GoogleModel('gemini-2.5-flash-image', provider=google_provider)
    agent = Agent(m, output_type=BinaryImage)

    async with agent.run_stream('Generate an image of an axolotl') as result:
        assert await result.get_output() == snapshot(
            BinaryImage(
                data=IsBytes(),
                media_type='image/png',
                _identifier='9ff9cc',
                identifier='9ff9cc',
            )
        )

    event_parts: list[Any] = []
    async with agent.iter(user_prompt='Generate an image of an axolotl.') as agent_run:
        async for node in agent_run:
            if Agent.is_model_request_node(node) or Agent.is_call_tools_node(node):
                async with node.stream(agent_run.ctx) as request_stream:
                    async for event in request_stream:
                        event_parts.append(event)

    assert agent_run.result is not None
    assert agent_run.result.output == snapshot(
        BinaryImage(
            data=IsBytes(),
            media_type='image/png',
            _identifier='2af2a7',
            identifier='2af2a7',
        )
    )
    assert agent_run.result.all_messages() == snapshot(
        [
            ModelRequest(
                parts=[
                    UserPromptPart(
                        content='Generate an image of an axolotl.',
                        timestamp=IsDatetime(),
                    )
                ],
                run_id=IsStr(),
            ),
            ModelResponse(
                parts=[
                    TextPart(content='Here you go! '),
                    FilePart(
                        content=BinaryImage(
                            data=IsBytes(),
                            media_type='image/png',
                            _identifier='2af2a7',
                            identifier='2af2a7',
                        )
                    ),
                ],
                usage=RequestUsage(
                    input_tokens=10,
                    output_tokens=1295,
                    details={'text_prompt_tokens': 10, 'image_candidates_tokens': 1290},
                ),
                model_name='gemini-2.5-flash-image',
                timestamp=IsDatetime(),
                provider_name='google-gla',
                provider_details={'finish_reason': 'STOP'},
                provider_response_id=IsStr(),
                finish_reason='stop',
                run_id=IsStr(),
            ),
        ]
    )
    assert event_parts == snapshot(
        [
            PartStartEvent(index=0, part=TextPart(content='Here you go!')),
            PartDeltaEvent(index=0, delta=TextPartDelta(content_delta=' ')),
            PartEndEvent(index=0, part=TextPart(content='Here you go! '), next_part_kind='file'),
            PartStartEvent(
                index=1,
                part=FilePart(
                    content=BinaryImage(
                        data=IsBytes(),
                        media_type='image/png',
                        _identifier='2af2a7',
                    )
                ),
                previous_part_kind='text',
            ),
            FinalResultEvent(tool_name=None, tool_call_id=None),
        ]
    )


async def test_google_image_generation_with_text(allow_model_requests: None, google_provider: GoogleProvider):
    m = GoogleModel('gemini-2.5-flash-image', provider=google_provider)
    agent = Agent(m)

    result = await agent.run('Generate an illustrated two-sentence story about an axolotl.')
    messages = result.all_messages()

    assert result.output == snapshot(
        'Once upon a time, in a hidden underwater cave, lived a curious axolotl named Pip who loved to explore. One day, while venturing further than usual, Pip discovered a shimmering, ancient coin that granted wishes! '
    )
    assert messages == snapshot(
        [
            ModelRequest(
                parts=[
                    UserPromptPart(
                        content='Generate an illustrated two-sentence story about an axolotl.',
                        timestamp=IsDatetime(),
                    )
                ],
                run_id=IsStr(),
            ),
            ModelResponse(
                parts=[
                    TextPart(
                        content='Once upon a time, in a hidden underwater cave, lived a curious axolotl named Pip who loved to explore. One day, while venturing further than usual, Pip discovered a shimmering, ancient coin that granted wishes! '
                    ),
                    FilePart(
                        content=BinaryImage(
                            data=IsBytes(),
                            media_type='image/png',
                            _identifier='00f2af',
                            identifier=IsStr(),
                        )
                    ),
                ],
                usage=RequestUsage(
                    input_tokens=14,
                    output_tokens=1335,
                    details={'text_prompt_tokens': 14, 'image_candidates_tokens': 1290},
                ),
                model_name='gemini-2.5-flash-image',
                timestamp=IsDatetime(),
                provider_name='google-gla',
                provider_details={'finish_reason': 'STOP'},
                provider_response_id=IsStr(),
                finish_reason='stop',
                run_id=IsStr(),
            ),
        ]
    )


async def test_google_image_or_text_output(allow_model_requests: None, google_provider: GoogleProvider):
    m = GoogleModel('gemini-2.5-flash-image', provider=google_provider)
    # ImageGenerationTool is listed here to indicate just that it doesn't cause any issues, even though it's not necessary with an image model.
    agent = Agent(m, output_type=str | BinaryImage, builtin_tools=[ImageGenerationTool()])

    result = await agent.run('Tell me a two-sentence story about an axolotl, no image please.')
    assert result.output == snapshot(
        'In a hidden cave, a shy axolotl named Pip spent its days dreaming of the world beyond its murky pond. One evening, a glimmering portal appeared, offering Pip a chance to explore the vibrant, unknown depths of the ocean.'
    )

    result = await agent.run('Generate an image of an axolotl.')
    assert result.output == snapshot(
        BinaryImage(
            data=IsBytes(),
            media_type='image/png',
            _identifier='f82faf',
            identifier='f82faf',
        )
    )


async def test_google_image_and_text_output(allow_model_requests: None, google_provider: GoogleProvider):
    m = GoogleModel('gemini-2.5-flash-image', provider=google_provider)
    agent = Agent(m)

    result = await agent.run('Tell me a two-sentence story about an axolotl with an illustration.')
    assert result.output == snapshot(
        'Once, in a hidden cenote, lived an axolotl named Pip who loved to collect shiny pebbles. One day, Pip found a pebble that glowed, illuminating his entire underwater world with a soft, warm light. '
    )
    assert result.response.files == snapshot(
        [
            BinaryImage(
                data=IsBytes(),
                media_type='image/png',
                _identifier='67b12f',
                identifier='67b12f',
            )
        ]
    )


async def test_google_image_generation_with_tool_output(allow_model_requests: None, google_provider: GoogleProvider):
    class Animal(BaseModel):
        species: str
        name: str

    model = GoogleModel('gemini-2.5-flash-image', provider=google_provider)
    agent = Agent(model=model, output_type=Animal)

    with pytest.raises(UserError, match='Tool output is not supported by this model.'):
        await agent.run('Generate an image of an axolotl.')


async def test_google_image_generation_with_native_output(allow_model_requests: None, google_provider: GoogleProvider):
    class Animal(BaseModel):
        species: str
        name: str

    model = GoogleModel('gemini-2.5-flash-image', provider=google_provider)
    agent = Agent(model=model, output_type=NativeOutput(Animal))

    with pytest.raises(UserError, match='Native structured output is not supported by this model.'):
        await agent.run('Generate an image of an axolotl.')


async def test_google_image_generation_with_prompted_output(
    allow_model_requests: None, google_provider: GoogleProvider
):
    class Animal(BaseModel):
        species: str
        name: str

    model = GoogleModel('gemini-2.5-flash-image', provider=google_provider)
    agent = Agent(model=model, output_type=PromptedOutput(Animal))

    with pytest.raises(UserError, match='JSON output is not supported by this model.'):
        await agent.run('Generate an image of an axolotl.')


async def test_google_image_generation_with_tools(allow_model_requests: None, google_provider: GoogleProvider):
    model = GoogleModel('gemini-2.5-flash-image', provider=google_provider)
    agent = Agent(model=model, output_type=BinaryImage)

    @agent.tool_plain
    async def get_animal() -> str:
        return 'axolotl'  # pragma: no cover

    with pytest.raises(UserError, match='Tools are not supported by this model.'):
        await agent.run('Generate an image of an animal returned by the get_animal tool.')


async def test_google_image_generation_tool(allow_model_requests: None, google_provider: GoogleProvider):
    model = GoogleModel('gemini-2.5-flash', provider=google_provider)
    agent = Agent(model=model, builtin_tools=[ImageGenerationTool()])

    with pytest.raises(
        UserError,
        match="`ImageGenerationTool` is not supported by this model. Use a model with 'image' in the name instead.",
    ):
        await agent.run('Generate an image of an axolotl.')


async def test_google_vertexai_image_generation(allow_model_requests: None, vertex_provider: GoogleProvider):
    model = GoogleModel('gemini-2.5-flash-image', provider=vertex_provider)

    agent = Agent(model, output_type=BinaryImage)

    result = await agent.run('Generate an image of an axolotl.')
    assert result.output == snapshot(BinaryImage(data=IsBytes(), media_type='image/png', identifier='b037a4'))


async def test_google_httpx_client_is_not_closed(allow_model_requests: None, gemini_api_key: str):
    # This should not raise any errors, see https://github.com/pydantic/pydantic-ai/issues/3242.
    agent = Agent(GoogleModel('gemini-2.5-flash-lite', provider=GoogleProvider(api_key=gemini_api_key)))
    result = await agent.run('What is the capital of France?')
    assert result.output == snapshot('The capital of France is **Paris**.')

    agent = Agent(GoogleModel('gemini-2.5-flash-lite', provider=GoogleProvider(api_key=gemini_api_key)))
    result = await agent.run('What is the capital of Mexico?')
    assert result.output == snapshot('The capital of Mexico is **Mexico City**.')


async def test_google_discriminated_union_native_output(allow_model_requests: None, google_provider: GoogleProvider):
    """Test discriminated unions with oneOf and discriminator field using gemini-2.5-flash."""
    from typing import Literal

    from pydantic import Field

    m = GoogleModel('gemini-2.5-flash', provider=google_provider)

    class Cat(BaseModel):
        pet_type: Literal['cat'] = 'cat'
        meow_volume: int

    class Dog(BaseModel):
        pet_type: Literal['dog'] = 'dog'
        bark_volume: int

    class PetResponse(BaseModel):
        """A response containing a pet."""

        pet: Cat | Dog = Field(discriminator='pet_type')

    agent = Agent(m, output_type=NativeOutput(PetResponse))

    result = await agent.run('Tell me about a cat with a meow volume of 5')
    assert result.output.pet.pet_type == 'cat'
    assert isinstance(result.output.pet, Cat)
    assert result.output.pet.meow_volume == snapshot(5)


async def test_google_discriminated_union_native_output_gemini_2_0(
    allow_model_requests: None, google_provider: GoogleProvider
):
    """Test discriminated unions with oneOf and discriminator field using gemini-2.0-flash."""
    from typing import Literal

    from pydantic import Field

    m = GoogleModel('gemini-2.0-flash', provider=google_provider)

    class Cat(BaseModel):
        pet_type: Literal['cat'] = 'cat'
        meow_volume: int

    class Dog(BaseModel):
        pet_type: Literal['dog'] = 'dog'
        bark_volume: int

    class PetResponse(BaseModel):
        """A response containing a pet."""

        pet: Cat | Dog = Field(discriminator='pet_type')

    agent = Agent(m, output_type=NativeOutput(PetResponse))

    result = await agent.run('Tell me about a cat with a meow volume of 5')
    assert result.output.pet.pet_type == 'cat'
    assert isinstance(result.output.pet, Cat)
    assert result.output.pet.meow_volume == snapshot(5)


async def test_google_recursive_schema_native_output(allow_model_requests: None, google_provider: GoogleProvider):
    """Test recursive schemas with $ref and $defs."""
    m = GoogleModel('gemini-2.0-flash', provider=google_provider)

    class TreeNode(BaseModel):
        """A node in a tree structure."""

        value: str
        children: list[TreeNode] = []

    agent = Agent(m, output_type=NativeOutput(TreeNode))

    result = await agent.run('Create a simple tree with root "A" and two children "B" and "C"')
    assert result.output.value == snapshot('A')
    assert len(result.output.children) == snapshot(2)
    assert {child.value for child in result.output.children} == snapshot({'B', 'C'})


async def test_google_recursive_schema_native_output_gemini_2_5(
    allow_model_requests: None, google_provider: GoogleProvider
):
    """Test recursive schemas with $ref and $defs using gemini-2.5-flash."""
    m = GoogleModel('gemini-2.5-flash', provider=google_provider)

    class TreeNode(BaseModel):
        """A node in a tree structure."""

        value: str
        children: list[TreeNode] = []

    agent = Agent(m, output_type=NativeOutput(TreeNode))

    result = await agent.run('Create a simple tree with root "A" and two children "B" and "C"')
    assert result.output.value == snapshot('A')
    assert len(result.output.children) == snapshot(2)
    assert {child.value for child in result.output.children} == snapshot({'B', 'C'})


async def test_google_dict_with_additional_properties_native_output(
    allow_model_requests: None, google_provider: GoogleProvider
):
    """Test dicts with additionalProperties using gemini-2.5-flash."""
    m = GoogleModel('gemini-2.5-flash', provider=google_provider)

    class ConfigResponse(BaseModel):
        """A response with configuration metadata."""

        name: str
        metadata: dict[str, str]

    agent = Agent(m, output_type=NativeOutput(ConfigResponse))

    result = await agent.run('Create a config named "api-config" with metadata author="Alice" and version="1.0"')
    assert result.output.name == snapshot('api-config')
    assert result.output.metadata == snapshot({'author': 'Alice', 'version': '1.0'})


async def test_google_dict_with_additional_properties_native_output_gemini_2_0(
    allow_model_requests: None, google_provider: GoogleProvider
):
    """Test dicts with additionalProperties using gemini-2.0-flash."""
    m = GoogleModel('gemini-2.0-flash', provider=google_provider)

    class ConfigResponse(BaseModel):
        """A response with configuration metadata."""

        name: str
        metadata: dict[str, str]

    agent = Agent(m, output_type=NativeOutput(ConfigResponse))

    result = await agent.run('Create a config named "api-config" with metadata author="Alice" and version="1.0"')
    assert result.output.name == snapshot('api-config')
    assert result.output.metadata == snapshot({'author': 'Alice', 'version': '1.0'})


async def test_google_optional_fields_native_output(allow_model_requests: None, google_provider: GoogleProvider):
    """Test optional/nullable fields with type: 'null' using gemini-2.5-flash."""
    m = GoogleModel('gemini-2.5-flash', provider=google_provider)

    class CityLocation(BaseModel):
        """A city and its country."""

        city: str
        country: str | None = None
        population: int | None = None

    agent = Agent(m, output_type=NativeOutput(CityLocation))

    # Test with all fields provided
    result = await agent.run('Tell me about London, UK with population 9 million')
    assert result.output.city == snapshot('London')
    assert result.output.country == snapshot('UK')
    assert result.output.population is not None

    # Test with optional fields as None
    result2 = await agent.run('Just tell me a city: Paris')
    assert result2.output.city == snapshot('Paris')


async def test_google_optional_fields_native_output_gemini_2_0(
    allow_model_requests: None, google_provider: GoogleProvider
):
    """Test optional/nullable fields with type: 'null' using gemini-2.0-flash."""
    m = GoogleModel('gemini-2.0-flash', provider=google_provider)

    class CityLocation(BaseModel):
        """A city and its country."""

        city: str
        country: str | None = None
        population: int | None = None

    agent = Agent(m, output_type=NativeOutput(CityLocation))

    # Test with all fields provided
    result = await agent.run('Tell me about London, UK with population 9 million')
    assert result.output.city == snapshot('London')
    assert result.output.country == snapshot('UK')
    assert result.output.population is not None

    # Test with optional fields as None
    result2 = await agent.run('Just tell me a city: Paris')
    assert result2.output.city == snapshot('Paris')


async def test_google_integer_enum_native_output(allow_model_requests: None, google_provider: GoogleProvider):
    """Test integer enums work natively without string conversion using gemini-2.5-flash."""
    from enum import IntEnum

    m = GoogleModel('gemini-2.5-flash', provider=google_provider)

    class Priority(IntEnum):
        LOW = 1
        MEDIUM = 2
        HIGH = 3

    class Task(BaseModel):
        """A task with a priority level."""

        name: str
        priority: Priority

    agent = Agent(m, output_type=NativeOutput(Task))

    result = await agent.run('Create a task named "Fix bug" with a priority')
    assert result.output.name == snapshot('Fix bug')
    # Verify it returns a valid Priority enum (any value is fine, we're testing schema support)
    assert isinstance(result.output.priority, Priority)
    assert result.output.priority in {Priority.LOW, Priority.MEDIUM, Priority.HIGH}
    # Verify it's an actual integer value
    assert isinstance(result.output.priority.value, int)


async def test_google_integer_enum_native_output_gemini_2_0(
    allow_model_requests: None, google_provider: GoogleProvider
):
    """Test integer enums work natively without string conversion using gemini-2.0-flash."""
    from enum import IntEnum

    m = GoogleModel('gemini-2.0-flash', provider=google_provider)

    class Priority(IntEnum):
        LOW = 1
        MEDIUM = 2
        HIGH = 3

    class Task(BaseModel):
        """A task with a priority level."""

        name: str
        priority: Priority

    agent = Agent(m, output_type=NativeOutput(Task))

    result = await agent.run('Create a task named "Fix bug" with a priority')
    assert result.output.name == snapshot('Fix bug')
    # Verify it returns a valid Priority enum (any value is fine, we're testing schema support)
    assert isinstance(result.output.priority, Priority)
    assert result.output.priority in {Priority.LOW, Priority.MEDIUM, Priority.HIGH}
    # Verify it's an actual integer value
    assert isinstance(result.output.priority.value, int)


async def test_google_prefix_items_native_output(allow_model_requests: None, google_provider: GoogleProvider):
    """Test prefixItems (tuple types) work natively without conversion to items using gemini-2.5-flash."""
    m = GoogleModel('gemini-2.5-flash', provider=google_provider)

    class Coordinate(BaseModel):
        """A 2D coordinate with latitude and longitude."""

        point: tuple[float, float]  # This generates prefixItems in JSON schema

    agent = Agent(m, output_type=NativeOutput(Coordinate))

    result = await agent.run('Give me coordinates for New York City: latitude 40.7128, longitude -74.0060')
    assert len(result.output.point) == snapshot(2)
    # Verify both values are floats
    assert isinstance(result.output.point[0], float)
    assert isinstance(result.output.point[1], float)
    # Rough check for NYC coordinates (latitude ~40, longitude ~-74)
    assert 40 <= result.output.point[0] <= 41
    assert -75 <= result.output.point[1] <= -73


async def test_google_prefix_items_native_output_gemini_2_0(
    allow_model_requests: None, google_provider: GoogleProvider
):
    """Test prefixItems (tuple types) work natively without conversion to items using gemini-2.0-flash."""
    m = GoogleModel('gemini-2.0-flash', provider=google_provider)

    class Coordinate(BaseModel):
        """A 2D coordinate with latitude and longitude."""

        point: tuple[float, float]  # This generates prefixItems in JSON schema

    agent = Agent(m, output_type=NativeOutput(Coordinate))

    result = await agent.run('Give me coordinates for New York City: latitude 40.7128, longitude -74.0060')
    assert len(result.output.point) == snapshot(2)
    # Verify both values are floats
    assert isinstance(result.output.point[0], float)
    assert isinstance(result.output.point[1], float)
    # Rough check for NYC coordinates (latitude ~40, longitude ~-74)
    assert 40 <= result.output.point[0] <= 41
    assert -75 <= result.output.point[1] <= -73


async def test_google_nested_models_without_native_output(allow_model_requests: None, google_provider: GoogleProvider):
    """
    Test that deeply nested Pydantic models work correctly WITHOUT NativeOutput.

    This is a regression test for issue #3483 where nested models were incorrectly
    treated as tool calls instead of structured output schema in v1.20.0.

    When NOT using NativeOutput, the agent should still handle nested models correctly
    by using the OutputToolset approach rather than treating nested models as separate tools.
    """
    m = GoogleModel('gemini-2.5-flash', provider=google_provider)

    class NestedModel(BaseModel):
        """Represents the deepest nested level."""

        name: str = Field(..., description='Name of the item')
        value: int = Field(..., description='Value of the item')

    class MiddleModel(BaseModel):
        """Represents the middle nested level."""

        title: str = Field(..., description='Title of the page')
        items: list[NestedModel] = Field(..., description='List of nested items')

    class TopModel(BaseModel):
        """Represents the top-level structure."""

        name: str = Field(..., description='Name of the collection')
        pages: list[MiddleModel] = Field(..., description='List of pages')

    # This should work WITHOUT NativeOutput - the agent should use OutputToolset
    # and NOT treat NestedModel/MiddleModel as separate tool calls
    agent = Agent(
        m,
        output_type=TopModel,
        system_prompt='You are a helpful assistant that creates structured data.',
        retries=5,
    )

    result = await agent.run('Create a simple example with 2 pages, each with 2 items')

    # Verify the structure is correct
    assert isinstance(result.output, TopModel)
    assert result.output.name is not None
    assert len(result.output.pages) == snapshot(2)
    assert all(isinstance(page, MiddleModel) for page in result.output.pages)
    assert all(len(page.items) == 2 for page in result.output.pages)
    assert all(isinstance(item, NestedModel) for page in result.output.pages for item in page.items)


async def test_google_nested_models_with_native_output(allow_model_requests: None, google_provider: GoogleProvider):
    """
    Test that deeply nested Pydantic models work correctly WITH NativeOutput.

    This is the workaround for issue #3483 - using NativeOutput should always work.
    """
    m = GoogleModel('gemini-2.5-flash', provider=google_provider)

    class NestedModel(BaseModel):
        """Represents the deepest nested level."""

        name: str = Field(..., description='Name of the item')
        value: int = Field(..., description='Value of the item')

    class MiddleModel(BaseModel):
        """Represents the middle nested level."""

        title: str = Field(..., description='Title of the page')
        items: list[NestedModel] = Field(..., description='List of nested items')

    class TopModel(BaseModel):
        """Represents the top-level structure."""

        name: str = Field(..., description='Name of the collection')
        pages: list[MiddleModel] = Field(..., description='List of pages')

    # This should work WITH NativeOutput - uses native JSON schema structured output
    agent = Agent(
        m,
        output_type=NativeOutput(TopModel),
        system_prompt='You are a helpful assistant that creates structured data.',
    )

    result = await agent.run('Create a simple example with 2 pages, each with 2 items')

    # Verify the structure is correct
    assert isinstance(result.output, TopModel)
    assert result.output.name is not None
    assert len(result.output.pages) == snapshot(2)
    assert all(isinstance(page, MiddleModel) for page in result.output.pages)
    assert all(len(page.items) == 2 for page in result.output.pages)
    assert all(isinstance(item, NestedModel) for page in result.output.pages for item in page.items)


def test_google_process_response_filters_empty_text_parts(google_provider: GoogleProvider):
    model = GoogleModel('gemini-2.5-pro', provider=google_provider)
    response = _generate_response_with_texts(response_id='resp-123', texts=['', 'first', '', 'second'])

    result = model._process_response(response)  # pyright: ignore[reportPrivateUsage]

    assert result.parts == snapshot([TextPart(content='first'), TextPart(content='second')])


async def test_gemini_streamed_response_emits_text_events_for_non_empty_parts():
    chunk = _generate_response_with_texts('stream-1', ['', 'streamed text'])

    async def response_iterator() -> AsyncIterator[GenerateContentResponse]:
        yield chunk

    streamed_response = GeminiStreamedResponse(
        model_request_parameters=ModelRequestParameters(),
        _model_name='gemini-test',
        _response=response_iterator(),
        _timestamp=datetime.datetime.now(datetime.timezone.utc),
        _provider_name='test-provider',
        _provider_url='',
    )

    events = [event async for event in streamed_response._get_event_iterator()]  # pyright: ignore[reportPrivateUsage]
    assert events == snapshot([PartStartEvent(index=0, part=TextPart(content='streamed text'))])


def _generate_response_with_texts(response_id: str, texts: list[str]) -> GenerateContentResponse:
    return GenerateContentResponse.model_validate(
        {
            'response_id': response_id,
            'model_version': 'gemini-test',
            'usage_metadata': GenerateContentResponseUsageMetadata(
                prompt_token_count=0,
                candidates_token_count=0,
            ),
            'candidates': [
                {
                    'finish_reason': GoogleFinishReason.STOP,
                    'content': {
                        'role': 'model',
                        'parts': [{'text': text} for text in texts],
                    },
                }
            ],
        }
    )


async def test_cache_point_filtering():
    """Test that CachePoint is filtered out in Google internal method."""
    from pydantic_ai import CachePoint

    # Create a minimal GoogleModel instance to test _map_user_prompt
    model = GoogleModel('gemini-1.5-flash', provider=GoogleProvider(api_key='test-key'))

    # Test that CachePoint in a list is handled (triggers line 606)
    content = await model._map_user_prompt(UserPromptPart(content=['text before', CachePoint(), 'text after']))  # pyright: ignore[reportPrivateUsage]

    # CachePoint should be filtered out, only text content should remain
    assert len(content) == 2
    assert content[0] == {'text': 'text before'}
    assert content[1] == {'text': 'text after'}


async def test_thinking_with_tool_calls_from_other_model(
    allow_model_requests: None, google_provider: GoogleProvider, openai_api_key: str
):
    openai_model = OpenAIResponsesModel('gpt-5', provider=OpenAIProvider(api_key=openai_api_key))

    class CityLocation(BaseModel):
        city: str
        country: str

    agent = Agent()

    @agent.tool_plain
    def get_country() -> str:
        return 'Mexico'

    result = await agent.run('What is the capital of the country?', model=openai_model)
    assert result.output == snapshot('Mexico City (Ciudad de México).')
    messages = result.all_messages()
    assert messages == snapshot(
        [
            ModelRequest(
                parts=[
                    UserPromptPart(
                        content='What is the capital of the country?',
                        timestamp=IsDatetime(),
                    )
                ],
                run_id=IsStr(),
            ),
            ModelResponse(
                parts=[
                    ThinkingPart(
                        content='',
                        id=IsStr(),
                        signature=IsStr(),
                        provider_name='openai',
                    ),
                    ToolCallPart(
                        tool_name='get_country',
                        args='{}',
                        tool_call_id=IsStr(),
                        id=IsStr(),
                    ),
                ],
                usage=RequestUsage(input_tokens=37, output_tokens=272, details={'reasoning_tokens': 256}),
                model_name='gpt-5-2025-08-07',
                timestamp=IsDatetime(),
                provider_name='openai',
                provider_details={'finish_reason': 'completed'},
                provider_response_id=IsStr(),
                finish_reason='stop',
                run_id=IsStr(),
            ),
            ModelRequest(
                parts=[
                    ToolReturnPart(
                        tool_name='get_country',
                        content='Mexico',
                        tool_call_id=IsStr(),
                        timestamp=IsDatetime(),
                    )
                ],
                run_id=IsStr(),
            ),
            ModelResponse(
                parts=[
                    ThinkingPart(
                        content='',
                        id=IsStr(),
                        signature=IsStr(),
                        provider_name='openai',
                    ),
                    TextPart(
                        content='Mexico City (Ciudad de México).',
                        id=IsStr(),
                    ),
                ],
                usage=RequestUsage(input_tokens=379, output_tokens=77, details={'reasoning_tokens': 64}),
                model_name='gpt-5-2025-08-07',
                timestamp=IsDatetime(),
                provider_name='openai',
                provider_details={'finish_reason': 'completed'},
                provider_response_id=IsStr(),
                finish_reason='stop',
                run_id=IsStr(),
            ),
        ]
    )

    model = GoogleModel('gemini-3-pro-preview', provider=google_provider)

    result = await agent.run(model=model, message_history=messages[:-1], output_type=CityLocation)
    assert result.output == snapshot(CityLocation(city='Mexico City', country='Mexico'))
    assert result.new_messages() == snapshot(
        [
            ModelResponse(
                parts=[
                    ToolCallPart(
                        tool_name='final_result',
                        args={'city': 'Mexico City', 'country': 'Mexico'},
                        tool_call_id=IsStr(),
                        provider_details={'thought_signature': IsStr()},
                    )
                ],
                usage=RequestUsage(
                    input_tokens=107, output_tokens=146, details={'thoughts_tokens': 123, 'text_prompt_tokens': 107}
                ),
                model_name='gemini-3-pro-preview',
                timestamp=IsDatetime(),
                provider_name='google-gla',
                provider_details={'finish_reason': 'STOP'},
                provider_response_id=IsStr(),
                finish_reason='stop',
                run_id=IsStr(),
            ),
            ModelRequest(
                parts=[
                    ToolReturnPart(
                        tool_name='final_result',
                        content='Final result processed.',
                        tool_call_id=IsStr(),
                        timestamp=IsDatetime(),
                    )
                ],
                run_id=IsStr(),
            ),
        ]
    )


@pytest.mark.parametrize(
    'error_class,error_response,expected_status',
    [
        (
            errors.ServerError,
            {'error': {'code': 503, 'message': 'The service is currently unavailable.', 'status': 'UNAVAILABLE'}},
            503,
        ),
        (
            errors.ClientError,
            {'error': {'code': 400, 'message': 'Invalid request parameters', 'status': 'INVALID_ARGUMENT'}},
            400,
        ),
        (
            errors.ClientError,
            {'error': {'code': 429, 'message': 'Rate limit exceeded', 'status': 'RESOURCE_EXHAUSTED'}},
            429,
        ),
    ],
)
async def test_google_api_errors_are_handled(
    allow_model_requests: None,
    google_provider: GoogleProvider,
    mocker: MockerFixture,
    error_class: type[errors.APIError],
    error_response: dict[str, Any],
    expected_status: int,
):
    model = GoogleModel('gemini-1.5-flash', provider=google_provider)
    mocked_error = error_class(expected_status, error_response)
    mocker.patch.object(model.client.aio.models, 'generate_content', side_effect=mocked_error)

    agent = Agent(model=model)

    with pytest.raises(ModelHTTPError) as exc_info:
        await agent.run('This prompt will trigger the mocked error.')

    assert exc_info.value.status_code == expected_status
    assert error_response['error']['message'] in str(exc_info.value.body)


async def test_google_api_non_http_error(
    allow_model_requests: None,
    google_provider: GoogleProvider,
    mocker: MockerFixture,
):
    model = GoogleModel('gemini-1.5-flash', provider=google_provider)
    mocked_error = errors.APIError(302, {'error': {'code': 302, 'message': 'Redirect', 'status': 'REDIRECT'}})
    mocker.patch.object(model.client.aio.models, 'generate_content', side_effect=mocked_error)

    agent = Agent(model=model)

    with pytest.raises(ModelAPIError) as exc_info:
        await agent.run('This prompt will trigger the mocked error.')

    assert exc_info.value.model_name == 'gemini-1.5-flash'


async def test_google_model_retrying_after_empty_response(allow_model_requests: None, google_provider: GoogleProvider):
    message_history = [
        ModelRequest(parts=[UserPromptPart(content='Hi')]),
        ModelResponse(parts=[]),
    ]

    model = GoogleModel('gemini-3-pro-preview', provider=google_provider)

    agent = Agent(model=model)

    result = await agent.run(message_history=message_history)
    assert result.output == snapshot('Hello! How can I help you today?')
    assert result.new_messages() == snapshot(
        [
            ModelRequest(parts=[], run_id=IsStr()),
            ModelResponse(
                parts=[
                    TextPart(
                        content='Hello! How can I help you today?',
                        provider_details={'thought_signature': IsStr()},
                    )
                ],
                usage=RequestUsage(
                    input_tokens=2, output_tokens=222, details={'thoughts_tokens': 213, 'text_prompt_tokens': 2}
                ),
                model_name='gemini-3-pro-preview',
                timestamp=IsDatetime(),
                provider_name='google-gla',
                provider_details={'finish_reason': 'STOP'},
                provider_response_id=IsStr(),
                finish_reason='stop',
                run_id=IsStr(),
            ),
        ]
    )


def test_google_thought_signature_on_thinking_part():
    """Verify that "legacy" thought signatures stored on preceding thinking parts are handled identically
    to those stored on provider details."""

    signature = base64.b64encode(b'signature').decode('utf-8')

    old_google_response = _content_model_response(
        ModelResponse(
            parts=[
                TextPart(content='text1'),
                ThinkingPart(content='', signature=signature, provider_name='google-gla'),
                TextPart(content='text2'),
                TextPart(content='text3'),
            ],
            provider_name='google-gla',
        ),
        'google-gla',
    )
    new_google_response = _content_model_response(
        ModelResponse(
            parts=[
                TextPart(content='text1'),
                TextPart(content='text2', provider_details={'thought_signature': signature}),
                TextPart(content='text3'),
            ],
            provider_name='google-gla',
        ),
        'google-gla',
    )
    assert old_google_response == snapshot(
        {
            'role': 'model',
            'parts': [{'text': 'text1'}, {'thought_signature': b'signature', 'text': 'text2'}, {'text': 'text3'}],
        }
    )
    assert new_google_response == snapshot(
        {
            'role': 'model',
            'parts': [{'text': 'text1'}, {'thought_signature': b'signature', 'text': 'text2'}, {'text': 'text3'}],
        }
    )
    assert old_google_response == new_google_response

    old_google_response = _content_model_response(
        ModelResponse(
            parts=[
                ThinkingPart(content='thought', signature=signature, provider_name='google-gla'),
                TextPart(content='text'),
            ],
            provider_name='google-gla',
        ),
        'google-gla',
    )
    new_google_response = _content_model_response(
        ModelResponse(
            parts=[
                ThinkingPart(content='thought'),
                TextPart(content='text', provider_details={'thought_signature': signature}),
            ],
            provider_name='google-gla',
        ),
        'google-gla',
    )
    assert old_google_response == snapshot(
        {
            'role': 'model',
            'parts': [{'text': 'thought', 'thought': True}, {'thought_signature': b'signature', 'text': 'text'}],
        }
    )
    assert new_google_response == snapshot(
        {
            'role': 'model',
            'parts': [{'text': 'thought', 'thought': True}, {'thought_signature': b'signature', 'text': 'text'}],
        }
    )
    assert old_google_response == new_google_response

    old_google_response = _content_model_response(
        ModelResponse(
            parts=[
                ThinkingPart(content='thought', signature=signature, provider_name='google-gla'),
                TextPart(content='text'),
            ],
            provider_name='google-gla',
        ),
        'google-gla',
    )
    new_google_response = _content_model_response(
        ModelResponse(
            parts=[
                ThinkingPart(content='thought'),
                TextPart(content='text', provider_details={'thought_signature': signature}),
            ],
            provider_name='google-gla',
        ),
        'google-gla',
    )
    assert old_google_response == snapshot(
        {
            'role': 'model',
            'parts': [{'text': 'thought', 'thought': True}, {'thought_signature': b'signature', 'text': 'text'}],
        }
    )
    assert new_google_response == snapshot(
        {
            'role': 'model',
            'parts': [{'text': 'thought', 'thought': True}, {'thought_signature': b'signature', 'text': 'text'}],
        }
    )
    assert old_google_response == new_google_response


def test_google_missing_tool_call_thought_signature():
    google_response = _content_model_response(
        ModelResponse(
            parts=[
                ToolCallPart(tool_name='tool', args={}, tool_call_id='tool_call_id'),
                ToolCallPart(tool_name='tool2', args={}, tool_call_id='tool_call_id2'),
            ],
            provider_name='openai',
        ),
        'google-gla',
    )
    assert google_response == snapshot(
        {
            'role': 'model',
            'parts': [
                {
                    'function_call': {'name': 'tool', 'args': {}, 'id': 'tool_call_id'},
                    'thought_signature': b'context_engineering_is_the_way_to_go',
                },
                {'function_call': {'name': 'tool2', 'args': {}, 'id': 'tool_call_id2'}},
            ],
        }
>>>>>>> 085e21f5
    )<|MERGE_RESOLUTION|>--- conflicted
+++ resolved
@@ -39,11 +39,8 @@
     ThinkingPartDelta,
     ToolCallPart,
     ToolReturnPart,
-<<<<<<< HEAD
     UploadedFile,
-=======
     UsageLimitExceeded,
->>>>>>> 085e21f5
     UserPromptPart,
     VideoUrl,
 )
@@ -65,12 +62,8 @@
 with try_import() as imports_successful:
     from google.genai import errors
     from google.genai.types import (
-<<<<<<< HEAD
-        CodeExecutionResult,
         File,
-=======
         FinishReason as GoogleFinishReason,
->>>>>>> 085e21f5
         GenerateContentResponse,
         GenerateContentResponseUsageMetadata,
         HarmBlockThreshold,
@@ -2781,19 +2774,8 @@
     )
 
 
-<<<<<<< HEAD
 async def test_uploaded_file_input(allow_model_requests: None, google_provider: GoogleProvider):
     m = GoogleModel('gemini-2.5-flash', provider=google_provider)
-    agent = Agent(m, system_prompt='You are a helpful chatbot.')
-    # client = google_provider.client
-    # with open('tests/assets/smiley.pdf', 'rb') as f:
-    #     google_file = client.files.upload(
-    #         file=f,
-    #         config={
-    #             'mime_type': 'application/pdf',
-    #         },
-    #     )
-    # print(google_file)
     google_file = File(
         name='files/6myu0b1v3mxl',
         mime_type='application/pdf',
@@ -2804,7 +2786,9 @@
     result = await agent.run(['Give me a short description of this image', UploadedFile(file=google_file)])
     assert result.output == snapshot(
         'The image displays a classic smiley face. It features a bright yellow circular face with two simple black dot eyes and an upward-curved black line forming a smile. The yellow circle has a subtle darker yellow outline and is set against a plain white background.'
-=======
+    )
+
+
 async def test_google_builtin_tools_with_other_tools(allow_model_requests: None, google_provider: GoogleProvider):
     m = GoogleModel('gemini-2.5-flash', provider=google_provider)
 
@@ -3679,7 +3663,7 @@
     model = GoogleModel('gemini-1.5-flash', provider=GoogleProvider(api_key='test-key'))
 
     # Test that CachePoint in a list is handled (triggers line 606)
-    content = await model._map_user_prompt(UserPromptPart(content=['text before', CachePoint(), 'text after']))  # pyright: ignore[reportPrivateUsage]
+    content = await model._map_user_prompt(UserPromptPart(content=['text before', CachePoint(), 'text after']), [])  # pyright: ignore[reportPrivateUsage]
 
     # CachePoint should be filtered out, only text content should remain
     assert len(content) == 2
@@ -4046,5 +4030,4 @@
                 {'function_call': {'name': 'tool2', 'args': {}, 'id': 'tool_call_id2'}},
             ],
         }
->>>>>>> 085e21f5
     )