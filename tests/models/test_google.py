from __future__ import annotations as _annotations

import datetime
import os
from dataclasses import dataclass
from typing import Any, Union

import pytest
from httpx import Request
<<<<<<< HEAD
from inline_snapshot import snapshot
from pydantic import BaseModel
=======
from inline_snapshot import Is, snapshot
>>>>>>> 2fce134e
from pytest_mock import MockerFixture
from typing_extensions import TypedDict

from pydantic_ai.agent import Agent
from pydantic_ai.exceptions import ModelRetry, UnexpectedModelBehavior, UserError
from pydantic_ai.messages import (
    AudioUrl,
    BinaryContent,
    DocumentUrl,
    FinalResultEvent,
    FunctionToolCallEvent,
    FunctionToolResultEvent,
    ImageUrl,
    ModelRequest,
    ModelResponse,
    PartDeltaEvent,
    PartStartEvent,
    RetryPromptPart,
    SystemPromptPart,
    TextPart,
    TextPartDelta,
    ToolCallPart,
    ToolReturnPart,
    UserPromptPart,
    VideoUrl,
)
from pydantic_ai.result import JsonSchemaOutput, PromptedJsonOutput, TextOutput, ToolOutput, Usage

from ..conftest import IsDatetime, IsInstance, IsStr, try_import

with try_import() as imports_successful:
    from google.genai import _api_client
    from google.genai.types import HarmBlockThreshold, HarmCategory

    from pydantic_ai.models.google import GoogleModel, GoogleModelSettings
    from pydantic_ai.providers.google import GoogleProvider

pytestmark = [
    pytest.mark.skipif(not imports_successful(), reason='google-genai not installed'),
    pytest.mark.anyio,
    pytest.mark.vcr,
]


@pytest.fixture(scope='module')
def google_provider(gemini_api_key: str) -> GoogleProvider:
    return GoogleProvider(api_key=gemini_api_key)


async def test_google_model(allow_model_requests: None, google_provider: GoogleProvider):
    model = GoogleModel('gemini-1.5-flash', provider=google_provider)
    assert model.base_url == 'https://generativelanguage.googleapis.com/'
    assert model.system == 'google-gla'
    agent = Agent(model=model, system_prompt='You are a chatbot.')

    result = await agent.run('Hello!')
    assert result.output == snapshot('Hello there! How can I help you today?\n')
    assert result.usage() == snapshot(
        Usage(
            requests=1,
            request_tokens=7,
            response_tokens=11,
            total_tokens=18,
            details={'text_prompt_tokens': 7, 'text_candidates_tokens': 11},
        )
    )
    assert result.all_messages() == snapshot(
        [
            ModelRequest(
                parts=[
                    SystemPromptPart(
                        content='You are a chatbot.',
                        timestamp=IsDatetime(),
                    ),
                    UserPromptPart(
                        content='Hello!',
                        timestamp=IsDatetime(),
                    ),
                ]
            ),
            ModelResponse(
                parts=[TextPart(content='Hello there! How can I help you today?\n')],
                usage=Usage(
                    requests=1,
                    request_tokens=7,
                    response_tokens=11,
                    total_tokens=18,
                    details={'text_prompt_tokens': 7, 'text_candidates_tokens': 11},
                ),
                model_name='gemini-1.5-flash',
                timestamp=IsDatetime(),
                vendor_details={'finish_reason': 'STOP'},
            ),
        ]
    )


async def test_google_model_structured_response(allow_model_requests: None, google_provider: GoogleProvider):
    model = GoogleModel('gemini-1.5-flash', provider=google_provider)
    agent = Agent(model=model, system_prompt='You are a helpful chatbot.', retries=5)

    class Response(TypedDict):
        temperature: str
        date: datetime.date
        city: str

    @agent.tool_plain
    async def temperature(city: str, date: datetime.date) -> str:
        """Get the temperature in a city on a specific date.

        Args:
            city: The city name.
            date: The date.

        Returns:
            The temperature in degrees Celsius.
        """
        return '30°C'

    result = await agent.run('What was the temperature in London 1st January 2022?', output_type=Response)
    assert result.output == snapshot({'temperature': '30°C', 'date': datetime.date(2022, 1, 1), 'city': 'London'})
    assert result.usage() == snapshot(
        Usage(
            requests=2,
            request_tokens=224,
            response_tokens=35,
            total_tokens=259,
            details={'text_prompt_tokens': 224, 'text_candidates_tokens': 35},
        )
    )
    assert result.all_messages() == snapshot(
        [
            ModelRequest(
                parts=[
                    SystemPromptPart(
                        content='You are a helpful chatbot.',
                        timestamp=IsDatetime(),
                    ),
                    UserPromptPart(
                        content='What was the temperature in London 1st January 2022?',
                        timestamp=IsDatetime(),
                    ),
                ]
            ),
            ModelResponse(
                parts=[
                    ToolCallPart(
                        tool_name='temperature', args={'date': '2022-01-01', 'city': 'London'}, tool_call_id=IsStr()
                    )
                ],
                usage=Usage(
                    requests=1,
                    request_tokens=101,
                    response_tokens=14,
                    total_tokens=115,
                    details={'text_prompt_tokens': 101, 'text_candidates_tokens': 14},
                ),
                model_name='gemini-1.5-flash',
                timestamp=IsDatetime(),
                vendor_details={'finish_reason': 'STOP'},
            ),
            ModelRequest(
                parts=[
                    ToolReturnPart(
                        tool_name='temperature', content='30°C', tool_call_id=IsStr(), timestamp=IsDatetime()
                    )
                ]
            ),
            ModelResponse(
                parts=[
                    ToolCallPart(
                        tool_name='final_result',
                        args={'temperature': '30°C', 'date': '2022-01-01', 'city': 'London'},
                        tool_call_id=IsStr(),
                    )
                ],
                usage=Usage(
                    requests=1,
                    request_tokens=123,
                    response_tokens=21,
                    total_tokens=144,
                    details={'text_prompt_tokens': 123, 'text_candidates_tokens': 21},
                ),
                model_name='gemini-1.5-flash',
                timestamp=IsDatetime(),
                vendor_details={'finish_reason': 'STOP'},
            ),
            ModelRequest(
                parts=[
                    ToolReturnPart(
                        tool_name='final_result',
                        content='Final result processed.',
                        tool_call_id=IsStr(),
                        timestamp=IsDatetime(),
                    )
                ]
            ),
        ]
    )


async def test_google_model_stream(allow_model_requests: None, google_provider: GoogleProvider):
    model = GoogleModel('gemini-2.0-flash-exp', provider=google_provider)
    agent = Agent(model=model, system_prompt='You are a helpful chatbot.', model_settings={'temperature': 0.0})
    async with agent.run_stream('What is the capital of France?') as result:
        data = await result.get_output()
    assert data == snapshot('The capital of France is Paris.\n')


async def test_google_model_retry(allow_model_requests: None, google_provider: GoogleProvider):
    model = GoogleModel('gemini-2.5-pro-preview-03-25', provider=google_provider)
    agent = Agent(
        model=model, system_prompt='You are a helpful chatbot.', model_settings={'temperature': 0.0}, retries=2
    )

    @agent.tool_plain
    async def get_capital(country: str) -> str:
        """Get the capital of a country.

        Args:
            country: The country name.
        """
        raise ModelRetry('The country is not supported.')

    result = await agent.run('What is the capital of France?')
    assert result.all_messages() == snapshot(
        [
            ModelRequest(
                parts=[
                    SystemPromptPart(content='You are a helpful chatbot.', timestamp=IsDatetime()),
                    UserPromptPart(content='What is the capital of France?', timestamp=IsDatetime()),
                ]
            ),
            ModelResponse(
                parts=[ToolCallPart(tool_name='get_capital', args={'country': 'France'}, tool_call_id=IsStr())],
                usage=Usage(
                    requests=1,
                    request_tokens=57,
                    response_tokens=15,
                    total_tokens=173,
                    details={'thoughts_tokens': 101, 'text_prompt_tokens': 57},
                ),
                model_name='models/gemini-2.5-pro-preview-05-06',
                timestamp=IsDatetime(),
                vendor_details={'finish_reason': 'STOP'},
            ),
            ModelRequest(
                parts=[
                    RetryPromptPart(
                        content='The country is not supported.',
                        tool_name='get_capital',
                        tool_call_id=IsStr(),
                        timestamp=IsDatetime(),
                    )
                ]
            ),
            ModelResponse(
                parts=[
                    TextPart(
                        content='I am sorry, I cannot fulfill this request. The country you provided is not supported.'
                    )
                ],
                usage=Usage(
                    requests=1,
                    request_tokens=104,
                    response_tokens=18,
                    total_tokens=122,
                    details={'text_prompt_tokens': 104},
                ),
                model_name='models/gemini-2.5-pro-preview-05-06',
                timestamp=IsDatetime(),
                vendor_details={'finish_reason': 'STOP'},
            ),
        ]
    )


async def test_google_model_max_tokens(allow_model_requests: None, google_provider: GoogleProvider):
    model = GoogleModel('gemini-1.5-flash', provider=google_provider)
    agent = Agent(model=model, system_prompt='You are a helpful chatbot.', model_settings={'max_tokens': 5})
    result = await agent.run('What is the capital of France?')
    assert result.output == snapshot('The capital of France is')


async def test_google_model_top_p(allow_model_requests: None, google_provider: GoogleProvider):
    model = GoogleModel('gemini-1.5-flash', provider=google_provider)
    agent = Agent(model=model, system_prompt='You are a helpful chatbot.', model_settings={'top_p': 0.5})
    result = await agent.run('What is the capital of France?')
    assert result.output == snapshot('The capital of France is Paris.\n')


async def test_google_model_thinking_config(allow_model_requests: None, google_provider: GoogleProvider):
    model = GoogleModel('gemini-2.5-pro-preview-03-25', provider=google_provider)
    settings = GoogleModelSettings(google_thinking_config={'include_thoughts': False})
    agent = Agent(model=model, system_prompt='You are a helpful chatbot.', model_settings=settings)
    result = await agent.run('What is the capital of France?')
    assert result.output == snapshot('The capital of France is **Paris**.')


@pytest.mark.skipif(
    not os.getenv('CI', False), reason='Requires properly configured local google vertex config to pass'
)
async def test_google_model_vertex_labels(allow_model_requests: None):  # pragma: lax no cover
    provider = GoogleProvider(location='global', project='pydantic-ai')
    model = GoogleModel('gemini-2.0-flash', provider=provider)
    settings = GoogleModelSettings(google_labels={'environment': 'test', 'team': 'analytics'})
    agent = Agent(model=model, system_prompt='You are a helpful chatbot.', model_settings=settings)
    result = await agent.run('What is the capital of France?')
    assert result.output == snapshot('The capital of France is Paris.\n')


async def test_google_model_gla_labels_raises_value_error(allow_model_requests: None, google_provider: GoogleProvider):
    model = GoogleModel('gemini-2.0-flash', provider=google_provider)
    settings = GoogleModelSettings(google_labels={'environment': 'test', 'team': 'analytics'})
    agent = Agent(model=model, system_prompt='You are a helpful chatbot.', model_settings=settings)

    # Raises before any request is made.
    with pytest.raises(ValueError, match='labels parameter is not supported in Gemini API.'):
        await agent.run('What is the capital of France?')


@pytest.fixture(autouse=True)
def vertex_provider_auth(mocker: MockerFixture) -> None:  # pragma: lax no cover
    # Locally, we authenticate via `gcloud` CLI, so we don't need to patch anything.
    if not os.getenv('CI'):
        return  # pragma: lax no cover

    @dataclass
    class NoOpCredentials:
        token = 'my-token'
        quota_project_id = 'pydantic-ai'

        def refresh(self, request: Request): ...

        def expired(self) -> bool:
            return False

    return_value = (NoOpCredentials(), 'pydantic-ai')
    mocker.patch.object(_api_client, '_load_auth', return_value=return_value)


@pytest.mark.skipif(
    not os.getenv('CI', False), reason='Requires properly configured local google vertex config to pass'
)
async def test_google_model_vertex_provider(allow_model_requests: None):
    provider = GoogleProvider(location='global')
    model = GoogleModel('gemini-2.0-flash', provider=provider)
    agent = Agent(model=model, system_prompt='You are a helpful chatbot.')
    result = await agent.run('What is the capital of France?')
    assert result.output == snapshot('The capital of France is Paris.\n')


async def test_google_model_iter_stream(allow_model_requests: None, google_provider: GoogleProvider):
    model = GoogleModel('gemini-2.0-flash', provider=google_provider)
    agent = Agent(model=model, system_prompt='You are a helpful chatbot.')

    @agent.tool_plain
    async def get_capital(country: str) -> str:
        """Get the capital of a country.

        Args:
            country: The country name.
        """
        return 'Paris'  # pragma: lax no cover

    @agent.tool_plain
    async def get_temperature(city: str) -> str:
        """Get the temperature in a city.

        Args:
            city: The city name.
        """
        return '30°C'

    event_parts: list[Any] = []
    async with agent.iter(user_prompt='What is the temperature of the capital of France?') as agent_run:
        async for node in agent_run:
            if Agent.is_model_request_node(node) or Agent.is_call_tools_node(node):
                async with node.stream(agent_run.ctx) as request_stream:
                    async for event in request_stream:
                        event_parts.append(event)

    assert event_parts == snapshot(
        [
            PartStartEvent(
                index=0,
                part=ToolCallPart(tool_name='get_capital', args={'country': 'France'}, tool_call_id=IsStr()),
            ),
            IsInstance(FunctionToolCallEvent),
            FunctionToolResultEvent(
                result=ToolReturnPart(
                    tool_name='get_capital', content='Paris', tool_call_id=IsStr(), timestamp=IsDatetime()
                ),
                tool_call_id=IsStr(),
            ),
            PartStartEvent(
                index=0,
                part=ToolCallPart(tool_name='get_temperature', args={'city': 'Paris'}, tool_call_id=IsStr()),
            ),
            IsInstance(FunctionToolCallEvent),
            FunctionToolResultEvent(
                result=ToolReturnPart(
                    tool_name='get_temperature', content='30°C', tool_call_id=IsStr(), timestamp=IsDatetime()
                ),
                tool_call_id=IsStr(),
            ),
            PartStartEvent(index=0, part=TextPart(content='The temperature in')),
            FinalResultEvent(tool_name=None, tool_call_id=None),
            PartDeltaEvent(index=0, delta=TextPartDelta(content_delta=' Paris is 30°C.\n')),
        ]
    )


async def test_google_model_image_as_binary_content_input(
    allow_model_requests: None, image_content: BinaryContent, google_provider: GoogleProvider
):
    m = GoogleModel('gemini-2.0-flash', provider=google_provider)
    agent = Agent(m, system_prompt='You are a helpful chatbot.')

    result = await agent.run(['What fruit is in the image?', image_content])
    assert result.output == snapshot('The fruit in the image is a kiwi.')


async def test_google_model_video_as_binary_content_input(
    allow_model_requests: None, video_content: BinaryContent, google_provider: GoogleProvider
):
    m = GoogleModel('gemini-2.0-flash', provider=google_provider)
    agent = Agent(m, system_prompt='You are a helpful chatbot.')

    result = await agent.run(['Explain me this video', video_content])
    assert result.output == snapshot("""\
Okay, I can describe what's visible in the image you sent.

The image shows a camera setup in an outdoor environment. Here's a breakdown of what's in the frame:

*   **Camera Monitor:** A small, external monitor is mounted on top of the camera. The monitor is displaying a preview of the scene the camera is capturing. The preview shows a scene of a dirt road, rocks, and a distant mountain range.
*   **Camera:** The camera itself is attached to a tripod. It's a compact camera, and the lens is visible.
*   **Tripod:** The camera is mounted on a tripod to keep it stable.
*   **Background:** The background is blurred, but it appears to be a mountainous or desert landscape with rocks and vegetation. The colors suggest that it could be late afternoon or early morning, with warm light illuminating the scene.

In summary, the image depicts a camera setup being used to film or photograph a desert landscape.\
""")


async def test_google_model_image_url_input(allow_model_requests: None, google_provider: GoogleProvider):
    m = GoogleModel('gemini-2.0-flash', provider=google_provider)
    agent = Agent(m, system_prompt='You are a helpful chatbot.')

    result = await agent.run(
        [
            'What is this vegetable?',
            ImageUrl(url='https://t3.ftcdn.net/jpg/00/85/79/92/360_F_85799278_0BBGV9OAdQDTLnKwAPBCcg1J7QtiieJY.jpg'),
        ]
    )
    assert result.output == snapshot("That's a potato!\n")


async def test_google_model_video_url_input(allow_model_requests: None, google_provider: GoogleProvider):
    m = GoogleModel('gemini-2.0-flash', provider=google_provider)
    agent = Agent(m, system_prompt='You are a helpful chatbot.')

    result = await agent.run(
        [
            'Explain me this video',
            VideoUrl(url='https://github.com/pydantic/pydantic-ai/raw/refs/heads/main/tests/assets/small_video.mp4'),
        ]
    )
    assert result.output == snapshot("""\
Certainly! Based on the image, here's what I can tell you:

**Visual Description:**

The image shows a small video monitor (likely a field monitor used in filmmaking or photography) mounted on top of a camera tripod. The monitor screen displays a scenic shot of a mountainous landscape, possibly a canyon or ravine. The background is a blurred, out-of-focus view of a similar landscape, suggesting that the monitor is set up in the field.
""")


async def test_google_model_document_url_input(allow_model_requests: None, google_provider: GoogleProvider):
    m = GoogleModel('gemini-2.0-flash', provider=google_provider)
    agent = Agent(m, system_prompt='You are a helpful chatbot.')

    document_url = DocumentUrl(url='https://www.w3.org/WAI/ER/tests/xhtml/testfiles/resources/pdf/dummy.pdf')

    result = await agent.run(['What is the main content on this document?', document_url])
    assert result.output == snapshot('The main content of the document is the phrase "Dummy PDF file".\n')


async def test_google_model_text_document_url_input(allow_model_requests: None, google_provider: GoogleProvider):
    m = GoogleModel('gemini-2.0-flash', provider=google_provider)
    agent = Agent(m, system_prompt='You are a helpful chatbot.')

    text_document_url = DocumentUrl(url='https://example-files.online-convert.com/document/txt/example.txt')

    result = await agent.run(['What is the main content on this document?', text_document_url])
    assert result.output == snapshot(
        'The main content of this TXT document is an explanation of the placeholder names "John Doe" (and variations) used when the true identity of a person is unknown or withheld, primarily in legal contexts in the United States and Canada. It also discusses alternative names used in other countries, different uses of the name, and the origin of the practice.\n'
    )


async def test_google_model_text_as_binary_content_input(allow_model_requests: None, google_provider: GoogleProvider):
    m = GoogleModel('gemini-2.0-flash', provider=google_provider)
    agent = Agent(m, system_prompt='You are a helpful chatbot.')

    text_content = BinaryContent(data=b'This is a test document.', media_type='text/plain')

    result = await agent.run(['What is the main content on this document?', text_content])
    assert result.output == snapshot('The main content of the document is that it is a test document.\n')


async def test_google_model_instructions(allow_model_requests: None, google_provider: GoogleProvider):
    m = GoogleModel('gemini-2.0-flash', provider=google_provider)

    def instructions() -> str:
        return 'You are a helpful assistant.'

    agent = Agent(m, instructions=instructions)

    result = await agent.run('What is the capital of France?')
    assert result.all_messages() == snapshot(
        [
            ModelRequest(
                parts=[UserPromptPart(content='What is the capital of France?', timestamp=IsDatetime())],
                instructions='You are a helpful assistant.',
            ),
            ModelResponse(
                parts=[TextPart(content='The capital of France is Paris.\n')],
                usage=Usage(
                    requests=1,
                    request_tokens=13,
                    response_tokens=8,
                    total_tokens=21,
                    details={'text_prompt_tokens': 13, 'text_candidates_tokens': 8},
                ),
                model_name='gemini-2.0-flash',
                timestamp=IsDatetime(),
                vendor_details={'finish_reason': 'STOP'},
            ),
        ]
    )


async def test_google_model_multiple_documents_in_history(
    allow_model_requests: None, google_provider: GoogleProvider, document_content: BinaryContent
):
    m = GoogleModel(model_name='gemini-2.0-flash', provider=google_provider)
    agent = Agent(model=m)

    result = await agent.run(
        'What is in the documents?',
        message_history=[
            ModelRequest(parts=[UserPromptPart(content=['Here is a PDF document: ', document_content])]),
            ModelResponse(parts=[TextPart(content='foo bar')]),
            ModelRequest(parts=[UserPromptPart(content=['Here is another PDF document: ', document_content])]),
            ModelResponse(parts=[TextPart(content='foo bar 2')]),
        ],
    )

    assert result.output == snapshot('Both documents contain the text "Dummy PDF file".')


async def test_google_model_safety_settings(allow_model_requests: None, google_provider: GoogleProvider):
    m = GoogleModel('gemini-1.5-flash', provider=google_provider)
    settings = GoogleModelSettings(
        google_safety_settings=[
            {
                'category': HarmCategory.HARM_CATEGORY_HATE_SPEECH,
                'threshold': HarmBlockThreshold.BLOCK_LOW_AND_ABOVE,
            }
        ]
    )
    agent = Agent(m, instructions='You hate the world!', model_settings=settings)

    with pytest.raises(UnexpectedModelBehavior, match='Safety settings triggered'):
        await agent.run('Tell me a joke about a Brazilians.')


async def test_google_model_empty_user_prompt(allow_model_requests: None, google_provider: GoogleProvider):
    m = GoogleModel('gemini-1.5-flash', provider=google_provider)
    agent = Agent(m, instructions='You are a helpful assistant.')

    result = await agent.run()
    assert result.output == snapshot(
        'Please provide me with a question or task. I need some information to be able to help you.\n'
    )


<<<<<<< HEAD
async def test_google_tool_output(allow_model_requests: None, google_provider: GoogleProvider):
    m = GoogleModel('gemini-2.0-flash', provider=google_provider)

    class CityLocation(BaseModel):
        city: str
        country: str

    agent = Agent(m, output_type=ToolOutput(CityLocation))

    @agent.tool_plain
    async def get_user_country() -> str:
        return 'Mexico'

    result = await agent.run('What is the largest city in the user country?')
    assert result.output == snapshot(CityLocation(city='Mexico City', country='Mexico'))

    assert result.all_messages() == snapshot(
        [
            ModelRequest(
                parts=[
                    UserPromptPart(
                        content='What is the largest city in the user country?',
                        timestamp=IsDatetime(),
                    )
                ]
            ),
            ModelResponse(
                parts=[ToolCallPart(tool_name='get_user_country', args={}, tool_call_id=IsStr())],
                usage=Usage(
                    requests=1,
                    request_tokens=32,
                    response_tokens=5,
                    total_tokens=37,
                    details={'text_candidates_tokens': 5, 'text_prompt_tokens': 32},
                ),
                model_name='gemini-2.0-flash',
                timestamp=IsDatetime(),
                vendor_details={'finish_reason': 'STOP'},
            ),
            ModelRequest(
                parts=[
                    ToolReturnPart(
                        tool_name='get_user_country',
                        content='Mexico',
                        tool_call_id=IsStr(),
                        timestamp=IsDatetime(),
                    )
                ]
            ),
            ModelResponse(
                parts=[
                    ToolCallPart(
                        tool_name='final_result',
                        args={'city': 'Mexico City', 'country': 'Mexico'},
                        tool_call_id=IsStr(),
                    )
                ],
                usage=Usage(
                    requests=1,
                    request_tokens=46,
                    response_tokens=8,
                    total_tokens=54,
                    details={'text_candidates_tokens': 8, 'text_prompt_tokens': 46},
                ),
                model_name='gemini-2.0-flash',
                timestamp=IsDatetime(),
                vendor_details={'finish_reason': 'STOP'},
            ),
            ModelRequest(
                parts=[
                    ToolReturnPart(
                        tool_name='final_result',
                        content='Final result processed.',
                        tool_call_id=IsStr(),
                        timestamp=IsDatetime(),
                    )
                ]
            ),
        ]
    )


async def test_google_text_output_function(allow_model_requests: None, google_provider: GoogleProvider):
    m = GoogleModel('gemini-2.5-pro-preview-05-06', provider=google_provider)

    def upcase(text: str) -> str:
        return text.upper()

    agent = Agent(m, output_type=TextOutput(upcase))

    @agent.tool_plain
    async def get_user_country() -> str:
        return 'Mexico'

    result = await agent.run(
        'What is the largest city in the user country? Use the get_user_country tool and then your own world knowledge.'
    )
    assert result.output == snapshot('BASED ON THE INFORMATION I HAVE, THE LARGEST CITY IN MEXICO IS MEXICO CITY.')

    assert result.all_messages() == snapshot(
        [
            ModelRequest(
                parts=[
                    UserPromptPart(
                        content='What is the largest city in the user country? Use the get_user_country tool and then your own world knowledge.',
                        timestamp=IsDatetime(),
                    )
                ]
            ),
            ModelResponse(
                parts=[
                    TextPart(content='Okay, I can help with that. First, I need to determine your country.\n'),
                    ToolCallPart(tool_name='get_user_country', args={}, tool_call_id=IsStr()),
                ],
                usage=Usage(
                    requests=1,
                    request_tokens=49,
                    response_tokens=30,
                    total_tokens=238,
                    details={'thoughts_tokens': 159, 'text_prompt_tokens': 49},
                ),
                model_name='models/gemini-2.5-pro-preview-05-06',
                timestamp=IsDatetime(),
                vendor_details={'finish_reason': 'STOP'},
            ),
            ModelRequest(
                parts=[
                    ToolReturnPart(
                        tool_name='get_user_country',
                        content='Mexico',
                        tool_call_id=IsStr(),
                        timestamp=IsDatetime(),
                    )
                ]
            ),
            ModelResponse(
                parts=[TextPart(content='Based on the information I have, the largest city in Mexico is Mexico City.')],
                usage=Usage(
                    requests=1,
                    request_tokens=98,
                    response_tokens=16,
                    total_tokens=159,
                    details={'thoughts_tokens': 45, 'text_prompt_tokens': 98},
                ),
                model_name='models/gemini-2.5-pro-preview-05-06',
                timestamp=IsDatetime(),
                vendor_details={'finish_reason': 'STOP'},
            ),
        ]
    )


async def test_google_json_schema_output_with_tools(allow_model_requests: None, google_provider: GoogleProvider):
    m = GoogleModel('gemini-2.0-flash', provider=google_provider)

    class CityLocation(BaseModel):
        city: str
        country: str

    agent = Agent(m, output_type=JsonSchemaOutput(CityLocation))

    @agent.tool_plain
    async def get_user_country() -> str:
        return 'Mexico'  # pragma: no cover

    with pytest.raises(UserError, match='Google does not support JSON schema output and tools at the same time.'):
        await agent.run('What is the largest city in the user country?')


async def test_google_json_schema_output(allow_model_requests: None, google_provider: GoogleProvider):
    m = GoogleModel('gemini-2.0-flash', provider=google_provider)

    class CityLocation(BaseModel):
        """A city and its country."""

        city: str
        country: str

    agent = Agent(m, output_type=JsonSchemaOutput(CityLocation))

    result = await agent.run('What is the largest city in Mexico?')
    assert result.output == snapshot(CityLocation(city='Mexico City', country='Mexico'))

=======
@pytest.mark.skipif(
    not os.getenv('CI', False), reason='Requires properly configured local google vertex config to pass'
)
@pytest.mark.parametrize(
    'url,expected_output',
    [
        pytest.param(
            AudioUrl(url='https://cdn.openai.com/API/docs/audio/alloy.wav'),
            'The URL discusses the sunrise in the east and sunset in the west, a phenomenon known to humans for millennia.',
            id='AudioUrl',
        ),
        pytest.param(
            DocumentUrl(url='https://storage.googleapis.com/cloud-samples-data/generative-ai/pdf/2403.05530.pdf'),
            "The URL points to a technical report from Google DeepMind introducing Gemini 1.5 Pro, a multimodal AI model designed for understanding and reasoning over extremely large contexts (millions of tokens). It details the model's architecture, training, performance across a range of tasks, and responsible deployment considerations. Key highlights include near-perfect recall on long-context retrieval tasks, state-of-the-art performance in areas like long-document question answering, and surprising new capabilities like in-context learning of new languages.",
            id='DocumentUrl',
        ),
        pytest.param(
            ImageUrl(url='https://upload.wikimedia.org/wikipedia/commons/6/6a/Www.wikipedia_screenshot_%282021%29.png'),
            "The URL's main content is the landing page of Wikipedia, showcasing the available language editions with article counts, a search bar, and links to other Wikimedia projects.",
            id='ImageUrl',
        ),
        pytest.param(
            VideoUrl(url='https://upload.wikimedia.org/wikipedia/commons/8/8f/Panda_at_Smithsonian_zoo.webm'),
            """The main content of the image is a panda eating bamboo in a zoo enclosure. The enclosure is designed to mimic the panda's natural habitat, with rocks, bamboo, and a painted backdrop of mountains. There is also a large, smooth, tan-colored ball-shaped object in the enclosure.""",
            id='VideoUrl',
        ),
        pytest.param(
            VideoUrl(url='https://youtu.be/lCdaVNyHtjU'),
            'The main content of the URL is an analysis of recent 404 HTTP responses. The analysis identifies several patterns including the most common endpoints with 404 errors, request patterns, timeline-related issues, organization/project access, and configuration and authentication. The analysis also provides some recommendations.',
            id='VideoUrl (YouTube)',
        ),
        pytest.param(
            AudioUrl(url='gs://pydantic-ai-dev/openai-alloy.wav'),
            'The content describes the basic concept of the sun rising in the east and setting in the west.',
            id='AudioUrl (gs)',
        ),
        pytest.param(
            DocumentUrl(url='gs://pydantic-ai-dev/Gemini_1_5_Pro_Technical_Report_Arxiv_1805.pdf'),
            "The URL leads to a research paper titled \"Gemini 1.5: Unlocking multimodal understanding across millions of tokens of context\".  \n\nThe paper introduces Gemini 1.5 Pro, a new model in the Gemini family. It's described as a highly compute-efficient multimodal mixture-of-experts model.  A key feature is its ability to recall and reason over fine-grained information from millions of tokens of context, including long documents and hours of video and audio.  The paper presents experimental results showcasing the model's capabilities on long-context retrieval tasks, QA, ASR, and its performance compared to Gemini 1.0 models. It covers the model's architecture, training data, and evaluations on both synthetic and real-world tasks.  A notable highlight is its ability to learn to translate from English to Kalamang, a low-resource language, from just a grammar manual and dictionary provided in context.  The paper also discusses responsible deployment considerations, including impact assessments and mitigation efforts.\n",
            id='DocumentUrl (gs)',
        ),
        pytest.param(
            ImageUrl(url='gs://pydantic-ai-dev/wikipedia_screenshot.png'),
            "The main content of the URL is the Wikipedia homepage, featuring options to access Wikipedia in different languages and information about the number of articles in each language. It also includes links to other Wikimedia projects and information about Wikipedia's host, the Wikimedia Foundation.\n",
            id='ImageUrl (gs)',
        ),
        pytest.param(
            VideoUrl(url='gs://pydantic-ai-dev/grepit-tiny-video.mp4'),
            'The image shows a charming outdoor cafe in a Greek coastal town. The cafe is nestled between traditional whitewashed buildings, with tables and chairs set along a narrow cobblestone pathway. The sea is visible in the distance, adding to the picturesque and relaxing atmosphere.',
            id='VideoUrl (gs)',
        ),
    ],
)
async def test_google_url_input(
    # Need to use noqa because with runtime annotations this always fails linting
    # https://docs.astral.sh/ruff/rules/non-pep604-annotation-union/
    url: Union[AudioUrl, DocumentUrl, ImageUrl, VideoUrl],  # noqa
    expected_output: str,
    allow_model_requests: None,
) -> None:
    provider = GoogleProvider(project='pydantic-ai', location='us-central1')
    m = GoogleModel('gemini-2.0-flash', provider=provider)
    agent = Agent(m)
    result = await agent.run(['What is the main content of this URL?', url])

    assert result.output == snapshot(Is(expected_output))
>>>>>>> 2fce134e
    assert result.all_messages() == snapshot(
        [
            ModelRequest(
                parts=[
                    UserPromptPart(
<<<<<<< HEAD
                        content='What is the largest city in Mexico?',
                        timestamp=IsDatetime(),
                    )
                ]
            ),
            ModelResponse(
                parts=[
                    TextPart(
                        content="""\
{
  "city": "Mexico City",
  "country": "Mexico"
}\
"""
                    )
                ],
                usage=Usage(
                    requests=1,
                    request_tokens=19,
                    response_tokens=20,
                    total_tokens=39,
                    details={'text_candidates_tokens': 20, 'text_prompt_tokens': 19},
                ),
                model_name='gemini-2.0-flash',
                timestamp=IsDatetime(),
                vendor_details={'finish_reason': 'STOP'},
            ),
        ]
    )


async def test_google_json_schema_output_multiple(allow_model_requests: None, google_provider: GoogleProvider):
    m = GoogleModel('gemini-2.0-flash', provider=google_provider)

    class CityLocation(BaseModel):
        city: str
        country: str

    class CountryLanguage(BaseModel):
        country: str
        language: str

    agent = Agent(m, output_type=JsonSchemaOutput([CityLocation, CountryLanguage]))

    result = await agent.run('What is the primarily language spoken in Mexico?')
    assert result.output == snapshot(CountryLanguage(country='Mexico', language='Spanish'))

=======
                        content=['What is the main content of this URL?', Is(url)],
                        timestamp=IsDatetime(),
                    ),
                ]
            ),
            ModelResponse(
                parts=[TextPart(content=Is(expected_output))],
                usage=IsInstance(Usage),
                model_name='gemini-2.0-flash',
                timestamp=IsDatetime(),
                vendor_details={'finish_reason': 'STOP'},
                vendor_id=IsStr(),
            ),
        ]
    )


@pytest.mark.skipif(
    not os.getenv('CI', False), reason='Requires properly configured local google vertex config to pass'
)
@pytest.mark.vcr()
async def test_google_url_input_force_download(allow_model_requests: None) -> None:
    provider = GoogleProvider(project='pydantic-ai', location='us-central1')
    m = GoogleModel('gemini-2.0-flash', provider=provider)
    agent = Agent(m)

    video_url = VideoUrl(url='https://data.grepit.app/assets/tiny_video.mp4', force_download=True)
    result = await agent.run(['What is the main content of this URL?', video_url])

    output = 'The image shows a picturesque scene in what appears to be a Greek island town. The focus is on an outdoor dining area with tables and chairs, situated in a narrow alleyway between whitewashed buildings. The ocean is visible at the end of the alley, creating a beautiful and inviting atmosphere.'

    assert result.output == output
>>>>>>> 2fce134e
    assert result.all_messages() == snapshot(
        [
            ModelRequest(
                parts=[
                    UserPromptPart(
<<<<<<< HEAD
                        content='What is the primarily language spoken in Mexico?',
                        timestamp=IsDatetime(),
                    )
                ]
            ),
            ModelResponse(
                parts=[
                    TextPart(
                        content="""\
{
  "result": {
    "kind": "CountryLanguage",
    "data": {
      "country": "Mexico",
      "language": "Spanish"
    }
  }
}\
"""
                    )
                ],
                usage=Usage(
                    requests=1,
                    request_tokens=64,
                    response_tokens=46,
                    total_tokens=110,
                    details={'text_candidates_tokens': 46, 'text_prompt_tokens': 64},
                ),
                model_name='gemini-2.0-flash',
                timestamp=IsDatetime(),
                vendor_details={'finish_reason': 'STOP'},
            ),
        ]
    )


async def test_google_prompted_json_output(allow_model_requests: None, google_provider: GoogleProvider):
    m = GoogleModel('gemini-2.0-flash', provider=google_provider)

    class CityLocation(BaseModel):
        city: str
        country: str

    agent = Agent(m, output_type=PromptedJsonOutput(CityLocation))

    result = await agent.run('What is the largest city in Mexico?')
    assert result.output == snapshot(CityLocation(city='Mexico City', country='Mexico'))

    assert result.all_messages() == snapshot(
        [
            ModelRequest(
                parts=[
                    UserPromptPart(
                        content='What is the largest city in Mexico?',
                        timestamp=IsDatetime(),
                    )
                ],
                instructions="""\
Always respond with a JSON object that's compatible with this schema:

{"properties": {"city": {"type": "string"}, "country": {"type": "string"}}, "required": ["city", "country"], "title": "CityLocation", "type": "object"}

Don't include any text or Markdown fencing before or after.\
""",
            ),
            ModelResponse(
                parts=[
                    TextPart(
                        content='{"properties": {"city": {"type": "string"}, "country": {"type": "string"}}, "required": ["city", "country"], "title": "CityLocation", "type": "object", "city": "Mexico City", "country": "Mexico"}'
                    )
                ],
                usage=Usage(
                    requests=1,
                    request_tokens=80,
                    response_tokens=56,
                    total_tokens=136,
                    details={'text_candidates_tokens': 56, 'text_prompt_tokens': 80},
                ),
                model_name='gemini-2.0-flash',
                timestamp=IsDatetime(),
                vendor_details={'finish_reason': 'STOP'},
            ),
        ]
    )


async def test_google_prompted_json_output_with_tools(allow_model_requests: None, google_provider: GoogleProvider):
    m = GoogleModel('gemini-2.5-pro-preview-05-06', provider=google_provider)

    class CityLocation(BaseModel):
        city: str
        country: str

    agent = Agent(m, output_type=PromptedJsonOutput(CityLocation))

    @agent.tool_plain
    async def get_user_country() -> str:
        return 'Mexico'

    result = await agent.run(
        'What is the largest city in the user country? Use the get_user_country tool and then your own world knowledge.'
    )
    assert result.output == snapshot(CityLocation(city='Mexico City', country='Mexico'))

    assert result.all_messages() == snapshot(
        [
            ModelRequest(
                parts=[
                    UserPromptPart(
                        content='What is the largest city in the user country? Use the get_user_country tool and then your own world knowledge.',
                        timestamp=IsDatetime(),
                    )
                ],
                instructions="""\
Always respond with a JSON object that's compatible with this schema:

{"properties": {"city": {"type": "string"}, "country": {"type": "string"}}, "required": ["city", "country"], "title": "CityLocation", "type": "object"}

Don't include any text or Markdown fencing before or after.\
""",
            ),
            ModelResponse(
                parts=[ToolCallPart(tool_name='get_user_country', args={}, tool_call_id=IsStr())],
                usage=Usage(
                    requests=1,
                    request_tokens=123,
                    response_tokens=12,
                    total_tokens=401,
                    details={'thoughts_tokens': 266, 'text_prompt_tokens': 123},
                ),
                model_name='models/gemini-2.5-pro-preview-05-06',
                timestamp=IsDatetime(),
                vendor_details={'finish_reason': 'STOP'},
            ),
            ModelRequest(
                parts=[
                    ToolReturnPart(
                        tool_name='get_user_country',
                        content='Mexico',
                        tool_call_id=IsStr(),
                        timestamp=IsDatetime(),
                    )
                ],
                instructions="""\
Always respond with a JSON object that's compatible with this schema:

{"properties": {"city": {"type": "string"}, "country": {"type": "string"}}, "required": ["city", "country"], "title": "CityLocation", "type": "object"}

Don't include any text or Markdown fencing before or after.\
""",
            ),
            ModelResponse(
                parts=[
                    TextPart(
                        content="""\
```json
{"city": "Mexico City", "country": "Mexico"}
```\
"""
                    )
                ],
                usage=Usage(
                    requests=1,
                    request_tokens=154,
                    response_tokens=18,
                    total_tokens=266,
                    details={'thoughts_tokens': 94, 'text_prompt_tokens': 154},
                ),
                model_name='models/gemini-2.5-pro-preview-05-06',
                timestamp=IsDatetime(),
                vendor_details={'finish_reason': 'STOP'},
            ),
        ]
    )


async def test_google_prompted_json_output_multiple(allow_model_requests: None, google_provider: GoogleProvider):
    m = GoogleModel('gemini-2.0-flash', provider=google_provider)

    class CityLocation(BaseModel):
        city: str
        country: str

    class CountryLanguage(BaseModel):
        country: str
        language: str

    agent = Agent(m, output_type=PromptedJsonOutput([CityLocation, CountryLanguage]))

    result = await agent.run('What is the largest city in Mexico?')
    assert result.output == snapshot(CityLocation(city='Mexico City', country='Mexico'))

    assert result.all_messages() == snapshot(
        [
            ModelRequest(
                parts=[
                    UserPromptPart(
                        content='What is the largest city in Mexico?',
                        timestamp=IsDatetime(),
                    )
                ],
                instructions="""\
Always respond with a JSON object that's compatible with this schema:

{"type": "object", "properties": {"result": {"anyOf": [{"type": "object", "properties": {"kind": {"type": "string", "const": "CityLocation"}, "data": {"properties": {"city": {"type": "string"}, "country": {"type": "string"}}, "required": ["city", "country"], "type": "object"}}, "required": ["kind", "data"], "additionalProperties": false, "title": "CityLocation"}, {"type": "object", "properties": {"kind": {"type": "string", "const": "CountryLanguage"}, "data": {"properties": {"country": {"type": "string"}, "language": {"type": "string"}}, "required": ["country", "language"], "type": "object"}}, "required": ["kind", "data"], "additionalProperties": false, "title": "CountryLanguage"}]}}, "required": ["result"], "additionalProperties": false}

Don't include any text or Markdown fencing before or after.\
""",
            ),
            ModelResponse(
                parts=[
                    TextPart(
                        content='{"result": {"kind": "CityLocation", "data": {"city": "Mexico City", "country": "Mexico"}}}'
                    )
                ],
                usage=Usage(
                    requests=1,
                    request_tokens=241,
                    response_tokens=27,
                    total_tokens=268,
                    details={'text_candidates_tokens': 27, 'text_prompt_tokens': 241},
                ),
                model_name='gemini-2.0-flash',
                timestamp=IsDatetime(),
                vendor_details={'finish_reason': 'STOP'},
            ),
        ]
    )
=======
                        content=['What is the main content of this URL?', Is(video_url)],
                        timestamp=IsDatetime(),
                    ),
                ]
            ),
            ModelResponse(
                parts=[TextPart(content=Is(output))],
                usage=IsInstance(Usage),
                model_name='gemini-2.0-flash',
                timestamp=IsDatetime(),
                vendor_details={'finish_reason': 'STOP'},
                vendor_id=IsStr(),
            ),
        ]
    )


async def test_google_gs_url_force_download_raises_user_error(allow_model_requests: None) -> None:
    provider = GoogleProvider(project='pydantic-ai', location='us-central1')
    m = GoogleModel('gemini-2.0-flash', provider=provider)
    agent = Agent(m)

    url = ImageUrl(url='gs://pydantic-ai-dev/wikipedia_screenshot.png', force_download=True)
    with pytest.raises(UserError, match='Downloading from protocol "gs://" is not supported.'):
        _ = await agent.run(['What is the main content of this URL?', url])
>>>>>>> 2fce134e
<|MERGE_RESOLUTION|>--- conflicted
+++ resolved
@@ -7,12 +7,8 @@
 
 import pytest
 from httpx import Request
-<<<<<<< HEAD
-from inline_snapshot import snapshot
+from inline_snapshot import Is, snapshot
 from pydantic import BaseModel
-=======
-from inline_snapshot import Is, snapshot
->>>>>>> 2fce134e
 from pytest_mock import MockerFixture
 from typing_extensions import TypedDict
 
@@ -598,191 +594,6 @@
     )
 
 
-<<<<<<< HEAD
-async def test_google_tool_output(allow_model_requests: None, google_provider: GoogleProvider):
-    m = GoogleModel('gemini-2.0-flash', provider=google_provider)
-
-    class CityLocation(BaseModel):
-        city: str
-        country: str
-
-    agent = Agent(m, output_type=ToolOutput(CityLocation))
-
-    @agent.tool_plain
-    async def get_user_country() -> str:
-        return 'Mexico'
-
-    result = await agent.run('What is the largest city in the user country?')
-    assert result.output == snapshot(CityLocation(city='Mexico City', country='Mexico'))
-
-    assert result.all_messages() == snapshot(
-        [
-            ModelRequest(
-                parts=[
-                    UserPromptPart(
-                        content='What is the largest city in the user country?',
-                        timestamp=IsDatetime(),
-                    )
-                ]
-            ),
-            ModelResponse(
-                parts=[ToolCallPart(tool_name='get_user_country', args={}, tool_call_id=IsStr())],
-                usage=Usage(
-                    requests=1,
-                    request_tokens=32,
-                    response_tokens=5,
-                    total_tokens=37,
-                    details={'text_candidates_tokens': 5, 'text_prompt_tokens': 32},
-                ),
-                model_name='gemini-2.0-flash',
-                timestamp=IsDatetime(),
-                vendor_details={'finish_reason': 'STOP'},
-            ),
-            ModelRequest(
-                parts=[
-                    ToolReturnPart(
-                        tool_name='get_user_country',
-                        content='Mexico',
-                        tool_call_id=IsStr(),
-                        timestamp=IsDatetime(),
-                    )
-                ]
-            ),
-            ModelResponse(
-                parts=[
-                    ToolCallPart(
-                        tool_name='final_result',
-                        args={'city': 'Mexico City', 'country': 'Mexico'},
-                        tool_call_id=IsStr(),
-                    )
-                ],
-                usage=Usage(
-                    requests=1,
-                    request_tokens=46,
-                    response_tokens=8,
-                    total_tokens=54,
-                    details={'text_candidates_tokens': 8, 'text_prompt_tokens': 46},
-                ),
-                model_name='gemini-2.0-flash',
-                timestamp=IsDatetime(),
-                vendor_details={'finish_reason': 'STOP'},
-            ),
-            ModelRequest(
-                parts=[
-                    ToolReturnPart(
-                        tool_name='final_result',
-                        content='Final result processed.',
-                        tool_call_id=IsStr(),
-                        timestamp=IsDatetime(),
-                    )
-                ]
-            ),
-        ]
-    )
-
-
-async def test_google_text_output_function(allow_model_requests: None, google_provider: GoogleProvider):
-    m = GoogleModel('gemini-2.5-pro-preview-05-06', provider=google_provider)
-
-    def upcase(text: str) -> str:
-        return text.upper()
-
-    agent = Agent(m, output_type=TextOutput(upcase))
-
-    @agent.tool_plain
-    async def get_user_country() -> str:
-        return 'Mexico'
-
-    result = await agent.run(
-        'What is the largest city in the user country? Use the get_user_country tool and then your own world knowledge.'
-    )
-    assert result.output == snapshot('BASED ON THE INFORMATION I HAVE, THE LARGEST CITY IN MEXICO IS MEXICO CITY.')
-
-    assert result.all_messages() == snapshot(
-        [
-            ModelRequest(
-                parts=[
-                    UserPromptPart(
-                        content='What is the largest city in the user country? Use the get_user_country tool and then your own world knowledge.',
-                        timestamp=IsDatetime(),
-                    )
-                ]
-            ),
-            ModelResponse(
-                parts=[
-                    TextPart(content='Okay, I can help with that. First, I need to determine your country.\n'),
-                    ToolCallPart(tool_name='get_user_country', args={}, tool_call_id=IsStr()),
-                ],
-                usage=Usage(
-                    requests=1,
-                    request_tokens=49,
-                    response_tokens=30,
-                    total_tokens=238,
-                    details={'thoughts_tokens': 159, 'text_prompt_tokens': 49},
-                ),
-                model_name='models/gemini-2.5-pro-preview-05-06',
-                timestamp=IsDatetime(),
-                vendor_details={'finish_reason': 'STOP'},
-            ),
-            ModelRequest(
-                parts=[
-                    ToolReturnPart(
-                        tool_name='get_user_country',
-                        content='Mexico',
-                        tool_call_id=IsStr(),
-                        timestamp=IsDatetime(),
-                    )
-                ]
-            ),
-            ModelResponse(
-                parts=[TextPart(content='Based on the information I have, the largest city in Mexico is Mexico City.')],
-                usage=Usage(
-                    requests=1,
-                    request_tokens=98,
-                    response_tokens=16,
-                    total_tokens=159,
-                    details={'thoughts_tokens': 45, 'text_prompt_tokens': 98},
-                ),
-                model_name='models/gemini-2.5-pro-preview-05-06',
-                timestamp=IsDatetime(),
-                vendor_details={'finish_reason': 'STOP'},
-            ),
-        ]
-    )
-
-
-async def test_google_json_schema_output_with_tools(allow_model_requests: None, google_provider: GoogleProvider):
-    m = GoogleModel('gemini-2.0-flash', provider=google_provider)
-
-    class CityLocation(BaseModel):
-        city: str
-        country: str
-
-    agent = Agent(m, output_type=JsonSchemaOutput(CityLocation))
-
-    @agent.tool_plain
-    async def get_user_country() -> str:
-        return 'Mexico'  # pragma: no cover
-
-    with pytest.raises(UserError, match='Google does not support JSON schema output and tools at the same time.'):
-        await agent.run('What is the largest city in the user country?')
-
-
-async def test_google_json_schema_output(allow_model_requests: None, google_provider: GoogleProvider):
-    m = GoogleModel('gemini-2.0-flash', provider=google_provider)
-
-    class CityLocation(BaseModel):
-        """A city and its country."""
-
-        city: str
-        country: str
-
-    agent = Agent(m, output_type=JsonSchemaOutput(CityLocation))
-
-    result = await agent.run('What is the largest city in Mexico?')
-    assert result.output == snapshot(CityLocation(city='Mexico City', country='Mexico'))
-
-=======
 @pytest.mark.skipif(
     not os.getenv('CI', False), reason='Requires properly configured local google vertex config to pass'
 )
@@ -849,61 +660,11 @@
     result = await agent.run(['What is the main content of this URL?', url])
 
     assert result.output == snapshot(Is(expected_output))
->>>>>>> 2fce134e
     assert result.all_messages() == snapshot(
         [
             ModelRequest(
                 parts=[
                     UserPromptPart(
-<<<<<<< HEAD
-                        content='What is the largest city in Mexico?',
-                        timestamp=IsDatetime(),
-                    )
-                ]
-            ),
-            ModelResponse(
-                parts=[
-                    TextPart(
-                        content="""\
-{
-  "city": "Mexico City",
-  "country": "Mexico"
-}\
-"""
-                    )
-                ],
-                usage=Usage(
-                    requests=1,
-                    request_tokens=19,
-                    response_tokens=20,
-                    total_tokens=39,
-                    details={'text_candidates_tokens': 20, 'text_prompt_tokens': 19},
-                ),
-                model_name='gemini-2.0-flash',
-                timestamp=IsDatetime(),
-                vendor_details={'finish_reason': 'STOP'},
-            ),
-        ]
-    )
-
-
-async def test_google_json_schema_output_multiple(allow_model_requests: None, google_provider: GoogleProvider):
-    m = GoogleModel('gemini-2.0-flash', provider=google_provider)
-
-    class CityLocation(BaseModel):
-        city: str
-        country: str
-
-    class CountryLanguage(BaseModel):
-        country: str
-        language: str
-
-    agent = Agent(m, output_type=JsonSchemaOutput([CityLocation, CountryLanguage]))
-
-    result = await agent.run('What is the primarily language spoken in Mexico?')
-    assert result.output == snapshot(CountryLanguage(country='Mexico', language='Spanish'))
-
-=======
                         content=['What is the main content of this URL?', Is(url)],
                         timestamp=IsDatetime(),
                     ),
@@ -936,13 +697,278 @@
     output = 'The image shows a picturesque scene in what appears to be a Greek island town. The focus is on an outdoor dining area with tables and chairs, situated in a narrow alleyway between whitewashed buildings. The ocean is visible at the end of the alley, creating a beautiful and inviting atmosphere.'
 
     assert result.output == output
->>>>>>> 2fce134e
     assert result.all_messages() == snapshot(
         [
             ModelRequest(
                 parts=[
                     UserPromptPart(
-<<<<<<< HEAD
+                        content=['What is the main content of this URL?', Is(video_url)],
+                        timestamp=IsDatetime(),
+                    ),
+                ]
+            ),
+            ModelResponse(
+                parts=[TextPart(content=Is(output))],
+                usage=IsInstance(Usage),
+                model_name='gemini-2.0-flash',
+                timestamp=IsDatetime(),
+                vendor_details={'finish_reason': 'STOP'},
+                vendor_id=IsStr(),
+            ),
+        ]
+    )
+
+
+async def test_google_gs_url_force_download_raises_user_error(allow_model_requests: None) -> None:
+    provider = GoogleProvider(project='pydantic-ai', location='us-central1')
+    m = GoogleModel('gemini-2.0-flash', provider=provider)
+    agent = Agent(m)
+
+    url = ImageUrl(url='gs://pydantic-ai-dev/wikipedia_screenshot.png', force_download=True)
+    with pytest.raises(UserError, match='Downloading from protocol "gs://" is not supported.'):
+        _ = await agent.run(['What is the main content of this URL?', url])
+
+
+async def test_google_tool_output(allow_model_requests: None, google_provider: GoogleProvider):
+    m = GoogleModel('gemini-2.0-flash', provider=google_provider)
+
+    class CityLocation(BaseModel):
+        city: str
+        country: str
+
+    agent = Agent(m, output_type=ToolOutput(CityLocation))
+
+    @agent.tool_plain
+    async def get_user_country() -> str:
+        return 'Mexico'
+
+    result = await agent.run('What is the largest city in the user country?')
+    assert result.output == snapshot(CityLocation(city='Mexico City', country='Mexico'))
+
+    assert result.all_messages() == snapshot(
+        [
+            ModelRequest(
+                parts=[
+                    UserPromptPart(
+                        content='What is the largest city in the user country?',
+                        timestamp=IsDatetime(),
+                    )
+                ]
+            ),
+            ModelResponse(
+                parts=[ToolCallPart(tool_name='get_user_country', args={}, tool_call_id=IsStr())],
+                usage=Usage(
+                    requests=1,
+                    request_tokens=32,
+                    response_tokens=5,
+                    total_tokens=37,
+                    details={'text_candidates_tokens': 5, 'text_prompt_tokens': 32},
+                ),
+                model_name='gemini-2.0-flash',
+                timestamp=IsDatetime(),
+                vendor_details={'finish_reason': 'STOP'},
+            ),
+            ModelRequest(
+                parts=[
+                    ToolReturnPart(
+                        tool_name='get_user_country',
+                        content='Mexico',
+                        tool_call_id=IsStr(),
+                        timestamp=IsDatetime(),
+                    )
+                ]
+            ),
+            ModelResponse(
+                parts=[
+                    ToolCallPart(
+                        tool_name='final_result',
+                        args={'city': 'Mexico City', 'country': 'Mexico'},
+                        tool_call_id=IsStr(),
+                    )
+                ],
+                usage=Usage(
+                    requests=1,
+                    request_tokens=46,
+                    response_tokens=8,
+                    total_tokens=54,
+                    details={'text_candidates_tokens': 8, 'text_prompt_tokens': 46},
+                ),
+                model_name='gemini-2.0-flash',
+                timestamp=IsDatetime(),
+                vendor_details={'finish_reason': 'STOP'},
+            ),
+            ModelRequest(
+                parts=[
+                    ToolReturnPart(
+                        tool_name='final_result',
+                        content='Final result processed.',
+                        tool_call_id=IsStr(),
+                        timestamp=IsDatetime(),
+                    )
+                ]
+            ),
+        ]
+    )
+
+
+async def test_google_text_output_function(allow_model_requests: None, google_provider: GoogleProvider):
+    m = GoogleModel('gemini-2.5-pro-preview-05-06', provider=google_provider)
+
+    def upcase(text: str) -> str:
+        return text.upper()
+
+    agent = Agent(m, output_type=TextOutput(upcase))
+
+    @agent.tool_plain
+    async def get_user_country() -> str:
+        return 'Mexico'
+
+    result = await agent.run(
+        'What is the largest city in the user country? Use the get_user_country tool and then your own world knowledge.'
+    )
+    assert result.output == snapshot('BASED ON THE INFORMATION I HAVE, THE LARGEST CITY IN MEXICO IS MEXICO CITY.')
+
+    assert result.all_messages() == snapshot(
+        [
+            ModelRequest(
+                parts=[
+                    UserPromptPart(
+                        content='What is the largest city in the user country? Use the get_user_country tool and then your own world knowledge.',
+                        timestamp=IsDatetime(),
+                    )
+                ]
+            ),
+            ModelResponse(
+                parts=[
+                    TextPart(content='Okay, I can help with that. First, I need to determine your country.\n'),
+                    ToolCallPart(tool_name='get_user_country', args={}, tool_call_id=IsStr()),
+                ],
+                usage=Usage(
+                    requests=1,
+                    request_tokens=49,
+                    response_tokens=30,
+                    total_tokens=238,
+                    details={'thoughts_tokens': 159, 'text_prompt_tokens': 49},
+                ),
+                model_name='models/gemini-2.5-pro-preview-05-06',
+                timestamp=IsDatetime(),
+                vendor_details={'finish_reason': 'STOP'},
+            ),
+            ModelRequest(
+                parts=[
+                    ToolReturnPart(
+                        tool_name='get_user_country',
+                        content='Mexico',
+                        tool_call_id=IsStr(),
+                        timestamp=IsDatetime(),
+                    )
+                ]
+            ),
+            ModelResponse(
+                parts=[TextPart(content='Based on the information I have, the largest city in Mexico is Mexico City.')],
+                usage=Usage(
+                    requests=1,
+                    request_tokens=98,
+                    response_tokens=16,
+                    total_tokens=159,
+                    details={'thoughts_tokens': 45, 'text_prompt_tokens': 98},
+                ),
+                model_name='models/gemini-2.5-pro-preview-05-06',
+                timestamp=IsDatetime(),
+                vendor_details={'finish_reason': 'STOP'},
+            ),
+        ]
+    )
+
+
+async def test_google_json_schema_output_with_tools(allow_model_requests: None, google_provider: GoogleProvider):
+    m = GoogleModel('gemini-2.0-flash', provider=google_provider)
+
+    class CityLocation(BaseModel):
+        city: str
+        country: str
+
+    agent = Agent(m, output_type=JsonSchemaOutput(CityLocation))
+
+    @agent.tool_plain
+    async def get_user_country() -> str:
+        return 'Mexico'  # pragma: no cover
+
+    with pytest.raises(UserError, match='Google does not support JSON schema output and tools at the same time.'):
+        await agent.run('What is the largest city in the user country?')
+
+
+async def test_google_json_schema_output(allow_model_requests: None, google_provider: GoogleProvider):
+    m = GoogleModel('gemini-2.0-flash', provider=google_provider)
+
+    class CityLocation(BaseModel):
+        """A city and its country."""
+
+        city: str
+        country: str
+
+    agent = Agent(m, output_type=JsonSchemaOutput(CityLocation))
+
+    result = await agent.run('What is the largest city in Mexico?')
+    assert result.output == snapshot(CityLocation(city='Mexico City', country='Mexico'))
+
+    assert result.all_messages() == snapshot(
+        [
+            ModelRequest(
+                parts=[
+                    UserPromptPart(
+                        content='What is the largest city in Mexico?',
+                        timestamp=IsDatetime(),
+                    )
+                ]
+            ),
+            ModelResponse(
+                parts=[
+                    TextPart(
+                        content="""\
+{
+  "city": "Mexico City",
+  "country": "Mexico"
+}\
+"""
+                    )
+                ],
+                usage=Usage(
+                    requests=1,
+                    request_tokens=19,
+                    response_tokens=20,
+                    total_tokens=39,
+                    details={'text_candidates_tokens': 20, 'text_prompt_tokens': 19},
+                ),
+                model_name='gemini-2.0-flash',
+                timestamp=IsDatetime(),
+                vendor_details={'finish_reason': 'STOP'},
+            ),
+        ]
+    )
+
+
+async def test_google_json_schema_output_multiple(allow_model_requests: None, google_provider: GoogleProvider):
+    m = GoogleModel('gemini-2.0-flash', provider=google_provider)
+
+    class CityLocation(BaseModel):
+        city: str
+        country: str
+
+    class CountryLanguage(BaseModel):
+        country: str
+        language: str
+
+    agent = Agent(m, output_type=JsonSchemaOutput([CityLocation, CountryLanguage]))
+
+    result = await agent.run('What is the primarily language spoken in Mexico?')
+    assert result.output == snapshot(CountryLanguage(country='Mexico', language='Spanish'))
+
+    assert result.all_messages() == snapshot(
+        [
+            ModelRequest(
+                parts=[
+                    UserPromptPart(
                         content='What is the primarily language spoken in Mexico?',
                         timestamp=IsDatetime(),
                     )
@@ -1170,31 +1196,4 @@
                 vendor_details={'finish_reason': 'STOP'},
             ),
         ]
-    )
-=======
-                        content=['What is the main content of this URL?', Is(video_url)],
-                        timestamp=IsDatetime(),
-                    ),
-                ]
-            ),
-            ModelResponse(
-                parts=[TextPart(content=Is(output))],
-                usage=IsInstance(Usage),
-                model_name='gemini-2.0-flash',
-                timestamp=IsDatetime(),
-                vendor_details={'finish_reason': 'STOP'},
-                vendor_id=IsStr(),
-            ),
-        ]
-    )
-
-
-async def test_google_gs_url_force_download_raises_user_error(allow_model_requests: None) -> None:
-    provider = GoogleProvider(project='pydantic-ai', location='us-central1')
-    m = GoogleModel('gemini-2.0-flash', provider=provider)
-    agent = Agent(m)
-
-    url = ImageUrl(url='gs://pydantic-ai-dev/wikipedia_screenshot.png', force_download=True)
-    with pytest.raises(UserError, match='Downloading from protocol "gs://" is not supported.'):
-        _ = await agent.run(['What is the main content of this URL?', url])
->>>>>>> 2fce134e
+    )