from __future__ import annotations as _annotations

import asyncio
import base64
import datetime
import os
import re
import tempfile
from collections.abc import AsyncIterator
from typing import Any

import pytest
from httpx import Timeout
from inline_snapshot import Is, snapshot
from pydantic import BaseModel, Field
from pytest_mock import MockerFixture
from typing_extensions import TypedDict

from pydantic_ai import (
    AudioUrl,
    BinaryContent,
    BinaryImage,
    BuiltinToolCallPart,
    BuiltinToolReturnPart,
    DocumentUrl,
    FilePart,
    FinalResultEvent,
    FunctionToolCallEvent,
    FunctionToolResultEvent,
    ImageUrl,
    ModelRequest,
    ModelResponse,
    PartDeltaEvent,
    PartEndEvent,
    PartStartEvent,
    RetryPromptPart,
    SystemPromptPart,
    TextPart,
    TextPartDelta,
    ThinkingPart,
    ThinkingPartDelta,
    ToolCallPart,
    ToolReturnPart,
    UsageLimitExceeded,
    UserPromptPart,
    VideoUrl,
)
from pydantic_ai.agent import Agent
from pydantic_ai.builtin_tools import (
    CodeExecutionTool,
<<<<<<< HEAD
    FileSearchTool,
    ImageGenerationTool,
    UrlContextTool,
=======
    ImageGenerationTool,
    UrlContextTool,  # pyright: ignore[reportDeprecated]
    WebFetchTool,
>>>>>>> ffafffea
    WebSearchTool,
)
from pydantic_ai.exceptions import ModelAPIError, ModelHTTPError, ModelRetry, UnexpectedModelBehavior, UserError
from pydantic_ai.messages import (
    BuiltinToolCallEvent,  # pyright: ignore[reportDeprecated]
    BuiltinToolResultEvent,  # pyright: ignore[reportDeprecated]
)
from pydantic_ai.models import ModelRequestParameters
from pydantic_ai.output import NativeOutput, PromptedOutput, TextOutput, ToolOutput
from pydantic_ai.settings import ModelSettings
from pydantic_ai.usage import RequestUsage, RunUsage, UsageLimits

from ..conftest import IsBytes, IsDatetime, IsInstance, IsStr, try_import
from ..parts_from_messages import part_types_from_messages

with try_import() as imports_successful:
    from google.genai import errors
    from google.genai.types import (
        FinishReason as GoogleFinishReason,
        GenerateContentResponse,
        GenerateContentResponseUsageMetadata,
        HarmBlockThreshold,
        HarmCategory,
        MediaModality,
        ModalityTokenCount,
    )

    from pydantic_ai.models.google import (
        GeminiStreamedResponse,
        GoogleModel,
        GoogleModelSettings,
        _content_model_response,  # pyright: ignore[reportPrivateUsage]
        _metadata_as_usage,  # pyright: ignore[reportPrivateUsage]
    )
    from pydantic_ai.models.openai import OpenAIResponsesModel, OpenAIResponsesModelSettings
    from pydantic_ai.providers.google import GoogleProvider
    from pydantic_ai.providers.openai import OpenAIProvider

pytestmark = [
    pytest.mark.skipif(not imports_successful(), reason='google-genai not installed'),
    pytest.mark.anyio,
    pytest.mark.vcr,
    pytest.mark.filterwarnings(
        'ignore:`BuiltinToolCallEvent` is deprecated, look for `PartStartEvent` and `PartDeltaEvent` with `BuiltinToolCallPart` instead.:DeprecationWarning'
    ),
    pytest.mark.filterwarnings(
        'ignore:`BuiltinToolResultEvent` is deprecated, look for `PartStartEvent` and `PartDeltaEvent` with `BuiltinToolReturnPart` instead.:DeprecationWarning'
    ),
]


@pytest.fixture()
def google_provider(gemini_api_key: str) -> GoogleProvider:
    return GoogleProvider(api_key=gemini_api_key)


async def test_google_model(allow_model_requests: None, google_provider: GoogleProvider):
    model = GoogleModel('gemini-1.5-flash', provider=google_provider)
    assert model.base_url == 'https://generativelanguage.googleapis.com/'
    assert model.system == 'google-gla'
    agent = Agent(model=model, system_prompt='You are a chatbot.')

    result = await agent.run('Hello!')
    assert result.output == snapshot('Hello there! How can I help you today?\n')
    assert result.usage() == snapshot(
        RunUsage(
            requests=1,
            input_tokens=7,
            output_tokens=11,
            details={'text_prompt_tokens': 7, 'text_candidates_tokens': 11},
        )
    )
    assert result.all_messages() == snapshot(
        [
            ModelRequest(
                parts=[
                    SystemPromptPart(
                        content='You are a chatbot.',
                        timestamp=IsDatetime(),
                    ),
                    UserPromptPart(
                        content='Hello!',
                        timestamp=IsDatetime(),
                    ),
                ],
                run_id=IsStr(),
            ),
            ModelResponse(
                parts=[TextPart(content='Hello there! How can I help you today?\n')],
                usage=RequestUsage(
                    input_tokens=7, output_tokens=11, details={'text_candidates_tokens': 11, 'text_prompt_tokens': 7}
                ),
                model_name='gemini-1.5-flash',
                timestamp=IsDatetime(),
                provider_name='google-gla',
                provider_details={'finish_reason': 'STOP'},
                provider_response_id=IsStr(),
                finish_reason='stop',
                run_id=IsStr(),
            ),
        ]
    )


async def test_google_model_structured_output(allow_model_requests: None, google_provider: GoogleProvider):
    model = GoogleModel('gemini-2.0-flash', provider=google_provider)
    agent = Agent(model=model, system_prompt='You are a helpful chatbot.', retries=5)

    class Response(TypedDict):
        temperature: str
        date: datetime.date
        city: str

    @agent.tool_plain
    async def temperature(city: str, date: datetime.date) -> str:
        """Get the temperature in a city on a specific date.

        Args:
            city: The city name.
            date: The date.

        Returns:
            The temperature in degrees Celsius.
        """
        return '30°C'

    result = await agent.run('What was the temperature in London 1st January 2022?', output_type=Response)
    assert result.output == snapshot({'temperature': '30°C', 'date': datetime.date(2022, 1, 1), 'city': 'London'})
    assert result.usage() == snapshot(
        RunUsage(
            requests=2,
            input_tokens=160,
            output_tokens=35,
            tool_calls=1,
            details={'text_prompt_tokens': 160, 'text_candidates_tokens': 35},
        )
    )
    assert result.all_messages() == snapshot(
        [
            ModelRequest(
                parts=[
                    SystemPromptPart(
                        content='You are a helpful chatbot.',
                        timestamp=IsDatetime(),
                    ),
                    UserPromptPart(
                        content='What was the temperature in London 1st January 2022?',
                        timestamp=IsDatetime(),
                    ),
                ],
                run_id=IsStr(),
            ),
            ModelResponse(
                parts=[
                    ToolCallPart(
                        tool_name='temperature', args={'date': '2022-01-01', 'city': 'London'}, tool_call_id=IsStr()
                    )
                ],
                usage=RequestUsage(
                    input_tokens=69,
                    output_tokens=14,
                    details={'text_candidates_tokens': 14, 'text_prompt_tokens': 69},
                ),
                model_name='gemini-2.0-flash',
                timestamp=IsDatetime(),
                provider_name='google-gla',
                provider_details={'finish_reason': 'STOP'},
                provider_response_id=IsStr(),
                finish_reason='stop',
                run_id=IsStr(),
            ),
            ModelRequest(
                parts=[
                    ToolReturnPart(
                        tool_name='temperature', content='30°C', tool_call_id=IsStr(), timestamp=IsDatetime()
                    )
                ],
                run_id=IsStr(),
            ),
            ModelResponse(
                parts=[
                    ToolCallPart(
                        tool_name='final_result',
                        args={'temperature': '30°C', 'date': '2022-01-01', 'city': 'London'},
                        tool_call_id=IsStr(),
                    )
                ],
                usage=RequestUsage(
                    input_tokens=91,
                    output_tokens=21,
                    details={'text_candidates_tokens': 21, 'text_prompt_tokens': 91},
                ),
                model_name='gemini-2.0-flash',
                timestamp=IsDatetime(),
                provider_name='google-gla',
                provider_details={'finish_reason': 'STOP'},
                provider_response_id=IsStr(),
                finish_reason='stop',
                run_id=IsStr(),
            ),
            ModelRequest(
                parts=[
                    ToolReturnPart(
                        tool_name='final_result',
                        content='Final result processed.',
                        tool_call_id=IsStr(),
                        timestamp=IsDatetime(),
                    )
                ],
                run_id=IsStr(),
            ),
        ]
    )


async def test_google_model_stream(allow_model_requests: None, google_provider: GoogleProvider):
    model = GoogleModel('gemini-2.0-flash-exp', provider=google_provider)
    agent = Agent(model=model, system_prompt='You are a helpful chatbot.', model_settings={'temperature': 0.0})
    async with agent.run_stream('What is the capital of France?') as result:
        data = await result.get_output()
        async for response, is_last in result.stream_responses(debounce_by=None):
            if is_last:
                assert response == snapshot(
                    ModelResponse(
                        parts=[TextPart(content='The capital of France is Paris.\n')],
                        usage=RequestUsage(
                            input_tokens=13,
                            output_tokens=8,
                            details={'text_prompt_tokens': 13, 'text_candidates_tokens': 8},
                        ),
                        model_name='gemini-2.0-flash-exp',
                        timestamp=IsDatetime(),
                        provider_name='google-gla',
                        provider_details={'finish_reason': 'STOP'},
                        provider_response_id='w1peaMz6INOvnvgPgYfPiQY',
                        finish_reason='stop',
                    )
                )
    assert data == snapshot('The capital of France is Paris.\n')


async def test_google_model_builtin_code_execution_stream(
    allow_model_requests: None,
    google_provider: GoogleProvider,
):
    """Test Gemini streaming only code execution result or executable_code."""
    model = GoogleModel('gemini-2.5-pro', provider=google_provider)
    agent = Agent(
        model=model,
        system_prompt='Be concise and always use Python to do calculations no matter how small.',
        builtin_tools=[CodeExecutionTool()],
    )

    event_parts: list[Any] = []
    async with agent.iter(user_prompt='what is 65465-6544 * 65464-6+1.02255') as agent_run:
        async for node in agent_run:
            if Agent.is_model_request_node(node) or Agent.is_call_tools_node(node):
                async with node.stream(agent_run.ctx) as request_stream:
                    async for event in request_stream:
                        event_parts.append(event)

    assert agent_run.result is not None
    assert agent_run.result.all_messages() == snapshot(
        [
            ModelRequest(
                parts=[
                    SystemPromptPart(
                        content='Be concise and always use Python to do calculations no matter how small.',
                        timestamp=IsDatetime(),
                    ),
                    UserPromptPart(
                        content='what is 65465-6544 * 65464-6+1.02255',
                        timestamp=IsDatetime(),
                    ),
                ],
                run_id=IsStr(),
            ),
            ModelResponse(
                parts=[
                    BuiltinToolCallPart(
                        tool_name='code_execution',
                        args={
                            'code': """\
    result = 65465 - 6544 * 65464 - 6 + 1.02255
    print(result)
    \
""",
                            'language': 'PYTHON',
                        },
                        tool_call_id=IsStr(),
                        provider_name='google-gla',
                    ),
                    BuiltinToolReturnPart(
                        tool_name='code_execution',
                        content={'outcome': 'OUTCOME_OK', 'output': '-428330955.97745\n'},
                        tool_call_id=IsStr(),
                        timestamp=IsDatetime(),
                        provider_name='google-gla',
                    ),
                    BuiltinToolCallPart(
                        tool_name='code_execution',
                        args={
                            'code': """\
# Calculate the expression 65465-6544 * 65464-6+1.02255
result = 65465 - 6544 * 65464 - 6 + 1.02255
print(result)\
""",
                            'language': 'PYTHON',
                        },
                        tool_call_id=IsStr(),
                        provider_name='google-gla',
                    ),
                    BuiltinToolReturnPart(
                        tool_name='code_execution',
                        content={'outcome': 'OUTCOME_OK', 'output': '-428330955.97745\n'},
                        tool_call_id=IsStr(),
                        timestamp=IsDatetime(),
                        provider_name='google-gla',
                    ),
                    TextPart(content='The result is -428,330,955.97745.'),
                ],
                usage=RequestUsage(
                    input_tokens=46,
                    output_tokens=1429,
                    details={
                        'thoughts_tokens': 396,
                        'tool_use_prompt_tokens': 901,
                        'text_prompt_tokens': 46,
                        'text_tool_use_prompt_tokens': 901,
                    },
                ),
                model_name='gemini-2.5-pro',
                timestamp=IsDatetime(),
                provider_name='google-gla',
                provider_details={'finish_reason': 'STOP'},
                provider_response_id='1NjJaIDxJcL7qtsP5aPfqQs',
                finish_reason='stop',
                run_id=IsStr(),
            ),
        ]
    )
    assert event_parts == snapshot(
        [
            PartStartEvent(
                index=0,
                part=BuiltinToolCallPart(
                    tool_name='code_execution',
                    args={
                        'code': """\
    result = 65465 - 6544 * 65464 - 6 + 1.02255
    print(result)
    \
""",
                        'language': 'PYTHON',
                    },
                    tool_call_id=IsStr(),
                    provider_name='google-gla',
                ),
            ),
            PartEndEvent(
                index=0,
                part=BuiltinToolCallPart(
                    tool_name='code_execution',
                    args={
                        'code': """\
    result = 65465 - 6544 * 65464 - 6 + 1.02255
    print(result)
    \
""",
                        'language': 'PYTHON',
                    },
                    tool_call_id=IsStr(),
                    provider_name='google-gla',
                ),
                next_part_kind='builtin-tool-return',
            ),
            PartStartEvent(
                index=1,
                part=BuiltinToolReturnPart(
                    tool_name='code_execution',
                    content={'outcome': 'OUTCOME_OK', 'output': '-428330955.97745\n'},
                    tool_call_id=IsStr(),
                    timestamp=IsDatetime(),
                    provider_name='google-gla',
                ),
                previous_part_kind='builtin-tool-call',
            ),
            PartStartEvent(
                index=2,
                part=BuiltinToolCallPart(
                    tool_name='code_execution',
                    args={
                        'code': """\
# Calculate the expression 65465-6544 * 65464-6+1.02255
result = 65465 - 6544 * 65464 - 6 + 1.02255
print(result)\
""",
                        'language': 'PYTHON',
                    },
                    tool_call_id=IsStr(),
                    provider_name='google-gla',
                ),
                previous_part_kind='builtin-tool-return',
            ),
            PartEndEvent(
                index=2,
                part=BuiltinToolCallPart(
                    tool_name='code_execution',
                    args={
                        'code': """\
# Calculate the expression 65465-6544 * 65464-6+1.02255
result = 65465 - 6544 * 65464 - 6 + 1.02255
print(result)\
""",
                        'language': 'PYTHON',
                    },
                    tool_call_id=IsStr(),
                    provider_name='google-gla',
                ),
                next_part_kind='builtin-tool-return',
            ),
            PartStartEvent(
                index=3,
                part=BuiltinToolReturnPart(
                    tool_name='code_execution',
                    content={'outcome': 'OUTCOME_OK', 'output': '-428330955.97745\n'},
                    tool_call_id=IsStr(),
                    timestamp=IsDatetime(),
                    provider_name='google-gla',
                ),
                previous_part_kind='builtin-tool-call',
            ),
            PartStartEvent(index=4, part=TextPart(content='The result is'), previous_part_kind='builtin-tool-return'),
            FinalResultEvent(tool_name=None, tool_call_id=None),
            PartDeltaEvent(index=4, delta=TextPartDelta(content_delta=' -428,330,955.977')),
            PartDeltaEvent(index=4, delta=TextPartDelta(content_delta='45.')),
            PartEndEvent(index=4, part=TextPart(content='The result is -428,330,955.97745.')),
            BuiltinToolCallEvent(  # pyright: ignore[reportDeprecated]
                part=BuiltinToolCallPart(
                    tool_name='code_execution',
                    args={
                        'code': """\
    result = 65465 - 6544 * 65464 - 6 + 1.02255
    print(result)
    \
""",
                        'language': 'PYTHON',
                    },
                    tool_call_id=IsStr(),
                    provider_name='google-gla',
                )
            ),
            BuiltinToolResultEvent(  # pyright: ignore[reportDeprecated]
                result=BuiltinToolReturnPart(
                    tool_name='code_execution',
                    content={'outcome': 'OUTCOME_OK', 'output': '-428330955.97745\n'},
                    tool_call_id=IsStr(),
                    timestamp=IsDatetime(),
                    provider_name='google-gla',
                )
            ),
            BuiltinToolCallEvent(  # pyright: ignore[reportDeprecated]
                part=BuiltinToolCallPart(
                    tool_name='code_execution',
                    args={
                        'code': """\
# Calculate the expression 65465-6544 * 65464-6+1.02255
result = 65465 - 6544 * 65464 - 6 + 1.02255
print(result)\
""",
                        'language': 'PYTHON',
                    },
                    tool_call_id=IsStr(),
                    provider_name='google-gla',
                )
            ),
            BuiltinToolResultEvent(  # pyright: ignore[reportDeprecated]
                result=BuiltinToolReturnPart(
                    tool_name='code_execution',
                    content={'outcome': 'OUTCOME_OK', 'output': '-428330955.97745\n'},
                    tool_call_id=IsStr(),
                    timestamp=IsDatetime(),
                    provider_name='google-gla',
                )
            ),
        ]
    )


async def test_google_model_retry(allow_model_requests: None, google_provider: GoogleProvider):
    model = GoogleModel('gemini-2.5-pro', provider=google_provider)
    agent = Agent(
        model=model, system_prompt='You are a helpful chatbot.', model_settings={'temperature': 0.0}, retries=2
    )

    @agent.tool_plain
    async def get_capital(country: str) -> str:
        """Get the capital of a country.

        Args:
            country: The country name.
        """
        if country == 'La France':
            return 'Paris'
        else:
            raise ModelRetry('The country is not supported. Use "La France" instead.')

    result = await agent.run('What is the capital of France?')
    assert result.all_messages() == snapshot(
        [
            ModelRequest(
                parts=[
                    SystemPromptPart(content='You are a helpful chatbot.', timestamp=IsDatetime()),
                    UserPromptPart(content='What is the capital of France?', timestamp=IsDatetime()),
                ],
                run_id=IsStr(),
            ),
            ModelResponse(
                parts=[
                    ToolCallPart(
                        tool_name='get_capital',
                        args={'country': 'France'},
                        tool_call_id=IsStr(),
                        provider_details={'thought_signature': IsStr()},
                    )
                ],
                usage=RequestUsage(
                    input_tokens=57, output_tokens=139, details={'thoughts_tokens': 124, 'text_prompt_tokens': 57}
                ),
                model_name='gemini-2.5-pro',
                timestamp=IsDatetime(),
                provider_name='google-gla',
                provider_details={'finish_reason': 'STOP'},
                provider_response_id=IsStr(),
                finish_reason='stop',
                run_id=IsStr(),
            ),
            ModelRequest(
                parts=[
                    RetryPromptPart(
                        content='The country is not supported. Use "La France" instead.',
                        tool_name='get_capital',
                        tool_call_id=IsStr(),
                        timestamp=IsDatetime(),
                    )
                ],
                run_id=IsStr(),
            ),
            ModelResponse(
                parts=[
                    ToolCallPart(
                        tool_name='get_capital',
                        args={'country': 'La France'},
                        tool_call_id=IsStr(),
                        provider_details={'thought_signature': IsStr()},
                    )
                ],
                usage=RequestUsage(
                    input_tokens=109, output_tokens=215, details={'thoughts_tokens': 199, 'text_prompt_tokens': 109}
                ),
                model_name='gemini-2.5-pro',
                timestamp=IsDatetime(),
                provider_name='google-gla',
                provider_details={'finish_reason': 'STOP'},
                provider_response_id=IsStr(),
                finish_reason='stop',
                run_id=IsStr(),
            ),
            ModelRequest(
                parts=[
                    ToolReturnPart(
                        tool_name='get_capital',
                        content='Paris',
                        tool_call_id=IsStr(),
                        timestamp=IsDatetime(),
                    )
                ],
                run_id=IsStr(),
            ),
            ModelResponse(
                parts=[
                    TextPart(
                        content='Paris',
                        provider_details={'thought_signature': IsStr()},
                    )
                ],
                usage=RequestUsage(
                    input_tokens=142, output_tokens=98, details={'thoughts_tokens': 97, 'text_prompt_tokens': 142}
                ),
                model_name='gemini-2.5-pro',
                timestamp=IsDatetime(),
                provider_name='google-gla',
                provider_details={'finish_reason': 'STOP'},
                provider_response_id=IsStr(),
                finish_reason='stop',
                run_id=IsStr(),
            ),
        ]
    )


async def test_google_model_max_tokens(allow_model_requests: None, google_provider: GoogleProvider):
    model = GoogleModel('gemini-1.5-flash', provider=google_provider)
    agent = Agent(model=model, system_prompt='You are a helpful chatbot.', model_settings={'max_tokens': 5})
    result = await agent.run('What is the capital of France?')
    assert result.output == snapshot('The capital of France is')


async def test_google_model_top_p(allow_model_requests: None, google_provider: GoogleProvider):
    model = GoogleModel('gemini-1.5-flash', provider=google_provider)
    agent = Agent(model=model, system_prompt='You are a helpful chatbot.', model_settings={'top_p': 0.5})
    result = await agent.run('What is the capital of France?')
    assert result.output == snapshot('The capital of France is Paris.\n')


async def test_google_model_thinking_config(allow_model_requests: None, google_provider: GoogleProvider):
    model = GoogleModel('gemini-2.5-pro-preview-03-25', provider=google_provider)
    settings = GoogleModelSettings(google_thinking_config={'include_thoughts': False})
    agent = Agent(model=model, system_prompt='You are a helpful chatbot.', model_settings=settings)
    result = await agent.run('What is the capital of France?')
    assert result.output == snapshot('The capital of France is **Paris**.')


async def test_google_model_gla_labels_raises_value_error(allow_model_requests: None, google_provider: GoogleProvider):
    model = GoogleModel('gemini-2.0-flash', provider=google_provider)
    settings = GoogleModelSettings(google_labels={'environment': 'test', 'team': 'analytics'})
    agent = Agent(model=model, system_prompt='You are a helpful chatbot.', model_settings=settings)

    # Raises before any request is made.
    with pytest.raises(ValueError, match='labels parameter is not supported in Gemini API.'):
        await agent.run('What is the capital of France?')


async def test_google_model_vertex_provider(
    allow_model_requests: None, vertex_provider: GoogleProvider
):  # pragma: lax no cover
    model = GoogleModel('gemini-2.0-flash', provider=vertex_provider)
    agent = Agent(model=model, system_prompt='You are a helpful chatbot.')
    result = await agent.run('What is the capital of France?')
    assert result.output == snapshot('The capital of France is Paris.\n')


async def test_google_model_vertex_labels(
    allow_model_requests: None, vertex_provider: GoogleProvider
):  # pragma: lax no cover
    model = GoogleModel('gemini-2.0-flash', provider=vertex_provider)
    settings = GoogleModelSettings(google_labels={'environment': 'test', 'team': 'analytics'})
    agent = Agent(model=model, system_prompt='You are a helpful chatbot.', model_settings=settings)
    result = await agent.run('What is the capital of France?')
    assert result.output == snapshot('The capital of France is Paris.\n')


async def test_google_model_iter_stream(allow_model_requests: None, google_provider: GoogleProvider):
    model = GoogleModel('gemini-2.0-flash', provider=google_provider)
    agent = Agent(model=model, system_prompt='You are a helpful chatbot.')

    @agent.tool_plain
    async def get_capital(country: str) -> str:
        """Get the capital of a country.

        Args:
            country: The country name.
        """
        return 'Paris'  # pragma: lax no cover

    @agent.tool_plain
    async def get_temperature(city: str) -> str:
        """Get the temperature in a city.

        Args:
            city: The city name.
        """
        return '30°C'

    event_parts: list[Any] = []
    async with agent.iter(user_prompt='What is the temperature of the capital of France?') as agent_run:
        async for node in agent_run:
            if Agent.is_model_request_node(node) or Agent.is_call_tools_node(node):
                async with node.stream(agent_run.ctx) as request_stream:
                    async for event in request_stream:
                        event_parts.append(event)

    assert event_parts == snapshot(
        [
            PartStartEvent(
                index=0,
                part=ToolCallPart(tool_name='get_capital', args={'country': 'France'}, tool_call_id=IsStr()),
            ),
            PartEndEvent(
                index=0,
                part=ToolCallPart(
                    tool_name='get_capital',
                    args={'country': 'France'},
                    tool_call_id=IsStr(),
                ),
            ),
            IsInstance(FunctionToolCallEvent),
            FunctionToolResultEvent(
                result=ToolReturnPart(
                    tool_name='get_capital', content='Paris', tool_call_id=IsStr(), timestamp=IsDatetime()
                )
            ),
            PartStartEvent(
                index=0,
                part=ToolCallPart(tool_name='get_temperature', args={'city': 'Paris'}, tool_call_id=IsStr()),
            ),
            PartEndEvent(
                index=0,
                part=ToolCallPart(
                    tool_name='get_temperature',
                    args={'city': 'Paris'},
                    tool_call_id=IsStr(),
                ),
            ),
            IsInstance(FunctionToolCallEvent),
            FunctionToolResultEvent(
                result=ToolReturnPart(
                    tool_name='get_temperature', content='30°C', tool_call_id=IsStr(), timestamp=IsDatetime()
                )
            ),
            PartStartEvent(index=0, part=TextPart(content='The temperature in Paris')),
            FinalResultEvent(tool_name=None, tool_call_id=None),
            PartDeltaEvent(index=0, delta=TextPartDelta(content_delta=' is 30°C.\n')),
            PartEndEvent(index=0, part=TextPart(content='The temperature in Paris is 30°C.\n')),
        ]
    )


async def test_google_model_image_as_binary_content_input(
    allow_model_requests: None, image_content: BinaryContent, google_provider: GoogleProvider
):
    m = GoogleModel('gemini-2.0-flash', provider=google_provider)
    agent = Agent(m, system_prompt='You are a helpful chatbot.')

    result = await agent.run(['What fruit is in the image?', image_content])
    assert result.output == snapshot('The fruit in the image is a kiwi.')


async def test_google_model_video_as_binary_content_input(
    allow_model_requests: None, video_content: BinaryContent, google_provider: GoogleProvider
):
    m = GoogleModel('gemini-2.0-flash', provider=google_provider)
    agent = Agent(m, system_prompt='You are a helpful chatbot.')

    result = await agent.run(['Explain me this video', video_content])
    assert result.output == snapshot("""\
Okay! It looks like the image shows a camera monitor, likely used for professional or semi-professional video recording. \n\

Here's what I can gather from the image:

*   **Camera Monitor:** The central element is a small screen attached to a camera rig (tripod and probably camera body). These monitors are used to provide a larger, clearer view of what the camera is recording, aiding in focus, composition, and exposure adjustments.
*   **Scene on Monitor:** The screen shows an image of what appears to be a rocky mountain path or canyon with a snow capped mountain in the distance.
*   **Background:** The background is blurred, likely the same scene as on the camera monitor.

Let me know if you want me to focus on any specific aspect or detail!\
""")


async def test_google_model_video_as_binary_content_input_with_vendor_metadata(
    allow_model_requests: None, video_content: BinaryContent, google_provider: GoogleProvider
):
    m = GoogleModel('gemini-2.0-flash', provider=google_provider)
    agent = Agent(m, system_prompt='You are a helpful chatbot.')
    video_content.vendor_metadata = {'start_offset': '2s', 'end_offset': '10s'}

    result = await agent.run(['Explain me this video', video_content])
    assert result.output == snapshot("""\
Okay, I can describe what is visible in the image.

The image shows a camera setup in an outdoor setting. The camera is mounted on a tripod and has an external monitor attached to it. The monitor is displaying a scene that appears to be a desert landscape with rocky formations and mountains in the background. The foreground and background of the overall image, outside of the camera monitor, is also a blurry, desert landscape. The colors in the background are warm and suggest either sunrise, sunset, or reflected light off the rock formations.

It looks like someone is either reviewing footage on the monitor, or using it as an aid for framing the shot.\
""")


async def test_google_model_image_url_input(allow_model_requests: None, google_provider: GoogleProvider):
    m = GoogleModel('gemini-2.0-flash', provider=google_provider)
    agent = Agent(m, system_prompt='You are a helpful chatbot.')

    result = await agent.run(
        [
            'What is this vegetable?',
            ImageUrl(url='https://t3.ftcdn.net/jpg/00/85/79/92/360_F_85799278_0BBGV9OAdQDTLnKwAPBCcg1J7QtiieJY.jpg'),
        ]
    )
    assert result.output == snapshot('That is a potato.')


async def test_google_model_video_url_input(allow_model_requests: None, google_provider: GoogleProvider):
    m = GoogleModel('gemini-2.0-flash', provider=google_provider)
    agent = Agent(m, system_prompt='You are a helpful chatbot.')

    result = await agent.run(
        [
            'Explain me this video',
            VideoUrl(url='https://github.com/pydantic/pydantic-ai/raw/refs/heads/main/tests/assets/small_video.mp4'),
        ]
    )
    assert result.output == snapshot("""\
Certainly! Based on the image you sent, it appears to be a setup for filming or photography. \n\

Here's what I can observe:

*   **Camera Monitor:** There is a monitor mounted on a tripod, displaying a shot of a canyon or mountain landscape.
*   **Camera/Recording Device:** Below the monitor, there is a camera or some other kind of recording device.
*   **Landscape Backdrop:** In the background, there is a similar-looking landscape to what's being displayed on the screen.

In summary, it looks like the image shows a camera setup, perhaps in the process of filming, with a monitor to review the footage.\
""")


async def test_google_model_youtube_video_url_input_with_vendor_metadata(
    allow_model_requests: None, google_provider: GoogleProvider
):
    m = GoogleModel('gemini-2.0-flash', provider=google_provider)
    agent = Agent(m, system_prompt='You are a helpful chatbot.')

    result = await agent.run(
        [
            'Explain me this video',
            VideoUrl(
                url='https://youtu.be/lCdaVNyHtjU',
                vendor_metadata={'fps': 0.2},
            ),
        ]
    )
    assert result.output == snapshot("""\
Okay, based on the image, here's what I can infer:

*   **A camera monitor is mounted on top of a camera.**
*   **The monitor's screen is on, displaying a view of the rocky mountains.**
*   **This setting suggests a professional video shoot.**

If you'd like a more detailed explanation, please provide additional information about the video.\
""")


async def test_google_model_document_url_input(allow_model_requests: None, google_provider: GoogleProvider):
    m = GoogleModel('gemini-2.0-flash', provider=google_provider)
    agent = Agent(m, system_prompt='You are a helpful chatbot.')

    document_url = DocumentUrl(url='https://www.w3.org/WAI/ER/tests/xhtml/testfiles/resources/pdf/dummy.pdf')

    result = await agent.run(['What is the main content on this document?', document_url])
    assert result.output == snapshot('The document appears to be a dummy PDF file.\n')


async def test_google_model_text_document_url_input(allow_model_requests: None, google_provider: GoogleProvider):
    m = GoogleModel('gemini-2.0-flash', provider=google_provider)
    agent = Agent(m, system_prompt='You are a helpful chatbot.')

    text_document_url = DocumentUrl(url='https://example-files.online-convert.com/document/txt/example.txt')

    result = await agent.run(['What is the main content on this document?', text_document_url])
    assert result.output == snapshot(
        'The main content of the TXT file is an explanation of the placeholder name "John Doe" (and related variations) and its usage in legal contexts, popular culture, and other situations where the identity of a person is unknown or needs to be withheld. The document also includes the purpose of the file and other file type information.\n'
    )


async def test_google_model_text_as_binary_content_input(allow_model_requests: None, google_provider: GoogleProvider):
    m = GoogleModel('gemini-2.0-flash', provider=google_provider)
    agent = Agent(m, system_prompt='You are a helpful chatbot.')

    text_content = BinaryContent(data=b'This is a test document.', media_type='text/plain')

    result = await agent.run(['What is the main content on this document?', text_content])
    assert result.output == snapshot('The main content of the document is that it is a test document.\n')


async def test_google_model_instructions(allow_model_requests: None, google_provider: GoogleProvider):
    m = GoogleModel('gemini-2.0-flash', provider=google_provider)

    def instructions() -> str:
        return 'You are a helpful assistant.'

    agent = Agent(m, instructions=instructions)

    result = await agent.run('What is the capital of France?')
    assert result.all_messages() == snapshot(
        [
            ModelRequest(
                parts=[UserPromptPart(content='What is the capital of France?', timestamp=IsDatetime())],
                instructions='You are a helpful assistant.',
                run_id=IsStr(),
            ),
            ModelResponse(
                parts=[TextPart(content='The capital of France is Paris.\n')],
                usage=RequestUsage(
                    input_tokens=13, output_tokens=8, details={'text_candidates_tokens': 8, 'text_prompt_tokens': 13}
                ),
                model_name='gemini-2.0-flash',
                timestamp=IsDatetime(),
                provider_name='google-gla',
                provider_details={'finish_reason': 'STOP'},
                provider_response_id=IsStr(),
                finish_reason='stop',
                run_id=IsStr(),
            ),
        ]
    )


async def test_google_model_multiple_documents_in_history(
    allow_model_requests: None, google_provider: GoogleProvider, document_content: BinaryContent
):
    m = GoogleModel(model_name='gemini-2.0-flash', provider=google_provider)
    agent = Agent(model=m)

    result = await agent.run(
        'What is in the documents?',
        message_history=[
            ModelRequest(parts=[UserPromptPart(content=['Here is a PDF document: ', document_content])]),
            ModelResponse(parts=[TextPart(content='foo bar')]),
            ModelRequest(parts=[UserPromptPart(content=['Here is another PDF document: ', document_content])]),
            ModelResponse(parts=[TextPart(content='foo bar 2')]),
        ],
    )

    assert result.output == snapshot('Both documents contain the text "Dummy PDF file" at the top of the page.')


async def test_google_model_safety_settings(allow_model_requests: None, google_provider: GoogleProvider):
    m = GoogleModel('gemini-1.5-flash', provider=google_provider)
    settings = GoogleModelSettings(
        google_safety_settings=[
            {
                'category': HarmCategory.HARM_CATEGORY_HATE_SPEECH,
                'threshold': HarmBlockThreshold.BLOCK_LOW_AND_ABOVE,
            }
        ]
    )
    agent = Agent(m, instructions='You hate the world!', model_settings=settings)

    with pytest.raises(UnexpectedModelBehavior, match="Content filter 'SAFETY' triggered"):
        await agent.run('Tell me a joke about a Brazilians.')


async def test_google_model_web_search_tool(allow_model_requests: None, google_provider: GoogleProvider):
    m = GoogleModel('gemini-2.5-pro', provider=google_provider)
    agent = Agent(m, system_prompt='You are a helpful chatbot.', builtin_tools=[WebSearchTool()])

    result = await agent.run('What is the weather in San Francisco today?')
    assert result.all_messages() == snapshot(
        [
            ModelRequest(
                parts=[
                    SystemPromptPart(
                        content='You are a helpful chatbot.',
                        timestamp=IsDatetime(),
                    ),
                    UserPromptPart(
                        content='What is the weather in San Francisco today?',
                        timestamp=IsDatetime(),
                    ),
                ],
                run_id=IsStr(),
            ),
            ModelResponse(
                parts=[
                    BuiltinToolCallPart(
                        tool_name='web_search',
                        args={'queries': ['weather in San Francisco today']},
                        tool_call_id=IsStr(),
                        provider_name='google-gla',
                    ),
                    BuiltinToolReturnPart(
                        tool_name='web_search',
                        content=[
                            {
                                'domain': None,
                                'title': 'Weather information for San Francisco, CA, US',
                                'uri': 'https://www.google.com/search?q=weather+in+San Francisco, CA,+US',
                            },
                            {
                                'domain': None,
                                'title': 'weather.gov',
                                'uri': 'https://vertexaisearch.cloud.google.com/grounding-api-redirect/AUZIYQF_uqo2G5Goeww8iF1L_dYa2sqWGhzu_UnxEZd1gQ7ZNuXEVVVYEEYcx_La3kuODFm0dPUhHeF4qGP1c6kJ86i4SKfvRqFitMCvNiDx07eC5iM7axwepoTv3FeUdIRC-ou1P-6DDykZ4QzcxcrKISa_1Q==',
                            },
                            {
                                'domain': None,
                                'title': 'wunderground.com',
                                'uri': 'https://vertexaisearch.cloud.google.com/grounding-api-redirect/AUZIYQFywixFZicmDjijfhfLNw8ya7XdqWR31aJp8CHyULLelG8bujH1TuqeP9RAhK6Pcm1qz11ujm2yM7gM5bJXDFsZwbsubub4cnUp5ixRaloJcjVrHkyd5RHblhkDDxHGiREV9BcuqeJovdr8qhtrCKMcvJk=',
                            },
                        ],
                        tool_call_id=IsStr(),
                        timestamp=IsDatetime(),
                        provider_name='google-gla',
                    ),
                    TextPart(
                        content="""\
## Weather in San Francisco is Mild and Partly Cloudy

**San Francisco, CA** - Residents and visitors in San Francisco are experiencing a mild Tuesday, with partly cloudy skies and temperatures hovering around 69°F. There is a very low chance of rain throughout the day.

According to the latest weather reports, the forecast for the remainder of the day is expected to be sunny, with highs ranging from the mid-60s to the lower 80s. Winds are predicted to come from the west at 10 to 15 mph.

As the evening approaches, the skies are expected to remain partly cloudy, with temperatures dropping to the upper 50s. There is a slight increase in the chance of rain overnight, but it remains low at 20%.

Overall, today's weather in San Francisco is pleasant, with a mix of sun and clouds and comfortable temperatures.\
"""
                    ),
                ],
                usage=RequestUsage(
                    input_tokens=17,
                    output_tokens=533,
                    details={
                        'thoughts_tokens': 213,
                        'tool_use_prompt_tokens': 119,
                        'text_prompt_tokens': 17,
                        'text_tool_use_prompt_tokens': 119,
                    },
                ),
                model_name='gemini-2.5-pro',
                timestamp=IsDatetime(),
                provider_name='google-gla',
                provider_details={'finish_reason': 'STOP'},
                provider_response_id='btnJaOrqE4_6qtsP7bOboQs',
                finish_reason='stop',
                run_id=IsStr(),
            ),
        ]
    )

    messages = result.all_messages()
    result = await agent.run(user_prompt='how about Mexico City?', message_history=messages)
    assert result.new_messages() == snapshot(
        [
            ModelRequest(
                parts=[
                    UserPromptPart(
                        content='how about Mexico City?',
                        timestamp=IsDatetime(),
                    )
                ],
                run_id=IsStr(),
            ),
            ModelResponse(
                parts=[
                    BuiltinToolCallPart(
                        tool_name='web_search',
                        args={'queries': ['current weather in Mexico City']},
                        tool_call_id=IsStr(),
                        provider_name='google-gla',
                    ),
                    BuiltinToolReturnPart(
                        tool_name='web_search',
                        content=[
                            {
                                'domain': None,
                                'title': 'theweathernetwork.com',
                                'uri': 'https://vertexaisearch.cloud.google.com/grounding-api-redirect/AUZIYQEvigSUuLwtMoqPNq2bvqCduH6yYQLKmhzoj0-SQbxBb2rs_ow380KClss6yfKqxmQ-3HIrmzasviLVdO2FhQ_uEIGfpv6-_r4XOSSLu57LKZgAFYTsswd5Q--VkuO2eEr4Vh8b0aK4KFi3Rt3k_r99frmOa-8mCHzWrXI_HeS58IvIpda0XNtWVEjg',
                            },
                            {
                                'domain': None,
                                'title': 'wunderground.com',
                                'uri': 'https://vertexaisearch.cloud.google.com/grounding-api-redirect/AUZIYQFEXnJiWubQ1I2xMumZnSwxzZzhO_s2AdGg1yFakgO7GqJXU25aq3-Zl5xFEsUk9KpDtKUsS0NrBQxRNYCTkbKMknHSD5n8Yps9aAYvLOvyKgKPDFt4SkBkt1RO1nyPOweAzOzjPmnnd8AqBqOq',
                            },
                            {
                                'domain': None,
                                'title': 'wunderground.com',
                                'uri': 'https://vertexaisearch.cloud.google.com/grounding-api-redirect/AUZIYQEDXOJgWay-hTPi0eqxph51YPv_mX15kug_vYdV3Ybx19gm4XsIFdbDN3OhP8tHbKJDheVySvDaxmXZK2lsEJlHITYidz_uKAiY38_peXIPv0Kw4LvBYLWUh4SPwHBLgHAR3CsLQo3293ZbIXZ_3A==',
                            },
                        ],
                        tool_call_id=IsStr(),
                        timestamp=IsDatetime(),
                        provider_name='google-gla',
                    ),
                    TextPart(
                        content="""\
In Mexico City today, you can expect a day of mixed sun and clouds with a high likelihood of showers and thunderstorms, particularly in the afternoon and evening.

Currently, the weather is partly cloudy with temperatures in the mid-60s Fahrenheit (around 17-18°C). As the day progresses, the temperature is expected to rise, reaching a high of around 73-75°F (approximately 23°C).

There is a significant chance of rain, with forecasts indicating a 60% to 100% probability of precipitation, especially from mid-afternoon into the evening. Winds are generally light, coming from the north-northeast at 10 to 15 mph.

Tonight, the skies will remain cloudy with a continued chance of showers, and the temperature will drop to a low of around 57°F (about 14°C).\
"""
                    ),
                ],
                usage=RequestUsage(
                    input_tokens=209,
                    output_tokens=623,
                    details={
                        'thoughts_tokens': 131,
                        'tool_use_prompt_tokens': 286,
                        'text_prompt_tokens': 209,
                        'text_tool_use_prompt_tokens': 286,
                    },
                ),
                model_name='gemini-2.5-pro',
                timestamp=IsDatetime(),
                provider_name='google-gla',
                provider_details={'finish_reason': 'STOP'},
                provider_response_id='dtnJaKyTAri3qtsPu4imqQs',
                finish_reason='stop',
                run_id=IsStr(),
            ),
        ]
    )


async def test_google_model_web_search_tool_stream(allow_model_requests: None, google_provider: GoogleProvider):
    m = GoogleModel('gemini-2.5-pro', provider=google_provider)
    agent = Agent(m, system_prompt='You are a helpful chatbot.', builtin_tools=[WebSearchTool()])

    event_parts: list[Any] = []
    async with agent.iter(user_prompt='What is the weather in San Francisco today?') as agent_run:
        async for node in agent_run:
            if Agent.is_model_request_node(node) or Agent.is_call_tools_node(node):
                async with node.stream(agent_run.ctx) as request_stream:
                    async for event in request_stream:
                        event_parts.append(event)

    assert agent_run.result is not None
    messages = agent_run.result.all_messages()
    assert messages == snapshot(
        [
            ModelRequest(
                parts=[
                    SystemPromptPart(
                        content='You are a helpful chatbot.',
                        timestamp=IsDatetime(),
                    ),
                    UserPromptPart(
                        content='What is the weather in San Francisco today?',
                        timestamp=IsDatetime(),
                    ),
                ],
                run_id=IsStr(),
            ),
            ModelResponse(
                parts=[
                    TextPart(
                        content="""\
### Weather in San Francisco is Mild and Partly Cloudy Today

**San Francisco, CA** - Today's weather in San Francisco is partly cloudy with temperatures ranging from the high 50s to the low 80s, according to various weather reports.

As of Tuesday afternoon, the temperature is around 69°F (21°C), with a real feel of about 76°F (24°C) and humidity at approximately 68%. Another report indicates a temperature of 68°F with passing clouds. There is a very low chance of rain throughout the day.

The forecast for the remainder of the day predicts sunny skies with highs ranging from the mid-60s to the lower 80s. Some sources suggest the high could reach up to 85°F. Tonight, the weather is expected to be partly cloudy with lows in the upper 50s.

Hourly forecasts show temperatures remaining in the low 70s during the afternoon before gradually cooling down in the evening. The chance of rain remains low throughout the day.\
"""
                    )
                ],
                usage=RequestUsage(
                    input_tokens=17,
                    output_tokens=755,
                    details={
                        'thoughts_tokens': 412,
                        'tool_use_prompt_tokens': 102,
                        'text_prompt_tokens': 17,
                        'text_tool_use_prompt_tokens': 102,
                    },
                ),
                model_name='gemini-2.5-pro',
                timestamp=IsDatetime(),
                provider_name='google-gla',
                provider_details={'finish_reason': 'STOP'},
                provider_response_id='ftnJaMmAMcm-qtsPwvCCoAo',
                finish_reason='stop',
                run_id=IsStr(),
            ),
        ]
    )

    assert event_parts == snapshot(
        [
            PartStartEvent(
                index=0,
                part=TextPart(
                    content="""\
### Weather in San Francisco is Mild and Partly Cloudy Today

**San Francisco, CA** - Today's weather in San\
"""
                ),
            ),
            FinalResultEvent(tool_name=None, tool_call_id=None),
            PartDeltaEvent(
                index=0,
                delta=TextPartDelta(
                    content_delta=' Francisco is partly cloudy with temperatures ranging from the high 50s to the low 80s, according to various weather'
                ),
            ),
            PartDeltaEvent(
                index=0,
                delta=TextPartDelta(
                    content_delta="""\
 reports.

As of Tuesday afternoon, the temperature is around 69°F (21°C), with a real\
"""
                ),
            ),
            PartDeltaEvent(
                index=0,
                delta=TextPartDelta(
                    content_delta=' feel of about 76°F (24°C) and humidity at approximately 68%. Another'
                ),
            ),
            PartDeltaEvent(
                index=0,
                delta=TextPartDelta(
                    content_delta=' report indicates a temperature of 68°F with passing clouds. There is a very low chance of'
                ),
            ),
            PartDeltaEvent(
                index=0,
                delta=TextPartDelta(
                    content_delta="""\
 rain throughout the day.

The forecast for the remainder of the day predicts sunny skies with highs ranging from the mid\
"""
                ),
            ),
            PartDeltaEvent(
                index=0,
                delta=TextPartDelta(
                    content_delta='-60s to the lower 80s. Some sources suggest the high could reach up to 85'
                ),
            ),
            PartDeltaEvent(
                index=0,
                delta=TextPartDelta(
                    content_delta='°F. Tonight, the weather is expected to be partly cloudy with lows in the upper 50s'
                ),
            ),
            PartDeltaEvent(
                index=0,
                delta=TextPartDelta(
                    content_delta="""\
.

Hourly forecasts show temperatures remaining in the low 70s during the afternoon before gradually cooling down in\
"""
                ),
            ),
            PartDeltaEvent(
                index=0,
                delta=TextPartDelta(content_delta=' the evening. The chance of rain remains low throughout the day.'),
            ),
            PartEndEvent(
                index=0,
                part=TextPart(
                    content="""\
### Weather in San Francisco is Mild and Partly Cloudy Today

**San Francisco, CA** - Today's weather in San Francisco is partly cloudy with temperatures ranging from the high 50s to the low 80s, according to various weather reports.

As of Tuesday afternoon, the temperature is around 69°F (21°C), with a real feel of about 76°F (24°C) and humidity at approximately 68%. Another report indicates a temperature of 68°F with passing clouds. There is a very low chance of rain throughout the day.

The forecast for the remainder of the day predicts sunny skies with highs ranging from the mid-60s to the lower 80s. Some sources suggest the high could reach up to 85°F. Tonight, the weather is expected to be partly cloudy with lows in the upper 50s.

Hourly forecasts show temperatures remaining in the low 70s during the afternoon before gradually cooling down in the evening. The chance of rain remains low throughout the day.\
"""
                ),
            ),
        ]
    )

    result = await agent.run(user_prompt='how about Mexico City?', message_history=messages)
    assert result.new_messages() == snapshot(
        [
            ModelRequest(
                parts=[
                    UserPromptPart(
                        content='how about Mexico City?',
                        timestamp=IsDatetime(),
                    )
                ],
                run_id=IsStr(),
            ),
            ModelResponse(
                parts=[
                    BuiltinToolCallPart(
                        tool_name='web_search',
                        args={'queries': ['weather in Mexico City today']},
                        tool_call_id=IsStr(),
                        provider_name='google-gla',
                    ),
                    BuiltinToolReturnPart(
                        tool_name='web_search',
                        content=[
                            {
                                'domain': None,
                                'title': 'wunderground.com',
                                'uri': 'https://vertexaisearch.cloud.google.com/grounding-api-redirect/AUZIYQEQC0SXLaLGgcMFH_tEWkajsUbbqi5e41d5DCbU7UYn-07hCucenSJSG81JCNJHvCmvBBNLToqgi9ekV5gIRMRxWyuGtmwk6_mm9PkCXkma14WNA77Mop53-RlMrNGA0Pv1cWWsfjT2eO0TzYw=',
                            },
                            {
                                'domain': None,
                                'title': 'wunderground.com',
                                'uri': 'https://vertexaisearch.cloud.google.com/grounding-api-redirect/AUZIYQHvVca9OLivHL55Skj5zYB3_Tz-N5Fqhjbq3NA61blVTqN54YtDSleJ9UIx6wsIAcCih6MGTG2GGnqXbcinemBrd66vI4a93SqCUUenrG2M9mzjdVShhGaW3hLtx8jGnNGiGVbg3i6EiHJWExkG',
                            },
                            {
                                'domain': None,
                                'title': 'yahoo.com',
                                'uri': 'https://vertexaisearch.cloud.google.com/grounding-api-redirect/AUZIYQFTqbIT6r826Xu2U3cET_KtlwQe82Sf_LNSKFQKayYaymtY3qAbz6iIkbQxccEiSnFv-HmDVkk_ie97DIp9d3iw-PapYXUKqV3OA720KCi6KmqZ98zJkAxg-egXxD-PyHIkyaK5eBlCo5JLKDff_EhJchxZ',
                            },
                            {
                                'domain': None,
                                'title': 'theweathernetwork.com',
                                'uri': 'https://vertexaisearch.cloud.google.com/grounding-api-redirect/AUZIYQGfewQ5Ayt0L90iNqoh_TfbKWfmLEfxHK2StObAJayvxDyyZnZN9RQce45e_lWWThsK4AqsqSRcHabKkQK8YMa1owQR8Bn6-ma7jiWhx8NN2d7Cu5diJcujVwyEbvTLS3ZlavVz8J6lXmUvDTVVDrVA4pKBYkz96YMy76lT1IJJzo4quSaVFhXjk1Y=',
                            },
                        ],
                        tool_call_id=IsStr(),
                        timestamp=IsDatetime(),
                        provider_name='google-gla',
                    ),
                    TextPart(
                        content="""\
### Scattered Thunderstorms and Mild Temperatures in Mexico City Today

**Mexico City, Mexico** - The weather in Mexico City today is generally cloudy with scattered thunderstorms expected to develop, particularly this afternoon. Temperatures are mild, with highs forecasted to be in the mid-70s and lows in the upper 50s.

Currently, the temperature is approximately 78°F (26°C), but it feels like 77°F (25°C). The forecast for the rest of the day indicates a high of around 73°F to 75°F (23°C to 24°C). Tonight, the temperature is expected to drop to a low of about 57°F (14°C).

There is a high chance of rain throughout the day, with some reports stating a 60% to 85% probability of precipitation. Hourly forecasts indicate that the likelihood of rain increases significantly in the late afternoon and evening. Winds are coming from the north-northeast at 10 to 15 mph.\
"""
                    ),
                ],
                usage=RequestUsage(
                    input_tokens=249,
                    output_tokens=860,
                    details={
                        'thoughts_tokens': 301,
                        'tool_use_prompt_tokens': 319,
                        'text_prompt_tokens': 249,
                        'text_tool_use_prompt_tokens': 319,
                    },
                ),
                model_name='gemini-2.5-pro',
                timestamp=IsDatetime(),
                provider_name='google-gla',
                provider_details={'finish_reason': 'STOP'},
                provider_response_id='itnJaJK1BsGxqtsPrIeb6Ao',
                finish_reason='stop',
                run_id=IsStr(),
            ),
        ]
    )


@pytest.mark.parametrize('use_deprecated_url_context_tool', [False, True])
async def test_google_model_web_fetch_tool(
    allow_model_requests: None, google_provider: GoogleProvider, use_deprecated_url_context_tool: bool
):
    m = GoogleModel('gemini-2.5-flash', provider=google_provider)

    if use_deprecated_url_context_tool:
        with pytest.warns(DeprecationWarning, match='Use `WebFetchTool` instead.'):
            tool = UrlContextTool()  # pyright: ignore[reportDeprecated]
    else:
        tool = WebFetchTool()

    agent = Agent(m, system_prompt='You are a helpful chatbot.', builtin_tools=[tool])

    result = await agent.run(
        'What is the first sentence on the page https://ai.pydantic.dev? Reply with only the sentence.'
    )

    assert result.output == snapshot(
        'Pydantic AI is a Python agent framework designed to make it less painful to build production grade applications with Generative AI.'
    )

    # Check that BuiltinToolCallPart and BuiltinToolReturnPart are generated
    assert result.all_messages() == snapshot(
        [
            ModelRequest(
                parts=[
                    SystemPromptPart(content='You are a helpful chatbot.', timestamp=IsDatetime()),
                    UserPromptPart(
                        content='What is the first sentence on the page https://ai.pydantic.dev? Reply with only the sentence.',
                        timestamp=IsDatetime(),
                    ),
                ],
                run_id=IsStr(),
            ),
            ModelResponse(
                parts=[
                    BuiltinToolCallPart(
                        tool_name='web_fetch',
                        args={'urls': ['https://ai.pydantic.dev']},
                        tool_call_id=IsStr(),
                        provider_name='google-gla',
                    ),
                    BuiltinToolReturnPart(
                        tool_name='web_fetch',
                        content=[
                            {
                                'retrieved_url': 'https://ai.pydantic.dev',
                                'url_retrieval_status': 'URL_RETRIEVAL_STATUS_SUCCESS',
                            }
                        ],
                        tool_call_id=IsStr(),
                        timestamp=IsDatetime(),
                        provider_name='google-gla',
                    ),
                    TextPart(
                        content='Pydantic AI is a Python agent framework designed to make it less painful to build production grade applications with Generative AI.'
                    ),
                ],
                usage=RequestUsage(
                    input_tokens=32,
                    output_tokens=2483,
                    details={
                        'thoughts_tokens': 47,
                        'tool_use_prompt_tokens': 2395,
                        'text_prompt_tokens': 32,
                        'text_tool_use_prompt_tokens': 2395,
                    },
                ),
                model_name='gemini-2.5-flash',
                timestamp=IsDatetime(),
                provider_name='google-gla',
                provider_details={'finish_reason': 'STOP'},
                provider_response_id='qgqkaI-iDLrTjMcP0bP24A4',
                finish_reason='stop',
                run_id=IsStr(),
            ),
        ]
    )


async def test_google_model_web_fetch_tool_stream(allow_model_requests: None, google_provider: GoogleProvider):
    """Test WebFetchTool streaming to ensure BuiltinToolCallPart and BuiltinToolReturnPart are generated."""
    m = GoogleModel('gemini-2.5-flash', provider=google_provider)

    tool = WebFetchTool()
    agent = Agent(m, system_prompt='You are a helpful chatbot.', builtin_tools=[tool])

    event_parts: list[Any] = []
    async with agent.iter(
        user_prompt='What is the first sentence on the page https://ai.pydantic.dev? Reply with only the sentence.'
    ) as agent_run:
        async for node in agent_run:
            if Agent.is_model_request_node(node) or Agent.is_call_tools_node(node):
                async with node.stream(agent_run.ctx) as request_stream:
                    async for event in request_stream:
                        event_parts.append(event)

    assert agent_run.result is not None
    messages = agent_run.result.all_messages()

    # Check that BuiltinToolCallPart and BuiltinToolReturnPart are generated in messages
    assert messages == snapshot(
        [
            ModelRequest(
                parts=[
                    SystemPromptPart(content='You are a helpful chatbot.', timestamp=IsDatetime()),
                    UserPromptPart(
                        content='What is the first sentence on the page https://ai.pydantic.dev? Reply with only the sentence.',
                        timestamp=IsDatetime(),
                    ),
                ],
                run_id=IsStr(),
            ),
            ModelResponse(
                parts=[
                    BuiltinToolCallPart(
                        tool_name='web_fetch',
                        args={'urls': ['https://ai.pydantic.dev']},
                        tool_call_id=IsStr(),
                        provider_name='google-gla',
                    ),
                    BuiltinToolReturnPart(
                        tool_name='web_fetch',
                        content=[
                            {
                                'retrieved_url': 'https://ai.pydantic.dev',
                                'url_retrieval_status': 'URL_RETRIEVAL_STATUS_SUCCESS',
                            }
                        ],
                        tool_call_id=IsStr(),
                        timestamp=IsDatetime(),
                        provider_name='google-gla',
                    ),
                    TextPart(content=IsStr()),
                ],
                usage=RequestUsage(
                    input_tokens=IsInstance(int),
                    output_tokens=IsInstance(int),
                    details={
                        'thoughts_tokens': IsInstance(int),
                        'tool_use_prompt_tokens': IsInstance(int),
                        'text_prompt_tokens': IsInstance(int),
                        'text_tool_use_prompt_tokens': IsInstance(int),
                    },
                ),
                model_name='gemini-2.5-flash',
                timestamp=IsDatetime(),
                provider_name='google-gla',
                provider_details={'finish_reason': 'STOP'},
                provider_response_id=IsStr(),
                finish_reason='stop',
                run_id=IsStr(),
            ),
        ]
    )

    # Check that streaming events include BuiltinToolCallPart and BuiltinToolReturnPart
    assert event_parts == snapshot(
        [
            PartStartEvent(
                index=0,
                part=BuiltinToolCallPart(
                    tool_name='web_fetch',
                    args={'urls': ['https://ai.pydantic.dev']},
                    tool_call_id=IsStr(),
                    provider_name='google-gla',
                ),
            ),
            PartEndEvent(
                index=0,
                part=BuiltinToolCallPart(
                    tool_name='web_fetch',
                    args={'urls': ['https://ai.pydantic.dev']},
                    tool_call_id=IsStr(),
                    provider_name='google-gla',
                ),
                next_part_kind='builtin-tool-return',
            ),
            PartStartEvent(
                index=1,
                part=BuiltinToolReturnPart(
                    tool_name='web_fetch',
                    content=[
                        {
                            'retrieved_url': 'https://ai.pydantic.dev',
                            'url_retrieval_status': 'URL_RETRIEVAL_STATUS_SUCCESS',
                        }
                    ],
                    tool_call_id=IsStr(),
                    timestamp=IsDatetime(),
                    provider_name='google-gla',
                ),
                previous_part_kind='builtin-tool-call',
            ),
            PartStartEvent(index=2, part=TextPart(content=IsStr()), previous_part_kind='builtin-tool-return'),
            FinalResultEvent(tool_name=None, tool_call_id=None),
            PartDeltaEvent(index=2, delta=TextPartDelta(content_delta=IsStr())),
            PartEndEvent(index=2, part=TextPart(content=IsStr())),
            BuiltinToolCallEvent(  # pyright: ignore[reportDeprecated]
                part=BuiltinToolCallPart(
                    tool_name='web_fetch',
                    args={'urls': ['https://ai.pydantic.dev']},
                    tool_call_id=IsStr(),
                    provider_name='google-gla',
                )
            ),
            BuiltinToolResultEvent(  # pyright: ignore[reportDeprecated]
                result=BuiltinToolReturnPart(
                    tool_name='web_fetch',
                    content=[
                        {
                            'retrieved_url': 'https://ai.pydantic.dev',
                            'url_retrieval_status': 'URL_RETRIEVAL_STATUS_SUCCESS',
                        }
                    ],
                    tool_call_id=IsStr(),
                    timestamp=IsDatetime(),
                    provider_name='google-gla',
                )
            ),
        ]
    )


async def test_google_model_code_execution_tool(allow_model_requests: None, google_provider: GoogleProvider):
    m = GoogleModel('gemini-2.5-pro', provider=google_provider)
    agent = Agent(m, system_prompt='You are a helpful chatbot.', builtin_tools=[CodeExecutionTool()])

    result = await agent.run('What day is today in Utrecht?')
    assert result.all_messages() == snapshot(
        [
            ModelRequest(
                parts=[
                    SystemPromptPart(content='You are a helpful chatbot.', timestamp=IsDatetime()),
                    UserPromptPart(content='What day is today in Utrecht?', timestamp=IsDatetime()),
                ],
                run_id=IsStr(),
            ),
            ModelResponse(
                parts=[
                    BuiltinToolCallPart(
                        tool_name='code_execution',
                        args={
                            'code': """\
from datetime import datetime
import pytz

# Get the current time in UTC
utc_now = datetime.now(pytz.utc)

# Get the timezone for Utrecht (which is in the Netherlands, using Europe/Amsterdam)
utrecht_tz = pytz.timezone('Europe/Amsterdam')

# Convert the current UTC time to Utrecht's local time
utrecht_now = utc_now.astimezone(utrecht_tz)

# Format the date to be easily readable (e.g., "Tuesday, May 21, 2024")
formatted_date = utrecht_now.strftime("%A, %B %d, %Y")

print(f"Today in Utrecht is {formatted_date}.")
""",
                            'language': 'PYTHON',
                        },
                        tool_call_id=IsStr(),
                        provider_name='google-gla',
                    ),
                    BuiltinToolReturnPart(
                        tool_name='code_execution',
                        content={
                            'outcome': 'OUTCOME_OK',
                            'output': 'Today in Utrecht is Tuesday, September 16, 2025.\n',
                        },
                        tool_call_id=IsStr(),
                        timestamp=IsDatetime(),
                        provider_name='google-gla',
                    ),
                    TextPart(content='Today in Utrecht is Tuesday, September 16, 2025.'),
                ],
                usage=RequestUsage(
                    input_tokens=15,
                    output_tokens=1335,
                    details={
                        'thoughts_tokens': 483,
                        'tool_use_prompt_tokens': 675,
                        'text_prompt_tokens': 15,
                        'text_tool_use_prompt_tokens': 675,
                    },
                ),
                model_name='gemini-2.5-pro',
                timestamp=IsDatetime(),
                provider_name='google-gla',
                provider_details={'finish_reason': 'STOP'},
                provider_response_id=IsStr(),
                finish_reason='stop',
                run_id=IsStr(),
            ),
        ]
    )

    result = await agent.run('What day is tomorrow?', message_history=result.all_messages())
    assert result.new_messages() == snapshot(
        [
            ModelRequest(
                parts=[UserPromptPart(content='What day is tomorrow?', timestamp=IsDatetime())],
                run_id=IsStr(),
            ),
            ModelResponse(
                parts=[
                    BuiltinToolCallPart(
                        tool_name='code_execution',
                        args={
                            'code': """\
from datetime import date, timedelta

tomorrow = date.today() + timedelta(days=1)
print(f"Tomorrow is {tomorrow.strftime('%A, %B %d, %Y')}.")
""",
                            'language': 'PYTHON',
                        },
                        tool_call_id=IsStr(),
                        provider_name='google-gla',
                    ),
                    BuiltinToolReturnPart(
                        tool_name='code_execution',
                        content={
                            'outcome': 'OUTCOME_OK',
                            'output': 'Tomorrow is Wednesday, September 17, 2025.\n',
                        },
                        tool_call_id=IsStr(),
                        timestamp=IsDatetime(),
                        provider_name='google-gla',
                    ),
                    TextPart(content='Tomorrow is Wednesday, September 17, 2025.'),
                ],
                usage=RequestUsage(
                    input_tokens=39,
                    output_tokens=1235,
                    details={
                        'thoughts_tokens': 540,
                        'tool_use_prompt_tokens': 637,
                        'text_prompt_tokens': 39,
                        'text_tool_use_prompt_tokens': 637,
                    },
                ),
                model_name='gemini-2.5-pro',
                timestamp=IsDatetime(),
                provider_name='google-gla',
                provider_details={'finish_reason': 'STOP'},
                provider_response_id=IsStr(),
                finish_reason='stop',
                run_id=IsStr(),
            ),
        ]
    )


async def test_google_model_server_tool_receive_history_from_another_provider(
    allow_model_requests: None, anthropic_api_key: str, gemini_api_key: str
):
    from pydantic_ai.models.anthropic import AnthropicModel
    from pydantic_ai.providers.anthropic import AnthropicProvider

    anthropic_model = AnthropicModel('claude-sonnet-4-0', provider=AnthropicProvider(api_key=anthropic_api_key))
    google_model = GoogleModel('gemini-2.0-flash', provider=GoogleProvider(api_key=gemini_api_key))
    agent = Agent(builtin_tools=[CodeExecutionTool()])

    result = await agent.run('How much is 3 * 12390?', model=anthropic_model)
    assert part_types_from_messages(result.all_messages()) == snapshot(
        [[UserPromptPart], [TextPart, BuiltinToolCallPart, BuiltinToolReturnPart, TextPart]]
    )

    result = await agent.run('Multiplied by 12390', model=google_model, message_history=result.all_messages())
    assert part_types_from_messages(result.all_messages()) == snapshot(
        [
            [UserPromptPart],
            [TextPart, BuiltinToolCallPart, BuiltinToolReturnPart, TextPart],
            [UserPromptPart],
            [TextPart, BuiltinToolCallPart, BuiltinToolReturnPart, TextPart],
        ]
    )


async def test_google_model_receive_web_search_history_from_another_provider(
    allow_model_requests: None, anthropic_api_key: str, gemini_api_key: str
):
    from pydantic_ai.models.anthropic import AnthropicModel
    from pydantic_ai.providers.anthropic import AnthropicProvider

    anthropic_model = AnthropicModel('claude-sonnet-4-0', provider=AnthropicProvider(api_key=anthropic_api_key))
    anthropic_agent = Agent(model=anthropic_model, builtin_tools=[WebSearchTool()])

    result = await anthropic_agent.run('What are the latest news in the Netherlands?')
    assert part_types_from_messages(result.all_messages()) == snapshot(
        [
            [UserPromptPart],
            [
                BuiltinToolCallPart,
                BuiltinToolReturnPart,
                TextPart,
                TextPart,
                TextPart,
                TextPart,
                TextPart,
                TextPart,
                TextPart,
                TextPart,
                TextPart,
                TextPart,
                TextPart,
                TextPart,
                TextPart,
                TextPart,
                TextPart,
                TextPart,
                TextPart,
                TextPart,
                TextPart,
                TextPart,
                TextPart,
                TextPart,
                TextPart,
                TextPart,
                TextPart,
                TextPart,
                TextPart,
            ],
        ]
    )

    google_model = GoogleModel('gemini-2.0-flash', provider=GoogleProvider(api_key=gemini_api_key))
    google_agent = Agent(model=google_model)
    result = await google_agent.run('What day is tomorrow?', message_history=result.all_messages())
    assert part_types_from_messages(result.all_messages()) == snapshot(
        [
            [UserPromptPart],
            [
                BuiltinToolCallPart,
                BuiltinToolReturnPart,
                TextPart,
                TextPart,
                TextPart,
                TextPart,
                TextPart,
                TextPart,
                TextPart,
                TextPart,
                TextPart,
                TextPart,
                TextPart,
                TextPart,
                TextPart,
                TextPart,
                TextPart,
                TextPart,
                TextPart,
                TextPart,
                TextPart,
                TextPart,
                TextPart,
                TextPart,
                TextPart,
                TextPart,
                TextPart,
                TextPart,
                TextPart,
            ],
            [UserPromptPart],
            [TextPart],
        ]
    )


async def test_google_model_empty_user_prompt(allow_model_requests: None, google_provider: GoogleProvider):
    m = GoogleModel('gemini-2.5-flash', provider=google_provider)
    agent = Agent(m, instructions='You are a helpful assistant.')

    result = await agent.run()
    assert result.output == snapshot("""\
Hello! That's correct. I am designed to be a helpful assistant.

I'm ready to assist you with a wide range of tasks, from answering questions and providing information to brainstorming ideas and generating creative content.

How can I help you today?\
""")


async def test_google_model_empty_assistant_response(allow_model_requests: None, google_provider: GoogleProvider):
    m = GoogleModel('gemini-2.5-flash', provider=google_provider)
    agent = Agent(m)

    result = await agent.run(
        'Was your previous response empty?',
        message_history=[
            ModelRequest(parts=[UserPromptPart(content='Hi')]),
            ModelResponse(parts=[TextPart(content='')]),
        ],
    )

    assert result.output == snapshot("""\
As an AI, I don't retain memory of past interactions or specific conversational history in the way a human does. Each response I generate is based on the current prompt I receive.

Therefore, I cannot directly recall if my specific previous response to you was empty.

However, I am designed to always provide a response with content. If you received an empty response, it would likely indicate a technical issue or an error in the system, rather than an intentional empty output from me.

Could you please tell me what you were expecting or if you'd like me to try again?\
""")


async def test_google_model_thinking_part(allow_model_requests: None, google_provider: GoogleProvider):
    m = GoogleModel('gemini-3-pro-preview', provider=google_provider)
    settings = GoogleModelSettings(google_thinking_config={'include_thoughts': True})
    agent = Agent(m, system_prompt='You are a helpful assistant.', model_settings=settings)

    # Google only emits thought signatures when there are tools: https://ai.google.dev/gemini-api/docs/thinking#signatures
    @agent.tool_plain
    def dummy() -> None: ...  # pragma: no cover

    result = await agent.run('How do I cross the street?')
    assert result.all_messages() == snapshot(
        [
            ModelRequest(
                parts=[
                    SystemPromptPart(
                        content='You are a helpful assistant.',
                        timestamp=IsDatetime(),
                    ),
                    UserPromptPart(
                        content='How do I cross the street?',
                        timestamp=IsDatetime(),
                    ),
                ],
                run_id=IsStr(),
            ),
            ModelResponse(
                parts=[
                    ThinkingPart(content=IsStr()),
                    TextPart(
                        content=IsStr(),
                        provider_details={'thought_signature': IsStr()},
                    ),
                ],
                usage=RequestUsage(
                    input_tokens=29, output_tokens=1737, details={'thoughts_tokens': 1001, 'text_prompt_tokens': 29}
                ),
                model_name='gemini-3-pro-preview',
                timestamp=IsDatetime(),
                provider_name='google-gla',
                provider_details={'finish_reason': 'STOP'},
                provider_response_id=IsStr(),
                finish_reason='stop',
                run_id=IsStr(),
            ),
        ]
    )

    result = await agent.run(
        'Considering the way to cross the street, analogously, how do I cross the river?',
        message_history=result.all_messages(),
    )
    assert result.new_messages() == snapshot(
        [
            ModelRequest(
                parts=[
                    UserPromptPart(
                        content='Considering the way to cross the street, analogously, how do I cross the river?',
                        timestamp=IsDatetime(),
                    )
                ],
                run_id=IsStr(),
            ),
            ModelResponse(
                parts=[
                    ThinkingPart(content=IsStr()),
                    TextPart(
                        content=IsStr(),
                        provider_details={'thought_signature': IsStr()},
                    ),
                ],
                usage=RequestUsage(
                    input_tokens=1280, output_tokens=2073, details={'thoughts_tokens': 1115, 'text_prompt_tokens': 1280}
                ),
                model_name='gemini-3-pro-preview',
                timestamp=IsDatetime(),
                provider_name='google-gla',
                provider_details={'finish_reason': 'STOP'},
                provider_response_id='UN4gafq5OY-kmtkPwqS6kAs',
                finish_reason='stop',
                run_id=IsStr(),
            ),
        ]
    )


async def test_google_model_thinking_part_from_other_model(
    allow_model_requests: None, google_provider: GoogleProvider, openai_api_key: str
):
    provider = OpenAIProvider(api_key=openai_api_key)
    m = OpenAIResponsesModel('gpt-5', provider=provider)
    settings = OpenAIResponsesModelSettings(openai_reasoning_effort='high', openai_reasoning_summary='detailed')
    agent = Agent(m, system_prompt='You are a helpful assistant.', model_settings=settings)

    # Google only emits thought signatures when there are tools: https://ai.google.dev/gemini-api/docs/thinking#signatures
    @agent.tool_plain
    def dummy() -> None: ...  # pragma: no cover

    result = await agent.run('How do I cross the street?')
    assert result.all_messages() == snapshot(
        [
            ModelRequest(
                parts=[
                    SystemPromptPart(
                        content='You are a helpful assistant.',
                        timestamp=IsDatetime(),
                    ),
                    UserPromptPart(
                        content='How do I cross the street?',
                        timestamp=IsDatetime(),
                    ),
                ],
                run_id=IsStr(),
            ),
            ModelResponse(
                parts=[
                    ThinkingPart(
                        content=IsStr(),
                        id='rs_68c1fb6c15c48196b964881266a03c8e0c14a8a9087e8689',
                        signature=IsStr(),
                        provider_name='openai',
                    ),
                    ThinkingPart(
                        content=IsStr(),
                        id='rs_68c1fb6c15c48196b964881266a03c8e0c14a8a9087e8689',
                    ),
                    ThinkingPart(
                        content=IsStr(),
                        id='rs_68c1fb6c15c48196b964881266a03c8e0c14a8a9087e8689',
                    ),
                    ThinkingPart(
                        content=IsStr(),
                        id='rs_68c1fb6c15c48196b964881266a03c8e0c14a8a9087e8689',
                    ),
                    ThinkingPart(
                        content=IsStr(),
                        id='rs_68c1fb6c15c48196b964881266a03c8e0c14a8a9087e8689',
                    ),
                    TextPart(content=IsStr(), id='msg_68c1fb814fdc8196aec1a46164ddf7680c14a8a9087e8689'),
                ],
                usage=RequestUsage(input_tokens=45, output_tokens=1719, details={'reasoning_tokens': 1408}),
                model_name='gpt-5-2025-08-07',
                timestamp=IsDatetime(),
                provider_name='openai',
                provider_details={'finish_reason': 'completed'},
                provider_response_id='resp_68c1fb6b6a248196a6216e80fc2ace380c14a8a9087e8689',
                finish_reason='stop',
                run_id=IsStr(),
            ),
        ]
    )

    result = await agent.run(
        'Considering the way to cross the street, analogously, how do I cross the river?',
        model=GoogleModel(
            'gemini-2.5-pro',
            provider=google_provider,
            settings=GoogleModelSettings(google_thinking_config={'include_thoughts': True}),
        ),
        message_history=result.all_messages(),
    )
    assert result.new_messages() == snapshot(
        [
            ModelRequest(
                parts=[
                    UserPromptPart(
                        content='Considering the way to cross the street, analogously, how do I cross the river?',
                        timestamp=IsDatetime(),
                    )
                ],
                run_id=IsStr(),
            ),
            ModelResponse(
                parts=[
                    ThinkingPart(content=IsStr()),
                    TextPart(
                        content=IsStr(),
                        provider_details={'thought_signature': IsStr()},
                    ),
                ],
                usage=RequestUsage(
                    input_tokens=1106, output_tokens=1867, details={'thoughts_tokens': 1089, 'text_prompt_tokens': 1106}
                ),
                model_name='gemini-2.5-pro',
                timestamp=IsDatetime(),
                provider_name='google-gla',
                provider_details={'finish_reason': 'STOP'},
                provider_response_id=IsStr(),
                finish_reason='stop',
                run_id=IsStr(),
            ),
        ]
    )


async def test_google_model_thinking_part_iter(allow_model_requests: None, google_provider: GoogleProvider):
    m = GoogleModel('gemini-2.5-pro', provider=google_provider)
    settings = GoogleModelSettings(google_thinking_config={'include_thoughts': True})
    agent = Agent(m, system_prompt='You are a helpful assistant.', model_settings=settings)

    # Google only emits thought signatures when there are tools: https://ai.google.dev/gemini-api/docs/thinking#signatures
    @agent.tool_plain
    def dummy() -> None: ...  # pragma: no cover

    event_parts: list[Any] = []
    async with agent.iter(user_prompt='How do I cross the street?') as agent_run:
        async for node in agent_run:
            if Agent.is_model_request_node(node) or Agent.is_call_tools_node(node):
                async with node.stream(agent_run.ctx) as request_stream:
                    async for event in request_stream:
                        event_parts.append(event)

    assert agent_run.result is not None
    assert agent_run.result.all_messages() == snapshot(
        [
            ModelRequest(
                parts=[
                    SystemPromptPart(
                        content='You are a helpful assistant.',
                        timestamp=IsDatetime(),
                    ),
                    UserPromptPart(
                        content='How do I cross the street?',
                        timestamp=IsDatetime(),
                    ),
                ],
                run_id=IsStr(),
            ),
            ModelResponse(
                parts=[
                    ThinkingPart(content=IsStr()),
                    TextPart(
                        content=IsStr(),
                        provider_details={'thought_signature': IsStr()},
                    ),
                ],
                usage=RequestUsage(
                    input_tokens=34, output_tokens=1256, details={'thoughts_tokens': 787, 'text_prompt_tokens': 34}
                ),
                model_name='gemini-2.5-pro',
                timestamp=IsDatetime(),
                provider_name='google-gla',
                provider_details={'finish_reason': 'STOP'},
                provider_response_id='beHBaJfEMIi-qtsP3769-Q8',
                finish_reason='stop',
                run_id=IsStr(),
            ),
        ]
    )

    assert event_parts == snapshot(
        [
            PartStartEvent(index=0, part=ThinkingPart(content=IsStr())),
            PartDeltaEvent(index=0, delta=ThinkingPartDelta(content_delta=IsStr())),
            PartDeltaEvent(index=0, delta=ThinkingPartDelta(content_delta=IsStr())),
            PartDeltaEvent(index=0, delta=ThinkingPartDelta(content_delta=IsStr())),
            PartEndEvent(
                index=0,
                part=ThinkingPart(
                    content="""\
**Clarifying User Goals**

I'm currently focused on defining the user's ultimate goal: ensuring their safety while crossing the street. I've pinpointed that this is a real-world scenario with significant safety considerations. However, I'm also mindful of my limitations as an AI and my inability to physically assist or visually assess the situation.


**Developing a Safety Protocol**

I'm now formulating a comprehensive safety procedure. I've pinpointed the essential first step: finding a safe crossing location, such as marked crosswalks or intersections. Stopping at the curb, and looking and listening for traffic are vital too. The rationale behind "look left, right, then left again" now needs further exploration. I'm focusing on crafting universally applicable and secure steps.


**Prioritizing Safe Crossing**

I've revised the procedure's initial step, emphasizing safe crossing zones (crosswalks, intersections). Next, I'm integrating the "look left, right, then left" sequence, considering why it's repeated. I'm focusing on crafting universal, safety-focused instructions that suit diverse situations and address my inherent limitations.


**Crafting Safe Instructions**

I've identified the core user intent: to learn safe street-crossing. Now, I'm focusing on crafting universally applicable steps. Finding safe crossing locations and looking-listening for traffic remain paramount. I'm prioritizing direct, clear language, addressing my limitations as an AI. I'm crafting advice that works generally, regardless of specific circumstances or locations.


"""
                ),
                next_part_kind='text',
            ),
            PartStartEvent(
                index=1,
                part=TextPart(
                    content='This is a great question! Safely crossing the street is all about being aware and predictable. Here is a step-by-step',
                    provider_details={'thought_signature': IsStr()},
                ),
                previous_part_kind='thinking',
            ),
            FinalResultEvent(tool_name=None, tool_call_id=None),
            PartDeltaEvent(index=1, delta=TextPartDelta(content_delta=IsStr())),
            PartDeltaEvent(index=1, delta=TextPartDelta(content_delta=IsStr())),
            PartDeltaEvent(index=1, delta=TextPartDelta(content_delta=IsStr())),
            PartDeltaEvent(index=1, delta=TextPartDelta(content_delta=IsStr())),
            PartDeltaEvent(index=1, delta=TextPartDelta(content_delta=IsStr())),
            PartDeltaEvent(index=1, delta=TextPartDelta(content_delta=IsStr())),
            PartDeltaEvent(index=1, delta=TextPartDelta(content_delta=IsStr())),
            PartDeltaEvent(index=1, delta=TextPartDelta(content_delta=IsStr())),
            PartDeltaEvent(index=1, delta=TextPartDelta(content_delta=IsStr())),
            PartDeltaEvent(index=1, delta=TextPartDelta(content_delta=IsStr())),
            PartDeltaEvent(index=1, delta=TextPartDelta(content_delta=IsStr())),
            PartDeltaEvent(index=1, delta=TextPartDelta(content_delta=IsStr())),
            PartDeltaEvent(index=1, delta=TextPartDelta(content_delta=IsStr())),
            PartDeltaEvent(index=1, delta=TextPartDelta(content_delta=IsStr())),
            PartDeltaEvent(index=1, delta=TextPartDelta(content_delta=IsStr())),
            PartDeltaEvent(index=1, delta=TextPartDelta(content_delta=IsStr())),
            PartDeltaEvent(index=1, delta=TextPartDelta(content_delta=IsStr())),
            PartDeltaEvent(index=1, delta=TextPartDelta(content_delta=IsStr())),
            PartEndEvent(
                index=1,
                part=TextPart(
                    content="""\
This is a great question! Safely crossing the street is all about being aware and predictable. Here is a step-by-step guide that is widely taught for safety:

### 1. Find a Safe Place to Cross
The best place is always at a designated **crosswalk** or a **street corner/intersection**. These are places where drivers expect to see pedestrians. Avoid crossing in the middle of the block or from between parked cars.

### 2. Stop at the Edge of the Curb
Stand on the sidewalk, a safe distance from the edge of the street. This gives you a clear view of the traffic without putting you in danger.

### 3. Look and Listen for Traffic
Follow the "Left-Right-Left" rule:
*   **Look left** for the traffic that will be closest to you first.
*   **Look right** for oncoming traffic in the other lane.
*   **Look left again** to make sure nothing has changed.
*   **Listen** for the sound of approaching vehicles that you might not be able to see.

### 4. Wait for a Safe Gap
Wait until there is a large enough gap in traffic for you to walk all the way across. Don't assume a driver will stop for you. If you can, try to **make eye contact** with drivers to ensure they have seen you.

### 5. Walk, Don't Run
Once it's safe:
*   Walk straight across the street.
*   **Keep looking and listening** for traffic as you cross. The situation can change quickly.
*   **Don't use your phone** or wear headphones that block out the sound of traffic.

---

### Special Situations:

*   **At a Traffic Light:** Wait for the pedestrian signal to show the "Walk" sign (often a symbol of a person walking). Even when the sign says to walk, you should still look left and right before crossing.
*   **At a Stop Sign:** Wait for the car to come to a complete stop. Make eye contact with the driver before you step into the street to be sure they see you.

The most important rule is to **stay alert and be predictable**. Always assume a driver might not see you.\
""",
                    provider_details={'thought_signature': IsStr()},
                ),
            ),
        ]
    )


@pytest.mark.parametrize(
    'url,expected_output',
    [
        pytest.param(
            AudioUrl(url='https://cdn.openai.com/API/docs/audio/alloy.wav'),
            'The URL discusses the sunrise in the east and sunset in the west, a phenomenon known to humans for millennia.',
            id='AudioUrl',
        ),
        pytest.param(
            DocumentUrl(url='https://storage.googleapis.com/cloud-samples-data/generative-ai/pdf/2403.05530.pdf'),
            "The URL points to a technical report from Google DeepMind introducing Gemini 1.5 Pro, a multimodal AI model designed for understanding and reasoning over extremely large contexts (millions of tokens). It details the model's architecture, training, performance across a range of tasks, and responsible deployment considerations. Key highlights include near-perfect recall on long-context retrieval tasks, state-of-the-art performance in areas like long-document question answering, and surprising new capabilities like in-context learning of new languages.",
            id='DocumentUrl',
        ),
        pytest.param(
            ImageUrl(url='https://upload.wikimedia.org/wikipedia/commons/6/6a/Www.wikipedia_screenshot_%282021%29.png'),
            "The URL's main content is the landing page of Wikipedia, showcasing the available language editions with article counts, a search bar, and links to other Wikimedia projects.",
            id='ImageUrl',
        ),
        pytest.param(
            VideoUrl(url='https://upload.wikimedia.org/wikipedia/commons/8/8f/Panda_at_Smithsonian_zoo.webm'),
            """The main content of the image is a panda eating bamboo in a zoo enclosure. The enclosure is designed to mimic the panda's natural habitat, with rocks, bamboo, and a painted backdrop of mountains. There is also a large, smooth, tan-colored ball-shaped object in the enclosure.""",
            id='VideoUrl',
        ),
        pytest.param(
            VideoUrl(url='https://youtu.be/lCdaVNyHtjU'),
            'The main content of the URL is an analysis of recent 404 HTTP responses. The analysis identifies several patterns including the most common endpoints with 404 errors, request patterns, timeline-related issues, organization/project access, and configuration and authentication. The analysis also provides some recommendations.',
            id='VideoUrl (YouTube)',
        ),
        pytest.param(
            AudioUrl(url='gs://pydantic-ai-dev/openai-alloy.wav'),
            'The content describes the basic concept of the sun rising in the east and setting in the west.',
            id='AudioUrl (gs)',
        ),
        pytest.param(
            DocumentUrl(url='gs://pydantic-ai-dev/Gemini_1_5_Pro_Technical_Report_Arxiv_1805.pdf'),
            "The URL leads to a research paper titled \"Gemini 1.5: Unlocking multimodal understanding across millions of tokens of context\".  \n\nThe paper introduces Gemini 1.5 Pro, a new model in the Gemini family. It's described as a highly compute-efficient multimodal mixture-of-experts model.  A key feature is its ability to recall and reason over fine-grained information from millions of tokens of context, including long documents and hours of video and audio.  The paper presents experimental results showcasing the model's capabilities on long-context retrieval tasks, QA, ASR, and its performance compared to Gemini 1.0 models. It covers the model's architecture, training data, and evaluations on both synthetic and real-world tasks.  A notable highlight is its ability to learn to translate from English to Kalamang, a low-resource language, from just a grammar manual and dictionary provided in context.  The paper also discusses responsible deployment considerations, including impact assessments and mitigation efforts.\n",
            id='DocumentUrl (gs)',
        ),
        pytest.param(
            ImageUrl(url='gs://pydantic-ai-dev/wikipedia_screenshot.png'),
            "The main content of the URL is the Wikipedia homepage, featuring options to access Wikipedia in different languages and information about the number of articles in each language. It also includes links to other Wikimedia projects and information about Wikipedia's host, the Wikimedia Foundation.\n",
            id='ImageUrl (gs)',
        ),
        pytest.param(
            VideoUrl(url='gs://pydantic-ai-dev/grepit-tiny-video.mp4'),
            'The image shows a charming outdoor cafe in a Greek coastal town. The cafe is nestled between traditional whitewashed buildings, with tables and chairs set along a narrow cobblestone pathway. The sea is visible in the distance, adding to the picturesque and relaxing atmosphere.',
            id='VideoUrl (gs)',
        ),
    ],
)
async def test_google_url_input(
    url: AudioUrl | DocumentUrl | ImageUrl | VideoUrl,
    expected_output: str,
    allow_model_requests: None,
    vertex_provider: GoogleProvider,
) -> None:  # pragma: lax no cover
    m = GoogleModel('gemini-2.0-flash', provider=vertex_provider)
    agent = Agent(m)
    result = await agent.run(['What is the main content of this URL?', url])

    assert result.output == snapshot(Is(expected_output))
    assert result.all_messages() == snapshot(
        [
            ModelRequest(
                parts=[
                    UserPromptPart(
                        content=['What is the main content of this URL?', Is(url)],
                        timestamp=IsDatetime(),
                    ),
                ],
                run_id=IsStr(),
            ),
            ModelResponse(
                parts=[TextPart(content=Is(expected_output))],
                usage=IsInstance(RequestUsage),
                model_name='gemini-2.0-flash',
                timestamp=IsDatetime(),
                provider_name='google-vertex',
                provider_details={'finish_reason': 'STOP'},
                provider_response_id=IsStr(),
                finish_reason='stop',
                run_id=IsStr(),
            ),
        ]
    )


@pytest.mark.skipif(
    not os.getenv('CI', False), reason='Requires properly configured local google vertex config to pass'
)
@pytest.mark.vcr()
async def test_google_url_input_force_download(
    allow_model_requests: None, vertex_provider: GoogleProvider
) -> None:  # pragma: lax no cover
    m = GoogleModel('gemini-2.0-flash', provider=vertex_provider)
    agent = Agent(m)

    video_url = VideoUrl(url='https://data.grepit.app/assets/tiny_video.mp4', force_download=True)
    result = await agent.run(['What is the main content of this URL?', video_url])

    output = 'The image shows a picturesque scene in what appears to be a Greek island town. The focus is on an outdoor dining area with tables and chairs, situated in a narrow alleyway between whitewashed buildings. The ocean is visible at the end of the alley, creating a beautiful and inviting atmosphere.'

    assert result.output == output
    assert result.all_messages() == snapshot(
        [
            ModelRequest(
                parts=[
                    UserPromptPart(
                        content=['What is the main content of this URL?', Is(video_url)],
                        timestamp=IsDatetime(),
                    ),
                ],
                run_id=IsStr(),
            ),
            ModelResponse(
                parts=[TextPart(content=Is(output))],
                usage=IsInstance(RequestUsage),
                model_name='gemini-2.0-flash',
                timestamp=IsDatetime(),
                provider_details={'finish_reason': 'STOP'},
                provider_response_id=IsStr(),
                provider_name='google-vertex',
                finish_reason='stop',
                run_id=IsStr(),
            ),
        ]
    )


async def test_google_gs_url_force_download_raises_user_error(allow_model_requests: None) -> None:
    provider = GoogleProvider(project='pydantic-ai', location='us-central1')
    m = GoogleModel('gemini-2.0-flash', provider=provider)
    agent = Agent(m)

    url = ImageUrl(url='gs://pydantic-ai-dev/wikipedia_screenshot.png', force_download=True)
    with pytest.raises(UserError, match='Downloading from protocol "gs://" is not supported.'):
        _ = await agent.run(['What is the main content of this URL?', url])


async def test_google_tool_config_any_with_tool_without_args(
    allow_model_requests: None, google_provider: GoogleProvider
):
    class Foo(TypedDict):
        bar: str

    m = GoogleModel('gemini-2.0-flash', provider=google_provider)
    agent = Agent(m, output_type=Foo)

    @agent.tool_plain
    async def bar() -> str:
        return 'hello'

    result = await agent.run('run bar for me please')
    assert result.all_messages() == snapshot(
        [
            ModelRequest(
                parts=[
                    UserPromptPart(
                        content='run bar for me please',
                        timestamp=IsDatetime(),
                    )
                ],
                run_id=IsStr(),
            ),
            ModelResponse(
                parts=[ToolCallPart(tool_name='bar', args={}, tool_call_id=IsStr())],
                usage=RequestUsage(
                    input_tokens=21, output_tokens=1, details={'text_candidates_tokens': 1, 'text_prompt_tokens': 21}
                ),
                model_name='gemini-2.0-flash',
                timestamp=IsDatetime(),
                provider_name='google-gla',
                provider_details={'finish_reason': 'STOP'},
                provider_response_id=IsStr(),
                finish_reason='stop',
                run_id=IsStr(),
            ),
            ModelRequest(
                parts=[
                    ToolReturnPart(
                        tool_name='bar',
                        content='hello',
                        tool_call_id=IsStr(),
                        timestamp=IsDatetime(),
                    )
                ],
                run_id=IsStr(),
            ),
            ModelResponse(
                parts=[
                    ToolCallPart(
                        tool_name='final_result',
                        args={'bar': 'hello'},
                        tool_call_id=IsStr(),
                    )
                ],
                usage=RequestUsage(
                    input_tokens=27, output_tokens=5, details={'text_candidates_tokens': 5, 'text_prompt_tokens': 27}
                ),
                model_name='gemini-2.0-flash',
                timestamp=IsDatetime(),
                provider_name='google-gla',
                provider_details={'finish_reason': 'STOP'},
                provider_response_id=IsStr(),
                finish_reason='stop',
                run_id=IsStr(),
            ),
            ModelRequest(
                parts=[
                    ToolReturnPart(
                        tool_name='final_result',
                        content='Final result processed.',
                        tool_call_id=IsStr(),
                        timestamp=IsDatetime(),
                    )
                ],
                run_id=IsStr(),
            ),
        ]
    )


async def test_google_timeout(allow_model_requests: None, google_provider: GoogleProvider):
    model = GoogleModel('gemini-1.5-flash', provider=google_provider)
    agent = Agent(model=model)

    result = await agent.run('Hello!', model_settings={'timeout': 10})
    assert result.output == snapshot('Hello there! How can I help you today?\n')

    with pytest.raises(UserError, match='Google does not support setting ModelSettings.timeout to a httpx.Timeout'):
        await agent.run('Hello!', model_settings={'timeout': Timeout(10)})


async def test_google_tool_output(allow_model_requests: None, google_provider: GoogleProvider):
    m = GoogleModel('gemini-2.0-flash', provider=google_provider)

    class CityLocation(BaseModel):
        city: str
        country: str

    agent = Agent(m, output_type=ToolOutput(CityLocation))

    @agent.tool_plain
    async def get_user_country() -> str:
        return 'Mexico'

    result = await agent.run('What is the largest city in the user country?')
    assert result.output == snapshot(CityLocation(city='Mexico City', country='Mexico'))

    assert result.all_messages() == snapshot(
        [
            ModelRequest(
                parts=[
                    UserPromptPart(
                        content='What is the largest city in the user country?',
                        timestamp=IsDatetime(),
                    )
                ],
                run_id=IsStr(),
            ),
            ModelResponse(
                parts=[ToolCallPart(tool_name='get_user_country', args={}, tool_call_id=IsStr())],
                usage=RequestUsage(
                    input_tokens=33, output_tokens=5, details={'text_candidates_tokens': 5, 'text_prompt_tokens': 33}
                ),
                model_name='gemini-2.0-flash',
                timestamp=IsDatetime(),
                provider_name='google-gla',
                provider_details={'finish_reason': 'STOP'},
                provider_response_id=IsStr(),
                finish_reason='stop',
                run_id=IsStr(),
            ),
            ModelRequest(
                parts=[
                    ToolReturnPart(
                        tool_name='get_user_country',
                        content='Mexico',
                        tool_call_id=IsStr(),
                        timestamp=IsDatetime(),
                    )
                ],
                run_id=IsStr(),
            ),
            ModelResponse(
                parts=[
                    ToolCallPart(
                        tool_name='final_result',
                        args={'city': 'Mexico City', 'country': 'Mexico'},
                        tool_call_id=IsStr(),
                    )
                ],
                usage=RequestUsage(
                    input_tokens=47, output_tokens=8, details={'text_candidates_tokens': 8, 'text_prompt_tokens': 47}
                ),
                model_name='gemini-2.0-flash',
                timestamp=IsDatetime(),
                provider_name='google-gla',
                provider_details={'finish_reason': 'STOP'},
                provider_response_id=IsStr(),
                finish_reason='stop',
                run_id=IsStr(),
            ),
            ModelRequest(
                parts=[
                    ToolReturnPart(
                        tool_name='final_result',
                        content='Final result processed.',
                        tool_call_id=IsStr(),
                        timestamp=IsDatetime(),
                    )
                ],
                run_id=IsStr(),
            ),
        ]
    )


async def test_google_text_output_function(allow_model_requests: None, google_provider: GoogleProvider):
    m = GoogleModel('gemini-2.5-pro-preview-05-06', provider=google_provider)

    def upcase(text: str) -> str:
        return text.upper()

    agent = Agent(m, output_type=TextOutput(upcase))

    @agent.tool_plain
    async def get_user_country() -> str:
        return 'Mexico'

    result = await agent.run(
        'What is the largest city in the user country? Use the get_user_country tool and then your own world knowledge.'
    )
    assert result.output == snapshot('THE LARGEST CITY IN MEXICO IS MEXICO CITY.')

    assert result.all_messages() == snapshot(
        [
            ModelRequest(
                parts=[
                    UserPromptPart(
                        content='What is the largest city in the user country? Use the get_user_country tool and then your own world knowledge.',
                        timestamp=IsDatetime(),
                    )
                ],
                run_id=IsStr(),
            ),
            ModelResponse(
                parts=[ToolCallPart(tool_name='get_user_country', args={}, tool_call_id=IsStr())],
                usage=RequestUsage(
                    input_tokens=49, output_tokens=276, details={'thoughts_tokens': 264, 'text_prompt_tokens': 49}
                ),
                model_name='models/gemini-2.5-pro',
                timestamp=IsDatetime(),
                provider_name='google-gla',
                provider_details={'finish_reason': 'STOP'},
                provider_response_id=IsStr(),
                finish_reason='stop',
                run_id=IsStr(),
            ),
            ModelRequest(
                parts=[
                    ToolReturnPart(
                        tool_name='get_user_country',
                        content='Mexico',
                        tool_call_id=IsStr(),
                        timestamp=IsDatetime(),
                    )
                ],
                run_id=IsStr(),
            ),
            ModelResponse(
                parts=[TextPart(content='The largest city in Mexico is Mexico City.')],
                usage=RequestUsage(
                    input_tokens=80, output_tokens=159, details={'thoughts_tokens': 150, 'text_prompt_tokens': 80}
                ),
                model_name='models/gemini-2.5-pro',
                timestamp=IsDatetime(),
                provider_name='google-gla',
                provider_details={'finish_reason': 'STOP'},
                provider_response_id=IsStr(),
                finish_reason='stop',
                run_id=IsStr(),
            ),
        ]
    )


async def test_google_native_output_with_tools(allow_model_requests: None, google_provider: GoogleProvider):
    m = GoogleModel('gemini-2.0-flash', provider=google_provider)

    class CityLocation(BaseModel):
        city: str
        country: str

    agent = Agent(m, output_type=NativeOutput(CityLocation))

    @agent.tool_plain
    async def get_user_country() -> str:
        return 'Mexico'  # pragma: no cover

    with pytest.raises(
        UserError,
        match=re.escape(
            'Google does not support `NativeOutput` and function tools at the same time. Use `output_type=ToolOutput(...)` instead.'
        ),
    ):
        await agent.run('What is the largest city in the user country?')


async def test_google_native_output(allow_model_requests: None, google_provider: GoogleProvider):
    m = GoogleModel('gemini-2.0-flash', provider=google_provider)

    class CityLocation(BaseModel):
        """A city and its country."""

        city: str
        country: str

    agent = Agent(m, output_type=NativeOutput(CityLocation))

    result = await agent.run('What is the largest city in Mexico?')
    assert result.output == snapshot(CityLocation(city='Mexico City', country='Mexico'))

    assert result.all_messages() == snapshot(
        [
            ModelRequest(
                parts=[
                    UserPromptPart(
                        content='What is the largest city in Mexico?',
                        timestamp=IsDatetime(),
                    )
                ],
                run_id=IsStr(),
            ),
            ModelResponse(
                parts=[
                    TextPart(
                        content="""\
{
  "city": "Mexico City",
  "country": "Mexico"
}\
"""
                    )
                ],
                usage=RequestUsage(
                    input_tokens=8, output_tokens=20, details={'text_candidates_tokens': 20, 'text_prompt_tokens': 8}
                ),
                model_name='gemini-2.0-flash',
                timestamp=IsDatetime(),
                provider_name='google-gla',
                provider_details={'finish_reason': 'STOP'},
                provider_response_id=IsStr(),
                finish_reason='stop',
                run_id=IsStr(),
            ),
        ]
    )


async def test_google_native_output_multiple(allow_model_requests: None, google_provider: GoogleProvider):
    m = GoogleModel('gemini-2.0-flash', provider=google_provider)

    class CityLocation(BaseModel):
        city: str
        country: str

    class CountryLanguage(BaseModel):
        country: str
        language: str

    agent = Agent(m, output_type=NativeOutput([CityLocation, CountryLanguage]))

    result = await agent.run('What is the primarily language spoken in Mexico?')
    assert result.output == snapshot(CountryLanguage(country='Mexico', language='Spanish'))

    assert result.all_messages() == snapshot(
        [
            ModelRequest(
                parts=[
                    UserPromptPart(
                        content='What is the primarily language spoken in Mexico?',
                        timestamp=IsDatetime(),
                    )
                ],
                run_id=IsStr(),
            ),
            ModelResponse(
                parts=[
                    TextPart(
                        content="""\
{
  "result": {
    "kind": "CountryLanguage",
    "data": {
      "country": "Mexico",
      "language": "Spanish"
    }
  }
}\
"""
                    )
                ],
                usage=RequestUsage(
                    input_tokens=50, output_tokens=46, details={'text_candidates_tokens': 46, 'text_prompt_tokens': 50}
                ),
                model_name='gemini-2.0-flash',
                timestamp=IsDatetime(),
                provider_name='google-gla',
                provider_details={'finish_reason': 'STOP'},
                provider_response_id=IsStr(),
                finish_reason='stop',
                run_id=IsStr(),
            ),
        ]
    )


async def test_google_prompted_output(allow_model_requests: None, google_provider: GoogleProvider):
    m = GoogleModel('gemini-2.0-flash', provider=google_provider)

    class CityLocation(BaseModel):
        city: str
        country: str

    agent = Agent(m, output_type=PromptedOutput(CityLocation))

    result = await agent.run('What is the largest city in Mexico?')
    assert result.output == snapshot(CityLocation(city='Mexico City', country='Mexico'))

    assert result.all_messages() == snapshot(
        [
            ModelRequest(
                parts=[
                    UserPromptPart(
                        content='What is the largest city in Mexico?',
                        timestamp=IsDatetime(),
                    )
                ],
                run_id=IsStr(),
            ),
            ModelResponse(
                parts=[TextPart(content='{"city": "Mexico City", "country": "Mexico"}')],
                usage=RequestUsage(
                    input_tokens=80, output_tokens=13, details={'text_candidates_tokens': 13, 'text_prompt_tokens': 80}
                ),
                model_name='gemini-2.0-flash',
                timestamp=IsDatetime(),
                provider_name='google-gla',
                provider_details={'finish_reason': 'STOP'},
                provider_response_id=IsStr(),
                finish_reason='stop',
                run_id=IsStr(),
            ),
        ]
    )


async def test_google_prompted_output_with_tools(allow_model_requests: None, google_provider: GoogleProvider):
    m = GoogleModel('gemini-2.5-pro-preview-05-06', provider=google_provider)

    class CityLocation(BaseModel):
        city: str
        country: str

    agent = Agent(m, output_type=PromptedOutput(CityLocation))

    @agent.tool_plain
    async def get_user_country() -> str:
        return 'Mexico'

    result = await agent.run(
        'What is the largest city in the user country? Use the get_user_country tool and then your own world knowledge.'
    )
    assert result.output == snapshot(CityLocation(city='Mexico City', country='Mexico'))

    assert result.all_messages() == snapshot(
        [
            ModelRequest(
                parts=[
                    UserPromptPart(
                        content='What is the largest city in the user country? Use the get_user_country tool and then your own world knowledge.',
                        timestamp=IsDatetime(),
                    )
                ],
                run_id=IsStr(),
            ),
            ModelResponse(
                parts=[ToolCallPart(tool_name='get_user_country', args={}, tool_call_id=IsStr())],
                usage=RequestUsage(
                    input_tokens=123, output_tokens=144, details={'thoughts_tokens': 132, 'text_prompt_tokens': 123}
                ),
                model_name='models/gemini-2.5-pro',
                timestamp=IsDatetime(),
                provider_name='google-gla',
                provider_details={'finish_reason': 'STOP'},
                provider_response_id=IsStr(),
                finish_reason='stop',
                run_id=IsStr(),
            ),
            ModelRequest(
                parts=[
                    ToolReturnPart(
                        tool_name='get_user_country',
                        content='Mexico',
                        tool_call_id=IsStr(),
                        timestamp=IsDatetime(),
                    )
                ],
                run_id=IsStr(),
            ),
            ModelResponse(
                parts=[TextPart(content='{"city": "Mexico City", "country": "Mexico"}')],
                usage=RequestUsage(
                    input_tokens=154, output_tokens=166, details={'thoughts_tokens': 153, 'text_prompt_tokens': 154}
                ),
                model_name='models/gemini-2.5-pro',
                timestamp=IsDatetime(),
                provider_name='google-gla',
                provider_details={'finish_reason': 'STOP'},
                provider_response_id=IsStr(),
                finish_reason='stop',
                run_id=IsStr(),
            ),
        ]
    )


async def test_google_prompted_output_multiple(allow_model_requests: None, google_provider: GoogleProvider):
    m = GoogleModel('gemini-2.0-flash', provider=google_provider)

    class CityLocation(BaseModel):
        city: str
        country: str

    class CountryLanguage(BaseModel):
        country: str
        language: str

    agent = Agent(m, output_type=PromptedOutput([CityLocation, CountryLanguage]))

    result = await agent.run('What is the largest city in Mexico?')
    assert result.output == snapshot(CityLocation(city='Mexico City', country='Mexico'))

    assert result.all_messages() == snapshot(
        [
            ModelRequest(
                parts=[
                    UserPromptPart(
                        content='What is the largest city in Mexico?',
                        timestamp=IsDatetime(),
                    )
                ],
                run_id=IsStr(),
            ),
            ModelResponse(
                parts=[
                    TextPart(
                        content='{"result": {"kind": "CityLocation", "data": {"city": "Mexico City", "country": "Mexico"}}}'
                    )
                ],
                usage=RequestUsage(
                    input_tokens=240,
                    output_tokens=27,
                    details={'text_candidates_tokens': 27, 'text_prompt_tokens': 240},
                ),
                model_name='gemini-2.0-flash',
                timestamp=IsDatetime(),
                provider_name='google-gla',
                provider_details={'finish_reason': 'STOP'},
                provider_response_id=IsStr(),
                finish_reason='stop',
                run_id=IsStr(),
            ),
        ]
    )


async def test_google_model_usage_limit_exceeded(allow_model_requests: None, google_provider: GoogleProvider):
    model = GoogleModel('gemini-2.5-flash', provider=google_provider)
    agent = Agent(model=model)

    with pytest.raises(
        UsageLimitExceeded,
        match='The next request would exceed the input_tokens_limit of 9 \\(input_tokens=12\\)',
    ):
        await agent.run(
            'The quick brown fox jumps over the lazydog.',
            usage_limits=UsageLimits(input_tokens_limit=9, count_tokens_before_request=True),
        )


async def test_google_model_usage_limit_not_exceeded(allow_model_requests: None, google_provider: GoogleProvider):
    model = GoogleModel('gemini-2.5-flash', provider=google_provider)
    agent = Agent(model=model)

    result = await agent.run(
        'The quick brown fox jumps over the lazydog.',
        usage_limits=UsageLimits(input_tokens_limit=15, count_tokens_before_request=True),
    )
    assert result.output == snapshot("""\
That's a classic! It's famously known as a **pangram**, which means it's a sentence that contains every letter of the alphabet.

It's often used for:
*   **Typing practice:** To ensure all keys are hit.
*   **Displaying font samples:** Because it showcases every character.

Just a small note, it's typically written as "lazy dog" (two words) and usually ends with a period:

**The quick brown fox jumps over the lazy dog.**\
""")


async def test_google_vertexai_model_usage_limit_exceeded(
    allow_model_requests: None, vertex_provider: GoogleProvider
):  # pragma: lax no cover
    model = GoogleModel('gemini-2.0-flash', provider=vertex_provider, settings=ModelSettings(max_tokens=100))

    agent = Agent(model, system_prompt='You are a chatbot.')

    @agent.tool_plain
    async def get_user_country() -> str:
        return 'Mexico'  # pragma: no cover

    with pytest.raises(
        UsageLimitExceeded, match='The next request would exceed the total_tokens_limit of 9 \\(total_tokens=36\\)'
    ):
        await agent.run(
            'What is the largest city in the user country? Use the get_user_country tool and then your own world knowledge.',
            usage_limits=UsageLimits(total_tokens_limit=9, count_tokens_before_request=True),
        )


def test_map_usage():
    assert (
        _metadata_as_usage(
            GenerateContentResponse(),
            # Test the 'google' provider fallback
            provider='',
            provider_url='',
        )
        == RequestUsage()
    )

    response = GenerateContentResponse(
        usage_metadata=GenerateContentResponseUsageMetadata(
            prompt_token_count=1,
            candidates_token_count=2,
            cached_content_token_count=9100,
            thoughts_token_count=9500,
            prompt_tokens_details=[ModalityTokenCount(modality=MediaModality.AUDIO, token_count=9200)],
            cache_tokens_details=[ModalityTokenCount(modality=MediaModality.AUDIO, token_count=9300)],
            candidates_tokens_details=[ModalityTokenCount(modality=MediaModality.AUDIO, token_count=9400)],
        )
    )
    assert _metadata_as_usage(response, provider='', provider_url='') == snapshot(
        RequestUsage(
            input_tokens=1,
            cache_read_tokens=9100,
            output_tokens=9502,
            input_audio_tokens=9200,
            cache_audio_read_tokens=9300,
            output_audio_tokens=9400,
            details={
                'cached_content_tokens': 9100,
                'thoughts_tokens': 9500,
                'audio_prompt_tokens': 9200,
                'audio_cache_tokens': 9300,
                'audio_candidates_tokens': 9400,
            },
        )
    )


async def test_google_builtin_tools_with_other_tools(allow_model_requests: None, google_provider: GoogleProvider):
    m = GoogleModel('gemini-2.5-flash', provider=google_provider)

    agent = Agent(m, builtin_tools=[WebFetchTool()])

    @agent.tool_plain
    async def get_user_country() -> str:
        return 'Mexico'  # pragma: no cover

    with pytest.raises(
        UserError,
        match=re.escape('Google does not support function tools and built-in tools at the same time.'),
    ):
        await agent.run('What is the largest city in the user country?')

    class CityLocation(BaseModel):
        city: str
        country: str

    agent = Agent(m, output_type=ToolOutput(CityLocation), builtin_tools=[WebFetchTool()])

    with pytest.raises(
        UserError,
        match=re.escape(
            'Google does not support output tools and built-in tools at the same time. Use `output_type=PromptedOutput(...)` instead.'
        ),
    ):
        await agent.run('What is the largest city in Mexico?')

    # Will default to prompted output
    agent = Agent(m, output_type=CityLocation, builtin_tools=[WebFetchTool()])

    result = await agent.run('What is the largest city in Mexico?')
    assert result.output == snapshot(CityLocation(city='Mexico City', country='Mexico'))


async def test_google_native_output_with_builtin_tools_gemini_3(
    allow_model_requests: None, google_provider: GoogleProvider
):
    m = GoogleModel('gemini-3-pro-preview', provider=google_provider)

    class CityLocation(BaseModel):
        city: str
        country: str

    agent = Agent(m, output_type=ToolOutput(CityLocation), builtin_tools=[WebFetchTool()])

    with pytest.raises(
        UserError,
        match=re.escape(
            'Google does not support output tools and built-in tools at the same time. Use `output_type=NativeOutput(...)` instead.'
        ),
    ):
        await agent.run('What is the largest city in Mexico?')

    agent = Agent(m, output_type=NativeOutput(CityLocation), builtin_tools=[WebFetchTool()])

    result = await agent.run('What is the largest city in Mexico?')
    assert result.output == snapshot(CityLocation(city='Mexico City', country='Mexico'))

    # Will default to native output
    agent = Agent(m, output_type=CityLocation, builtin_tools=[WebFetchTool()])

    result = await agent.run('What is the largest city in Mexico?')
    assert result.output == snapshot(CityLocation(city='Mexico City', country='Mexico'))


async def test_google_image_generation(allow_model_requests: None, google_provider: GoogleProvider):
    m = GoogleModel('gemini-3-pro-image-preview', provider=google_provider)
    agent = Agent(m, output_type=BinaryImage)

    result = await agent.run('Generate an image of an axolotl.')
    messages = result.all_messages()

    assert result.output == snapshot(BinaryImage(data=IsBytes(), media_type='image/jpeg', _identifier='b6e95a'))
    assert messages == snapshot(
        [
            ModelRequest(
                parts=[
                    UserPromptPart(
                        content='Generate an image of an axolotl.',
                        timestamp=IsDatetime(),
                    )
                ],
                run_id=IsStr(),
            ),
            ModelResponse(
                parts=[
                    FilePart(
                        content=BinaryImage(
                            data=IsBytes(),
                            media_type='image/jpeg',
                            _identifier='b6e95a',
                        ),
                        provider_details={'thought_signature': IsStr()},
                    )
                ],
                usage=RequestUsage(
                    input_tokens=10,
                    output_tokens=1304,
                    details={'thoughts_tokens': 115, 'text_prompt_tokens': 10, 'image_candidates_tokens': 1120},
                ),
                model_name='gemini-3-pro-image-preview',
                timestamp=IsDatetime(),
                provider_name='google-gla',
                provider_details={'finish_reason': 'STOP'},
                provider_response_id=IsStr(),
                finish_reason='stop',
                run_id=IsStr(),
            ),
        ]
    )

    result = await agent.run('Now give it a sombrero.', message_history=messages)
    assert result.output == snapshot(BinaryImage(data=IsBytes(), media_type='image/jpeg', _identifier='14bec0'))
    assert result.new_messages() == snapshot(
        [
            ModelRequest(
                parts=[
                    UserPromptPart(
                        content='Now give it a sombrero.',
                        timestamp=IsDatetime(),
                    )
                ],
                run_id=IsStr(),
            ),
            ModelResponse(
                parts=[
                    FilePart(
                        content=BinaryImage(
                            data=IsBytes(),
                            media_type='image/jpeg',
                            _identifier='14bec0',
                        ),
                        provider_details={'thought_signature': IsStr()},
                    )
                ],
                usage=RequestUsage(
                    input_tokens=276,
                    output_tokens=1374,
                    details={
                        'thoughts_tokens': 149,
                        'text_prompt_tokens': 18,
                        'image_prompt_tokens': 258,
                        'image_candidates_tokens': 1120,
                    },
                ),
                model_name='gemini-3-pro-image-preview',
                timestamp=IsDatetime(),
                provider_name='google-gla',
                provider_details={'finish_reason': 'STOP'},
                provider_response_id=IsStr(),
                finish_reason='stop',
                run_id=IsStr(),
            ),
        ]
    )


async def test_google_image_generation_stream(allow_model_requests: None, google_provider: GoogleProvider):
    m = GoogleModel('gemini-2.5-flash-image', provider=google_provider)
    agent = Agent(m, output_type=BinaryImage)

    async with agent.run_stream('Generate an image of an axolotl') as result:
        assert await result.get_output() == snapshot(
            BinaryImage(
                data=IsBytes(),
                media_type='image/png',
                _identifier='9ff9cc',
                identifier='9ff9cc',
            )
        )

    event_parts: list[Any] = []
    async with agent.iter(user_prompt='Generate an image of an axolotl.') as agent_run:
        async for node in agent_run:
            if Agent.is_model_request_node(node) or Agent.is_call_tools_node(node):
                async with node.stream(agent_run.ctx) as request_stream:
                    async for event in request_stream:
                        event_parts.append(event)

    assert agent_run.result is not None
    assert agent_run.result.output == snapshot(
        BinaryImage(
            data=IsBytes(),
            media_type='image/png',
            _identifier='2af2a7',
            identifier='2af2a7',
        )
    )
    assert agent_run.result.all_messages() == snapshot(
        [
            ModelRequest(
                parts=[
                    UserPromptPart(
                        content='Generate an image of an axolotl.',
                        timestamp=IsDatetime(),
                    )
                ],
                run_id=IsStr(),
            ),
            ModelResponse(
                parts=[
                    TextPart(content='Here you go! '),
                    FilePart(
                        content=BinaryImage(
                            data=IsBytes(),
                            media_type='image/png',
                            _identifier='2af2a7',
                            identifier='2af2a7',
                        )
                    ),
                ],
                usage=RequestUsage(
                    input_tokens=10,
                    output_tokens=1295,
                    details={'text_prompt_tokens': 10, 'image_candidates_tokens': 1290},
                ),
                model_name='gemini-2.5-flash-image',
                timestamp=IsDatetime(),
                provider_name='google-gla',
                provider_details={'finish_reason': 'STOP'},
                provider_response_id=IsStr(),
                finish_reason='stop',
                run_id=IsStr(),
            ),
        ]
    )
    assert event_parts == snapshot(
        [
            PartStartEvent(index=0, part=TextPart(content='Here you go!')),
            PartDeltaEvent(index=0, delta=TextPartDelta(content_delta=' ')),
            PartEndEvent(index=0, part=TextPart(content='Here you go! '), next_part_kind='file'),
            PartStartEvent(
                index=1,
                part=FilePart(
                    content=BinaryImage(
                        data=IsBytes(),
                        media_type='image/png',
                        _identifier='2af2a7',
                    )
                ),
                previous_part_kind='text',
            ),
            FinalResultEvent(tool_name=None, tool_call_id=None),
        ]
    )


async def test_google_image_generation_with_text(allow_model_requests: None, google_provider: GoogleProvider):
    m = GoogleModel('gemini-3-pro-image-preview', provider=google_provider)
    agent = Agent(m)

    result = await agent.run('Generate an illustrated two-sentence story about an axolotl.')
    messages = result.all_messages()

    assert result.output == snapshot(
        """\
A little axolotl named Archie lived in a beautiful glass tank, but he always wondered what was beyond the clear walls. One day, he bravely peeked over the edge and discovered a whole new world of sunshine and potted plants.

"""
    )
    assert messages == snapshot(
        [
            ModelRequest(
                parts=[
                    UserPromptPart(
                        content='Generate an illustrated two-sentence story about an axolotl.',
                        timestamp=IsDatetime(),
                    )
                ],
                run_id=IsStr(),
            ),
            ModelResponse(
                parts=[
                    TextPart(
                        content="""\
A little axolotl named Archie lived in a beautiful glass tank, but he always wondered what was beyond the clear walls. One day, he bravely peeked over the edge and discovered a whole new world of sunshine and potted plants.

""",
                        provider_details={'thought_signature': IsStr()},
                    ),
                    FilePart(
                        content=BinaryImage(
                            data=IsBytes(),
                            media_type='image/jpeg',
                            _identifier='00f2af',
                            identifier=IsStr(),
                        ),
                        provider_details={'thought_signature': IsStr()},
                    ),
                ],
                usage=RequestUsage(
                    input_tokens=14,
                    output_tokens=1457,
                    details={'thoughts_tokens': 174, 'text_prompt_tokens': 14, 'image_candidates_tokens': 1120},
                ),
                model_name='gemini-3-pro-image-preview',
                timestamp=IsDatetime(),
                provider_name='google-gla',
                provider_details={'finish_reason': 'STOP'},
                provider_response_id=IsStr(),
                finish_reason='stop',
                run_id=IsStr(),
            ),
        ]
    )


async def test_google_image_or_text_output(allow_model_requests: None, google_provider: GoogleProvider):
    m = GoogleModel('gemini-2.5-flash-image', provider=google_provider)
    # ImageGenerationTool is listed here to indicate just that it doesn't cause any issues, even though it's not necessary with an image model.
    agent = Agent(m, output_type=str | BinaryImage, builtin_tools=[ImageGenerationTool()])

    result = await agent.run('Tell me a two-sentence story about an axolotl, no image please.')
    assert result.output == snapshot(
        'In a hidden cave, a shy axolotl named Pip spent its days dreaming of the world beyond its murky pond. One evening, a glimmering portal appeared, offering Pip a chance to explore the vibrant, unknown depths of the ocean.'
    )

    result = await agent.run('Generate an image of an axolotl.')
    assert result.output == snapshot(
        BinaryImage(
            data=IsBytes(),
            media_type='image/png',
            _identifier='f82faf',
            identifier='f82faf',
        )
    )


async def test_google_image_and_text_output(allow_model_requests: None, google_provider: GoogleProvider):
    m = GoogleModel('gemini-2.5-flash-image', provider=google_provider)
    agent = Agent(m)

    result = await agent.run('Tell me a two-sentence story about an axolotl with an illustration.')
    assert result.output == snapshot(
        'Once, in a hidden cenote, lived an axolotl named Pip who loved to collect shiny pebbles. One day, Pip found a pebble that glowed, illuminating his entire underwater world with a soft, warm light. '
    )
    assert result.response.files == snapshot(
        [
            BinaryImage(
                data=IsBytes(),
                media_type='image/png',
                _identifier='67b12f',
                identifier='67b12f',
            )
        ]
    )


async def test_google_image_generation_with_tool_output(allow_model_requests: None, google_provider: GoogleProvider):
    class Animal(BaseModel):
        species: str
        name: str

    model = GoogleModel('gemini-2.5-flash-image', provider=google_provider)
    agent = Agent(model=model, output_type=Animal)

    with pytest.raises(UserError, match='Tool output is not supported by this model.'):
        await agent.run('Generate an image of an axolotl.')


async def test_google_image_generation_with_native_output(allow_model_requests: None, google_provider: GoogleProvider):
    class Animal(BaseModel):
        species: str
        name: str

    model = GoogleModel('gemini-2.5-flash-image', provider=google_provider)
    agent = Agent(model=model, output_type=NativeOutput(Animal))

    with pytest.raises(UserError, match='Native structured output is not supported by this model.'):
        await agent.run('Generate an image of an axolotl.')

    model = GoogleModel('gemini-3-pro-image-preview', provider=google_provider)
    agent = Agent(model=model, output_type=NativeOutput(Animal))

    result = await agent.run('Generate an image of an axolotl and then return its details.')
    assert result.output == snapshot(Animal(species='Ambystoma mexicanum', name='Axolotl'))
    assert result.all_messages() == snapshot(
        [
            ModelRequest(
                parts=[
                    UserPromptPart(
                        content='Generate an image of an axolotl and then return its details.',
                        timestamp=IsDatetime(),
                    )
                ],
                run_id=IsStr(),
            ),
            ModelResponse(
                parts=[
                    FilePart(
                        content=BinaryImage(
                            data=IsBytes(),
                            media_type='image/jpeg',
                            _identifier='4e5b3e',
                        ),
                        provider_details={'thought_signature': IsStr()},
                    )
                ],
                usage=RequestUsage(
                    input_tokens=15,
                    output_tokens=1334,
                    details={'thoughts_tokens': 131, 'text_prompt_tokens': 15, 'image_candidates_tokens': 1120},
                ),
                model_name='gemini-3-pro-image-preview',
                timestamp=IsDatetime(),
                provider_name='google-gla',
                provider_details={'finish_reason': 'STOP'},
                provider_response_id='D2Eoab-bKZvpz7IPx__4kA8',
                finish_reason='stop',
                run_id=IsStr(),
            ),
            ModelRequest(
                parts=[
                    RetryPromptPart(
                        content='Please return text or call a tool.',
                        tool_call_id=IsStr(),
                        timestamp=IsDatetime(),
                    )
                ],
                run_id=IsStr(),
            ),
            ModelResponse(
                parts=[
                    TextPart(
                        content="""\
{
  "species": "Ambystoma mexicanum",
  "name": "Axolotl"
} \
""",
                        provider_details={'thought_signature': IsStr()},
                    )
                ],
                usage=RequestUsage(
                    input_tokens=295,
                    output_tokens=222,
                    details={'thoughts_tokens': 196, 'text_prompt_tokens': 37, 'image_prompt_tokens': 258},
                ),
                model_name='gemini-3-pro-image-preview',
                timestamp=IsDatetime(),
                provider_name='google-gla',
                provider_details={'finish_reason': 'STOP'},
                provider_response_id='FWEoacC5OqGEz7IPgMjBwAc',
                finish_reason='stop',
                run_id=IsStr(),
            ),
        ]
    )


async def test_google_image_generation_with_prompted_output(
    allow_model_requests: None, google_provider: GoogleProvider
):
    class Animal(BaseModel):
        species: str
        name: str

    model = GoogleModel('gemini-2.5-flash-image', provider=google_provider)
    agent = Agent(model=model, output_type=PromptedOutput(Animal))

    with pytest.raises(UserError, match='JSON output is not supported by this model.'):
        await agent.run('Generate an image of an axolotl.')


async def test_google_image_generation_with_tools(allow_model_requests: None, google_provider: GoogleProvider):
    model = GoogleModel('gemini-2.5-flash-image', provider=google_provider)
    agent = Agent(model=model, output_type=BinaryImage)

    @agent.tool_plain
    async def get_animal() -> str:
        return 'axolotl'  # pragma: no cover

    with pytest.raises(UserError, match='Tools are not supported by this model.'):
        await agent.run('Generate an image of an animal returned by the get_animal tool.')


async def test_google_image_generation_with_web_search(allow_model_requests: None, google_provider: GoogleProvider):
    model = GoogleModel('gemini-3-pro-image-preview', provider=google_provider)
    agent = Agent(model=model, output_type=BinaryImage, builtin_tools=[WebSearchTool()])

    result = await agent.run(
        'Visualize the current weather forecast for the next 5 days in Mexico City as a clean, modern weather chart. Add a visual on what I should wear each day'
    )
    assert result.output == snapshot(BinaryImage(data=IsBytes(), media_type='image/jpeg', _identifier='787c28'))
    assert result.all_messages() == snapshot(
        [
            ModelRequest(
                parts=[
                    UserPromptPart(
                        content='Visualize the current weather forecast for the next 5 days in Mexico City as a clean, modern weather chart. Add a visual on what I should wear each day',
                        timestamp=IsDatetime(),
                    )
                ],
                run_id=IsStr(),
            ),
            ModelResponse(
                parts=[
                    BuiltinToolCallPart(
                        tool_name='web_search',
                        args={'queries': ['', 'current 5-day weather forecast for Mexico City and what to wear']},
                        tool_call_id=IsStr(),
                        provider_name='google-gla',
                    ),
                    BuiltinToolReturnPart(
                        tool_name='web_search',
                        content=[
                            {
                                'domain': None,
                                'title': 'accuweather.com',
                                'uri': 'https://vertexaisearch.cloud.google.com/grounding-api-redirect/AUZIYQElsvx97FT3Kr__tvs8zIgS3C1znKqEOvuHdjyLe2WZZsJpbDDqn9gdF6rKV8KMZytsiWXCDcNwD5m0WvZzGWY6eVbnz0lxftYNTSNdXTiv1AtLrmw-NUcnITjEScK_JHJgnr9xmFapH9DXMGWWYKRSfcT3iy96J1gZeWjCBph5Sci23DAhzA==',
                            },
                            {
                                'domain': None,
                                'title': 'weather-and-climate.com',
                                'uri': 'https://vertexaisearch.cloud.google.com/grounding-api-redirect/AUZIYQGlGJX9f12rrKOYrY71rszTFf5KghgToVKZckqRWzT-cjW-mYE_PV3xRbk0JxQxJS18rkCt-y8qwpB41BMYEuxLnkCSBapX5s-4-0pwPUimTjHK4W65OdkVtjTU5-wlHsAppBwdwXNDSmzXZNUYLE1N0R9SKhLeHVVj-2BYYeoO9GPH',
                            },
                            {
                                'domain': None,
                                'title': '',
                                'uri': 'https://www.google.com/search?q=time+in+Mexico+City,+MX',
                            },
                        ],
                        tool_call_id=IsStr(),
                        timestamp=IsDatetime(),
                        provider_name='google-gla',
                    ),
                    FilePart(
                        content=BinaryImage(
                            data=IsBytes(),
                            media_type='image/jpeg',
                            _identifier='787c28',
                        ),
                        provider_details={'thought_signature': IsStr()},
                    ),
                ],
                usage=RequestUsage(
                    input_tokens=33,
                    output_tokens=2309,
                    details={'thoughts_tokens': 529, 'text_prompt_tokens': 33, 'image_candidates_tokens': 1120},
                ),
                model_name='gemini-3-pro-image-preview',
                timestamp=IsDatetime(),
                provider_name='google-gla',
                provider_details={'finish_reason': 'STOP'},
                provider_response_id='cmIoaZ6pJYXRz7IPs4ia-Ag',
                finish_reason='stop',
                run_id=IsStr(),
            ),
        ]
    )


async def test_google_image_generation_tool(allow_model_requests: None, google_provider: GoogleProvider):
    model = GoogleModel('gemini-2.5-flash', provider=google_provider)
    agent = Agent(model=model, builtin_tools=[ImageGenerationTool()])

    with pytest.raises(
        UserError,
        match="`ImageGenerationTool` is not supported by this model. Use a model with 'image' in the name instead.",
    ):
        await agent.run('Generate an image of an axolotl.')


async def test_google_vertexai_image_generation(
    allow_model_requests: None, vertex_provider: GoogleProvider
):  # pragma: lax no cover
    model = GoogleModel('gemini-2.5-flash-image', provider=vertex_provider)

    agent = Agent(model, output_type=BinaryImage)

    result = await agent.run('Generate an image of an axolotl.')
    assert result.output == snapshot(BinaryImage(data=IsBytes(), media_type='image/png', identifier='b037a4'))


async def test_google_httpx_client_is_not_closed(allow_model_requests: None, gemini_api_key: str):
    # This should not raise any errors, see https://github.com/pydantic/pydantic-ai/issues/3242.
    agent = Agent(GoogleModel('gemini-2.5-flash-lite', provider=GoogleProvider(api_key=gemini_api_key)))
    result = await agent.run('What is the capital of France?')
    assert result.output == snapshot('The capital of France is **Paris**.')

    agent = Agent(GoogleModel('gemini-2.5-flash-lite', provider=GoogleProvider(api_key=gemini_api_key)))
    result = await agent.run('What is the capital of Mexico?')
    assert result.output == snapshot('The capital of Mexico is **Mexico City**.')


async def test_google_discriminated_union_native_output(allow_model_requests: None, google_provider: GoogleProvider):
    """Test discriminated unions with oneOf and discriminator field using gemini-2.5-flash."""
    from typing import Literal

    from pydantic import Field

    m = GoogleModel('gemini-2.5-flash', provider=google_provider)

    class Cat(BaseModel):
        pet_type: Literal['cat'] = 'cat'
        meow_volume: int

    class Dog(BaseModel):
        pet_type: Literal['dog'] = 'dog'
        bark_volume: int

    class PetResponse(BaseModel):
        """A response containing a pet."""

        pet: Cat | Dog = Field(discriminator='pet_type')

    agent = Agent(m, output_type=NativeOutput(PetResponse))

    result = await agent.run('Tell me about a cat with a meow volume of 5')
    assert result.output.pet.pet_type == 'cat'
    assert isinstance(result.output.pet, Cat)
    assert result.output.pet.meow_volume == snapshot(5)


async def test_google_discriminated_union_native_output_gemini_2_0(
    allow_model_requests: None, google_provider: GoogleProvider
):
    """Test discriminated unions with oneOf and discriminator field using gemini-2.0-flash."""
    from typing import Literal

    from pydantic import Field

    m = GoogleModel('gemini-2.0-flash', provider=google_provider)

    class Cat(BaseModel):
        pet_type: Literal['cat'] = 'cat'
        meow_volume: int

    class Dog(BaseModel):
        pet_type: Literal['dog'] = 'dog'
        bark_volume: int

    class PetResponse(BaseModel):
        """A response containing a pet."""

        pet: Cat | Dog = Field(discriminator='pet_type')

    agent = Agent(m, output_type=NativeOutput(PetResponse))

    result = await agent.run('Tell me about a cat with a meow volume of 5')
    assert result.output.pet.pet_type == 'cat'
    assert isinstance(result.output.pet, Cat)
    assert result.output.pet.meow_volume == snapshot(5)


async def test_google_recursive_schema_native_output(allow_model_requests: None, google_provider: GoogleProvider):
    """Test recursive schemas with $ref and $defs."""
    m = GoogleModel('gemini-2.0-flash', provider=google_provider)

    class TreeNode(BaseModel):
        """A node in a tree structure."""

        value: str
        children: list[TreeNode] = []

    agent = Agent(m, output_type=NativeOutput(TreeNode))

    result = await agent.run('Create a simple tree with root "A" and two children "B" and "C"')
    assert result.output.value == snapshot('A')
    assert len(result.output.children) == snapshot(2)
    assert {child.value for child in result.output.children} == snapshot({'B', 'C'})


async def test_google_recursive_schema_native_output_gemini_2_5(
    allow_model_requests: None, google_provider: GoogleProvider
):
    """Test recursive schemas with $ref and $defs using gemini-2.5-flash."""
    m = GoogleModel('gemini-2.5-flash', provider=google_provider)

    class TreeNode(BaseModel):
        """A node in a tree structure."""

        value: str
        children: list[TreeNode] = []

    agent = Agent(m, output_type=NativeOutput(TreeNode))

    result = await agent.run('Create a simple tree with root "A" and two children "B" and "C"')
    assert result.output.value == snapshot('A')
    assert len(result.output.children) == snapshot(2)
    assert {child.value for child in result.output.children} == snapshot({'B', 'C'})


async def test_google_dict_with_additional_properties_native_output(
    allow_model_requests: None, google_provider: GoogleProvider
):
    """Test dicts with additionalProperties using gemini-2.5-flash."""
    m = GoogleModel('gemini-2.5-flash', provider=google_provider)

    class ConfigResponse(BaseModel):
        """A response with configuration metadata."""

        name: str
        metadata: dict[str, str]

    agent = Agent(m, output_type=NativeOutput(ConfigResponse))

    result = await agent.run('Create a config named "api-config" with metadata author="Alice" and version="1.0"')
    assert result.output.name == snapshot('api-config')
    assert result.output.metadata == snapshot({'author': 'Alice', 'version': '1.0'})


async def test_google_dict_with_additional_properties_native_output_gemini_2_0(
    allow_model_requests: None, google_provider: GoogleProvider
):
    """Test dicts with additionalProperties using gemini-2.0-flash."""
    m = GoogleModel('gemini-2.0-flash', provider=google_provider)

    class ConfigResponse(BaseModel):
        """A response with configuration metadata."""

        name: str
        metadata: dict[str, str]

    agent = Agent(m, output_type=NativeOutput(ConfigResponse))

    result = await agent.run('Create a config named "api-config" with metadata author="Alice" and version="1.0"')
    assert result.output.name == snapshot('api-config')
    assert result.output.metadata == snapshot({'author': 'Alice', 'version': '1.0'})


async def test_google_optional_fields_native_output(allow_model_requests: None, google_provider: GoogleProvider):
    """Test optional/nullable fields with type: 'null' using gemini-2.5-flash."""
    m = GoogleModel('gemini-2.5-flash', provider=google_provider)

    class CityLocation(BaseModel):
        """A city and its country."""

        city: str
        country: str | None = None
        population: int | None = None

    agent = Agent(m, output_type=NativeOutput(CityLocation))

    # Test with all fields provided
    result = await agent.run('Tell me about London, UK with population 9 million')
    assert result.output.city == snapshot('London')
    assert result.output.country == snapshot('UK')
    assert result.output.population is not None

    # Test with optional fields as None
    result2 = await agent.run('Just tell me a city: Paris')
    assert result2.output.city == snapshot('Paris')


async def test_google_optional_fields_native_output_gemini_2_0(
    allow_model_requests: None, google_provider: GoogleProvider
):
    """Test optional/nullable fields with type: 'null' using gemini-2.0-flash."""
    m = GoogleModel('gemini-2.0-flash', provider=google_provider)

    class CityLocation(BaseModel):
        """A city and its country."""

        city: str
        country: str | None = None
        population: int | None = None

    agent = Agent(m, output_type=NativeOutput(CityLocation))

    # Test with all fields provided
    result = await agent.run('Tell me about London, UK with population 9 million')
    assert result.output.city == snapshot('London')
    assert result.output.country == snapshot('UK')
    assert result.output.population is not None

    # Test with optional fields as None
    result2 = await agent.run('Just tell me a city: Paris')
    assert result2.output.city == snapshot('Paris')


async def test_google_integer_enum_native_output(allow_model_requests: None, google_provider: GoogleProvider):
    """Test integer enums work natively without string conversion using gemini-2.5-flash."""
    from enum import IntEnum

    m = GoogleModel('gemini-2.5-flash', provider=google_provider)

    class Priority(IntEnum):
        LOW = 1
        MEDIUM = 2
        HIGH = 3

    class Task(BaseModel):
        """A task with a priority level."""

        name: str
        priority: Priority

    agent = Agent(m, output_type=NativeOutput(Task))

    result = await agent.run('Create a task named "Fix bug" with a priority')
    assert result.output.name == snapshot('Fix bug')
    # Verify it returns a valid Priority enum (any value is fine, we're testing schema support)
    assert isinstance(result.output.priority, Priority)
    assert result.output.priority in {Priority.LOW, Priority.MEDIUM, Priority.HIGH}
    # Verify it's an actual integer value
    assert isinstance(result.output.priority.value, int)


async def test_google_integer_enum_native_output_gemini_2_0(
    allow_model_requests: None, google_provider: GoogleProvider
):
    """Test integer enums work natively without string conversion using gemini-2.0-flash."""
    from enum import IntEnum

    m = GoogleModel('gemini-2.0-flash', provider=google_provider)

    class Priority(IntEnum):
        LOW = 1
        MEDIUM = 2
        HIGH = 3

    class Task(BaseModel):
        """A task with a priority level."""

        name: str
        priority: Priority

    agent = Agent(m, output_type=NativeOutput(Task))

    result = await agent.run('Create a task named "Fix bug" with a priority')
    assert result.output.name == snapshot('Fix bug')
    # Verify it returns a valid Priority enum (any value is fine, we're testing schema support)
    assert isinstance(result.output.priority, Priority)
    assert result.output.priority in {Priority.LOW, Priority.MEDIUM, Priority.HIGH}
    # Verify it's an actual integer value
    assert isinstance(result.output.priority.value, int)


async def test_google_prefix_items_native_output(allow_model_requests: None, google_provider: GoogleProvider):
    """Test prefixItems (tuple types) work natively without conversion to items using gemini-2.5-flash."""
    m = GoogleModel('gemini-2.5-flash', provider=google_provider)

    class Coordinate(BaseModel):
        """A 2D coordinate with latitude and longitude."""

        point: tuple[float, float]  # This generates prefixItems in JSON schema

    agent = Agent(m, output_type=NativeOutput(Coordinate))

    result = await agent.run('Give me coordinates for New York City: latitude 40.7128, longitude -74.0060')
    assert len(result.output.point) == snapshot(2)
    # Verify both values are floats
    assert isinstance(result.output.point[0], float)
    assert isinstance(result.output.point[1], float)
    # Rough check for NYC coordinates (latitude ~40, longitude ~-74)
    assert 40 <= result.output.point[0] <= 41
    assert -75 <= result.output.point[1] <= -73


async def test_google_prefix_items_native_output_gemini_2_0(
    allow_model_requests: None, google_provider: GoogleProvider
):
    """Test prefixItems (tuple types) work natively without conversion to items using gemini-2.0-flash."""
    m = GoogleModel('gemini-2.0-flash', provider=google_provider)

    class Coordinate(BaseModel):
        """A 2D coordinate with latitude and longitude."""

        point: tuple[float, float]  # This generates prefixItems in JSON schema

    agent = Agent(m, output_type=NativeOutput(Coordinate))

    result = await agent.run('Give me coordinates for New York City: latitude 40.7128, longitude -74.0060')
    assert len(result.output.point) == snapshot(2)
    # Verify both values are floats
    assert isinstance(result.output.point[0], float)
    assert isinstance(result.output.point[1], float)
    # Rough check for NYC coordinates (latitude ~40, longitude ~-74)
    assert 40 <= result.output.point[0] <= 41
    assert -75 <= result.output.point[1] <= -73


async def test_google_nested_models_without_native_output(allow_model_requests: None, google_provider: GoogleProvider):
    """
    Test that deeply nested Pydantic models work correctly WITHOUT NativeOutput.

    This is a regression test for issue #3483 where nested models were incorrectly
    treated as tool calls instead of structured output schema in v1.20.0.

    When NOT using NativeOutput, the agent should still handle nested models correctly
    by using the OutputToolset approach rather than treating nested models as separate tools.
    """
    m = GoogleModel('gemini-2.5-flash', provider=google_provider)

    class NestedModel(BaseModel):
        """Represents the deepest nested level."""

        name: str = Field(..., description='Name of the item')
        value: int = Field(..., description='Value of the item')

    class MiddleModel(BaseModel):
        """Represents the middle nested level."""

        title: str = Field(..., description='Title of the page')
        items: list[NestedModel] = Field(..., description='List of nested items')

    class TopModel(BaseModel):
        """Represents the top-level structure."""

        name: str = Field(..., description='Name of the collection')
        pages: list[MiddleModel] = Field(..., description='List of pages')

    # This should work WITHOUT NativeOutput - the agent should use OutputToolset
    # and NOT treat NestedModel/MiddleModel as separate tool calls
    agent = Agent(
        m,
        output_type=TopModel,
        system_prompt='You are a helpful assistant that creates structured data.',
        retries=5,
    )

    result = await agent.run('Create a simple example with 2 pages, each with 2 items')

    # Verify the structure is correct
    assert isinstance(result.output, TopModel)
    assert result.output.name is not None
    assert len(result.output.pages) == snapshot(2)
    assert all(isinstance(page, MiddleModel) for page in result.output.pages)
    assert all(len(page.items) == 2 for page in result.output.pages)
    assert all(isinstance(item, NestedModel) for page in result.output.pages for item in page.items)


async def test_google_nested_models_with_native_output(allow_model_requests: None, google_provider: GoogleProvider):
    """
    Test that deeply nested Pydantic models work correctly WITH NativeOutput.

    This is the workaround for issue #3483 - using NativeOutput should always work.
    """
    m = GoogleModel('gemini-2.5-flash', provider=google_provider)

    class NestedModel(BaseModel):
        """Represents the deepest nested level."""

        name: str = Field(..., description='Name of the item')
        value: int = Field(..., description='Value of the item')

    class MiddleModel(BaseModel):
        """Represents the middle nested level."""

        title: str = Field(..., description='Title of the page')
        items: list[NestedModel] = Field(..., description='List of nested items')

    class TopModel(BaseModel):
        """Represents the top-level structure."""

        name: str = Field(..., description='Name of the collection')
        pages: list[MiddleModel] = Field(..., description='List of pages')

    # This should work WITH NativeOutput - uses native JSON schema structured output
    agent = Agent(
        m,
        output_type=NativeOutput(TopModel),
        system_prompt='You are a helpful assistant that creates structured data.',
    )

    result = await agent.run('Create a simple example with 2 pages, each with 2 items')

    # Verify the structure is correct
    assert isinstance(result.output, TopModel)
    assert result.output.name is not None
    assert len(result.output.pages) == snapshot(2)
    assert all(isinstance(page, MiddleModel) for page in result.output.pages)
    assert all(len(page.items) == 2 for page in result.output.pages)
    assert all(isinstance(item, NestedModel) for page in result.output.pages for item in page.items)


def test_google_process_response_filters_empty_text_parts(google_provider: GoogleProvider):
    model = GoogleModel('gemini-2.5-pro', provider=google_provider)
    response = _generate_response_with_texts(response_id='resp-123', texts=['', 'first', '', 'second'])

    result = model._process_response(response)  # pyright: ignore[reportPrivateUsage]

    assert result.parts == snapshot([TextPart(content='first'), TextPart(content='second')])


async def test_gemini_streamed_response_emits_text_events_for_non_empty_parts():
    chunk = _generate_response_with_texts('stream-1', ['', 'streamed text'])

    async def response_iterator() -> AsyncIterator[GenerateContentResponse]:
        yield chunk

    streamed_response = GeminiStreamedResponse(
        model_request_parameters=ModelRequestParameters(),
        _model_name='gemini-test',
        _response=response_iterator(),
        _timestamp=IsDatetime(),
        _provider_name='test-provider',
        _provider_url='',
    )

    events = [event async for event in streamed_response._get_event_iterator()]  # pyright: ignore[reportPrivateUsage]
    assert events == snapshot([PartStartEvent(index=0, part=TextPart(content='streamed text'))])


async def _cleanup_file_search_store(store: Any, client: Any) -> None:
    """Helper function to clean up a file search store if it exists."""
    if store is not None and store.name is not None:
        await client.aio.file_search_stores.delete(name=store.name, config={'force': True})


def _generate_response_with_texts(response_id: str, texts: list[str]) -> GenerateContentResponse:
    return GenerateContentResponse.model_validate(
        {
            'response_id': response_id,
            'model_version': 'gemini-test',
            'usage_metadata': GenerateContentResponseUsageMetadata(
                prompt_token_count=0,
                candidates_token_count=0,
            ),
            'candidates': [
                {
                    'finish_reason': GoogleFinishReason.STOP,
                    'content': {
                        'role': 'model',
                        'parts': [{'text': text} for text in texts],
                    },
                }
            ],
        }
    )


@pytest.mark.vcr()
async def test_google_model_file_search_tool(allow_model_requests: None, google_provider: GoogleProvider):
    client = google_provider.client

    with tempfile.NamedTemporaryFile(mode='w', suffix='.txt', delete=False) as f:
        f.write('Paris is the capital of France. The Eiffel Tower is a famous landmark in Paris.')
        test_file_path = f.name

    store = None
    try:
        store = await client.aio.file_search_stores.create(config={'display_name': 'test-file-search-store'})
        assert store.name is not None

        with open(test_file_path, 'rb') as f:
            await client.aio.file_search_stores.upload_to_file_search_store(
                file_search_store_name=store.name, file=f, config={'mime_type': 'text/plain'}
            )

        await asyncio.sleep(3)

        m = GoogleModel('gemini-2.5-pro', provider=google_provider)
        agent = Agent(
            m,
            system_prompt='You are a helpful assistant.',
            builtin_tools=[FileSearchTool(file_store_ids={store.name})],
        )

        result = await agent.run('What is the capital of France?')
        assert result.all_messages() == snapshot(
            [
                ModelRequest(
                    parts=[
                        SystemPromptPart(
                            content='You are a helpful assistant.',
                            timestamp=IsDatetime(),
                        ),
                        UserPromptPart(
                            content='What is the capital of France?',
                            timestamp=IsDatetime(),
                        ),
                    ],
                    run_id=IsStr(),
                ),
                ModelResponse(
                    parts=[
                        BuiltinToolCallPart(
                            tool_name='file_search',
                            args={},
                            tool_call_id=IsStr(),
                            provider_name='google-gla',
                        ),
                        BuiltinToolReturnPart(
                            tool_name='file_search',
                            content=[
                                {
                                    'text': 'Paris is the capital of France. The Eiffel Tower is a famous landmark in Paris.',
                                    'file_search_store': 'fileSearchStores/testfilesearchstore-s6zmrh92ulpr',
                                },
                                {
                                    'text': 'Paris is the capital of France. The Eiffel Tower is a famous landmark in Paris.',
                                    'file_search_store': 'fileSearchStores/testfilesearchstore-s6zmrh92ulpr',
                                },
                            ],
                            tool_call_id=IsStr(),
                            timestamp=IsDatetime(),
                            provider_name='google-gla',
                        ),
                        TextPart(
                            content="""\
The capital of France is Paris.

Paris is a major global center for art, fashion, gastronomy, and culture. A famous landmark in the city is the Eiffel Tower. The city is also known for its 19th-century cityscape, which is crisscrossed by wide boulevards and the River Seine.\
"""
                        ),
                    ],
                    usage=RequestUsage(
                        input_tokens=15,
                        output_tokens=2464,
                        details={
                            'thoughts_tokens': 879,
                            'tool_use_prompt_tokens': 1485,
                            'text_prompt_tokens': 15,
                            'text_tool_use_prompt_tokens': 1485,
                        },
                    ),
                    model_name='gemini-2.5-pro',
                    timestamp=IsDatetime(),
                    provider_name='google-gla',
                    provider_details={'finish_reason': 'STOP'},
                    provider_response_id=IsStr(),
                    finish_reason='stop',
                    run_id=IsStr(),
                ),
            ]
        )

        messages = result.all_messages()
        result = await agent.run(user_prompt='Tell me about the Eiffel Tower.', message_history=messages)
        assert result.new_messages() == snapshot(
            [
                ModelRequest(
                    parts=[
                        UserPromptPart(
                            content='Tell me about the Eiffel Tower.',
                            timestamp=IsDatetime(),
                        )
                    ],
                    run_id=IsStr(),
                ),
                ModelResponse(
                    parts=[
                        BuiltinToolCallPart(
                            tool_name='file_search',
                            args={},
                            tool_call_id=IsStr(),
                            provider_name='google-gla',
                        ),
                        BuiltinToolReturnPart(
                            tool_name='file_search',
                            content=[
                                {
                                    'text': 'Paris is the capital of France. The Eiffel Tower is a famous landmark in Paris.',
                                    'file_search_store': 'fileSearchStores/testfilesearchstore-s6zmrh92ulpr',
                                }
                            ],
                            tool_call_id=IsStr(),
                            timestamp=IsDatetime(),
                            provider_name='google-gla',
                        ),
                        TextPart(
                            content="""\
The Eiffel Tower is a famous landmark located in Paris, the capital of France. It is one of the most recognizable structures in the world.

Here are some key facts about the Eiffel Tower:

*   **Construction:** It was designed by the engineer Gustave Eiffel, and his company built it between 1887 and 1889. It was created as the entrance arch for the 1889 Exposition Universelle (World's Fair), which celebrated the 100th anniversary of the French Revolution.
*   **Design and Material:** The tower is made of wrought iron and is a masterpiece of structural engineering. Its open-lattice design was innovative for its time and was chosen for its wind resistance and stability.
*   **Height:** The Eiffel Tower stands at a height of 330 meters (1,083 feet), including its antennas. For about 41 years, it held the title of the tallest man-made structure in the world until the Chrysler Building in New York City was completed in 1930.
*   **Visiting:** The tower has three levels for visitors. The first two levels can be reached by stairs or elevators and feature restaurants and shops. The top level, accessible only by elevator, offers panoramic views of Paris.
*   **Cultural Impact:** Initially criticized by some of France's leading artists and intellectuals for its design, the Eiffel Tower has since become a global cultural icon of France and a symbol of Paris itself. It is one of the most visited paid monuments in the world.\
"""
                        ),
                    ],
                    usage=RequestUsage(
                        input_tokens=88,
                        output_tokens=776,
                        details={
                            'thoughts_tokens': 167,
                            'tool_use_prompt_tokens': 270,
                            'text_prompt_tokens': 88,
                            'text_tool_use_prompt_tokens': 270,
                        },
                    ),
                    model_name='gemini-2.5-pro',
                    timestamp=IsDatetime(),
                    provider_name='google-gla',
                    provider_details={'finish_reason': 'STOP'},
                    provider_response_id=IsStr(),
                    finish_reason='stop',
                    run_id=IsStr(),
                ),
            ]
        )

    finally:
        os.unlink(test_file_path)
        await _cleanup_file_search_store(store, client)


@pytest.mark.vcr()
async def test_google_model_file_search_tool_stream(allow_model_requests: None, google_provider: GoogleProvider):
    client = google_provider.client

    with tempfile.NamedTemporaryFile(mode='w', suffix='.txt', delete=False) as f:
        f.write('Paris is the capital of France. The Eiffel Tower is a famous landmark in Paris.')
        test_file_path = f.name

    store = None
    try:
        store = await client.aio.file_search_stores.create(config={'display_name': 'test-file-search-stream'})
        assert store.name is not None

        with open(test_file_path, 'rb') as f:
            await client.aio.file_search_stores.upload_to_file_search_store(
                file_search_store_name=store.name, file=f, config={'mime_type': 'text/plain'}
            )

        await asyncio.sleep(3)

        m = GoogleModel('gemini-2.5-pro', provider=google_provider)
        agent = Agent(
            m,
            system_prompt='You are a helpful assistant.',
            builtin_tools=[FileSearchTool(file_store_ids={store.name})],
        )

        event_parts: list[Any] = []
        async with agent.iter(user_prompt='What is the capital of France?') as agent_run:
            async for node in agent_run:
                if Agent.is_model_request_node(node) or Agent.is_call_tools_node(node):
                    async with node.stream(agent_run.ctx) as request_stream:
                        async for event in request_stream:
                            event_parts.append(event)

        assert agent_run.result is not None
        messages = agent_run.result.all_messages()
        assert messages == snapshot(
            [
                ModelRequest(
                    parts=[
                        SystemPromptPart(
                            content='You are a helpful assistant.',
                            timestamp=IsDatetime(),
                        ),
                        UserPromptPart(
                            content='What is the capital of France?',
                            timestamp=IsDatetime(),
                        ),
                    ],
                    run_id=IsStr(),
                ),
                ModelResponse(
                    parts=[
                        BuiltinToolCallPart(
                            tool_name='file_search',
                            args={'query': 'what is the capital of France?'},
                            tool_call_id=IsStr(),
                            provider_name='google-gla',
                        ),
                        BuiltinToolReturnPart(
                            tool_name='file_search',
                            content=[
                                {
                                    'text': 'Paris is the capital of France. The Eiffel Tower is a famous landmark in Paris.',
                                    'file_search_store': 'fileSearchStores/testfilesearchstream-df5lsen5e6i5',
                                }
                            ],
                            tool_call_id=IsStr(),
                            timestamp=IsDatetime(),
                            provider_name='google-gla',
                        ),
                        TextPart(content='The capital of France is Paris. A famous landmark in Paris is the Eiffel'),
                        TextPart(content=' Tower.'),
                    ],
                    usage=RequestUsage(
                        input_tokens=15,
                        output_tokens=790,
                        details={
                            'thoughts_tokens': 211,
                            'tool_use_prompt_tokens': 526,
                            'text_prompt_tokens': 15,
                            'text_tool_use_prompt_tokens': 526,
                        },
                    ),
                    model_name='gemini-2.5-pro',
                    timestamp=IsDatetime(),
                    provider_name='google-gla',
                    provider_details={'finish_reason': 'STOP'},
                    provider_response_id=IsStr(),
                    finish_reason='stop',
                    run_id=IsStr(),
                ),
            ]
        )

        assert event_parts == snapshot(
            [
                PartStartEvent(
                    index=0,
                    part=BuiltinToolCallPart(
                        tool_name='file_search',
                        args={'query': 'what is the capital of France?'},
                        tool_call_id=IsStr(),
                        provider_name='google-gla',
                    ),
                ),
                PartEndEvent(
                    index=0,
                    part=BuiltinToolCallPart(
                        tool_name='file_search',
                        args={'query': 'what is the capital of France?'},
                        tool_call_id=IsStr(),
                        provider_name='google-gla',
                    ),
                    next_part_kind='builtin-tool-return',
                ),
                PartStartEvent(
                    index=1,
                        part=BuiltinToolReturnPart(
                            tool_name='file_search',
                            content=[
                                {
                                    'text': 'Paris is the capital of France. The Eiffel Tower is a famous landmark in Paris.',
                                    'file_search_store': 'fileSearchStores/testfilesearchstream-df5lsen5e6i5',
                                }
                            ],
                        tool_call_id=IsStr(),
                        timestamp=IsDatetime(),
                        provider_name='google-gla',
                    ),
                    previous_part_kind='builtin-tool-call',
                ),
                PartStartEvent(
                    index=2,
                    part=BuiltinToolCallPart(
                        tool_name='file_search',
                        args={'query': 'what is the capital of France?'},
                        tool_call_id=IsStr(),
                        provider_name='google-gla',
                    ),
                    previous_part_kind='builtin-tool-return',
                ),
                PartEndEvent(
                    index=2,
                    part=BuiltinToolCallPart(
                        tool_name='file_search',
                        args={'query': 'what is the capital of France?'},
                        tool_call_id=IsStr(),
                        provider_name='google-gla',
                    ),
                    next_part_kind='text',
                ),
                PartStartEvent(
                    index=3, part=TextPart(content='The capital of France'), previous_part_kind='builtin-tool-call'
                ),
                FinalResultEvent(tool_name=None, tool_call_id=None),
                PartDeltaEvent(
                    index=3, delta=TextPartDelta(content_delta=' is Paris. A famous landmark in Paris is the Eiffel')
                ),
                PartEndEvent(
                    index=3,
                    part=TextPart(content='The capital of France is Paris. A famous landmark in Paris is the Eiffel'),
                    next_part_kind='builtin-tool-return',
                ),
                PartStartEvent(
                    index=4,
                        part=BuiltinToolReturnPart(
                            tool_name='file_search',
                            content=[
                                {
                                    'text': 'Paris is the capital of France. The Eiffel Tower is a famous landmark in Paris.',
                                    'file_search_store': 'fileSearchStores/testfilesearchstream-df5lsen5e6i5',
                                }
                            ],
                        tool_call_id=IsStr(),
                        timestamp=IsDatetime(),
                        provider_name='google-gla',
                    ),
                    previous_part_kind='text',
                ),
                PartStartEvent(index=5, part=TextPart(content=' Tower.'), previous_part_kind='builtin-tool-return'),
                PartEndEvent(index=5, part=TextPart(content=' Tower.')),
                BuiltinToolCallEvent(  # pyright: ignore[reportDeprecated]
                    part=BuiltinToolCallPart(
                        tool_name='file_search',
                        args={'query': 'what is the capital of France?'},
                        tool_call_id=IsStr(),
                        provider_name='google-gla',
                    )
                ),
                BuiltinToolResultEvent(  # pyright: ignore[reportDeprecated]
                    result=BuiltinToolReturnPart(
                        tool_name='file_search',
                        content=[
                            {
                                'text': 'Paris is the capital of France. The Eiffel Tower is a famous landmark in Paris.',
                                'file_search_store': 'fileSearchStores/testfilesearchstream-df5lsen5e6i5',
                            }
                        ],
                        tool_call_id=IsStr(),
                        timestamp=IsDatetime(),
                        provider_name='google-gla',
                    )
                ),
                BuiltinToolCallEvent(  # pyright: ignore[reportDeprecated]
                    part=BuiltinToolCallPart(
                        tool_name='file_search',
                        args={'query': 'what is the capital of France?'},
                        tool_call_id=IsStr(),
                        provider_name='google-gla',
                    )
                ),
                BuiltinToolResultEvent(  # pyright: ignore[reportDeprecated]
                    result=BuiltinToolReturnPart(
                        tool_name='file_search',
                        content=[
                            {
                                'text': 'Paris is the capital of France. The Eiffel Tower is a famous landmark in Paris.',
                                'file_search_store': 'fileSearchStores/testfilesearchstream-df5lsen5e6i5',
                            }
                        ],
                        tool_call_id=IsStr(),
                        timestamp=IsDatetime(),
                        provider_name='google-gla',
                    )
                ),
            ]
        )

    finally:
        os.unlink(test_file_path)
        await _cleanup_file_search_store(store, client)


async def test_cache_point_filtering():
    """Test that CachePoint is filtered out in Google internal method."""
    from pydantic_ai import CachePoint

    # Create a minimal GoogleModel instance to test _map_user_prompt
    model = GoogleModel('gemini-1.5-flash', provider=GoogleProvider(api_key='test-key'))

    # Test that CachePoint in a list is handled (triggers line 606)
    content = await model._map_user_prompt(UserPromptPart(content=['text before', CachePoint(), 'text after']))  # pyright: ignore[reportPrivateUsage]

    # CachePoint should be filtered out, only text content should remain
    assert len(content) == 2
    assert content[0] == {'text': 'text before'}
    assert content[1] == {'text': 'text after'}


async def test_thinking_with_tool_calls_from_other_model(
    allow_model_requests: None, google_provider: GoogleProvider, openai_api_key: str
):
    openai_model = OpenAIResponsesModel('gpt-5', provider=OpenAIProvider(api_key=openai_api_key))

    class CityLocation(BaseModel):
        city: str
        country: str

    agent = Agent()

    @agent.tool_plain
    def get_country() -> str:
        return 'Mexico'

    result = await agent.run('What is the capital of the country?', model=openai_model)
    assert result.output == snapshot('Mexico City (Ciudad de México).')
    messages = result.all_messages()
    assert messages == snapshot(
        [
            ModelRequest(
                parts=[
                    UserPromptPart(
                        content='What is the capital of the country?',
                        timestamp=IsDatetime(),
                    )
                ],
                run_id=IsStr(),
            ),
            ModelResponse(
                parts=[
                    ThinkingPart(
                        content='',
                        id=IsStr(),
                        signature=IsStr(),
                        provider_name='openai',
                    ),
                    ToolCallPart(
                        tool_name='get_country',
                        args='{}',
                        tool_call_id=IsStr(),
                        id=IsStr(),
                    ),
                ],
                usage=RequestUsage(input_tokens=37, output_tokens=272, details={'reasoning_tokens': 256}),
                model_name='gpt-5-2025-08-07',
                timestamp=IsDatetime(),
                provider_name='openai',
                provider_details={'finish_reason': 'completed'},
                provider_response_id=IsStr(),
                finish_reason='stop',
                run_id=IsStr(),
            ),
            ModelRequest(
                parts=[
                    ToolReturnPart(
                        tool_name='get_country',
                        content='Mexico',
                        tool_call_id=IsStr(),
                        timestamp=IsDatetime(),
                    )
                ],
                run_id=IsStr(),
            ),
            ModelResponse(
                parts=[
                    ThinkingPart(
                        content='',
                        id=IsStr(),
                        signature=IsStr(),
                        provider_name='openai',
                    ),
                    TextPart(
                        content='Mexico City (Ciudad de México).',
                        id=IsStr(),
                    ),
                ],
                usage=RequestUsage(input_tokens=379, output_tokens=77, details={'reasoning_tokens': 64}),
                model_name='gpt-5-2025-08-07',
                timestamp=IsDatetime(),
                provider_name='openai',
                provider_details={'finish_reason': 'completed'},
                provider_response_id=IsStr(),
                finish_reason='stop',
                run_id=IsStr(),
            ),
        ]
    )

    model = GoogleModel('gemini-3-pro-preview', provider=google_provider)

    result = await agent.run(model=model, message_history=messages[:-1], output_type=CityLocation)
    assert result.output == snapshot(CityLocation(city='Mexico City', country='Mexico'))
    assert result.new_messages() == snapshot(
        [
            ModelResponse(
                parts=[
                    ToolCallPart(
                        tool_name='final_result',
                        args={'city': 'Mexico City', 'country': 'Mexico'},
                        tool_call_id=IsStr(),
                        provider_details={'thought_signature': IsStr()},
                    )
                ],
                usage=RequestUsage(
                    input_tokens=107, output_tokens=146, details={'thoughts_tokens': 123, 'text_prompt_tokens': 107}
                ),
                model_name='gemini-3-pro-preview',
                timestamp=IsDatetime(),
                provider_name='google-gla',
                provider_details={'finish_reason': 'STOP'},
                provider_response_id=IsStr(),
                finish_reason='stop',
                run_id=IsStr(),
            ),
            ModelRequest(
                parts=[
                    ToolReturnPart(
                        tool_name='final_result',
                        content='Final result processed.',
                        tool_call_id=IsStr(),
                        timestamp=IsDatetime(),
                    )
                ],
                run_id=IsStr(),
            ),
        ]
    )


@pytest.mark.parametrize(
    'error_class,error_response,expected_status',
    [
        (
            errors.ServerError,
            {'error': {'code': 503, 'message': 'The service is currently unavailable.', 'status': 'UNAVAILABLE'}},
            503,
        ),
        (
            errors.ClientError,
            {'error': {'code': 400, 'message': 'Invalid request parameters', 'status': 'INVALID_ARGUMENT'}},
            400,
        ),
        (
            errors.ClientError,
            {'error': {'code': 429, 'message': 'Rate limit exceeded', 'status': 'RESOURCE_EXHAUSTED'}},
            429,
        ),
    ],
)
async def test_google_api_errors_are_handled(
    allow_model_requests: None,
    google_provider: GoogleProvider,
    mocker: MockerFixture,
    error_class: type[errors.APIError],
    error_response: dict[str, Any],
    expected_status: int,
):
    model = GoogleModel('gemini-1.5-flash', provider=google_provider)
    mocked_error = error_class(expected_status, error_response)
    mocker.patch.object(model.client.aio.models, 'generate_content', side_effect=mocked_error)

    agent = Agent(model=model)

    with pytest.raises(ModelHTTPError) as exc_info:
        await agent.run('This prompt will trigger the mocked error.')

    assert exc_info.value.status_code == expected_status
    assert error_response['error']['message'] in str(exc_info.value.body)


async def test_google_api_non_http_error(
    allow_model_requests: None,
    google_provider: GoogleProvider,
    mocker: MockerFixture,
):
    model = GoogleModel('gemini-1.5-flash', provider=google_provider)
    mocked_error = errors.APIError(302, {'error': {'code': 302, 'message': 'Redirect', 'status': 'REDIRECT'}})
    mocker.patch.object(model.client.aio.models, 'generate_content', side_effect=mocked_error)

    agent = Agent(model=model)

    with pytest.raises(ModelAPIError) as exc_info:
        await agent.run('This prompt will trigger the mocked error.')

    assert exc_info.value.model_name == 'gemini-1.5-flash'


async def test_google_model_retrying_after_empty_response(allow_model_requests: None, google_provider: GoogleProvider):
    message_history = [
        ModelRequest(parts=[UserPromptPart(content='Hi')]),
        ModelResponse(parts=[]),
    ]

    model = GoogleModel('gemini-3-pro-preview', provider=google_provider)

    agent = Agent(model=model)

    result = await agent.run(message_history=message_history)
    assert result.output == snapshot('Hello! How can I help you today?')
    assert result.new_messages() == snapshot(
        [
            ModelRequest(parts=[], run_id=IsStr()),
            ModelResponse(
                parts=[
                    TextPart(
                        content='Hello! How can I help you today?',
                        provider_details={'thought_signature': IsStr()},
                    )
                ],
                usage=RequestUsage(
                    input_tokens=2, output_tokens=222, details={'thoughts_tokens': 213, 'text_prompt_tokens': 2}
                ),
                model_name='gemini-3-pro-preview',
                timestamp=IsDatetime(),
                provider_name='google-gla',
                provider_details={'finish_reason': 'STOP'},
                provider_response_id=IsStr(),
                finish_reason='stop',
                run_id=IsStr(),
            ),
        ]
    )


def test_google_thought_signature_on_thinking_part():
    """Verify that "legacy" thought signatures stored on preceding thinking parts are handled identically
    to those stored on provider details."""

    signature = base64.b64encode(b'signature').decode('utf-8')

    old_google_response = _content_model_response(
        ModelResponse(
            parts=[
                TextPart(content='text1'),
                ThinkingPart(content='', signature=signature, provider_name='google-gla'),
                TextPart(content='text2'),
                TextPart(content='text3'),
            ],
            provider_name='google-gla',
        ),
        'google-gla',
    )
    new_google_response = _content_model_response(
        ModelResponse(
            parts=[
                TextPart(content='text1'),
                TextPart(content='text2', provider_details={'thought_signature': signature}),
                TextPart(content='text3'),
            ],
            provider_name='google-gla',
        ),
        'google-gla',
    )
    assert old_google_response == snapshot(
        {
            'role': 'model',
            'parts': [{'text': 'text1'}, {'thought_signature': b'signature', 'text': 'text2'}, {'text': 'text3'}],
        }
    )
    assert new_google_response == snapshot(
        {
            'role': 'model',
            'parts': [{'text': 'text1'}, {'thought_signature': b'signature', 'text': 'text2'}, {'text': 'text3'}],
        }
    )
    assert old_google_response == new_google_response

    old_google_response = _content_model_response(
        ModelResponse(
            parts=[
                ThinkingPart(content='thought', signature=signature, provider_name='google-gla'),
                TextPart(content='text'),
            ],
            provider_name='google-gla',
        ),
        'google-gla',
    )
    new_google_response = _content_model_response(
        ModelResponse(
            parts=[
                ThinkingPart(content='thought'),
                TextPart(content='text', provider_details={'thought_signature': signature}),
            ],
            provider_name='google-gla',
        ),
        'google-gla',
    )
    assert old_google_response == snapshot(
        {
            'role': 'model',
            'parts': [{'text': 'thought', 'thought': True}, {'thought_signature': b'signature', 'text': 'text'}],
        }
    )
    assert new_google_response == snapshot(
        {
            'role': 'model',
            'parts': [{'text': 'thought', 'thought': True}, {'thought_signature': b'signature', 'text': 'text'}],
        }
    )
    assert old_google_response == new_google_response

    old_google_response = _content_model_response(
        ModelResponse(
            parts=[
                ThinkingPart(content='thought', signature=signature, provider_name='google-gla'),
                TextPart(content='text'),
            ],
            provider_name='google-gla',
        ),
        'google-gla',
    )
    new_google_response = _content_model_response(
        ModelResponse(
            parts=[
                ThinkingPart(content='thought'),
                TextPart(content='text', provider_details={'thought_signature': signature}),
            ],
            provider_name='google-gla',
        ),
        'google-gla',
    )
    assert old_google_response == snapshot(
        {
            'role': 'model',
            'parts': [{'text': 'thought', 'thought': True}, {'thought_signature': b'signature', 'text': 'text'}],
        }
    )
    assert new_google_response == snapshot(
        {
            'role': 'model',
            'parts': [{'text': 'thought', 'thought': True}, {'thought_signature': b'signature', 'text': 'text'}],
        }
    )
    assert old_google_response == new_google_response


def test_google_missing_tool_call_thought_signature():
    google_response = _content_model_response(
        ModelResponse(
            parts=[
                ToolCallPart(tool_name='tool', args={}, tool_call_id='tool_call_id'),
                ToolCallPart(tool_name='tool2', args={}, tool_call_id='tool_call_id2'),
            ],
            provider_name='openai',
        ),
        'google-gla',
    )
    assert google_response == snapshot(
        {
            'role': 'model',
            'parts': [
                {
                    'function_call': {'name': 'tool', 'args': {}, 'id': 'tool_call_id'},
                    'thought_signature': b'context_engineering_is_the_way_to_go',
                },
                {'function_call': {'name': 'tool2', 'args': {}, 'id': 'tool_call_id2'}},
            ],
        }
    )
<|MERGE_RESOLUTION|>--- conflicted
+++ resolved
@@ -48,15 +48,10 @@
 from pydantic_ai.agent import Agent
 from pydantic_ai.builtin_tools import (
     CodeExecutionTool,
-<<<<<<< HEAD
     FileSearchTool,
-    ImageGenerationTool,
-    UrlContextTool,
-=======
     ImageGenerationTool,
     UrlContextTool,  # pyright: ignore[reportDeprecated]
     WebFetchTool,
->>>>>>> ffafffea
     WebSearchTool,
 )
 from pydantic_ai.exceptions import ModelAPIError, ModelHTTPError, ModelRetry, UnexpectedModelBehavior, UserError
