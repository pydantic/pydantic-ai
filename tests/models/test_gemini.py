--- conflicted
+++ resolved
@@ -544,11 +544,7 @@
                 usage=Usage(requests=1, request_tokens=1, response_tokens=2, total_tokens=3, details={}),
                 model_name='gemini-1.5-flash-123',
                 timestamp=IsNow(tz=timezone.utc),
-<<<<<<< HEAD
-                vendor_details={'finish_reason': 'STOP'},
-=======
                 finish_reason='stop',
->>>>>>> e15b836e
             ),
         ]
     )
@@ -564,11 +560,7 @@
                 usage=Usage(requests=1, request_tokens=1, response_tokens=2, total_tokens=3, details={}),
                 model_name='gemini-1.5-flash-123',
                 timestamp=IsNow(tz=timezone.utc),
-<<<<<<< HEAD
-                vendor_details={'finish_reason': 'STOP'},
-=======
                 finish_reason='stop',
->>>>>>> e15b836e
             ),
             ModelRequest(parts=[UserPromptPart(content='Hello', timestamp=IsNow(tz=timezone.utc))]),
             ModelResponse(
@@ -601,11 +593,7 @@
                 usage=Usage(requests=1, request_tokens=1, response_tokens=2, total_tokens=3, details={}),
                 model_name='gemini-1.5-flash-123',
                 timestamp=IsNow(tz=timezone.utc),
-<<<<<<< HEAD
-                vendor_details={'finish_reason': 'STOP'},
-=======
                 finish_reason='stop',
->>>>>>> e15b836e
             ),
             ModelRequest(
                 parts=[
@@ -668,11 +656,7 @@
                 usage=Usage(requests=1, request_tokens=1, response_tokens=2, total_tokens=3, details={}),
                 model_name='gemini-1.5-flash-123',
                 timestamp=IsNow(tz=timezone.utc),
-<<<<<<< HEAD
-                vendor_details={'finish_reason': 'STOP'},
-=======
                 finish_reason='stop',
->>>>>>> e15b836e
             ),
             ModelRequest(
                 parts=[
@@ -692,11 +676,7 @@
                 usage=Usage(requests=1, request_tokens=1, response_tokens=2, total_tokens=3, details={}),
                 model_name='gemini-1.5-flash-123',
                 timestamp=IsNow(tz=timezone.utc),
-<<<<<<< HEAD
-                vendor_details={'finish_reason': 'STOP'},
-=======
                 finish_reason='stop',
->>>>>>> e15b836e
             ),
             ModelRequest(
                 parts=[
@@ -719,11 +699,7 @@
                 usage=Usage(requests=1, request_tokens=1, response_tokens=2, total_tokens=3, details={}),
                 model_name='gemini-1.5-flash-123',
                 timestamp=IsNow(tz=timezone.utc),
-<<<<<<< HEAD
-                vendor_details={'finish_reason': 'STOP'},
-=======
                 finish_reason='stop',
->>>>>>> e15b836e
             ),
         ]
     )
@@ -1144,11 +1120,7 @@
                 ),
                 model_name='gemini-2.5-pro-preview-03-25',
                 timestamp=IsDatetime(),
-<<<<<<< HEAD
-                vendor_details={'finish_reason': 'STOP'},
-=======
                 finish_reason='stop',
->>>>>>> e15b836e
             ),
             ModelRequest(
                 parts=[
@@ -1178,11 +1150,7 @@
                 ),
                 model_name='gemini-2.5-pro-preview-03-25',
                 timestamp=IsDatetime(),
-<<<<<<< HEAD
-                vendor_details={'finish_reason': 'STOP'},
-=======
                 finish_reason='stop',
->>>>>>> e15b836e
             ),
         ]
     )
