--- conflicted
+++ resolved
@@ -1323,7 +1323,6 @@
 
 
 @pytest.mark.vcr()
-<<<<<<< HEAD
 async def test_gemini_model_thinking_part(allow_model_requests: None, gemini_api_key: str, openai_api_key: str):
     with try_import() as imports_successful:
         from pydantic_ai.models.openai import OpenAIResponsesModel, OpenAIResponsesModelSettings
@@ -1400,76 +1399,10 @@
                         timestamp=IsDatetime(),
                     )
                 ]
-=======
-async def test_gemini_youtube_video_url_input(allow_model_requests: None, gemini_api_key: str) -> None:
-    url = VideoUrl(url='https://youtu.be/lCdaVNyHtjU')
-
-    m = GeminiModel('gemini-2.0-flash', provider=GoogleGLAProvider(api_key=gemini_api_key))
-    agent = Agent(m)
-    result = await agent.run(['What is the main content of this URL?', url])
-
-    assert result.output == snapshot(
-        'The main content of the URL is an analysis of recent 404 HTTP responses. The analysis identifies several patterns, including the most common endpoints with 404 errors, request patterns (such as all requests being GET requests), timeline-related issues, and configuration/authentication problems. The analysis also provides recommendations for addressing the 404 errors.'
-    )
-    assert result.all_messages() == snapshot(
-        [
-            ModelRequest(
-                parts=[
-                    UserPromptPart(content=['What is the main content of this URL?', url], timestamp=IsDatetime()),
-                ],
->>>>>>> 7c1e47e2
             ),
             ModelResponse(
                 parts=[
                     TextPart(
-<<<<<<< HEAD
-                        content="""\
-Okay, let's draw an analogy between crossing a street and crossing a river, applying the safety principles from the street crossing guide to the river environment.
-
-Think of the **river** as being like the **street** – a natural barrier you need to get across. The **hazards** on the river are different from vehicles, but they are still things that can harm you.
-
-Here's the analogous guide for crossing a river:
-
-1.  **Before you approach the river:**
-    *   Just as you use a sidewalk to get to the street's edge, use a trail or the riverbank to get to a spot where you can assess the river.
-    *   If you're inexperienced with rivers or unsure about the conditions, try to have someone experienced accompany you.
-
-2.  **When you're ready to cross:**
-    *   Just as you look and listen for vehicles, carefully **assess the river conditions**. Look in all directions (upstream, downstream, across):
-        *   How fast is the current moving? (Like checking vehicle speed).
-        *   How deep does the water look? (Like judging the width and how much time you have).
-        *   Are there obstacles in the water (rocks, logs)? (Like parked cars or road hazards).
-        *   Is the bottom visible and does it look stable? (Like checking the road surface).
-        *   Check upstream for potential hazards coming towards you (like debris).
-    *   Listen to the river – the sound can tell you if the current is very strong or if there are rapids.
-    *   Acknowledge the river's power – just as you make eye contact with drivers, respect that the river can be dangerous and doesn't care if you're trying to cross.
-
-3.  **Use designated crossing areas whenever possible:**
-    *   If there's a **bridge or a ferry**, use it. These are like the crosswalks and traffic signals – the safest, established ways to cross, often managing the "flow" (of water below, or people/boats on the river).
-    *   If you must wade or swim, look for the safest possible **crossing point** – maybe a wider, shallower section, a known ford, or a spot with a less turbulent current. This is like choosing a crosswalk instead of crossing anywhere.
-
-4.  **While crossing:**
-    *   Just as you stay alert and avoid distractions, **focus completely on the crossing**. Don't be looking at your phone or distracted by conversation if you are actively navigating the water.
-    *   Move with purpose, but carefully. If wading, maintain your balance against the current and watch your footing. If swimming, focus on your technique and direction. Stay aware of where you are relative to your intended path and the river's flow.
-
-5.  **After crossing:**
-    *   Once you've safely reached the other side, take a moment to ensure you are truly out of the main flow and on stable ground. Be aware of the riverbank conditions.
-
-**Analogous Takeaway:**
-
-Just as you wouldn't just run blindly into a busy street, you shouldn't just jump into a river without understanding its conditions and choosing the safest method and location to cross. Be cautious, assess the "traffic" (current, depth, obstacles), and use the available "infrastructure" (bridges, ferries, established crossing points) whenever possible.\
-"""
-                    )
-                ],
-                usage=Usage(
-                    requests=1,
-                    request_tokens=801,
-                    response_tokens=1519,
-                    total_tokens=2320,
-                    details={'thoughts_tokens': 794, 'text_prompt_tokens': 801},
-                ),
-                model_name='gemini-2.5-flash-preview-04-17',
-=======
                         content='The main content of the URL is an analysis of recent 404 HTTP responses. The analysis identifies several patterns, including the most common endpoints with 404 errors, request patterns (such as all requests being GET requests), timeline-related issues, and configuration/authentication problems. The analysis also provides recommendations for addressing the 404 errors.'
                     ),
                 ],
@@ -1486,7 +1419,79 @@
                     },
                 ),
                 model_name='gemini-2.0-flash',
->>>>>>> 7c1e47e2
+                timestamp=IsDatetime(),
+                vendor_details={'finish_reason': 'STOP'},
+            ),
+        ]
+    )
+
+
+async def test_gemini_youtube_video_url_input(allow_model_requests: None, gemini_api_key: str) -> None:
+    url = VideoUrl(url='https://youtu.be/lCdaVNyHtjU')
+
+    m = GeminiModel('gemini-2.0-flash', provider=GoogleGLAProvider(api_key=gemini_api_key))
+    agent = Agent(m)
+    result = await agent.run(['What is the main content of this URL?', url])
+
+    assert result.output == snapshot(
+        'The main content of the URL is an analysis of recent 404 HTTP responses. The analysis identifies several patterns, including the most common endpoints with 404 errors, request patterns (such as all requests being GET requests), timeline-related issues, and configuration/authentication problems. The analysis also provides recommendations for addressing the 404 errors.'
+    )
+    assert result.all_messages() == snapshot(
+        [
+            ModelRequest(
+                parts=[
+                    UserPromptPart(content=['What is the main content of this URL?', url], timestamp=IsDatetime()),
+                ],
+            ),
+            ModelResponse(
+                parts=[
+                    TextPart(
+                        content="""\
+Okay, let's draw an analogy between crossing a street and crossing a river, applying the safety principles from the street crossing guide to the river environment.
+
+Think of the **river** as being like the **street** – a natural barrier you need to get across. The **hazards** on the river are different from vehicles, but they are still things that can harm you.
+
+Here's the analogous guide for crossing a river:
+
+1.  **Before you approach the river:**
+    *   Just as you use a sidewalk to get to the street's edge, use a trail or the riverbank to get to a spot where you can assess the river.
+    *   If you're inexperienced with rivers or unsure about the conditions, try to have someone experienced accompany you.
+
+2.  **When you're ready to cross:**
+    *   Just as you look and listen for vehicles, carefully **assess the river conditions**. Look in all directions (upstream, downstream, across):
+        *   How fast is the current moving? (Like checking vehicle speed).
+        *   How deep does the water look? (Like judging the width and how much time you have).
+        *   Are there obstacles in the water (rocks, logs)? (Like parked cars or road hazards).
+        *   Is the bottom visible and does it look stable? (Like checking the road surface).
+        *   Check upstream for potential hazards coming towards you (like debris).
+    *   Listen to the river – the sound can tell you if the current is very strong or if there are rapids.
+    *   Acknowledge the river's power – just as you make eye contact with drivers, respect that the river can be dangerous and doesn't care if you're trying to cross.
+
+3.  **Use designated crossing areas whenever possible:**
+    *   If there's a **bridge or a ferry**, use it. These are like the crosswalks and traffic signals – the safest, established ways to cross, often managing the "flow" (of water below, or people/boats on the river).
+    *   If you must wade or swim, look for the safest possible **crossing point** – maybe a wider, shallower section, a known ford, or a spot with a less turbulent current. This is like choosing a crosswalk instead of crossing anywhere.
+
+4.  **While crossing:**
+    *   Just as you stay alert and avoid distractions, **focus completely on the crossing**. Don't be looking at your phone or distracted by conversation if you are actively navigating the water.
+    *   Move with purpose, but carefully. If wading, maintain your balance against the current and watch your footing. If swimming, focus on your technique and direction. Stay aware of where you are relative to your intended path and the river's flow.
+
+5.  **After crossing:**
+    *   Once you've safely reached the other side, take a moment to ensure you are truly out of the main flow and on stable ground. Be aware of the riverbank conditions.
+
+**Analogous Takeaway:**
+
+Just as you wouldn't just run blindly into a busy street, you shouldn't just jump into a river without understanding its conditions and choosing the safest method and location to cross. Be cautious, assess the "traffic" (current, depth, obstacles), and use the available "infrastructure" (bridges, ferries, established crossing points) whenever possible.\
+"""
+                    )
+                ],
+                usage=Usage(
+                    requests=1,
+                    request_tokens=801,
+                    response_tokens=1519,
+                    total_tokens=2320,
+                    details={'thoughts_tokens': 794, 'text_prompt_tokens': 801},
+                ),
+                model_name='gemini-2.5-flash-preview-04-17',
                 timestamp=IsDatetime(),
                 vendor_details={'finish_reason': 'STOP'},
             ),
