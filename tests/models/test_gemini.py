# pyright: reportPrivateUsage=false
from __future__ import annotations as _annotations

import datetime
import json
from collections.abc import AsyncIterator, Callable, Sequence
from dataclasses import dataclass
from datetime import timezone
from typing import Annotated

import httpx
import pytest
from inline_snapshot import snapshot
from pydantic import BaseModel, Field
from typing_extensions import Literal, TypeAlias

from pydantic_ai import Agent, ModelRetry, UnexpectedModelBehavior, UserError
from pydantic_ai.exceptions import ModelHTTPError
from pydantic_ai.messages import (
    BinaryContent,
    DocumentUrl,
    ImageUrl,
    ModelRequest,
    ModelResponse,
    RetryPromptPart,
    SystemPromptPart,
    TextPart,
    ToolCallPart,
    ToolReturnPart,
    UserPromptPart,
)
from pydantic_ai.models import ModelRequestParameters
from pydantic_ai.models.gemini import (
    GeminiModel,
    GeminiModelSettings,
    _content_model_response,
    _gemini_response_ta,
    _gemini_streamed_response_ta,
    _GeminiCandidates,
    _GeminiContent,
    _GeminiFunction,
    _GeminiFunctionCallingConfig,
    _GeminiResponse,
    _GeminiSafetyRating,
    _GeminiToolConfig,
    _GeminiTools,
    _GeminiUsageMetaData,
)
from pydantic_ai.providers.google_gla import GoogleGLAProvider
from pydantic_ai.result import Usage
from pydantic_ai.tools import ToolDefinition

from ..conftest import ClientWithHandler, IsNow, IsStr, TestEnv

pytestmark = pytest.mark.anyio


async def test_model_simple(allow_model_requests: None):
    m = GeminiModel('gemini-1.5-flash', provider=GoogleGLAProvider(api_key='via-arg'))
    assert isinstance(m.client, httpx.AsyncClient)
    assert m.model_name == 'gemini-1.5-flash'
    assert 'x-goog-api-key' in m.client.headers

    arc = ModelRequestParameters(function_tools=[], allow_text_result=True, output_tools=[])
    tools = m._get_tools(arc)
    tool_config = m._get_tool_config(arc, tools)
    assert tools is None
    assert tool_config is None


async def test_model_tools(allow_model_requests: None):
    m = GeminiModel('gemini-1.5-flash', provider=GoogleGLAProvider(api_key='via-arg'))
    tools = [
        ToolDefinition(
            'foo',
            'This is foo',
            {'type': 'object', 'title': 'Foo', 'properties': {'bar': {'type': 'number', 'title': 'Bar'}}},
        ),
        ToolDefinition(
            'apple',
            'This is apple',
            {
                'type': 'object',
                'properties': {
                    'banana': {'type': 'array', 'title': 'Banana', 'items': {'type': 'number', 'title': 'Bar'}}
                },
            },
        ),
    ]
    result_tool = ToolDefinition(
        'result',
        'This is the tool for the final Result',
        {'type': 'object', 'title': 'Result', 'properties': {'spam': {'type': 'number'}}, 'required': ['spam']},
    )

    arc = ModelRequestParameters(function_tools=tools, allow_text_result=True, output_tools=[result_tool])
    tools = m._get_tools(arc)
    tool_config = m._get_tool_config(arc, tools)
    assert tools == snapshot(
        _GeminiTools(
            function_declarations=[
                _GeminiFunction(
                    name='foo',
                    description='This is foo',
                    parameters={'type': 'object', 'properties': {'bar': {'type': 'number'}}},
                ),
                _GeminiFunction(
                    name='apple',
                    description='This is apple',
                    parameters={
                        'type': 'object',
                        'properties': {'banana': {'type': 'array', 'items': {'type': 'number'}}},
                    },
                ),
                _GeminiFunction(
                    name='result',
                    description='This is the tool for the final Result',
                    parameters={
                        'type': 'object',
                        'properties': {'spam': {'type': 'number'}},
                        'required': ['spam'],
                    },
                ),
            ]
        )
    )
    assert tool_config is None


async def test_require_response_tool(allow_model_requests: None):
    m = GeminiModel('gemini-1.5-flash', provider=GoogleGLAProvider(api_key='via-arg'))
    result_tool = ToolDefinition(
        'result',
        'This is the tool for the final Result',
        {'type': 'object', 'title': 'Result', 'properties': {'spam': {'type': 'number'}}},
    )
    arc = ModelRequestParameters(function_tools=[], allow_text_result=False, output_tools=[result_tool])
    tools = m._get_tools(arc)
    tool_config = m._get_tool_config(arc, tools)
    assert tools == snapshot(
        _GeminiTools(
            function_declarations=[
                _GeminiFunction(
                    name='result',
                    description='This is the tool for the final Result',
                    parameters={
                        'type': 'object',
                        'properties': {'spam': {'type': 'number'}},
                    },
                ),
            ]
        )
    )
    assert tool_config == snapshot(
        _GeminiToolConfig(
            function_calling_config=_GeminiFunctionCallingConfig(mode='ANY', allowed_function_names=['result'])
        )
    )


async def test_json_def_replaced(allow_model_requests: None):
    class Location(BaseModel):
        lat: float
        lng: float = 1.1

    class Locations(BaseModel):
        locations: list[Location]

    json_schema = Locations.model_json_schema()
    assert json_schema == snapshot(
        {
            '$defs': {
                'Location': {
                    'properties': {
                        'lat': {'title': 'Lat', 'type': 'number'},
                        'lng': {'default': 1.1, 'title': 'Lng', 'type': 'number'},
                    },
                    'required': ['lat'],
                    'title': 'Location',
                    'type': 'object',
                }
            },
            'properties': {'locations': {'items': {'$ref': '#/$defs/Location'}, 'title': 'Locations', 'type': 'array'}},
            'required': ['locations'],
            'title': 'Locations',
            'type': 'object',
        }
    )

    m = GeminiModel('gemini-1.5-flash', provider=GoogleGLAProvider(api_key='via-arg'))
    result_tool = ToolDefinition(
        'result',
        'This is the tool for the final Result',
        json_schema,
    )
    assert m._get_tools(
        ModelRequestParameters(function_tools=[], allow_text_result=True, output_tools=[result_tool])
    ) == snapshot(
        _GeminiTools(
            function_declarations=[
                _GeminiFunction(
                    name='result',
                    description='This is the tool for the final Result',
                    parameters={
                        'properties': {
                            'locations': {
                                'items': {
                                    'properties': {
                                        'lat': {'type': 'number'},
                                        'lng': {'type': 'number'},
                                    },
                                    'required': ['lat'],
                                    'type': 'object',
                                },
                                'type': 'array',
                            }
                        },
                        'required': ['locations'],
                        'type': 'object',
                    },
                )
            ]
        )
    )


async def test_json_def_replaced_any_of(allow_model_requests: None):
    class Location(BaseModel):
        lat: float
        lng: float

    class Locations(BaseModel):
        op_location: Location | None = None

    json_schema = Locations.model_json_schema()

    m = GeminiModel('gemini-1.5-flash', provider=GoogleGLAProvider(api_key='via-arg'))
    result_tool = ToolDefinition(
        'result',
        'This is the tool for the final Result',
        json_schema,
    )
    assert m._get_tools(
        ModelRequestParameters(function_tools=[], allow_text_result=True, output_tools=[result_tool])
    ) == snapshot(
        _GeminiTools(
            function_declarations=[
                _GeminiFunction(
                    name='result',
                    description='This is the tool for the final Result',
                    parameters={
                        'properties': {
                            'op_location': {
                                'properties': {
                                    'lat': {'type': 'number'},
                                    'lng': {'type': 'number'},
                                },
                                'required': ['lat', 'lng'],
                                'nullable': True,
                                'type': 'object',
                            }
                        },
                        'type': 'object',
                    },
                )
            ]
        )
    )


async def test_json_def_recursive(allow_model_requests: None):
    class Location(BaseModel):
        lat: float
        lng: float
        nested_locations: list[Location]

    json_schema = Location.model_json_schema()
    assert json_schema == snapshot(
        {
            '$defs': {
                'Location': {
                    'properties': {
                        'lat': {'title': 'Lat', 'type': 'number'},
                        'lng': {'title': 'Lng', 'type': 'number'},
                        'nested_locations': {
                            'items': {'$ref': '#/$defs/Location'},
                            'title': 'Nested Locations',
                            'type': 'array',
                        },
                    },
                    'required': ['lat', 'lng', 'nested_locations'],
                    'title': 'Location',
                    'type': 'object',
                }
            },
            '$ref': '#/$defs/Location',
        }
    )

    m = GeminiModel('gemini-1.5-flash', provider=GoogleGLAProvider(api_key='via-arg'))
    result_tool = ToolDefinition(
        'result',
        'This is the tool for the final Result',
        json_schema,
    )
    with pytest.raises(UserError, match=r'Recursive `\$ref`s in JSON Schema are not supported by Gemini'):
        m._get_tools(ModelRequestParameters(function_tools=[], allow_text_result=True, output_tools=[result_tool]))


async def test_json_def_date(allow_model_requests: None):
    class FormattedStringFields(BaseModel):
        d: datetime.date
        dt: datetime.datetime
        t: datetime.time = Field(description='')
        td: datetime.timedelta = Field(description='my timedelta')

    json_schema = FormattedStringFields.model_json_schema()
    assert json_schema == snapshot(
        {
            'properties': {
                'd': {'format': 'date', 'title': 'D', 'type': 'string'},
                'dt': {'format': 'date-time', 'title': 'Dt', 'type': 'string'},
                't': {'format': 'time', 'title': 'T', 'type': 'string', 'description': ''},
                'td': {'format': 'duration', 'title': 'Td', 'type': 'string', 'description': 'my timedelta'},
            },
            'required': ['d', 'dt', 't', 'td'],
            'title': 'FormattedStringFields',
            'type': 'object',
        }
    )

    m = GeminiModel('gemini-1.5-flash', provider=GoogleGLAProvider(api_key='via-arg'))
    result_tool = ToolDefinition(
        'result',
        'This is the tool for the final Result',
        json_schema,
    )
    assert m._get_tools(
        ModelRequestParameters(function_tools=[], allow_text_result=True, output_tools=[result_tool])
    ) == snapshot(
        _GeminiTools(
            function_declarations=[
                _GeminiFunction(
                    description='This is the tool for the final Result',
                    name='result',
                    parameters={
                        'properties': {
                            'd': {'description': 'Format: date', 'type': 'string'},
                            'dt': {'description': 'Format: date-time', 'type': 'string'},
                            't': {'description': 'Format: time', 'type': 'string'},
                            'td': {'description': 'my timedelta (format: duration)', 'type': 'string'},
                        },
                        'required': ['d', 'dt', 't', 'td'],
                        'type': 'object',
                    },
                )
            ]
        )
    )


@dataclass
class AsyncByteStreamList(httpx.AsyncByteStream):
    data: list[bytes]

    async def __aiter__(self) -> AsyncIterator[bytes]:
        for chunk in self.data:
            yield chunk


ResOrList: TypeAlias = '_GeminiResponse | httpx.AsyncByteStream | Sequence[_GeminiResponse | httpx.AsyncByteStream]'
GetGeminiClient: TypeAlias = 'Callable[[ResOrList], httpx.AsyncClient]'


@pytest.fixture
async def get_gemini_client(
    client_with_handler: ClientWithHandler, env: TestEnv, allow_model_requests: None
) -> GetGeminiClient:
    env.set('GEMINI_API_KEY', 'via-env-var')

    def create_client(response_or_list: ResOrList) -> httpx.AsyncClient:
        index = 0

        def handler(request: httpx.Request) -> httpx.Response:
            nonlocal index

            ua = request.headers.get('User-Agent')
            assert isinstance(ua, str) and ua.startswith('pydantic-ai')

            if isinstance(response_or_list, Sequence):
                response = response_or_list[index]
                index += 1
            else:
                response = response_or_list

            if isinstance(response, httpx.AsyncByteStream):
                content: bytes | None = None
                stream: httpx.AsyncByteStream | None = response
            else:
                content = _gemini_response_ta.dump_json(response, by_alias=True)
                stream = None

            return httpx.Response(
                200,
                content=content,
                stream=stream,
                headers={'Content-Type': 'application/json'},
            )

        return client_with_handler(handler)

    return create_client


def gemini_response(content: _GeminiContent, finish_reason: Literal['STOP'] | None = 'STOP') -> _GeminiResponse:
    candidate = _GeminiCandidates(content=content, index=0, safety_ratings=[])
    if finish_reason:  # pragma: no cover
        candidate['finish_reason'] = finish_reason
    return _GeminiResponse(candidates=[candidate], usage_metadata=example_usage(), model_version='gemini-1.5-flash-123')


def example_usage() -> _GeminiUsageMetaData:
    return _GeminiUsageMetaData(prompt_token_count=1, candidates_token_count=2, total_token_count=3)


async def test_text_success(get_gemini_client: GetGeminiClient):
    response = gemini_response(_content_model_response(ModelResponse(parts=[TextPart('Hello world')])))
    gemini_client = get_gemini_client(response)
    m = GeminiModel('gemini-1.5-flash', provider=GoogleGLAProvider(http_client=gemini_client))
    agent = Agent(m)

    result = await agent.run('Hello')
    assert result.output == 'Hello world'
    assert result.all_messages() == snapshot(
        [
            ModelRequest(parts=[UserPromptPart(content='Hello', timestamp=IsNow(tz=timezone.utc))]),
            ModelResponse(
                parts=[TextPart(content='Hello world')],
                model_name='gemini-1.5-flash-123',
                timestamp=IsNow(tz=timezone.utc),
            ),
        ]
    )
    assert result.usage() == snapshot(Usage(requests=1, request_tokens=1, response_tokens=2, total_tokens=3))

    result = await agent.run('Hello', message_history=result.new_messages())
    assert result.output == 'Hello world'
    assert result.all_messages() == snapshot(
        [
            ModelRequest(parts=[UserPromptPart(content='Hello', timestamp=IsNow(tz=timezone.utc))]),
            ModelResponse(
                parts=[TextPart(content='Hello world')],
                model_name='gemini-1.5-flash-123',
                timestamp=IsNow(tz=timezone.utc),
            ),
            ModelRequest(parts=[UserPromptPart(content='Hello', timestamp=IsNow(tz=timezone.utc))]),
            ModelResponse(
                parts=[TextPart(content='Hello world')],
                model_name='gemini-1.5-flash-123',
                timestamp=IsNow(tz=timezone.utc),
            ),
        ]
    )


async def test_request_structured_response(get_gemini_client: GetGeminiClient):
    response = gemini_response(
        _content_model_response(ModelResponse(parts=[ToolCallPart('final_output', {'response': [1, 2, 123]})]))
    )
    gemini_client = get_gemini_client(response)
    m = GeminiModel('gemini-1.5-flash', provider=GoogleGLAProvider(http_client=gemini_client))
    agent = Agent(m, output_type=list[int])

    result = await agent.run('Hello')
    assert result.output == [1, 2, 123]
    assert result.all_messages() == snapshot(
        [
            ModelRequest(parts=[UserPromptPart(content='Hello', timestamp=IsNow(tz=timezone.utc))]),
            ModelResponse(
                parts=[ToolCallPart(tool_name='final_output', args={'response': [1, 2, 123]}, tool_call_id=IsStr())],
                model_name='gemini-1.5-flash-123',
                timestamp=IsNow(tz=timezone.utc),
            ),
            ModelRequest(
                parts=[
                    ToolReturnPart(
                        tool_name='final_output',
                        content='Final result processed.',
                        timestamp=IsNow(tz=timezone.utc),
                        tool_call_id=IsStr(),
                    )
                ]
            ),
        ]
    )


async def test_request_tool_call(get_gemini_client: GetGeminiClient):
    responses = [
        gemini_response(
            _content_model_response(ModelResponse(parts=[ToolCallPart('get_location', {'loc_name': 'San Fransisco'})]))
        ),
        gemini_response(
            _content_model_response(
                ModelResponse(
                    parts=[
                        ToolCallPart('get_location', {'loc_name': 'London'}),
                        ToolCallPart('get_location', {'loc_name': 'New York'}),
                    ]
                )
            )
        ),
        gemini_response(_content_model_response(ModelResponse(parts=[TextPart('final response')]))),
    ]
    gemini_client = get_gemini_client(responses)
    m = GeminiModel('gemini-1.5-flash', provider=GoogleGLAProvider(http_client=gemini_client))
    agent = Agent(m, system_prompt='this is the system prompt')

    @agent.tool_plain
    async def get_location(loc_name: str) -> str:
        if loc_name == 'London':
            return json.dumps({'lat': 51, 'lng': 0})
        elif loc_name == 'New York':
            return json.dumps({'lat': 41, 'lng': -74})
        else:
            raise ModelRetry('Wrong location, please try again')

    result = await agent.run('Hello')
    assert result.output == 'final response'
    assert result.all_messages() == snapshot(
        [
            ModelRequest(
                parts=[
                    SystemPromptPart(content='this is the system prompt', timestamp=IsNow(tz=timezone.utc)),
                    UserPromptPart(content='Hello', timestamp=IsNow(tz=timezone.utc)),
                ]
            ),
            ModelResponse(
                parts=[
                    ToolCallPart(tool_name='get_location', args={'loc_name': 'San Fransisco'}, tool_call_id=IsStr())
                ],
                model_name='gemini-1.5-flash-123',
                timestamp=IsNow(tz=timezone.utc),
            ),
            ModelRequest(
                parts=[
                    RetryPromptPart(
                        content='Wrong location, please try again',
                        tool_name='get_location',
                        tool_call_id=IsStr(),
                        timestamp=IsNow(tz=timezone.utc),
                    )
                ]
            ),
            ModelResponse(
                parts=[
                    ToolCallPart(tool_name='get_location', args={'loc_name': 'London'}, tool_call_id=IsStr()),
                    ToolCallPart(tool_name='get_location', args={'loc_name': 'New York'}, tool_call_id=IsStr()),
                ],
                model_name='gemini-1.5-flash-123',
                timestamp=IsNow(tz=timezone.utc),
            ),
            ModelRequest(
                parts=[
                    ToolReturnPart(
                        tool_name='get_location',
                        content='{"lat": 51, "lng": 0}',
                        timestamp=IsNow(tz=timezone.utc),
                        tool_call_id=IsStr(),
                    ),
                    ToolReturnPart(
                        tool_name='get_location',
                        content='{"lat": 41, "lng": -74}',
                        timestamp=IsNow(tz=timezone.utc),
                        tool_call_id=IsStr(),
                    ),
                ]
            ),
            ModelResponse(
                parts=[TextPart(content='final response')],
                model_name='gemini-1.5-flash-123',
                timestamp=IsNow(tz=timezone.utc),
            ),
        ]
    )
    assert result.usage() == snapshot(Usage(requests=3, request_tokens=3, response_tokens=6, total_tokens=9))


async def test_unexpected_response(client_with_handler: ClientWithHandler, env: TestEnv, allow_model_requests: None):
    env.set('GEMINI_API_KEY', 'via-env-var')

    def handler(_: httpx.Request):
        return httpx.Response(401, content='invalid request')

    gemini_client = client_with_handler(handler)
    m = GeminiModel('gemini-1.5-flash', provider=GoogleGLAProvider(http_client=gemini_client))
    agent = Agent(m, system_prompt='this is the system prompt')

    with pytest.raises(ModelHTTPError) as exc_info:
        await agent.run('Hello')

    assert str(exc_info.value) == snapshot('status_code: 401, model_name: gemini-1.5-flash, body: invalid request')


async def test_stream_text(get_gemini_client: GetGeminiClient):
    responses = [
        gemini_response(_content_model_response(ModelResponse(parts=[TextPart('Hello ')]))),
        gemini_response(_content_model_response(ModelResponse(parts=[TextPart('world')]))),
    ]
    json_data = _gemini_streamed_response_ta.dump_json(responses, by_alias=True)
    stream = AsyncByteStreamList([json_data[:100], json_data[100:200], json_data[200:]])
    gemini_client = get_gemini_client(stream)
    m = GeminiModel('gemini-1.5-flash', provider=GoogleGLAProvider(http_client=gemini_client))
    agent = Agent(m)

    async with agent.run_stream('Hello') as result:
        chunks = [chunk async for chunk in result.stream(debounce_by=None)]
        assert chunks == snapshot(
            [
                'Hello ',
                'Hello world',
                # This last value is repeated due to the debounce_by=None combined with the need to emit
                # a final empty chunk to signal the end of the stream
                'Hello world',
            ]
        )
    assert result.usage() == snapshot(Usage(requests=1, request_tokens=2, response_tokens=4, total_tokens=6))

    async with agent.run_stream('Hello') as result:
        chunks = [chunk async for chunk in result.stream_text(delta=True, debounce_by=None)]
        assert chunks == snapshot(['Hello ', 'world'])
    assert result.usage() == snapshot(Usage(requests=1, request_tokens=2, response_tokens=4, total_tokens=6))


async def test_stream_invalid_unicode_text(get_gemini_client: GetGeminiClient):
    # Probably safe to remove this test once https://github.com/pydantic/pydantic-core/issues/1633 is resolved
    responses = [
        gemini_response(_content_model_response(ModelResponse(parts=[TextPart('abc')]))),
        gemini_response(_content_model_response(ModelResponse(parts=[TextPart('€def')]))),
    ]
    json_data = _gemini_streamed_response_ta.dump_json(responses, by_alias=True)

    for i in range(10, 1000):
        parts = [json_data[:i], json_data[i:]]
        try:
            parts[0].decode()
        except UnicodeDecodeError:
            break
    else:  # pragma: no cover
        assert False, 'failed to find a spot in payload that would break unicode parsing'

    with pytest.raises(UnicodeDecodeError):
        # Ensure the first part is _not_ valid unicode
        parts[0].decode()

    stream = AsyncByteStreamList(parts)
    gemini_client = get_gemini_client(stream)
    m = GeminiModel('gemini-1.5-flash', provider=GoogleGLAProvider(http_client=gemini_client))
    agent = Agent(m)

    async with agent.run_stream('Hello') as result:
        chunks = [chunk async for chunk in result.stream(debounce_by=None)]
        assert chunks == snapshot(['abc', 'abc€def', 'abc€def'])
    assert result.usage() == snapshot(Usage(requests=1, request_tokens=2, response_tokens=4, total_tokens=6))


async def test_stream_text_no_data(get_gemini_client: GetGeminiClient):
    responses = [_GeminiResponse(candidates=[], usage_metadata=example_usage())]
    json_data = _gemini_streamed_response_ta.dump_json(responses, by_alias=True)
    stream = AsyncByteStreamList([json_data[:100], json_data[100:200], json_data[200:]])
    gemini_client = get_gemini_client(stream)
    m = GeminiModel('gemini-1.5-flash', provider=GoogleGLAProvider(http_client=gemini_client))
    agent = Agent(m)
    with pytest.raises(UnexpectedModelBehavior, match='Streamed response ended without con'):
        async with agent.run_stream('Hello'):
            pass


async def test_stream_structured(get_gemini_client: GetGeminiClient):
    responses = [
        gemini_response(
            _content_model_response(ModelResponse(parts=[ToolCallPart('final_output', {'response': [1, 2]})])),
        ),
    ]
    json_data = _gemini_streamed_response_ta.dump_json(responses, by_alias=True)
    stream = AsyncByteStreamList([json_data[:100], json_data[100:200], json_data[200:]])
    gemini_client = get_gemini_client(stream)
    model = GeminiModel('gemini-1.5-flash', provider=GoogleGLAProvider(http_client=gemini_client))
    agent = Agent(model, output_type=tuple[int, int])

    async with agent.run_stream('Hello') as result:
        chunks = [chunk async for chunk in result.stream(debounce_by=None)]
        assert chunks == snapshot([(1, 2), (1, 2)])
    assert result.usage() == snapshot(Usage(requests=1, request_tokens=1, response_tokens=2, total_tokens=3))


async def test_stream_structured_tool_calls(get_gemini_client: GetGeminiClient):
    first_responses = [
        gemini_response(
            _content_model_response(ModelResponse(parts=[ToolCallPart('foo', {'x': 'a'})])),
        ),
        gemini_response(
            _content_model_response(ModelResponse(parts=[ToolCallPart('bar', {'y': 'b'})])),
        ),
    ]
    d1 = _gemini_streamed_response_ta.dump_json(first_responses, by_alias=True)
    first_stream = AsyncByteStreamList([d1[:100], d1[100:200], d1[200:300], d1[300:]])

    second_responses = [
        gemini_response(
            _content_model_response(ModelResponse(parts=[ToolCallPart('final_output', {'response': [1, 2]})])),
        ),
    ]
    d2 = _gemini_streamed_response_ta.dump_json(second_responses, by_alias=True)
    second_stream = AsyncByteStreamList([d2[:100], d2[100:]])

    gemini_client = get_gemini_client([first_stream, second_stream])
    model = GeminiModel('gemini-1.5-flash', provider=GoogleGLAProvider(http_client=gemini_client))
    agent = Agent(model, output_type=tuple[int, int])
    tool_calls: list[str] = []

    @agent.tool_plain
    async def foo(x: str) -> str:
        tool_calls.append(f'foo({x=!r})')
        return x

    @agent.tool_plain
    async def bar(y: str) -> str:
        tool_calls.append(f'bar({y=!r})')
        return y

    async with agent.run_stream('Hello') as result:
        response = await result.get_output()
        assert response == snapshot((1, 2))
    assert result.usage() == snapshot(Usage(requests=2, request_tokens=3, response_tokens=6, total_tokens=9))
    assert result.all_messages() == snapshot(
        [
            ModelRequest(parts=[UserPromptPart(content='Hello', timestamp=IsNow(tz=timezone.utc))]),
            ModelResponse(
                parts=[
                    ToolCallPart(tool_name='foo', args={'x': 'a'}, tool_call_id=IsStr()),
                    ToolCallPart(tool_name='bar', args={'y': 'b'}, tool_call_id=IsStr()),
                ],
                model_name='gemini-1.5-flash',
                timestamp=IsNow(tz=timezone.utc),
            ),
            ModelRequest(
                parts=[
                    ToolReturnPart(
                        tool_name='foo', content='a', timestamp=IsNow(tz=timezone.utc), tool_call_id=IsStr()
                    ),
                    ToolReturnPart(
                        tool_name='bar', content='b', timestamp=IsNow(tz=timezone.utc), tool_call_id=IsStr()
                    ),
                ]
            ),
            ModelResponse(
                parts=[ToolCallPart(tool_name='final_output', args={'response': [1, 2]}, tool_call_id=IsStr())],
                model_name='gemini-1.5-flash',
                timestamp=IsNow(tz=timezone.utc),
            ),
            ModelRequest(
                parts=[
                    ToolReturnPart(
                        tool_name='final_output',
                        content='Final result processed.',
                        timestamp=IsNow(tz=timezone.utc),
                        tool_call_id=IsStr(),
                    )
                ]
            ),
        ]
    )
    assert tool_calls == snapshot(["foo(x='a')", "bar(y='b')"])


async def test_stream_text_heterogeneous(get_gemini_client: GetGeminiClient):
    responses = [
        gemini_response(_content_model_response(ModelResponse(parts=[TextPart('Hello ')]))),
        gemini_response(
            _GeminiContent(
                role='model',
                parts=[
                    {'text': 'foo'},
                    {'function_call': {'name': 'get_location', 'args': {'loc_name': 'San Fransisco'}}},
                ],
            )
        ),
    ]
    json_data = _gemini_streamed_response_ta.dump_json(responses, by_alias=True)
    stream = AsyncByteStreamList([json_data[:100], json_data[100:200], json_data[200:]])
    gemini_client = get_gemini_client(stream)
    m = GeminiModel('gemini-1.5-flash', provider=GoogleGLAProvider(http_client=gemini_client))
    agent = Agent(m)

    @agent.tool_plain()
    def get_location(loc_name: str) -> str:
        return f'Location for {loc_name}'

    async with agent.run_stream('Hello') as result:
        data = await result.get_output()

    assert data == 'Hello foo'


async def test_empty_text_ignored():
    content = _content_model_response(
        ModelResponse(parts=[ToolCallPart('final_output', {'response': [1, 2, 123]}), TextPart(content='xxx')])
    )
    # text included
    assert content == snapshot(
        {
            'role': 'model',
            'parts': [
                {'function_call': {'name': 'final_output', 'args': {'response': [1, 2, 123]}}},
                {'text': 'xxx'},
            ],
        }
    )

    content = _content_model_response(
        ModelResponse(parts=[ToolCallPart('final_output', {'response': [1, 2, 123]}), TextPart(content='')])
    )
    # text skipped
    assert content == snapshot(
        {
            'role': 'model',
            'parts': [{'function_call': {'name': 'final_output', 'args': {'response': [1, 2, 123]}}}],
        }
    )


async def test_model_settings(client_with_handler: ClientWithHandler, env: TestEnv, allow_model_requests: None) -> None:
    def handler(request: httpx.Request) -> httpx.Response:
        generation_config = json.loads(request.content)['generation_config']
        assert generation_config == {
            'max_output_tokens': 1,
            'temperature': 0.1,
            'top_p': 0.2,
            'presence_penalty': 0.3,
            'frequency_penalty': 0.4,
        }
        return httpx.Response(
            200,
            content=_gemini_response_ta.dump_json(
                gemini_response(_content_model_response(ModelResponse(parts=[TextPart('world')]))),
                by_alias=True,
            ),
            headers={'Content-Type': 'application/json'},
        )

    gemini_client = client_with_handler(handler)
    m = GeminiModel('gemini-1.5-flash', provider=GoogleGLAProvider(http_client=gemini_client, api_key='mock'))
    agent = Agent(m)

    result = await agent.run(
        'hello',
        model_settings={
            'max_tokens': 1,
            'temperature': 0.1,
            'top_p': 0.2,
            'presence_penalty': 0.3,
            'frequency_penalty': 0.4,
        },
    )
    assert result.output == 'world'


def gemini_no_content_response(
    safety_ratings: list[_GeminiSafetyRating], finish_reason: Literal['SAFETY'] | None = 'SAFETY'
) -> _GeminiResponse:
    candidate = _GeminiCandidates(safety_ratings=safety_ratings)
    if finish_reason:
        candidate['finish_reason'] = finish_reason
    return _GeminiResponse(candidates=[candidate], usage_metadata=example_usage())


async def test_safety_settings_unsafe(
    client_with_handler: ClientWithHandler, env: TestEnv, allow_model_requests: None
) -> None:
    try:

        def handler(request: httpx.Request) -> httpx.Response:
            safety_settings = json.loads(request.content)['safety_settings']
            assert safety_settings == [
                {'category': 'HARM_CATEGORY_CIVIC_INTEGRITY', 'threshold': 'BLOCK_LOW_AND_ABOVE'},
                {'category': 'HARM_CATEGORY_DANGEROUS_CONTENT', 'threshold': 'BLOCK_LOW_AND_ABOVE'},
            ]

            return httpx.Response(
                200,
                content=_gemini_response_ta.dump_json(
                    gemini_no_content_response(
                        finish_reason='SAFETY',
                        safety_ratings=[
                            {'category': 'HARM_CATEGORY_HARASSMENT', 'probability': 'MEDIUM', 'blocked': True}
                        ],
                    ),
                    by_alias=True,
                ),
                headers={'Content-Type': 'application/json'},
            )

        gemini_client = client_with_handler(handler)

        m = GeminiModel('gemini-1.5-flash', provider=GoogleGLAProvider(http_client=gemini_client, api_key='mock'))
        agent = Agent(m)

        await agent.run(
            'a request for something rude',
            model_settings=GeminiModelSettings(
                gemini_safety_settings=[
                    {'category': 'HARM_CATEGORY_CIVIC_INTEGRITY', 'threshold': 'BLOCK_LOW_AND_ABOVE'},
                    {'category': 'HARM_CATEGORY_DANGEROUS_CONTENT', 'threshold': 'BLOCK_LOW_AND_ABOVE'},
                ]
            ),
        )
    except UnexpectedModelBehavior as e:
        assert repr(e) == "UnexpectedModelBehavior('Safety settings triggered')"


async def test_safety_settings_safe(
    client_with_handler: ClientWithHandler, env: TestEnv, allow_model_requests: None
) -> None:
    def handler(request: httpx.Request) -> httpx.Response:
        safety_settings = json.loads(request.content)['safety_settings']
        assert safety_settings == [
            {'category': 'HARM_CATEGORY_CIVIC_INTEGRITY', 'threshold': 'BLOCK_LOW_AND_ABOVE'},
            {'category': 'HARM_CATEGORY_DANGEROUS_CONTENT', 'threshold': 'BLOCK_LOW_AND_ABOVE'},
        ]

        return httpx.Response(
            200,
            content=_gemini_response_ta.dump_json(
                gemini_response(_content_model_response(ModelResponse(parts=[TextPart('world')]))),
                by_alias=True,
            ),
            headers={'Content-Type': 'application/json'},
        )

    gemini_client = client_with_handler(handler)
    m = GeminiModel('gemini-1.5-flash', provider=GoogleGLAProvider(http_client=gemini_client, api_key='mock'))
    agent = Agent(m)

    result = await agent.run(
        'hello',
        model_settings=GeminiModelSettings(
            gemini_safety_settings=[
                {'category': 'HARM_CATEGORY_CIVIC_INTEGRITY', 'threshold': 'BLOCK_LOW_AND_ABOVE'},
                {'category': 'HARM_CATEGORY_DANGEROUS_CONTENT', 'threshold': 'BLOCK_LOW_AND_ABOVE'},
            ]
        ),
    )
    assert result.output == 'world'


@pytest.mark.vcr()
async def test_image_as_binary_content_input(
    allow_model_requests: None, gemini_api_key: str, image_content: BinaryContent
) -> None:
    m = GeminiModel('gemini-2.0-flash', provider=GoogleGLAProvider(api_key=gemini_api_key))
    agent = Agent(m)

    result = await agent.run(['What is the name of this fruit?', image_content])
    assert result.output == snapshot('The fruit in the image is a kiwi.')


@pytest.mark.vcr()
async def test_image_url_input(allow_model_requests: None, gemini_api_key: str) -> None:
    m = GeminiModel('gemini-2.0-flash-exp', provider=GoogleGLAProvider(api_key=gemini_api_key))
    agent = Agent(m)

    image_url = ImageUrl(url='https://goo.gle/instrument-img')

    result = await agent.run(['What is the name of this fruit?', image_url])
    assert result.output == snapshot("This is not a fruit; it's a pipe organ console.")


@pytest.mark.vcr()
async def test_document_url_input(allow_model_requests: None, gemini_api_key: str) -> None:
    m = GeminiModel('gemini-2.0-flash-thinking-exp-01-21', provider=GoogleGLAProvider(api_key=gemini_api_key))
    agent = Agent(m)

    document_url = DocumentUrl(url='https://www.w3.org/WAI/ER/tests/xhtml/testfiles/resources/pdf/dummy.pdf')

    result = await agent.run(['What is the main content on this document?', document_url])
<<<<<<< HEAD
    assert result.output == snapshot('The main content of this document is that it is a **dummy PDF file**.')
=======
    assert result.data == snapshot('The main content of this document is that it is a **dummy PDF file**.')


@pytest.mark.vcr()
async def test_gemini_drop_exclusive_maximum(allow_model_requests: None, gemini_api_key: str) -> None:
    m = GeminiModel('gemini-2.0-flash', provider=GoogleGLAProvider(api_key=gemini_api_key))
    agent = Agent(m)

    @agent.tool_plain
    async def get_chinese_zodiac(age: Annotated[int, Field(gt=18)]) -> str:
        return 'Dragon'

    result = await agent.run('I want to know my chinese zodiac. I am 20 years old.')
    assert result.data == snapshot('Your Chinese zodiac is Dragon.\n')

    result = await agent.run('I want to know my chinese zodiac. I am 17 years old.')
    assert result.data == snapshot('I am sorry, I cannot fulfill this request. The age needs to be greater than 18.\n')
>>>>>>> 1a78d7e3
<|MERGE_RESOLUTION|>--- conflicted
+++ resolved
@@ -984,10 +984,7 @@
     document_url = DocumentUrl(url='https://www.w3.org/WAI/ER/tests/xhtml/testfiles/resources/pdf/dummy.pdf')
 
     result = await agent.run(['What is the main content on this document?', document_url])
-<<<<<<< HEAD
     assert result.output == snapshot('The main content of this document is that it is a **dummy PDF file**.')
-=======
-    assert result.data == snapshot('The main content of this document is that it is a **dummy PDF file**.')
 
 
 @pytest.mark.vcr()
@@ -1000,8 +997,9 @@
         return 'Dragon'
 
     result = await agent.run('I want to know my chinese zodiac. I am 20 years old.')
-    assert result.data == snapshot('Your Chinese zodiac is Dragon.\n')
+    assert result.output == snapshot('Your Chinese zodiac is Dragon.\n')
 
     result = await agent.run('I want to know my chinese zodiac. I am 17 years old.')
-    assert result.data == snapshot('I am sorry, I cannot fulfill this request. The age needs to be greater than 18.\n')
->>>>>>> 1a78d7e3
+    assert result.output == snapshot(
+        'I am sorry, I cannot fulfill this request. The age needs to be greater than 18.\n'
+    )