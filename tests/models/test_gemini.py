--- conflicted
+++ resolved
@@ -1234,7 +1234,6 @@
                 parts=[
                     ToolReturnPart(
                         tool_name='get_image',
-<<<<<<< HEAD
                         content=BinaryImage(
                             data=IsBytes(),
                             media_type='image/png',
@@ -1242,19 +1241,6 @@
                         tool_call_id=IsStr(),
                         timestamp=IsDatetime(),
                     )
-=======
-                        content='See file 241a70',
-                        tool_call_id=IsStr(),
-                        timestamp=IsDatetime(),
-                    ),
-                    UserPromptPart(
-                        content=[
-                            'This is file 241a70:',
-                            image_content,
-                        ],
-                        timestamp=IsDatetime(),
-                    ),
->>>>>>> ba58e3cd
                 ],
                 timestamp=IsDatetime(),
                 run_id=IsStr(),
