--- conflicted
+++ resolved
@@ -53,11 +53,7 @@
     _GeminiTools,
     _GeminiUsageMetaData,
 )
-<<<<<<< HEAD
-from pydantic_ai.output import ModelStructuredOutput, PromptedStructuredOutput, TextOutput, ToolOutput
-=======
 from pydantic_ai.output import NativeOutput, PromptedOutput, TextOutput, ToolOutput
->>>>>>> 8039c20f
 from pydantic_ai.providers.google_gla import GoogleGLAProvider
 from pydantic_ai.result import Usage
 from pydantic_ai.tools import ToolDefinition
@@ -1805,22 +1801,14 @@
 
 
 @pytest.mark.vcr()
-<<<<<<< HEAD
-async def test_gemini_model_structured_output_with_tools(allow_model_requests: None, gemini_api_key: str):
-=======
 async def test_gemini_native_output_with_tools(allow_model_requests: None, gemini_api_key: str):
->>>>>>> 8039c20f
     m = GeminiModel('gemini-2.0-flash', provider=GoogleGLAProvider(api_key=gemini_api_key))
 
     class CityLocation(BaseModel):
         city: str
         country: str
 
-<<<<<<< HEAD
-    agent = Agent(m, output_type=ModelStructuredOutput(CityLocation))
-=======
     agent = Agent(m, output_type=NativeOutput(CityLocation))
->>>>>>> 8039c20f
 
     @agent.tool_plain
     async def get_user_country() -> str:
@@ -1831,11 +1819,7 @@
 
 
 @pytest.mark.vcr()
-<<<<<<< HEAD
-async def test_gemini_model_structured_output(allow_model_requests: None, gemini_api_key: str):
-=======
 async def test_gemini_native_output(allow_model_requests: None, gemini_api_key: str):
->>>>>>> 8039c20f
     m = GeminiModel('gemini-2.0-flash', provider=GoogleGLAProvider(api_key=gemini_api_key))
 
     class CityLocation(BaseModel):
@@ -1844,11 +1828,7 @@
         city: str
         country: str
 
-<<<<<<< HEAD
-    agent = Agent(m, output_type=ModelStructuredOutput(CityLocation))
-=======
     agent = Agent(m, output_type=NativeOutput(CityLocation))
->>>>>>> 8039c20f
 
     result = await agent.run('What is the largest city in Mexico?')
     assert result.output == snapshot(CityLocation(city='Mexico City', country='Mexico'))
@@ -1891,11 +1871,7 @@
 
 
 @pytest.mark.vcr()
-<<<<<<< HEAD
-async def test_gemini_model_structured_output_multiple(allow_model_requests: None, gemini_api_key: str):
-=======
 async def test_gemini_native_output_multiple(allow_model_requests: None, gemini_api_key: str):
->>>>>>> 8039c20f
     m = GeminiModel('gemini-2.0-flash', provider=GoogleGLAProvider(api_key=gemini_api_key))
 
     class CityLocation(BaseModel):
@@ -1906,11 +1882,7 @@
         country: str
         language: str
 
-<<<<<<< HEAD
-    agent = Agent(m, output_type=ModelStructuredOutput([CityLocation, CountryLanguage]))
-=======
     agent = Agent(m, output_type=NativeOutput([CityLocation, CountryLanguage]))
->>>>>>> 8039c20f
 
     result = await agent.run('What is the primarily language spoken in Mexico?')
     assert result.output == snapshot(CountryLanguage(country='Mexico', language='Spanish'))
@@ -1958,22 +1930,14 @@
 
 
 @pytest.mark.vcr()
-<<<<<<< HEAD
-async def test_gemini_prompted_structured_output(allow_model_requests: None, gemini_api_key: str):
-=======
 async def test_gemini_prompted_output(allow_model_requests: None, gemini_api_key: str):
->>>>>>> 8039c20f
     m = GeminiModel('gemini-2.0-flash', provider=GoogleGLAProvider(api_key=gemini_api_key))
 
     class CityLocation(BaseModel):
         city: str
         country: str
 
-<<<<<<< HEAD
-    agent = Agent(m, output_type=PromptedStructuredOutput(CityLocation))
-=======
     agent = Agent(m, output_type=PromptedOutput(CityLocation))
->>>>>>> 8039c20f
 
     result = await agent.run('What is the largest city in Mexico?')
     assert result.output == snapshot(CityLocation(city='Mexico City', country='Mexico'))
@@ -2018,22 +1982,14 @@
 
 
 @pytest.mark.vcr()
-<<<<<<< HEAD
-async def test_gemini_prompted_structured_output_with_tools(allow_model_requests: None, gemini_api_key: str):
-=======
 async def test_gemini_prompted_output_with_tools(allow_model_requests: None, gemini_api_key: str):
->>>>>>> 8039c20f
     m = GeminiModel('gemini-2.5-pro-preview-05-06', provider=GoogleGLAProvider(api_key=gemini_api_key))
 
     class CityLocation(BaseModel):
         city: str
         country: str
 
-<<<<<<< HEAD
-    agent = Agent(m, output_type=PromptedStructuredOutput(CityLocation))
-=======
     agent = Agent(m, output_type=PromptedOutput(CityLocation))
->>>>>>> 8039c20f
 
     @agent.tool_plain
     async def get_user_country() -> str:
@@ -2111,11 +2067,7 @@
 
 
 @pytest.mark.vcr()
-<<<<<<< HEAD
-async def test_gemini_prompted_structured_output_multiple(allow_model_requests: None, gemini_api_key: str):
-=======
 async def test_gemini_prompted_output_multiple(allow_model_requests: None, gemini_api_key: str):
->>>>>>> 8039c20f
     m = GeminiModel('gemini-2.0-flash', provider=GoogleGLAProvider(api_key=gemini_api_key))
 
     class CityLocation(BaseModel):
@@ -2126,11 +2078,7 @@
         country: str
         language: str
 
-<<<<<<< HEAD
-    agent = Agent(m, output_type=PromptedStructuredOutput([CityLocation, CountryLanguage]))
-=======
     agent = Agent(m, output_type=PromptedOutput([CityLocation, CountryLanguage]))
->>>>>>> 8039c20f
 
     result = await agent.run('What is the largest city in Mexico?')
     assert result.output == snapshot(CityLocation(city='Mexico City', country='Mexico'))
