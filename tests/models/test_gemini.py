--- conflicted
+++ resolved
@@ -63,7 +63,7 @@
 from pydantic_ai.tools import ToolDefinition
 from pydantic_ai.usage import RequestUsage
 
-from ..conftest import ClientWithHandler, IsBytes, IsDatetime, IsInstance, IsNow, IsStr, TestEnv, try_import
+from ..conftest import ClientWithHandler, IsDatetime, IsInstance, IsNow, IsStr, TestEnv, try_import
 
 pytestmark = [
     pytest.mark.anyio,
@@ -1196,12 +1196,12 @@
             ModelResponse(
                 parts=[ToolCallPart(tool_name='get_image', args={}, tool_call_id=IsStr())],
                 usage=RequestUsage(
-                    input_tokens=33, output_tokens=74, details={'thoughts_tokens': 64, 'text_prompt_tokens': 33}
+                    input_tokens=33, output_tokens=163, details={'thoughts_tokens': 153, 'text_prompt_tokens': 33}
                 ),
                 model_name='gemini-3-pro-preview',
                 timestamp=IsDatetime(),
                 provider_details={'finish_reason': 'STOP'},
-                provider_response_id=IsStr(),
+                provider_response_id='9XokabCHON6UmtkP-8DnoQM',
                 run_id=IsStr(),
             ),
             ModelRequest(
@@ -1214,16 +1214,8 @@
                     ),
                     UserPromptPart(
                         content=[
-<<<<<<< HEAD
                             'This is file 241a70:',
                             image_content,
-=======
-                            'This is file 1c8566:',
-                            BinaryContent(
-                                data=IsBytes(),
-                                media_type='image/png',
-                            ),
->>>>>>> 5544e9fe
                         ],
                         timestamp=IsDatetime(),
                     ),
@@ -1232,37 +1224,28 @@
             ),
             ModelResponse(
                 parts=[
-                    TextPart(content='6'),
                     TextPart(
                         content="""\
- 1c8566
-The image shows a **kiwi** fruit that has been sliced in half.
-
-You can see:
-*   The **bright green flesh**.
-*   The ring of tiny **black seeds**.
-*   The **white core** in the center.
-*   The fuzzy **brown skin** around the outside.
-
-It's positioned against a plain white background.\
+- **Main subject**: A cross-section of a kiwi fruit.
+- **Shape**: Round.
+- **Outer layer**: Fuzzy brown skin visible around the circumference.
+- **Flesh color**: Bright green.
+- **Center**: A white oval core.
+- **Seeds**: Small black seeds arranged in a radial pattern around the white core.
+- **Texture**: The flesh appears juicy and fibrous, with radiating lines extending from the center to the edge.
+- **Background**: Plain white.
+- **Lighting**: Bright and even, highlighting the texture and moisture of the fruit.
+
 """
                     ),
                     TextPart(
-                        content="""\
-The fruit in the image is a **kiwi** (specifically, a sliced green kiwifruit).
-
-You can clearly identify it by its signature features:
-*   **Green flesh** with a radial pattern.
-*   A ring of small **black seeds**.
-*   A cream-colored **white core** in the center.
-*   Fuzzy **brown skin** visible on the exterior edge.\
-"""
+                        content='Based on the image provided, the fruit is a **kiwi**. It shows a cross-section with the characteristic bright green flesh, small black seeds arranged around a white center, and brown fuzzy skin on the outside.'
                     ),
                 ],
                 usage=RequestUsage(
-                    input_tokens=1185,
-                    output_tokens=552,
-                    details={'thoughts_tokens': 381, 'image_prompt_tokens': 1107, 'text_prompt_tokens': 78},
+                    input_tokens=1166,
+                    output_tokens=313,
+                    details={'thoughts_tokens': 146, 'image_prompt_tokens': 1088, 'text_prompt_tokens': 78},
                 ),
                 model_name='gemini-3-pro-preview',
                 timestamp=IsDatetime(),
