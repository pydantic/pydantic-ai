--- conflicted
+++ resolved
@@ -61,16 +61,10 @@
     assert m.model_name == 'gemini-1.5-flash'
     assert 'x-goog-api-key' in m.client.headers
 
-<<<<<<< HEAD
-    arc = ModelRequestParameters(function_tools=[], allow_text_output=True, output_tools=[])
-    tools = m._get_tools(arc)
-    tool_config = m._get_tool_config(arc, tools)
-=======
-    mrp = ModelRequestParameters(function_tools=[], allow_text_result=True, result_tools=[])
+    mrp = ModelRequestParameters(function_tools=[], allow_text_output=True, output_tools=[])
     mrp = m.customize_request_parameters(mrp)
     tools = m._get_tools(mrp)
     tool_config = m._get_tool_config(mrp, tools)
->>>>>>> b22f95c2
     assert tools is None
     assert tool_config is None
 
@@ -100,16 +94,10 @@
         {'type': 'object', 'title': 'Result', 'properties': {'spam': {'type': 'number'}}, 'required': ['spam']},
     )
 
-<<<<<<< HEAD
-    arc = ModelRequestParameters(function_tools=tools, allow_text_output=True, output_tools=[output_tool])
-    tools = m._get_tools(arc)
-    tool_config = m._get_tool_config(arc, tools)
-=======
-    mrp = ModelRequestParameters(function_tools=tools, allow_text_result=True, result_tools=[result_tool])
+    mrp = ModelRequestParameters(function_tools=tools, allow_text_output=True, output_tools=[output_tool])
     mrp = m.customize_request_parameters(mrp)
     tools = m._get_tools(mrp)
     tool_config = m._get_tool_config(mrp, tools)
->>>>>>> b22f95c2
     assert tools == snapshot(
         _GeminiTools(
             function_declarations=[
@@ -148,16 +136,10 @@
         'This is the tool for the final Result',
         {'type': 'object', 'title': 'Result', 'properties': {'spam': {'type': 'number'}}},
     )
-<<<<<<< HEAD
-    arc = ModelRequestParameters(function_tools=[], allow_text_output=False, output_tools=[output_tool])
-    tools = m._get_tools(arc)
-    tool_config = m._get_tool_config(arc, tools)
-=======
-    mrp = ModelRequestParameters(function_tools=[], allow_text_result=False, result_tools=[result_tool])
+    mrp = ModelRequestParameters(function_tools=[], allow_text_output=False, output_tools=[output_tool])
     mrp = m.customize_request_parameters(mrp)
     tools = m._get_tools(mrp)
     tool_config = m._get_tool_config(mrp, tools)
->>>>>>> b22f95c2
     assert tools == snapshot(
         _GeminiTools(
             function_declarations=[
@@ -214,15 +196,9 @@
         'This is the tool for the final Result',
         json_schema,
     )
-<<<<<<< HEAD
-    assert m._get_tools(
-        ModelRequestParameters(function_tools=[], allow_text_output=True, output_tools=[output_tool])
-    ) == snapshot(
-=======
-    mrp = ModelRequestParameters(function_tools=[], allow_text_result=True, result_tools=[result_tool])
+    mrp = ModelRequestParameters(function_tools=[], allow_text_output=True, output_tools=[output_tool])
     mrp = m.customize_request_parameters(mrp)
     assert m._get_tools(mrp) == snapshot(
->>>>>>> b22f95c2
         _GeminiTools(
             function_declarations=[
                 _GeminiFunction(
@@ -267,15 +243,9 @@
         'This is the tool for the final Result',
         json_schema,
     )
-<<<<<<< HEAD
-    assert m._get_tools(
-        ModelRequestParameters(function_tools=[], allow_text_output=True, output_tools=[output_tool])
-    ) == snapshot(
-=======
-    mrp = ModelRequestParameters(function_tools=[], allow_text_result=True, result_tools=[result_tool])
+    mrp = ModelRequestParameters(function_tools=[], allow_text_output=True, output_tools=[output_tool])
     mrp = m.customize_request_parameters(mrp)
     assert m._get_tools(mrp) == snapshot(
->>>>>>> b22f95c2
         _GeminiTools(
             function_declarations=[
                 _GeminiFunction(
@@ -337,13 +307,9 @@
         json_schema,
     )
     with pytest.raises(UserError, match=r'Recursive `\$ref`s in JSON Schema are not supported by Gemini'):
-<<<<<<< HEAD
-        m._get_tools(ModelRequestParameters(function_tools=[], allow_text_output=True, output_tools=[output_tool]))
-=======
-        mrp = ModelRequestParameters(function_tools=[], allow_text_result=True, result_tools=[result_tool])
+        mrp = ModelRequestParameters(function_tools=[], allow_text_output=True, output_tools=[output_tool])
         mrp = m.customize_request_parameters(mrp)
         m._get_tools(mrp)
->>>>>>> b22f95c2
 
 
 async def test_json_def_date(allow_model_requests: None):
@@ -374,15 +340,9 @@
         'This is the tool for the final Result',
         json_schema,
     )
-<<<<<<< HEAD
-    assert m._get_tools(
-        ModelRequestParameters(function_tools=[], allow_text_output=True, output_tools=[output_tool])
-    ) == snapshot(
-=======
-    mrp = ModelRequestParameters(function_tools=[], allow_text_result=True, result_tools=[result_tool])
+    mrp = ModelRequestParameters(function_tools=[], allow_text_output=True, output_tools=[output_tool])
     mrp = m.customize_request_parameters(mrp)
     assert m._get_tools(mrp) == snapshot(
->>>>>>> b22f95c2
         _GeminiTools(
             function_declarations=[
                 _GeminiFunction(
