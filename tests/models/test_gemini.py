# pyright: reportPrivateUsage=false
from __future__ import annotations as _annotations

import datetime
import json
from collections.abc import AsyncIterator, Callable, Sequence
from dataclasses import dataclass
from datetime import timezone
from typing import Annotated

import httpx
import pytest
from inline_snapshot import snapshot
from pydantic import BaseModel, Field
from typing_extensions import Literal, TypeAlias

from pydantic_ai import Agent, ModelRetry, UnexpectedModelBehavior, UserError
from pydantic_ai.exceptions import ModelHTTPError
from pydantic_ai.messages import (
    BinaryContent,
    DocumentUrl,
    ImageUrl,
    ModelRequest,
    ModelResponse,
    RetryPromptPart,
    SystemPromptPart,
    TextPart,
    ToolCallPart,
    ToolReturnPart,
    UserPromptPart,
)
from pydantic_ai.models import ModelRequestParameters
from pydantic_ai.models.gemini import (
    GeminiModel,
    GeminiModelSettings,
    _content_model_response,
    _gemini_response_ta,
    _gemini_streamed_response_ta,
    _GeminiCandidates,
    _GeminiContent,
    _GeminiFunction,
    _GeminiFunctionCallingConfig,
    _GeminiResponse,
    _GeminiSafetyRating,
    _GeminiToolConfig,
    _GeminiTools,
    _GeminiUsageMetaData,
)
from pydantic_ai.providers.google_gla import GoogleGLAProvider
from pydantic_ai.result import Usage
from pydantic_ai.tools import ToolDefinition

from ..conftest import ClientWithHandler, IsDatetime, IsNow, IsStr, TestEnv

pytestmark = pytest.mark.anyio


async def test_model_simple(allow_model_requests: None):
    m = GeminiModel('gemini-1.5-flash', provider=GoogleGLAProvider(api_key='via-arg'))
    assert isinstance(m.client, httpx.AsyncClient)
    assert m.model_name == 'gemini-1.5-flash'
    assert 'x-goog-api-key' in m.client.headers

    mrp = ModelRequestParameters(function_tools=[], allow_text_output=True, output_tools=[])
    mrp = m.customize_request_parameters(mrp)
    tools = m._get_tools(mrp)
    tool_config = m._get_tool_config(mrp, tools)
    assert tools is None
    assert tool_config is None


async def test_model_tools(allow_model_requests: None):
    m = GeminiModel('gemini-1.5-flash', provider=GoogleGLAProvider(api_key='via-arg'))
    tools = [
        ToolDefinition(
            'foo',
            'This is foo',
            {'type': 'object', 'title': 'Foo', 'properties': {'bar': {'type': 'number', 'title': 'Bar'}}},
        ),
        ToolDefinition(
            'apple',
            'This is apple',
            {
                'type': 'object',
                'properties': {
                    'banana': {'type': 'array', 'title': 'Banana', 'items': {'type': 'number', 'title': 'Bar'}}
                },
            },
        ),
    ]
    output_tool = ToolDefinition(
        'result',
        'This is the tool for the final Result',
        {'type': 'object', 'title': 'Result', 'properties': {'spam': {'type': 'number'}}, 'required': ['spam']},
    )

    mrp = ModelRequestParameters(function_tools=tools, allow_text_output=True, output_tools=[output_tool])
    mrp = m.customize_request_parameters(mrp)
    tools = m._get_tools(mrp)
    tool_config = m._get_tool_config(mrp, tools)
    assert tools == snapshot(
        _GeminiTools(
            function_declarations=[
                _GeminiFunction(
                    name='foo',
                    description='This is foo',
                    parameters={'type': 'object', 'properties': {'bar': {'type': 'number'}}},
                ),
                _GeminiFunction(
                    name='apple',
                    description='This is apple',
                    parameters={
                        'type': 'object',
                        'properties': {'banana': {'type': 'array', 'items': {'type': 'number'}}},
                    },
                ),
                _GeminiFunction(
                    name='result',
                    description='This is the tool for the final Result',
                    parameters={
                        'type': 'object',
                        'properties': {'spam': {'type': 'number'}},
                        'required': ['spam'],
                    },
                ),
            ]
        )
    )
    assert tool_config is None


async def test_require_response_tool(allow_model_requests: None):
    m = GeminiModel('gemini-1.5-flash', provider=GoogleGLAProvider(api_key='via-arg'))
    output_tool = ToolDefinition(
        'result',
        'This is the tool for the final Result',
        {'type': 'object', 'title': 'Result', 'properties': {'spam': {'type': 'number'}}},
    )
    mrp = ModelRequestParameters(function_tools=[], allow_text_output=False, output_tools=[output_tool])
    mrp = m.customize_request_parameters(mrp)
    tools = m._get_tools(mrp)
    tool_config = m._get_tool_config(mrp, tools)
    assert tools == snapshot(
        _GeminiTools(
            function_declarations=[
                _GeminiFunction(
                    name='result',
                    description='This is the tool for the final Result',
                    parameters={
                        'type': 'object',
                        'properties': {'spam': {'type': 'number'}},
                    },
                ),
            ]
        )
    )
    assert tool_config == snapshot(
        _GeminiToolConfig(
            function_calling_config=_GeminiFunctionCallingConfig(mode='ANY', allowed_function_names=['result'])
        )
    )


async def test_json_def_replaced(allow_model_requests: None):
    class Location(BaseModel):
        lat: float
        lng: float = 1.1

    class Locations(BaseModel):
        locations: list[Location]

    json_schema = Locations.model_json_schema()
    assert json_schema == snapshot(
        {
            '$defs': {
                'Location': {
                    'properties': {
                        'lat': {'title': 'Lat', 'type': 'number'},
                        'lng': {'default': 1.1, 'title': 'Lng', 'type': 'number'},
                    },
                    'required': ['lat'],
                    'title': 'Location',
                    'type': 'object',
                }
            },
            'properties': {'locations': {'items': {'$ref': '#/$defs/Location'}, 'title': 'Locations', 'type': 'array'}},
            'required': ['locations'],
            'title': 'Locations',
            'type': 'object',
        }
    )

    m = GeminiModel('gemini-1.5-flash', provider=GoogleGLAProvider(api_key='via-arg'))
    output_tool = ToolDefinition(
        'result',
        'This is the tool for the final Result',
        json_schema,
    )
    mrp = ModelRequestParameters(function_tools=[], allow_text_output=True, output_tools=[output_tool])
    mrp = m.customize_request_parameters(mrp)
    assert m._get_tools(mrp) == snapshot(
        _GeminiTools(
            function_declarations=[
                _GeminiFunction(
                    name='result',
                    description='This is the tool for the final Result',
                    parameters={
                        'properties': {
                            'locations': {
                                'items': {
                                    'properties': {
                                        'lat': {'type': 'number'},
                                        'lng': {'type': 'number'},
                                    },
                                    'required': ['lat'],
                                    'type': 'object',
                                },
                                'type': 'array',
                            }
                        },
                        'required': ['locations'],
                        'type': 'object',
                    },
                )
            ]
        )
    )


async def test_json_def_replaced_any_of(allow_model_requests: None):
    class Location(BaseModel):
        lat: float
        lng: float

    class Locations(BaseModel):
        op_location: Location | None = None

    json_schema = Locations.model_json_schema()

    m = GeminiModel('gemini-1.5-flash', provider=GoogleGLAProvider(api_key='via-arg'))
    output_tool = ToolDefinition(
        'result',
        'This is the tool for the final Result',
        json_schema,
    )
    mrp = ModelRequestParameters(function_tools=[], allow_text_output=True, output_tools=[output_tool])
    mrp = m.customize_request_parameters(mrp)
    assert m._get_tools(mrp) == snapshot(
        _GeminiTools(
            function_declarations=[
                _GeminiFunction(
                    name='result',
                    description='This is the tool for the final Result',
                    parameters={
                        'properties': {
                            'op_location': {
                                'properties': {
                                    'lat': {'type': 'number'},
                                    'lng': {'type': 'number'},
                                },
                                'required': ['lat', 'lng'],
                                'nullable': True,
                                'type': 'object',
                            }
                        },
                        'type': 'object',
                    },
                )
            ]
        )
    )


async def test_json_def_recursive(allow_model_requests: None):
    class Location(BaseModel):
        lat: float
        lng: float
        nested_locations: list[Location]

    json_schema = Location.model_json_schema()
    assert json_schema == snapshot(
        {
            '$defs': {
                'Location': {
                    'properties': {
                        'lat': {'title': 'Lat', 'type': 'number'},
                        'lng': {'title': 'Lng', 'type': 'number'},
                        'nested_locations': {
                            'items': {'$ref': '#/$defs/Location'},
                            'title': 'Nested Locations',
                            'type': 'array',
                        },
                    },
                    'required': ['lat', 'lng', 'nested_locations'],
                    'title': 'Location',
                    'type': 'object',
                }
            },
            '$ref': '#/$defs/Location',
        }
    )

    m = GeminiModel('gemini-1.5-flash', provider=GoogleGLAProvider(api_key='via-arg'))
    output_tool = ToolDefinition(
        'result',
        'This is the tool for the final Result',
        json_schema,
    )
    with pytest.raises(UserError, match=r'Recursive `\$ref`s in JSON Schema are not supported by Gemini'):
        mrp = ModelRequestParameters(function_tools=[], allow_text_output=True, output_tools=[output_tool])
        mrp = m.customize_request_parameters(mrp)
        m._get_tools(mrp)


async def test_json_def_date(allow_model_requests: None):
    class FormattedStringFields(BaseModel):
        d: datetime.date
        dt: datetime.datetime
        t: datetime.time = Field(description='')
        td: datetime.timedelta = Field(description='my timedelta')

    json_schema = FormattedStringFields.model_json_schema()
    assert json_schema == snapshot(
        {
            'properties': {
                'd': {'format': 'date', 'title': 'D', 'type': 'string'},
                'dt': {'format': 'date-time', 'title': 'Dt', 'type': 'string'},
                't': {'format': 'time', 'title': 'T', 'type': 'string', 'description': ''},
                'td': {'format': 'duration', 'title': 'Td', 'type': 'string', 'description': 'my timedelta'},
            },
            'required': ['d', 'dt', 't', 'td'],
            'title': 'FormattedStringFields',
            'type': 'object',
        }
    )

    m = GeminiModel('gemini-1.5-flash', provider=GoogleGLAProvider(api_key='via-arg'))
    output_tool = ToolDefinition(
        'result',
        'This is the tool for the final Result',
        json_schema,
    )
    mrp = ModelRequestParameters(function_tools=[], allow_text_output=True, output_tools=[output_tool])
    mrp = m.customize_request_parameters(mrp)
    assert m._get_tools(mrp) == snapshot(
        _GeminiTools(
            function_declarations=[
                _GeminiFunction(
                    description='This is the tool for the final Result',
                    name='result',
                    parameters={
                        'properties': {
                            'd': {'description': 'Format: date', 'type': 'string'},
                            'dt': {'description': 'Format: date-time', 'type': 'string'},
                            't': {'description': 'Format: time', 'type': 'string'},
                            'td': {'description': 'my timedelta (format: duration)', 'type': 'string'},
                        },
                        'required': ['d', 'dt', 't', 'td'],
                        'type': 'object',
                    },
                )
            ]
        )
    )


@dataclass
class AsyncByteStreamList(httpx.AsyncByteStream):
    data: list[bytes]

    async def __aiter__(self) -> AsyncIterator[bytes]:
        for chunk in self.data:
            yield chunk


ResOrList: TypeAlias = '_GeminiResponse | httpx.AsyncByteStream | Sequence[_GeminiResponse | httpx.AsyncByteStream]'
GetGeminiClient: TypeAlias = 'Callable[[ResOrList], httpx.AsyncClient]'


@pytest.fixture
async def get_gemini_client(
    client_with_handler: ClientWithHandler, env: TestEnv, allow_model_requests: None
) -> GetGeminiClient:
    env.set('GEMINI_API_KEY', 'via-env-var')

    def create_client(response_or_list: ResOrList) -> httpx.AsyncClient:
        index = 0

        def handler(request: httpx.Request) -> httpx.Response:
            nonlocal index

            ua = request.headers.get('User-Agent')
            assert isinstance(ua, str) and ua.startswith('pydantic-ai')

            if isinstance(response_or_list, Sequence):
                response = response_or_list[index]
                index += 1
            else:
                response = response_or_list

            if isinstance(response, httpx.AsyncByteStream):
                content: bytes | None = None
                stream: httpx.AsyncByteStream | None = response
            else:
                content = _gemini_response_ta.dump_json(response, by_alias=True)
                stream = None

            return httpx.Response(
                200,
                content=content,
                stream=stream,
                headers={'Content-Type': 'application/json'},
            )

        return client_with_handler(handler)

    return create_client


def gemini_response(content: _GeminiContent, finish_reason: Literal['STOP'] | None = 'STOP') -> _GeminiResponse:
    candidate = _GeminiCandidates(content=content, index=0, safety_ratings=[])
    if finish_reason:  # pragma: no cover
        candidate['finish_reason'] = finish_reason
    return _GeminiResponse(candidates=[candidate], usage_metadata=example_usage(), model_version='gemini-1.5-flash-123')


def example_usage() -> _GeminiUsageMetaData:
    return _GeminiUsageMetaData(prompt_token_count=1, candidates_token_count=2, total_token_count=3)


async def test_text_success(get_gemini_client: GetGeminiClient):
    response = gemini_response(_content_model_response(ModelResponse(parts=[TextPart('Hello world')])))
    gemini_client = get_gemini_client(response)
    m = GeminiModel('gemini-1.5-flash', provider=GoogleGLAProvider(http_client=gemini_client))
    agent = Agent(m)

    result = await agent.run('Hello')
    assert result.output == 'Hello world'
    assert result.all_messages() == snapshot(
        [
            ModelRequest(parts=[UserPromptPart(content='Hello', timestamp=IsNow(tz=timezone.utc))]),
            ModelResponse(
                parts=[TextPart(content='Hello world')],
                model_name='gemini-1.5-flash-123',
                timestamp=IsNow(tz=timezone.utc),
            ),
        ]
    )
    assert result.usage() == snapshot(Usage(requests=1, request_tokens=1, response_tokens=2, total_tokens=3))

    result = await agent.run('Hello', message_history=result.new_messages())
    assert result.output == 'Hello world'
    assert result.all_messages() == snapshot(
        [
            ModelRequest(parts=[UserPromptPart(content='Hello', timestamp=IsNow(tz=timezone.utc))]),
            ModelResponse(
                parts=[TextPart(content='Hello world')],
                model_name='gemini-1.5-flash-123',
                timestamp=IsNow(tz=timezone.utc),
            ),
            ModelRequest(parts=[UserPromptPart(content='Hello', timestamp=IsNow(tz=timezone.utc))]),
            ModelResponse(
                parts=[TextPart(content='Hello world')],
                model_name='gemini-1.5-flash-123',
                timestamp=IsNow(tz=timezone.utc),
            ),
        ]
    )


async def test_request_structured_response(get_gemini_client: GetGeminiClient):
    response = gemini_response(
        _content_model_response(ModelResponse(parts=[ToolCallPart('final_result', {'response': [1, 2, 123]})]))
    )
    gemini_client = get_gemini_client(response)
    m = GeminiModel('gemini-1.5-flash', provider=GoogleGLAProvider(http_client=gemini_client))
    agent = Agent(m, output_type=list[int])

    result = await agent.run('Hello')
    assert result.output == [1, 2, 123]
    assert result.all_messages() == snapshot(
        [
            ModelRequest(parts=[UserPromptPart(content='Hello', timestamp=IsNow(tz=timezone.utc))]),
            ModelResponse(
                parts=[ToolCallPart(tool_name='final_result', args={'response': [1, 2, 123]}, tool_call_id=IsStr())],
                model_name='gemini-1.5-flash-123',
                timestamp=IsNow(tz=timezone.utc),
            ),
            ModelRequest(
                parts=[
                    ToolReturnPart(
                        tool_name='final_result',
                        content='Final result processed.',
                        timestamp=IsNow(tz=timezone.utc),
                        tool_call_id=IsStr(),
                    )
                ]
            ),
        ]
    )


async def test_request_tool_call(get_gemini_client: GetGeminiClient):
    responses = [
        gemini_response(
            _content_model_response(ModelResponse(parts=[ToolCallPart('get_location', {'loc_name': 'San Fransisco'})]))
        ),
        gemini_response(
            _content_model_response(
                ModelResponse(
                    parts=[
                        ToolCallPart('get_location', {'loc_name': 'London'}),
                        ToolCallPart('get_location', {'loc_name': 'New York'}),
                    ]
                )
            )
        ),
        gemini_response(_content_model_response(ModelResponse(parts=[TextPart('final response')]))),
    ]
    gemini_client = get_gemini_client(responses)
    m = GeminiModel('gemini-1.5-flash', provider=GoogleGLAProvider(http_client=gemini_client))
    agent = Agent(m, system_prompt='this is the system prompt')

    @agent.tool_plain
    async def get_location(loc_name: str) -> str:
        if loc_name == 'London':
            return json.dumps({'lat': 51, 'lng': 0})
        elif loc_name == 'New York':
            return json.dumps({'lat': 41, 'lng': -74})
        else:
            raise ModelRetry('Wrong location, please try again')

    result = await agent.run('Hello')
    assert result.output == 'final response'
    assert result.all_messages() == snapshot(
        [
            ModelRequest(
                parts=[
                    SystemPromptPart(content='this is the system prompt', timestamp=IsNow(tz=timezone.utc)),
                    UserPromptPart(content='Hello', timestamp=IsNow(tz=timezone.utc)),
                ]
            ),
            ModelResponse(
                parts=[
                    ToolCallPart(tool_name='get_location', args={'loc_name': 'San Fransisco'}, tool_call_id=IsStr())
                ],
                model_name='gemini-1.5-flash-123',
                timestamp=IsNow(tz=timezone.utc),
            ),
            ModelRequest(
                parts=[
                    RetryPromptPart(
                        content='Wrong location, please try again',
                        tool_name='get_location',
                        tool_call_id=IsStr(),
                        timestamp=IsNow(tz=timezone.utc),
                    )
                ]
            ),
            ModelResponse(
                parts=[
                    ToolCallPart(tool_name='get_location', args={'loc_name': 'London'}, tool_call_id=IsStr()),
                    ToolCallPart(tool_name='get_location', args={'loc_name': 'New York'}, tool_call_id=IsStr()),
                ],
                model_name='gemini-1.5-flash-123',
                timestamp=IsNow(tz=timezone.utc),
            ),
            ModelRequest(
                parts=[
                    ToolReturnPart(
                        tool_name='get_location',
                        content='{"lat": 51, "lng": 0}',
                        timestamp=IsNow(tz=timezone.utc),
                        tool_call_id=IsStr(),
                    ),
                    ToolReturnPart(
                        tool_name='get_location',
                        content='{"lat": 41, "lng": -74}',
                        timestamp=IsNow(tz=timezone.utc),
                        tool_call_id=IsStr(),
                    ),
                ]
            ),
            ModelResponse(
                parts=[TextPart(content='final response')],
                model_name='gemini-1.5-flash-123',
                timestamp=IsNow(tz=timezone.utc),
            ),
        ]
    )
    assert result.usage() == snapshot(Usage(requests=3, request_tokens=3, response_tokens=6, total_tokens=9))


async def test_unexpected_response(client_with_handler: ClientWithHandler, env: TestEnv, allow_model_requests: None):
    env.set('GEMINI_API_KEY', 'via-env-var')

    def handler(_: httpx.Request):
        return httpx.Response(401, content='invalid request')

    gemini_client = client_with_handler(handler)
    m = GeminiModel('gemini-1.5-flash', provider=GoogleGLAProvider(http_client=gemini_client))
    agent = Agent(m, system_prompt='this is the system prompt')

    with pytest.raises(ModelHTTPError) as exc_info:
        await agent.run('Hello')

    assert str(exc_info.value) == snapshot('status_code: 401, model_name: gemini-1.5-flash, body: invalid request')


async def test_stream_text(get_gemini_client: GetGeminiClient):
    responses = [
        gemini_response(_content_model_response(ModelResponse(parts=[TextPart('Hello ')]))),
        gemini_response(_content_model_response(ModelResponse(parts=[TextPart('world')]))),
    ]
    json_data = _gemini_streamed_response_ta.dump_json(responses, by_alias=True)
    stream = AsyncByteStreamList([json_data[:100], json_data[100:200], json_data[200:]])
    gemini_client = get_gemini_client(stream)
    m = GeminiModel('gemini-1.5-flash', provider=GoogleGLAProvider(http_client=gemini_client))
    agent = Agent(m)

    async with agent.run_stream('Hello') as result:
        chunks = [chunk async for chunk in result.stream(debounce_by=None)]
        assert chunks == snapshot(
            [
                'Hello ',
                'Hello world',
                # This last value is repeated due to the debounce_by=None combined with the need to emit
                # a final empty chunk to signal the end of the stream
                'Hello world',
            ]
        )
    assert result.usage() == snapshot(Usage(requests=1, request_tokens=2, response_tokens=4, total_tokens=6))

    async with agent.run_stream('Hello') as result:
        chunks = [chunk async for chunk in result.stream_text(delta=True, debounce_by=None)]
        assert chunks == snapshot(['Hello ', 'world'])
    assert result.usage() == snapshot(Usage(requests=1, request_tokens=2, response_tokens=4, total_tokens=6))


async def test_stream_invalid_unicode_text(get_gemini_client: GetGeminiClient):
    # Probably safe to remove this test once https://github.com/pydantic/pydantic-core/issues/1633 is resolved
    responses = [
        gemini_response(_content_model_response(ModelResponse(parts=[TextPart('abc')]))),
        gemini_response(_content_model_response(ModelResponse(parts=[TextPart('€def')]))),
    ]
    json_data = _gemini_streamed_response_ta.dump_json(responses, by_alias=True)

    for i in range(10, 1000):
        parts = [json_data[:i], json_data[i:]]
        try:
            parts[0].decode()
        except UnicodeDecodeError:
            break
    else:  # pragma: no cover
        assert False, 'failed to find a spot in payload that would break unicode parsing'

    with pytest.raises(UnicodeDecodeError):
        # Ensure the first part is _not_ valid unicode
        parts[0].decode()

    stream = AsyncByteStreamList(parts)
    gemini_client = get_gemini_client(stream)
    m = GeminiModel('gemini-1.5-flash', provider=GoogleGLAProvider(http_client=gemini_client))
    agent = Agent(m)

    async with agent.run_stream('Hello') as result:
        chunks = [chunk async for chunk in result.stream(debounce_by=None)]
        assert chunks == snapshot(['abc', 'abc€def', 'abc€def'])
    assert result.usage() == snapshot(Usage(requests=1, request_tokens=2, response_tokens=4, total_tokens=6))


async def test_stream_text_no_data(get_gemini_client: GetGeminiClient):
    responses = [_GeminiResponse(candidates=[], usage_metadata=example_usage())]
    json_data = _gemini_streamed_response_ta.dump_json(responses, by_alias=True)
    stream = AsyncByteStreamList([json_data[:100], json_data[100:200], json_data[200:]])
    gemini_client = get_gemini_client(stream)
    m = GeminiModel('gemini-1.5-flash', provider=GoogleGLAProvider(http_client=gemini_client))
    agent = Agent(m)
    with pytest.raises(UnexpectedModelBehavior, match='Streamed response ended without con'):
        async with agent.run_stream('Hello'):
            pass


async def test_stream_structured(get_gemini_client: GetGeminiClient):
    responses = [
        gemini_response(
            _content_model_response(ModelResponse(parts=[ToolCallPart('final_result', {'response': [1, 2]})])),
        ),
    ]
    json_data = _gemini_streamed_response_ta.dump_json(responses, by_alias=True)
    stream = AsyncByteStreamList([json_data[:100], json_data[100:200], json_data[200:]])
    gemini_client = get_gemini_client(stream)
    model = GeminiModel('gemini-1.5-flash', provider=GoogleGLAProvider(http_client=gemini_client))
    agent = Agent(model, output_type=tuple[int, int])

    async with agent.run_stream('Hello') as result:
        chunks = [chunk async for chunk in result.stream(debounce_by=None)]
        assert chunks == snapshot([(1, 2), (1, 2)])
    assert result.usage() == snapshot(Usage(requests=1, request_tokens=1, response_tokens=2, total_tokens=3))


async def test_stream_structured_tool_calls(get_gemini_client: GetGeminiClient):
    first_responses = [
        gemini_response(
            _content_model_response(ModelResponse(parts=[ToolCallPart('foo', {'x': 'a'})])),
        ),
        gemini_response(
            _content_model_response(ModelResponse(parts=[ToolCallPart('bar', {'y': 'b'})])),
        ),
    ]
    d1 = _gemini_streamed_response_ta.dump_json(first_responses, by_alias=True)
    first_stream = AsyncByteStreamList([d1[:100], d1[100:200], d1[200:300], d1[300:]])

    second_responses = [
        gemini_response(
            _content_model_response(ModelResponse(parts=[ToolCallPart('final_result', {'response': [1, 2]})])),
        ),
    ]
    d2 = _gemini_streamed_response_ta.dump_json(second_responses, by_alias=True)
    second_stream = AsyncByteStreamList([d2[:100], d2[100:]])

    gemini_client = get_gemini_client([first_stream, second_stream])
    model = GeminiModel('gemini-1.5-flash', provider=GoogleGLAProvider(http_client=gemini_client))
    agent = Agent(model, output_type=tuple[int, int])
    tool_calls: list[str] = []

    @agent.tool_plain
    async def foo(x: str) -> str:
        tool_calls.append(f'foo({x=!r})')
        return x

    @agent.tool_plain
    async def bar(y: str) -> str:
        tool_calls.append(f'bar({y=!r})')
        return y

    async with agent.run_stream('Hello') as result:
        response = await result.get_output()
        assert response == snapshot((1, 2))
    assert result.usage() == snapshot(Usage(requests=2, request_tokens=3, response_tokens=6, total_tokens=9))
    assert result.all_messages() == snapshot(
        [
            ModelRequest(parts=[UserPromptPart(content='Hello', timestamp=IsNow(tz=timezone.utc))]),
            ModelResponse(
                parts=[
                    ToolCallPart(tool_name='foo', args={'x': 'a'}, tool_call_id=IsStr()),
                    ToolCallPart(tool_name='bar', args={'y': 'b'}, tool_call_id=IsStr()),
                ],
                model_name='gemini-1.5-flash',
                timestamp=IsNow(tz=timezone.utc),
            ),
            ModelRequest(
                parts=[
                    ToolReturnPart(
                        tool_name='foo', content='a', timestamp=IsNow(tz=timezone.utc), tool_call_id=IsStr()
                    ),
                    ToolReturnPart(
                        tool_name='bar', content='b', timestamp=IsNow(tz=timezone.utc), tool_call_id=IsStr()
                    ),
                ]
            ),
            ModelResponse(
                parts=[ToolCallPart(tool_name='final_result', args={'response': [1, 2]}, tool_call_id=IsStr())],
                model_name='gemini-1.5-flash',
                timestamp=IsNow(tz=timezone.utc),
            ),
            ModelRequest(
                parts=[
                    ToolReturnPart(
                        tool_name='final_result',
                        content='Final result processed.',
                        timestamp=IsNow(tz=timezone.utc),
                        tool_call_id=IsStr(),
                    )
                ]
            ),
        ]
    )
    assert tool_calls == snapshot(["foo(x='a')", "bar(y='b')"])


async def test_stream_text_heterogeneous(get_gemini_client: GetGeminiClient):
    responses = [
        gemini_response(_content_model_response(ModelResponse(parts=[TextPart('Hello ')]))),
        gemini_response(
            _GeminiContent(
                role='model',
                parts=[
                    {'text': 'foo'},
                    {'function_call': {'name': 'get_location', 'args': {'loc_name': 'San Fransisco'}}},
                ],
            )
        ),
    ]
    json_data = _gemini_streamed_response_ta.dump_json(responses, by_alias=True)
    stream = AsyncByteStreamList([json_data[:100], json_data[100:200], json_data[200:]])
    gemini_client = get_gemini_client(stream)
    m = GeminiModel('gemini-1.5-flash', provider=GoogleGLAProvider(http_client=gemini_client))
    agent = Agent(m)

    @agent.tool_plain()
    def get_location(loc_name: str) -> str:
        return f'Location for {loc_name}'

    async with agent.run_stream('Hello') as result:
        data = await result.get_output()

    assert data == 'Hello foo'


async def test_empty_text_ignored():
    content = _content_model_response(
        ModelResponse(parts=[ToolCallPart('final_result', {'response': [1, 2, 123]}), TextPart(content='xxx')])
    )
    # text included
    assert content == snapshot(
        {
            'role': 'model',
            'parts': [
                {'function_call': {'name': 'final_result', 'args': {'response': [1, 2, 123]}}},
                {'text': 'xxx'},
            ],
        }
    )

    content = _content_model_response(
        ModelResponse(parts=[ToolCallPart('final_result', {'response': [1, 2, 123]}), TextPart(content='')])
    )
    # text skipped
    assert content == snapshot(
        {
            'role': 'model',
            'parts': [{'function_call': {'name': 'final_result', 'args': {'response': [1, 2, 123]}}}],
        }
    )


async def test_model_settings(client_with_handler: ClientWithHandler, env: TestEnv, allow_model_requests: None) -> None:
    def handler(request: httpx.Request) -> httpx.Response:
        generation_config = json.loads(request.content)['generation_config']
        assert generation_config == {
            'max_output_tokens': 1,
            'temperature': 0.1,
            'top_p': 0.2,
            'presence_penalty': 0.3,
            'frequency_penalty': 0.4,
        }
        return httpx.Response(
            200,
            content=_gemini_response_ta.dump_json(
                gemini_response(_content_model_response(ModelResponse(parts=[TextPart('world')]))),
                by_alias=True,
            ),
            headers={'Content-Type': 'application/json'},
        )

    gemini_client = client_with_handler(handler)
    m = GeminiModel('gemini-1.5-flash', provider=GoogleGLAProvider(http_client=gemini_client, api_key='mock'))
    agent = Agent(m)

    result = await agent.run(
        'hello',
        model_settings={
            'max_tokens': 1,
            'temperature': 0.1,
            'top_p': 0.2,
            'presence_penalty': 0.3,
            'frequency_penalty': 0.4,
        },
    )
    assert result.output == 'world'


def gemini_no_content_response(
    safety_ratings: list[_GeminiSafetyRating], finish_reason: Literal['SAFETY'] | None = 'SAFETY'
) -> _GeminiResponse:
    candidate = _GeminiCandidates(safety_ratings=safety_ratings)
    if finish_reason:
        candidate['finish_reason'] = finish_reason
    return _GeminiResponse(candidates=[candidate], usage_metadata=example_usage())


async def test_safety_settings_unsafe(
    client_with_handler: ClientWithHandler, env: TestEnv, allow_model_requests: None
) -> None:
    try:

        def handler(request: httpx.Request) -> httpx.Response:
            safety_settings = json.loads(request.content)['safety_settings']
            assert safety_settings == [
                {'category': 'HARM_CATEGORY_CIVIC_INTEGRITY', 'threshold': 'BLOCK_LOW_AND_ABOVE'},
                {'category': 'HARM_CATEGORY_DANGEROUS_CONTENT', 'threshold': 'BLOCK_LOW_AND_ABOVE'},
            ]

            return httpx.Response(
                200,
                content=_gemini_response_ta.dump_json(
                    gemini_no_content_response(
                        finish_reason='SAFETY',
                        safety_ratings=[
                            {'category': 'HARM_CATEGORY_HARASSMENT', 'probability': 'MEDIUM', 'blocked': True}
                        ],
                    ),
                    by_alias=True,
                ),
                headers={'Content-Type': 'application/json'},
            )

        gemini_client = client_with_handler(handler)

        m = GeminiModel('gemini-1.5-flash', provider=GoogleGLAProvider(http_client=gemini_client, api_key='mock'))
        agent = Agent(m)

        await agent.run(
            'a request for something rude',
            model_settings=GeminiModelSettings(
                gemini_safety_settings=[
                    {'category': 'HARM_CATEGORY_CIVIC_INTEGRITY', 'threshold': 'BLOCK_LOW_AND_ABOVE'},
                    {'category': 'HARM_CATEGORY_DANGEROUS_CONTENT', 'threshold': 'BLOCK_LOW_AND_ABOVE'},
                ]
            ),
        )
    except UnexpectedModelBehavior as e:
        assert repr(e) == "UnexpectedModelBehavior('Safety settings triggered')"


async def test_safety_settings_safe(
    client_with_handler: ClientWithHandler, env: TestEnv, allow_model_requests: None
) -> None:
    def handler(request: httpx.Request) -> httpx.Response:
        safety_settings = json.loads(request.content)['safety_settings']
        assert safety_settings == [
            {'category': 'HARM_CATEGORY_CIVIC_INTEGRITY', 'threshold': 'BLOCK_LOW_AND_ABOVE'},
            {'category': 'HARM_CATEGORY_DANGEROUS_CONTENT', 'threshold': 'BLOCK_LOW_AND_ABOVE'},
        ]

        return httpx.Response(
            200,
            content=_gemini_response_ta.dump_json(
                gemini_response(_content_model_response(ModelResponse(parts=[TextPart('world')]))),
                by_alias=True,
            ),
            headers={'Content-Type': 'application/json'},
        )

    gemini_client = client_with_handler(handler)
    m = GeminiModel('gemini-1.5-flash', provider=GoogleGLAProvider(http_client=gemini_client, api_key='mock'))
    agent = Agent(m)

    result = await agent.run(
        'hello',
        model_settings=GeminiModelSettings(
            gemini_safety_settings=[
                {'category': 'HARM_CATEGORY_CIVIC_INTEGRITY', 'threshold': 'BLOCK_LOW_AND_ABOVE'},
                {'category': 'HARM_CATEGORY_DANGEROUS_CONTENT', 'threshold': 'BLOCK_LOW_AND_ABOVE'},
            ]
        ),
    )
    assert result.output == 'world'


@pytest.mark.vcr()
async def test_image_as_binary_content_input(
    allow_model_requests: None, gemini_api_key: str, image_content: BinaryContent
) -> None:
    m = GeminiModel('gemini-2.0-flash', provider=GoogleGLAProvider(api_key=gemini_api_key))
    agent = Agent(m)

    result = await agent.run(['What is the name of this fruit?', image_content])
    assert result.output == snapshot('The fruit in the image is a kiwi.')


@pytest.mark.vcr()
async def test_image_url_input(allow_model_requests: None, gemini_api_key: str) -> None:
    m = GeminiModel('gemini-2.0-flash-exp', provider=GoogleGLAProvider(api_key=gemini_api_key))
    agent = Agent(m)

    image_url = ImageUrl(url='https://goo.gle/instrument-img')

    result = await agent.run(['What is the name of this fruit?', image_url])
    assert result.output == snapshot("This is not a fruit; it's a pipe organ console.")


@pytest.mark.vcr()
async def test_document_url_input(allow_model_requests: None, gemini_api_key: str) -> None:
    m = GeminiModel('gemini-2.0-flash-thinking-exp-01-21', provider=GoogleGLAProvider(api_key=gemini_api_key))
    agent = Agent(m)

    document_url = DocumentUrl(url='https://www.w3.org/WAI/ER/tests/xhtml/testfiles/resources/pdf/dummy.pdf')

    result = await agent.run(['What is the main content on this document?', document_url])
    assert result.output == snapshot('The main content of this document is that it is a **dummy PDF file**.')


@pytest.mark.vcr()
async def test_gemini_drop_exclusive_maximum(allow_model_requests: None, gemini_api_key: str) -> None:
    m = GeminiModel('gemini-2.0-flash', provider=GoogleGLAProvider(api_key=gemini_api_key))
    agent = Agent(m)

    @agent.tool_plain
    async def get_chinese_zodiac(age: Annotated[int, Field(gt=18)]) -> str:
        return 'Dragon'

    result = await agent.run('I want to know my chinese zodiac. I am 20 years old.')
    assert result.output == snapshot('Your Chinese zodiac is Dragon.\n')

    result = await agent.run('I want to know my chinese zodiac. I am 17 years old.')
<<<<<<< HEAD
    assert result.data == snapshot('I am sorry, I cannot fulfill this request. The age needs to be greater than 18.\n')


@pytest.mark.vcr()
async def test_gemini_model_instructions(allow_model_requests: None, gemini_api_key: str):
    m = GeminiModel('gemini-1.5-flash', provider=GoogleGLAProvider(api_key=gemini_api_key))
    agent = Agent(m, instructions='You are a helpful assistant.')

    result = await agent.run('What is the capital of France?')
    assert result.all_messages() == snapshot(
        [
            ModelRequest(
                parts=[UserPromptPart(content='What is the capital of France?', timestamp=IsDatetime())],
                instructions='You are a helpful assistant.',
            ),
            ModelResponse(
                parts=[TextPart(content='The capital of France is Paris.\n')],
                model_name='gemini-1.5-flash',
                timestamp=IsDatetime(),
            ),
        ]
=======
    assert result.output == snapshot(
        'I am sorry, I cannot fulfill this request. The age needs to be greater than 18.\n'
>>>>>>> 4bf310c9
    )<|MERGE_RESOLUTION|>--- conflicted
+++ resolved
@@ -1005,8 +1005,9 @@
     assert result.output == snapshot('Your Chinese zodiac is Dragon.\n')
 
     result = await agent.run('I want to know my chinese zodiac. I am 17 years old.')
-<<<<<<< HEAD
-    assert result.data == snapshot('I am sorry, I cannot fulfill this request. The age needs to be greater than 18.\n')
+    assert result.output == snapshot(
+        'I am sorry, I cannot fulfill this request. The age needs to be greater than 18.\n'
+    )
 
 
 @pytest.mark.vcr()
@@ -1027,8 +1028,4 @@
                 timestamp=IsDatetime(),
             ),
         ]
-=======
-    assert result.output == snapshot(
-        'I am sorry, I cannot fulfill this request. The age needs to be greater than 18.\n'
->>>>>>> 4bf310c9
     )