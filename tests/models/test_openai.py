from __future__ import annotations as _annotations

import base64
import json
from collections.abc import Callable
from dataclasses import dataclass
from datetime import datetime, timezone
from enum import Enum
from typing import Annotated, Any, Literal, cast
from unittest.mock import patch

import httpx
import pytest
from inline_snapshot import snapshot
from pydantic import AnyUrl, BaseModel, ConfigDict, Discriminator, Field, Tag
from typing_extensions import NotRequired, TypedDict

from pydantic_ai import (
    Agent,
    AudioUrl,
    BinaryContent,
    CachePoint,
    DocumentUrl,
    ImageUrl,
    ModelAPIError,
    ModelHTTPError,
    ModelProfile,
    ModelRequest,
    ModelResponse,
    ModelRetry,
    RetryPromptPart,
    SystemPromptPart,
    TextPart,
    ThinkingPart,
    ToolCallPart,
    ToolReturnPart,
    UnexpectedModelBehavior,
    UserError,
    UserPromptPart,
)
from pydantic_ai._json_schema import InlineDefsJsonSchemaTransformer
from pydantic_ai.builtin_tools import ImageGenerationTool, WebSearchTool
from pydantic_ai.messages import BinaryImage
from pydantic_ai.models import ModelRequestParameters
from pydantic_ai.output import NativeOutput, PromptedOutput, TextOutput, ToolOutput
from pydantic_ai.profiles.openai import OpenAIModelProfile, openai_model_profile
from pydantic_ai.result import RunUsage
from pydantic_ai.settings import ModelSettings
from pydantic_ai.tools import ToolDefinition
from pydantic_ai.usage import RequestUsage

from ..conftest import IsBytes, IsDatetime, IsNow, IsStr, TestEnv, try_import
from .mock_openai import (
    MockOpenAI,
    MockOpenAIResponses,
    completion_message,
    get_mock_chat_completion_kwargs,
    get_mock_responses_kwargs,
    response_message,
)

with try_import() as imports_successful:
    from openai import APIConnectionError, APIStatusError, AsyncOpenAI
    from openai.types import chat
    from openai.types.chat.chat_completion import ChoiceLogprobs
    from openai.types.chat.chat_completion_chunk import (
        Choice as ChunkChoice,
        ChoiceDelta,
        ChoiceDeltaToolCall,
        ChoiceDeltaToolCallFunction,
    )
    from openai.types.chat.chat_completion_message import ChatCompletionMessage
    from openai.types.chat.chat_completion_message_function_tool_call import ChatCompletionMessageFunctionToolCall
    from openai.types.chat.chat_completion_message_tool_call import Function
    from openai.types.chat.chat_completion_token_logprob import ChatCompletionTokenLogprob
    from openai.types.completion_usage import CompletionUsage, PromptTokensDetails

    from pydantic_ai.models.google import GoogleModel
    from pydantic_ai.models.openai import (
        OpenAIChatModel,
        OpenAIChatModelSettings,
        OpenAIResponsesModel,
        OpenAIResponsesModelSettings,
        OpenAISystemPromptRole,
        _resolve_openai_image_generation_size,  # pyright: ignore[reportPrivateUsage]
    )
    from pydantic_ai.profiles.openai import OpenAIJsonSchemaTransformer
    from pydantic_ai.providers.cerebras import CerebrasProvider
    from pydantic_ai.providers.google import GoogleProvider
    from pydantic_ai.providers.ollama import OllamaProvider
    from pydantic_ai.providers.openai import OpenAIProvider

    MockChatCompletion = chat.ChatCompletion | Exception
    MockChatCompletionChunk = chat.ChatCompletionChunk | Exception

pytestmark = [
    pytest.mark.skipif(not imports_successful(), reason='openai not installed'),
    pytest.mark.anyio,
    pytest.mark.vcr,
]


def test_init():
    m = OpenAIChatModel('gpt-4o', provider=OpenAIProvider(api_key='foobar'))
    assert m.base_url == 'https://api.openai.com/v1/'
    assert m.client.api_key == 'foobar'
    assert m.model_name == 'gpt-4o'


@pytest.mark.parametrize(
    'aspect_ratio,size,expected',
    [
        # aspect_ratio is None, various sizes
        (None, None, 'auto'),
        (None, 'auto', 'auto'),
        (None, '1024x1024', '1024x1024'),
        (None, '1024x1536', '1024x1536'),
        (None, '1536x1024', '1536x1024'),
        # Valid aspect_ratios with no size
        ('1:1', None, '1024x1024'),
        ('2:3', None, '1024x1536'),
        ('3:2', None, '1536x1024'),
        # Valid aspect_ratios with compatible sizes
        ('1:1', 'auto', '1024x1024'),
        ('1:1', '1024x1024', '1024x1024'),
        ('2:3', '1024x1536', '1024x1536'),
        ('3:2', '1536x1024', '1536x1024'),
    ],
)
def test_openai_image_generation_size_valid_combinations(
    aspect_ratio: Literal['1:1', '2:3', '3:2'] | None,
    size: Literal['auto', '1024x1024', '1024x1536', '1536x1024'] | None,
    expected: Literal['auto', '1024x1024', '1024x1536', '1536x1024'],
) -> None:
    """Test valid combinations of aspect_ratio and size for OpenAI image generation."""
    tool = ImageGenerationTool(aspect_ratio=aspect_ratio, size=size)
    assert _resolve_openai_image_generation_size(tool) == expected


def test_openai_image_generation_tool_aspect_ratio_invalid() -> None:
    """Test that invalid aspect_ratio raises UserError."""
    tool = ImageGenerationTool(aspect_ratio='16:9')
    with pytest.raises(UserError, match='OpenAI image generation only supports `aspect_ratio` values'):
        _resolve_openai_image_generation_size(tool)


async def test_request_simple_success(allow_model_requests: None):
    c = completion_message(
        ChatCompletionMessage(content='world', role='assistant'),
    )
    mock_client = MockOpenAI.create_mock(c)
    m = OpenAIChatModel('gpt-4o', provider=OpenAIProvider(openai_client=mock_client))
    agent = Agent(m)

    result = await agent.run('hello')
    assert result.output == 'world'
    assert result.usage() == snapshot(RunUsage(requests=1))

    # reset the index so we get the same response again
    mock_client.index = 0  # type: ignore

    result = await agent.run('hello', message_history=result.new_messages())
    assert result.output == 'world'
    assert result.usage() == snapshot(RunUsage(requests=1))
    assert result.all_messages() == snapshot(
        [
            ModelRequest(
                parts=[UserPromptPart(content='hello', timestamp=IsNow(tz=timezone.utc))],
                timestamp=IsNow(tz=timezone.utc),
                run_id=IsStr(),
            ),
            ModelResponse(
                parts=[TextPart(content='world')],
                model_name='gpt-4o-123',
                timestamp=IsNow(tz=timezone.utc),
                provider_name='openai',
                provider_url='https://api.openai.com/v1',
                provider_details={
                    'finish_reason': 'stop',
                    'timestamp': datetime(2024, 1, 1, 0, 0, tzinfo=timezone.utc),
                },
                provider_response_id=IsStr(),
                finish_reason='stop',
                run_id=IsStr(),
            ),
            ModelRequest(
                parts=[UserPromptPart(content='hello', timestamp=IsNow(tz=timezone.utc))],
                timestamp=IsNow(tz=timezone.utc),
                run_id=IsStr(),
            ),
            ModelResponse(
                parts=[TextPart(content='world')],
                model_name='gpt-4o-123',
                timestamp=IsNow(tz=timezone.utc),
                provider_name='openai',
                provider_url='https://api.openai.com/v1',
                provider_details={
                    'finish_reason': 'stop',
                    'timestamp': datetime(2024, 1, 1, 0, 0, tzinfo=timezone.utc),
                },
                provider_response_id=IsStr(),
                finish_reason='stop',
                run_id=IsStr(),
            ),
        ]
    )
    assert get_mock_chat_completion_kwargs(mock_client) == [
        {
            'messages': [{'content': 'hello', 'role': 'user'}],
            'model': 'gpt-4o',
            'extra_headers': {'User-Agent': IsStr(regex=r'pydantic-ai\/.*')},
            'extra_body': None,
        },
        {
            'messages': [
                {'content': 'hello', 'role': 'user'},
                {'content': 'world', 'role': 'assistant'},
                {'content': 'hello', 'role': 'user'},
            ],
            'model': 'gpt-4o',
            'extra_headers': {'User-Agent': IsStr(regex=r'pydantic-ai\/.*')},
            'extra_body': None,
        },
    ]


async def test_request_simple_usage(allow_model_requests: None):
    c = completion_message(
        ChatCompletionMessage(content='world', role='assistant'),
        usage=CompletionUsage(completion_tokens=1, prompt_tokens=2, total_tokens=3),
    )
    mock_client = MockOpenAI.create_mock(c)
    m = OpenAIChatModel('gpt-4o', provider=OpenAIProvider(openai_client=mock_client))
    agent = Agent(m)

    result = await agent.run('Hello')
    assert result.output == 'world'
    assert result.usage() == snapshot(
        RunUsage(
            requests=1,
            input_tokens=2,
            output_tokens=1,
        )
    )


async def test_response_with_created_timestamp_but_no_provider_details(allow_model_requests: None):
    class MinimalOpenAIChatModel(OpenAIChatModel):
        def _process_provider_details(self, response: chat.ChatCompletion) -> dict[str, Any] | None:
            return None

    c = completion_message(ChatCompletionMessage(content='world', role='assistant'))
    mock_client = MockOpenAI.create_mock(c)
    m = MinimalOpenAIChatModel('gpt-4o', provider=OpenAIProvider(openai_client=mock_client))
    agent = Agent(m)

    result = await agent.run('hello')
    assert result.output == 'world'
    assert result.all_messages() == snapshot(
        [
            ModelRequest(
                parts=[UserPromptPart(content='hello', timestamp=IsNow(tz=timezone.utc))],
                timestamp=IsNow(tz=timezone.utc),
                run_id=IsStr(),
            ),
            ModelResponse(
                parts=[TextPart(content='world')],
                model_name='gpt-4o-123',
                timestamp=IsNow(tz=timezone.utc),
                provider_name='openai',
                provider_url='https://api.openai.com/v1',
                provider_details={
                    'timestamp': datetime(2024, 1, 1, 0, 0, tzinfo=timezone.utc),
                },
                provider_response_id=IsStr(),
                finish_reason='stop',
                run_id=IsStr(),
            ),
        ]
    )


async def test_openai_chat_image_detail_vendor_metadata(allow_model_requests: None):
    c = completion_message(
        ChatCompletionMessage(content='done', role='assistant'),
    )
    mock_client = MockOpenAI.create_mock(c)
    model = OpenAIChatModel('gpt-4o', provider=OpenAIProvider(openai_client=mock_client))
    agent = Agent(model)

    image_url = ImageUrl('https://example.com/image.png', vendor_metadata={'detail': 'high'})
    binary_image = BinaryContent(b'\x89PNG', media_type='image/png', vendor_metadata={'detail': 'high'})

    await agent.run(['Describe these inputs.', image_url, binary_image])

    request_kwargs = get_mock_chat_completion_kwargs(mock_client)
    image_parts = [
        item['image_url'] for item in request_kwargs[0]['messages'][0]['content'] if item['type'] == 'image_url'
    ]
    assert image_parts
    assert all(part['detail'] == 'high' for part in image_parts)


async def test_request_structured_response(allow_model_requests: None):
    c = completion_message(
        ChatCompletionMessage(
            content=None,
            role='assistant',
            tool_calls=[
                ChatCompletionMessageFunctionToolCall(
                    id='123',
                    function=Function(arguments='{"response": [1, 2, 123]}', name='final_result'),
                    type='function',
                )
            ],
        )
    )
    mock_client = MockOpenAI.create_mock(c)
    m = OpenAIChatModel('gpt-4o', provider=OpenAIProvider(openai_client=mock_client))
    agent = Agent(m, output_type=list[int])

    result = await agent.run('Hello')
    assert result.output == [1, 2, 123]
    assert result.all_messages() == snapshot(
        [
            ModelRequest(
                parts=[UserPromptPart(content='Hello', timestamp=IsNow(tz=timezone.utc))],
                timestamp=IsDatetime(),
                run_id=IsStr(),
            ),
            ModelResponse(
                parts=[
                    ToolCallPart(
                        tool_name='final_result',
                        args='{"response": [1, 2, 123]}',
                        tool_call_id='123',
                    )
                ],
                model_name='gpt-4o-123',
                timestamp=IsDatetime(),
                provider_name='openai',
                provider_url='https://api.openai.com/v1',
                provider_details={
                    'finish_reason': 'stop',
                    'timestamp': datetime(2024, 1, 1, 0, 0, tzinfo=timezone.utc),
                },
                provider_response_id=IsStr(),
                finish_reason='stop',
                run_id=IsStr(),
            ),
            ModelRequest(
                parts=[
                    ToolReturnPart(
                        tool_name='final_result',
                        content='Final result processed.',
                        tool_call_id='123',
                        timestamp=IsNow(tz=timezone.utc),
                    )
                ],
                timestamp=IsDatetime(),
                run_id=IsStr(),
            ),
        ]
    )


async def test_request_tool_call(allow_model_requests: None):
    responses = [
        completion_message(
            ChatCompletionMessage(
                content=None,
                role='assistant',
                tool_calls=[
                    ChatCompletionMessageFunctionToolCall(
                        id='1',
                        function=Function(arguments='{"loc_name": "San Fransisco"}', name='get_location'),
                        type='function',
                    )
                ],
            ),
            usage=CompletionUsage(
                completion_tokens=1,
                prompt_tokens=2,
                total_tokens=3,
                prompt_tokens_details=PromptTokensDetails(cached_tokens=1),
            ),
        ),
        completion_message(
            ChatCompletionMessage(
                content=None,
                role='assistant',
                tool_calls=[
                    ChatCompletionMessageFunctionToolCall(
                        id='2',
                        function=Function(arguments='{"loc_name": "London"}', name='get_location'),
                        type='function',
                    )
                ],
            ),
            usage=CompletionUsage(
                completion_tokens=2,
                prompt_tokens=3,
                total_tokens=6,
                prompt_tokens_details=PromptTokensDetails(cached_tokens=2),
            ),
        ),
        completion_message(ChatCompletionMessage(content='final response', role='assistant')),
    ]
    mock_client = MockOpenAI.create_mock(responses)
    m = OpenAIChatModel('gpt-4o', provider=OpenAIProvider(openai_client=mock_client))
    agent = Agent(m, system_prompt='this is the system prompt')

    @agent.tool_plain
    async def get_location(loc_name: str) -> str:
        if loc_name == 'London':
            return json.dumps({'lat': 51, 'lng': 0})
        else:
            raise ModelRetry('Wrong location, please try again')

    result = await agent.run('Hello')
    assert result.output == 'final response'
    assert result.all_messages() == snapshot(
        [
            ModelRequest(
                parts=[
                    SystemPromptPart(content='this is the system prompt', timestamp=IsNow(tz=timezone.utc)),
                    UserPromptPart(content='Hello', timestamp=IsNow(tz=timezone.utc)),
                ],
                timestamp=IsDatetime(),
                run_id=IsStr(),
            ),
            ModelResponse(
                parts=[
                    ToolCallPart(
                        tool_name='get_location',
                        args='{"loc_name": "San Fransisco"}',
                        tool_call_id='1',
                    )
                ],
                usage=RequestUsage(
                    input_tokens=2,
                    cache_read_tokens=1,
                    output_tokens=1,
                ),
                model_name='gpt-4o-123',
                timestamp=IsDatetime(),
                provider_name='openai',
                provider_url='https://api.openai.com/v1',
                provider_details={
                    'finish_reason': 'stop',
                    'timestamp': datetime(2024, 1, 1, 0, 0, tzinfo=timezone.utc),
                },
                provider_response_id=IsStr(),
                finish_reason='stop',
                run_id=IsStr(),
            ),
            ModelRequest(
                parts=[
                    RetryPromptPart(
                        content='Wrong location, please try again',
                        tool_name='get_location',
                        tool_call_id='1',
                        timestamp=IsNow(tz=timezone.utc),
                    )
                ],
                timestamp=IsDatetime(),
                run_id=IsStr(),
            ),
            ModelResponse(
                parts=[
                    ToolCallPart(
                        tool_name='get_location',
                        args='{"loc_name": "London"}',
                        tool_call_id='2',
                    )
                ],
                usage=RequestUsage(
                    input_tokens=3,
                    cache_read_tokens=2,
                    output_tokens=2,
                ),
                model_name='gpt-4o-123',
                timestamp=IsDatetime(),
                provider_name='openai',
                provider_url='https://api.openai.com/v1',
                provider_details={
                    'finish_reason': 'stop',
                    'timestamp': datetime(2024, 1, 1, 0, 0, tzinfo=timezone.utc),
                },
                provider_response_id=IsStr(),
                finish_reason='stop',
                run_id=IsStr(),
            ),
            ModelRequest(
                parts=[
                    ToolReturnPart(
                        tool_name='get_location',
                        content='{"lat": 51, "lng": 0}',
                        tool_call_id='2',
                        timestamp=IsNow(tz=timezone.utc),
                    )
                ],
                timestamp=IsDatetime(),
                run_id=IsStr(),
            ),
            ModelResponse(
                parts=[TextPart(content='final response')],
                model_name='gpt-4o-123',
                timestamp=IsDatetime(),
                provider_name='openai',
                provider_url='https://api.openai.com/v1',
                provider_details={
                    'finish_reason': 'stop',
                    'timestamp': datetime(2024, 1, 1, 0, 0, tzinfo=timezone.utc),
                },
                provider_response_id=IsStr(),
                finish_reason='stop',
                run_id=IsStr(),
            ),
        ]
    )
    assert result.usage() == snapshot(
        RunUsage(requests=3, cache_read_tokens=3, input_tokens=5, output_tokens=3, tool_calls=1)
    )


FinishReason = Literal['stop', 'length', 'tool_calls', 'content_filter', 'function_call']


def chunk(delta: list[ChoiceDelta], finish_reason: FinishReason | None = None) -> chat.ChatCompletionChunk:
    return chat.ChatCompletionChunk(
        id='123',
        choices=[
            ChunkChoice(index=index, delta=delta, finish_reason=finish_reason) for index, delta in enumerate(delta)
        ],
        created=1704067200,  # 2024-01-01
        model='gpt-4o-123',
        object='chat.completion.chunk',
        usage=CompletionUsage(completion_tokens=1, prompt_tokens=2, total_tokens=3),
    )


def text_chunk(text: str, finish_reason: FinishReason | None = None) -> chat.ChatCompletionChunk:
    return chunk([ChoiceDelta(content=text, role='assistant')], finish_reason=finish_reason)


async def test_stream_text(allow_model_requests: None):
    stream = [text_chunk('hello '), text_chunk('world'), chunk([])]
    mock_client = MockOpenAI.create_mock_stream(stream)
    m = OpenAIChatModel('gpt-4o', provider=OpenAIProvider(openai_client=mock_client))
    agent = Agent(m)

    async with agent.run_stream('') as result:
        assert not result.is_complete
        assert [c async for c in result.stream_text(debounce_by=None)] == snapshot(['hello ', 'hello world'])
        assert result.is_complete
        assert result.usage() == snapshot(RunUsage(requests=1, input_tokens=6, output_tokens=3))


async def test_stream_text_finish_reason(allow_model_requests: None):
    first_chunk = text_chunk('hello ')
    # Test that we get the model name from a later chunk if it is not set on the first one, like on Azure OpenAI with content filter enabled.
    first_chunk.model = ''
    stream = [
        first_chunk,
        text_chunk('world'),
        text_chunk('.', finish_reason='stop'),
    ]
    mock_client = MockOpenAI.create_mock_stream(stream)
    m = OpenAIChatModel('gpt-4o', provider=OpenAIProvider(openai_client=mock_client))
    agent = Agent(m)

    async with agent.run_stream('') as result:
        assert not result.is_complete
        assert [c async for c in result.stream_text(debounce_by=None)] == snapshot(
            ['hello ', 'hello world', 'hello world.']
        )
        assert result.is_complete
        async for response, is_last in result.stream_responses(debounce_by=None):
            if is_last:
                assert response == snapshot(
                    ModelResponse(
                        parts=[TextPart(content='hello world.')],
                        usage=RequestUsage(input_tokens=6, output_tokens=3),
                        model_name='gpt-4o-123',
                        timestamp=IsDatetime(),
                        provider_name='openai',
                        provider_url='https://api.openai.com/v1',
                        provider_details={
                            'finish_reason': 'stop',
                            'timestamp': datetime(2024, 1, 1, 0, 0, tzinfo=timezone.utc),
                        },
                        provider_response_id=IsStr(),
                        finish_reason='stop',
                    )
                )


def struc_chunk(
    tool_name: str | None, tool_arguments: str | None, finish_reason: FinishReason | None = None
) -> chat.ChatCompletionChunk:
    return chunk(
        [
            ChoiceDelta(
                tool_calls=[
                    ChoiceDeltaToolCall(
                        index=0, function=ChoiceDeltaToolCallFunction(name=tool_name, arguments=tool_arguments)
                    )
                ]
            ),
        ],
        finish_reason=finish_reason,
    )


class MyTypedDict(TypedDict, total=False):
    first: str
    second: str


async def test_stream_structured(allow_model_requests: None):
    stream = [
        chunk([ChoiceDelta()]),
        chunk([ChoiceDelta(tool_calls=[])]),
        chunk([ChoiceDelta(tool_calls=[ChoiceDeltaToolCall(index=0, function=None)])]),
        chunk([ChoiceDelta(tool_calls=[ChoiceDeltaToolCall(index=0, function=None)])]),
        struc_chunk('final_result', None),
        chunk([ChoiceDelta(tool_calls=[ChoiceDeltaToolCall(index=0, function=None)])]),
        struc_chunk(None, '{"first": "One'),
        struc_chunk(None, '", "second": "Two"'),
        struc_chunk(None, '}'),
        chunk([]),
    ]
    mock_client = MockOpenAI.create_mock_stream(stream)
    m = OpenAIChatModel('gpt-4o', provider=OpenAIProvider(openai_client=mock_client))
    agent = Agent(m, output_type=MyTypedDict)

    async with agent.run_stream('') as result:
        assert not result.is_complete
        assert [dict(c) async for c in result.stream_output(debounce_by=None)] == snapshot(
            [{}, {'first': 'One'}, {'first': 'One', 'second': 'Two'}, {'first': 'One', 'second': 'Two'}]
        )
        assert result.is_complete
        assert result.usage() == snapshot(RunUsage(requests=1, input_tokens=20, output_tokens=10))
        # double check usage matches stream count
        assert result.usage().output_tokens == len(stream)


async def test_stream_structured_finish_reason(allow_model_requests: None):
    stream = [
        struc_chunk('final_result', None),
        struc_chunk(None, '{"first": "One'),
        struc_chunk(None, '", "second": "Two"'),
        struc_chunk(None, '}'),
        struc_chunk(None, None, finish_reason='stop'),
    ]
    mock_client = MockOpenAI.create_mock_stream(stream)
    m = OpenAIChatModel('gpt-4o', provider=OpenAIProvider(openai_client=mock_client))
    agent = Agent(m, output_type=MyTypedDict)

    async with agent.run_stream('') as result:
        assert not result.is_complete
        assert [dict(c) async for c in result.stream_output(debounce_by=None)] == snapshot(
            [{'first': 'One'}, {'first': 'One', 'second': 'Two'}, {'first': 'One', 'second': 'Two'}]
        )
        assert result.is_complete


async def test_stream_native_output(allow_model_requests: None):
    stream = [
        chunk([]),
        text_chunk('{"first": "One'),
        text_chunk('", "second": "Two"'),
        text_chunk('}'),
        chunk([]),
    ]
    mock_client = MockOpenAI.create_mock_stream(stream)
    m = OpenAIChatModel('gpt-4o', provider=OpenAIProvider(openai_client=mock_client))
    agent = Agent(m, output_type=NativeOutput(MyTypedDict))

    async with agent.run_stream('') as result:
        assert not result.is_complete
        assert [dict(c) async for c in result.stream_output(debounce_by=None)] == snapshot(
            [{'first': 'One'}, {'first': 'One', 'second': 'Two'}, {'first': 'One', 'second': 'Two'}]
        )
        assert result.is_complete


async def test_stream_tool_call_with_empty_text(allow_model_requests: None):
    stream = [
        chunk(
            [
                ChoiceDelta(
                    content='',  # Ollama will include an empty text delta even when it's going to call a tool
                    tool_calls=[
                        ChoiceDeltaToolCall(
                            index=0, function=ChoiceDeltaToolCallFunction(name='final_result', arguments=None)
                        )
                    ],
                ),
            ]
        ),
        struc_chunk(None, '{"first": "One'),
        struc_chunk(None, '", "second": "Two"'),
        struc_chunk(None, '}'),
        chunk([]),
    ]
    mock_client = MockOpenAI.create_mock_stream(stream)
    m = OpenAIChatModel('gpt-oss:20b', provider=OllamaProvider(openai_client=mock_client))
    agent = Agent(m, output_type=[str, MyTypedDict])

    async with agent.run_stream('') as result:
        assert not result.is_complete
        assert [c async for c in result.stream_output(debounce_by=None)] == snapshot(
            [{'first': 'One'}, {'first': 'One', 'second': 'Two'}, {'first': 'One', 'second': 'Two'}]
        )
    assert await result.get_output() == snapshot({'first': 'One', 'second': 'Two'})


async def test_stream_text_empty_think_tag_and_text_before_tool_call(allow_model_requests: None):
    # Ollama + Qwen3 will emit `<think>\n</think>\n\n` ahead of tool calls,
    # which we don't want to end up treating as a final result.
    stream = [
        text_chunk('<think>'),
        text_chunk('\n'),
        text_chunk('</think>'),
        text_chunk('\n\n'),
        struc_chunk('final_result', None),
        struc_chunk(None, '{"first": "One'),
        struc_chunk(None, '", "second": "Two"'),
        struc_chunk(None, '}'),
        chunk([]),
    ]
    mock_client = MockOpenAI.create_mock_stream(stream)
    m = OpenAIChatModel('qwen3', provider=OllamaProvider(openai_client=mock_client))
    agent = Agent(m, output_type=[str, MyTypedDict])

    async with agent.run_stream('') as result:
        assert not result.is_complete
        assert [c async for c in result.stream_output(debounce_by=None)] == snapshot(
            [{}, {'first': 'One'}, {'first': 'One', 'second': 'Two'}, {'first': 'One', 'second': 'Two'}]
        )
    assert await result.get_output() == snapshot({'first': 'One', 'second': 'Two'})


async def test_no_delta(allow_model_requests: None):
    stream = [
        chunk([]),
        text_chunk('hello '),
        text_chunk('world'),
    ]
    mock_client = MockOpenAI.create_mock_stream(stream)
    m = OpenAIChatModel('gpt-4o', provider=OpenAIProvider(openai_client=mock_client))
    agent = Agent(m)

    async with agent.run_stream('') as result:
        assert not result.is_complete
        assert [c async for c in result.stream_text(debounce_by=None)] == snapshot(['hello ', 'hello world'])
        assert result.is_complete
        assert result.usage() == snapshot(RunUsage(requests=1, input_tokens=6, output_tokens=3))


def none_delta_chunk(finish_reason: FinishReason | None = None) -> chat.ChatCompletionChunk:
    choice = ChunkChoice(index=0, delta=ChoiceDelta())
    # When using Azure OpenAI and an async content filter is enabled, the openai SDK can return None deltas.
    choice.delta = None  # pyright: ignore[reportAttributeAccessIssue]
    return chat.ChatCompletionChunk(
        id='123',
        choices=[choice],
        created=1704067200,  # 2024-01-01
        model='gpt-4o-123',
        object='chat.completion.chunk',
        usage=CompletionUsage(completion_tokens=1, prompt_tokens=2, total_tokens=3),
    )


async def test_none_delta(allow_model_requests: None):
    stream = [
        none_delta_chunk(),
        text_chunk('hello '),
        text_chunk('world'),
    ]
    mock_client = MockOpenAI.create_mock_stream(stream)
    m = OpenAIChatModel('gpt-4o', provider=OpenAIProvider(openai_client=mock_client))
    agent = Agent(m)

    async with agent.run_stream('') as result:
        assert not result.is_complete
        assert [c async for c in result.stream_text(debounce_by=None)] == snapshot(['hello ', 'hello world'])
        assert result.is_complete
        assert result.usage() == snapshot(RunUsage(requests=1, input_tokens=6, output_tokens=3))


@pytest.mark.filterwarnings('ignore:Set the `system_prompt_role` in the `OpenAIModelProfile` instead.')
@pytest.mark.parametrize('system_prompt_role', ['system', 'developer', 'user', None])
async def test_system_prompt_role(
    allow_model_requests: None, system_prompt_role: OpenAISystemPromptRole | None
) -> None:
    """Testing the system prompt role for OpenAI models is properly set / inferred."""

    c = completion_message(ChatCompletionMessage(content='world', role='assistant'))
    mock_client = MockOpenAI.create_mock(c)
    m = OpenAIChatModel(  # type: ignore[reportDeprecated]
        'gpt-4o', system_prompt_role=system_prompt_role, provider=OpenAIProvider(openai_client=mock_client)
    )
    assert m.system_prompt_role == system_prompt_role  # type: ignore[reportDeprecated]

    agent = Agent(m, system_prompt='some instructions')
    result = await agent.run('hello')
    assert result.output == 'world'

    assert get_mock_chat_completion_kwargs(mock_client) == [
        {
            'messages': [
                {'content': 'some instructions', 'role': system_prompt_role or 'system'},
                {'content': 'hello', 'role': 'user'},
            ],
            'model': 'gpt-4o',
            'extra_headers': {'User-Agent': IsStr(regex=r'pydantic-ai\/.*')},
            'extra_body': None,
        }
    ]


async def test_system_prompt_role_o1_mini(allow_model_requests: None, openai_api_key: str):
    model = OpenAIChatModel('o1-mini', provider=OpenAIProvider(api_key=openai_api_key))
    agent = Agent(model=model, system_prompt='You are a helpful assistant.')

    result = await agent.run("What's the capital of France?")
    assert result.output == snapshot('The capital of France is **Paris**.')


async def test_openai_pass_custom_system_prompt_role(allow_model_requests: None, openai_api_key: str):
    profile = ModelProfile(supports_tools=False)
    model = OpenAIChatModel(  # type: ignore[reportDeprecated]
        'o1-mini', profile=profile, provider=OpenAIProvider(api_key=openai_api_key), system_prompt_role='user'
    )
    profile = OpenAIModelProfile.from_profile(model.profile)
    assert profile.openai_system_prompt_role == 'user'
    assert profile.supports_tools is False


@pytest.mark.parametrize('system_prompt_role', ['system', 'developer'])
async def test_openai_o1_mini_system_role(
    allow_model_requests: None,
    system_prompt_role: Literal['system', 'developer'],
    openai_api_key: str,
) -> None:
    model = OpenAIChatModel(  # type: ignore[reportDeprecated]
        'o1-mini', provider=OpenAIProvider(api_key=openai_api_key), system_prompt_role=system_prompt_role
    )
    agent = Agent(model=model, system_prompt='You are a helpful assistant.')

    with pytest.raises(ModelHTTPError, match=r".*Unsupported value: 'messages\[0\]\.role' does not support.*"):
        await agent.run('Hello')


@pytest.mark.parametrize('parallel_tool_calls', [True, False])
async def test_parallel_tool_calls(allow_model_requests: None, parallel_tool_calls: bool) -> None:
    c = completion_message(
        ChatCompletionMessage(
            content=None,
            role='assistant',
            tool_calls=[
                ChatCompletionMessageFunctionToolCall(
                    id='123',
                    function=Function(arguments='{"response": [1, 2, 3]}', name='final_result'),
                    type='function',
                )
            ],
        )
    )
    mock_client = MockOpenAI.create_mock(c)
    m = OpenAIChatModel('gpt-4o', provider=OpenAIProvider(openai_client=mock_client))
    agent = Agent(m, output_type=list[int], model_settings=ModelSettings(parallel_tool_calls=parallel_tool_calls))

    await agent.run('Hello')
    assert get_mock_chat_completion_kwargs(mock_client)[0]['parallel_tool_calls'] == parallel_tool_calls


async def test_image_url_input(allow_model_requests: None):
    c = completion_message(ChatCompletionMessage(content='world', role='assistant'))
    mock_client = MockOpenAI.create_mock(c)
    m = OpenAIChatModel('gpt-4o', provider=OpenAIProvider(openai_client=mock_client))
    agent = Agent(m)

    result = await agent.run(
        [
            'hello',
            ImageUrl(url='https://t3.ftcdn.net/jpg/00/85/79/92/360_F_85799278_0BBGV9OAdQDTLnKwAPBCcg1J7QtiieJY.jpg'),
        ]
    )
    assert result.output == 'world'
    assert get_mock_chat_completion_kwargs(mock_client) == snapshot(
        [
            {
                'model': 'gpt-4o',
                'messages': [
                    {
                        'role': 'user',
                        'content': [
                            {'text': 'hello', 'type': 'text'},
                            {
                                'image_url': {
                                    'url': 'https://t3.ftcdn.net/jpg/00/85/79/92/360_F_85799278_0BBGV9OAdQDTLnKwAPBCcg1J7QtiieJY.jpg'
                                },
                                'type': 'image_url',
                            },
                        ],
                    }
                ],
                'extra_headers': {'User-Agent': IsStr(regex=r'pydantic-ai\/.*')},
                'extra_body': None,
            }
        ]
    )


async def test_image_url_input_force_download(allow_model_requests: None, openai_api_key: str):
    provider = OpenAIProvider(api_key=openai_api_key)
    m = OpenAIChatModel('gpt-4.1-nano', provider=provider)
    agent = Agent(m)

    result = await agent.run(
        [
            'What is this vegetable?',
            ImageUrl(
                force_download=True,
                url='https://t3.ftcdn.net/jpg/00/85/79/92/360_F_85799278_0BBGV9OAdQDTLnKwAPBCcg1J7QtiieJY.jpg',
            ),
        ]
    )
    assert result.output == snapshot('This vegetable is a potato.')


async def test_image_url_input_force_download_response_api(allow_model_requests: None, openai_api_key: str):
    provider = OpenAIProvider(api_key=openai_api_key)
    m = OpenAIResponsesModel('gpt-4.1-nano', provider=provider)
    agent = Agent(m)

    result = await agent.run(
        [
            'What is this vegetable?',
            ImageUrl(
                force_download=True,
                url='https://t3.ftcdn.net/jpg/00/85/79/92/360_F_85799278_0BBGV9OAdQDTLnKwAPBCcg1J7QtiieJY.jpg',
            ),
        ]
    )
    assert result.output == snapshot('This is a potato.')


async def test_openai_audio_url_input(allow_model_requests: None, openai_api_key: str):
    m = OpenAIChatModel('gpt-4o-audio-preview', provider=OpenAIProvider(api_key=openai_api_key))
    agent = Agent(m)

    result = await agent.run(['Hello', AudioUrl(url='https://cdn.openai.com/API/docs/audio/alloy.wav')])
    assert result.output == snapshot(
        'Yes, the phenomenon of the sun rising in the east and setting in the west is due to the rotation of the Earth. The Earth rotates on its axis from west to east, making the sun appear to rise on the eastern horizon and set in the west. This is a daily occurrence and has been a fundamental aspect of human observation and timekeeping throughout history.'
    )
    assert result.usage() == snapshot(
        RunUsage(
            input_tokens=81,
            output_tokens=72,
            input_audio_tokens=69,
            details={
                'accepted_prediction_tokens': 0,
                'audio_tokens': 0,
                'reasoning_tokens': 0,
                'rejected_prediction_tokens': 0,
                'text_tokens': 72,
            },
            requests=1,
        )
    )


async def test_document_url_input(allow_model_requests: None, openai_api_key: str):
    m = OpenAIChatModel('gpt-4o', provider=OpenAIProvider(api_key=openai_api_key))
    agent = Agent(m)

    document_url = DocumentUrl(url='https://www.w3.org/WAI/ER/tests/xhtml/testfiles/resources/pdf/dummy.pdf')

    result = await agent.run(['What is the main content on this document?', document_url])
    assert result.output == snapshot('The document contains the text "Dummy PDF file" on its single page.')


async def test_document_url_input_response_api(allow_model_requests: None, openai_api_key: str):
    """Test DocumentUrl with Responses API sends URL directly (default behavior)."""
    provider = OpenAIProvider(api_key=openai_api_key)
    m = OpenAIResponsesModel('gpt-4.1-nano', provider=provider)
    agent = Agent(m)

    document_url = DocumentUrl(url='https://www.w3.org/WAI/ER/tests/xhtml/testfiles/resources/pdf/dummy.pdf')

    result = await agent.run(['What is the main content on this document?', document_url])
    assert 'Dummy PDF' in result.output


async def test_document_url_input_force_download_response_api(allow_model_requests: None, openai_api_key: str):
    """Test DocumentUrl with force_download=True downloads and sends as file_data."""
    provider = OpenAIProvider(api_key=openai_api_key)
    m = OpenAIResponsesModel('gpt-4.1-nano', provider=provider)
    agent = Agent(m)

    document_url = DocumentUrl(
        url='https://www.w3.org/WAI/ER/tests/xhtml/testfiles/resources/pdf/dummy.pdf',
        force_download=True,
    )

    result = await agent.run(['What is the main content on this document?', document_url])
    assert 'Dummy PDF' in result.output


async def test_image_url_force_download_chat() -> None:
    """Test that force_download=True calls download_item for ImageUrl in OpenAIChatModel."""
    from unittest.mock import AsyncMock, patch

    m = OpenAIChatModel('gpt-4o', provider=OpenAIProvider(api_key='test-key'))

    with patch('pydantic_ai.models.openai.download_item', new_callable=AsyncMock) as mock_download:
        mock_download.return_value = {
            'data': 'data:image/png;base64,iVBORw0KGgoAAAANSUhEUgAAAAEAAAABCAYAAAAfFcSJAAAADUlEQVR42mNk+M9QDwADhgGAWjR9awAAAABJRU5ErkJggg==',
            'content_type': 'image/png',
        }

        messages = [
            ModelRequest(
                parts=[
                    UserPromptPart(
                        content=[
                            'Test image',
                            ImageUrl(
                                url='https://example.com/image.png',
                                media_type='image/png',
                                force_download=True,
                            ),
                        ]
                    )
                ]
            )
        ]

        await m._map_messages(messages, ModelRequestParameters())  # pyright: ignore[reportPrivateUsage]

        mock_download.assert_called_once()
        assert mock_download.call_args[0][0].url == 'https://example.com/image.png'


async def test_image_url_no_force_download_chat() -> None:
    """Test that force_download=False does not call download_item for ImageUrl in OpenAIChatModel."""
    from unittest.mock import AsyncMock, patch

    m = OpenAIChatModel('gpt-4o', provider=OpenAIProvider(api_key='test-key'))

    with patch('pydantic_ai.models.openai.download_item', new_callable=AsyncMock) as mock_download:
        messages = [
            ModelRequest(
                parts=[
                    UserPromptPart(
                        content=[
                            'Test image',
                            ImageUrl(
                                url='https://example.com/image.png',
                                media_type='image/png',
                                force_download=False,
                            ),
                        ]
                    )
                ]
            )
        ]

        await m._map_messages(messages, ModelRequestParameters())  # pyright: ignore[reportPrivateUsage]

        mock_download.assert_not_called()


async def test_document_url_force_download_responses() -> None:
    """Test that force_download=True calls download_item for DocumentUrl in OpenAIResponsesModel."""
    from unittest.mock import AsyncMock, patch

    m = OpenAIResponsesModel('gpt-4.5-nano', provider=OpenAIProvider(api_key='test-key'))

    with patch('pydantic_ai.models.openai.download_item', new_callable=AsyncMock) as mock_download:
        mock_download.return_value = {
            'data': 'data:application/pdf;base64,JVBERi0xLjQK',
            'data_type': 'pdf',
        }

        messages = [
            ModelRequest(
                parts=[
                    UserPromptPart(
                        content=[
                            'Test PDF',
                            DocumentUrl(
                                url='https://example.com/doc.pdf',
                                media_type='application/pdf',
                                force_download=True,
                            ),
                        ]
                    )
                ]
            )
        ]

        await m._map_messages(messages, {}, ModelRequestParameters())  # pyright: ignore[reportPrivateUsage,reportArgumentType]

        mock_download.assert_called_once()
        assert mock_download.call_args[0][0].url == 'https://example.com/doc.pdf'


async def test_document_url_no_force_download_responses() -> None:
    """Test that force_download=False does not call download_item for DocumentUrl in OpenAIResponsesModel."""
    from unittest.mock import AsyncMock, patch

    m = OpenAIResponsesModel('gpt-4.5-nano', provider=OpenAIProvider(api_key='test-key'))

    with patch('pydantic_ai.models.openai.download_item', new_callable=AsyncMock) as mock_download:
        messages = [
            ModelRequest(
                parts=[
                    UserPromptPart(
                        content=[
                            'Test document',
                            DocumentUrl(
                                url='https://example.com/doc.pdf',
                                media_type='application/pdf',
                                force_download=False,
                            ),
                        ]
                    )
                ]
            )
        ]

        await m._map_messages(messages, {}, ModelRequestParameters())  # pyright: ignore[reportPrivateUsage,reportArgumentType]

        mock_download.assert_not_called()


async def test_audio_url_force_download_responses() -> None:
    """Test that force_download=True calls download_item for AudioUrl in OpenAIResponsesModel."""
    from unittest.mock import AsyncMock, patch

    m = OpenAIResponsesModel('gpt-4.5-nano', provider=OpenAIProvider(api_key='test-key'))

    with patch('pydantic_ai.models.openai.download_item', new_callable=AsyncMock) as mock_download:
        mock_download.return_value = {
            'data': 'data:audio/mp3;base64,SUQzBAAAAAAAI1RTU0UAAAAPAAADTGF2',
            'data_type': 'mp3',
        }

        messages = [
            ModelRequest(
                parts=[
                    UserPromptPart(
                        content=[
                            'Test audio',
                            AudioUrl(
                                url='https://example.com/audio.mp3',
                                media_type='audio/mp3',
                                force_download=True,
                            ),
                        ]
                    )
                ]
            )
        ]

        await m._map_messages(messages, {}, ModelRequestParameters())  # pyright: ignore[reportPrivateUsage,reportArgumentType]

        mock_download.assert_called_once()
        assert mock_download.call_args[0][0].url == 'https://example.com/audio.mp3'


@pytest.mark.vcr()
async def test_image_url_tool_response(allow_model_requests: None, openai_api_key: str):
    m = OpenAIChatModel('gpt-4o', provider=OpenAIProvider(api_key=openai_api_key))
    agent = Agent(m)

    @agent.tool_plain
    async def get_image() -> ImageUrl:
        return ImageUrl(url='https://t3.ftcdn.net/jpg/00/85/79/92/360_F_85799278_0BBGV9OAdQDTLnKwAPBCcg1J7QtiieJY.jpg')

    result = await agent.run(['What food is in the image you can get from the get_image tool?'])
    assert result.all_messages() == snapshot(
        [
            ModelRequest(
                parts=[
                    UserPromptPart(
                        content=['What food is in the image you can get from the get_image tool?'],
                        timestamp=IsDatetime(),
                    )
                ],
                timestamp=IsDatetime(),
                run_id=IsStr(),
            ),
            ModelResponse(
                parts=[ToolCallPart(tool_name='get_image', args='{}', tool_call_id='call_4hrT4QP9jfojtK69vGiFCFjG')],
                usage=RequestUsage(
                    input_tokens=46,
                    output_tokens=11,
                    details={
                        'accepted_prediction_tokens': 0,
                        'audio_tokens': 0,
                        'reasoning_tokens': 0,
                        'rejected_prediction_tokens': 0,
                    },
                ),
                model_name='gpt-4o-2024-08-06',
                timestamp=IsDatetime(),
                provider_name='openai',
                provider_url='https://api.openai.com/v1/',
                provider_details={
                    'finish_reason': 'tool_calls',
                    'timestamp': datetime(2025, 4, 29, 21, 7, 59, tzinfo=timezone.utc),
                },
                provider_response_id=IsStr(),
                finish_reason='tool_call',
                run_id=IsStr(),
            ),
            ModelRequest(
                parts=[
                    ToolReturnPart(
                        tool_name='get_image',
                        content=ImageUrl(
                            url='https://t3.ftcdn.net/jpg/00/85/79/92/360_F_85799278_0BBGV9OAdQDTLnKwAPBCcg1J7QtiieJY.jpg'
                        ),
                        tool_call_id='call_4hrT4QP9jfojtK69vGiFCFjG',
                        timestamp=IsDatetime(),
                    )
                ],
                timestamp=IsDatetime(),
                run_id=IsStr(),
            ),
            ModelResponse(
                parts=[TextPart(content='The image shows a potato.')],
                usage=RequestUsage(
                    input_tokens=503,
                    output_tokens=8,
                    details={
                        'accepted_prediction_tokens': 0,
                        'audio_tokens': 0,
                        'reasoning_tokens': 0,
                        'rejected_prediction_tokens': 0,
                    },
                ),
                model_name='gpt-4o-2024-08-06',
                timestamp=IsDatetime(),
                provider_name='openai',
                provider_url='https://api.openai.com/v1/',
                provider_details={
                    'finish_reason': 'stop',
                    'timestamp': datetime(2025, 4, 29, 21, 8, tzinfo=timezone.utc),
                },
                provider_response_id=IsStr(),
                finish_reason='stop',
                run_id=IsStr(),
            ),
        ]
    )


async def test_image_as_binary_content_tool_response(
    allow_model_requests: None, image_content: BinaryContent, openai_api_key: str
):
    m = OpenAIChatModel('gpt-4o', provider=OpenAIProvider(api_key=openai_api_key))
    agent = Agent(m)

    @agent.tool_plain
    async def get_image() -> BinaryContent:
        return image_content

    result = await agent.run(['What fruit is in the image you can get from the get_image tool?'])
    assert result.all_messages() == snapshot(
        [
            ModelRequest(
                parts=[
                    UserPromptPart(
                        content=['What fruit is in the image you can get from the get_image tool?'],
                        timestamp=IsDatetime(),
                    )
                ],
                timestamp=IsDatetime(),
                run_id=IsStr(),
            ),
            ModelResponse(
                parts=[ToolCallPart(tool_name='get_image', args='{}', tool_call_id='call_1FnV4RIOyM7T9BxPHbSuUexJ')],
                usage=RequestUsage(
                    input_tokens=46,
                    output_tokens=10,
                    details={
                        'accepted_prediction_tokens': 0,
                        'audio_tokens': 0,
                        'reasoning_tokens': 0,
                        'rejected_prediction_tokens': 0,
                    },
                ),
                model_name='gpt-4o-2024-08-06',
                timestamp=IsDatetime(),
                provider_name='openai',
                provider_url='https://api.openai.com/v1/',
<<<<<<< HEAD
                provider_details={
                    'finish_reason': 'tool_calls',
                    'timestamp': datetime(2025, 4, 29, 20, 21, 33, tzinfo=timezone.utc),
                },
                provider_response_id=IsStr(),
=======
                provider_details={'finish_reason': 'tool_calls', 'timestamp': IsDatetime()},
                provider_response_id='chatcmpl-Cpwffm3QIHBYzhoYYZSF7Et1tiiqI',
>>>>>>> ba58e3cd
                finish_reason='tool_call',
                run_id=IsStr(),
            ),
            ModelRequest(
                parts=[
                    ToolReturnPart(
                        tool_name='get_image',
<<<<<<< HEAD
                        content=BinaryImage(
                            data=IsBytes(),
                            media_type='image/png',
                        ),
                        tool_call_id='call_Btn0GIzGr4ugNlLmkQghQUMY',
                        timestamp=IsDatetime(),
                    )
=======
                        content='See file 241a70',
                        tool_call_id='call_1FnV4RIOyM7T9BxPHbSuUexJ',
                        timestamp=IsDatetime(),
                    ),
                    UserPromptPart(content=['This is file 241a70:', image_content], timestamp=IsDatetime()),
>>>>>>> ba58e3cd
                ],
                timestamp=IsDatetime(),
                run_id=IsStr(),
            ),
            ModelResponse(
                parts=[TextPart(content='The fruit in the image is a kiwi.')],
                usage=RequestUsage(
                    input_tokens=847,
                    output_tokens=10,
                    details={
                        'accepted_prediction_tokens': 0,
                        'audio_tokens': 0,
                        'reasoning_tokens': 0,
                        'rejected_prediction_tokens': 0,
                    },
                ),
                model_name='gpt-4o-2024-08-06',
                timestamp=IsDatetime(),
                provider_name='openai',
                provider_url='https://api.openai.com/v1/',
<<<<<<< HEAD
                provider_details={
                    'finish_reason': 'stop',
                    'timestamp': datetime(2025, 4, 29, 20, 21, 36, tzinfo=timezone.utc),
                },
                provider_response_id=IsStr(),
=======
                provider_details={'finish_reason': 'stop', 'timestamp': IsDatetime()},
                provider_response_id='chatcmpl-CpwfhFC1iUmDKeoxOTSN7KP8D11aq',
>>>>>>> ba58e3cd
                finish_reason='stop',
                run_id=IsStr(),
            ),
        ]
    )


async def test_image_as_binary_content_input(
    allow_model_requests: None, image_content: BinaryContent, openai_api_key: str
):
    m = OpenAIChatModel('gpt-4o', provider=OpenAIProvider(api_key=openai_api_key))
    agent = Agent(m)

    result = await agent.run(['What fruit is in the image?', image_content])
    assert result.output == snapshot('The fruit in the image is a kiwi.')


async def test_audio_as_binary_content_input(
    allow_model_requests: None, audio_content: BinaryContent, openai_api_key: str
):
    m = OpenAIChatModel('gpt-4o-audio-preview', provider=OpenAIProvider(api_key=openai_api_key))
    agent = Agent(m)

    result = await agent.run(['Whose name is mentioned in the audio?', audio_content])
    assert result.output == snapshot('The name mentioned in the audio is Marcelo.')
    assert result.usage() == snapshot(
        RunUsage(
            input_tokens=64,
            output_tokens=9,
            input_audio_tokens=44,
            details={
                'accepted_prediction_tokens': 0,
                'audio_tokens': 0,
                'reasoning_tokens': 0,
                'rejected_prediction_tokens': 0,
                'text_tokens': 9,
            },
            requests=1,
        )
    )


async def test_document_as_binary_content_input(
    allow_model_requests: None, document_content: BinaryContent, openai_api_key: str
):
    m = OpenAIChatModel('gpt-4o', provider=OpenAIProvider(api_key=openai_api_key))
    agent = Agent(m)

    result = await agent.run(['What is the main content on this document?', document_content])
    assert result.output == snapshot('The main content of the document is "Dummy PDF file."')


async def test_text_document_url_input(allow_model_requests: None, openai_api_key: str):
    m = OpenAIChatModel('gpt-4o', provider=OpenAIProvider(api_key=openai_api_key))
    agent = Agent(m)

    document_url = DocumentUrl(url='https://www.w3.org/TR/2003/REC-PNG-20031110/iso_8859-1.txt')

    result = await agent.run(['What is the main content on this document, in one sentence?', document_url])
    assert result.output == snapshot(
        'The document lists the graphical characters defined by ISO 8859-1 (1987) with their hexadecimal codes and descriptions.'
    )


async def test_text_document_as_binary_content_input(
    allow_model_requests: None, text_document_content: BinaryContent, openai_api_key: str
):
    m = OpenAIChatModel('gpt-4o', provider=OpenAIProvider(api_key=openai_api_key))
    agent = Agent(m)

    result = await agent.run(['What is the main content on this document?', text_document_content])
    assert result.output == snapshot(
        'The main content of the document is simply the text "Dummy TXT file." It does not appear to contain any other detailed information.'
    )


async def test_document_as_binary_content_input_with_tool(
    allow_model_requests: None, document_content: BinaryContent, openai_api_key: str
):
    m = OpenAIChatModel('gpt-4o', provider=OpenAIProvider(api_key=openai_api_key))
    agent = Agent(m)

    @agent.tool_plain
    async def get_upper_case(text: str) -> str:
        return text.upper()

    result = await agent.run(
        [
            'What is the main content on this document? Use the get_upper_case tool to get the upper case of the text.',
            document_content,
        ]
    )

    assert result.output == snapshot('The main content of the document is "DUMMY PDF FILE" in uppercase.')


def test_model_status_error(allow_model_requests: None) -> None:
    mock_client = MockOpenAI.create_mock(
        APIStatusError(
            'test error',
            response=httpx.Response(status_code=500, request=httpx.Request('POST', 'https://example.com/v1')),
            body={'error': 'test error'},
        )
    )
    m = OpenAIChatModel('gpt-4o', provider=OpenAIProvider(openai_client=mock_client))
    agent = Agent(m)
    with pytest.raises(ModelHTTPError) as exc_info:
        agent.run_sync('hello')
    assert str(exc_info.value) == snapshot("status_code: 500, model_name: gpt-4o, body: {'error': 'test error'}")


def test_model_connection_error(allow_model_requests: None) -> None:
    mock_client = MockOpenAI.create_mock(
        APIConnectionError(
            message='Connection to http://localhost:11434/v1 timed out',
            request=httpx.Request('POST', 'http://localhost:11434/v1'),
        )
    )
    m = OpenAIChatModel('gpt-4o', provider=OpenAIProvider(openai_client=mock_client))
    agent = Agent(m)
    with pytest.raises(ModelAPIError) as exc_info:
        agent.run_sync('hello')
    assert exc_info.value.model_name == 'gpt-4o'
    assert 'Connection to http://localhost:11434/v1 timed out' in str(exc_info.value.message)


def test_responses_model_connection_error(allow_model_requests: None) -> None:
    mock_client = MockOpenAIResponses.create_mock(
        APIConnectionError(
            message='Connection to http://localhost:11434/v1 timed out',
            request=httpx.Request('POST', 'http://localhost:11434/v1'),
        )
    )
    m = OpenAIResponsesModel('o3-mini', provider=OpenAIProvider(openai_client=mock_client))
    agent = Agent(m)
    with pytest.raises(ModelAPIError) as exc_info:
        agent.run_sync('hello')
    assert exc_info.value.model_name == 'o3-mini'
    assert 'Connection to http://localhost:11434/v1 timed out' in str(exc_info.value.message)


@pytest.mark.parametrize('model_name', ['o3-mini', 'gpt-4o-mini', 'gpt-4.5-preview'])
async def test_max_completion_tokens(allow_model_requests: None, model_name: str, openai_api_key: str):
    m = OpenAIChatModel(model_name, provider=OpenAIProvider(api_key=openai_api_key))
    agent = Agent(m, model_settings=ModelSettings(max_tokens=100))

    result = await agent.run('hello')
    assert result.output == IsStr()


async def test_multiple_agent_tool_calls(allow_model_requests: None, gemini_api_key: str, openai_api_key: str):
    gemini_model = GoogleModel('gemini-2.0-flash-exp', provider=GoogleProvider(api_key=gemini_api_key))
    openai_model = OpenAIChatModel('gpt-4o-mini', provider=OpenAIProvider(api_key=openai_api_key))

    agent = Agent(model=gemini_model)

    @agent.tool_plain
    async def get_capital(country: str) -> str:
        """Get the capital of a country.

        Args:
            country: The country name.
        """
        if country == 'France':
            return 'Paris'
        elif country == 'England':
            return 'London'
        else:
            raise ValueError(f'Country {country} not supported.')  # pragma: no cover

    result = await agent.run('What is the capital of France?')
    assert result.output == snapshot('The capital of France is Paris.\n')

    result = await agent.run(
        'What is the capital of England?', model=openai_model, message_history=result.all_messages()
    )
    assert result.output == snapshot('The capital of England is London.')


async def test_message_history_can_start_with_model_response(allow_model_requests: None, openai_api_key: str):
    """Test that an agent run with message_history starting with ModelResponse is executed correctly."""

    openai_model = OpenAIChatModel('gpt-4.1-mini', provider=OpenAIProvider(api_key=openai_api_key))

    message_history = [ModelResponse(parts=[TextPart('Where do you want to go today?')])]

    agent = Agent(model=openai_model)

    result = await agent.run('Answer in 5 words only. Who is Tux?', message_history=message_history)

    assert result.output == snapshot('Linux mascot, a penguin character.')
    assert result.all_messages() == snapshot(
        [
            ModelResponse(
                parts=[TextPart(content='Where do you want to go today?')],
                timestamp=IsDatetime(),
            ),
            ModelRequest(
                parts=[
                    UserPromptPart(
                        content='Answer in 5 words only. Who is Tux?',
                        timestamp=IsDatetime(),
                    )
                ],
                timestamp=IsDatetime(),
                run_id=IsStr(),
            ),
            ModelResponse(
                parts=[TextPart(content='Linux mascot, a penguin character.')],
                usage=RequestUsage(
                    input_tokens=31,
                    output_tokens=8,
                    details={
                        'accepted_prediction_tokens': 0,
                        'audio_tokens': 0,
                        'reasoning_tokens': 0,
                        'rejected_prediction_tokens': 0,
                    },
                ),
                model_name='gpt-4.1-mini-2025-04-14',
                timestamp=IsDatetime(),
                provider_name='openai',
                provider_url='https://api.openai.com/v1/',
                provider_details={
                    'finish_reason': 'stop',
                    'timestamp': datetime(2025, 11, 22, 10, 1, 40, tzinfo=timezone.utc),
                },
                provider_response_id=IsStr(),
                finish_reason='stop',
                run_id=IsStr(),
            ),
        ]
    )


async def test_extra_headers(allow_model_requests: None, openai_api_key: str):
    # This test doesn't do anything, it's just here to ensure that calls with `extra_headers` don't cause errors, including type.
    m = OpenAIChatModel('gpt-4o', provider=OpenAIProvider(api_key=openai_api_key))
    agent = Agent(m, model_settings=OpenAIChatModelSettings(extra_headers={'Extra-Header-Key': 'Extra-Header-Value'}))
    await agent.run('hello')


async def test_user_id(allow_model_requests: None, openai_api_key: str):
    # This test doesn't do anything, it's just here to ensure that calls with `user` don't cause errors, including type.
    # Since we use VCR, creating tests with an `httpx.Transport` is not possible.
    m = OpenAIChatModel('gpt-4o', provider=OpenAIProvider(api_key=openai_api_key))
    agent = Agent(m, model_settings=OpenAIChatModelSettings(openai_user='user_id'))
    await agent.run('hello')


@dataclass
class MyDefaultDc:
    x: int = 1


class MyEnum(Enum):
    a = 'a'
    b = 'b'


@dataclass
class MyRecursiveDc:
    field: MyRecursiveDc | None
    my_enum: MyEnum = Field(description='my enum')


@dataclass
class MyDefaultRecursiveDc:
    field: MyDefaultRecursiveDc | None = None


class MyModel(BaseModel):
    foo: str


class MyDc(BaseModel):
    foo: str


class MyOptionalDc(BaseModel):
    foo: str | None
    bar: str


class MyExtrasDc(BaseModel, extra='allow'):
    foo: str


class MyNormalTypedDict(TypedDict):
    foo: str


class MyOptionalTypedDict(TypedDict):
    foo: NotRequired[str]
    bar: str


class MyPartialTypedDict(TypedDict, total=False):
    foo: str


class MyExtrasModel(BaseModel, extra='allow'):
    pass


def strict_compatible_tool(x: int) -> str:
    return str(x)  # pragma: no cover


def tool_with_default(x: int = 1) -> str:
    return f'{x}'  # pragma: no cover


def tool_with_datetime(x: datetime) -> str:
    return f'{x}'  # pragma: no cover


def tool_with_url(x: AnyUrl) -> str:
    return f'{x}'  # pragma: no cover


def tool_with_recursion(x: MyRecursiveDc, y: MyDefaultRecursiveDc):
    return f'{x} {y}'  # pragma: no cover


def tool_with_model(x: MyModel) -> str:
    return f'{x}'  # pragma: no cover


def tool_with_dataclass(x: MyDc) -> str:
    return f'{x}'  # pragma: no cover


def tool_with_optional_dataclass(x: MyOptionalDc) -> str:
    return f'{x}'  # pragma: no cover


def tool_with_dataclass_with_extras(x: MyExtrasDc) -> str:
    return f'{x}'  # pragma: no cover


def tool_with_typed_dict(x: MyNormalTypedDict) -> str:
    return f'{x}'  # pragma: no cover


def tool_with_optional_typed_dict(x: MyOptionalTypedDict) -> str:
    return f'{x}'  # pragma: no cover


def tool_with_partial_typed_dict(x: MyPartialTypedDict) -> str:
    return f'{x}'  # pragma: no cover


def tool_with_model_with_extras(x: MyExtrasModel) -> str:
    return f'{x}'  # pragma: no cover


def tool_with_kwargs(x: int, **kwargs: Any) -> str:
    return f'{x} {kwargs}'  # pragma: no cover


def tool_with_typed_kwargs(x: int, **kwargs: int) -> str:
    return f'{x} {kwargs}'  # pragma: no cover


def tool_with_union(x: int | MyDefaultDc) -> str:
    return f'{x}'  # pragma: no cover


def tool_with_discriminated_union(
    x: Annotated[
        Annotated[int, Tag('int')] | Annotated[MyDefaultDc, Tag('MyDefaultDc')],
        Discriminator(lambda x: type(x).__name__),
    ],
) -> str:
    return f'{x}'  # pragma: no cover


def tool_with_lists(x: list[int], y: list[MyDefaultDc]) -> str:
    return f'{x} {y}'  # pragma: no cover


def tool_with_tuples(x: tuple[int], y: tuple[str] = ('abc',)) -> str:
    return f'{x} {y}'  # pragma: no cover


@pytest.mark.parametrize(
    'tool,tool_strict,expected_params,expected_strict',
    [
        (
            strict_compatible_tool,
            False,
            snapshot(
                {
                    'additionalProperties': False,
                    'properties': {'x': {'type': 'integer'}},
                    'required': ['x'],
                    'type': 'object',
                }
            ),
            snapshot(None),
        ),
        (
            tool_with_default,
            None,
            snapshot(
                {
                    'additionalProperties': False,
                    'properties': {'x': {'default': 1, 'type': 'integer'}},
                    'type': 'object',
                }
            ),
            snapshot(None),
        ),
        (
            tool_with_datetime,
            None,
            snapshot(
                {
                    'additionalProperties': False,
                    'properties': {'x': {'format': 'date-time', 'type': 'string'}},
                    'required': ['x'],
                    'type': 'object',
                }
            ),
            snapshot(True),
        ),
        (
            tool_with_url,
            None,
            snapshot(
                {
                    'additionalProperties': False,
                    'properties': {'x': {'format': 'uri', 'minLength': 1, 'type': 'string'}},
                    'required': ['x'],
                    'type': 'object',
                }
            ),
            snapshot(None),
        ),
        (
            tool_with_url,
            True,
            snapshot(
                {
                    'additionalProperties': False,
                    'properties': {'x': {'type': 'string', 'description': 'minLength=1, format=uri'}},
                    'required': ['x'],
                    'type': 'object',
                }
            ),
            snapshot(True),
        ),
        (
            tool_with_recursion,
            None,
            snapshot(
                {
                    '$defs': {
                        'MyDefaultRecursiveDc': {
                            'properties': {
                                'field': {
                                    'anyOf': [{'$ref': '#/$defs/MyDefaultRecursiveDc'}, {'type': 'null'}],
                                    'default': None,
                                }
                            },
                            'type': 'object',
                            'additionalProperties': False,
                        },
                        'MyEnum': {'enum': ['a', 'b'], 'type': 'string'},
                        'MyRecursiveDc': {
                            'properties': {
                                'field': {'anyOf': [{'$ref': '#/$defs/MyRecursiveDc'}, {'type': 'null'}]},
                                'my_enum': {'description': 'my enum', 'anyOf': [{'$ref': '#/$defs/MyEnum'}]},
                            },
                            'required': ['field', 'my_enum'],
                            'type': 'object',
                            'additionalProperties': False,
                        },
                    },
                    'additionalProperties': False,
                    'properties': {
                        'x': {'$ref': '#/$defs/MyRecursiveDc'},
                        'y': {'$ref': '#/$defs/MyDefaultRecursiveDc'},
                    },
                    'required': ['x', 'y'],
                    'type': 'object',
                }
            ),
            snapshot(None),
        ),
        (
            tool_with_recursion,
            True,
            snapshot(
                {
                    '$defs': {
                        'MyDefaultRecursiveDc': {
                            'properties': {
                                'field': {'anyOf': [{'$ref': '#/$defs/MyDefaultRecursiveDc'}, {'type': 'null'}]}
                            },
                            'type': 'object',
                            'additionalProperties': False,
                            'required': ['field'],
                        },
                        'MyEnum': {'enum': ['a', 'b'], 'type': 'string'},
                        'MyRecursiveDc': {
                            'properties': {
                                'field': {'anyOf': [{'$ref': '#/$defs/MyRecursiveDc'}, {'type': 'null'}]},
                                'my_enum': {'description': 'my enum', 'anyOf': [{'$ref': '#/$defs/MyEnum'}]},
                            },
                            'type': 'object',
                            'additionalProperties': False,
                            'required': ['field', 'my_enum'],
                        },
                    },
                    'additionalProperties': False,
                    'properties': {
                        'x': {'$ref': '#/$defs/MyRecursiveDc'},
                        'y': {'$ref': '#/$defs/MyDefaultRecursiveDc'},
                    },
                    'required': ['x', 'y'],
                    'type': 'object',
                }
            ),
            snapshot(True),
        ),
        (
            tool_with_model,
            None,
            snapshot(
                {
                    'additionalProperties': False,
                    'properties': {'foo': {'type': 'string'}},
                    'required': ['foo'],
                    'type': 'object',
                }
            ),
            snapshot(True),
        ),
        (
            tool_with_dataclass,
            None,
            snapshot(
                {
                    'additionalProperties': False,
                    'properties': {'foo': {'type': 'string'}},
                    'required': ['foo'],
                    'type': 'object',
                }
            ),
            snapshot(True),
        ),
        (
            tool_with_optional_dataclass,
            None,
            snapshot(
                {
                    'additionalProperties': False,
                    'properties': {'foo': {'anyOf': [{'type': 'string'}, {'type': 'null'}]}, 'bar': {'type': 'string'}},
                    'required': ['foo', 'bar'],
                    'type': 'object',
                }
            ),
            snapshot(True),
        ),
        (
            tool_with_dataclass_with_extras,
            None,
            snapshot(
                {
                    'additionalProperties': True,
                    'properties': {'foo': {'type': 'string'}},
                    'required': ['foo'],
                    'type': 'object',
                }
            ),
            snapshot(None),
        ),
        (
            tool_with_typed_dict,
            None,
            snapshot(
                {
                    'additionalProperties': False,
                    'properties': {'foo': {'type': 'string'}},
                    'required': ['foo'],
                    'type': 'object',
                }
            ),
            snapshot(True),
        ),
        (
            tool_with_optional_typed_dict,
            None,
            snapshot(
                {
                    'additionalProperties': False,
                    'properties': {'foo': {'type': 'string'}, 'bar': {'type': 'string'}},
                    'required': ['bar'],
                    'type': 'object',
                }
            ),
            snapshot(None),
        ),
        (
            tool_with_partial_typed_dict,
            None,
            snapshot(
                {
                    'additionalProperties': False,
                    'properties': {'foo': {'type': 'string'}},
                    'type': 'object',
                }
            ),
            snapshot(None),
        ),
        (
            tool_with_model_with_extras,
            None,
            snapshot(
                {
                    'additionalProperties': True,
                    'properties': {},
                    'type': 'object',
                }
            ),
            snapshot(None),
        ),
        (
            tool_with_model_with_extras,
            True,
            snapshot(
                {
                    'additionalProperties': False,
                    'properties': {},
                    'required': [],
                    'type': 'object',
                }
            ),
            snapshot(True),
        ),
        (
            tool_with_kwargs,
            None,
            snapshot(
                {
                    'additionalProperties': True,
                    'properties': {'x': {'type': 'integer'}},
                    'required': ['x'],
                    'type': 'object',
                }
            ),
            snapshot(None),
        ),
        (
            tool_with_kwargs,
            True,
            snapshot(
                {
                    'additionalProperties': False,
                    'properties': {'x': {'type': 'integer'}},
                    'required': ['x'],
                    'type': 'object',
                }
            ),
            snapshot(True),
        ),
        (
            tool_with_typed_kwargs,
            None,
            snapshot(
                {
                    'additionalProperties': {'type': 'integer'},
                    'properties': {'x': {'type': 'integer'}},
                    'required': ['x'],
                    'type': 'object',
                }
            ),
            snapshot(None),
        ),
        (
            tool_with_union,
            None,
            snapshot(
                {
                    '$defs': {
                        'MyDefaultDc': {
                            'properties': {'x': {'default': 1, 'type': 'integer'}},
                            'type': 'object',
                            'additionalProperties': False,
                        }
                    },
                    'additionalProperties': False,
                    'properties': {'x': {'anyOf': [{'type': 'integer'}, {'$ref': '#/$defs/MyDefaultDc'}]}},
                    'required': ['x'],
                    'type': 'object',
                }
            ),
            snapshot(None),
        ),
        (
            tool_with_union,
            True,
            snapshot(
                {
                    '$defs': {
                        'MyDefaultDc': {
                            'properties': {'x': {'type': 'integer'}},
                            'required': ['x'],
                            'type': 'object',
                            'additionalProperties': False,
                        }
                    },
                    'additionalProperties': False,
                    'properties': {'x': {'anyOf': [{'type': 'integer'}, {'$ref': '#/$defs/MyDefaultDc'}]}},
                    'required': ['x'],
                    'type': 'object',
                }
            ),
            snapshot(True),
        ),
        (
            tool_with_discriminated_union,
            None,
            snapshot(
                {
                    '$defs': {
                        'MyDefaultDc': {
                            'properties': {'x': {'default': 1, 'type': 'integer'}},
                            'type': 'object',
                            'additionalProperties': False,
                        }
                    },
                    'additionalProperties': False,
                    'properties': {'x': {'oneOf': [{'type': 'integer'}, {'$ref': '#/$defs/MyDefaultDc'}]}},
                    'required': ['x'],
                    'type': 'object',
                }
            ),
            snapshot(None),
        ),
        (
            tool_with_discriminated_union,
            True,
            snapshot(
                {
                    '$defs': {
                        'MyDefaultDc': {
                            'properties': {'x': {'type': 'integer'}},
                            'required': ['x'],
                            'type': 'object',
                            'additionalProperties': False,
                        }
                    },
                    'additionalProperties': False,
                    'properties': {'x': {'anyOf': [{'type': 'integer'}, {'$ref': '#/$defs/MyDefaultDc'}]}},
                    'required': ['x'],
                    'type': 'object',
                }
            ),
            snapshot(True),
        ),
        (
            tool_with_lists,
            None,
            snapshot(
                {
                    '$defs': {
                        'MyDefaultDc': {
                            'properties': {'x': {'default': 1, 'type': 'integer'}},
                            'type': 'object',
                            'additionalProperties': False,
                        }
                    },
                    'additionalProperties': False,
                    'properties': {
                        'x': {'items': {'type': 'integer'}, 'type': 'array'},
                        'y': {'items': {'$ref': '#/$defs/MyDefaultDc'}, 'type': 'array'},
                    },
                    'required': ['x', 'y'],
                    'type': 'object',
                }
            ),
            snapshot(None),
        ),
        (
            tool_with_lists,
            True,
            snapshot(
                {
                    '$defs': {
                        'MyDefaultDc': {
                            'properties': {'x': {'type': 'integer'}},
                            'required': ['x'],
                            'type': 'object',
                            'additionalProperties': False,
                        }
                    },
                    'additionalProperties': False,
                    'properties': {
                        'x': {'items': {'type': 'integer'}, 'type': 'array'},
                        'y': {'items': {'$ref': '#/$defs/MyDefaultDc'}, 'type': 'array'},
                    },
                    'required': ['x', 'y'],
                    'type': 'object',
                }
            ),
            snapshot(True),
        ),
        (
            tool_with_tuples,
            None,
            snapshot(
                {
                    'additionalProperties': False,
                    'properties': {
                        'x': {'maxItems': 1, 'minItems': 1, 'prefixItems': [{'type': 'integer'}], 'type': 'array'},
                        'y': {
                            'default': ['abc'],
                            'maxItems': 1,
                            'minItems': 1,
                            'prefixItems': [{'type': 'string'}],
                            'type': 'array',
                        },
                    },
                    'required': ['x'],
                    'type': 'object',
                }
            ),
            snapshot(None),
        ),
        (
            tool_with_tuples,
            True,
            snapshot(
                {
                    'additionalProperties': False,
                    'properties': {
                        'x': {'maxItems': 1, 'minItems': 1, 'prefixItems': [{'type': 'integer'}], 'type': 'array'},
                        'y': {'maxItems': 1, 'minItems': 1, 'prefixItems': [{'type': 'string'}], 'type': 'array'},
                    },
                    'required': ['x', 'y'],
                    'type': 'object',
                }
            ),
            snapshot(True),
        ),
        # (tool, None, snapshot({}), snapshot({})),
        # (tool, True, snapshot({}), snapshot({})),
    ],
)
async def test_strict_mode_cannot_infer_strict(
    allow_model_requests: None,
    tool: Callable[..., Any],
    tool_strict: bool | None,
    expected_params: dict[str, Any],
    expected_strict: bool | None,
):
    """Test that strict mode settings are properly passed to OpenAI and respect precedence rules."""
    # Create a mock completion for testing
    c = completion_message(ChatCompletionMessage(content='world', role='assistant'))

    async def assert_strict(expected_strict: bool | None, profile: ModelProfile | None = None):
        mock_client = MockOpenAI.create_mock(c)
        m = OpenAIChatModel('gpt-4o', provider=OpenAIProvider(openai_client=mock_client), profile=profile)
        agent = Agent(m)

        agent.tool_plain(strict=tool_strict)(tool)

        await agent.run('hello')
        kwargs = get_mock_chat_completion_kwargs(mock_client)[0]
        assert 'tools' in kwargs, kwargs

        assert kwargs['tools'][0]['function']['parameters'] == expected_params
        actual_strict = kwargs['tools'][0]['function'].get('strict')
        assert actual_strict == expected_strict
        if actual_strict is None:
            # If strict is included, it should be non-None
            assert 'strict' not in kwargs['tools'][0]['function']

    await assert_strict(expected_strict)

    # If the model profile says strict is not supported, we never pass strict
    await assert_strict(
        None,
        profile=OpenAIModelProfile(openai_supports_strict_tool_definition=False).update(
            openai_model_profile('test-model')
        ),
    )


def test_strict_schema():
    class Apple(BaseModel):
        kind: Literal['apple'] = 'apple'

    class Banana(BaseModel):
        kind: Literal['banana'] = 'banana'

    class MyModel(BaseModel):
        # We have all these different crazy fields to achieve coverage
        my_recursive: MyModel | None = None
        my_patterns: dict[Annotated[str, Field(pattern='^my-pattern$')], str]
        my_tuple: tuple[int]
        my_list: list[float]
        my_discriminated_union: Annotated[Apple | Banana, Discriminator('kind')]

    assert OpenAIJsonSchemaTransformer(MyModel.model_json_schema(), strict=True).walk() == snapshot(
        {
            '$defs': {
                'Apple': {
                    'additionalProperties': False,
                    'properties': {'kind': {'const': 'apple', 'type': 'string'}},
                    'required': ['kind'],
                    'type': 'object',
                },
                'Banana': {
                    'additionalProperties': False,
                    'properties': {'kind': {'const': 'banana', 'type': 'string'}},
                    'required': ['kind'],
                    'type': 'object',
                },
                'MyModel': {
                    'additionalProperties': False,
                    'properties': {
                        'my_discriminated_union': {'anyOf': [{'$ref': '#/$defs/Apple'}, {'$ref': '#/$defs/Banana'}]},
                        'my_list': {'items': {'type': 'number'}, 'type': 'array'},
                        'my_patterns': {
                            'additionalProperties': False,
                            'description': "patternProperties={'^my-pattern$': {'type': 'string'}}",
                            'type': 'object',
                            'properties': {},
                            'required': [],
                        },
                        'my_recursive': {'anyOf': [{'$ref': '#'}, {'type': 'null'}]},
                        'my_tuple': {
                            'maxItems': 1,
                            'minItems': 1,
                            'prefixItems': [{'type': 'integer'}],
                            'type': 'array',
                        },
                    },
                    'required': ['my_recursive', 'my_patterns', 'my_tuple', 'my_list', 'my_discriminated_union'],
                    'type': 'object',
                },
            },
            'properties': {
                'my_recursive': {'anyOf': [{'$ref': '#'}, {'type': 'null'}]},
                'my_patterns': {
                    'type': 'object',
                    'description': "patternProperties={'^my-pattern$': {'type': 'string'}}",
                    'additionalProperties': False,
                    'properties': {},
                    'required': [],
                },
                'my_tuple': {'maxItems': 1, 'minItems': 1, 'prefixItems': [{'type': 'integer'}], 'type': 'array'},
                'my_list': {'items': {'type': 'number'}, 'type': 'array'},
                'my_discriminated_union': {'anyOf': [{'$ref': '#/$defs/Apple'}, {'$ref': '#/$defs/Banana'}]},
            },
            'required': ['my_recursive', 'my_patterns', 'my_tuple', 'my_list', 'my_discriminated_union'],
            'type': 'object',
            'additionalProperties': False,
        }
    )


def test_native_output_strict_mode(allow_model_requests: None):
    class CityLocation(BaseModel):
        city: str
        country: str

    c = completion_message(
        ChatCompletionMessage(content='{"city": "Mexico City", "country": "Mexico"}', role='assistant'),
    )
    mock_client = MockOpenAI.create_mock(c)
    model = OpenAIChatModel('gpt-4o', provider=OpenAIProvider(openai_client=mock_client))

    # Explicit strict=True
    agent = Agent(model, output_type=NativeOutput(CityLocation, strict=True))

    agent.run_sync('What is the capital of Mexico?')
    assert get_mock_chat_completion_kwargs(mock_client)[-1]['response_format']['json_schema']['strict'] is True

    # Explicit strict=False
    agent = Agent(model, output_type=NativeOutput(CityLocation, strict=False))

    agent.run_sync('What is the capital of Mexico?')
    assert get_mock_chat_completion_kwargs(mock_client)[-1]['response_format']['json_schema']['strict'] is False

    # Strict-compatible
    agent = Agent(model, output_type=NativeOutput(CityLocation))

    agent.run_sync('What is the capital of Mexico?')
    assert get_mock_chat_completion_kwargs(mock_client)[-1]['response_format']['json_schema']['strict'] is True

    # Strict-incompatible
    CityLocation.model_config = ConfigDict(extra='allow')

    agent = Agent(model, output_type=NativeOutput(CityLocation))

    agent.run_sync('What is the capital of Mexico?')
    assert get_mock_chat_completion_kwargs(mock_client)[-1]['response_format']['json_schema']['strict'] is False


async def test_openai_instructions(allow_model_requests: None, openai_api_key: str):
    m = OpenAIChatModel('gpt-4o', provider=OpenAIProvider(api_key=openai_api_key))
    agent = Agent(m, instructions='You are a helpful assistant.')

    result = await agent.run('What is the capital of France?')
    assert result.all_messages() == snapshot(
        [
            ModelRequest(
                parts=[UserPromptPart(content='What is the capital of France?', timestamp=IsDatetime())],
                timestamp=IsDatetime(),
                instructions='You are a helpful assistant.',
                run_id=IsStr(),
            ),
            ModelResponse(
                parts=[TextPart(content='The capital of France is Paris.')],
                usage=RequestUsage(
                    input_tokens=24,
                    output_tokens=8,
                    details={
                        'accepted_prediction_tokens': 0,
                        'audio_tokens': 0,
                        'reasoning_tokens': 0,
                        'rejected_prediction_tokens': 0,
                    },
                ),
                model_name='gpt-4o-2024-08-06',
                timestamp=IsDatetime(),
                provider_name='openai',
                provider_url='https://api.openai.com/v1/',
                provider_details={
                    'finish_reason': 'stop',
                    'timestamp': datetime(2025, 4, 7, 16, 30, 56, tzinfo=timezone.utc),
                },
                provider_response_id=IsStr(),
                finish_reason='stop',
                run_id=IsStr(),
            ),
        ]
    )


async def test_openai_model_without_system_prompt(allow_model_requests: None, openai_api_key: str):
    m = OpenAIChatModel('o3-mini', provider=OpenAIProvider(api_key=openai_api_key))
    agent = Agent(m, system_prompt='You are a potato.')
    result = await agent.run()
    assert result.output == snapshot(
        "That's right—I am a potato! A spud of many talents, here to help you out. How can this humble potato be of service today?"
    )


async def test_openai_instructions_with_tool_calls_keep_instructions(allow_model_requests: None, openai_api_key: str):
    m = OpenAIChatModel('gpt-4.1-mini', provider=OpenAIProvider(api_key=openai_api_key))
    agent = Agent(m, instructions='You are a helpful assistant.')

    @agent.tool_plain
    async def get_temperature(city: str) -> float:
        return 20.0

    result = await agent.run('What is the temperature in Tokyo?')
    assert result.all_messages() == snapshot(
        [
            ModelRequest(
                parts=[UserPromptPart(content='What is the temperature in Tokyo?', timestamp=IsDatetime())],
                timestamp=IsDatetime(),
                instructions='You are a helpful assistant.',
                run_id=IsStr(),
            ),
            ModelResponse(
                parts=[ToolCallPart(tool_name='get_temperature', args='{"city":"Tokyo"}', tool_call_id=IsStr())],
                usage=RequestUsage(
                    input_tokens=50,
                    output_tokens=15,
                    details={
                        'accepted_prediction_tokens': 0,
                        'audio_tokens': 0,
                        'reasoning_tokens': 0,
                        'rejected_prediction_tokens': 0,
                    },
                ),
                model_name='gpt-4.1-mini-2025-04-14',
                timestamp=IsDatetime(),
                provider_name='openai',
                provider_url='https://api.openai.com/v1/',
                provider_details={
                    'finish_reason': 'tool_calls',
                    'timestamp': datetime(2025, 4, 16, 13, 37, 14, tzinfo=timezone.utc),
                },
                provider_response_id=IsStr(),
                finish_reason='tool_call',
                run_id=IsStr(),
            ),
            ModelRequest(
                parts=[
                    ToolReturnPart(
                        tool_name='get_temperature', content=20.0, tool_call_id=IsStr(), timestamp=IsDatetime()
                    )
                ],
                timestamp=IsDatetime(),
                instructions='You are a helpful assistant.',
                run_id=IsStr(),
            ),
            ModelResponse(
                parts=[TextPart(content='The temperature in Tokyo is currently 20.0 degrees Celsius.')],
                usage=RequestUsage(
                    input_tokens=75,
                    output_tokens=15,
                    details={
                        'accepted_prediction_tokens': 0,
                        'audio_tokens': 0,
                        'reasoning_tokens': 0,
                        'rejected_prediction_tokens': 0,
                    },
                ),
                model_name='gpt-4.1-mini-2025-04-14',
                timestamp=IsDatetime(),
                provider_name='openai',
                provider_url='https://api.openai.com/v1/',
                provider_details={
                    'finish_reason': 'stop',
                    'timestamp': datetime(2025, 4, 16, 13, 37, 15, tzinfo=timezone.utc),
                },
                provider_response_id=IsStr(),
                finish_reason='stop',
                run_id=IsStr(),
            ),
        ]
    )


async def test_openai_model_thinking_part(allow_model_requests: None, openai_api_key: str):
    provider = OpenAIProvider(api_key=openai_api_key)
    responses_model = OpenAIResponsesModel('o3-mini', provider=provider)
    settings = OpenAIResponsesModelSettings(openai_reasoning_effort='high', openai_reasoning_summary='detailed')
    agent = Agent(responses_model, model_settings=settings)

    result = await agent.run('How do I cross the street?')
    assert result.all_messages() == snapshot(
        [
            ModelRequest(
                parts=[UserPromptPart(content='How do I cross the street?', timestamp=IsDatetime())],
                timestamp=IsDatetime(),
                run_id=IsStr(),
            ),
            ModelResponse(
                parts=[
                    ThinkingPart(
                        content=IsStr(),
                        id='rs_68c1fa166e9c81979ff56b16882744f1093f57e27128848a',
                        signature=IsStr(),
                        provider_name='openai',
                    ),
                    ThinkingPart(content=IsStr(), id='rs_68c1fa166e9c81979ff56b16882744f1093f57e27128848a'),
                    TextPart(content=IsStr(), id='msg_68c1fa1ec9448197b5c8f78a90999360093f57e27128848a'),
                ],
                usage=RequestUsage(input_tokens=13, output_tokens=1915, details={'reasoning_tokens': 1600}),
                model_name='o3-mini-2025-01-31',
                timestamp=IsDatetime(),
                provider_name='openai',
                provider_url='https://api.openai.com/v1/',
                provider_details={
                    'finish_reason': 'completed',
                    'timestamp': datetime(2025, 9, 10, 22, 21, 57, tzinfo=timezone.utc),
                },
                provider_response_id=IsStr(),
                finish_reason='stop',
                run_id=IsStr(),
            ),
        ]
    )

    result = await agent.run(
        'Considering the way to cross the street, analogously, how do I cross the river?',
        model=OpenAIChatModel('o3-mini', provider=provider),
        message_history=result.all_messages(),
    )
    assert result.new_messages() == snapshot(
        [
            ModelRequest(
                parts=[
                    UserPromptPart(
                        content='Considering the way to cross the street, analogously, how do I cross the river?',
                        timestamp=IsDatetime(),
                    )
                ],
                timestamp=IsDatetime(),
                run_id=IsStr(),
            ),
            ModelResponse(
                parts=[TextPart(content=IsStr())],
                usage=RequestUsage(
                    input_tokens=577,
                    output_tokens=2320,
                    details={
                        'accepted_prediction_tokens': 0,
                        'audio_tokens': 0,
                        'reasoning_tokens': 1792,
                        'rejected_prediction_tokens': 0,
                    },
                ),
                model_name='o3-mini-2025-01-31',
                timestamp=IsDatetime(),
                provider_name='openai',
                provider_url='https://api.openai.com/v1/',
                provider_details={
                    'finish_reason': 'stop',
                    'timestamp': datetime(2025, 9, 10, 22, 22, 24, tzinfo=timezone.utc),
                },
                provider_response_id=IsStr(),
                finish_reason='stop',
                run_id=IsStr(),
            ),
        ]
    )


async def test_openai_instructions_with_logprobs(allow_model_requests: None):
    # Create a mock response with logprobs
    c = completion_message(
        ChatCompletionMessage(content='world', role='assistant'),
        logprobs=ChoiceLogprobs(
            content=[
                ChatCompletionTokenLogprob(
                    token='world', logprob=-0.6931, top_logprobs=[], bytes=[119, 111, 114, 108, 100]
                )
            ],
        ),
    )

    mock_client = MockOpenAI.create_mock(c)
    m = OpenAIChatModel(
        'gpt-4o',
        provider=OpenAIProvider(openai_client=mock_client),
    )
    agent = Agent(m, instructions='You are a helpful assistant.')
    result = await agent.run(
        'What is the capital of Minas Gerais?',
        model_settings=OpenAIChatModelSettings(openai_logprobs=True),
    )
    messages = result.all_messages()
    response = cast(Any, messages[1])
    assert response.provider_details is not None
    assert response.provider_details['logprobs'] == [
        {
            'token': 'world',
            'logprob': -0.6931,
            'bytes': [119, 111, 114, 108, 100],
            'top_logprobs': [],
        }
    ]


async def test_openai_instructions_with_responses_logprobs(allow_model_requests: None, openai_api_key: str):
    m = OpenAIResponsesModel(
        'gpt-4o-mini',
        provider=OpenAIProvider(api_key=openai_api_key),
    )
    agent = Agent(m, instructions='You are a helpful assistant.')
    result = await agent.run(
        'What is the capital of Minas Gerais?',
        model_settings=OpenAIResponsesModelSettings(openai_logprobs=True),
    )
    messages = result.all_messages()
    response = cast(Any, messages[1])
    text_part = response.parts[0]
    assert hasattr(text_part, 'provider_details')
    assert text_part.provider_details is not None
    assert 'logprobs' in text_part.provider_details
    assert text_part.provider_details['logprobs'] == [
        {'token': 'The', 'logprob': -0.0, 'bytes': [84, 104, 101], 'top_logprobs': []},
        {'token': ' capital', 'logprob': 0.0, 'bytes': [32, 99, 97, 112, 105, 116, 97, 108], 'top_logprobs': []},
        {'token': ' of', 'logprob': 0.0, 'bytes': [32, 111, 102], 'top_logprobs': []},
        {'token': ' Minas', 'logprob': -0.0, 'bytes': [32, 77, 105, 110, 97, 115], 'top_logprobs': []},
        {'token': ' Gerais', 'logprob': -0.0, 'bytes': [32, 71, 101, 114, 97, 105, 115], 'top_logprobs': []},
        {'token': ' is', 'logprob': -5.2e-05, 'bytes': [32, 105, 115], 'top_logprobs': []},
        {'token': ' Belo', 'logprob': -4.3e-05, 'bytes': [32, 66, 101, 108, 111], 'top_logprobs': []},
        {
            'token': ' Horizonte',
            'logprob': -2.0e-06,
            'bytes': [32, 72, 111, 114, 105, 122, 111, 110, 116, 101],
            'top_logprobs': [],
        },
        {'token': '.', 'logprob': -0.0, 'bytes': [46], 'top_logprobs': []},
    ]


async def test_openai_web_search_tool_model_not_supported(allow_model_requests: None, openai_api_key: str):
    m = OpenAIChatModel('gpt-4o', provider=OpenAIProvider(api_key=openai_api_key))
    agent = Agent(
        m, instructions='You are a helpful assistant.', builtin_tools=[WebSearchTool(search_context_size='low')]
    )

    with pytest.raises(
        UserError,
        match=r"WebSearchTool is not supported with `OpenAIChatModel` and model 'gpt-4o'.*OpenAIResponsesModel",
    ):
        await agent.run('What day is today?')


async def test_openai_web_search_tool(allow_model_requests: None, openai_api_key: str):
    m = OpenAIChatModel('gpt-4o-search-preview', provider=OpenAIProvider(api_key=openai_api_key))
    agent = Agent(
        m, instructions='You are a helpful assistant.', builtin_tools=[WebSearchTool(search_context_size='low')]
    )

    result = await agent.run('What day is today?')
    assert result.output == snapshot('May 14, 2025, 8:51:29 AM ')


async def test_openai_web_search_tool_with_user_location(allow_model_requests: None, openai_api_key: str):
    m = OpenAIChatModel('gpt-4o-search-preview', provider=OpenAIProvider(api_key=openai_api_key))
    agent = Agent(
        m,
        instructions='You are a helpful assistant.',
        builtin_tools=[WebSearchTool(user_location={'city': 'Utrecht', 'country': 'NL'})],
    )

    result = await agent.run('What is the current temperature?')
    assert result.output == snapshot("""\
Het is momenteel zonnig in Utrecht met een temperatuur van 22°C.

## Weer voor Utrecht, Nederland:
Huidige omstandigheden: Zonnig, 72°F (22°C)

Dagvoorspelling:
* woensdag, mei 14: minimum: 48°F (9°C), maximum: 71°F (22°C), beschrijving: Afnemende bewolking
* donderdag, mei 15: minimum: 43°F (6°C), maximum: 67°F (20°C), beschrijving: Na een bewolkt begin keert de zon terug
* vrijdag, mei 16: minimum: 45°F (7°C), maximum: 64°F (18°C), beschrijving: Overwegend zonnig
* zaterdag, mei 17: minimum: 47°F (9°C), maximum: 68°F (20°C), beschrijving: Overwegend zonnig
* zondag, mei 18: minimum: 47°F (8°C), maximum: 68°F (20°C), beschrijving: Deels zonnig
* maandag, mei 19: minimum: 49°F (9°C), maximum: 70°F (21°C), beschrijving: Deels zonnig
* dinsdag, mei 20: minimum: 49°F (10°C), maximum: 72°F (22°C), beschrijving: Zonnig tot gedeeltelijk bewolkt
 \
""")


async def test_reasoning_model_with_temperature(allow_model_requests: None, openai_api_key: str):
    m = OpenAIChatModel('o3-mini', provider=OpenAIProvider(api_key=openai_api_key))
    agent = Agent(m, model_settings=OpenAIChatModelSettings(temperature=0.5))
    result = await agent.run('What is the capital of Mexico?')
    assert result.output == snapshot(
        'The capital of Mexico is Mexico City. It is not only the seat of the federal government but also a major cultural, political, and economic center in the country.'
    )


def test_openai_model_profile():
    m = OpenAIChatModel('gpt-4o', provider=OpenAIProvider(api_key='foobar'))
    assert isinstance(m.profile, OpenAIModelProfile)


def test_openai_model_profile_custom():
    m = OpenAIChatModel(
        'gpt-4o',
        provider=OpenAIProvider(api_key='foobar'),
        profile=ModelProfile(json_schema_transformer=InlineDefsJsonSchemaTransformer),
    )
    assert isinstance(m.profile, ModelProfile)
    assert m.profile.json_schema_transformer is InlineDefsJsonSchemaTransformer

    m = OpenAIChatModel(
        'gpt-4o',
        provider=OpenAIProvider(api_key='foobar'),
        profile=OpenAIModelProfile(openai_supports_strict_tool_definition=False),
    )
    assert isinstance(m.profile, OpenAIModelProfile)
    assert m.profile.openai_supports_strict_tool_definition is False


def test_openai_model_profile_function():
    def model_profile(model_name: str) -> ModelProfile:
        return ModelProfile(json_schema_transformer=InlineDefsJsonSchemaTransformer if model_name == 'gpt-4o' else None)

    m = OpenAIChatModel('gpt-4o', provider=OpenAIProvider(api_key='foobar'), profile=model_profile)
    assert isinstance(m.profile, ModelProfile)
    assert m.profile.json_schema_transformer is InlineDefsJsonSchemaTransformer

    m = OpenAIChatModel('gpt-4o-mini', provider=OpenAIProvider(api_key='foobar'), profile=model_profile)
    assert isinstance(m.profile, ModelProfile)
    assert m.profile.json_schema_transformer is None


def test_openai_model_profile_from_provider():
    class CustomProvider(OpenAIProvider):
        def model_profile(self, model_name: str) -> ModelProfile:
            return ModelProfile(
                json_schema_transformer=InlineDefsJsonSchemaTransformer if model_name == 'gpt-4o' else None
            )

    m = OpenAIChatModel('gpt-4o', provider=CustomProvider(api_key='foobar'))
    assert isinstance(m.profile, ModelProfile)
    assert m.profile.json_schema_transformer is InlineDefsJsonSchemaTransformer

    m = OpenAIChatModel('gpt-4o-mini', provider=CustomProvider(api_key='foobar'))
    assert isinstance(m.profile, ModelProfile)
    assert m.profile.json_schema_transformer is None


def test_model_profile_strict_not_supported():
    my_tool = ToolDefinition(
        name='my_tool',
        description='This is my tool',
        parameters_json_schema={'type': 'object', 'title': 'Result', 'properties': {'spam': {'type': 'number'}}},
        strict=True,
    )

    m = OpenAIChatModel('gpt-4o', provider=OpenAIProvider(api_key='foobar'))
    tool_param = m._map_tool_definition(my_tool)  # type: ignore[reportPrivateUsage]

    assert tool_param == snapshot(
        {
            'type': 'function',
            'function': {
                'name': 'my_tool',
                'description': 'This is my tool',
                'parameters': {'type': 'object', 'title': 'Result', 'properties': {'spam': {'type': 'number'}}},
                'strict': True,
            },
        }
    )

    # Some models don't support strict tool definitions
    m = OpenAIChatModel(
        'gpt-4o',
        provider=OpenAIProvider(api_key='foobar'),
        profile=OpenAIModelProfile(openai_supports_strict_tool_definition=False).update(openai_model_profile('gpt-4o')),
    )
    tool_param = m._map_tool_definition(my_tool)  # type: ignore[reportPrivateUsage]

    assert tool_param == snapshot(
        {
            'type': 'function',
            'function': {
                'name': 'my_tool',
                'description': 'This is my tool',
                'parameters': {'type': 'object', 'title': 'Result', 'properties': {'spam': {'type': 'number'}}},
            },
        }
    )


async def test_compatible_api_with_tool_calls_without_id(allow_model_requests: None, gemini_api_key: str):
    provider = OpenAIProvider(
        openai_client=AsyncOpenAI(
            base_url='https://generativelanguage.googleapis.com/v1beta/openai/',
            api_key=gemini_api_key,
        )
    )

    model = OpenAIChatModel('gemini-2.5-pro-preview-05-06', provider=provider)

    agent = Agent(model)

    @agent.tool_plain
    def get_current_time() -> str:
        """Get the current time."""
        return 'Noon'

    response = await agent.run('What is the current time?')
    assert response.output == snapshot('The current time is Noon.')


def test_openai_response_timestamp_milliseconds(allow_model_requests: None):
    c = completion_message(
        ChatCompletionMessage(content='world', role='assistant'),
    )
    # Some models on OpenRouter return timestamps in milliseconds rather than seconds
    # https://github.com/pydantic/pydantic-ai/issues/1877
    c.created = 1748747268000

    mock_client = MockOpenAI.create_mock(c)
    m = OpenAIChatModel('gpt-4o', provider=OpenAIProvider(openai_client=mock_client))
    agent = Agent(m)

    result = agent.run_sync('Hello')
    response = cast(ModelResponse, result.all_messages()[-1])
    assert response.timestamp == IsNow(tz=timezone.utc)
    assert response.provider_details == snapshot(
        {'finish_reason': 'stop', 'timestamp': datetime(2025, 6, 1, 3, 7, 48, tzinfo=timezone.utc)}
    )


async def test_openai_tool_output(allow_model_requests: None, openai_api_key: str):
    m = OpenAIChatModel('gpt-4o', provider=OpenAIProvider(api_key=openai_api_key))

    class CityLocation(BaseModel):
        city: str
        country: str

    agent = Agent(m, output_type=ToolOutput(CityLocation))

    @agent.tool_plain
    async def get_user_country() -> str:
        return 'Mexico'

    result = await agent.run('What is the largest city in the user country?')
    assert result.output == snapshot(CityLocation(city='Mexico City', country='Mexico'))

    assert result.all_messages() == snapshot(
        [
            ModelRequest(
                parts=[
                    UserPromptPart(
                        content='What is the largest city in the user country?',
                        timestamp=IsDatetime(),
                    )
                ],
                timestamp=IsDatetime(),
                run_id=IsStr(),
            ),
            ModelResponse(
                parts=[ToolCallPart(tool_name='get_user_country', args='{}', tool_call_id=IsStr())],
                usage=RequestUsage(
                    input_tokens=68,
                    output_tokens=12,
                    details={
                        'accepted_prediction_tokens': 0,
                        'audio_tokens': 0,
                        'reasoning_tokens': 0,
                        'rejected_prediction_tokens': 0,
                    },
                ),
                model_name='gpt-4o-2024-08-06',
                timestamp=IsDatetime(),
                provider_name='openai',
                provider_url='https://api.openai.com/v1/',
                provider_details={
                    'finish_reason': 'tool_calls',
                    'timestamp': datetime(2025, 5, 1, 23, 36, 24, tzinfo=timezone.utc),
                },
                provider_response_id=IsStr(),
                finish_reason='tool_call',
                run_id=IsStr(),
            ),
            ModelRequest(
                parts=[
                    ToolReturnPart(
                        tool_name='get_user_country',
                        content='Mexico',
                        tool_call_id=IsStr(),
                        timestamp=IsDatetime(),
                    )
                ],
                timestamp=IsDatetime(),
                run_id=IsStr(),
            ),
            ModelResponse(
                parts=[
                    ToolCallPart(
                        tool_name='final_result',
                        args='{"city": "Mexico City", "country": "Mexico"}',
                        tool_call_id=IsStr(),
                    )
                ],
                usage=RequestUsage(
                    input_tokens=89,
                    output_tokens=36,
                    details={
                        'accepted_prediction_tokens': 0,
                        'audio_tokens': 0,
                        'reasoning_tokens': 0,
                        'rejected_prediction_tokens': 0,
                    },
                ),
                model_name='gpt-4o-2024-08-06',
                timestamp=IsDatetime(),
                provider_name='openai',
                provider_url='https://api.openai.com/v1/',
                provider_details={
                    'finish_reason': 'tool_calls',
                    'timestamp': datetime(2025, 5, 1, 23, 36, 25, tzinfo=timezone.utc),
                },
                provider_response_id=IsStr(),
                finish_reason='tool_call',
                run_id=IsStr(),
            ),
            ModelRequest(
                parts=[
                    ToolReturnPart(
                        tool_name='final_result',
                        content='Final result processed.',
                        tool_call_id=IsStr(),
                        timestamp=IsDatetime(),
                    )
                ],
                timestamp=IsDatetime(),
                run_id=IsStr(),
            ),
        ]
    )


async def test_openai_text_output_function(allow_model_requests: None, openai_api_key: str):
    m = OpenAIChatModel('gpt-4o', provider=OpenAIProvider(api_key=openai_api_key))

    def upcase(text: str) -> str:
        return text.upper()

    agent = Agent(m, output_type=TextOutput(upcase))

    @agent.tool_plain
    async def get_user_country() -> str:
        return 'Mexico'

    result = await agent.run('What is the largest city in the user country?')
    assert result.output == snapshot('THE LARGEST CITY IN MEXICO IS MEXICO CITY.')

    assert result.all_messages() == snapshot(
        [
            ModelRequest(
                parts=[
                    UserPromptPart(
                        content='What is the largest city in the user country?',
                        timestamp=IsDatetime(),
                    )
                ],
                timestamp=IsDatetime(),
                run_id=IsStr(),
            ),
            ModelResponse(
                parts=[
                    ToolCallPart(tool_name='get_user_country', args='{}', tool_call_id='call_J1YabdC7G7kzEZNbbZopwenH')
                ],
                usage=RequestUsage(
                    input_tokens=42,
                    output_tokens=11,
                    details={
                        'accepted_prediction_tokens': 0,
                        'audio_tokens': 0,
                        'reasoning_tokens': 0,
                        'rejected_prediction_tokens': 0,
                    },
                ),
                model_name='gpt-4o-2024-08-06',
                timestamp=IsDatetime(),
                provider_name='openai',
                provider_url='https://api.openai.com/v1/',
                provider_details={
                    'finish_reason': 'tool_calls',
                    'timestamp': datetime(2025, 6, 9, 21, 20, 53, tzinfo=timezone.utc),
                },
                provider_response_id=IsStr(),
                finish_reason='tool_call',
                run_id=IsStr(),
            ),
            ModelRequest(
                parts=[
                    ToolReturnPart(
                        tool_name='get_user_country',
                        content='Mexico',
                        tool_call_id='call_J1YabdC7G7kzEZNbbZopwenH',
                        timestamp=IsDatetime(),
                    )
                ],
                timestamp=IsDatetime(),
                run_id=IsStr(),
            ),
            ModelResponse(
                parts=[TextPart(content='The largest city in Mexico is Mexico City.')],
                usage=RequestUsage(
                    input_tokens=63,
                    output_tokens=10,
                    details={
                        'accepted_prediction_tokens': 0,
                        'audio_tokens': 0,
                        'reasoning_tokens': 0,
                        'rejected_prediction_tokens': 0,
                    },
                ),
                model_name='gpt-4o-2024-08-06',
                timestamp=IsDatetime(),
                provider_name='openai',
                provider_url='https://api.openai.com/v1/',
                provider_details={
                    'finish_reason': 'stop',
                    'timestamp': datetime(2025, 6, 9, 21, 20, 54, tzinfo=timezone.utc),
                },
                provider_response_id=IsStr(),
                finish_reason='stop',
                run_id=IsStr(),
            ),
        ]
    )


async def test_openai_native_output(allow_model_requests: None, openai_api_key: str):
    m = OpenAIChatModel('gpt-4o', provider=OpenAIProvider(api_key=openai_api_key))

    class CityLocation(BaseModel):
        """A city and its country."""

        city: str
        country: str

    agent = Agent(m, output_type=NativeOutput(CityLocation))

    @agent.tool_plain
    async def get_user_country() -> str:
        return 'Mexico'

    result = await agent.run('What is the largest city in the user country?')
    assert result.output == snapshot(CityLocation(city='Mexico City', country='Mexico'))

    assert result.all_messages() == snapshot(
        [
            ModelRequest(
                parts=[
                    UserPromptPart(
                        content='What is the largest city in the user country?',
                        timestamp=IsDatetime(),
                    )
                ],
                timestamp=IsDatetime(),
                run_id=IsStr(),
            ),
            ModelResponse(
                parts=[
                    ToolCallPart(tool_name='get_user_country', args='{}', tool_call_id='call_PkRGedQNRFUzJp2R7dO7avWR')
                ],
                usage=RequestUsage(
                    input_tokens=71,
                    output_tokens=12,
                    details={
                        'accepted_prediction_tokens': 0,
                        'audio_tokens': 0,
                        'reasoning_tokens': 0,
                        'rejected_prediction_tokens': 0,
                    },
                ),
                model_name='gpt-4o-2024-08-06',
                timestamp=IsDatetime(),
                provider_name='openai',
                provider_url='https://api.openai.com/v1/',
                provider_details={
                    'finish_reason': 'tool_calls',
                    'timestamp': datetime(2025, 5, 1, 23, 36, 22, tzinfo=timezone.utc),
                },
                provider_response_id=IsStr(),
                finish_reason='tool_call',
                run_id=IsStr(),
            ),
            ModelRequest(
                parts=[
                    ToolReturnPart(
                        tool_name='get_user_country',
                        content='Mexico',
                        tool_call_id='call_PkRGedQNRFUzJp2R7dO7avWR',
                        timestamp=IsDatetime(),
                    )
                ],
                timestamp=IsDatetime(),
                run_id=IsStr(),
            ),
            ModelResponse(
                parts=[TextPart(content='{"city":"Mexico City","country":"Mexico"}')],
                usage=RequestUsage(
                    input_tokens=92,
                    output_tokens=15,
                    details={
                        'accepted_prediction_tokens': 0,
                        'audio_tokens': 0,
                        'reasoning_tokens': 0,
                        'rejected_prediction_tokens': 0,
                    },
                ),
                model_name='gpt-4o-2024-08-06',
                timestamp=IsDatetime(),
                provider_name='openai',
                provider_url='https://api.openai.com/v1/',
                provider_details={
                    'finish_reason': 'stop',
                    'timestamp': datetime(2025, 5, 1, 23, 36, 23, tzinfo=timezone.utc),
                },
                provider_response_id=IsStr(),
                finish_reason='stop',
                run_id=IsStr(),
            ),
        ]
    )


async def test_openai_native_output_multiple(allow_model_requests: None, openai_api_key: str):
    m = OpenAIChatModel('gpt-4o', provider=OpenAIProvider(api_key=openai_api_key))

    class CityLocation(BaseModel):
        city: str
        country: str

    class CountryLanguage(BaseModel):
        country: str
        language: str

    agent = Agent(m, output_type=NativeOutput([CityLocation, CountryLanguage]))

    @agent.tool_plain
    async def get_user_country() -> str:
        return 'Mexico'

    result = await agent.run('What is the largest city in the user country?')
    assert result.output == snapshot(CityLocation(city='Mexico City', country='Mexico'))

    assert result.all_messages() == snapshot(
        [
            ModelRequest(
                parts=[
                    UserPromptPart(
                        content='What is the largest city in the user country?',
                        timestamp=IsDatetime(),
                    )
                ],
                timestamp=IsDatetime(),
                run_id=IsStr(),
            ),
            ModelResponse(
                parts=[
                    ToolCallPart(tool_name='get_user_country', args='{}', tool_call_id='call_SIttSeiOistt33Htj4oiHOOX')
                ],
                usage=RequestUsage(
                    input_tokens=160,
                    output_tokens=11,
                    details={
                        'accepted_prediction_tokens': 0,
                        'audio_tokens': 0,
                        'reasoning_tokens': 0,
                        'rejected_prediction_tokens': 0,
                    },
                ),
                model_name='gpt-4o-2024-08-06',
                timestamp=IsDatetime(),
                provider_name='openai',
                provider_url='https://api.openai.com/v1/',
                provider_details={
                    'finish_reason': 'tool_calls',
                    'timestamp': datetime(2025, 6, 9, 23, 21, 26, tzinfo=timezone.utc),
                },
                provider_response_id=IsStr(),
                finish_reason='tool_call',
                run_id=IsStr(),
            ),
            ModelRequest(
                parts=[
                    ToolReturnPart(
                        tool_name='get_user_country',
                        content='Mexico',
                        tool_call_id='call_SIttSeiOistt33Htj4oiHOOX',
                        timestamp=IsDatetime(),
                    )
                ],
                timestamp=IsDatetime(),
                run_id=IsStr(),
            ),
            ModelResponse(
                parts=[
                    TextPart(
                        content='{"result":{"kind":"CityLocation","data":{"city":"Mexico City","country":"Mexico"}}}'
                    )
                ],
                usage=RequestUsage(
                    input_tokens=181,
                    output_tokens=25,
                    details={
                        'accepted_prediction_tokens': 0,
                        'audio_tokens': 0,
                        'reasoning_tokens': 0,
                        'rejected_prediction_tokens': 0,
                    },
                ),
                model_name='gpt-4o-2024-08-06',
                timestamp=IsDatetime(),
                provider_name='openai',
                provider_url='https://api.openai.com/v1/',
                provider_details={
                    'finish_reason': 'stop',
                    'timestamp': datetime(2025, 6, 9, 23, 21, 27, tzinfo=timezone.utc),
                },
                provider_response_id=IsStr(),
                finish_reason='stop',
                run_id=IsStr(),
            ),
        ]
    )


async def test_openai_prompted_output(allow_model_requests: None, openai_api_key: str):
    m = OpenAIChatModel('gpt-4o', provider=OpenAIProvider(api_key=openai_api_key))

    class CityLocation(BaseModel):
        city: str
        country: str

    agent = Agent(m, output_type=PromptedOutput(CityLocation))

    @agent.tool_plain
    async def get_user_country() -> str:
        return 'Mexico'

    result = await agent.run('What is the largest city in the user country?')
    assert result.output == snapshot(CityLocation(city='Mexico City', country='Mexico'))

    assert result.all_messages() == snapshot(
        [
            ModelRequest(
                parts=[
                    UserPromptPart(
                        content='What is the largest city in the user country?',
                        timestamp=IsDatetime(),
                    )
                ],
                timestamp=IsDatetime(),
                run_id=IsStr(),
            ),
            ModelResponse(
                parts=[
                    ToolCallPart(tool_name='get_user_country', args='{}', tool_call_id='call_s7oT9jaLAsEqTgvxZTmFh0wB')
                ],
                usage=RequestUsage(
                    input_tokens=109,
                    output_tokens=11,
                    details={
                        'accepted_prediction_tokens': 0,
                        'audio_tokens': 0,
                        'reasoning_tokens': 0,
                        'rejected_prediction_tokens': 0,
                    },
                ),
                model_name='gpt-4o-2024-08-06',
                timestamp=IsDatetime(),
                provider_name='openai',
                provider_url='https://api.openai.com/v1/',
                provider_details={
                    'finish_reason': 'tool_calls',
                    'timestamp': datetime(2025, 6, 10, 0, 21, 35, tzinfo=timezone.utc),
                },
                provider_response_id=IsStr(),
                finish_reason='tool_call',
                run_id=IsStr(),
            ),
            ModelRequest(
                parts=[
                    ToolReturnPart(
                        tool_name='get_user_country',
                        content='Mexico',
                        tool_call_id='call_s7oT9jaLAsEqTgvxZTmFh0wB',
                        timestamp=IsDatetime(),
                    )
                ],
                timestamp=IsDatetime(),
                run_id=IsStr(),
            ),
            ModelResponse(
                parts=[TextPart(content='{"city":"Mexico City","country":"Mexico"}')],
                usage=RequestUsage(
                    input_tokens=130,
                    output_tokens=11,
                    details={
                        'accepted_prediction_tokens': 0,
                        'audio_tokens': 0,
                        'reasoning_tokens': 0,
                        'rejected_prediction_tokens': 0,
                    },
                ),
                model_name='gpt-4o-2024-08-06',
                timestamp=IsDatetime(),
                provider_name='openai',
                provider_url='https://api.openai.com/v1/',
                provider_details={
                    'finish_reason': 'stop',
                    'timestamp': datetime(2025, 6, 10, 0, 21, 36, tzinfo=timezone.utc),
                },
                provider_response_id=IsStr(),
                finish_reason='stop',
                run_id=IsStr(),
            ),
        ]
    )


async def test_openai_prompted_output_multiple(allow_model_requests: None, openai_api_key: str):
    m = OpenAIChatModel('gpt-4o', provider=OpenAIProvider(api_key=openai_api_key))

    class CityLocation(BaseModel):
        city: str
        country: str

    class CountryLanguage(BaseModel):
        country: str
        language: str

    agent = Agent(m, output_type=PromptedOutput([CityLocation, CountryLanguage]))

    @agent.tool_plain
    async def get_user_country() -> str:
        return 'Mexico'

    result = await agent.run('What is the largest city in the user country?')
    assert result.output == snapshot(CityLocation(city='Mexico City', country='Mexico'))

    assert result.all_messages() == snapshot(
        [
            ModelRequest(
                parts=[
                    UserPromptPart(
                        content='What is the largest city in the user country?',
                        timestamp=IsDatetime(),
                    )
                ],
                timestamp=IsDatetime(),
                run_id=IsStr(),
            ),
            ModelResponse(
                parts=[
                    ToolCallPart(tool_name='get_user_country', args='{}', tool_call_id='call_wJD14IyJ4KKVtjCrGyNCHO09')
                ],
                usage=RequestUsage(
                    input_tokens=273,
                    output_tokens=11,
                    details={
                        'accepted_prediction_tokens': 0,
                        'audio_tokens': 0,
                        'reasoning_tokens': 0,
                        'rejected_prediction_tokens': 0,
                    },
                ),
                model_name='gpt-4o-2024-08-06',
                timestamp=IsDatetime(),
                provider_name='openai',
                provider_url='https://api.openai.com/v1/',
                provider_details={
                    'finish_reason': 'tool_calls',
                    'timestamp': datetime(2025, 6, 10, 0, 21, 38, tzinfo=timezone.utc),
                },
                provider_response_id=IsStr(),
                finish_reason='tool_call',
                run_id=IsStr(),
            ),
            ModelRequest(
                parts=[
                    ToolReturnPart(
                        tool_name='get_user_country',
                        content='Mexico',
                        tool_call_id='call_wJD14IyJ4KKVtjCrGyNCHO09',
                        timestamp=IsDatetime(),
                    )
                ],
                timestamp=IsDatetime(),
                run_id=IsStr(),
            ),
            ModelResponse(
                parts=[
                    TextPart(
                        content='{"result":{"kind":"CityLocation","data":{"city":"Mexico City","country":"Mexico"}}}'
                    )
                ],
                usage=RequestUsage(
                    input_tokens=294,
                    output_tokens=21,
                    details={
                        'accepted_prediction_tokens': 0,
                        'audio_tokens': 0,
                        'reasoning_tokens': 0,
                        'rejected_prediction_tokens': 0,
                    },
                ),
                model_name='gpt-4o-2024-08-06',
                timestamp=IsDatetime(),
                provider_name='openai',
                provider_url='https://api.openai.com/v1/',
                provider_details={
                    'finish_reason': 'stop',
                    'timestamp': datetime(2025, 6, 10, 0, 21, 39, tzinfo=timezone.utc),
                },
                provider_response_id=IsStr(),
                finish_reason='stop',
                run_id=IsStr(),
            ),
        ]
    )


async def test_valid_response(env: TestEnv, allow_model_requests: None):
    """VCR recording is of a valid response."""
    env.set('OPENAI_API_KEY', 'foobar')
    agent = Agent('openai:gpt-4o')

    result = await agent.run('What is the capital of France?')
    assert result.output == snapshot('The capital of France is Paris.')


async def test_invalid_response(allow_model_requests: None):
    """VCR recording is of an invalid JSON response."""
    m = OpenAIChatModel(
        'gpt-4o',
        provider=OpenAIProvider(
            api_key='foobar', base_url='https://demo-endpoints.pydantic.workers.dev/bin/content-type/application/json'
        ),
    )
    agent = Agent(m)

    with pytest.raises(UnexpectedModelBehavior) as exc_info:
        await agent.run('What is the capital of France?')
    assert exc_info.value.message.startswith(
        'Invalid response from openai chat completions endpoint: 4 validation errors for ChatCompletion'
    )


async def test_text_response(allow_model_requests: None):
    """VCR recording is of a text response."""
    m = OpenAIChatModel(
        'gpt-4o', provider=OpenAIProvider(api_key='foobar', base_url='https://demo-endpoints.pydantic.workers.dev/bin/')
    )
    agent = Agent(m)

    with pytest.raises(UnexpectedModelBehavior) as exc_info:
        await agent.run('What is the capital of France?')
    assert exc_info.value.message == snapshot(
        'Invalid response from openai chat completions endpoint, expected JSON data'
    )


async def test_process_response_no_created_timestamp(allow_model_requests: None):
    c = completion_message(
        ChatCompletionMessage(content='world', role='assistant'),
    )
    c.created = None  # type: ignore

    mock_client = MockOpenAI.create_mock(c)
    m = OpenAIChatModel('gpt-4o', provider=OpenAIProvider(openai_client=mock_client))
    agent = Agent(m)
    result = await agent.run('Hello')
    messages = result.all_messages()
    response_message = messages[1]
    assert isinstance(response_message, ModelResponse)
    assert response_message.timestamp == IsNow(tz=timezone.utc)


async def test_process_response_no_finish_reason(allow_model_requests: None):
    c = completion_message(
        ChatCompletionMessage(content='world', role='assistant'),
    )
    c.choices[0].finish_reason = None  # type: ignore

    mock_client = MockOpenAI.create_mock(c)
    m = OpenAIChatModel('gpt-4o', provider=OpenAIProvider(openai_client=mock_client))
    agent = Agent(m)
    result = await agent.run('Hello')
    messages = result.all_messages()
    response_message = messages[1]
    assert isinstance(response_message, ModelResponse)
    assert response_message.finish_reason == 'stop'


async def test_tool_choice_fallback(allow_model_requests: None) -> None:
    profile = OpenAIModelProfile(openai_supports_tool_choice_required=False).update(openai_model_profile('stub'))

    mock_client = MockOpenAI.create_mock(completion_message(ChatCompletionMessage(content='ok', role='assistant')))
    model = OpenAIChatModel('stub', provider=OpenAIProvider(openai_client=mock_client), profile=profile)

    params = ModelRequestParameters(function_tools=[ToolDefinition(name='x')], allow_text_output=False)

    await model._completions_create(  # pyright: ignore[reportPrivateUsage]
        messages=[],
        stream=False,
        model_settings={},
        model_request_parameters=params,
    )

    assert get_mock_chat_completion_kwargs(mock_client)[0]['tool_choice'] == 'auto'


async def test_tool_choice_fallback_response_api(allow_model_requests: None) -> None:
    """Ensure tool_choice falls back to 'auto' for Responses API when 'required' unsupported."""
    profile = OpenAIModelProfile(openai_supports_tool_choice_required=False).update(openai_model_profile('stub'))

    mock_client = MockOpenAIResponses.create_mock(response_message([]))
    model = OpenAIResponsesModel('openai/gpt-oss', provider=OpenAIProvider(openai_client=mock_client), profile=profile)

    params = ModelRequestParameters(function_tools=[ToolDefinition(name='x')], allow_text_output=False)

    await model._responses_create(  # pyright: ignore[reportPrivateUsage]
        messages=[],
        stream=False,
        model_settings={},
        model_request_parameters=params,
    )

    assert get_mock_responses_kwargs(mock_client)[0]['tool_choice'] == 'auto'


async def test_openai_model_settings_temperature_ignored_on_gpt_5(allow_model_requests: None, openai_api_key: str):
    m = OpenAIChatModel('gpt-5', provider=OpenAIProvider(api_key=openai_api_key))
    agent = Agent(m)

    result = await agent.run('What is the capital of France?', model_settings=ModelSettings(temperature=0.0))
    assert result.output == snapshot('Paris.')


async def test_openai_model_cerebras_provider(allow_model_requests: None, cerebras_api_key: str):
    m = OpenAIChatModel('llama3.3-70b', provider=CerebrasProvider(api_key=cerebras_api_key))
    agent = Agent(m)

    result = await agent.run('What is the capital of France?')
    assert result.output == snapshot('The capital of France is Paris.')


async def test_openai_model_cerebras_provider_qwen_3_coder(allow_model_requests: None, cerebras_api_key: str):
    class Location(TypedDict):
        city: str
        country: str

    m = OpenAIChatModel('qwen-3-coder-480b', provider=CerebrasProvider(api_key=cerebras_api_key))
    agent = Agent(m, output_type=Location)

    result = await agent.run('What is the capital of France?')
    assert result.output == snapshot({'city': 'Paris', 'country': 'France'})


async def test_openai_model_cerebras_provider_harmony(allow_model_requests: None, cerebras_api_key: str):
    m = OpenAIChatModel('gpt-oss-120b', provider=CerebrasProvider(api_key=cerebras_api_key))
    agent = Agent(m)

    result = await agent.run('What is the capital of France?')
    assert result.output == snapshot('The capital of France is **Paris**.')


def test_deprecated_openai_model(openai_api_key: str):
    with pytest.warns(DeprecationWarning):
        from pydantic_ai.models.openai import OpenAIModel  # type: ignore[reportDeprecated]

        provider = OpenAIProvider(api_key=openai_api_key)
        OpenAIModel('gpt-4o', provider=provider)  # type: ignore[reportDeprecated]


async def test_cache_point_filtering(allow_model_requests: None):
    """Test that CachePoint is filtered out in OpenAI Chat Completions requests."""
    c = completion_message(ChatCompletionMessage(content='response', role='assistant'))
    mock_client = MockOpenAI.create_mock(c)
    m = OpenAIChatModel('gpt-4o', provider=OpenAIProvider(openai_client=mock_client))

    # Test the instance method directly to trigger line 864
    msg = await m._map_user_prompt(UserPromptPart(content=['text before', CachePoint(), 'text after']))  # pyright: ignore[reportPrivateUsage]

    # CachePoint should be filtered out, only text content should remain
    assert msg['role'] == 'user'
    assert len(msg['content']) == 2  # type: ignore[reportUnknownArgumentType]
    assert msg['content'][0]['text'] == 'text before'  # type: ignore[reportUnknownArgumentType]
    assert msg['content'][1]['text'] == 'text after'  # type: ignore[reportUnknownArgumentType]


async def test_cache_point_filtering_responses_model():
    """Test that CachePoint is filtered out in OpenAI Responses API requests."""
    # Test the static method directly to trigger line 1680
    msg = await OpenAIResponsesModel._map_user_prompt(  # pyright: ignore[reportPrivateUsage]
        UserPromptPart(content=['text before', CachePoint(), 'text after'])
    )

    # CachePoint should be filtered out, only text content should remain
    assert msg['role'] == 'user'
    assert len(msg['content']) == 2
    assert msg['content'][0]['text'] == 'text before'  # type: ignore[reportUnknownArgumentType]
    assert msg['content'][1]['text'] == 'text after'  # type: ignore[reportUnknownArgumentType]


async def test_openai_custom_reasoning_field_sending_back_in_thinking_tags(allow_model_requests: None):
    c = completion_message(
        ChatCompletionMessage.model_construct(content='response', reasoning_content='reasoning', role='assistant')
    )
    m = OpenAIChatModel(
        'foobar',
        provider=OpenAIProvider(openai_client=MockOpenAI.create_mock(c)),
        profile=OpenAIModelProfile(
            openai_chat_thinking_field='reasoning_content',
            openai_chat_send_back_thinking_parts='tags',
        ),
    )
    settings = ModelSettings()
    params = ModelRequestParameters()
    resp = await m.request(messages=[], model_settings=settings, model_request_parameters=params)
    assert m._map_model_response(resp) == snapshot(  # type: ignore[reportPrivateUsage]
        {
            'role': 'assistant',
            'content': """\
<think>
reasoning
</think>

response\
""",
        }
    )


async def test_openai_custom_reasoning_field_sending_back_in_custom_field(allow_model_requests: None):
    c = completion_message(
        ChatCompletionMessage.model_construct(content='response', reasoning_content='reasoning', role='assistant')
    )
    m = OpenAIChatModel(
        'foobar',
        provider=OpenAIProvider(openai_client=MockOpenAI.create_mock(c)),
        profile=OpenAIModelProfile(
            openai_chat_thinking_field='reasoning_content',
            openai_chat_send_back_thinking_parts='field',
        ),
    )
    settings = ModelSettings()
    params = ModelRequestParameters()
    resp = await m.request(messages=[], model_settings=settings, model_request_parameters=params)
    assert m._map_model_response(resp) == snapshot(  # type: ignore[reportPrivateUsage]
        {'role': 'assistant', 'reasoning_content': 'reasoning', 'content': 'response'}
    )


async def test_openai_custom_reasoning_field_not_sending(allow_model_requests: None):
    c = completion_message(
        ChatCompletionMessage.model_construct(content='response', reasoning_content='reasoning', role='assistant')
    )
    m = OpenAIChatModel(
        'foobar',
        provider=OpenAIProvider(openai_client=MockOpenAI.create_mock(c)),
        profile=OpenAIModelProfile(
            openai_chat_thinking_field='reasoning_content',
            openai_chat_send_back_thinking_parts=False,
        ),
    )
    settings = ModelSettings()
    params = ModelRequestParameters()
    resp = await m.request(messages=[], model_settings=settings, model_request_parameters=params)
    assert m._map_model_response(resp) == snapshot(  # type: ignore[reportPrivateUsage]
        {'role': 'assistant', 'content': 'response'}
    )


async def test_openai_reasoning_in_thinking_tags(allow_model_requests: None):
    c = completion_message(
        ChatCompletionMessage.model_construct(content='<think>reasoning</think>response', role='assistant')
    )
    m = OpenAIChatModel(
        'foobar',
        provider=OpenAIProvider(openai_client=MockOpenAI.create_mock(c)),
        profile=OpenAIModelProfile(openai_chat_send_back_thinking_parts='tags'),
    )
    settings = ModelSettings()
    params = ModelRequestParameters()
    resp = await m.request(messages=[], model_settings=settings, model_request_parameters=params)
    assert m._map_model_response(resp) == snapshot(  # type: ignore[reportPrivateUsage]
        {
            'role': 'assistant',
            'content': """\
<think>
reasoning
</think>

response\
""",
        }
    )


async def test_openai_chat_instructions_after_system_prompts(allow_model_requests: None):
    """Test that instructions are inserted after all system prompts in mapped messages."""
    mock_client = MockOpenAI.create_mock(completion_message(ChatCompletionMessage(content='ok', role='assistant')))
    model = OpenAIChatModel('gpt-4o', provider=OpenAIProvider(openai_client=mock_client))

    messages: list[ModelRequest | ModelResponse] = [
        ModelRequest(
            parts=[
                SystemPromptPart(content='System prompt 1'),
                SystemPromptPart(content='System prompt 2'),
                UserPromptPart(content='Hello'),
            ],
            instructions='Instructions content',
        ),
    ]

    openai_messages = await model._map_messages(messages, ModelRequestParameters())  # pyright: ignore[reportPrivateUsage]

    # Verify order: system1, system2, instructions, user
    assert len(openai_messages) == 4
    assert openai_messages == snapshot(
        [
            {'role': 'system', 'content': 'System prompt 1'},
            {'role': 'system', 'content': 'System prompt 2'},
            {'content': 'Instructions content', 'role': 'system'},
            {'role': 'user', 'content': 'Hello'},
        ]
    )


def test_openai_chat_audio_default_base64(allow_model_requests: None):
    c = completion_message(ChatCompletionMessage(content='success', role='assistant'))
    mock_client = MockOpenAI.create_mock(c)
    model = OpenAIChatModel('gpt-4o-audio-preview', provider=OpenAIProvider(openai_client=mock_client))
    agent = Agent(model)

    # BinaryContent
    audio_data = b'fake_audio_data'
    binary_audio = BinaryContent(audio_data, media_type='audio/wav')

    agent.run_sync(['Process this audio', binary_audio])

    request_kwargs = get_mock_chat_completion_kwargs(mock_client)
    messages = request_kwargs[0]['messages']
    user_message = messages[0]

    # Find the input_audio part
    audio_part = next(part for part in user_message['content'] if part['type'] == 'input_audio')

    # Expect raw base64
    expected_data = base64.b64encode(audio_data).decode('utf-8')
    assert audio_part['input_audio']['data'] == expected_data
    assert audio_part['input_audio']['format'] == 'wav'


def test_openai_chat_audio_uri_encoding(allow_model_requests: None):
    c = completion_message(ChatCompletionMessage(content='success', role='assistant'))
    mock_client = MockOpenAI.create_mock(c)

    # Set profile to use URI encoding
    profile = OpenAIModelProfile(openai_chat_audio_input_encoding='uri')
    model = OpenAIChatModel('gpt-4o-audio-preview', provider=OpenAIProvider(openai_client=mock_client), profile=profile)
    agent = Agent(model)

    # BinaryContent
    audio_data = b'fake_audio_data'
    binary_audio = BinaryContent(audio_data, media_type='audio/wav')

    agent.run_sync(['Process this audio', binary_audio])

    request_kwargs = get_mock_chat_completion_kwargs(mock_client)
    messages = request_kwargs[0]['messages']
    user_message = messages[0]

    # Find the input_audio part
    audio_part = next(part for part in user_message['content'] if part['type'] == 'input_audio')

    # Expect Data URI
    expected_data = f'data:audio/wav;base64,{base64.b64encode(audio_data).decode("utf-8")}'
    assert audio_part['input_audio']['data'] == expected_data
    assert audio_part['input_audio']['format'] == 'wav'


async def test_openai_chat_audio_url_default_base64(allow_model_requests: None):
    c = completion_message(ChatCompletionMessage(content='success', role='assistant'))
    mock_client = MockOpenAI.create_mock(c)
    model = OpenAIChatModel('gpt-4o-audio-preview', provider=OpenAIProvider(openai_client=mock_client))
    agent = Agent(model)

    audio_url = AudioUrl('https://example.com/audio.mp3')

    # Mock download_item to return base64 data
    fake_base64_data = base64.b64encode(b'fake_downloaded_audio').decode('utf-8')

    with patch('pydantic_ai.models.openai.download_item') as mock_download:
        mock_download.return_value = {'data': fake_base64_data, 'data_type': 'mp3'}

        await agent.run(['Process this audio url', audio_url])

    request_kwargs = get_mock_chat_completion_kwargs(mock_client)
    messages = request_kwargs[0]['messages']
    user_message = messages[0]

    # Find the input_audio part
    audio_part = next(part for part in user_message['content'] if part['type'] == 'input_audio')

    # Expect raw base64 (which is what download_item returns in this mock)
    assert audio_part['input_audio']['data'] == fake_base64_data
    assert audio_part['input_audio']['format'] == 'mp3'


async def test_openai_chat_audio_url_uri_encoding(allow_model_requests: None):
    c = completion_message(ChatCompletionMessage(content='success', role='assistant'))
    mock_client = MockOpenAI.create_mock(c)

    # Set profile to use URI encoding
    profile = OpenAIModelProfile(openai_chat_audio_input_encoding='uri')
    model = OpenAIChatModel('gpt-4o-audio-preview', provider=OpenAIProvider(openai_client=mock_client), profile=profile)
    agent = Agent(model)

    audio_url = AudioUrl('https://example.com/audio.mp3')

    # Mock download_item to return Data URI (since we're calling with data_format='base64_uri')
    fake_base64_data = base64.b64encode(b'fake_downloaded_audio').decode('utf-8')
    data_uri = f'data:audio/mpeg;base64,{fake_base64_data}'

    with patch('pydantic_ai.models.openai.download_item') as mock_download:
        mock_download.return_value = {'data': data_uri, 'data_type': 'mp3'}

        await agent.run(['Process this audio url', audio_url])

    request_kwargs = get_mock_chat_completion_kwargs(mock_client)
    messages = request_kwargs[0]['messages']
    user_message = messages[0]

    # Find the input_audio part
    audio_part = next(part for part in user_message['content'] if part['type'] == 'input_audio')

    # Expect Data URI with correct MIME type for mp3
    assert audio_part['input_audio']['data'] == data_uri
    assert audio_part['input_audio']['format'] == 'mp3'<|MERGE_RESOLUTION|>--- conflicted
+++ resolved
@@ -1302,16 +1302,11 @@
                 timestamp=IsDatetime(),
                 provider_name='openai',
                 provider_url='https://api.openai.com/v1/',
-<<<<<<< HEAD
                 provider_details={
                     'finish_reason': 'tool_calls',
                     'timestamp': datetime(2025, 4, 29, 20, 21, 33, tzinfo=timezone.utc),
                 },
                 provider_response_id=IsStr(),
-=======
-                provider_details={'finish_reason': 'tool_calls', 'timestamp': IsDatetime()},
-                provider_response_id='chatcmpl-Cpwffm3QIHBYzhoYYZSF7Et1tiiqI',
->>>>>>> ba58e3cd
                 finish_reason='tool_call',
                 run_id=IsStr(),
             ),
@@ -1319,7 +1314,6 @@
                 parts=[
                     ToolReturnPart(
                         tool_name='get_image',
-<<<<<<< HEAD
                         content=BinaryImage(
                             data=IsBytes(),
                             media_type='image/png',
@@ -1327,13 +1321,6 @@
                         tool_call_id='call_Btn0GIzGr4ugNlLmkQghQUMY',
                         timestamp=IsDatetime(),
                     )
-=======
-                        content='See file 241a70',
-                        tool_call_id='call_1FnV4RIOyM7T9BxPHbSuUexJ',
-                        timestamp=IsDatetime(),
-                    ),
-                    UserPromptPart(content=['This is file 241a70:', image_content], timestamp=IsDatetime()),
->>>>>>> ba58e3cd
                 ],
                 timestamp=IsDatetime(),
                 run_id=IsStr(),
@@ -1354,16 +1341,11 @@
                 timestamp=IsDatetime(),
                 provider_name='openai',
                 provider_url='https://api.openai.com/v1/',
-<<<<<<< HEAD
                 provider_details={
                     'finish_reason': 'stop',
                     'timestamp': datetime(2025, 4, 29, 20, 21, 36, tzinfo=timezone.utc),
                 },
                 provider_response_id=IsStr(),
-=======
-                provider_details={'finish_reason': 'stop', 'timestamp': IsDatetime()},
-                provider_response_id='chatcmpl-CpwfhFC1iUmDKeoxOTSN7KP8D11aq',
->>>>>>> ba58e3cd
                 finish_reason='stop',
                 run_id=IsStr(),
             ),
