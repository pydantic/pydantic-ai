from __future__ import annotations as _annotations

import json
from collections.abc import Callable
from dataclasses import dataclass
from datetime import datetime, timezone
from enum import Enum
from typing import Annotated, Any, Literal, cast

import httpx
import pytest
from inline_snapshot import snapshot
from pydantic import AnyUrl, BaseModel, ConfigDict, Discriminator, Field, Tag
from typing_extensions import NotRequired, TypedDict

from pydantic_ai import (
    Agent,
    AudioUrl,
    BinaryContent,
    CachePoint,
    DocumentUrl,
    ImageUrl,
    ModelAPIError,
    ModelHTTPError,
    ModelProfile,
    ModelRequest,
    ModelResponse,
    ModelRetry,
    RetryPromptPart,
    SystemPromptPart,
    TextPart,
    ThinkingPart,
    ToolCallPart,
    ToolReturnPart,
    UnexpectedModelBehavior,
    UserError,
    UserPromptPart,
)
from pydantic_ai._json_schema import InlineDefsJsonSchemaTransformer
from pydantic_ai.builtin_tools import WebSearchTool
from pydantic_ai.models import ModelRequestParameters
from pydantic_ai.output import NativeOutput, PromptedOutput, TextOutput, ToolOutput
from pydantic_ai.profiles.openai import OpenAIModelProfile, openai_model_profile
from pydantic_ai.result import RunUsage
from pydantic_ai.settings import ModelSettings
from pydantic_ai.tools import ToolDefinition
from pydantic_ai.usage import RequestUsage

from ..conftest import IsDatetime, IsNow, IsStr, TestEnv, try_import
from .mock_openai import (
    MockOpenAI,
    MockOpenAIResponses,
    completion_message,
    get_mock_chat_completion_kwargs,
    get_mock_responses_kwargs,
    response_message,
)

with try_import() as imports_successful:
    from openai import APIConnectionError, APIStatusError, AsyncOpenAI
    from openai.types import chat
    from openai.types.chat.chat_completion import ChoiceLogprobs
    from openai.types.chat.chat_completion_chunk import (
        Choice as ChunkChoice,
        ChoiceDelta,
        ChoiceDeltaToolCall,
        ChoiceDeltaToolCallFunction,
    )
    from openai.types.chat.chat_completion_message import ChatCompletionMessage
    from openai.types.chat.chat_completion_message_function_tool_call import ChatCompletionMessageFunctionToolCall
    from openai.types.chat.chat_completion_message_tool_call import Function
    from openai.types.chat.chat_completion_token_logprob import ChatCompletionTokenLogprob
    from openai.types.completion_usage import CompletionUsage, PromptTokensDetails

    from pydantic_ai.models.google import GoogleModel
    from pydantic_ai.models.openai import (
        OpenAIChatModel,
        OpenAIChatModelSettings,
        OpenAIResponsesModel,
        OpenAIResponsesModelSettings,
        OpenAISystemPromptRole,
    )
    from pydantic_ai.profiles.openai import OpenAIJsonSchemaTransformer
    from pydantic_ai.providers.cerebras import CerebrasProvider
    from pydantic_ai.providers.google import GoogleProvider
    from pydantic_ai.providers.ollama import OllamaProvider
    from pydantic_ai.providers.openai import OpenAIProvider

    MockChatCompletion = chat.ChatCompletion | Exception
    MockChatCompletionChunk = chat.ChatCompletionChunk | Exception

pytestmark = [
    pytest.mark.skipif(not imports_successful(), reason='openai not installed'),
    pytest.mark.anyio,
    pytest.mark.vcr,
]


def test_init():
    m = OpenAIChatModel('gpt-4o', provider=OpenAIProvider(api_key='foobar'))
    assert m.base_url == 'https://api.openai.com/v1/'
    assert m.client.api_key == 'foobar'
    assert m.model_name == 'gpt-4o'


async def test_request_simple_success(allow_model_requests: None):
    c = completion_message(
        ChatCompletionMessage(content='world', role='assistant'),
    )
    mock_client = MockOpenAI.create_mock(c)
    m = OpenAIChatModel('gpt-4o', provider=OpenAIProvider(openai_client=mock_client))
    agent = Agent(m)

    result = await agent.run('hello')
    assert result.output == 'world'
    assert result.usage() == snapshot(RunUsage(requests=1))

    # reset the index so we get the same response again
    mock_client.index = 0  # type: ignore

    result = await agent.run('hello', message_history=result.new_messages())
    assert result.output == 'world'
    assert result.usage() == snapshot(RunUsage(requests=1))
    assert result.all_messages() == snapshot(
        [
            ModelRequest(
                parts=[UserPromptPart(content='hello', timestamp=IsNow(tz=timezone.utc))],
                run_id=IsStr(),
            ),
            ModelResponse(
                parts=[TextPart(content='world')],
                model_name='gpt-4o-123',
                timestamp=datetime(2024, 1, 1, 0, 0, tzinfo=timezone.utc),
                provider_name='openai',
                provider_url='https://api.openai.com/v1',
                provider_details={'finish_reason': 'stop'},
                provider_response_id='123',
                finish_reason='stop',
                run_id=IsStr(),
            ),
            ModelRequest(
                parts=[UserPromptPart(content='hello', timestamp=IsNow(tz=timezone.utc))],
                run_id=IsStr(),
            ),
            ModelResponse(
                parts=[TextPart(content='world')],
                model_name='gpt-4o-123',
                timestamp=datetime(2024, 1, 1, 0, 0, tzinfo=timezone.utc),
                provider_name='openai',
                provider_url='https://api.openai.com/v1',
                provider_details={'finish_reason': 'stop'},
                provider_response_id='123',
                finish_reason='stop',
                run_id=IsStr(),
            ),
        ]
    )
    assert get_mock_chat_completion_kwargs(mock_client) == [
        {
            'messages': [{'content': 'hello', 'role': 'user'}],
            'model': 'gpt-4o',
            'extra_headers': {'User-Agent': IsStr(regex=r'pydantic-ai\/.*')},
            'extra_body': None,
        },
        {
            'messages': [
                {'content': 'hello', 'role': 'user'},
                {'content': 'world', 'role': 'assistant'},
                {'content': 'hello', 'role': 'user'},
            ],
            'model': 'gpt-4o',
            'extra_headers': {'User-Agent': IsStr(regex=r'pydantic-ai\/.*')},
            'extra_body': None,
        },
    ]


async def test_request_simple_usage(allow_model_requests: None):
    c = completion_message(
        ChatCompletionMessage(content='world', role='assistant'),
        usage=CompletionUsage(completion_tokens=1, prompt_tokens=2, total_tokens=3),
    )
    mock_client = MockOpenAI.create_mock(c)
    m = OpenAIChatModel('gpt-4o', provider=OpenAIProvider(openai_client=mock_client))
    agent = Agent(m)

    result = await agent.run('Hello')
    assert result.output == 'world'
    assert result.usage() == snapshot(
        RunUsage(
            requests=1,
            input_tokens=2,
            output_tokens=1,
        )
    )


async def test_openai_chat_image_detail_vendor_metadata(allow_model_requests: None):
    c = completion_message(
        ChatCompletionMessage(content='done', role='assistant'),
    )
    mock_client = MockOpenAI.create_mock(c)
    model = OpenAIChatModel('gpt-4o', provider=OpenAIProvider(openai_client=mock_client))
    agent = Agent(model)

    image_url = ImageUrl('https://example.com/image.png', vendor_metadata={'detail': 'high'})
    binary_image = BinaryContent(b'\x89PNG', media_type='image/png', vendor_metadata={'detail': 'high'})

    await agent.run(['Describe these inputs.', image_url, binary_image])

    request_kwargs = get_mock_chat_completion_kwargs(mock_client)
    image_parts = [
        item['image_url'] for item in request_kwargs[0]['messages'][0]['content'] if item['type'] == 'image_url'
    ]
    assert image_parts
    assert all(part['detail'] == 'high' for part in image_parts)


async def test_request_structured_response(allow_model_requests: None):
    c = completion_message(
        ChatCompletionMessage(
            content=None,
            role='assistant',
            tool_calls=[
                ChatCompletionMessageFunctionToolCall(
                    id='123',
                    function=Function(arguments='{"response": [1, 2, 123]}', name='final_result'),
                    type='function',
                )
            ],
        )
    )
    mock_client = MockOpenAI.create_mock(c)
    m = OpenAIChatModel('gpt-4o', provider=OpenAIProvider(openai_client=mock_client))
    agent = Agent(m, output_type=list[int])

    result = await agent.run('Hello')
    assert result.output == [1, 2, 123]
    assert result.all_messages() == snapshot(
        [
            ModelRequest(
                parts=[UserPromptPart(content='Hello', timestamp=IsNow(tz=timezone.utc))],
                run_id=IsStr(),
            ),
            ModelResponse(
                parts=[
                    ToolCallPart(
                        tool_name='final_result',
                        args='{"response": [1, 2, 123]}',
                        tool_call_id='123',
                    )
                ],
                model_name='gpt-4o-123',
                timestamp=datetime(2024, 1, 1, tzinfo=timezone.utc),
                provider_name='openai',
                provider_url='https://api.openai.com/v1',
                provider_details={'finish_reason': 'stop'},
                provider_response_id='123',
                finish_reason='stop',
                run_id=IsStr(),
            ),
            ModelRequest(
                parts=[
                    ToolReturnPart(
                        tool_name='final_result',
                        content='Final result processed.',
                        tool_call_id='123',
                        timestamp=IsNow(tz=timezone.utc),
                    )
                ],
                run_id=IsStr(),
            ),
        ]
    )


async def test_request_tool_call(allow_model_requests: None):
    responses = [
        completion_message(
            ChatCompletionMessage(
                content=None,
                role='assistant',
                tool_calls=[
                    ChatCompletionMessageFunctionToolCall(
                        id='1',
                        function=Function(arguments='{"loc_name": "San Fransisco"}', name='get_location'),
                        type='function',
                    )
                ],
            ),
            usage=CompletionUsage(
                completion_tokens=1,
                prompt_tokens=2,
                total_tokens=3,
                prompt_tokens_details=PromptTokensDetails(cached_tokens=1),
            ),
        ),
        completion_message(
            ChatCompletionMessage(
                content=None,
                role='assistant',
                tool_calls=[
                    ChatCompletionMessageFunctionToolCall(
                        id='2',
                        function=Function(arguments='{"loc_name": "London"}', name='get_location'),
                        type='function',
                    )
                ],
            ),
            usage=CompletionUsage(
                completion_tokens=2,
                prompt_tokens=3,
                total_tokens=6,
                prompt_tokens_details=PromptTokensDetails(cached_tokens=2),
            ),
        ),
        completion_message(ChatCompletionMessage(content='final response', role='assistant')),
    ]
    mock_client = MockOpenAI.create_mock(responses)
    m = OpenAIChatModel('gpt-4o', provider=OpenAIProvider(openai_client=mock_client))
    agent = Agent(m, system_prompt='this is the system prompt')

    @agent.tool_plain
    async def get_location(loc_name: str) -> str:
        if loc_name == 'London':
            return json.dumps({'lat': 51, 'lng': 0})
        else:
            raise ModelRetry('Wrong location, please try again')

    result = await agent.run('Hello')
    assert result.output == 'final response'
    assert result.all_messages() == snapshot(
        [
            ModelRequest(
                parts=[
                    SystemPromptPart(content='this is the system prompt', timestamp=IsNow(tz=timezone.utc)),
                    UserPromptPart(content='Hello', timestamp=IsNow(tz=timezone.utc)),
                ],
                run_id=IsStr(),
            ),
            ModelResponse(
                parts=[
                    ToolCallPart(
                        tool_name='get_location',
                        args='{"loc_name": "San Fransisco"}',
                        tool_call_id='1',
                    )
                ],
                usage=RequestUsage(
                    input_tokens=2,
                    cache_read_tokens=1,
                    output_tokens=1,
                ),
                model_name='gpt-4o-123',
                timestamp=datetime(2024, 1, 1, tzinfo=timezone.utc),
                provider_name='openai',
                provider_url='https://api.openai.com/v1',
                provider_details={'finish_reason': 'stop'},
                provider_response_id='123',
                finish_reason='stop',
                run_id=IsStr(),
            ),
            ModelRequest(
                parts=[
                    RetryPromptPart(
                        content='Wrong location, please try again',
                        tool_name='get_location',
                        tool_call_id='1',
                        timestamp=IsNow(tz=timezone.utc),
                    )
                ],
                run_id=IsStr(),
            ),
            ModelResponse(
                parts=[
                    ToolCallPart(
                        tool_name='get_location',
                        args='{"loc_name": "London"}',
                        tool_call_id='2',
                    )
                ],
                usage=RequestUsage(
                    input_tokens=3,
                    cache_read_tokens=2,
                    output_tokens=2,
                ),
                model_name='gpt-4o-123',
                timestamp=datetime(2024, 1, 1, tzinfo=timezone.utc),
                provider_name='openai',
                provider_url='https://api.openai.com/v1',
                provider_details={'finish_reason': 'stop'},
                provider_response_id='123',
                finish_reason='stop',
                run_id=IsStr(),
            ),
            ModelRequest(
                parts=[
                    ToolReturnPart(
                        tool_name='get_location',
                        content='{"lat": 51, "lng": 0}',
                        tool_call_id='2',
                        timestamp=IsNow(tz=timezone.utc),
                    )
                ],
                run_id=IsStr(),
            ),
            ModelResponse(
                parts=[TextPart(content='final response')],
                model_name='gpt-4o-123',
                timestamp=datetime(2024, 1, 1, tzinfo=timezone.utc),
                provider_name='openai',
                provider_url='https://api.openai.com/v1',
                provider_details={'finish_reason': 'stop'},
                provider_response_id='123',
                finish_reason='stop',
                run_id=IsStr(),
            ),
        ]
    )
    assert result.usage() == snapshot(
        RunUsage(requests=3, cache_read_tokens=3, input_tokens=5, output_tokens=3, tool_calls=1)
    )


FinishReason = Literal['stop', 'length', 'tool_calls', 'content_filter', 'function_call']


def chunk(delta: list[ChoiceDelta], finish_reason: FinishReason | None = None) -> chat.ChatCompletionChunk:
    return chat.ChatCompletionChunk(
        id='123',
        choices=[
            ChunkChoice(index=index, delta=delta, finish_reason=finish_reason) for index, delta in enumerate(delta)
        ],
        created=1704067200,  # 2024-01-01
        model='gpt-4o-123',
        object='chat.completion.chunk',
        usage=CompletionUsage(completion_tokens=1, prompt_tokens=2, total_tokens=3),
    )


def text_chunk(text: str, finish_reason: FinishReason | None = None) -> chat.ChatCompletionChunk:
    return chunk([ChoiceDelta(content=text, role='assistant')], finish_reason=finish_reason)


async def test_stream_text(allow_model_requests: None):
    stream = [text_chunk('hello '), text_chunk('world'), chunk([])]
    mock_client = MockOpenAI.create_mock_stream(stream)
    m = OpenAIChatModel('gpt-4o', provider=OpenAIProvider(openai_client=mock_client))
    agent = Agent(m)

    async with agent.run_stream('') as result:
        assert not result.is_complete
        assert [c async for c in result.stream_text(debounce_by=None)] == snapshot(['hello ', 'hello world'])
        assert result.is_complete
        assert result.usage() == snapshot(RunUsage(requests=1, input_tokens=6, output_tokens=3))


async def test_stream_text_finish_reason(allow_model_requests: None):
    first_chunk = text_chunk('hello ')
    # Test that we get the model name from a later chunk if it is not set on the first one, like on Azure OpenAI with content filter enabled.
    first_chunk.model = ''
    stream = [
        first_chunk,
        text_chunk('world'),
        text_chunk('.', finish_reason='stop'),
    ]
    mock_client = MockOpenAI.create_mock_stream(stream)
    m = OpenAIChatModel('gpt-4o', provider=OpenAIProvider(openai_client=mock_client))
    agent = Agent(m)

    async with agent.run_stream('') as result:
        assert not result.is_complete
        assert [c async for c in result.stream_text(debounce_by=None)] == snapshot(
            ['hello ', 'hello world', 'hello world.']
        )
        assert result.is_complete
        async for response, is_last in result.stream_responses(debounce_by=None):
            if is_last:
                assert response == snapshot(
                    ModelResponse(
                        parts=[TextPart(content='hello world.')],
                        usage=RequestUsage(input_tokens=6, output_tokens=3),
                        model_name='gpt-4o-123',
                        timestamp=IsDatetime(),
                        provider_name='openai',
                        provider_url='https://api.openai.com/v1',
                        provider_details={'finish_reason': 'stop'},
                        provider_response_id='123',
                        finish_reason='stop',
                    )
                )


def struc_chunk(
    tool_name: str | None, tool_arguments: str | None, finish_reason: FinishReason | None = None
) -> chat.ChatCompletionChunk:
    return chunk(
        [
            ChoiceDelta(
                tool_calls=[
                    ChoiceDeltaToolCall(
                        index=0, function=ChoiceDeltaToolCallFunction(name=tool_name, arguments=tool_arguments)
                    )
                ]
            ),
        ],
        finish_reason=finish_reason,
    )


class MyTypedDict(TypedDict, total=False):
    first: str
    second: str


async def test_stream_structured(allow_model_requests: None):
    stream = [
        chunk([ChoiceDelta()]),
        chunk([ChoiceDelta(tool_calls=[])]),
        chunk([ChoiceDelta(tool_calls=[ChoiceDeltaToolCall(index=0, function=None)])]),
        chunk([ChoiceDelta(tool_calls=[ChoiceDeltaToolCall(index=0, function=None)])]),
        struc_chunk('final_result', None),
        chunk([ChoiceDelta(tool_calls=[ChoiceDeltaToolCall(index=0, function=None)])]),
        struc_chunk(None, '{"first": "One'),
        struc_chunk(None, '", "second": "Two"'),
        struc_chunk(None, '}'),
        chunk([]),
    ]
    mock_client = MockOpenAI.create_mock_stream(stream)
    m = OpenAIChatModel('gpt-4o', provider=OpenAIProvider(openai_client=mock_client))
    agent = Agent(m, output_type=MyTypedDict)

    async with agent.run_stream('') as result:
        assert not result.is_complete
        assert [dict(c) async for c in result.stream_output(debounce_by=None)] == snapshot(
            [{}, {'first': 'One'}, {'first': 'One', 'second': 'Two'}, {'first': 'One', 'second': 'Two'}]
        )
        assert result.is_complete
        assert result.usage() == snapshot(RunUsage(requests=1, input_tokens=20, output_tokens=10))
        # double check usage matches stream count
        assert result.usage().output_tokens == len(stream)


async def test_stream_structured_finish_reason(allow_model_requests: None):
    stream = [
        struc_chunk('final_result', None),
        struc_chunk(None, '{"first": "One'),
        struc_chunk(None, '", "second": "Two"'),
        struc_chunk(None, '}'),
        struc_chunk(None, None, finish_reason='stop'),
    ]
    mock_client = MockOpenAI.create_mock_stream(stream)
    m = OpenAIChatModel('gpt-4o', provider=OpenAIProvider(openai_client=mock_client))
    agent = Agent(m, output_type=MyTypedDict)

    async with agent.run_stream('') as result:
        assert not result.is_complete
        assert [dict(c) async for c in result.stream_output(debounce_by=None)] == snapshot(
            [{'first': 'One'}, {'first': 'One', 'second': 'Two'}, {'first': 'One', 'second': 'Two'}]
        )
        assert result.is_complete


async def test_stream_native_output(allow_model_requests: None):
    stream = [
        chunk([]),
        text_chunk('{"first": "One'),
        text_chunk('", "second": "Two"'),
        text_chunk('}'),
        chunk([]),
    ]
    mock_client = MockOpenAI.create_mock_stream(stream)
    m = OpenAIChatModel('gpt-4o', provider=OpenAIProvider(openai_client=mock_client))
    agent = Agent(m, output_type=NativeOutput(MyTypedDict))

    async with agent.run_stream('') as result:
        assert not result.is_complete
        assert [dict(c) async for c in result.stream_output(debounce_by=None)] == snapshot(
            [{'first': 'One'}, {'first': 'One', 'second': 'Two'}, {'first': 'One', 'second': 'Two'}]
        )
        assert result.is_complete


async def test_stream_tool_call_with_empty_text(allow_model_requests: None):
    stream = [
        chunk(
            [
                ChoiceDelta(
                    content='',  # Ollama will include an empty text delta even when it's going to call a tool
                    tool_calls=[
                        ChoiceDeltaToolCall(
                            index=0, function=ChoiceDeltaToolCallFunction(name='final_result', arguments=None)
                        )
                    ],
                ),
            ]
        ),
        struc_chunk(None, '{"first": "One'),
        struc_chunk(None, '", "second": "Two"'),
        struc_chunk(None, '}'),
        chunk([]),
    ]
    mock_client = MockOpenAI.create_mock_stream(stream)
    m = OpenAIChatModel('gpt-oss:20b', provider=OllamaProvider(openai_client=mock_client))
    agent = Agent(m, output_type=[str, MyTypedDict])

    async with agent.run_stream('') as result:
        assert not result.is_complete
        assert [c async for c in result.stream_output(debounce_by=None)] == snapshot(
            [{'first': 'One'}, {'first': 'One', 'second': 'Two'}, {'first': 'One', 'second': 'Two'}]
        )
    assert await result.get_output() == snapshot({'first': 'One', 'second': 'Two'})


async def test_stream_text_empty_think_tag_and_text_before_tool_call(allow_model_requests: None):
    # Ollama + Qwen3 will emit `<think>\n</think>\n\n` ahead of tool calls,
    # which we don't want to end up treating as a final result.
    stream = [
        text_chunk('<think>'),
        text_chunk('\n'),
        text_chunk('</think>'),
        text_chunk('\n\n'),
        struc_chunk('final_result', None),
        struc_chunk(None, '{"first": "One'),
        struc_chunk(None, '", "second": "Two"'),
        struc_chunk(None, '}'),
        chunk([]),
    ]
    mock_client = MockOpenAI.create_mock_stream(stream)
    m = OpenAIChatModel('qwen3', provider=OllamaProvider(openai_client=mock_client))
    agent = Agent(m, output_type=[str, MyTypedDict])

    async with agent.run_stream('') as result:
        assert not result.is_complete
        assert [c async for c in result.stream_output(debounce_by=None)] == snapshot(
            [{}, {'first': 'One'}, {'first': 'One', 'second': 'Two'}, {'first': 'One', 'second': 'Two'}]
        )
    assert await result.get_output() == snapshot({'first': 'One', 'second': 'Two'})


async def test_no_delta(allow_model_requests: None):
    stream = [
        chunk([]),
        text_chunk('hello '),
        text_chunk('world'),
    ]
    mock_client = MockOpenAI.create_mock_stream(stream)
    m = OpenAIChatModel('gpt-4o', provider=OpenAIProvider(openai_client=mock_client))
    agent = Agent(m)

    async with agent.run_stream('') as result:
        assert not result.is_complete
        assert [c async for c in result.stream_text(debounce_by=None)] == snapshot(['hello ', 'hello world'])
        assert result.is_complete
        assert result.usage() == snapshot(RunUsage(requests=1, input_tokens=6, output_tokens=3))


def none_delta_chunk(finish_reason: FinishReason | None = None) -> chat.ChatCompletionChunk:
    choice = ChunkChoice(index=0, delta=ChoiceDelta())
    # When using Azure OpenAI and an async content filter is enabled, the openai SDK can return None deltas.
    choice.delta = None  # pyright: ignore[reportAttributeAccessIssue]
    return chat.ChatCompletionChunk(
        id='123',
        choices=[choice],
        created=1704067200,  # 2024-01-01
        model='gpt-4o-123',
        object='chat.completion.chunk',
        usage=CompletionUsage(completion_tokens=1, prompt_tokens=2, total_tokens=3),
    )


async def test_none_delta(allow_model_requests: None):
    stream = [
        none_delta_chunk(),
        text_chunk('hello '),
        text_chunk('world'),
    ]
    mock_client = MockOpenAI.create_mock_stream(stream)
    m = OpenAIChatModel('gpt-4o', provider=OpenAIProvider(openai_client=mock_client))
    agent = Agent(m)

    async with agent.run_stream('') as result:
        assert not result.is_complete
        assert [c async for c in result.stream_text(debounce_by=None)] == snapshot(['hello ', 'hello world'])
        assert result.is_complete
        assert result.usage() == snapshot(RunUsage(requests=1, input_tokens=6, output_tokens=3))


@pytest.mark.filterwarnings('ignore:Set the `system_prompt_role` in the `OpenAIModelProfile` instead.')
@pytest.mark.parametrize('system_prompt_role', ['system', 'developer', 'user', None])
async def test_system_prompt_role(
    allow_model_requests: None, system_prompt_role: OpenAISystemPromptRole | None
) -> None:
    """Testing the system prompt role for OpenAI models is properly set / inferred."""

    c = completion_message(ChatCompletionMessage(content='world', role='assistant'))
    mock_client = MockOpenAI.create_mock(c)
    m = OpenAIChatModel(  # type: ignore[reportDeprecated]
        'gpt-4o', system_prompt_role=system_prompt_role, provider=OpenAIProvider(openai_client=mock_client)
    )
    assert m.system_prompt_role == system_prompt_role  # type: ignore[reportDeprecated]

    agent = Agent(m, system_prompt='some instructions')
    result = await agent.run('hello')
    assert result.output == 'world'

    assert get_mock_chat_completion_kwargs(mock_client) == [
        {
            'messages': [
                {'content': 'some instructions', 'role': system_prompt_role or 'system'},
                {'content': 'hello', 'role': 'user'},
            ],
            'model': 'gpt-4o',
            'extra_headers': {'User-Agent': IsStr(regex=r'pydantic-ai\/.*')},
            'extra_body': None,
        }
    ]


async def test_system_prompt_role_o1_mini(allow_model_requests: None, openai_api_key: str):
    model = OpenAIChatModel('o1-mini', provider=OpenAIProvider(api_key=openai_api_key))
    agent = Agent(model=model, system_prompt='You are a helpful assistant.')

    result = await agent.run("What's the capital of France?")
    assert result.output == snapshot('The capital of France is **Paris**.')


async def test_openai_pass_custom_system_prompt_role(allow_model_requests: None, openai_api_key: str):
    profile = ModelProfile(supports_tools=False)
    model = OpenAIChatModel(  # type: ignore[reportDeprecated]
        'o1-mini', profile=profile, provider=OpenAIProvider(api_key=openai_api_key), system_prompt_role='user'
    )
    profile = OpenAIModelProfile.from_profile(model.profile)
    assert profile.openai_system_prompt_role == 'user'
    assert profile.supports_tools is False


@pytest.mark.parametrize('system_prompt_role', ['system', 'developer'])
async def test_openai_o1_mini_system_role(
    allow_model_requests: None,
    system_prompt_role: Literal['system', 'developer'],
    openai_api_key: str,
) -> None:
    model = OpenAIChatModel(  # type: ignore[reportDeprecated]
        'o1-mini', provider=OpenAIProvider(api_key=openai_api_key), system_prompt_role=system_prompt_role
    )
    agent = Agent(model=model, system_prompt='You are a helpful assistant.')

    with pytest.raises(ModelHTTPError, match=r".*Unsupported value: 'messages\[0\]\.role' does not support.*"):
        await agent.run('Hello')


@pytest.mark.parametrize('parallel_tool_calls', [True, False])
async def test_parallel_tool_calls(allow_model_requests: None, parallel_tool_calls: bool) -> None:
    c = completion_message(
        ChatCompletionMessage(
            content=None,
            role='assistant',
            tool_calls=[
                ChatCompletionMessageFunctionToolCall(
                    id='123',
                    function=Function(arguments='{"response": [1, 2, 3]}', name='final_result'),
                    type='function',
                )
            ],
        )
    )
    mock_client = MockOpenAI.create_mock(c)
    m = OpenAIChatModel('gpt-4o', provider=OpenAIProvider(openai_client=mock_client))
    agent = Agent(m, output_type=list[int], model_settings=ModelSettings(parallel_tool_calls=parallel_tool_calls))

    await agent.run('Hello')
    assert get_mock_chat_completion_kwargs(mock_client)[0]['parallel_tool_calls'] == parallel_tool_calls


async def test_image_url_input(allow_model_requests: None):
    c = completion_message(ChatCompletionMessage(content='world', role='assistant'))
    mock_client = MockOpenAI.create_mock(c)
    m = OpenAIChatModel('gpt-4o', provider=OpenAIProvider(openai_client=mock_client))
    agent = Agent(m)

    result = await agent.run(
        [
            'hello',
            ImageUrl(url='https://t3.ftcdn.net/jpg/00/85/79/92/360_F_85799278_0BBGV9OAdQDTLnKwAPBCcg1J7QtiieJY.jpg'),
        ]
    )
    assert result.output == 'world'
    assert get_mock_chat_completion_kwargs(mock_client) == snapshot(
        [
            {
                'model': 'gpt-4o',
                'messages': [
                    {
                        'role': 'user',
                        'content': [
                            {'text': 'hello', 'type': 'text'},
                            {
                                'image_url': {
                                    'url': 'https://t3.ftcdn.net/jpg/00/85/79/92/360_F_85799278_0BBGV9OAdQDTLnKwAPBCcg1J7QtiieJY.jpg'
                                },
                                'type': 'image_url',
                            },
                        ],
                    }
                ],
                'extra_headers': {'User-Agent': IsStr(regex=r'pydantic-ai\/.*')},
                'extra_body': None,
            }
        ]
    )


async def test_image_url_input_force_download(allow_model_requests: None, openai_api_key: str):
    provider = OpenAIProvider(api_key=openai_api_key)
    m = OpenAIChatModel('gpt-4.1-nano', provider=provider)
    agent = Agent(m)

    result = await agent.run(
        [
            'What is this vegetable?',
            ImageUrl(
                force_download=True,
                url='https://t3.ftcdn.net/jpg/00/85/79/92/360_F_85799278_0BBGV9OAdQDTLnKwAPBCcg1J7QtiieJY.jpg',
            ),
        ]
    )
    assert result.output == snapshot('This vegetable is a potato.')


async def test_image_url_input_force_download_response_api(allow_model_requests: None, openai_api_key: str):
    provider = OpenAIProvider(api_key=openai_api_key)
    m = OpenAIResponsesModel('gpt-4.1-nano', provider=provider)
    agent = Agent(m)

    result = await agent.run(
        [
            'What is this vegetable?',
            ImageUrl(
                force_download=True,
                url='https://t3.ftcdn.net/jpg/00/85/79/92/360_F_85799278_0BBGV9OAdQDTLnKwAPBCcg1J7QtiieJY.jpg',
            ),
        ]
    )
    assert result.output == snapshot('This is a potato.')


async def test_openai_audio_url_input(allow_model_requests: None, openai_api_key: str):
    m = OpenAIChatModel('gpt-4o-audio-preview', provider=OpenAIProvider(api_key=openai_api_key))
    agent = Agent(m)

    result = await agent.run(['Hello', AudioUrl(url='https://cdn.openai.com/API/docs/audio/alloy.wav')])
    assert result.output == snapshot(
        'Yes, the phenomenon of the sun rising in the east and setting in the west is due to the rotation of the Earth. The Earth rotates on its axis from west to east, making the sun appear to rise on the eastern horizon and set in the west. This is a daily occurrence and has been a fundamental aspect of human observation and timekeeping throughout history.'
    )
    assert result.usage() == snapshot(
        RunUsage(
            input_tokens=81,
            output_tokens=72,
            input_audio_tokens=69,
            details={
                'accepted_prediction_tokens': 0,
                'audio_tokens': 0,
                'reasoning_tokens': 0,
                'rejected_prediction_tokens': 0,
                'text_tokens': 72,
            },
            requests=1,
        )
    )


async def test_document_url_input(allow_model_requests: None, openai_api_key: str):
    m = OpenAIChatModel('gpt-4o', provider=OpenAIProvider(api_key=openai_api_key))
    agent = Agent(m)

    document_url = DocumentUrl(url='https://www.w3.org/WAI/ER/tests/xhtml/testfiles/resources/pdf/dummy.pdf')

    result = await agent.run(['What is the main content on this document?', document_url])
    assert result.output == snapshot('The document contains the text "Dummy PDF file" on its single page.')


@pytest.mark.vcr()
async def test_image_url_tool_response(allow_model_requests: None, openai_api_key: str):
    m = OpenAIChatModel('gpt-4o', provider=OpenAIProvider(api_key=openai_api_key))
    agent = Agent(m)

    @agent.tool_plain
    async def get_image() -> ImageUrl:
        return ImageUrl(url='https://t3.ftcdn.net/jpg/00/85/79/92/360_F_85799278_0BBGV9OAdQDTLnKwAPBCcg1J7QtiieJY.jpg')

    result = await agent.run(['What food is in the image you can get from the get_image tool?'])
    assert result.all_messages() == snapshot(
        [
            ModelRequest(
                parts=[
                    UserPromptPart(
                        content=['What food is in the image you can get from the get_image tool?'],
                        timestamp=IsDatetime(),
                    )
                ],
                run_id=IsStr(),
            ),
            ModelResponse(
                parts=[ToolCallPart(tool_name='get_image', args='{}', tool_call_id='call_4hrT4QP9jfojtK69vGiFCFjG')],
                usage=RequestUsage(
                    input_tokens=46,
                    output_tokens=11,
                    details={
                        'accepted_prediction_tokens': 0,
                        'audio_tokens': 0,
                        'reasoning_tokens': 0,
                        'rejected_prediction_tokens': 0,
                    },
                ),
                model_name='gpt-4o-2024-08-06',
                timestamp=IsDatetime(),
                provider_name='openai',
                provider_url='https://api.openai.com/v1/',
                provider_details={'finish_reason': 'tool_calls'},
                provider_response_id='chatcmpl-BRmTHlrARTzAHK1na9s80xDlQGYPX',
                finish_reason='tool_call',
                run_id=IsStr(),
            ),
            ModelRequest(
                parts=[
                    ToolReturnPart(
                        tool_name='get_image',
                        content='See file bd38f5',
                        tool_call_id='call_4hrT4QP9jfojtK69vGiFCFjG',
                        timestamp=IsDatetime(),
                    ),
                    UserPromptPart(
                        content=[
                            'This is file bd38f5:',
                            ImageUrl(
                                url='https://t3.ftcdn.net/jpg/00/85/79/92/360_F_85799278_0BBGV9OAdQDTLnKwAPBCcg1J7QtiieJY.jpg',
                                identifier='bd38f5',
                            ),
                        ],
                        timestamp=IsDatetime(),
                    ),
                ],
                run_id=IsStr(),
            ),
            ModelResponse(
                parts=[TextPart(content='The image shows a potato.')],
                usage=RequestUsage(
                    input_tokens=503,
                    output_tokens=8,
                    details={
                        'accepted_prediction_tokens': 0,
                        'audio_tokens': 0,
                        'reasoning_tokens': 0,
                        'rejected_prediction_tokens': 0,
                    },
                ),
                model_name='gpt-4o-2024-08-06',
                timestamp=IsDatetime(),
                provider_name='openai',
                provider_url='https://api.openai.com/v1/',
                provider_details={'finish_reason': 'stop'},
                provider_response_id='chatcmpl-BRmTI0Y2zmkGw27kLarhsmiFQTGxR',
                finish_reason='stop',
                run_id=IsStr(),
            ),
        ]
    )


async def test_image_as_binary_content_tool_response(
    allow_model_requests: None, image_content: BinaryContent, openai_api_key: str
):
    m = OpenAIChatModel('gpt-4o', provider=OpenAIProvider(api_key=openai_api_key))
    agent = Agent(m)

    @agent.tool_plain
    async def get_image() -> BinaryContent:
        return image_content

    result = await agent.run(['What fruit is in the image you can get from the get_image tool?'])
    assert result.all_messages() == snapshot(
        [
            ModelRequest(
                parts=[
                    UserPromptPart(
                        content=['What fruit is in the image you can get from the get_image tool?'],
                        timestamp=IsDatetime(),
                    )
                ],
                run_id=IsStr(),
            ),
            ModelResponse(
                parts=[ToolCallPart(tool_name='get_image', args='{}', tool_call_id='call_Btn0GIzGr4ugNlLmkQghQUMY')],
                usage=RequestUsage(
                    input_tokens=46,
                    output_tokens=11,
                    details={
                        'accepted_prediction_tokens': 0,
                        'audio_tokens': 0,
                        'reasoning_tokens': 0,
                        'rejected_prediction_tokens': 0,
                    },
                ),
                model_name='gpt-4o-2024-08-06',
                timestamp=IsDatetime(),
                provider_name='openai',
                provider_url='https://api.openai.com/v1/',
                provider_details={'finish_reason': 'tool_calls'},
                provider_response_id='chatcmpl-BRlkLhPc87BdohVobEJJCGq3rUAG2',
                finish_reason='tool_call',
                run_id=IsStr(),
            ),
            ModelRequest(
                parts=[
                    ToolReturnPart(
                        tool_name='get_image',
                        content='See file 1c8566',
                        tool_call_id='call_Btn0GIzGr4ugNlLmkQghQUMY',
                        timestamp=IsDatetime(),
                    ),
                    UserPromptPart(
                        content=[
                            'This is file 1c8566:',
                            image_content,
                        ],
                        timestamp=IsDatetime(),
                    ),
                ],
                run_id=IsStr(),
            ),
            ModelResponse(
                parts=[TextPart(content='The image shows a kiwi fruit.')],
                usage=RequestUsage(
                    input_tokens=1185,
                    output_tokens=9,
                    details={
                        'accepted_prediction_tokens': 0,
                        'audio_tokens': 0,
                        'reasoning_tokens': 0,
                        'rejected_prediction_tokens': 0,
                    },
                ),
                model_name='gpt-4o-2024-08-06',
                timestamp=IsDatetime(),
                provider_name='openai',
                provider_url='https://api.openai.com/v1/',
                provider_details={'finish_reason': 'stop'},
                provider_response_id='chatcmpl-BRlkORPA5rXMV3uzcOcgK4eQFKCVW',
                finish_reason='stop',
                run_id=IsStr(),
            ),
        ]
    )


async def test_image_as_binary_content_input(
    allow_model_requests: None, image_content: BinaryContent, openai_api_key: str
):
    m = OpenAIChatModel('gpt-4o', provider=OpenAIProvider(api_key=openai_api_key))
    agent = Agent(m)

    result = await agent.run(['What fruit is in the image?', image_content])
    assert result.output == snapshot('The fruit in the image is a kiwi.')


async def test_audio_as_binary_content_input(
    allow_model_requests: None, audio_content: BinaryContent, openai_api_key: str
):
    m = OpenAIChatModel('gpt-4o-audio-preview', provider=OpenAIProvider(api_key=openai_api_key))
    agent = Agent(m)

    result = await agent.run(['Whose name is mentioned in the audio?', audio_content])
    assert result.output == snapshot('The name mentioned in the audio is Marcelo.')
    assert result.usage() == snapshot(
        RunUsage(
            input_tokens=64,
            output_tokens=9,
            input_audio_tokens=44,
            details={
                'accepted_prediction_tokens': 0,
                'audio_tokens': 0,
                'reasoning_tokens': 0,
                'rejected_prediction_tokens': 0,
                'text_tokens': 9,
            },
            requests=1,
        )
    )


async def test_document_as_binary_content_input(
    allow_model_requests: None, document_content: BinaryContent, openai_api_key: str
):
    m = OpenAIChatModel('gpt-4o', provider=OpenAIProvider(api_key=openai_api_key))
    agent = Agent(m)

    result = await agent.run(['What is the main content on this document?', document_content])
    assert result.output == snapshot('The main content of the document is "Dummy PDF file."')


async def test_text_document_url_input(allow_model_requests: None, openai_api_key: str):
    m = OpenAIChatModel('gpt-4o', provider=OpenAIProvider(api_key=openai_api_key))
    agent = Agent(m)

    document_url = DocumentUrl(url='https://www.w3.org/TR/2003/REC-PNG-20031110/iso_8859-1.txt')

    result = await agent.run(['What is the main content on this document, in one sentence?', document_url])
    assert result.output == snapshot(
        'The document lists the graphical characters defined by ISO 8859-1 (1987) with their hexadecimal codes and descriptions.'
    )


async def test_text_document_as_binary_content_input(
    allow_model_requests: None, text_document_content: BinaryContent, openai_api_key: str
):
    m = OpenAIChatModel('gpt-4o', provider=OpenAIProvider(api_key=openai_api_key))
    agent = Agent(m)

    result = await agent.run(['What is the main content on this document?', text_document_content])
    assert result.output == snapshot(
        'The main content of the document is simply the text "Dummy TXT file." It does not appear to contain any other detailed information.'
    )


async def test_document_as_binary_content_input_with_tool(
    allow_model_requests: None, document_content: BinaryContent, openai_api_key: str
):
    m = OpenAIChatModel('gpt-4o', provider=OpenAIProvider(api_key=openai_api_key))
    agent = Agent(m)

    @agent.tool_plain
    async def get_upper_case(text: str) -> str:
        return text.upper()

    result = await agent.run(
        [
            'What is the main content on this document? Use the get_upper_case tool to get the upper case of the text.',
            document_content,
        ]
    )

    assert result.output == snapshot('The main content of the document is "DUMMY PDF FILE" in uppercase.')


def test_model_status_error(allow_model_requests: None) -> None:
    mock_client = MockOpenAI.create_mock(
        APIStatusError(
            'test error',
            response=httpx.Response(status_code=500, request=httpx.Request('POST', 'https://example.com/v1')),
            body={'error': 'test error'},
        )
    )
    m = OpenAIChatModel('gpt-4o', provider=OpenAIProvider(openai_client=mock_client))
    agent = Agent(m)
    with pytest.raises(ModelHTTPError) as exc_info:
        agent.run_sync('hello')
    assert str(exc_info.value) == snapshot("status_code: 500, model_name: gpt-4o, body: {'error': 'test error'}")


def test_model_connection_error(allow_model_requests: None) -> None:
    mock_client = MockOpenAI.create_mock(
        APIConnectionError(
            message='Connection to http://localhost:11434/v1 timed out',
            request=httpx.Request('POST', 'http://localhost:11434/v1'),
        )
    )
    m = OpenAIChatModel('gpt-4o', provider=OpenAIProvider(openai_client=mock_client))
    agent = Agent(m)
    with pytest.raises(ModelAPIError) as exc_info:
        agent.run_sync('hello')
    assert exc_info.value.model_name == 'gpt-4o'
    assert 'Connection to http://localhost:11434/v1 timed out' in str(exc_info.value.message)


def test_responses_model_connection_error(allow_model_requests: None) -> None:
    mock_client = MockOpenAIResponses.create_mock(
        APIConnectionError(
            message='Connection to http://localhost:11434/v1 timed out',
            request=httpx.Request('POST', 'http://localhost:11434/v1'),
        )
    )
    m = OpenAIResponsesModel('o3-mini', provider=OpenAIProvider(openai_client=mock_client))
    agent = Agent(m)
    with pytest.raises(ModelAPIError) as exc_info:
        agent.run_sync('hello')
    assert exc_info.value.model_name == 'o3-mini'
    assert 'Connection to http://localhost:11434/v1 timed out' in str(exc_info.value.message)


@pytest.mark.parametrize('model_name', ['o3-mini', 'gpt-4o-mini', 'gpt-4.5-preview'])
async def test_max_completion_tokens(allow_model_requests: None, model_name: str, openai_api_key: str):
    m = OpenAIChatModel(model_name, provider=OpenAIProvider(api_key=openai_api_key))
    agent = Agent(m, model_settings=ModelSettings(max_tokens=100))

    result = await agent.run('hello')
    assert result.output == IsStr()


async def test_multiple_agent_tool_calls(allow_model_requests: None, gemini_api_key: str, openai_api_key: str):
    gemini_model = GoogleModel('gemini-2.0-flash-exp', provider=GoogleProvider(api_key=gemini_api_key))
    openai_model = OpenAIChatModel('gpt-4o-mini', provider=OpenAIProvider(api_key=openai_api_key))

    agent = Agent(model=gemini_model)

    @agent.tool_plain
    async def get_capital(country: str) -> str:
        """Get the capital of a country.

        Args:
            country: The country name.
        """
        if country == 'France':
            return 'Paris'
        elif country == 'England':
            return 'London'
        else:
            raise ValueError(f'Country {country} not supported.')  # pragma: no cover

    result = await agent.run('What is the capital of France?')
    assert result.output == snapshot('The capital of France is Paris.\n')

    result = await agent.run(
        'What is the capital of England?', model=openai_model, message_history=result.all_messages()
    )
    assert result.output == snapshot('The capital of England is London.')


async def test_message_history_can_start_with_model_response(allow_model_requests: None, openai_api_key: str):
    """Test that an agent run with message_history starting with ModelResponse is executed correctly."""

    openai_model = OpenAIChatModel('gpt-4.1-mini', provider=OpenAIProvider(api_key=openai_api_key))

    message_history = [ModelResponse(parts=[TextPart('Where do you want to go today?')])]

    agent = Agent(model=openai_model)

    result = await agent.run('Answer in 5 words only. Who is Tux?', message_history=message_history)

    assert result.output == snapshot('Linux mascot, a penguin character.')
    assert result.all_messages() == snapshot(
        [
            ModelResponse(
                parts=[TextPart(content='Where do you want to go today?')],
                timestamp=IsDatetime(),
            ),
            ModelRequest(
                parts=[
                    UserPromptPart(
                        content='Answer in 5 words only. Who is Tux?',
                        timestamp=IsDatetime(),
                    )
                ],
                run_id=IsStr(),
            ),
            ModelResponse(
                parts=[TextPart(content='Linux mascot, a penguin character.')],
                usage=RequestUsage(
                    input_tokens=31,
                    output_tokens=8,
                    details={
                        'accepted_prediction_tokens': 0,
                        'audio_tokens': 0,
                        'reasoning_tokens': 0,
                        'rejected_prediction_tokens': 0,
                    },
                ),
                model_name='gpt-4.1-mini-2025-04-14',
                timestamp=IsDatetime(),
                provider_name='openai',
                provider_url='https://api.openai.com/v1/',
                provider_details={'finish_reason': 'stop'},
                provider_response_id='chatcmpl-Ceeiy4ivEE0hcL1EX5ZfLuW5xNUXB',
                finish_reason='stop',
                run_id=IsStr(),
            ),
        ]
    )


async def test_extra_headers(allow_model_requests: None, openai_api_key: str):
    # This test doesn't do anything, it's just here to ensure that calls with `extra_headers` don't cause errors, including type.
    m = OpenAIChatModel('gpt-4o', provider=OpenAIProvider(api_key=openai_api_key))
    agent = Agent(m, model_settings=OpenAIChatModelSettings(extra_headers={'Extra-Header-Key': 'Extra-Header-Value'}))
    await agent.run('hello')


async def test_user_id(allow_model_requests: None, openai_api_key: str):
    # This test doesn't do anything, it's just here to ensure that calls with `user` don't cause errors, including type.
    # Since we use VCR, creating tests with an `httpx.Transport` is not possible.
    m = OpenAIChatModel('gpt-4o', provider=OpenAIProvider(api_key=openai_api_key))
    agent = Agent(m, model_settings=OpenAIChatModelSettings(openai_user='user_id'))
    await agent.run('hello')


@dataclass
class MyDefaultDc:
    x: int = 1


class MyEnum(Enum):
    a = 'a'
    b = 'b'


@dataclass
class MyRecursiveDc:
    field: MyRecursiveDc | None
    my_enum: MyEnum = Field(description='my enum')


@dataclass
class MyDefaultRecursiveDc:
    field: MyDefaultRecursiveDc | None = None


class MyModel(BaseModel):
    foo: str


class MyDc(BaseModel):
    foo: str


class MyOptionalDc(BaseModel):
    foo: str | None
    bar: str


class MyExtrasDc(BaseModel, extra='allow'):
    foo: str


class MyNormalTypedDict(TypedDict):
    foo: str


class MyOptionalTypedDict(TypedDict):
    foo: NotRequired[str]
    bar: str


class MyPartialTypedDict(TypedDict, total=False):
    foo: str


class MyExtrasModel(BaseModel, extra='allow'):
    pass


def strict_compatible_tool(x: int) -> str:
    return str(x)  # pragma: no cover


def tool_with_default(x: int = 1) -> str:
    return f'{x}'  # pragma: no cover


def tool_with_datetime(x: datetime) -> str:
    return f'{x}'  # pragma: no cover


def tool_with_url(x: AnyUrl) -> str:
    return f'{x}'  # pragma: no cover


def tool_with_recursion(x: MyRecursiveDc, y: MyDefaultRecursiveDc):
    return f'{x} {y}'  # pragma: no cover


def tool_with_model(x: MyModel) -> str:
    return f'{x}'  # pragma: no cover


def tool_with_dataclass(x: MyDc) -> str:
    return f'{x}'  # pragma: no cover


def tool_with_optional_dataclass(x: MyOptionalDc) -> str:
    return f'{x}'  # pragma: no cover


def tool_with_dataclass_with_extras(x: MyExtrasDc) -> str:
    return f'{x}'  # pragma: no cover


def tool_with_typed_dict(x: MyNormalTypedDict) -> str:
    return f'{x}'  # pragma: no cover


def tool_with_optional_typed_dict(x: MyOptionalTypedDict) -> str:
    return f'{x}'  # pragma: no cover


def tool_with_partial_typed_dict(x: MyPartialTypedDict) -> str:
    return f'{x}'  # pragma: no cover


def tool_with_model_with_extras(x: MyExtrasModel) -> str:
    return f'{x}'  # pragma: no cover


def tool_with_kwargs(x: int, **kwargs: Any) -> str:
    return f'{x} {kwargs}'  # pragma: no cover


def tool_with_typed_kwargs(x: int, **kwargs: int) -> str:
    return f'{x} {kwargs}'  # pragma: no cover


def tool_with_union(x: int | MyDefaultDc) -> str:
    return f'{x}'  # pragma: no cover


def tool_with_discriminated_union(
    x: Annotated[
        Annotated[int, Tag('int')] | Annotated[MyDefaultDc, Tag('MyDefaultDc')],
        Discriminator(lambda x: type(x).__name__),
    ],
) -> str:
    return f'{x}'  # pragma: no cover


def tool_with_lists(x: list[int], y: list[MyDefaultDc]) -> str:
    return f'{x} {y}'  # pragma: no cover


def tool_with_tuples(x: tuple[int], y: tuple[str] = ('abc',)) -> str:
    return f'{x} {y}'  # pragma: no cover


@pytest.mark.parametrize(
    'tool,tool_strict,expected_params,expected_strict',
    [
        (
            strict_compatible_tool,
            False,
            snapshot(
                {
                    'additionalProperties': False,
                    'properties': {'x': {'type': 'integer'}},
                    'required': ['x'],
                    'type': 'object',
                }
            ),
            snapshot(None),
        ),
        (
            tool_with_default,
            None,
            snapshot(
                {
                    'additionalProperties': False,
                    'properties': {'x': {'default': 1, 'type': 'integer'}},
                    'type': 'object',
                }
            ),
            snapshot(None),
        ),
        (
            tool_with_datetime,
            None,
            snapshot(
                {
                    'additionalProperties': False,
                    'properties': {'x': {'format': 'date-time', 'type': 'string'}},
                    'required': ['x'],
                    'type': 'object',
                }
            ),
            snapshot(True),
        ),
        (
            tool_with_url,
            None,
            snapshot(
                {
                    'additionalProperties': False,
                    'properties': {'x': {'format': 'uri', 'minLength': 1, 'type': 'string'}},
                    'required': ['x'],
                    'type': 'object',
                }
            ),
            snapshot(None),
        ),
        (
            tool_with_url,
            True,
            snapshot(
                {
                    'additionalProperties': False,
                    'properties': {'x': {'type': 'string', 'description': 'minLength=1, format=uri'}},
                    'required': ['x'],
                    'type': 'object',
                }
            ),
            snapshot(True),
        ),
        (
            tool_with_recursion,
            None,
            snapshot(
                {
                    '$defs': {
                        'MyDefaultRecursiveDc': {
                            'properties': {
                                'field': {
                                    'anyOf': [{'$ref': '#/$defs/MyDefaultRecursiveDc'}, {'type': 'null'}],
                                    'default': None,
                                }
                            },
                            'type': 'object',
                            'additionalProperties': False,
                        },
                        'MyEnum': {'enum': ['a', 'b'], 'type': 'string'},
                        'MyRecursiveDc': {
                            'properties': {
                                'field': {'anyOf': [{'$ref': '#/$defs/MyRecursiveDc'}, {'type': 'null'}]},
                                'my_enum': {'description': 'my enum', 'anyOf': [{'$ref': '#/$defs/MyEnum'}]},
                            },
                            'required': ['field', 'my_enum'],
                            'type': 'object',
                            'additionalProperties': False,
                        },
                    },
                    'additionalProperties': False,
                    'properties': {
                        'x': {'$ref': '#/$defs/MyRecursiveDc'},
                        'y': {'$ref': '#/$defs/MyDefaultRecursiveDc'},
                    },
                    'required': ['x', 'y'],
                    'type': 'object',
                }
            ),
            snapshot(None),
        ),
        (
            tool_with_recursion,
            True,
            snapshot(
                {
                    '$defs': {
                        'MyDefaultRecursiveDc': {
                            'properties': {
                                'field': {'anyOf': [{'$ref': '#/$defs/MyDefaultRecursiveDc'}, {'type': 'null'}]}
                            },
                            'type': 'object',
                            'additionalProperties': False,
                            'required': ['field'],
                        },
                        'MyEnum': {'enum': ['a', 'b'], 'type': 'string'},
                        'MyRecursiveDc': {
                            'properties': {
                                'field': {'anyOf': [{'$ref': '#/$defs/MyRecursiveDc'}, {'type': 'null'}]},
                                'my_enum': {'description': 'my enum', 'anyOf': [{'$ref': '#/$defs/MyEnum'}]},
                            },
                            'type': 'object',
                            'additionalProperties': False,
                            'required': ['field', 'my_enum'],
                        },
                    },
                    'additionalProperties': False,
                    'properties': {
                        'x': {'$ref': '#/$defs/MyRecursiveDc'},
                        'y': {'$ref': '#/$defs/MyDefaultRecursiveDc'},
                    },
                    'required': ['x', 'y'],
                    'type': 'object',
                }
            ),
            snapshot(True),
        ),
        (
            tool_with_model,
            None,
            snapshot(
                {
                    'additionalProperties': False,
                    'properties': {'foo': {'type': 'string'}},
                    'required': ['foo'],
                    'type': 'object',
                }
            ),
            snapshot(True),
        ),
        (
            tool_with_dataclass,
            None,
            snapshot(
                {
                    'additionalProperties': False,
                    'properties': {'foo': {'type': 'string'}},
                    'required': ['foo'],
                    'type': 'object',
                }
            ),
            snapshot(True),
        ),
        (
            tool_with_optional_dataclass,
            None,
            snapshot(
                {
                    'additionalProperties': False,
                    'properties': {'foo': {'anyOf': [{'type': 'string'}, {'type': 'null'}]}, 'bar': {'type': 'string'}},
                    'required': ['foo', 'bar'],
                    'type': 'object',
                }
            ),
            snapshot(True),
        ),
        (
            tool_with_dataclass_with_extras,
            None,
            snapshot(
                {
                    'additionalProperties': True,
                    'properties': {'foo': {'type': 'string'}},
                    'required': ['foo'],
                    'type': 'object',
                }
            ),
            snapshot(None),
        ),
        (
            tool_with_typed_dict,
            None,
            snapshot(
                {
                    'additionalProperties': False,
                    'properties': {'foo': {'type': 'string'}},
                    'required': ['foo'],
                    'type': 'object',
                }
            ),
            snapshot(True),
        ),
        (
            tool_with_optional_typed_dict,
            None,
            snapshot(
                {
                    'additionalProperties': False,
                    'properties': {'foo': {'type': 'string'}, 'bar': {'type': 'string'}},
                    'required': ['bar'],
                    'type': 'object',
                }
            ),
            snapshot(None),
        ),
        (
            tool_with_partial_typed_dict,
            None,
            snapshot(
                {
                    'additionalProperties': False,
                    'properties': {'foo': {'type': 'string'}},
                    'type': 'object',
                }
            ),
            snapshot(None),
        ),
        (
            tool_with_model_with_extras,
            None,
            snapshot(
                {
                    'additionalProperties': True,
                    'properties': {},
                    'type': 'object',
                }
            ),
            snapshot(None),
        ),
        (
            tool_with_model_with_extras,
            True,
            snapshot(
                {
                    'additionalProperties': False,
                    'properties': {},
                    'required': [],
                    'type': 'object',
                }
            ),
            snapshot(True),
        ),
        (
            tool_with_kwargs,
            None,
            snapshot(
                {
                    'additionalProperties': True,
                    'properties': {'x': {'type': 'integer'}},
                    'required': ['x'],
                    'type': 'object',
                }
            ),
            snapshot(None),
        ),
        (
            tool_with_kwargs,
            True,
            snapshot(
                {
                    'additionalProperties': False,
                    'properties': {'x': {'type': 'integer'}},
                    'required': ['x'],
                    'type': 'object',
                }
            ),
            snapshot(True),
        ),
        (
            tool_with_typed_kwargs,
            None,
            snapshot(
                {
                    'additionalProperties': {'type': 'integer'},
                    'properties': {'x': {'type': 'integer'}},
                    'required': ['x'],
                    'type': 'object',
                }
            ),
            snapshot(None),
        ),
        (
            tool_with_union,
            None,
            snapshot(
                {
                    '$defs': {
                        'MyDefaultDc': {
                            'properties': {'x': {'default': 1, 'type': 'integer'}},
                            'type': 'object',
                            'additionalProperties': False,
                        }
                    },
                    'additionalProperties': False,
                    'properties': {'x': {'anyOf': [{'type': 'integer'}, {'$ref': '#/$defs/MyDefaultDc'}]}},
                    'required': ['x'],
                    'type': 'object',
                }
            ),
            snapshot(None),
        ),
        (
            tool_with_union,
            True,
            snapshot(
                {
                    '$defs': {
                        'MyDefaultDc': {
                            'properties': {'x': {'type': 'integer'}},
                            'required': ['x'],
                            'type': 'object',
                            'additionalProperties': False,
                        }
                    },
                    'additionalProperties': False,
                    'properties': {'x': {'anyOf': [{'type': 'integer'}, {'$ref': '#/$defs/MyDefaultDc'}]}},
                    'required': ['x'],
                    'type': 'object',
                }
            ),
            snapshot(True),
        ),
        (
            tool_with_discriminated_union,
            None,
            snapshot(
                {
                    '$defs': {
                        'MyDefaultDc': {
                            'properties': {'x': {'default': 1, 'type': 'integer'}},
                            'type': 'object',
                            'additionalProperties': False,
                        }
                    },
                    'additionalProperties': False,
                    'properties': {'x': {'oneOf': [{'type': 'integer'}, {'$ref': '#/$defs/MyDefaultDc'}]}},
                    'required': ['x'],
                    'type': 'object',
                }
            ),
            snapshot(None),
        ),
        (
            tool_with_discriminated_union,
            True,
            snapshot(
                {
                    '$defs': {
                        'MyDefaultDc': {
                            'properties': {'x': {'type': 'integer'}},
                            'required': ['x'],
                            'type': 'object',
                            'additionalProperties': False,
                        }
                    },
                    'additionalProperties': False,
                    'properties': {'x': {'anyOf': [{'type': 'integer'}, {'$ref': '#/$defs/MyDefaultDc'}]}},
                    'required': ['x'],
                    'type': 'object',
                }
            ),
            snapshot(True),
        ),
        (
            tool_with_lists,
            None,
            snapshot(
                {
                    '$defs': {
                        'MyDefaultDc': {
                            'properties': {'x': {'default': 1, 'type': 'integer'}},
                            'type': 'object',
                            'additionalProperties': False,
                        }
                    },
                    'additionalProperties': False,
                    'properties': {
                        'x': {'items': {'type': 'integer'}, 'type': 'array'},
                        'y': {'items': {'$ref': '#/$defs/MyDefaultDc'}, 'type': 'array'},
                    },
                    'required': ['x', 'y'],
                    'type': 'object',
                }
            ),
            snapshot(None),
        ),
        (
            tool_with_lists,
            True,
            snapshot(
                {
                    '$defs': {
                        'MyDefaultDc': {
                            'properties': {'x': {'type': 'integer'}},
                            'required': ['x'],
                            'type': 'object',
                            'additionalProperties': False,
                        }
                    },
                    'additionalProperties': False,
                    'properties': {
                        'x': {'items': {'type': 'integer'}, 'type': 'array'},
                        'y': {'items': {'$ref': '#/$defs/MyDefaultDc'}, 'type': 'array'},
                    },
                    'required': ['x', 'y'],
                    'type': 'object',
                }
            ),
            snapshot(True),
        ),
        (
            tool_with_tuples,
            None,
            snapshot(
                {
                    'additionalProperties': False,
                    'properties': {
                        'x': {'maxItems': 1, 'minItems': 1, 'prefixItems': [{'type': 'integer'}], 'type': 'array'},
                        'y': {
                            'default': ['abc'],
                            'maxItems': 1,
                            'minItems': 1,
                            'prefixItems': [{'type': 'string'}],
                            'type': 'array',
                        },
                    },
                    'required': ['x'],
                    'type': 'object',
                }
            ),
            snapshot(None),
        ),
        (
            tool_with_tuples,
            True,
            snapshot(
                {
                    'additionalProperties': False,
                    'properties': {
                        'x': {'maxItems': 1, 'minItems': 1, 'prefixItems': [{'type': 'integer'}], 'type': 'array'},
                        'y': {'maxItems': 1, 'minItems': 1, 'prefixItems': [{'type': 'string'}], 'type': 'array'},
                    },
                    'required': ['x', 'y'],
                    'type': 'object',
                }
            ),
            snapshot(True),
        ),
        # (tool, None, snapshot({}), snapshot({})),
        # (tool, True, snapshot({}), snapshot({})),
    ],
)
async def test_strict_mode_cannot_infer_strict(
    allow_model_requests: None,
    tool: Callable[..., Any],
    tool_strict: bool | None,
    expected_params: dict[str, Any],
    expected_strict: bool | None,
):
    """Test that strict mode settings are properly passed to OpenAI and respect precedence rules."""
    # Create a mock completion for testing
    c = completion_message(ChatCompletionMessage(content='world', role='assistant'))

    async def assert_strict(expected_strict: bool | None, profile: ModelProfile | None = None):
        mock_client = MockOpenAI.create_mock(c)
        m = OpenAIChatModel('gpt-4o', provider=OpenAIProvider(openai_client=mock_client), profile=profile)
        agent = Agent(m)

        agent.tool_plain(strict=tool_strict)(tool)

        await agent.run('hello')
        kwargs = get_mock_chat_completion_kwargs(mock_client)[0]
        assert 'tools' in kwargs, kwargs

        assert kwargs['tools'][0]['function']['parameters'] == expected_params
        actual_strict = kwargs['tools'][0]['function'].get('strict')
        assert actual_strict == expected_strict
        if actual_strict is None:
            # If strict is included, it should be non-None
            assert 'strict' not in kwargs['tools'][0]['function']

    await assert_strict(expected_strict)

    # If the model profile says strict is not supported, we never pass strict
    await assert_strict(
        None,
        profile=OpenAIModelProfile(openai_supports_strict_tool_definition=False).update(
            openai_model_profile('test-model')
        ),
    )


def test_strict_schema():
    class Apple(BaseModel):
        kind: Literal['apple'] = 'apple'

    class Banana(BaseModel):
        kind: Literal['banana'] = 'banana'

    class MyModel(BaseModel):
        # We have all these different crazy fields to achieve coverage
        my_recursive: MyModel | None = None
        my_patterns: dict[Annotated[str, Field(pattern='^my-pattern$')], str]
        my_tuple: tuple[int]
        my_list: list[float]
        my_discriminated_union: Annotated[Apple | Banana, Discriminator('kind')]

    assert OpenAIJsonSchemaTransformer(MyModel.model_json_schema(), strict=True).walk() == snapshot(
        {
            '$defs': {
                'Apple': {
                    'additionalProperties': False,
                    'properties': {'kind': {'const': 'apple', 'type': 'string'}},
                    'required': ['kind'],
                    'type': 'object',
                },
                'Banana': {
                    'additionalProperties': False,
                    'properties': {'kind': {'const': 'banana', 'type': 'string'}},
                    'required': ['kind'],
                    'type': 'object',
                },
                'MyModel': {
                    'additionalProperties': False,
                    'properties': {
                        'my_discriminated_union': {'anyOf': [{'$ref': '#/$defs/Apple'}, {'$ref': '#/$defs/Banana'}]},
                        'my_list': {'items': {'type': 'number'}, 'type': 'array'},
                        'my_patterns': {
                            'additionalProperties': False,
                            'description': "patternProperties={'^my-pattern$': {'type': 'string'}}",
                            'type': 'object',
                            'properties': {},
                            'required': [],
                        },
                        'my_recursive': {'anyOf': [{'$ref': '#'}, {'type': 'null'}]},
                        'my_tuple': {
                            'maxItems': 1,
                            'minItems': 1,
                            'prefixItems': [{'type': 'integer'}],
                            'type': 'array',
                        },
                    },
                    'required': ['my_recursive', 'my_patterns', 'my_tuple', 'my_list', 'my_discriminated_union'],
                    'type': 'object',
                },
            },
            'properties': {
                'my_recursive': {'anyOf': [{'$ref': '#'}, {'type': 'null'}]},
                'my_patterns': {
                    'type': 'object',
                    'description': "patternProperties={'^my-pattern$': {'type': 'string'}}",
                    'additionalProperties': False,
                    'properties': {},
                    'required': [],
                },
                'my_tuple': {'maxItems': 1, 'minItems': 1, 'prefixItems': [{'type': 'integer'}], 'type': 'array'},
                'my_list': {'items': {'type': 'number'}, 'type': 'array'},
                'my_discriminated_union': {'anyOf': [{'$ref': '#/$defs/Apple'}, {'$ref': '#/$defs/Banana'}]},
            },
            'required': ['my_recursive', 'my_patterns', 'my_tuple', 'my_list', 'my_discriminated_union'],
            'type': 'object',
            'additionalProperties': False,
        }
    )


def test_native_output_strict_mode(allow_model_requests: None):
    class CityLocation(BaseModel):
        city: str
        country: str

    c = completion_message(
        ChatCompletionMessage(content='{"city": "Mexico City", "country": "Mexico"}', role='assistant'),
    )
    mock_client = MockOpenAI.create_mock(c)
    model = OpenAIChatModel('gpt-4o', provider=OpenAIProvider(openai_client=mock_client))

    # Explicit strict=True
    agent = Agent(model, output_type=NativeOutput(CityLocation, strict=True))

    agent.run_sync('What is the capital of Mexico?')
    assert get_mock_chat_completion_kwargs(mock_client)[-1]['response_format']['json_schema']['strict'] is True

    # Explicit strict=False
    agent = Agent(model, output_type=NativeOutput(CityLocation, strict=False))

    agent.run_sync('What is the capital of Mexico?')
    assert get_mock_chat_completion_kwargs(mock_client)[-1]['response_format']['json_schema']['strict'] is False

    # Strict-compatible
    agent = Agent(model, output_type=NativeOutput(CityLocation))

    agent.run_sync('What is the capital of Mexico?')
    assert get_mock_chat_completion_kwargs(mock_client)[-1]['response_format']['json_schema']['strict'] is True

    # Strict-incompatible
    CityLocation.model_config = ConfigDict(extra='allow')

    agent = Agent(model, output_type=NativeOutput(CityLocation))

    agent.run_sync('What is the capital of Mexico?')
    assert get_mock_chat_completion_kwargs(mock_client)[-1]['response_format']['json_schema']['strict'] is False


async def test_openai_instructions(allow_model_requests: None, openai_api_key: str):
    m = OpenAIChatModel('gpt-4o', provider=OpenAIProvider(api_key=openai_api_key))
    agent = Agent(m, instructions='You are a helpful assistant.')

    result = await agent.run('What is the capital of France?')
    assert result.all_messages() == snapshot(
        [
            ModelRequest(
                parts=[UserPromptPart(content='What is the capital of France?', timestamp=IsDatetime())],
                instructions='You are a helpful assistant.',
                run_id=IsStr(),
            ),
            ModelResponse(
                parts=[TextPart(content='The capital of France is Paris.')],
                usage=RequestUsage(
                    input_tokens=24,
                    output_tokens=8,
                    details={
                        'accepted_prediction_tokens': 0,
                        'audio_tokens': 0,
                        'reasoning_tokens': 0,
                        'rejected_prediction_tokens': 0,
                    },
                ),
                model_name='gpt-4o-2024-08-06',
                timestamp=IsDatetime(),
                provider_name='openai',
                provider_url='https://api.openai.com/v1/',
                provider_details={'finish_reason': 'stop'},
                provider_response_id='chatcmpl-BJjf61mLb9z5H45ClJzbx0UWKwjo1',
                finish_reason='stop',
                run_id=IsStr(),
            ),
        ]
    )


async def test_openai_model_without_system_prompt(allow_model_requests: None, openai_api_key: str):
    m = OpenAIChatModel('o3-mini', provider=OpenAIProvider(api_key=openai_api_key))
    agent = Agent(m, system_prompt='You are a potato.')
    result = await agent.run()
    assert result.output == snapshot(
        "That's right—I am a potato! A spud of many talents, here to help you out. How can this humble potato be of service today?"
    )


async def test_openai_instructions_with_tool_calls_keep_instructions(allow_model_requests: None, openai_api_key: str):
    m = OpenAIChatModel('gpt-4.1-mini', provider=OpenAIProvider(api_key=openai_api_key))
    agent = Agent(m, instructions='You are a helpful assistant.')

    @agent.tool_plain
    async def get_temperature(city: str) -> float:
        return 20.0

    result = await agent.run('What is the temperature in Tokyo?')
    assert result.all_messages() == snapshot(
        [
            ModelRequest(
                parts=[UserPromptPart(content='What is the temperature in Tokyo?', timestamp=IsDatetime())],
                instructions='You are a helpful assistant.',
                run_id=IsStr(),
            ),
            ModelResponse(
                parts=[ToolCallPart(tool_name='get_temperature', args='{"city":"Tokyo"}', tool_call_id=IsStr())],
                usage=RequestUsage(
                    input_tokens=50,
                    output_tokens=15,
                    details={
                        'accepted_prediction_tokens': 0,
                        'audio_tokens': 0,
                        'reasoning_tokens': 0,
                        'rejected_prediction_tokens': 0,
                    },
                ),
                model_name='gpt-4.1-mini-2025-04-14',
                timestamp=IsDatetime(),
                provider_name='openai',
                provider_url='https://api.openai.com/v1/',
                provider_details={'finish_reason': 'tool_calls'},
                provider_response_id='chatcmpl-BMxEwRA0p0gJ52oKS7806KAlfMhqq',
                finish_reason='tool_call',
                run_id=IsStr(),
            ),
            ModelRequest(
                parts=[
                    ToolReturnPart(
                        tool_name='get_temperature', content=20.0, tool_call_id=IsStr(), timestamp=IsDatetime()
                    )
                ],
                instructions='You are a helpful assistant.',
                run_id=IsStr(),
            ),
            ModelResponse(
                parts=[TextPart(content='The temperature in Tokyo is currently 20.0 degrees Celsius.')],
                usage=RequestUsage(
                    input_tokens=75,
                    output_tokens=15,
                    details={
                        'accepted_prediction_tokens': 0,
                        'audio_tokens': 0,
                        'reasoning_tokens': 0,
                        'rejected_prediction_tokens': 0,
                    },
                ),
                model_name='gpt-4.1-mini-2025-04-14',
                timestamp=IsDatetime(),
                provider_name='openai',
                provider_url='https://api.openai.com/v1/',
                provider_details={'finish_reason': 'stop'},
                provider_response_id='chatcmpl-BMxEx6B8JEj6oDC45MOWKp0phg8UP',
                finish_reason='stop',
                run_id=IsStr(),
            ),
        ]
    )


async def test_openai_model_thinking_part(allow_model_requests: None, openai_api_key: str):
    provider = OpenAIProvider(api_key=openai_api_key)
    responses_model = OpenAIResponsesModel('o3-mini', provider=provider)
    settings = OpenAIResponsesModelSettings(openai_reasoning_effort='high', openai_reasoning_summary='detailed')
    agent = Agent(responses_model, model_settings=settings)

    result = await agent.run('How do I cross the street?')
    assert result.all_messages() == snapshot(
        [
            ModelRequest(
                parts=[UserPromptPart(content='How do I cross the street?', timestamp=IsDatetime())],
                run_id=IsStr(),
            ),
            ModelResponse(
                parts=[
                    ThinkingPart(
                        content=IsStr(),
                        id='rs_68c1fa166e9c81979ff56b16882744f1093f57e27128848a',
                        signature=IsStr(),
                        provider_name='openai',
                    ),
                    ThinkingPart(content=IsStr(), id='rs_68c1fa166e9c81979ff56b16882744f1093f57e27128848a'),
                    TextPart(content=IsStr(), id='msg_68c1fa1ec9448197b5c8f78a90999360093f57e27128848a'),
                ],
                usage=RequestUsage(input_tokens=13, output_tokens=1915, details={'reasoning_tokens': 1600}),
                model_name='o3-mini-2025-01-31',
                timestamp=IsDatetime(),
                provider_name='openai',
                provider_url='https://api.openai.com/v1/',
                provider_details={'finish_reason': 'completed'},
                provider_response_id='resp_68c1fa0523248197888681b898567bde093f57e27128848a',
                finish_reason='stop',
                run_id=IsStr(),
            ),
        ]
    )

    result = await agent.run(
        'Considering the way to cross the street, analogously, how do I cross the river?',
        model=OpenAIChatModel('o3-mini', provider=provider),
        message_history=result.all_messages(),
    )
    assert result.new_messages() == snapshot(
        [
            ModelRequest(
                parts=[
                    UserPromptPart(
                        content='Considering the way to cross the street, analogously, how do I cross the river?',
                        timestamp=IsDatetime(),
                    )
                ],
                run_id=IsStr(),
            ),
            ModelResponse(
                parts=[TextPart(content=IsStr())],
                usage=RequestUsage(
                    input_tokens=577,
                    output_tokens=2320,
                    details={
                        'accepted_prediction_tokens': 0,
                        'audio_tokens': 0,
                        'reasoning_tokens': 1792,
                        'rejected_prediction_tokens': 0,
                    },
                ),
                model_name='o3-mini-2025-01-31',
                timestamp=IsDatetime(),
                provider_name='openai',
                provider_url='https://api.openai.com/v1/',
                provider_details={'finish_reason': 'stop'},
                provider_response_id='chatcmpl-CENUmtwDD0HdvTUYL6lUeijDtxrZL',
                finish_reason='stop',
                run_id=IsStr(),
            ),
        ]
    )


async def test_openai_instructions_with_logprobs(allow_model_requests: None):
    # Create a mock response with logprobs
    c = completion_message(
        ChatCompletionMessage(content='world', role='assistant'),
        logprobs=ChoiceLogprobs(
            content=[
                ChatCompletionTokenLogprob(
                    token='world', logprob=-0.6931, top_logprobs=[], bytes=[119, 111, 114, 108, 100]
                )
            ],
        ),
    )

    mock_client = MockOpenAI.create_mock(c)
    m = OpenAIChatModel(
        'gpt-4o',
        provider=OpenAIProvider(openai_client=mock_client),
    )
    agent = Agent(m, instructions='You are a helpful assistant.')
    result = await agent.run(
        'What is the capital of Minas Gerais?',
        model_settings=OpenAIChatModelSettings(openai_logprobs=True),
    )
    messages = result.all_messages()
    response = cast(Any, messages[1])
    assert response.provider_details is not None
    assert response.provider_details['logprobs'] == [
        {
            'token': 'world',
            'logprob': -0.6931,
            'bytes': [119, 111, 114, 108, 100],
            'top_logprobs': [],
        }
    ]


async def test_openai_instructions_with_responses_logprobs(allow_model_requests: None, openai_api_key: str):
    m = OpenAIResponsesModel(
        'gpt-4o-mini',
        provider=OpenAIProvider(api_key=openai_api_key),
    )
    agent = Agent(m, instructions='You are a helpful assistant.')
    result = await agent.run(
        'What is the capital of Minas Gerais?',
        model_settings=OpenAIResponsesModelSettings(openai_logprobs=True),
    )
    messages = result.all_messages()
    response = cast(Any, messages[1])
    text_part = response.parts[0]
    assert hasattr(text_part, 'provider_details')
    assert text_part.provider_details is not None
    assert 'logprobs' in text_part.provider_details
    assert text_part.provider_details['logprobs'] == [
        {'token': 'The', 'logprob': -0.0, 'bytes': [84, 104, 101], 'top_logprobs': []},
        {'token': ' capital', 'logprob': 0.0, 'bytes': [32, 99, 97, 112, 105, 116, 97, 108], 'top_logprobs': []},
        {'token': ' of', 'logprob': 0.0, 'bytes': [32, 111, 102], 'top_logprobs': []},
        {'token': ' Minas', 'logprob': -0.0, 'bytes': [32, 77, 105, 110, 97, 115], 'top_logprobs': []},
        {'token': ' Gerais', 'logprob': -0.0, 'bytes': [32, 71, 101, 114, 97, 105, 115], 'top_logprobs': []},
        {'token': ' is', 'logprob': -5.2e-05, 'bytes': [32, 105, 115], 'top_logprobs': []},
        {'token': ' Belo', 'logprob': -4.3e-05, 'bytes': [32, 66, 101, 108, 111], 'top_logprobs': []},
        {
            'token': ' Horizonte',
            'logprob': -2.0e-06,
            'bytes': [32, 72, 111, 114, 105, 122, 111, 110, 116, 101],
            'top_logprobs': [],
        },
        {'token': '.', 'logprob': -0.0, 'bytes': [46], 'top_logprobs': []},
    ]


async def test_openai_web_search_tool_model_not_supported(allow_model_requests: None, openai_api_key: str):
    m = OpenAIChatModel('gpt-4o', provider=OpenAIProvider(api_key=openai_api_key))
    agent = Agent(
        m, instructions='You are a helpful assistant.', builtin_tools=[WebSearchTool(search_context_size='low')]
    )

    with pytest.raises(
        UserError,
        match=r"WebSearchTool is not supported with `OpenAIChatModel` and model 'gpt-4o'.*OpenAIResponsesModel",
    ):
        await agent.run('What day is today?')


async def test_openai_web_search_tool(allow_model_requests: None, openai_api_key: str):
    m = OpenAIChatModel('gpt-4o-search-preview', provider=OpenAIProvider(api_key=openai_api_key))
    agent = Agent(
        m, instructions='You are a helpful assistant.', builtin_tools=[WebSearchTool(search_context_size='low')]
    )

    result = await agent.run('What day is today?')
    assert result.output == snapshot('May 14, 2025, 8:51:29 AM ')


async def test_openai_web_search_tool_with_user_location(allow_model_requests: None, openai_api_key: str):
    m = OpenAIChatModel('gpt-4o-search-preview', provider=OpenAIProvider(api_key=openai_api_key))
    agent = Agent(
        m,
        instructions='You are a helpful assistant.',
        builtin_tools=[WebSearchTool(user_location={'city': 'Utrecht', 'country': 'NL'})],
    )

    result = await agent.run('What is the current temperature?')
    assert result.output == snapshot("""\
Het is momenteel zonnig in Utrecht met een temperatuur van 22°C.

## Weer voor Utrecht, Nederland:
Huidige omstandigheden: Zonnig, 72°F (22°C)

Dagvoorspelling:
* woensdag, mei 14: minimum: 48°F (9°C), maximum: 71°F (22°C), beschrijving: Afnemende bewolking
* donderdag, mei 15: minimum: 43°F (6°C), maximum: 67°F (20°C), beschrijving: Na een bewolkt begin keert de zon terug
* vrijdag, mei 16: minimum: 45°F (7°C), maximum: 64°F (18°C), beschrijving: Overwegend zonnig
* zaterdag, mei 17: minimum: 47°F (9°C), maximum: 68°F (20°C), beschrijving: Overwegend zonnig
* zondag, mei 18: minimum: 47°F (8°C), maximum: 68°F (20°C), beschrijving: Deels zonnig
* maandag, mei 19: minimum: 49°F (9°C), maximum: 70°F (21°C), beschrijving: Deels zonnig
* dinsdag, mei 20: minimum: 49°F (10°C), maximum: 72°F (22°C), beschrijving: Zonnig tot gedeeltelijk bewolkt
 \
""")


async def test_reasoning_model_with_temperature(allow_model_requests: None, openai_api_key: str):
    m = OpenAIChatModel('o3-mini', provider=OpenAIProvider(api_key=openai_api_key))
    agent = Agent(m, model_settings=OpenAIChatModelSettings(temperature=0.5))
    result = await agent.run('What is the capital of Mexico?')
    assert result.output == snapshot(
        'The capital of Mexico is Mexico City. It is not only the seat of the federal government but also a major cultural, political, and economic center in the country.'
    )


def test_openai_model_profile():
    m = OpenAIChatModel('gpt-4o', provider=OpenAIProvider(api_key='foobar'))
    assert isinstance(m.profile, OpenAIModelProfile)


def test_openai_model_profile_custom():
    m = OpenAIChatModel(
        'gpt-4o',
        provider=OpenAIProvider(api_key='foobar'),
        profile=ModelProfile(json_schema_transformer=InlineDefsJsonSchemaTransformer),
    )
    assert isinstance(m.profile, ModelProfile)
    assert m.profile.json_schema_transformer is InlineDefsJsonSchemaTransformer

    m = OpenAIChatModel(
        'gpt-4o',
        provider=OpenAIProvider(api_key='foobar'),
        profile=OpenAIModelProfile(openai_supports_strict_tool_definition=False),
    )
    assert isinstance(m.profile, OpenAIModelProfile)
    assert m.profile.openai_supports_strict_tool_definition is False


def test_openai_model_profile_function():
    def model_profile(model_name: str) -> ModelProfile:
        return ModelProfile(json_schema_transformer=InlineDefsJsonSchemaTransformer if model_name == 'gpt-4o' else None)

    m = OpenAIChatModel('gpt-4o', provider=OpenAIProvider(api_key='foobar'), profile=model_profile)
    assert isinstance(m.profile, ModelProfile)
    assert m.profile.json_schema_transformer is InlineDefsJsonSchemaTransformer

    m = OpenAIChatModel('gpt-4o-mini', provider=OpenAIProvider(api_key='foobar'), profile=model_profile)
    assert isinstance(m.profile, ModelProfile)
    assert m.profile.json_schema_transformer is None


def test_openai_model_profile_from_provider():
    class CustomProvider(OpenAIProvider):
        def model_profile(self, model_name: str) -> ModelProfile:
            return ModelProfile(
                json_schema_transformer=InlineDefsJsonSchemaTransformer if model_name == 'gpt-4o' else None
            )

    m = OpenAIChatModel('gpt-4o', provider=CustomProvider(api_key='foobar'))
    assert isinstance(m.profile, ModelProfile)
    assert m.profile.json_schema_transformer is InlineDefsJsonSchemaTransformer

    m = OpenAIChatModel('gpt-4o-mini', provider=CustomProvider(api_key='foobar'))
    assert isinstance(m.profile, ModelProfile)
    assert m.profile.json_schema_transformer is None


def test_model_profile_strict_not_supported():
    my_tool = ToolDefinition(
        name='my_tool',
        description='This is my tool',
        parameters_json_schema={'type': 'object', 'title': 'Result', 'properties': {'spam': {'type': 'number'}}},
        strict=True,
    )

    m = OpenAIChatModel('gpt-4o', provider=OpenAIProvider(api_key='foobar'))
    tool_param = m._map_tool_definition(my_tool)  # type: ignore[reportPrivateUsage]

    assert tool_param == snapshot(
        {
            'type': 'function',
            'function': {
                'name': 'my_tool',
                'description': 'This is my tool',
                'parameters': {'type': 'object', 'title': 'Result', 'properties': {'spam': {'type': 'number'}}},
                'strict': True,
            },
        }
    )

    # Some models don't support strict tool definitions
    m = OpenAIChatModel(
        'gpt-4o',
        provider=OpenAIProvider(api_key='foobar'),
        profile=OpenAIModelProfile(openai_supports_strict_tool_definition=False).update(openai_model_profile('gpt-4o')),
    )
    tool_param = m._map_tool_definition(my_tool)  # type: ignore[reportPrivateUsage]

    assert tool_param == snapshot(
        {
            'type': 'function',
            'function': {
                'name': 'my_tool',
                'description': 'This is my tool',
                'parameters': {'type': 'object', 'title': 'Result', 'properties': {'spam': {'type': 'number'}}},
            },
        }
    )


async def test_compatible_api_with_tool_calls_without_id(allow_model_requests: None, gemini_api_key: str):
    provider = OpenAIProvider(
        openai_client=AsyncOpenAI(
            base_url='https://generativelanguage.googleapis.com/v1beta/openai/',
            api_key=gemini_api_key,
        )
    )

    model = OpenAIChatModel('gemini-2.5-pro-preview-05-06', provider=provider)

    agent = Agent(model)

    @agent.tool_plain
    def get_current_time() -> str:
        """Get the current time."""
        return 'Noon'

    response = await agent.run('What is the current time?')
    assert response.output == snapshot('The current time is Noon.')


def test_openai_response_timestamp_milliseconds(allow_model_requests: None):
    c = completion_message(
        ChatCompletionMessage(content='world', role='assistant'),
    )
    # Some models on OpenRouter return timestamps in milliseconds rather than seconds
    # https://github.com/pydantic/pydantic-ai/issues/1877
    c.created = 1748747268000

    mock_client = MockOpenAI.create_mock(c)
    m = OpenAIChatModel('gpt-4o', provider=OpenAIProvider(openai_client=mock_client))
    agent = Agent(m)

    result = agent.run_sync('Hello')
    response = cast(ModelResponse, result.all_messages()[-1])
    assert response.timestamp == snapshot(datetime(2025, 6, 1, 3, 7, 48, tzinfo=timezone.utc))


async def test_openai_tool_output(allow_model_requests: None, openai_api_key: str):
    m = OpenAIChatModel('gpt-4o', provider=OpenAIProvider(api_key=openai_api_key))

    class CityLocation(BaseModel):
        city: str
        country: str

    agent = Agent(m, output_type=ToolOutput(CityLocation))

    @agent.tool_plain
    async def get_user_country() -> str:
        return 'Mexico'

    result = await agent.run('What is the largest city in the user country?')
    assert result.output == snapshot(CityLocation(city='Mexico City', country='Mexico'))

    assert result.all_messages() == snapshot(
        [
            ModelRequest(
                parts=[
                    UserPromptPart(
                        content='What is the largest city in the user country?',
                        timestamp=IsDatetime(),
                    )
                ],
                run_id=IsStr(),
            ),
            ModelResponse(
                parts=[ToolCallPart(tool_name='get_user_country', args='{}', tool_call_id=IsStr())],
                usage=RequestUsage(
                    input_tokens=68,
                    output_tokens=12,
                    details={
                        'accepted_prediction_tokens': 0,
                        'audio_tokens': 0,
                        'reasoning_tokens': 0,
                        'rejected_prediction_tokens': 0,
                    },
                ),
                model_name='gpt-4o-2024-08-06',
                timestamp=IsDatetime(),
                provider_name='openai',
                provider_url='https://api.openai.com/v1/',
                provider_details={'finish_reason': 'tool_calls'},
                provider_response_id='chatcmpl-BSXk0dWkG4hfPt0lph4oFO35iT73I',
                finish_reason='tool_call',
                run_id=IsStr(),
            ),
            ModelRequest(
                parts=[
                    ToolReturnPart(
                        tool_name='get_user_country',
                        content='Mexico',
                        tool_call_id=IsStr(),
                        timestamp=IsDatetime(),
                    )
                ],
                run_id=IsStr(),
            ),
            ModelResponse(
                parts=[
                    ToolCallPart(
                        tool_name='final_result',
                        args='{"city": "Mexico City", "country": "Mexico"}',
                        tool_call_id=IsStr(),
                    )
                ],
                usage=RequestUsage(
                    input_tokens=89,
                    output_tokens=36,
                    details={
                        'accepted_prediction_tokens': 0,
                        'audio_tokens': 0,
                        'reasoning_tokens': 0,
                        'rejected_prediction_tokens': 0,
                    },
                ),
                model_name='gpt-4o-2024-08-06',
                timestamp=IsDatetime(),
                provider_name='openai',
                provider_url='https://api.openai.com/v1/',
                provider_details={'finish_reason': 'tool_calls'},
                provider_response_id='chatcmpl-BSXk1xGHYzbhXgUkSutK08bdoNv5s',
                finish_reason='tool_call',
                run_id=IsStr(),
            ),
            ModelRequest(
                parts=[
                    ToolReturnPart(
                        tool_name='final_result',
                        content='Final result processed.',
                        tool_call_id=IsStr(),
                        timestamp=IsDatetime(),
                    )
                ],
                run_id=IsStr(),
            ),
        ]
    )


async def test_openai_text_output_function(allow_model_requests: None, openai_api_key: str):
    m = OpenAIChatModel('gpt-4o', provider=OpenAIProvider(api_key=openai_api_key))

    def upcase(text: str) -> str:
        return text.upper()

    agent = Agent(m, output_type=TextOutput(upcase))

    @agent.tool_plain
    async def get_user_country() -> str:
        return 'Mexico'

    result = await agent.run('What is the largest city in the user country?')
    assert result.output == snapshot('THE LARGEST CITY IN MEXICO IS MEXICO CITY.')

    assert result.all_messages() == snapshot(
        [
            ModelRequest(
                parts=[
                    UserPromptPart(
                        content='What is the largest city in the user country?',
                        timestamp=IsDatetime(),
                    )
                ],
                run_id=IsStr(),
            ),
            ModelResponse(
                parts=[
                    ToolCallPart(tool_name='get_user_country', args='{}', tool_call_id='call_J1YabdC7G7kzEZNbbZopwenH')
                ],
                usage=RequestUsage(
                    input_tokens=42,
                    output_tokens=11,
                    details={
                        'accepted_prediction_tokens': 0,
                        'audio_tokens': 0,
                        'reasoning_tokens': 0,
                        'rejected_prediction_tokens': 0,
                    },
                ),
                model_name='gpt-4o-2024-08-06',
                timestamp=IsDatetime(),
                provider_name='openai',
                provider_url='https://api.openai.com/v1/',
                provider_details={'finish_reason': 'tool_calls'},
                provider_response_id='chatcmpl-BgeDFS85bfHosRFEEAvq8reaCPCZ8',
                finish_reason='tool_call',
                run_id=IsStr(),
            ),
            ModelRequest(
                parts=[
                    ToolReturnPart(
                        tool_name='get_user_country',
                        content='Mexico',
                        tool_call_id='call_J1YabdC7G7kzEZNbbZopwenH',
                        timestamp=IsDatetime(),
                    )
                ],
                run_id=IsStr(),
            ),
            ModelResponse(
                parts=[TextPart(content='The largest city in Mexico is Mexico City.')],
                usage=RequestUsage(
                    input_tokens=63,
                    output_tokens=10,
                    details={
                        'accepted_prediction_tokens': 0,
                        'audio_tokens': 0,
                        'reasoning_tokens': 0,
                        'rejected_prediction_tokens': 0,
                    },
                ),
                model_name='gpt-4o-2024-08-06',
                timestamp=IsDatetime(),
                provider_name='openai',
                provider_url='https://api.openai.com/v1/',
                provider_details={'finish_reason': 'stop'},
                provider_response_id='chatcmpl-BgeDGX9eDyVrEI56aP2vtIHahBzFH',
                finish_reason='stop',
                run_id=IsStr(),
            ),
        ]
    )


async def test_openai_native_output(allow_model_requests: None, openai_api_key: str):
    m = OpenAIChatModel('gpt-4o', provider=OpenAIProvider(api_key=openai_api_key))

    class CityLocation(BaseModel):
        """A city and its country."""

        city: str
        country: str

    agent = Agent(m, output_type=NativeOutput(CityLocation))

    @agent.tool_plain
    async def get_user_country() -> str:
        return 'Mexico'

    result = await agent.run('What is the largest city in the user country?')
    assert result.output == snapshot(CityLocation(city='Mexico City', country='Mexico'))

    assert result.all_messages() == snapshot(
        [
            ModelRequest(
                parts=[
                    UserPromptPart(
                        content='What is the largest city in the user country?',
                        timestamp=IsDatetime(),
                    )
                ],
                run_id=IsStr(),
            ),
            ModelResponse(
                parts=[
                    ToolCallPart(tool_name='get_user_country', args='{}', tool_call_id='call_PkRGedQNRFUzJp2R7dO7avWR')
                ],
                usage=RequestUsage(
                    input_tokens=71,
                    output_tokens=12,
                    details={
                        'accepted_prediction_tokens': 0,
                        'audio_tokens': 0,
                        'reasoning_tokens': 0,
                        'rejected_prediction_tokens': 0,
                    },
                ),
                model_name='gpt-4o-2024-08-06',
                timestamp=IsDatetime(),
                provider_name='openai',
                provider_url='https://api.openai.com/v1/',
                provider_details={'finish_reason': 'tool_calls'},
                provider_response_id='chatcmpl-BSXjyBwGuZrtuuSzNCeaWMpGv2MZ3',
                finish_reason='tool_call',
                run_id=IsStr(),
            ),
            ModelRequest(
                parts=[
                    ToolReturnPart(
                        tool_name='get_user_country',
                        content='Mexico',
                        tool_call_id='call_PkRGedQNRFUzJp2R7dO7avWR',
                        timestamp=IsDatetime(),
                    )
                ],
                run_id=IsStr(),
            ),
            ModelResponse(
                parts=[TextPart(content='{"city":"Mexico City","country":"Mexico"}')],
                usage=RequestUsage(
                    input_tokens=92,
                    output_tokens=15,
                    details={
                        'accepted_prediction_tokens': 0,
                        'audio_tokens': 0,
                        'reasoning_tokens': 0,
                        'rejected_prediction_tokens': 0,
                    },
                ),
                model_name='gpt-4o-2024-08-06',
                timestamp=IsDatetime(),
                provider_name='openai',
                provider_url='https://api.openai.com/v1/',
                provider_details={'finish_reason': 'stop'},
                provider_response_id='chatcmpl-BSXjzYGu67dhTy5r8KmjJvQ4HhDVO',
                finish_reason='stop',
                run_id=IsStr(),
            ),
        ]
    )


async def test_openai_native_output_multiple(allow_model_requests: None, openai_api_key: str):
    m = OpenAIChatModel('gpt-4o', provider=OpenAIProvider(api_key=openai_api_key))

    class CityLocation(BaseModel):
        city: str
        country: str

    class CountryLanguage(BaseModel):
        country: str
        language: str

    agent = Agent(m, output_type=NativeOutput([CityLocation, CountryLanguage]))

    @agent.tool_plain
    async def get_user_country() -> str:
        return 'Mexico'

    result = await agent.run('What is the largest city in the user country?')
    assert result.output == snapshot(CityLocation(city='Mexico City', country='Mexico'))

    assert result.all_messages() == snapshot(
        [
            ModelRequest(
                parts=[
                    UserPromptPart(
                        content='What is the largest city in the user country?',
                        timestamp=IsDatetime(),
                    )
                ],
                run_id=IsStr(),
            ),
            ModelResponse(
                parts=[
                    ToolCallPart(tool_name='get_user_country', args='{}', tool_call_id='call_SIttSeiOistt33Htj4oiHOOX')
                ],
                usage=RequestUsage(
                    input_tokens=160,
                    output_tokens=11,
                    details={
                        'accepted_prediction_tokens': 0,
                        'audio_tokens': 0,
                        'reasoning_tokens': 0,
                        'rejected_prediction_tokens': 0,
                    },
                ),
                model_name='gpt-4o-2024-08-06',
                timestamp=IsDatetime(),
                provider_name='openai',
                provider_url='https://api.openai.com/v1/',
                provider_details={'finish_reason': 'tool_calls'},
                provider_response_id='chatcmpl-Bgg5utuCSXMQ38j0n2qgfdQKcR9VD',
                finish_reason='tool_call',
                run_id=IsStr(),
            ),
            ModelRequest(
                parts=[
                    ToolReturnPart(
                        tool_name='get_user_country',
                        content='Mexico',
                        tool_call_id='call_SIttSeiOistt33Htj4oiHOOX',
                        timestamp=IsDatetime(),
                    )
                ],
                run_id=IsStr(),
            ),
            ModelResponse(
                parts=[
                    TextPart(
                        content='{"result":{"kind":"CityLocation","data":{"city":"Mexico City","country":"Mexico"}}}'
                    )
                ],
                usage=RequestUsage(
                    input_tokens=181,
                    output_tokens=25,
                    details={
                        'accepted_prediction_tokens': 0,
                        'audio_tokens': 0,
                        'reasoning_tokens': 0,
                        'rejected_prediction_tokens': 0,
                    },
                ),
                model_name='gpt-4o-2024-08-06',
                timestamp=IsDatetime(),
                provider_name='openai',
                provider_url='https://api.openai.com/v1/',
                provider_details={'finish_reason': 'stop'},
                provider_response_id='chatcmpl-Bgg5vrxUtCDlvgMreoxYxPaKxANmd',
                finish_reason='stop',
                run_id=IsStr(),
            ),
        ]
    )


async def test_openai_prompted_output(allow_model_requests: None, openai_api_key: str):
    m = OpenAIChatModel('gpt-4o', provider=OpenAIProvider(api_key=openai_api_key))

    class CityLocation(BaseModel):
        city: str
        country: str

    agent = Agent(m, output_type=PromptedOutput(CityLocation))

    @agent.tool_plain
    async def get_user_country() -> str:
        return 'Mexico'

    result = await agent.run('What is the largest city in the user country?')
    assert result.output == snapshot(CityLocation(city='Mexico City', country='Mexico'))

    assert result.all_messages() == snapshot(
        [
            ModelRequest(
                parts=[
                    UserPromptPart(
                        content='What is the largest city in the user country?',
                        timestamp=IsDatetime(),
                    )
                ],
                run_id=IsStr(),
            ),
            ModelResponse(
                parts=[
                    ToolCallPart(tool_name='get_user_country', args='{}', tool_call_id='call_s7oT9jaLAsEqTgvxZTmFh0wB')
                ],
                usage=RequestUsage(
                    input_tokens=109,
                    output_tokens=11,
                    details={
                        'accepted_prediction_tokens': 0,
                        'audio_tokens': 0,
                        'reasoning_tokens': 0,
                        'rejected_prediction_tokens': 0,
                    },
                ),
                model_name='gpt-4o-2024-08-06',
                timestamp=IsDatetime(),
                provider_name='openai',
                provider_url='https://api.openai.com/v1/',
                provider_details={'finish_reason': 'tool_calls'},
                provider_response_id='chatcmpl-Bgh27PeOaFW6qmF04qC5uI2H9mviw',
                finish_reason='tool_call',
                run_id=IsStr(),
            ),
            ModelRequest(
                parts=[
                    ToolReturnPart(
                        tool_name='get_user_country',
                        content='Mexico',
                        tool_call_id='call_s7oT9jaLAsEqTgvxZTmFh0wB',
                        timestamp=IsDatetime(),
                    )
                ],
                run_id=IsStr(),
            ),
            ModelResponse(
                parts=[TextPart(content='{"city":"Mexico City","country":"Mexico"}')],
                usage=RequestUsage(
                    input_tokens=130,
                    output_tokens=11,
                    details={
                        'accepted_prediction_tokens': 0,
                        'audio_tokens': 0,
                        'reasoning_tokens': 0,
                        'rejected_prediction_tokens': 0,
                    },
                ),
                model_name='gpt-4o-2024-08-06',
                timestamp=IsDatetime(),
                provider_name='openai',
                provider_url='https://api.openai.com/v1/',
                provider_details={'finish_reason': 'stop'},
                provider_response_id='chatcmpl-Bgh28advCSFhGHPnzUevVS6g6Uwg0',
                finish_reason='stop',
                run_id=IsStr(),
            ),
        ]
    )


async def test_openai_prompted_output_multiple(allow_model_requests: None, openai_api_key: str):
    m = OpenAIChatModel('gpt-4o', provider=OpenAIProvider(api_key=openai_api_key))

    class CityLocation(BaseModel):
        city: str
        country: str

    class CountryLanguage(BaseModel):
        country: str
        language: str

    agent = Agent(m, output_type=PromptedOutput([CityLocation, CountryLanguage]))

    @agent.tool_plain
    async def get_user_country() -> str:
        return 'Mexico'

    result = await agent.run('What is the largest city in the user country?')
    assert result.output == snapshot(CityLocation(city='Mexico City', country='Mexico'))

    assert result.all_messages() == snapshot(
        [
            ModelRequest(
                parts=[
                    UserPromptPart(
                        content='What is the largest city in the user country?',
                        timestamp=IsDatetime(),
                    )
                ],
                run_id=IsStr(),
            ),
            ModelResponse(
                parts=[
                    ToolCallPart(tool_name='get_user_country', args='{}', tool_call_id='call_wJD14IyJ4KKVtjCrGyNCHO09')
                ],
                usage=RequestUsage(
                    input_tokens=273,
                    output_tokens=11,
                    details={
                        'accepted_prediction_tokens': 0,
                        'audio_tokens': 0,
                        'reasoning_tokens': 0,
                        'rejected_prediction_tokens': 0,
                    },
                ),
                model_name='gpt-4o-2024-08-06',
                timestamp=IsDatetime(),
                provider_name='openai',
                provider_url='https://api.openai.com/v1/',
                provider_details={'finish_reason': 'tool_calls'},
                provider_response_id='chatcmpl-Bgh2AW2NXGgMc7iS639MJXNRgtatR',
                finish_reason='tool_call',
                run_id=IsStr(),
            ),
            ModelRequest(
                parts=[
                    ToolReturnPart(
                        tool_name='get_user_country',
                        content='Mexico',
                        tool_call_id='call_wJD14IyJ4KKVtjCrGyNCHO09',
                        timestamp=IsDatetime(),
                    )
                ],
                run_id=IsStr(),
            ),
            ModelResponse(
                parts=[
                    TextPart(
                        content='{"result":{"kind":"CityLocation","data":{"city":"Mexico City","country":"Mexico"}}}'
                    )
                ],
                usage=RequestUsage(
                    input_tokens=294,
                    output_tokens=21,
                    details={
                        'accepted_prediction_tokens': 0,
                        'audio_tokens': 0,
                        'reasoning_tokens': 0,
                        'rejected_prediction_tokens': 0,
                    },
                ),
                model_name='gpt-4o-2024-08-06',
                timestamp=IsDatetime(),
                provider_name='openai',
                provider_url='https://api.openai.com/v1/',
                provider_details={'finish_reason': 'stop'},
                provider_response_id='chatcmpl-Bgh2BthuopRnSqCuUgMbBnOqgkDHC',
                finish_reason='stop',
                run_id=IsStr(),
            ),
        ]
    )


async def test_valid_response(env: TestEnv, allow_model_requests: None):
    """VCR recording is of a valid response."""
    env.set('OPENAI_API_KEY', 'foobar')
    agent = Agent('openai:gpt-4o')

    result = await agent.run('What is the capital of France?')
    assert result.output == snapshot('The capital of France is Paris.')


async def test_invalid_response(allow_model_requests: None):
    """VCR recording is of an invalid JSON response."""
    m = OpenAIChatModel(
        'gpt-4o',
        provider=OpenAIProvider(
            api_key='foobar', base_url='https://demo-endpoints.pydantic.workers.dev/bin/content-type/application/json'
        ),
    )
    agent = Agent(m)

    with pytest.raises(UnexpectedModelBehavior) as exc_info:
        await agent.run('What is the capital of France?')
    assert exc_info.value.message.startswith(
        'Invalid response from openai chat completions endpoint: 4 validation errors for ChatCompletion'
    )


async def test_text_response(allow_model_requests: None):
    """VCR recording is of a text response."""
    m = OpenAIChatModel(
        'gpt-4o', provider=OpenAIProvider(api_key='foobar', base_url='https://demo-endpoints.pydantic.workers.dev/bin/')
    )
    agent = Agent(m)

    with pytest.raises(UnexpectedModelBehavior) as exc_info:
        await agent.run('What is the capital of France?')
    assert exc_info.value.message == snapshot(
        'Invalid response from openai chat completions endpoint, expected JSON data'
    )


async def test_process_response_no_created_timestamp(allow_model_requests: None):
    c = completion_message(
        ChatCompletionMessage(content='world', role='assistant'),
    )
    c.created = None  # type: ignore

    mock_client = MockOpenAI.create_mock(c)
    m = OpenAIChatModel('gpt-4o', provider=OpenAIProvider(openai_client=mock_client))
    agent = Agent(m)
    result = await agent.run('Hello')
    messages = result.all_messages()
    response_message = messages[1]
    assert isinstance(response_message, ModelResponse)
    assert response_message.timestamp == IsNow(tz=timezone.utc)


async def test_process_response_no_finish_reason(allow_model_requests: None):
    c = completion_message(
        ChatCompletionMessage(content='world', role='assistant'),
    )
    c.choices[0].finish_reason = None  # type: ignore

    mock_client = MockOpenAI.create_mock(c)
    m = OpenAIChatModel('gpt-4o', provider=OpenAIProvider(openai_client=mock_client))
    agent = Agent(m)
    result = await agent.run('Hello')
    messages = result.all_messages()
    response_message = messages[1]
    assert isinstance(response_message, ModelResponse)
    assert response_message.finish_reason == 'stop'


async def test_tool_choice_fallback(allow_model_requests: None) -> None:
    profile = OpenAIModelProfile(openai_supports_tool_choice_required=False).update(openai_model_profile('stub'))

    mock_client = MockOpenAI.create_mock(completion_message(ChatCompletionMessage(content='ok', role='assistant')))
    model = OpenAIChatModel('stub', provider=OpenAIProvider(openai_client=mock_client), profile=profile)

    params = ModelRequestParameters(function_tools=[ToolDefinition(name='x')], allow_text_output=False)

    await model._completions_create(  # pyright: ignore[reportPrivateUsage]
        messages=[],
        stream=False,
        model_settings={},
        model_request_parameters=params,
    )

    assert get_mock_chat_completion_kwargs(mock_client)[0]['tool_choice'] == 'auto'


async def test_tool_choice_fallback_response_api(allow_model_requests: None) -> None:
    """Ensure tool_choice falls back to 'auto' for Responses API when 'required' unsupported."""
    profile = OpenAIModelProfile(openai_supports_tool_choice_required=False).update(openai_model_profile('stub'))

    mock_client = MockOpenAIResponses.create_mock(response_message([]))
    model = OpenAIResponsesModel('openai/gpt-oss', provider=OpenAIProvider(openai_client=mock_client), profile=profile)

    params = ModelRequestParameters(function_tools=[ToolDefinition(name='x')], allow_text_output=False)

    await model._responses_create(  # pyright: ignore[reportPrivateUsage]
        messages=[],
        stream=False,
        model_settings={},
        model_request_parameters=params,
    )

    assert get_mock_responses_kwargs(mock_client)[0]['tool_choice'] == 'auto'


async def test_openai_model_settings_temperature_ignored_on_gpt_5(allow_model_requests: None, openai_api_key: str):
    m = OpenAIChatModel('gpt-5', provider=OpenAIProvider(api_key=openai_api_key))
    agent = Agent(m)

    result = await agent.run('What is the capital of France?', model_settings=ModelSettings(temperature=0.0))
    assert result.output == snapshot('Paris.')


async def test_openai_model_cerebras_provider(allow_model_requests: None, cerebras_api_key: str):
    m = OpenAIChatModel('llama3.3-70b', provider=CerebrasProvider(api_key=cerebras_api_key))
    agent = Agent(m)

    result = await agent.run('What is the capital of France?')
    assert result.output == snapshot('The capital of France is Paris.')


async def test_openai_model_cerebras_provider_qwen_3_coder(allow_model_requests: None, cerebras_api_key: str):
    class Location(TypedDict):
        city: str
        country: str

    m = OpenAIChatModel('qwen-3-coder-480b', provider=CerebrasProvider(api_key=cerebras_api_key))
    agent = Agent(m, output_type=Location)

    result = await agent.run('What is the capital of France?')
    assert result.output == snapshot({'city': 'Paris', 'country': 'France'})


async def test_openai_model_cerebras_provider_harmony(allow_model_requests: None, cerebras_api_key: str):
    m = OpenAIChatModel('gpt-oss-120b', provider=CerebrasProvider(api_key=cerebras_api_key))
    agent = Agent(m)

    result = await agent.run('What is the capital of France?')
    assert result.output == snapshot('The capital of France is **Paris**.')


def test_deprecated_openai_model(openai_api_key: str):
    with pytest.warns(DeprecationWarning):
        from pydantic_ai.models.openai import OpenAIModel  # type: ignore[reportDeprecated]

        provider = OpenAIProvider(api_key=openai_api_key)
        OpenAIModel('gpt-4o', provider=provider)  # type: ignore[reportDeprecated]


async def test_cache_point_filtering(allow_model_requests: None):
    """Test that CachePoint is filtered out in OpenAI Chat Completions requests."""
    c = completion_message(ChatCompletionMessage(content='response', role='assistant'))
    mock_client = MockOpenAI.create_mock(c)
    m = OpenAIChatModel('gpt-4o', provider=OpenAIProvider(openai_client=mock_client))

    # Test the instance method directly to trigger line 864
    msg = await m._map_user_prompt(UserPromptPart(content=['text before', CachePoint(), 'text after']))  # pyright: ignore[reportPrivateUsage]

    # CachePoint should be filtered out, only text content should remain
    assert msg['role'] == 'user'
    assert len(msg['content']) == 2  # type: ignore[reportUnknownArgumentType]
    assert msg['content'][0]['text'] == 'text before'  # type: ignore[reportUnknownArgumentType]
    assert msg['content'][1]['text'] == 'text after'  # type: ignore[reportUnknownArgumentType]


async def test_cache_point_filtering_responses_model():
    """Test that CachePoint is filtered out in OpenAI Responses API requests."""
    # Test the static method directly to trigger line 1680
    msg = await OpenAIResponsesModel._map_user_prompt(  # pyright: ignore[reportPrivateUsage]
        UserPromptPart(content=['text before', CachePoint(), 'text after'])
    )

    # CachePoint should be filtered out, only text content should remain
    assert msg['role'] == 'user'
    assert len(msg['content']) == 2
    assert msg['content'][0]['text'] == 'text before'  # type: ignore[reportUnknownArgumentType]
    assert msg['content'][1]['text'] == 'text after'  # type: ignore[reportUnknownArgumentType]


async def test_openai_custom_reasoning_field_sending_back_in_thinking_tags(allow_model_requests: None):
    c = completion_message(
        ChatCompletionMessage.model_construct(content='response', reasoning_content='reasoning', role='assistant')
    )
    m = OpenAIChatModel(
        'foobar',
        provider=OpenAIProvider(openai_client=MockOpenAI.create_mock(c)),
        profile=OpenAIModelProfile(
            openai_chat_thinking_field='reasoning_content',
            openai_chat_send_back_thinking_parts='tags',
        ),
    )
    settings = ModelSettings()
    params = ModelRequestParameters()
    resp = await m.request(messages=[], model_settings=settings, model_request_parameters=params)
    assert m._map_model_response(resp) == snapshot(  # type: ignore[reportPrivateUsage]
        {
            'role': 'assistant',
            'content': """\
<think>
reasoning
</think>

response\
""",
        }
    )


async def test_openai_custom_reasoning_field_sending_back_in_custom_field(allow_model_requests: None):
    c = completion_message(
        ChatCompletionMessage.model_construct(content='response', reasoning_content='reasoning', role='assistant')
    )
    m = OpenAIChatModel(
        'foobar',
        provider=OpenAIProvider(openai_client=MockOpenAI.create_mock(c)),
        profile=OpenAIModelProfile(
            openai_chat_thinking_field='reasoning_content',
            openai_chat_send_back_thinking_parts='field',
        ),
    )
    settings = ModelSettings()
    params = ModelRequestParameters()
    resp = await m.request(messages=[], model_settings=settings, model_request_parameters=params)
    assert m._map_model_response(resp) == snapshot(  # type: ignore[reportPrivateUsage]
        {'role': 'assistant', 'reasoning_content': 'reasoning', 'content': 'response'}
    )


async def test_openai_custom_reasoning_field_not_sending(allow_model_requests: None):
    c = completion_message(
        ChatCompletionMessage.model_construct(content='response', reasoning_content='reasoning', role='assistant')
    )
    m = OpenAIChatModel(
        'foobar',
        provider=OpenAIProvider(openai_client=MockOpenAI.create_mock(c)),
        profile=OpenAIModelProfile(
            openai_chat_thinking_field='reasoning_content',
            openai_chat_send_back_thinking_parts=False,
        ),
    )
    settings = ModelSettings()
    params = ModelRequestParameters()
    resp = await m.request(messages=[], model_settings=settings, model_request_parameters=params)
    assert m._map_model_response(resp) == snapshot(  # type: ignore[reportPrivateUsage]
        {'role': 'assistant', 'content': 'response'}
    )


async def test_openai_reasoning_in_thinking_tags(allow_model_requests: None):
    c = completion_message(
        ChatCompletionMessage.model_construct(content='<think>reasoning</think>response', role='assistant')
    )
    m = OpenAIChatModel(
        'foobar',
        provider=OpenAIProvider(openai_client=MockOpenAI.create_mock(c)),
        profile=OpenAIModelProfile(openai_chat_send_back_thinking_parts='tags'),
    )
    settings = ModelSettings()
    params = ModelRequestParameters()
    resp = await m.request(messages=[], model_settings=settings, model_request_parameters=params)
    assert m._map_model_response(resp) == snapshot(  # type: ignore[reportPrivateUsage]
        {
            'role': 'assistant',
            'content': """\
<think>
reasoning
</think>

response\
""",
        }
    )


<<<<<<< HEAD
async def test_warn_on_dict_typed_params_simple_dict(allow_model_requests: None):
    """Test detection of simple dict[str, str] type tool arguments."""

    c = completion_message(
        ChatCompletionMessage(content='test response', role='assistant'),
    )
    mock_client = MockOpenAI.create_mock(c)
    m = OpenAIChatModel('gpt-4o', provider=OpenAIProvider(openai_client=mock_client))
    agent = Agent(m)

    @agent.tool_plain
    async def tool_w_dict_args(data: dict[str, str]):
        pass

    with pytest.warns(
        UserWarning,
        match=r"has `dict`-typed parameters that OpenAI's API will silently ignore",
    ):
        await agent.run('test prompt')
=======
async def test_openai_chat_instructions_after_system_prompts(allow_model_requests: None):
    """Test that instructions are inserted after all system prompts in mapped messages."""
    mock_client = MockOpenAI.create_mock(completion_message(ChatCompletionMessage(content='ok', role='assistant')))
    model = OpenAIChatModel('gpt-4o', provider=OpenAIProvider(openai_client=mock_client))

    messages: list[ModelRequest | ModelResponse] = [
        ModelRequest(
            parts=[
                SystemPromptPart(content='System prompt 1'),
                SystemPromptPart(content='System prompt 2'),
                UserPromptPart(content='Hello'),
            ],
            instructions='Instructions content',
        ),
    ]

    openai_messages = await model._map_messages(messages, ModelRequestParameters())  # pyright: ignore[reportPrivateUsage]

    # Verify order: system1, system2, instructions, user
    assert len(openai_messages) == 4
    assert openai_messages == snapshot(
        [
            {'role': 'system', 'content': 'System prompt 1'},
            {'role': 'system', 'content': 'System prompt 2'},
            {'content': 'Instructions content', 'role': 'system'},
            {'role': 'user', 'content': 'Hello'},
        ]
    )
>>>>>>> 5b4d8213
<|MERGE_RESOLUTION|>--- conflicted
+++ resolved
@@ -3330,27 +3330,6 @@
     )
 
 
-<<<<<<< HEAD
-async def test_warn_on_dict_typed_params_simple_dict(allow_model_requests: None):
-    """Test detection of simple dict[str, str] type tool arguments."""
-
-    c = completion_message(
-        ChatCompletionMessage(content='test response', role='assistant'),
-    )
-    mock_client = MockOpenAI.create_mock(c)
-    m = OpenAIChatModel('gpt-4o', provider=OpenAIProvider(openai_client=mock_client))
-    agent = Agent(m)
-
-    @agent.tool_plain
-    async def tool_w_dict_args(data: dict[str, str]):
-        pass
-
-    with pytest.warns(
-        UserWarning,
-        match=r"has `dict`-typed parameters that OpenAI's API will silently ignore",
-    ):
-        await agent.run('test prompt')
-=======
 async def test_openai_chat_instructions_after_system_prompts(allow_model_requests: None):
     """Test that instructions are inserted after all system prompts in mapped messages."""
     mock_client = MockOpenAI.create_mock(completion_message(ChatCompletionMessage(content='ok', role='assistant')))
@@ -3379,4 +3358,24 @@
             {'role': 'user', 'content': 'Hello'},
         ]
     )
->>>>>>> 5b4d8213
+
+
+async def test_warn_on_dict_typed_params_simple_dict(allow_model_requests: None):
+    """Test detection of simple dict[str, str] type tool arguments."""
+
+    c = completion_message(
+        ChatCompletionMessage(content='test response', role='assistant'),
+    )
+    mock_client = MockOpenAI.create_mock(c)
+    m = OpenAIChatModel('gpt-4o', provider=OpenAIProvider(openai_client=mock_client))
+    agent = Agent(m)
+
+    @agent.tool_plain
+    async def tool_w_dict_args(data: dict[str, str]):
+        pass
+
+    with pytest.warns(
+        UserWarning,
+        match=r"has `dict`-typed parameters that OpenAI's API will silently ignore",
+    ):
+        await agent.run('test prompt')