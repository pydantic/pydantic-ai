from __future__ import annotations as _annotations

import base64
import json
from collections.abc import Callable
from dataclasses import dataclass
from datetime import datetime, timezone
from enum import Enum
from typing import Annotated, Any, Literal, cast
from unittest.mock import patch

import httpx
import pytest
from inline_snapshot import snapshot
from pydantic import AnyUrl, BaseModel, ConfigDict, Discriminator, Field, Tag
from typing_extensions import NotRequired, TypedDict

from pydantic_ai import (
    Agent,
    AudioUrl,
    BinaryContent,
    CachePoint,
    DocumentUrl,
    ImageUrl,
    ModelAPIError,
    ModelHTTPError,
    ModelProfile,
    ModelRequest,
    ModelResponse,
    ModelRetry,
    RetryPromptPart,
    SystemPromptPart,
    TextPart,
    ThinkingPart,
    ToolCallPart,
    ToolReturnPart,
    UnexpectedModelBehavior,
    UserError,
    UserPromptPart,
)
from pydantic_ai._json_schema import InlineDefsJsonSchemaTransformer
<<<<<<< HEAD
from pydantic_ai.builtin_tools import WebSearchTool
from pydantic_ai.exceptions import ContentFilterError
=======
from pydantic_ai.builtin_tools import ImageGenerationTool, WebSearchTool
>>>>>>> 6c32588b
from pydantic_ai.models import ModelRequestParameters
from pydantic_ai.output import NativeOutput, PromptedOutput, TextOutput, ToolOutput
from pydantic_ai.profiles.openai import OpenAIModelProfile, openai_model_profile
from pydantic_ai.result import RunUsage
from pydantic_ai.settings import ModelSettings
from pydantic_ai.tools import ToolDefinition
from pydantic_ai.usage import RequestUsage

from ..conftest import IsDatetime, IsNow, IsStr, TestEnv, try_import
from .mock_openai import (
    MockOpenAI,
    MockOpenAIResponses,
    completion_message,
    get_mock_chat_completion_kwargs,
    get_mock_responses_kwargs,
    response_message,
)

with try_import() as imports_successful:
    from openai import APIConnectionError, APIStatusError, AsyncAzureOpenAI, AsyncOpenAI
    from openai.types import chat
    from openai.types.chat.chat_completion import ChoiceLogprobs
    from openai.types.chat.chat_completion_chunk import (
        Choice as ChunkChoice,
        ChoiceDelta,
        ChoiceDeltaToolCall,
        ChoiceDeltaToolCallFunction,
    )
    from openai.types.chat.chat_completion_message import ChatCompletionMessage
    from openai.types.chat.chat_completion_message_function_tool_call import ChatCompletionMessageFunctionToolCall
    from openai.types.chat.chat_completion_message_tool_call import Function
    from openai.types.chat.chat_completion_token_logprob import ChatCompletionTokenLogprob
    from openai.types.completion_usage import CompletionUsage, PromptTokensDetails

    from pydantic_ai.models.google import GoogleModel
    from pydantic_ai.models.openai import (
        OpenAIChatModel,
        OpenAIChatModelSettings,
        OpenAIResponsesModel,
        OpenAIResponsesModelSettings,
        OpenAISystemPromptRole,
        _resolve_openai_image_generation_size,  # pyright: ignore[reportPrivateUsage]
    )
    from pydantic_ai.profiles.openai import OpenAIJsonSchemaTransformer
    from pydantic_ai.providers.azure import AzureProvider
    from pydantic_ai.providers.cerebras import CerebrasProvider
    from pydantic_ai.providers.google import GoogleProvider
    from pydantic_ai.providers.ollama import OllamaProvider
    from pydantic_ai.providers.openai import OpenAIProvider

    MockChatCompletion = chat.ChatCompletion | Exception
    MockChatCompletionChunk = chat.ChatCompletionChunk | Exception

pytestmark = [
    pytest.mark.skipif(not imports_successful(), reason='openai not installed'),
    pytest.mark.anyio,
    pytest.mark.vcr,
]


def test_init():
    m = OpenAIChatModel('gpt-4o', provider=OpenAIProvider(api_key='foobar'))
    assert m.base_url == 'https://api.openai.com/v1/'
    assert m.client.api_key == 'foobar'
    assert m.model_name == 'gpt-4o'


@pytest.mark.parametrize(
    'aspect_ratio,size,expected',
    [
        # aspect_ratio is None, various sizes
        (None, None, 'auto'),
        (None, 'auto', 'auto'),
        (None, '1024x1024', '1024x1024'),
        (None, '1024x1536', '1024x1536'),
        (None, '1536x1024', '1536x1024'),
        # Valid aspect_ratios with no size
        ('1:1', None, '1024x1024'),
        ('2:3', None, '1024x1536'),
        ('3:2', None, '1536x1024'),
        # Valid aspect_ratios with compatible sizes
        ('1:1', 'auto', '1024x1024'),
        ('1:1', '1024x1024', '1024x1024'),
        ('2:3', '1024x1536', '1024x1536'),
        ('3:2', '1536x1024', '1536x1024'),
    ],
)
def test_openai_image_generation_size_valid_combinations(
    aspect_ratio: Literal['1:1', '2:3', '3:2'] | None,
    size: Literal['auto', '1024x1024', '1024x1536', '1536x1024'] | None,
    expected: Literal['auto', '1024x1024', '1024x1536', '1536x1024'],
) -> None:
    """Test valid combinations of aspect_ratio and size for OpenAI image generation."""
    tool = ImageGenerationTool(aspect_ratio=aspect_ratio, size=size)
    assert _resolve_openai_image_generation_size(tool) == expected


def test_openai_image_generation_tool_aspect_ratio_invalid() -> None:
    """Test that invalid aspect_ratio raises UserError."""
    tool = ImageGenerationTool(aspect_ratio='16:9')
    with pytest.raises(UserError, match='OpenAI image generation only supports `aspect_ratio` values'):
        _resolve_openai_image_generation_size(tool)


async def test_request_simple_success(allow_model_requests: None):
    c = completion_message(
        ChatCompletionMessage(content='world', role='assistant'),
    )
    mock_client = MockOpenAI.create_mock(c)
    m = OpenAIChatModel('gpt-4o', provider=OpenAIProvider(openai_client=mock_client))
    agent = Agent(m)

    result = await agent.run('hello')
    assert result.output == 'world'
    assert result.usage() == snapshot(RunUsage(requests=1))

    # reset the index so we get the same response again
    mock_client.index = 0  # type: ignore

    result = await agent.run('hello', message_history=result.new_messages())
    assert result.output == 'world'
    assert result.usage() == snapshot(RunUsage(requests=1))
    assert result.all_messages() == snapshot(
        [
            ModelRequest(
                parts=[UserPromptPart(content='hello', timestamp=IsNow(tz=timezone.utc))],
                run_id=IsStr(),
            ),
            ModelResponse(
                parts=[TextPart(content='world')],
                model_name='gpt-4o-123',
                timestamp=datetime(2024, 1, 1, 0, 0, tzinfo=timezone.utc),
                provider_name='openai',
                provider_url='https://api.openai.com/v1',
                provider_details={'finish_reason': 'stop'},
                provider_response_id='123',
                finish_reason='stop',
                run_id=IsStr(),
            ),
            ModelRequest(
                parts=[UserPromptPart(content='hello', timestamp=IsNow(tz=timezone.utc))],
                run_id=IsStr(),
            ),
            ModelResponse(
                parts=[TextPart(content='world')],
                model_name='gpt-4o-123',
                timestamp=datetime(2024, 1, 1, 0, 0, tzinfo=timezone.utc),
                provider_name='openai',
                provider_url='https://api.openai.com/v1',
                provider_details={'finish_reason': 'stop'},
                provider_response_id='123',
                finish_reason='stop',
                run_id=IsStr(),
            ),
        ]
    )
    assert get_mock_chat_completion_kwargs(mock_client) == [
        {
            'messages': [{'content': 'hello', 'role': 'user'}],
            'model': 'gpt-4o',
            'extra_headers': {'User-Agent': IsStr(regex=r'pydantic-ai\/.*')},
            'extra_body': None,
        },
        {
            'messages': [
                {'content': 'hello', 'role': 'user'},
                {'content': 'world', 'role': 'assistant'},
                {'content': 'hello', 'role': 'user'},
            ],
            'model': 'gpt-4o',
            'extra_headers': {'User-Agent': IsStr(regex=r'pydantic-ai\/.*')},
            'extra_body': None,
        },
    ]


async def test_request_simple_usage(allow_model_requests: None):
    c = completion_message(
        ChatCompletionMessage(content='world', role='assistant'),
        usage=CompletionUsage(completion_tokens=1, prompt_tokens=2, total_tokens=3),
    )
    mock_client = MockOpenAI.create_mock(c)
    m = OpenAIChatModel('gpt-4o', provider=OpenAIProvider(openai_client=mock_client))
    agent = Agent(m)

    result = await agent.run('Hello')
    assert result.output == 'world'
    assert result.usage() == snapshot(
        RunUsage(
            requests=1,
            input_tokens=2,
            output_tokens=1,
        )
    )


async def test_openai_chat_image_detail_vendor_metadata(allow_model_requests: None):
    c = completion_message(
        ChatCompletionMessage(content='done', role='assistant'),
    )
    mock_client = MockOpenAI.create_mock(c)
    model = OpenAIChatModel('gpt-4o', provider=OpenAIProvider(openai_client=mock_client))
    agent = Agent(model)

    image_url = ImageUrl('https://example.com/image.png', vendor_metadata={'detail': 'high'})
    binary_image = BinaryContent(b'\x89PNG', media_type='image/png', vendor_metadata={'detail': 'high'})

    await agent.run(['Describe these inputs.', image_url, binary_image])

    request_kwargs = get_mock_chat_completion_kwargs(mock_client)
    image_parts = [
        item['image_url'] for item in request_kwargs[0]['messages'][0]['content'] if item['type'] == 'image_url'
    ]
    assert image_parts
    assert all(part['detail'] == 'high' for part in image_parts)


async def test_request_structured_response(allow_model_requests: None):
    c = completion_message(
        ChatCompletionMessage(
            content=None,
            role='assistant',
            tool_calls=[
                ChatCompletionMessageFunctionToolCall(
                    id='123',
                    function=Function(arguments='{"response": [1, 2, 123]}', name='final_result'),
                    type='function',
                )
            ],
        )
    )
    mock_client = MockOpenAI.create_mock(c)
    m = OpenAIChatModel('gpt-4o', provider=OpenAIProvider(openai_client=mock_client))
    agent = Agent(m, output_type=list[int])

    result = await agent.run('Hello')
    assert result.output == [1, 2, 123]
    assert result.all_messages() == snapshot(
        [
            ModelRequest(
                parts=[UserPromptPart(content='Hello', timestamp=IsNow(tz=timezone.utc))],
                run_id=IsStr(),
            ),
            ModelResponse(
                parts=[
                    ToolCallPart(
                        tool_name='final_result',
                        args='{"response": [1, 2, 123]}',
                        tool_call_id='123',
                    )
                ],
                model_name='gpt-4o-123',
                timestamp=datetime(2024, 1, 1, tzinfo=timezone.utc),
                provider_name='openai',
                provider_url='https://api.openai.com/v1',
                provider_details={'finish_reason': 'stop'},
                provider_response_id='123',
                finish_reason='stop',
                run_id=IsStr(),
            ),
            ModelRequest(
                parts=[
                    ToolReturnPart(
                        tool_name='final_result',
                        content='Final result processed.',
                        tool_call_id='123',
                        timestamp=IsNow(tz=timezone.utc),
                    )
                ],
                run_id=IsStr(),
            ),
        ]
    )


async def test_request_tool_call(allow_model_requests: None):
    responses = [
        completion_message(
            ChatCompletionMessage(
                content=None,
                role='assistant',
                tool_calls=[
                    ChatCompletionMessageFunctionToolCall(
                        id='1',
                        function=Function(arguments='{"loc_name": "San Fransisco"}', name='get_location'),
                        type='function',
                    )
                ],
            ),
            usage=CompletionUsage(
                completion_tokens=1,
                prompt_tokens=2,
                total_tokens=3,
                prompt_tokens_details=PromptTokensDetails(cached_tokens=1),
            ),
        ),
        completion_message(
            ChatCompletionMessage(
                content=None,
                role='assistant',
                tool_calls=[
                    ChatCompletionMessageFunctionToolCall(
                        id='2',
                        function=Function(arguments='{"loc_name": "London"}', name='get_location'),
                        type='function',
                    )
                ],
            ),
            usage=CompletionUsage(
                completion_tokens=2,
                prompt_tokens=3,
                total_tokens=6,
                prompt_tokens_details=PromptTokensDetails(cached_tokens=2),
            ),
        ),
        completion_message(ChatCompletionMessage(content='final response', role='assistant')),
    ]
    mock_client = MockOpenAI.create_mock(responses)
    m = OpenAIChatModel('gpt-4o', provider=OpenAIProvider(openai_client=mock_client))
    agent = Agent(m, system_prompt='this is the system prompt')

    @agent.tool_plain
    async def get_location(loc_name: str) -> str:
        if loc_name == 'London':
            return json.dumps({'lat': 51, 'lng': 0})
        else:
            raise ModelRetry('Wrong location, please try again')

    result = await agent.run('Hello')
    assert result.output == 'final response'
    assert result.all_messages() == snapshot(
        [
            ModelRequest(
                parts=[
                    SystemPromptPart(content='this is the system prompt', timestamp=IsNow(tz=timezone.utc)),
                    UserPromptPart(content='Hello', timestamp=IsNow(tz=timezone.utc)),
                ],
                run_id=IsStr(),
            ),
            ModelResponse(
                parts=[
                    ToolCallPart(
                        tool_name='get_location',
                        args='{"loc_name": "San Fransisco"}',
                        tool_call_id='1',
                    )
                ],
                usage=RequestUsage(
                    input_tokens=2,
                    cache_read_tokens=1,
                    output_tokens=1,
                ),
                model_name='gpt-4o-123',
                timestamp=datetime(2024, 1, 1, tzinfo=timezone.utc),
                provider_name='openai',
                provider_url='https://api.openai.com/v1',
                provider_details={'finish_reason': 'stop'},
                provider_response_id='123',
                finish_reason='stop',
                run_id=IsStr(),
            ),
            ModelRequest(
                parts=[
                    RetryPromptPart(
                        content='Wrong location, please try again',
                        tool_name='get_location',
                        tool_call_id='1',
                        timestamp=IsNow(tz=timezone.utc),
                    )
                ],
                run_id=IsStr(),
            ),
            ModelResponse(
                parts=[
                    ToolCallPart(
                        tool_name='get_location',
                        args='{"loc_name": "London"}',
                        tool_call_id='2',
                    )
                ],
                usage=RequestUsage(
                    input_tokens=3,
                    cache_read_tokens=2,
                    output_tokens=2,
                ),
                model_name='gpt-4o-123',
                timestamp=datetime(2024, 1, 1, tzinfo=timezone.utc),
                provider_name='openai',
                provider_url='https://api.openai.com/v1',
                provider_details={'finish_reason': 'stop'},
                provider_response_id='123',
                finish_reason='stop',
                run_id=IsStr(),
            ),
            ModelRequest(
                parts=[
                    ToolReturnPart(
                        tool_name='get_location',
                        content='{"lat": 51, "lng": 0}',
                        tool_call_id='2',
                        timestamp=IsNow(tz=timezone.utc),
                    )
                ],
                run_id=IsStr(),
            ),
            ModelResponse(
                parts=[TextPart(content='final response')],
                model_name='gpt-4o-123',
                timestamp=datetime(2024, 1, 1, tzinfo=timezone.utc),
                provider_name='openai',
                provider_url='https://api.openai.com/v1',
                provider_details={'finish_reason': 'stop'},
                provider_response_id='123',
                finish_reason='stop',
                run_id=IsStr(),
            ),
        ]
    )
    assert result.usage() == snapshot(
        RunUsage(requests=3, cache_read_tokens=3, input_tokens=5, output_tokens=3, tool_calls=1)
    )


FinishReason = Literal['stop', 'length', 'tool_calls', 'content_filter', 'function_call']


def chunk(delta: list[ChoiceDelta], finish_reason: FinishReason | None = None) -> chat.ChatCompletionChunk:
    return chat.ChatCompletionChunk(
        id='123',
        choices=[
            ChunkChoice(index=index, delta=delta, finish_reason=finish_reason) for index, delta in enumerate(delta)
        ],
        created=1704067200,  # 2024-01-01
        model='gpt-4o-123',
        object='chat.completion.chunk',
        usage=CompletionUsage(completion_tokens=1, prompt_tokens=2, total_tokens=3),
    )


def text_chunk(text: str, finish_reason: FinishReason | None = None) -> chat.ChatCompletionChunk:
    return chunk([ChoiceDelta(content=text, role='assistant')], finish_reason=finish_reason)


async def test_stream_text(allow_model_requests: None):
    stream = [text_chunk('hello '), text_chunk('world'), chunk([])]
    mock_client = MockOpenAI.create_mock_stream(stream)
    m = OpenAIChatModel('gpt-4o', provider=OpenAIProvider(openai_client=mock_client))
    agent = Agent(m)

    async with agent.run_stream('') as result:
        assert not result.is_complete
        assert [c async for c in result.stream_text(debounce_by=None)] == snapshot(['hello ', 'hello world'])
        assert result.is_complete
        assert result.usage() == snapshot(RunUsage(requests=1, input_tokens=6, output_tokens=3))


async def test_stream_text_finish_reason(allow_model_requests: None):
    first_chunk = text_chunk('hello ')
    # Test that we get the model name from a later chunk if it is not set on the first one, like on Azure OpenAI with content filter enabled.
    first_chunk.model = ''
    stream = [
        first_chunk,
        text_chunk('world'),
        text_chunk('.', finish_reason='stop'),
    ]
    mock_client = MockOpenAI.create_mock_stream(stream)
    m = OpenAIChatModel('gpt-4o', provider=OpenAIProvider(openai_client=mock_client))
    agent = Agent(m)

    async with agent.run_stream('') as result:
        assert not result.is_complete
        assert [c async for c in result.stream_text(debounce_by=None)] == snapshot(
            ['hello ', 'hello world', 'hello world.']
        )
        assert result.is_complete
        async for response, is_last in result.stream_responses(debounce_by=None):
            if is_last:
                assert response == snapshot(
                    ModelResponse(
                        parts=[TextPart(content='hello world.')],
                        usage=RequestUsage(input_tokens=6, output_tokens=3),
                        model_name='gpt-4o-123',
                        timestamp=IsDatetime(),
                        provider_name='openai',
                        provider_url='https://api.openai.com/v1',
                        provider_details={'finish_reason': 'stop'},
                        provider_response_id='123',
                        finish_reason='stop',
                    )
                )


def struc_chunk(
    tool_name: str | None, tool_arguments: str | None, finish_reason: FinishReason | None = None
) -> chat.ChatCompletionChunk:
    return chunk(
        [
            ChoiceDelta(
                tool_calls=[
                    ChoiceDeltaToolCall(
                        index=0, function=ChoiceDeltaToolCallFunction(name=tool_name, arguments=tool_arguments)
                    )
                ]
            ),
        ],
        finish_reason=finish_reason,
    )


class MyTypedDict(TypedDict, total=False):
    first: str
    second: str


async def test_stream_structured(allow_model_requests: None):
    stream = [
        chunk([ChoiceDelta()]),
        chunk([ChoiceDelta(tool_calls=[])]),
        chunk([ChoiceDelta(tool_calls=[ChoiceDeltaToolCall(index=0, function=None)])]),
        chunk([ChoiceDelta(tool_calls=[ChoiceDeltaToolCall(index=0, function=None)])]),
        struc_chunk('final_result', None),
        chunk([ChoiceDelta(tool_calls=[ChoiceDeltaToolCall(index=0, function=None)])]),
        struc_chunk(None, '{"first": "One'),
        struc_chunk(None, '", "second": "Two"'),
        struc_chunk(None, '}'),
        chunk([]),
    ]
    mock_client = MockOpenAI.create_mock_stream(stream)
    m = OpenAIChatModel('gpt-4o', provider=OpenAIProvider(openai_client=mock_client))
    agent = Agent(m, output_type=MyTypedDict)

    async with agent.run_stream('') as result:
        assert not result.is_complete
        assert [dict(c) async for c in result.stream_output(debounce_by=None)] == snapshot(
            [{}, {'first': 'One'}, {'first': 'One', 'second': 'Two'}, {'first': 'One', 'second': 'Two'}]
        )
        assert result.is_complete
        assert result.usage() == snapshot(RunUsage(requests=1, input_tokens=20, output_tokens=10))
        # double check usage matches stream count
        assert result.usage().output_tokens == len(stream)


async def test_stream_structured_finish_reason(allow_model_requests: None):
    stream = [
        struc_chunk('final_result', None),
        struc_chunk(None, '{"first": "One'),
        struc_chunk(None, '", "second": "Two"'),
        struc_chunk(None, '}'),
        struc_chunk(None, None, finish_reason='stop'),
    ]
    mock_client = MockOpenAI.create_mock_stream(stream)
    m = OpenAIChatModel('gpt-4o', provider=OpenAIProvider(openai_client=mock_client))
    agent = Agent(m, output_type=MyTypedDict)

    async with agent.run_stream('') as result:
        assert not result.is_complete
        assert [dict(c) async for c in result.stream_output(debounce_by=None)] == snapshot(
            [{'first': 'One'}, {'first': 'One', 'second': 'Two'}, {'first': 'One', 'second': 'Two'}]
        )
        assert result.is_complete


async def test_stream_native_output(allow_model_requests: None):
    stream = [
        chunk([]),
        text_chunk('{"first": "One'),
        text_chunk('", "second": "Two"'),
        text_chunk('}'),
        chunk([]),
    ]
    mock_client = MockOpenAI.create_mock_stream(stream)
    m = OpenAIChatModel('gpt-4o', provider=OpenAIProvider(openai_client=mock_client))
    agent = Agent(m, output_type=NativeOutput(MyTypedDict))

    async with agent.run_stream('') as result:
        assert not result.is_complete
        assert [dict(c) async for c in result.stream_output(debounce_by=None)] == snapshot(
            [{'first': 'One'}, {'first': 'One', 'second': 'Two'}, {'first': 'One', 'second': 'Two'}]
        )
        assert result.is_complete


async def test_stream_tool_call_with_empty_text(allow_model_requests: None):
    stream = [
        chunk(
            [
                ChoiceDelta(
                    content='',  # Ollama will include an empty text delta even when it's going to call a tool
                    tool_calls=[
                        ChoiceDeltaToolCall(
                            index=0, function=ChoiceDeltaToolCallFunction(name='final_result', arguments=None)
                        )
                    ],
                ),
            ]
        ),
        struc_chunk(None, '{"first": "One'),
        struc_chunk(None, '", "second": "Two"'),
        struc_chunk(None, '}'),
        chunk([]),
    ]
    mock_client = MockOpenAI.create_mock_stream(stream)
    m = OpenAIChatModel('gpt-oss:20b', provider=OllamaProvider(openai_client=mock_client))
    agent = Agent(m, output_type=[str, MyTypedDict])

    async with agent.run_stream('') as result:
        assert not result.is_complete
        assert [c async for c in result.stream_output(debounce_by=None)] == snapshot(
            [{'first': 'One'}, {'first': 'One', 'second': 'Two'}, {'first': 'One', 'second': 'Two'}]
        )
    assert await result.get_output() == snapshot({'first': 'One', 'second': 'Two'})


async def test_stream_text_empty_think_tag_and_text_before_tool_call(allow_model_requests: None):
    # Ollama + Qwen3 will emit `<think>\n</think>\n\n` ahead of tool calls,
    # which we don't want to end up treating as a final result.
    stream = [
        text_chunk('<think>'),
        text_chunk('\n'),
        text_chunk('</think>'),
        text_chunk('\n\n'),
        struc_chunk('final_result', None),
        struc_chunk(None, '{"first": "One'),
        struc_chunk(None, '", "second": "Two"'),
        struc_chunk(None, '}'),
        chunk([]),
    ]
    mock_client = MockOpenAI.create_mock_stream(stream)
    m = OpenAIChatModel('qwen3', provider=OllamaProvider(openai_client=mock_client))
    agent = Agent(m, output_type=[str, MyTypedDict])

    async with agent.run_stream('') as result:
        assert not result.is_complete
        assert [c async for c in result.stream_output(debounce_by=None)] == snapshot(
            [{}, {'first': 'One'}, {'first': 'One', 'second': 'Two'}, {'first': 'One', 'second': 'Two'}]
        )
    assert await result.get_output() == snapshot({'first': 'One', 'second': 'Two'})


async def test_no_delta(allow_model_requests: None):
    stream = [
        chunk([]),
        text_chunk('hello '),
        text_chunk('world'),
    ]
    mock_client = MockOpenAI.create_mock_stream(stream)
    m = OpenAIChatModel('gpt-4o', provider=OpenAIProvider(openai_client=mock_client))
    agent = Agent(m)

    async with agent.run_stream('') as result:
        assert not result.is_complete
        assert [c async for c in result.stream_text(debounce_by=None)] == snapshot(['hello ', 'hello world'])
        assert result.is_complete
        assert result.usage() == snapshot(RunUsage(requests=1, input_tokens=6, output_tokens=3))


def none_delta_chunk(finish_reason: FinishReason | None = None) -> chat.ChatCompletionChunk:
    choice = ChunkChoice(index=0, delta=ChoiceDelta())
    # When using Azure OpenAI and an async content filter is enabled, the openai SDK can return None deltas.
    choice.delta = None  # pyright: ignore[reportAttributeAccessIssue]
    return chat.ChatCompletionChunk(
        id='123',
        choices=[choice],
        created=1704067200,  # 2024-01-01
        model='gpt-4o-123',
        object='chat.completion.chunk',
        usage=CompletionUsage(completion_tokens=1, prompt_tokens=2, total_tokens=3),
    )


async def test_none_delta(allow_model_requests: None):
    stream = [
        none_delta_chunk(),
        text_chunk('hello '),
        text_chunk('world'),
    ]
    mock_client = MockOpenAI.create_mock_stream(stream)
    m = OpenAIChatModel('gpt-4o', provider=OpenAIProvider(openai_client=mock_client))
    agent = Agent(m)

    async with agent.run_stream('') as result:
        assert not result.is_complete
        assert [c async for c in result.stream_text(debounce_by=None)] == snapshot(['hello ', 'hello world'])
        assert result.is_complete
        assert result.usage() == snapshot(RunUsage(requests=1, input_tokens=6, output_tokens=3))


@pytest.mark.filterwarnings('ignore:Set the `system_prompt_role` in the `OpenAIModelProfile` instead.')
@pytest.mark.parametrize('system_prompt_role', ['system', 'developer', 'user', None])
async def test_system_prompt_role(
    allow_model_requests: None, system_prompt_role: OpenAISystemPromptRole | None
) -> None:
    """Testing the system prompt role for OpenAI models is properly set / inferred."""

    c = completion_message(ChatCompletionMessage(content='world', role='assistant'))
    mock_client = MockOpenAI.create_mock(c)
    m = OpenAIChatModel(  # type: ignore[reportDeprecated]
        'gpt-4o', system_prompt_role=system_prompt_role, provider=OpenAIProvider(openai_client=mock_client)
    )
    assert m.system_prompt_role == system_prompt_role  # type: ignore[reportDeprecated]

    agent = Agent(m, system_prompt='some instructions')
    result = await agent.run('hello')
    assert result.output == 'world'

    assert get_mock_chat_completion_kwargs(mock_client) == [
        {
            'messages': [
                {'content': 'some instructions', 'role': system_prompt_role or 'system'},
                {'content': 'hello', 'role': 'user'},
            ],
            'model': 'gpt-4o',
            'extra_headers': {'User-Agent': IsStr(regex=r'pydantic-ai\/.*')},
            'extra_body': None,
        }
    ]


async def test_system_prompt_role_o1_mini(allow_model_requests: None, openai_api_key: str):
    model = OpenAIChatModel('o1-mini', provider=OpenAIProvider(api_key=openai_api_key))
    agent = Agent(model=model, system_prompt='You are a helpful assistant.')

    result = await agent.run("What's the capital of France?")
    assert result.output == snapshot('The capital of France is **Paris**.')


async def test_openai_pass_custom_system_prompt_role(allow_model_requests: None, openai_api_key: str):
    profile = ModelProfile(supports_tools=False)
    model = OpenAIChatModel(  # type: ignore[reportDeprecated]
        'o1-mini', profile=profile, provider=OpenAIProvider(api_key=openai_api_key), system_prompt_role='user'
    )
    profile = OpenAIModelProfile.from_profile(model.profile)
    assert profile.openai_system_prompt_role == 'user'
    assert profile.supports_tools is False


@pytest.mark.parametrize('system_prompt_role', ['system', 'developer'])
async def test_openai_o1_mini_system_role(
    allow_model_requests: None,
    system_prompt_role: Literal['system', 'developer'],
    openai_api_key: str,
) -> None:
    model = OpenAIChatModel(  # type: ignore[reportDeprecated]
        'o1-mini', provider=OpenAIProvider(api_key=openai_api_key), system_prompt_role=system_prompt_role
    )
    agent = Agent(model=model, system_prompt='You are a helpful assistant.')

    with pytest.raises(ModelHTTPError, match=r".*Unsupported value: 'messages\[0\]\.role' does not support.*"):
        await agent.run('Hello')


@pytest.mark.parametrize('parallel_tool_calls', [True, False])
async def test_parallel_tool_calls(allow_model_requests: None, parallel_tool_calls: bool) -> None:
    c = completion_message(
        ChatCompletionMessage(
            content=None,
            role='assistant',
            tool_calls=[
                ChatCompletionMessageFunctionToolCall(
                    id='123',
                    function=Function(arguments='{"response": [1, 2, 3]}', name='final_result'),
                    type='function',
                )
            ],
        )
    )
    mock_client = MockOpenAI.create_mock(c)
    m = OpenAIChatModel('gpt-4o', provider=OpenAIProvider(openai_client=mock_client))
    agent = Agent(m, output_type=list[int], model_settings=ModelSettings(parallel_tool_calls=parallel_tool_calls))

    await agent.run('Hello')
    assert get_mock_chat_completion_kwargs(mock_client)[0]['parallel_tool_calls'] == parallel_tool_calls


async def test_image_url_input(allow_model_requests: None):
    c = completion_message(ChatCompletionMessage(content='world', role='assistant'))
    mock_client = MockOpenAI.create_mock(c)
    m = OpenAIChatModel('gpt-4o', provider=OpenAIProvider(openai_client=mock_client))
    agent = Agent(m)

    result = await agent.run(
        [
            'hello',
            ImageUrl(url='https://t3.ftcdn.net/jpg/00/85/79/92/360_F_85799278_0BBGV9OAdQDTLnKwAPBCcg1J7QtiieJY.jpg'),
        ]
    )
    assert result.output == 'world'
    assert get_mock_chat_completion_kwargs(mock_client) == snapshot(
        [
            {
                'model': 'gpt-4o',
                'messages': [
                    {
                        'role': 'user',
                        'content': [
                            {'text': 'hello', 'type': 'text'},
                            {
                                'image_url': {
                                    'url': 'https://t3.ftcdn.net/jpg/00/85/79/92/360_F_85799278_0BBGV9OAdQDTLnKwAPBCcg1J7QtiieJY.jpg'
                                },
                                'type': 'image_url',
                            },
                        ],
                    }
                ],
                'extra_headers': {'User-Agent': IsStr(regex=r'pydantic-ai\/.*')},
                'extra_body': None,
            }
        ]
    )


async def test_image_url_input_force_download(allow_model_requests: None, openai_api_key: str):
    provider = OpenAIProvider(api_key=openai_api_key)
    m = OpenAIChatModel('gpt-4.1-nano', provider=provider)
    agent = Agent(m)

    result = await agent.run(
        [
            'What is this vegetable?',
            ImageUrl(
                force_download=True,
                url='https://t3.ftcdn.net/jpg/00/85/79/92/360_F_85799278_0BBGV9OAdQDTLnKwAPBCcg1J7QtiieJY.jpg',
            ),
        ]
    )
    assert result.output == snapshot('This vegetable is a potato.')


async def test_image_url_input_force_download_response_api(allow_model_requests: None, openai_api_key: str):
    provider = OpenAIProvider(api_key=openai_api_key)
    m = OpenAIResponsesModel('gpt-4.1-nano', provider=provider)
    agent = Agent(m)

    result = await agent.run(
        [
            'What is this vegetable?',
            ImageUrl(
                force_download=True,
                url='https://t3.ftcdn.net/jpg/00/85/79/92/360_F_85799278_0BBGV9OAdQDTLnKwAPBCcg1J7QtiieJY.jpg',
            ),
        ]
    )
    assert result.output == snapshot('This is a potato.')


async def test_openai_audio_url_input(allow_model_requests: None, openai_api_key: str):
    m = OpenAIChatModel('gpt-4o-audio-preview', provider=OpenAIProvider(api_key=openai_api_key))
    agent = Agent(m)

    result = await agent.run(['Hello', AudioUrl(url='https://cdn.openai.com/API/docs/audio/alloy.wav')])
    assert result.output == snapshot(
        'Yes, the phenomenon of the sun rising in the east and setting in the west is due to the rotation of the Earth. The Earth rotates on its axis from west to east, making the sun appear to rise on the eastern horizon and set in the west. This is a daily occurrence and has been a fundamental aspect of human observation and timekeeping throughout history.'
    )
    assert result.usage() == snapshot(
        RunUsage(
            input_tokens=81,
            output_tokens=72,
            input_audio_tokens=69,
            details={
                'accepted_prediction_tokens': 0,
                'audio_tokens': 0,
                'reasoning_tokens': 0,
                'rejected_prediction_tokens': 0,
                'text_tokens': 72,
            },
            requests=1,
        )
    )


async def test_document_url_input(allow_model_requests: None, openai_api_key: str):
    m = OpenAIChatModel('gpt-4o', provider=OpenAIProvider(api_key=openai_api_key))
    agent = Agent(m)

    document_url = DocumentUrl(url='https://www.w3.org/WAI/ER/tests/xhtml/testfiles/resources/pdf/dummy.pdf')

    result = await agent.run(['What is the main content on this document?', document_url])
    assert result.output == snapshot('The document contains the text "Dummy PDF file" on its single page.')


async def test_document_url_input_response_api(allow_model_requests: None, openai_api_key: str):
    """Test DocumentUrl with Responses API sends URL directly (default behavior)."""
    provider = OpenAIProvider(api_key=openai_api_key)
    m = OpenAIResponsesModel('gpt-4.1-nano', provider=provider)
    agent = Agent(m)

    document_url = DocumentUrl(url='https://www.w3.org/WAI/ER/tests/xhtml/testfiles/resources/pdf/dummy.pdf')

    result = await agent.run(['What is the main content on this document?', document_url])
    assert 'Dummy PDF' in result.output


async def test_document_url_input_force_download_response_api(allow_model_requests: None, openai_api_key: str):
    """Test DocumentUrl with force_download=True downloads and sends as file_data."""
    provider = OpenAIProvider(api_key=openai_api_key)
    m = OpenAIResponsesModel('gpt-4.1-nano', provider=provider)
    agent = Agent(m)

    document_url = DocumentUrl(
        url='https://www.w3.org/WAI/ER/tests/xhtml/testfiles/resources/pdf/dummy.pdf',
        force_download=True,
    )

    result = await agent.run(['What is the main content on this document?', document_url])
    assert 'Dummy PDF' in result.output


async def test_image_url_force_download_chat() -> None:
    """Test that force_download=True calls download_item for ImageUrl in OpenAIChatModel."""
    from unittest.mock import AsyncMock, patch

    m = OpenAIChatModel('gpt-4o', provider=OpenAIProvider(api_key='test-key'))

    with patch('pydantic_ai.models.openai.download_item', new_callable=AsyncMock) as mock_download:
        mock_download.return_value = {
            'data': 'data:image/png;base64,iVBORw0KGgoAAAANSUhEUgAAAAEAAAABCAYAAAAfFcSJAAAADUlEQVR42mNk+M9QDwADhgGAWjR9awAAAABJRU5ErkJggg==',
            'content_type': 'image/png',
        }

        messages = [
            ModelRequest(
                parts=[
                    UserPromptPart(
                        content=[
                            'Test image',
                            ImageUrl(
                                url='https://example.com/image.png',
                                media_type='image/png',
                                force_download=True,
                            ),
                        ]
                    )
                ]
            )
        ]

        await m._map_messages(messages, ModelRequestParameters())  # pyright: ignore[reportPrivateUsage]

        mock_download.assert_called_once()
        assert mock_download.call_args[0][0].url == 'https://example.com/image.png'


async def test_image_url_no_force_download_chat() -> None:
    """Test that force_download=False does not call download_item for ImageUrl in OpenAIChatModel."""
    from unittest.mock import AsyncMock, patch

    m = OpenAIChatModel('gpt-4o', provider=OpenAIProvider(api_key='test-key'))

    with patch('pydantic_ai.models.openai.download_item', new_callable=AsyncMock) as mock_download:
        messages = [
            ModelRequest(
                parts=[
                    UserPromptPart(
                        content=[
                            'Test image',
                            ImageUrl(
                                url='https://example.com/image.png',
                                media_type='image/png',
                                force_download=False,
                            ),
                        ]
                    )
                ]
            )
        ]

        await m._map_messages(messages, ModelRequestParameters())  # pyright: ignore[reportPrivateUsage]

        mock_download.assert_not_called()


async def test_document_url_force_download_responses() -> None:
    """Test that force_download=True calls download_item for DocumentUrl in OpenAIResponsesModel."""
    from unittest.mock import AsyncMock, patch

    m = OpenAIResponsesModel('gpt-4.5-nano', provider=OpenAIProvider(api_key='test-key'))

    with patch('pydantic_ai.models.openai.download_item', new_callable=AsyncMock) as mock_download:
        mock_download.return_value = {
            'data': 'data:application/pdf;base64,JVBERi0xLjQK',
            'data_type': 'pdf',
        }

        messages = [
            ModelRequest(
                parts=[
                    UserPromptPart(
                        content=[
                            'Test PDF',
                            DocumentUrl(
                                url='https://example.com/doc.pdf',
                                media_type='application/pdf',
                                force_download=True,
                            ),
                        ]
                    )
                ]
            )
        ]

        await m._map_messages(messages, {}, ModelRequestParameters())  # pyright: ignore[reportPrivateUsage,reportArgumentType]

        mock_download.assert_called_once()
        assert mock_download.call_args[0][0].url == 'https://example.com/doc.pdf'


async def test_document_url_no_force_download_responses() -> None:
    """Test that force_download=False does not call download_item for DocumentUrl in OpenAIResponsesModel."""
    from unittest.mock import AsyncMock, patch

    m = OpenAIResponsesModel('gpt-4.5-nano', provider=OpenAIProvider(api_key='test-key'))

    with patch('pydantic_ai.models.openai.download_item', new_callable=AsyncMock) as mock_download:
        messages = [
            ModelRequest(
                parts=[
                    UserPromptPart(
                        content=[
                            'Test document',
                            DocumentUrl(
                                url='https://example.com/doc.pdf',
                                media_type='application/pdf',
                                force_download=False,
                            ),
                        ]
                    )
                ]
            )
        ]

        await m._map_messages(messages, {}, ModelRequestParameters())  # pyright: ignore[reportPrivateUsage,reportArgumentType]

        mock_download.assert_not_called()


async def test_audio_url_force_download_responses() -> None:
    """Test that force_download=True calls download_item for AudioUrl in OpenAIResponsesModel."""
    from unittest.mock import AsyncMock, patch

    m = OpenAIResponsesModel('gpt-4.5-nano', provider=OpenAIProvider(api_key='test-key'))

    with patch('pydantic_ai.models.openai.download_item', new_callable=AsyncMock) as mock_download:
        mock_download.return_value = {
            'data': 'data:audio/mp3;base64,SUQzBAAAAAAAI1RTU0UAAAAPAAADTGF2',
            'data_type': 'mp3',
        }

        messages = [
            ModelRequest(
                parts=[
                    UserPromptPart(
                        content=[
                            'Test audio',
                            AudioUrl(
                                url='https://example.com/audio.mp3',
                                media_type='audio/mp3',
                                force_download=True,
                            ),
                        ]
                    )
                ]
            )
        ]

        await m._map_messages(messages, {}, ModelRequestParameters())  # pyright: ignore[reportPrivateUsage,reportArgumentType]

        mock_download.assert_called_once()
        assert mock_download.call_args[0][0].url == 'https://example.com/audio.mp3'


@pytest.mark.vcr()
async def test_image_url_tool_response(allow_model_requests: None, openai_api_key: str):
    m = OpenAIChatModel('gpt-4o', provider=OpenAIProvider(api_key=openai_api_key))
    agent = Agent(m)

    @agent.tool_plain
    async def get_image() -> ImageUrl:
        return ImageUrl(url='https://t3.ftcdn.net/jpg/00/85/79/92/360_F_85799278_0BBGV9OAdQDTLnKwAPBCcg1J7QtiieJY.jpg')

    result = await agent.run(['What food is in the image you can get from the get_image tool?'])
    assert result.all_messages() == snapshot(
        [
            ModelRequest(
                parts=[
                    UserPromptPart(
                        content=['What food is in the image you can get from the get_image tool?'],
                        timestamp=IsDatetime(),
                    )
                ],
                run_id=IsStr(),
            ),
            ModelResponse(
                parts=[ToolCallPart(tool_name='get_image', args='{}', tool_call_id='call_4hrT4QP9jfojtK69vGiFCFjG')],
                usage=RequestUsage(
                    input_tokens=46,
                    output_tokens=11,
                    details={
                        'accepted_prediction_tokens': 0,
                        'audio_tokens': 0,
                        'reasoning_tokens': 0,
                        'rejected_prediction_tokens': 0,
                    },
                ),
                model_name='gpt-4o-2024-08-06',
                timestamp=IsDatetime(),
                provider_name='openai',
                provider_url='https://api.openai.com/v1/',
                provider_details={'finish_reason': 'tool_calls'},
                provider_response_id='chatcmpl-BRmTHlrARTzAHK1na9s80xDlQGYPX',
                finish_reason='tool_call',
                run_id=IsStr(),
            ),
            ModelRequest(
                parts=[
                    ToolReturnPart(
                        tool_name='get_image',
                        content='See file bd38f5',
                        tool_call_id='call_4hrT4QP9jfojtK69vGiFCFjG',
                        timestamp=IsDatetime(),
                    ),
                    UserPromptPart(
                        content=[
                            'This is file bd38f5:',
                            ImageUrl(
                                url='https://t3.ftcdn.net/jpg/00/85/79/92/360_F_85799278_0BBGV9OAdQDTLnKwAPBCcg1J7QtiieJY.jpg',
                                identifier='bd38f5',
                            ),
                        ],
                        timestamp=IsDatetime(),
                    ),
                ],
                run_id=IsStr(),
            ),
            ModelResponse(
                parts=[TextPart(content='The image shows a potato.')],
                usage=RequestUsage(
                    input_tokens=503,
                    output_tokens=8,
                    details={
                        'accepted_prediction_tokens': 0,
                        'audio_tokens': 0,
                        'reasoning_tokens': 0,
                        'rejected_prediction_tokens': 0,
                    },
                ),
                model_name='gpt-4o-2024-08-06',
                timestamp=IsDatetime(),
                provider_name='openai',
                provider_url='https://api.openai.com/v1/',
                provider_details={'finish_reason': 'stop'},
                provider_response_id='chatcmpl-BRmTI0Y2zmkGw27kLarhsmiFQTGxR',
                finish_reason='stop',
                run_id=IsStr(),
            ),
        ]
    )


async def test_image_as_binary_content_tool_response(
    allow_model_requests: None, image_content: BinaryContent, openai_api_key: str
):
    m = OpenAIChatModel('gpt-4o', provider=OpenAIProvider(api_key=openai_api_key))
    agent = Agent(m)

    @agent.tool_plain
    async def get_image() -> BinaryContent:
        return image_content

    result = await agent.run(['What fruit is in the image you can get from the get_image tool?'])
    assert result.all_messages() == snapshot(
        [
            ModelRequest(
                parts=[
                    UserPromptPart(
                        content=['What fruit is in the image you can get from the get_image tool?'],
                        timestamp=IsDatetime(),
                    )
                ],
                run_id=IsStr(),
            ),
            ModelResponse(
                parts=[ToolCallPart(tool_name='get_image', args='{}', tool_call_id='call_Btn0GIzGr4ugNlLmkQghQUMY')],
                usage=RequestUsage(
                    input_tokens=46,
                    output_tokens=11,
                    details={
                        'accepted_prediction_tokens': 0,
                        'audio_tokens': 0,
                        'reasoning_tokens': 0,
                        'rejected_prediction_tokens': 0,
                    },
                ),
                model_name='gpt-4o-2024-08-06',
                timestamp=IsDatetime(),
                provider_name='openai',
                provider_url='https://api.openai.com/v1/',
                provider_details={'finish_reason': 'tool_calls'},
                provider_response_id='chatcmpl-BRlkLhPc87BdohVobEJJCGq3rUAG2',
                finish_reason='tool_call',
                run_id=IsStr(),
            ),
            ModelRequest(
                parts=[
                    ToolReturnPart(
                        tool_name='get_image',
                        content='See file 1c8566',
                        tool_call_id='call_Btn0GIzGr4ugNlLmkQghQUMY',
                        timestamp=IsDatetime(),
                    ),
                    UserPromptPart(
                        content=[
                            'This is file 1c8566:',
                            image_content,
                        ],
                        timestamp=IsDatetime(),
                    ),
                ],
                run_id=IsStr(),
            ),
            ModelResponse(
                parts=[TextPart(content='The image shows a kiwi fruit.')],
                usage=RequestUsage(
                    input_tokens=1185,
                    output_tokens=9,
                    details={
                        'accepted_prediction_tokens': 0,
                        'audio_tokens': 0,
                        'reasoning_tokens': 0,
                        'rejected_prediction_tokens': 0,
                    },
                ),
                model_name='gpt-4o-2024-08-06',
                timestamp=IsDatetime(),
                provider_name='openai',
                provider_url='https://api.openai.com/v1/',
                provider_details={'finish_reason': 'stop'},
                provider_response_id='chatcmpl-BRlkORPA5rXMV3uzcOcgK4eQFKCVW',
                finish_reason='stop',
                run_id=IsStr(),
            ),
        ]
    )


async def test_image_as_binary_content_input(
    allow_model_requests: None, image_content: BinaryContent, openai_api_key: str
):
    m = OpenAIChatModel('gpt-4o', provider=OpenAIProvider(api_key=openai_api_key))
    agent = Agent(m)

    result = await agent.run(['What fruit is in the image?', image_content])
    assert result.output == snapshot('The fruit in the image is a kiwi.')


async def test_audio_as_binary_content_input(
    allow_model_requests: None, audio_content: BinaryContent, openai_api_key: str
):
    m = OpenAIChatModel('gpt-4o-audio-preview', provider=OpenAIProvider(api_key=openai_api_key))
    agent = Agent(m)

    result = await agent.run(['Whose name is mentioned in the audio?', audio_content])
    assert result.output == snapshot('The name mentioned in the audio is Marcelo.')
    assert result.usage() == snapshot(
        RunUsage(
            input_tokens=64,
            output_tokens=9,
            input_audio_tokens=44,
            details={
                'accepted_prediction_tokens': 0,
                'audio_tokens': 0,
                'reasoning_tokens': 0,
                'rejected_prediction_tokens': 0,
                'text_tokens': 9,
            },
            requests=1,
        )
    )


async def test_document_as_binary_content_input(
    allow_model_requests: None, document_content: BinaryContent, openai_api_key: str
):
    m = OpenAIChatModel('gpt-4o', provider=OpenAIProvider(api_key=openai_api_key))
    agent = Agent(m)

    result = await agent.run(['What is the main content on this document?', document_content])
    assert result.output == snapshot('The main content of the document is "Dummy PDF file."')


async def test_text_document_url_input(allow_model_requests: None, openai_api_key: str):
    m = OpenAIChatModel('gpt-4o', provider=OpenAIProvider(api_key=openai_api_key))
    agent = Agent(m)

    document_url = DocumentUrl(url='https://www.w3.org/TR/2003/REC-PNG-20031110/iso_8859-1.txt')

    result = await agent.run(['What is the main content on this document, in one sentence?', document_url])
    assert result.output == snapshot(
        'The document lists the graphical characters defined by ISO 8859-1 (1987) with their hexadecimal codes and descriptions.'
    )


async def test_text_document_as_binary_content_input(
    allow_model_requests: None, text_document_content: BinaryContent, openai_api_key: str
):
    m = OpenAIChatModel('gpt-4o', provider=OpenAIProvider(api_key=openai_api_key))
    agent = Agent(m)

    result = await agent.run(['What is the main content on this document?', text_document_content])
    assert result.output == snapshot(
        'The main content of the document is simply the text "Dummy TXT file." It does not appear to contain any other detailed information.'
    )


async def test_document_as_binary_content_input_with_tool(
    allow_model_requests: None, document_content: BinaryContent, openai_api_key: str
):
    m = OpenAIChatModel('gpt-4o', provider=OpenAIProvider(api_key=openai_api_key))
    agent = Agent(m)

    @agent.tool_plain
    async def get_upper_case(text: str) -> str:
        return text.upper()

    result = await agent.run(
        [
            'What is the main content on this document? Use the get_upper_case tool to get the upper case of the text.',
            document_content,
        ]
    )

    assert result.output == snapshot('The main content of the document is "DUMMY PDF FILE" in uppercase.')


def test_model_status_error(allow_model_requests: None) -> None:
    mock_client = MockOpenAI.create_mock(
        APIStatusError(
            'test error',
            response=httpx.Response(status_code=500, request=httpx.Request('POST', 'https://example.com/v1')),
            body={'error': 'test error'},
        )
    )
    m = OpenAIChatModel('gpt-4o', provider=OpenAIProvider(openai_client=mock_client))
    agent = Agent(m)
    with pytest.raises(ModelHTTPError) as exc_info:
        agent.run_sync('hello')
    assert str(exc_info.value) == snapshot("status_code: 500, model_name: gpt-4o, body: {'error': 'test error'}")


def test_model_connection_error(allow_model_requests: None) -> None:
    mock_client = MockOpenAI.create_mock(
        APIConnectionError(
            message='Connection to http://localhost:11434/v1 timed out',
            request=httpx.Request('POST', 'http://localhost:11434/v1'),
        )
    )
    m = OpenAIChatModel('gpt-4o', provider=OpenAIProvider(openai_client=mock_client))
    agent = Agent(m)
    with pytest.raises(ModelAPIError) as exc_info:
        agent.run_sync('hello')
    assert exc_info.value.model_name == 'gpt-4o'
    assert 'Connection to http://localhost:11434/v1 timed out' in str(exc_info.value.message)


def test_responses_model_connection_error(allow_model_requests: None) -> None:
    mock_client = MockOpenAIResponses.create_mock(
        APIConnectionError(
            message='Connection to http://localhost:11434/v1 timed out',
            request=httpx.Request('POST', 'http://localhost:11434/v1'),
        )
    )
    m = OpenAIResponsesModel('o3-mini', provider=OpenAIProvider(openai_client=mock_client))
    agent = Agent(m)
    with pytest.raises(ModelAPIError) as exc_info:
        agent.run_sync('hello')
    assert exc_info.value.model_name == 'o3-mini'
    assert 'Connection to http://localhost:11434/v1 timed out' in str(exc_info.value.message)


@pytest.mark.parametrize('model_name', ['o3-mini', 'gpt-4o-mini', 'gpt-4.5-preview'])
async def test_max_completion_tokens(allow_model_requests: None, model_name: str, openai_api_key: str):
    m = OpenAIChatModel(model_name, provider=OpenAIProvider(api_key=openai_api_key))
    agent = Agent(m, model_settings=ModelSettings(max_tokens=100))

    result = await agent.run('hello')
    assert result.output == IsStr()


async def test_multiple_agent_tool_calls(allow_model_requests: None, gemini_api_key: str, openai_api_key: str):
    gemini_model = GoogleModel('gemini-2.0-flash-exp', provider=GoogleProvider(api_key=gemini_api_key))
    openai_model = OpenAIChatModel('gpt-4o-mini', provider=OpenAIProvider(api_key=openai_api_key))

    agent = Agent(model=gemini_model)

    @agent.tool_plain
    async def get_capital(country: str) -> str:
        """Get the capital of a country.

        Args:
            country: The country name.
        """
        if country == 'France':
            return 'Paris'
        elif country == 'England':
            return 'London'
        else:
            raise ValueError(f'Country {country} not supported.')  # pragma: no cover

    result = await agent.run('What is the capital of France?')
    assert result.output == snapshot('The capital of France is Paris.\n')

    result = await agent.run(
        'What is the capital of England?', model=openai_model, message_history=result.all_messages()
    )
    assert result.output == snapshot('The capital of England is London.')


async def test_message_history_can_start_with_model_response(allow_model_requests: None, openai_api_key: str):
    """Test that an agent run with message_history starting with ModelResponse is executed correctly."""

    openai_model = OpenAIChatModel('gpt-4.1-mini', provider=OpenAIProvider(api_key=openai_api_key))

    message_history = [ModelResponse(parts=[TextPart('Where do you want to go today?')])]

    agent = Agent(model=openai_model)

    result = await agent.run('Answer in 5 words only. Who is Tux?', message_history=message_history)

    assert result.output == snapshot('Linux mascot, a penguin character.')
    assert result.all_messages() == snapshot(
        [
            ModelResponse(
                parts=[TextPart(content='Where do you want to go today?')],
                timestamp=IsDatetime(),
            ),
            ModelRequest(
                parts=[
                    UserPromptPart(
                        content='Answer in 5 words only. Who is Tux?',
                        timestamp=IsDatetime(),
                    )
                ],
                run_id=IsStr(),
            ),
            ModelResponse(
                parts=[TextPart(content='Linux mascot, a penguin character.')],
                usage=RequestUsage(
                    input_tokens=31,
                    output_tokens=8,
                    details={
                        'accepted_prediction_tokens': 0,
                        'audio_tokens': 0,
                        'reasoning_tokens': 0,
                        'rejected_prediction_tokens': 0,
                    },
                ),
                model_name='gpt-4.1-mini-2025-04-14',
                timestamp=IsDatetime(),
                provider_name='openai',
                provider_url='https://api.openai.com/v1/',
                provider_details={'finish_reason': 'stop'},
                provider_response_id='chatcmpl-Ceeiy4ivEE0hcL1EX5ZfLuW5xNUXB',
                finish_reason='stop',
                run_id=IsStr(),
            ),
        ]
    )


async def test_extra_headers(allow_model_requests: None, openai_api_key: str):
    # This test doesn't do anything, it's just here to ensure that calls with `extra_headers` don't cause errors, including type.
    m = OpenAIChatModel('gpt-4o', provider=OpenAIProvider(api_key=openai_api_key))
    agent = Agent(m, model_settings=OpenAIChatModelSettings(extra_headers={'Extra-Header-Key': 'Extra-Header-Value'}))
    await agent.run('hello')


async def test_user_id(allow_model_requests: None, openai_api_key: str):
    # This test doesn't do anything, it's just here to ensure that calls with `user` don't cause errors, including type.
    # Since we use VCR, creating tests with an `httpx.Transport` is not possible.
    m = OpenAIChatModel('gpt-4o', provider=OpenAIProvider(api_key=openai_api_key))
    agent = Agent(m, model_settings=OpenAIChatModelSettings(openai_user='user_id'))
    await agent.run('hello')


@dataclass
class MyDefaultDc:
    x: int = 1


class MyEnum(Enum):
    a = 'a'
    b = 'b'


@dataclass
class MyRecursiveDc:
    field: MyRecursiveDc | None
    my_enum: MyEnum = Field(description='my enum')


@dataclass
class MyDefaultRecursiveDc:
    field: MyDefaultRecursiveDc | None = None


class MyModel(BaseModel):
    foo: str


class MyDc(BaseModel):
    foo: str


class MyOptionalDc(BaseModel):
    foo: str | None
    bar: str


class MyExtrasDc(BaseModel, extra='allow'):
    foo: str


class MyNormalTypedDict(TypedDict):
    foo: str


class MyOptionalTypedDict(TypedDict):
    foo: NotRequired[str]
    bar: str


class MyPartialTypedDict(TypedDict, total=False):
    foo: str


class MyExtrasModel(BaseModel, extra='allow'):
    pass


def strict_compatible_tool(x: int) -> str:
    return str(x)  # pragma: no cover


def tool_with_default(x: int = 1) -> str:
    return f'{x}'  # pragma: no cover


def tool_with_datetime(x: datetime) -> str:
    return f'{x}'  # pragma: no cover


def tool_with_url(x: AnyUrl) -> str:
    return f'{x}'  # pragma: no cover


def tool_with_recursion(x: MyRecursiveDc, y: MyDefaultRecursiveDc):
    return f'{x} {y}'  # pragma: no cover


def tool_with_model(x: MyModel) -> str:
    return f'{x}'  # pragma: no cover


def tool_with_dataclass(x: MyDc) -> str:
    return f'{x}'  # pragma: no cover


def tool_with_optional_dataclass(x: MyOptionalDc) -> str:
    return f'{x}'  # pragma: no cover


def tool_with_dataclass_with_extras(x: MyExtrasDc) -> str:
    return f'{x}'  # pragma: no cover


def tool_with_typed_dict(x: MyNormalTypedDict) -> str:
    return f'{x}'  # pragma: no cover


def tool_with_optional_typed_dict(x: MyOptionalTypedDict) -> str:
    return f'{x}'  # pragma: no cover


def tool_with_partial_typed_dict(x: MyPartialTypedDict) -> str:
    return f'{x}'  # pragma: no cover


def tool_with_model_with_extras(x: MyExtrasModel) -> str:
    return f'{x}'  # pragma: no cover


def tool_with_kwargs(x: int, **kwargs: Any) -> str:
    return f'{x} {kwargs}'  # pragma: no cover


def tool_with_typed_kwargs(x: int, **kwargs: int) -> str:
    return f'{x} {kwargs}'  # pragma: no cover


def tool_with_union(x: int | MyDefaultDc) -> str:
    return f'{x}'  # pragma: no cover


def tool_with_discriminated_union(
    x: Annotated[
        Annotated[int, Tag('int')] | Annotated[MyDefaultDc, Tag('MyDefaultDc')],
        Discriminator(lambda x: type(x).__name__),
    ],
) -> str:
    return f'{x}'  # pragma: no cover


def tool_with_lists(x: list[int], y: list[MyDefaultDc]) -> str:
    return f'{x} {y}'  # pragma: no cover


def tool_with_tuples(x: tuple[int], y: tuple[str] = ('abc',)) -> str:
    return f'{x} {y}'  # pragma: no cover


@pytest.mark.parametrize(
    'tool,tool_strict,expected_params,expected_strict',
    [
        (
            strict_compatible_tool,
            False,
            snapshot(
                {
                    'additionalProperties': False,
                    'properties': {'x': {'type': 'integer'}},
                    'required': ['x'],
                    'type': 'object',
                }
            ),
            snapshot(None),
        ),
        (
            tool_with_default,
            None,
            snapshot(
                {
                    'additionalProperties': False,
                    'properties': {'x': {'default': 1, 'type': 'integer'}},
                    'type': 'object',
                }
            ),
            snapshot(None),
        ),
        (
            tool_with_datetime,
            None,
            snapshot(
                {
                    'additionalProperties': False,
                    'properties': {'x': {'format': 'date-time', 'type': 'string'}},
                    'required': ['x'],
                    'type': 'object',
                }
            ),
            snapshot(True),
        ),
        (
            tool_with_url,
            None,
            snapshot(
                {
                    'additionalProperties': False,
                    'properties': {'x': {'format': 'uri', 'minLength': 1, 'type': 'string'}},
                    'required': ['x'],
                    'type': 'object',
                }
            ),
            snapshot(None),
        ),
        (
            tool_with_url,
            True,
            snapshot(
                {
                    'additionalProperties': False,
                    'properties': {'x': {'type': 'string', 'description': 'minLength=1, format=uri'}},
                    'required': ['x'],
                    'type': 'object',
                }
            ),
            snapshot(True),
        ),
        (
            tool_with_recursion,
            None,
            snapshot(
                {
                    '$defs': {
                        'MyDefaultRecursiveDc': {
                            'properties': {
                                'field': {
                                    'anyOf': [{'$ref': '#/$defs/MyDefaultRecursiveDc'}, {'type': 'null'}],
                                    'default': None,
                                }
                            },
                            'type': 'object',
                            'additionalProperties': False,
                        },
                        'MyEnum': {'enum': ['a', 'b'], 'type': 'string'},
                        'MyRecursiveDc': {
                            'properties': {
                                'field': {'anyOf': [{'$ref': '#/$defs/MyRecursiveDc'}, {'type': 'null'}]},
                                'my_enum': {'description': 'my enum', 'anyOf': [{'$ref': '#/$defs/MyEnum'}]},
                            },
                            'required': ['field', 'my_enum'],
                            'type': 'object',
                            'additionalProperties': False,
                        },
                    },
                    'additionalProperties': False,
                    'properties': {
                        'x': {'$ref': '#/$defs/MyRecursiveDc'},
                        'y': {'$ref': '#/$defs/MyDefaultRecursiveDc'},
                    },
                    'required': ['x', 'y'],
                    'type': 'object',
                }
            ),
            snapshot(None),
        ),
        (
            tool_with_recursion,
            True,
            snapshot(
                {
                    '$defs': {
                        'MyDefaultRecursiveDc': {
                            'properties': {
                                'field': {'anyOf': [{'$ref': '#/$defs/MyDefaultRecursiveDc'}, {'type': 'null'}]}
                            },
                            'type': 'object',
                            'additionalProperties': False,
                            'required': ['field'],
                        },
                        'MyEnum': {'enum': ['a', 'b'], 'type': 'string'},
                        'MyRecursiveDc': {
                            'properties': {
                                'field': {'anyOf': [{'$ref': '#/$defs/MyRecursiveDc'}, {'type': 'null'}]},
                                'my_enum': {'description': 'my enum', 'anyOf': [{'$ref': '#/$defs/MyEnum'}]},
                            },
                            'type': 'object',
                            'additionalProperties': False,
                            'required': ['field', 'my_enum'],
                        },
                    },
                    'additionalProperties': False,
                    'properties': {
                        'x': {'$ref': '#/$defs/MyRecursiveDc'},
                        'y': {'$ref': '#/$defs/MyDefaultRecursiveDc'},
                    },
                    'required': ['x', 'y'],
                    'type': 'object',
                }
            ),
            snapshot(True),
        ),
        (
            tool_with_model,
            None,
            snapshot(
                {
                    'additionalProperties': False,
                    'properties': {'foo': {'type': 'string'}},
                    'required': ['foo'],
                    'type': 'object',
                }
            ),
            snapshot(True),
        ),
        (
            tool_with_dataclass,
            None,
            snapshot(
                {
                    'additionalProperties': False,
                    'properties': {'foo': {'type': 'string'}},
                    'required': ['foo'],
                    'type': 'object',
                }
            ),
            snapshot(True),
        ),
        (
            tool_with_optional_dataclass,
            None,
            snapshot(
                {
                    'additionalProperties': False,
                    'properties': {'foo': {'anyOf': [{'type': 'string'}, {'type': 'null'}]}, 'bar': {'type': 'string'}},
                    'required': ['foo', 'bar'],
                    'type': 'object',
                }
            ),
            snapshot(True),
        ),
        (
            tool_with_dataclass_with_extras,
            None,
            snapshot(
                {
                    'additionalProperties': True,
                    'properties': {'foo': {'type': 'string'}},
                    'required': ['foo'],
                    'type': 'object',
                }
            ),
            snapshot(None),
        ),
        (
            tool_with_typed_dict,
            None,
            snapshot(
                {
                    'additionalProperties': False,
                    'properties': {'foo': {'type': 'string'}},
                    'required': ['foo'],
                    'type': 'object',
                }
            ),
            snapshot(True),
        ),
        (
            tool_with_optional_typed_dict,
            None,
            snapshot(
                {
                    'additionalProperties': False,
                    'properties': {'foo': {'type': 'string'}, 'bar': {'type': 'string'}},
                    'required': ['bar'],
                    'type': 'object',
                }
            ),
            snapshot(None),
        ),
        (
            tool_with_partial_typed_dict,
            None,
            snapshot(
                {
                    'additionalProperties': False,
                    'properties': {'foo': {'type': 'string'}},
                    'type': 'object',
                }
            ),
            snapshot(None),
        ),
        (
            tool_with_model_with_extras,
            None,
            snapshot(
                {
                    'additionalProperties': True,
                    'properties': {},
                    'type': 'object',
                }
            ),
            snapshot(None),
        ),
        (
            tool_with_model_with_extras,
            True,
            snapshot(
                {
                    'additionalProperties': False,
                    'properties': {},
                    'required': [],
                    'type': 'object',
                }
            ),
            snapshot(True),
        ),
        (
            tool_with_kwargs,
            None,
            snapshot(
                {
                    'additionalProperties': True,
                    'properties': {'x': {'type': 'integer'}},
                    'required': ['x'],
                    'type': 'object',
                }
            ),
            snapshot(None),
        ),
        (
            tool_with_kwargs,
            True,
            snapshot(
                {
                    'additionalProperties': False,
                    'properties': {'x': {'type': 'integer'}},
                    'required': ['x'],
                    'type': 'object',
                }
            ),
            snapshot(True),
        ),
        (
            tool_with_typed_kwargs,
            None,
            snapshot(
                {
                    'additionalProperties': {'type': 'integer'},
                    'properties': {'x': {'type': 'integer'}},
                    'required': ['x'],
                    'type': 'object',
                }
            ),
            snapshot(None),
        ),
        (
            tool_with_union,
            None,
            snapshot(
                {
                    '$defs': {
                        'MyDefaultDc': {
                            'properties': {'x': {'default': 1, 'type': 'integer'}},
                            'type': 'object',
                            'additionalProperties': False,
                        }
                    },
                    'additionalProperties': False,
                    'properties': {'x': {'anyOf': [{'type': 'integer'}, {'$ref': '#/$defs/MyDefaultDc'}]}},
                    'required': ['x'],
                    'type': 'object',
                }
            ),
            snapshot(None),
        ),
        (
            tool_with_union,
            True,
            snapshot(
                {
                    '$defs': {
                        'MyDefaultDc': {
                            'properties': {'x': {'type': 'integer'}},
                            'required': ['x'],
                            'type': 'object',
                            'additionalProperties': False,
                        }
                    },
                    'additionalProperties': False,
                    'properties': {'x': {'anyOf': [{'type': 'integer'}, {'$ref': '#/$defs/MyDefaultDc'}]}},
                    'required': ['x'],
                    'type': 'object',
                }
            ),
            snapshot(True),
        ),
        (
            tool_with_discriminated_union,
            None,
            snapshot(
                {
                    '$defs': {
                        'MyDefaultDc': {
                            'properties': {'x': {'default': 1, 'type': 'integer'}},
                            'type': 'object',
                            'additionalProperties': False,
                        }
                    },
                    'additionalProperties': False,
                    'properties': {'x': {'oneOf': [{'type': 'integer'}, {'$ref': '#/$defs/MyDefaultDc'}]}},
                    'required': ['x'],
                    'type': 'object',
                }
            ),
            snapshot(None),
        ),
        (
            tool_with_discriminated_union,
            True,
            snapshot(
                {
                    '$defs': {
                        'MyDefaultDc': {
                            'properties': {'x': {'type': 'integer'}},
                            'required': ['x'],
                            'type': 'object',
                            'additionalProperties': False,
                        }
                    },
                    'additionalProperties': False,
                    'properties': {'x': {'anyOf': [{'type': 'integer'}, {'$ref': '#/$defs/MyDefaultDc'}]}},
                    'required': ['x'],
                    'type': 'object',
                }
            ),
            snapshot(True),
        ),
        (
            tool_with_lists,
            None,
            snapshot(
                {
                    '$defs': {
                        'MyDefaultDc': {
                            'properties': {'x': {'default': 1, 'type': 'integer'}},
                            'type': 'object',
                            'additionalProperties': False,
                        }
                    },
                    'additionalProperties': False,
                    'properties': {
                        'x': {'items': {'type': 'integer'}, 'type': 'array'},
                        'y': {'items': {'$ref': '#/$defs/MyDefaultDc'}, 'type': 'array'},
                    },
                    'required': ['x', 'y'],
                    'type': 'object',
                }
            ),
            snapshot(None),
        ),
        (
            tool_with_lists,
            True,
            snapshot(
                {
                    '$defs': {
                        'MyDefaultDc': {
                            'properties': {'x': {'type': 'integer'}},
                            'required': ['x'],
                            'type': 'object',
                            'additionalProperties': False,
                        }
                    },
                    'additionalProperties': False,
                    'properties': {
                        'x': {'items': {'type': 'integer'}, 'type': 'array'},
                        'y': {'items': {'$ref': '#/$defs/MyDefaultDc'}, 'type': 'array'},
                    },
                    'required': ['x', 'y'],
                    'type': 'object',
                }
            ),
            snapshot(True),
        ),
        (
            tool_with_tuples,
            None,
            snapshot(
                {
                    'additionalProperties': False,
                    'properties': {
                        'x': {'maxItems': 1, 'minItems': 1, 'prefixItems': [{'type': 'integer'}], 'type': 'array'},
                        'y': {
                            'default': ['abc'],
                            'maxItems': 1,
                            'minItems': 1,
                            'prefixItems': [{'type': 'string'}],
                            'type': 'array',
                        },
                    },
                    'required': ['x'],
                    'type': 'object',
                }
            ),
            snapshot(None),
        ),
        (
            tool_with_tuples,
            True,
            snapshot(
                {
                    'additionalProperties': False,
                    'properties': {
                        'x': {'maxItems': 1, 'minItems': 1, 'prefixItems': [{'type': 'integer'}], 'type': 'array'},
                        'y': {'maxItems': 1, 'minItems': 1, 'prefixItems': [{'type': 'string'}], 'type': 'array'},
                    },
                    'required': ['x', 'y'],
                    'type': 'object',
                }
            ),
            snapshot(True),
        ),
        # (tool, None, snapshot({}), snapshot({})),
        # (tool, True, snapshot({}), snapshot({})),
    ],
)
async def test_strict_mode_cannot_infer_strict(
    allow_model_requests: None,
    tool: Callable[..., Any],
    tool_strict: bool | None,
    expected_params: dict[str, Any],
    expected_strict: bool | None,
):
    """Test that strict mode settings are properly passed to OpenAI and respect precedence rules."""
    # Create a mock completion for testing
    c = completion_message(ChatCompletionMessage(content='world', role='assistant'))

    async def assert_strict(expected_strict: bool | None, profile: ModelProfile | None = None):
        mock_client = MockOpenAI.create_mock(c)
        m = OpenAIChatModel('gpt-4o', provider=OpenAIProvider(openai_client=mock_client), profile=profile)
        agent = Agent(m)

        agent.tool_plain(strict=tool_strict)(tool)

        await agent.run('hello')
        kwargs = get_mock_chat_completion_kwargs(mock_client)[0]
        assert 'tools' in kwargs, kwargs

        assert kwargs['tools'][0]['function']['parameters'] == expected_params
        actual_strict = kwargs['tools'][0]['function'].get('strict')
        assert actual_strict == expected_strict
        if actual_strict is None:
            # If strict is included, it should be non-None
            assert 'strict' not in kwargs['tools'][0]['function']

    await assert_strict(expected_strict)

    # If the model profile says strict is not supported, we never pass strict
    await assert_strict(
        None,
        profile=OpenAIModelProfile(openai_supports_strict_tool_definition=False).update(
            openai_model_profile('test-model')
        ),
    )


def test_strict_schema():
    class Apple(BaseModel):
        kind: Literal['apple'] = 'apple'

    class Banana(BaseModel):
        kind: Literal['banana'] = 'banana'

    class MyModel(BaseModel):
        # We have all these different crazy fields to achieve coverage
        my_recursive: MyModel | None = None
        my_patterns: dict[Annotated[str, Field(pattern='^my-pattern$')], str]
        my_tuple: tuple[int]
        my_list: list[float]
        my_discriminated_union: Annotated[Apple | Banana, Discriminator('kind')]

    assert OpenAIJsonSchemaTransformer(MyModel.model_json_schema(), strict=True).walk() == snapshot(
        {
            '$defs': {
                'Apple': {
                    'additionalProperties': False,
                    'properties': {'kind': {'const': 'apple', 'type': 'string'}},
                    'required': ['kind'],
                    'type': 'object',
                },
                'Banana': {
                    'additionalProperties': False,
                    'properties': {'kind': {'const': 'banana', 'type': 'string'}},
                    'required': ['kind'],
                    'type': 'object',
                },
                'MyModel': {
                    'additionalProperties': False,
                    'properties': {
                        'my_discriminated_union': {'anyOf': [{'$ref': '#/$defs/Apple'}, {'$ref': '#/$defs/Banana'}]},
                        'my_list': {'items': {'type': 'number'}, 'type': 'array'},
                        'my_patterns': {
                            'additionalProperties': False,
                            'description': "patternProperties={'^my-pattern$': {'type': 'string'}}",
                            'type': 'object',
                            'properties': {},
                            'required': [],
                        },
                        'my_recursive': {'anyOf': [{'$ref': '#'}, {'type': 'null'}]},
                        'my_tuple': {
                            'maxItems': 1,
                            'minItems': 1,
                            'prefixItems': [{'type': 'integer'}],
                            'type': 'array',
                        },
                    },
                    'required': ['my_recursive', 'my_patterns', 'my_tuple', 'my_list', 'my_discriminated_union'],
                    'type': 'object',
                },
            },
            'properties': {
                'my_recursive': {'anyOf': [{'$ref': '#'}, {'type': 'null'}]},
                'my_patterns': {
                    'type': 'object',
                    'description': "patternProperties={'^my-pattern$': {'type': 'string'}}",
                    'additionalProperties': False,
                    'properties': {},
                    'required': [],
                },
                'my_tuple': {'maxItems': 1, 'minItems': 1, 'prefixItems': [{'type': 'integer'}], 'type': 'array'},
                'my_list': {'items': {'type': 'number'}, 'type': 'array'},
                'my_discriminated_union': {'anyOf': [{'$ref': '#/$defs/Apple'}, {'$ref': '#/$defs/Banana'}]},
            },
            'required': ['my_recursive', 'my_patterns', 'my_tuple', 'my_list', 'my_discriminated_union'],
            'type': 'object',
            'additionalProperties': False,
        }
    )


def test_native_output_strict_mode(allow_model_requests: None):
    class CityLocation(BaseModel):
        city: str
        country: str

    c = completion_message(
        ChatCompletionMessage(content='{"city": "Mexico City", "country": "Mexico"}', role='assistant'),
    )
    mock_client = MockOpenAI.create_mock(c)
    model = OpenAIChatModel('gpt-4o', provider=OpenAIProvider(openai_client=mock_client))

    # Explicit strict=True
    agent = Agent(model, output_type=NativeOutput(CityLocation, strict=True))

    agent.run_sync('What is the capital of Mexico?')
    assert get_mock_chat_completion_kwargs(mock_client)[-1]['response_format']['json_schema']['strict'] is True

    # Explicit strict=False
    agent = Agent(model, output_type=NativeOutput(CityLocation, strict=False))

    agent.run_sync('What is the capital of Mexico?')
    assert get_mock_chat_completion_kwargs(mock_client)[-1]['response_format']['json_schema']['strict'] is False

    # Strict-compatible
    agent = Agent(model, output_type=NativeOutput(CityLocation))

    agent.run_sync('What is the capital of Mexico?')
    assert get_mock_chat_completion_kwargs(mock_client)[-1]['response_format']['json_schema']['strict'] is True

    # Strict-incompatible
    CityLocation.model_config = ConfigDict(extra='allow')

    agent = Agent(model, output_type=NativeOutput(CityLocation))

    agent.run_sync('What is the capital of Mexico?')
    assert get_mock_chat_completion_kwargs(mock_client)[-1]['response_format']['json_schema']['strict'] is False


async def test_openai_instructions(allow_model_requests: None, openai_api_key: str):
    m = OpenAIChatModel('gpt-4o', provider=OpenAIProvider(api_key=openai_api_key))
    agent = Agent(m, instructions='You are a helpful assistant.')

    result = await agent.run('What is the capital of France?')
    assert result.all_messages() == snapshot(
        [
            ModelRequest(
                parts=[UserPromptPart(content='What is the capital of France?', timestamp=IsDatetime())],
                instructions='You are a helpful assistant.',
                run_id=IsStr(),
            ),
            ModelResponse(
                parts=[TextPart(content='The capital of France is Paris.')],
                usage=RequestUsage(
                    input_tokens=24,
                    output_tokens=8,
                    details={
                        'accepted_prediction_tokens': 0,
                        'audio_tokens': 0,
                        'reasoning_tokens': 0,
                        'rejected_prediction_tokens': 0,
                    },
                ),
                model_name='gpt-4o-2024-08-06',
                timestamp=IsDatetime(),
                provider_name='openai',
                provider_url='https://api.openai.com/v1/',
                provider_details={'finish_reason': 'stop'},
                provider_response_id='chatcmpl-BJjf61mLb9z5H45ClJzbx0UWKwjo1',
                finish_reason='stop',
                run_id=IsStr(),
            ),
        ]
    )


async def test_openai_model_without_system_prompt(allow_model_requests: None, openai_api_key: str):
    m = OpenAIChatModel('o3-mini', provider=OpenAIProvider(api_key=openai_api_key))
    agent = Agent(m, system_prompt='You are a potato.')
    result = await agent.run()
    assert result.output == snapshot(
        "That's right—I am a potato! A spud of many talents, here to help you out. How can this humble potato be of service today?"
    )


async def test_openai_instructions_with_tool_calls_keep_instructions(allow_model_requests: None, openai_api_key: str):
    m = OpenAIChatModel('gpt-4.1-mini', provider=OpenAIProvider(api_key=openai_api_key))
    agent = Agent(m, instructions='You are a helpful assistant.')

    @agent.tool_plain
    async def get_temperature(city: str) -> float:
        return 20.0

    result = await agent.run('What is the temperature in Tokyo?')
    assert result.all_messages() == snapshot(
        [
            ModelRequest(
                parts=[UserPromptPart(content='What is the temperature in Tokyo?', timestamp=IsDatetime())],
                instructions='You are a helpful assistant.',
                run_id=IsStr(),
            ),
            ModelResponse(
                parts=[ToolCallPart(tool_name='get_temperature', args='{"city":"Tokyo"}', tool_call_id=IsStr())],
                usage=RequestUsage(
                    input_tokens=50,
                    output_tokens=15,
                    details={
                        'accepted_prediction_tokens': 0,
                        'audio_tokens': 0,
                        'reasoning_tokens': 0,
                        'rejected_prediction_tokens': 0,
                    },
                ),
                model_name='gpt-4.1-mini-2025-04-14',
                timestamp=IsDatetime(),
                provider_name='openai',
                provider_url='https://api.openai.com/v1/',
                provider_details={'finish_reason': 'tool_calls'},
                provider_response_id='chatcmpl-BMxEwRA0p0gJ52oKS7806KAlfMhqq',
                finish_reason='tool_call',
                run_id=IsStr(),
            ),
            ModelRequest(
                parts=[
                    ToolReturnPart(
                        tool_name='get_temperature', content=20.0, tool_call_id=IsStr(), timestamp=IsDatetime()
                    )
                ],
                instructions='You are a helpful assistant.',
                run_id=IsStr(),
            ),
            ModelResponse(
                parts=[TextPart(content='The temperature in Tokyo is currently 20.0 degrees Celsius.')],
                usage=RequestUsage(
                    input_tokens=75,
                    output_tokens=15,
                    details={
                        'accepted_prediction_tokens': 0,
                        'audio_tokens': 0,
                        'reasoning_tokens': 0,
                        'rejected_prediction_tokens': 0,
                    },
                ),
                model_name='gpt-4.1-mini-2025-04-14',
                timestamp=IsDatetime(),
                provider_name='openai',
                provider_url='https://api.openai.com/v1/',
                provider_details={'finish_reason': 'stop'},
                provider_response_id='chatcmpl-BMxEx6B8JEj6oDC45MOWKp0phg8UP',
                finish_reason='stop',
                run_id=IsStr(),
            ),
        ]
    )


async def test_openai_model_thinking_part(allow_model_requests: None, openai_api_key: str):
    provider = OpenAIProvider(api_key=openai_api_key)
    responses_model = OpenAIResponsesModel('o3-mini', provider=provider)
    settings = OpenAIResponsesModelSettings(openai_reasoning_effort='high', openai_reasoning_summary='detailed')
    agent = Agent(responses_model, model_settings=settings)

    result = await agent.run('How do I cross the street?')
    assert result.all_messages() == snapshot(
        [
            ModelRequest(
                parts=[UserPromptPart(content='How do I cross the street?', timestamp=IsDatetime())],
                run_id=IsStr(),
            ),
            ModelResponse(
                parts=[
                    ThinkingPart(
                        content=IsStr(),
                        id='rs_68c1fa166e9c81979ff56b16882744f1093f57e27128848a',
                        signature=IsStr(),
                        provider_name='openai',
                    ),
                    ThinkingPart(content=IsStr(), id='rs_68c1fa166e9c81979ff56b16882744f1093f57e27128848a'),
                    TextPart(content=IsStr(), id='msg_68c1fa1ec9448197b5c8f78a90999360093f57e27128848a'),
                ],
                usage=RequestUsage(input_tokens=13, output_tokens=1915, details={'reasoning_tokens': 1600}),
                model_name='o3-mini-2025-01-31',
                timestamp=IsDatetime(),
                provider_name='openai',
                provider_url='https://api.openai.com/v1/',
                provider_details={'finish_reason': 'completed'},
                provider_response_id='resp_68c1fa0523248197888681b898567bde093f57e27128848a',
                finish_reason='stop',
                run_id=IsStr(),
            ),
        ]
    )

    result = await agent.run(
        'Considering the way to cross the street, analogously, how do I cross the river?',
        model=OpenAIChatModel('o3-mini', provider=provider),
        message_history=result.all_messages(),
    )
    assert result.new_messages() == snapshot(
        [
            ModelRequest(
                parts=[
                    UserPromptPart(
                        content='Considering the way to cross the street, analogously, how do I cross the river?',
                        timestamp=IsDatetime(),
                    )
                ],
                run_id=IsStr(),
            ),
            ModelResponse(
                parts=[TextPart(content=IsStr())],
                usage=RequestUsage(
                    input_tokens=577,
                    output_tokens=2320,
                    details={
                        'accepted_prediction_tokens': 0,
                        'audio_tokens': 0,
                        'reasoning_tokens': 1792,
                        'rejected_prediction_tokens': 0,
                    },
                ),
                model_name='o3-mini-2025-01-31',
                timestamp=IsDatetime(),
                provider_name='openai',
                provider_url='https://api.openai.com/v1/',
                provider_details={'finish_reason': 'stop'},
                provider_response_id='chatcmpl-CENUmtwDD0HdvTUYL6lUeijDtxrZL',
                finish_reason='stop',
                run_id=IsStr(),
            ),
        ]
    )


async def test_openai_instructions_with_logprobs(allow_model_requests: None):
    # Create a mock response with logprobs
    c = completion_message(
        ChatCompletionMessage(content='world', role='assistant'),
        logprobs=ChoiceLogprobs(
            content=[
                ChatCompletionTokenLogprob(
                    token='world', logprob=-0.6931, top_logprobs=[], bytes=[119, 111, 114, 108, 100]
                )
            ],
        ),
    )

    mock_client = MockOpenAI.create_mock(c)
    m = OpenAIChatModel(
        'gpt-4o',
        provider=OpenAIProvider(openai_client=mock_client),
    )
    agent = Agent(m, instructions='You are a helpful assistant.')
    result = await agent.run(
        'What is the capital of Minas Gerais?',
        model_settings=OpenAIChatModelSettings(openai_logprobs=True),
    )
    messages = result.all_messages()
    response = cast(Any, messages[1])
    assert response.provider_details is not None
    assert response.provider_details['logprobs'] == [
        {
            'token': 'world',
            'logprob': -0.6931,
            'bytes': [119, 111, 114, 108, 100],
            'top_logprobs': [],
        }
    ]


async def test_openai_instructions_with_responses_logprobs(allow_model_requests: None, openai_api_key: str):
    m = OpenAIResponsesModel(
        'gpt-4o-mini',
        provider=OpenAIProvider(api_key=openai_api_key),
    )
    agent = Agent(m, instructions='You are a helpful assistant.')
    result = await agent.run(
        'What is the capital of Minas Gerais?',
        model_settings=OpenAIResponsesModelSettings(openai_logprobs=True),
    )
    messages = result.all_messages()
    response = cast(Any, messages[1])
    text_part = response.parts[0]
    assert hasattr(text_part, 'provider_details')
    assert text_part.provider_details is not None
    assert 'logprobs' in text_part.provider_details
    assert text_part.provider_details['logprobs'] == [
        {'token': 'The', 'logprob': -0.0, 'bytes': [84, 104, 101], 'top_logprobs': []},
        {'token': ' capital', 'logprob': 0.0, 'bytes': [32, 99, 97, 112, 105, 116, 97, 108], 'top_logprobs': []},
        {'token': ' of', 'logprob': 0.0, 'bytes': [32, 111, 102], 'top_logprobs': []},
        {'token': ' Minas', 'logprob': -0.0, 'bytes': [32, 77, 105, 110, 97, 115], 'top_logprobs': []},
        {'token': ' Gerais', 'logprob': -0.0, 'bytes': [32, 71, 101, 114, 97, 105, 115], 'top_logprobs': []},
        {'token': ' is', 'logprob': -5.2e-05, 'bytes': [32, 105, 115], 'top_logprobs': []},
        {'token': ' Belo', 'logprob': -4.3e-05, 'bytes': [32, 66, 101, 108, 111], 'top_logprobs': []},
        {
            'token': ' Horizonte',
            'logprob': -2.0e-06,
            'bytes': [32, 72, 111, 114, 105, 122, 111, 110, 116, 101],
            'top_logprobs': [],
        },
        {'token': '.', 'logprob': -0.0, 'bytes': [46], 'top_logprobs': []},
    ]


async def test_openai_web_search_tool_model_not_supported(allow_model_requests: None, openai_api_key: str):
    m = OpenAIChatModel('gpt-4o', provider=OpenAIProvider(api_key=openai_api_key))
    agent = Agent(
        m, instructions='You are a helpful assistant.', builtin_tools=[WebSearchTool(search_context_size='low')]
    )

    with pytest.raises(
        UserError,
        match=r"WebSearchTool is not supported with `OpenAIChatModel` and model 'gpt-4o'.*OpenAIResponsesModel",
    ):
        await agent.run('What day is today?')


async def test_openai_web_search_tool(allow_model_requests: None, openai_api_key: str):
    m = OpenAIChatModel('gpt-4o-search-preview', provider=OpenAIProvider(api_key=openai_api_key))
    agent = Agent(
        m, instructions='You are a helpful assistant.', builtin_tools=[WebSearchTool(search_context_size='low')]
    )

    result = await agent.run('What day is today?')
    assert result.output == snapshot('May 14, 2025, 8:51:29 AM ')


async def test_openai_web_search_tool_with_user_location(allow_model_requests: None, openai_api_key: str):
    m = OpenAIChatModel('gpt-4o-search-preview', provider=OpenAIProvider(api_key=openai_api_key))
    agent = Agent(
        m,
        instructions='You are a helpful assistant.',
        builtin_tools=[WebSearchTool(user_location={'city': 'Utrecht', 'country': 'NL'})],
    )

    result = await agent.run('What is the current temperature?')
    assert result.output == snapshot("""\
Het is momenteel zonnig in Utrecht met een temperatuur van 22°C.

## Weer voor Utrecht, Nederland:
Huidige omstandigheden: Zonnig, 72°F (22°C)

Dagvoorspelling:
* woensdag, mei 14: minimum: 48°F (9°C), maximum: 71°F (22°C), beschrijving: Afnemende bewolking
* donderdag, mei 15: minimum: 43°F (6°C), maximum: 67°F (20°C), beschrijving: Na een bewolkt begin keert de zon terug
* vrijdag, mei 16: minimum: 45°F (7°C), maximum: 64°F (18°C), beschrijving: Overwegend zonnig
* zaterdag, mei 17: minimum: 47°F (9°C), maximum: 68°F (20°C), beschrijving: Overwegend zonnig
* zondag, mei 18: minimum: 47°F (8°C), maximum: 68°F (20°C), beschrijving: Deels zonnig
* maandag, mei 19: minimum: 49°F (9°C), maximum: 70°F (21°C), beschrijving: Deels zonnig
* dinsdag, mei 20: minimum: 49°F (10°C), maximum: 72°F (22°C), beschrijving: Zonnig tot gedeeltelijk bewolkt
 \
""")


async def test_reasoning_model_with_temperature(allow_model_requests: None, openai_api_key: str):
    m = OpenAIChatModel('o3-mini', provider=OpenAIProvider(api_key=openai_api_key))
    agent = Agent(m, model_settings=OpenAIChatModelSettings(temperature=0.5))
    result = await agent.run('What is the capital of Mexico?')
    assert result.output == snapshot(
        'The capital of Mexico is Mexico City. It is not only the seat of the federal government but also a major cultural, political, and economic center in the country.'
    )


def test_openai_model_profile():
    m = OpenAIChatModel('gpt-4o', provider=OpenAIProvider(api_key='foobar'))
    assert isinstance(m.profile, OpenAIModelProfile)


def test_openai_model_profile_custom():
    m = OpenAIChatModel(
        'gpt-4o',
        provider=OpenAIProvider(api_key='foobar'),
        profile=ModelProfile(json_schema_transformer=InlineDefsJsonSchemaTransformer),
    )
    assert isinstance(m.profile, ModelProfile)
    assert m.profile.json_schema_transformer is InlineDefsJsonSchemaTransformer

    m = OpenAIChatModel(
        'gpt-4o',
        provider=OpenAIProvider(api_key='foobar'),
        profile=OpenAIModelProfile(openai_supports_strict_tool_definition=False),
    )
    assert isinstance(m.profile, OpenAIModelProfile)
    assert m.profile.openai_supports_strict_tool_definition is False


def test_openai_model_profile_function():
    def model_profile(model_name: str) -> ModelProfile:
        return ModelProfile(json_schema_transformer=InlineDefsJsonSchemaTransformer if model_name == 'gpt-4o' else None)

    m = OpenAIChatModel('gpt-4o', provider=OpenAIProvider(api_key='foobar'), profile=model_profile)
    assert isinstance(m.profile, ModelProfile)
    assert m.profile.json_schema_transformer is InlineDefsJsonSchemaTransformer

    m = OpenAIChatModel('gpt-4o-mini', provider=OpenAIProvider(api_key='foobar'), profile=model_profile)
    assert isinstance(m.profile, ModelProfile)
    assert m.profile.json_schema_transformer is None


def test_openai_model_profile_from_provider():
    class CustomProvider(OpenAIProvider):
        def model_profile(self, model_name: str) -> ModelProfile:
            return ModelProfile(
                json_schema_transformer=InlineDefsJsonSchemaTransformer if model_name == 'gpt-4o' else None
            )

    m = OpenAIChatModel('gpt-4o', provider=CustomProvider(api_key='foobar'))
    assert isinstance(m.profile, ModelProfile)
    assert m.profile.json_schema_transformer is InlineDefsJsonSchemaTransformer

    m = OpenAIChatModel('gpt-4o-mini', provider=CustomProvider(api_key='foobar'))
    assert isinstance(m.profile, ModelProfile)
    assert m.profile.json_schema_transformer is None


def test_model_profile_strict_not_supported():
    my_tool = ToolDefinition(
        name='my_tool',
        description='This is my tool',
        parameters_json_schema={'type': 'object', 'title': 'Result', 'properties': {'spam': {'type': 'number'}}},
        strict=True,
    )

    m = OpenAIChatModel('gpt-4o', provider=OpenAIProvider(api_key='foobar'))
    tool_param = m._map_tool_definition(my_tool)  # type: ignore[reportPrivateUsage]

    assert tool_param == snapshot(
        {
            'type': 'function',
            'function': {
                'name': 'my_tool',
                'description': 'This is my tool',
                'parameters': {'type': 'object', 'title': 'Result', 'properties': {'spam': {'type': 'number'}}},
                'strict': True,
            },
        }
    )

    # Some models don't support strict tool definitions
    m = OpenAIChatModel(
        'gpt-4o',
        provider=OpenAIProvider(api_key='foobar'),
        profile=OpenAIModelProfile(openai_supports_strict_tool_definition=False).update(openai_model_profile('gpt-4o')),
    )
    tool_param = m._map_tool_definition(my_tool)  # type: ignore[reportPrivateUsage]

    assert tool_param == snapshot(
        {
            'type': 'function',
            'function': {
                'name': 'my_tool',
                'description': 'This is my tool',
                'parameters': {'type': 'object', 'title': 'Result', 'properties': {'spam': {'type': 'number'}}},
            },
        }
    )


async def test_compatible_api_with_tool_calls_without_id(allow_model_requests: None, gemini_api_key: str):
    provider = OpenAIProvider(
        openai_client=AsyncOpenAI(
            base_url='https://generativelanguage.googleapis.com/v1beta/openai/',
            api_key=gemini_api_key,
        )
    )

    model = OpenAIChatModel('gemini-2.5-pro-preview-05-06', provider=provider)

    agent = Agent(model)

    @agent.tool_plain
    def get_current_time() -> str:
        """Get the current time."""
        return 'Noon'

    response = await agent.run('What is the current time?')
    assert response.output == snapshot('The current time is Noon.')


def test_openai_response_timestamp_milliseconds(allow_model_requests: None):
    c = completion_message(
        ChatCompletionMessage(content='world', role='assistant'),
    )
    # Some models on OpenRouter return timestamps in milliseconds rather than seconds
    # https://github.com/pydantic/pydantic-ai/issues/1877
    c.created = 1748747268000

    mock_client = MockOpenAI.create_mock(c)
    m = OpenAIChatModel('gpt-4o', provider=OpenAIProvider(openai_client=mock_client))
    agent = Agent(m)

    result = agent.run_sync('Hello')
    response = cast(ModelResponse, result.all_messages()[-1])
    assert response.timestamp == snapshot(datetime(2025, 6, 1, 3, 7, 48, tzinfo=timezone.utc))


async def test_openai_tool_output(allow_model_requests: None, openai_api_key: str):
    m = OpenAIChatModel('gpt-4o', provider=OpenAIProvider(api_key=openai_api_key))

    class CityLocation(BaseModel):
        city: str
        country: str

    agent = Agent(m, output_type=ToolOutput(CityLocation))

    @agent.tool_plain
    async def get_user_country() -> str:
        return 'Mexico'

    result = await agent.run('What is the largest city in the user country?')
    assert result.output == snapshot(CityLocation(city='Mexico City', country='Mexico'))

    assert result.all_messages() == snapshot(
        [
            ModelRequest(
                parts=[
                    UserPromptPart(
                        content='What is the largest city in the user country?',
                        timestamp=IsDatetime(),
                    )
                ],
                run_id=IsStr(),
            ),
            ModelResponse(
                parts=[ToolCallPart(tool_name='get_user_country', args='{}', tool_call_id=IsStr())],
                usage=RequestUsage(
                    input_tokens=68,
                    output_tokens=12,
                    details={
                        'accepted_prediction_tokens': 0,
                        'audio_tokens': 0,
                        'reasoning_tokens': 0,
                        'rejected_prediction_tokens': 0,
                    },
                ),
                model_name='gpt-4o-2024-08-06',
                timestamp=IsDatetime(),
                provider_name='openai',
                provider_url='https://api.openai.com/v1/',
                provider_details={'finish_reason': 'tool_calls'},
                provider_response_id='chatcmpl-BSXk0dWkG4hfPt0lph4oFO35iT73I',
                finish_reason='tool_call',
                run_id=IsStr(),
            ),
            ModelRequest(
                parts=[
                    ToolReturnPart(
                        tool_name='get_user_country',
                        content='Mexico',
                        tool_call_id=IsStr(),
                        timestamp=IsDatetime(),
                    )
                ],
                run_id=IsStr(),
            ),
            ModelResponse(
                parts=[
                    ToolCallPart(
                        tool_name='final_result',
                        args='{"city": "Mexico City", "country": "Mexico"}',
                        tool_call_id=IsStr(),
                    )
                ],
                usage=RequestUsage(
                    input_tokens=89,
                    output_tokens=36,
                    details={
                        'accepted_prediction_tokens': 0,
                        'audio_tokens': 0,
                        'reasoning_tokens': 0,
                        'rejected_prediction_tokens': 0,
                    },
                ),
                model_name='gpt-4o-2024-08-06',
                timestamp=IsDatetime(),
                provider_name='openai',
                provider_url='https://api.openai.com/v1/',
                provider_details={'finish_reason': 'tool_calls'},
                provider_response_id='chatcmpl-BSXk1xGHYzbhXgUkSutK08bdoNv5s',
                finish_reason='tool_call',
                run_id=IsStr(),
            ),
            ModelRequest(
                parts=[
                    ToolReturnPart(
                        tool_name='final_result',
                        content='Final result processed.',
                        tool_call_id=IsStr(),
                        timestamp=IsDatetime(),
                    )
                ],
                run_id=IsStr(),
            ),
        ]
    )


async def test_openai_text_output_function(allow_model_requests: None, openai_api_key: str):
    m = OpenAIChatModel('gpt-4o', provider=OpenAIProvider(api_key=openai_api_key))

    def upcase(text: str) -> str:
        return text.upper()

    agent = Agent(m, output_type=TextOutput(upcase))

    @agent.tool_plain
    async def get_user_country() -> str:
        return 'Mexico'

    result = await agent.run('What is the largest city in the user country?')
    assert result.output == snapshot('THE LARGEST CITY IN MEXICO IS MEXICO CITY.')

    assert result.all_messages() == snapshot(
        [
            ModelRequest(
                parts=[
                    UserPromptPart(
                        content='What is the largest city in the user country?',
                        timestamp=IsDatetime(),
                    )
                ],
                run_id=IsStr(),
            ),
            ModelResponse(
                parts=[
                    ToolCallPart(tool_name='get_user_country', args='{}', tool_call_id='call_J1YabdC7G7kzEZNbbZopwenH')
                ],
                usage=RequestUsage(
                    input_tokens=42,
                    output_tokens=11,
                    details={
                        'accepted_prediction_tokens': 0,
                        'audio_tokens': 0,
                        'reasoning_tokens': 0,
                        'rejected_prediction_tokens': 0,
                    },
                ),
                model_name='gpt-4o-2024-08-06',
                timestamp=IsDatetime(),
                provider_name='openai',
                provider_url='https://api.openai.com/v1/',
                provider_details={'finish_reason': 'tool_calls'},
                provider_response_id='chatcmpl-BgeDFS85bfHosRFEEAvq8reaCPCZ8',
                finish_reason='tool_call',
                run_id=IsStr(),
            ),
            ModelRequest(
                parts=[
                    ToolReturnPart(
                        tool_name='get_user_country',
                        content='Mexico',
                        tool_call_id='call_J1YabdC7G7kzEZNbbZopwenH',
                        timestamp=IsDatetime(),
                    )
                ],
                run_id=IsStr(),
            ),
            ModelResponse(
                parts=[TextPart(content='The largest city in Mexico is Mexico City.')],
                usage=RequestUsage(
                    input_tokens=63,
                    output_tokens=10,
                    details={
                        'accepted_prediction_tokens': 0,
                        'audio_tokens': 0,
                        'reasoning_tokens': 0,
                        'rejected_prediction_tokens': 0,
                    },
                ),
                model_name='gpt-4o-2024-08-06',
                timestamp=IsDatetime(),
                provider_name='openai',
                provider_url='https://api.openai.com/v1/',
                provider_details={'finish_reason': 'stop'},
                provider_response_id='chatcmpl-BgeDGX9eDyVrEI56aP2vtIHahBzFH',
                finish_reason='stop',
                run_id=IsStr(),
            ),
        ]
    )


async def test_openai_native_output(allow_model_requests: None, openai_api_key: str):
    m = OpenAIChatModel('gpt-4o', provider=OpenAIProvider(api_key=openai_api_key))

    class CityLocation(BaseModel):
        """A city and its country."""

        city: str
        country: str

    agent = Agent(m, output_type=NativeOutput(CityLocation))

    @agent.tool_plain
    async def get_user_country() -> str:
        return 'Mexico'

    result = await agent.run('What is the largest city in the user country?')
    assert result.output == snapshot(CityLocation(city='Mexico City', country='Mexico'))

    assert result.all_messages() == snapshot(
        [
            ModelRequest(
                parts=[
                    UserPromptPart(
                        content='What is the largest city in the user country?',
                        timestamp=IsDatetime(),
                    )
                ],
                run_id=IsStr(),
            ),
            ModelResponse(
                parts=[
                    ToolCallPart(tool_name='get_user_country', args='{}', tool_call_id='call_PkRGedQNRFUzJp2R7dO7avWR')
                ],
                usage=RequestUsage(
                    input_tokens=71,
                    output_tokens=12,
                    details={
                        'accepted_prediction_tokens': 0,
                        'audio_tokens': 0,
                        'reasoning_tokens': 0,
                        'rejected_prediction_tokens': 0,
                    },
                ),
                model_name='gpt-4o-2024-08-06',
                timestamp=IsDatetime(),
                provider_name='openai',
                provider_url='https://api.openai.com/v1/',
                provider_details={'finish_reason': 'tool_calls'},
                provider_response_id='chatcmpl-BSXjyBwGuZrtuuSzNCeaWMpGv2MZ3',
                finish_reason='tool_call',
                run_id=IsStr(),
            ),
            ModelRequest(
                parts=[
                    ToolReturnPart(
                        tool_name='get_user_country',
                        content='Mexico',
                        tool_call_id='call_PkRGedQNRFUzJp2R7dO7avWR',
                        timestamp=IsDatetime(),
                    )
                ],
                run_id=IsStr(),
            ),
            ModelResponse(
                parts=[TextPart(content='{"city":"Mexico City","country":"Mexico"}')],
                usage=RequestUsage(
                    input_tokens=92,
                    output_tokens=15,
                    details={
                        'accepted_prediction_tokens': 0,
                        'audio_tokens': 0,
                        'reasoning_tokens': 0,
                        'rejected_prediction_tokens': 0,
                    },
                ),
                model_name='gpt-4o-2024-08-06',
                timestamp=IsDatetime(),
                provider_name='openai',
                provider_url='https://api.openai.com/v1/',
                provider_details={'finish_reason': 'stop'},
                provider_response_id='chatcmpl-BSXjzYGu67dhTy5r8KmjJvQ4HhDVO',
                finish_reason='stop',
                run_id=IsStr(),
            ),
        ]
    )


async def test_openai_native_output_multiple(allow_model_requests: None, openai_api_key: str):
    m = OpenAIChatModel('gpt-4o', provider=OpenAIProvider(api_key=openai_api_key))

    class CityLocation(BaseModel):
        city: str
        country: str

    class CountryLanguage(BaseModel):
        country: str
        language: str

    agent = Agent(m, output_type=NativeOutput([CityLocation, CountryLanguage]))

    @agent.tool_plain
    async def get_user_country() -> str:
        return 'Mexico'

    result = await agent.run('What is the largest city in the user country?')
    assert result.output == snapshot(CityLocation(city='Mexico City', country='Mexico'))

    assert result.all_messages() == snapshot(
        [
            ModelRequest(
                parts=[
                    UserPromptPart(
                        content='What is the largest city in the user country?',
                        timestamp=IsDatetime(),
                    )
                ],
                run_id=IsStr(),
            ),
            ModelResponse(
                parts=[
                    ToolCallPart(tool_name='get_user_country', args='{}', tool_call_id='call_SIttSeiOistt33Htj4oiHOOX')
                ],
                usage=RequestUsage(
                    input_tokens=160,
                    output_tokens=11,
                    details={
                        'accepted_prediction_tokens': 0,
                        'audio_tokens': 0,
                        'reasoning_tokens': 0,
                        'rejected_prediction_tokens': 0,
                    },
                ),
                model_name='gpt-4o-2024-08-06',
                timestamp=IsDatetime(),
                provider_name='openai',
                provider_url='https://api.openai.com/v1/',
                provider_details={'finish_reason': 'tool_calls'},
                provider_response_id='chatcmpl-Bgg5utuCSXMQ38j0n2qgfdQKcR9VD',
                finish_reason='tool_call',
                run_id=IsStr(),
            ),
            ModelRequest(
                parts=[
                    ToolReturnPart(
                        tool_name='get_user_country',
                        content='Mexico',
                        tool_call_id='call_SIttSeiOistt33Htj4oiHOOX',
                        timestamp=IsDatetime(),
                    )
                ],
                run_id=IsStr(),
            ),
            ModelResponse(
                parts=[
                    TextPart(
                        content='{"result":{"kind":"CityLocation","data":{"city":"Mexico City","country":"Mexico"}}}'
                    )
                ],
                usage=RequestUsage(
                    input_tokens=181,
                    output_tokens=25,
                    details={
                        'accepted_prediction_tokens': 0,
                        'audio_tokens': 0,
                        'reasoning_tokens': 0,
                        'rejected_prediction_tokens': 0,
                    },
                ),
                model_name='gpt-4o-2024-08-06',
                timestamp=IsDatetime(),
                provider_name='openai',
                provider_url='https://api.openai.com/v1/',
                provider_details={'finish_reason': 'stop'},
                provider_response_id='chatcmpl-Bgg5vrxUtCDlvgMreoxYxPaKxANmd',
                finish_reason='stop',
                run_id=IsStr(),
            ),
        ]
    )


async def test_openai_prompted_output(allow_model_requests: None, openai_api_key: str):
    m = OpenAIChatModel('gpt-4o', provider=OpenAIProvider(api_key=openai_api_key))

    class CityLocation(BaseModel):
        city: str
        country: str

    agent = Agent(m, output_type=PromptedOutput(CityLocation))

    @agent.tool_plain
    async def get_user_country() -> str:
        return 'Mexico'

    result = await agent.run('What is the largest city in the user country?')
    assert result.output == snapshot(CityLocation(city='Mexico City', country='Mexico'))

    assert result.all_messages() == snapshot(
        [
            ModelRequest(
                parts=[
                    UserPromptPart(
                        content='What is the largest city in the user country?',
                        timestamp=IsDatetime(),
                    )
                ],
                run_id=IsStr(),
            ),
            ModelResponse(
                parts=[
                    ToolCallPart(tool_name='get_user_country', args='{}', tool_call_id='call_s7oT9jaLAsEqTgvxZTmFh0wB')
                ],
                usage=RequestUsage(
                    input_tokens=109,
                    output_tokens=11,
                    details={
                        'accepted_prediction_tokens': 0,
                        'audio_tokens': 0,
                        'reasoning_tokens': 0,
                        'rejected_prediction_tokens': 0,
                    },
                ),
                model_name='gpt-4o-2024-08-06',
                timestamp=IsDatetime(),
                provider_name='openai',
                provider_url='https://api.openai.com/v1/',
                provider_details={'finish_reason': 'tool_calls'},
                provider_response_id='chatcmpl-Bgh27PeOaFW6qmF04qC5uI2H9mviw',
                finish_reason='tool_call',
                run_id=IsStr(),
            ),
            ModelRequest(
                parts=[
                    ToolReturnPart(
                        tool_name='get_user_country',
                        content='Mexico',
                        tool_call_id='call_s7oT9jaLAsEqTgvxZTmFh0wB',
                        timestamp=IsDatetime(),
                    )
                ],
                run_id=IsStr(),
            ),
            ModelResponse(
                parts=[TextPart(content='{"city":"Mexico City","country":"Mexico"}')],
                usage=RequestUsage(
                    input_tokens=130,
                    output_tokens=11,
                    details={
                        'accepted_prediction_tokens': 0,
                        'audio_tokens': 0,
                        'reasoning_tokens': 0,
                        'rejected_prediction_tokens': 0,
                    },
                ),
                model_name='gpt-4o-2024-08-06',
                timestamp=IsDatetime(),
                provider_name='openai',
                provider_url='https://api.openai.com/v1/',
                provider_details={'finish_reason': 'stop'},
                provider_response_id='chatcmpl-Bgh28advCSFhGHPnzUevVS6g6Uwg0',
                finish_reason='stop',
                run_id=IsStr(),
            ),
        ]
    )


async def test_openai_prompted_output_multiple(allow_model_requests: None, openai_api_key: str):
    m = OpenAIChatModel('gpt-4o', provider=OpenAIProvider(api_key=openai_api_key))

    class CityLocation(BaseModel):
        city: str
        country: str

    class CountryLanguage(BaseModel):
        country: str
        language: str

    agent = Agent(m, output_type=PromptedOutput([CityLocation, CountryLanguage]))

    @agent.tool_plain
    async def get_user_country() -> str:
        return 'Mexico'

    result = await agent.run('What is the largest city in the user country?')
    assert result.output == snapshot(CityLocation(city='Mexico City', country='Mexico'))

    assert result.all_messages() == snapshot(
        [
            ModelRequest(
                parts=[
                    UserPromptPart(
                        content='What is the largest city in the user country?',
                        timestamp=IsDatetime(),
                    )
                ],
                run_id=IsStr(),
            ),
            ModelResponse(
                parts=[
                    ToolCallPart(tool_name='get_user_country', args='{}', tool_call_id='call_wJD14IyJ4KKVtjCrGyNCHO09')
                ],
                usage=RequestUsage(
                    input_tokens=273,
                    output_tokens=11,
                    details={
                        'accepted_prediction_tokens': 0,
                        'audio_tokens': 0,
                        'reasoning_tokens': 0,
                        'rejected_prediction_tokens': 0,
                    },
                ),
                model_name='gpt-4o-2024-08-06',
                timestamp=IsDatetime(),
                provider_name='openai',
                provider_url='https://api.openai.com/v1/',
                provider_details={'finish_reason': 'tool_calls'},
                provider_response_id='chatcmpl-Bgh2AW2NXGgMc7iS639MJXNRgtatR',
                finish_reason='tool_call',
                run_id=IsStr(),
            ),
            ModelRequest(
                parts=[
                    ToolReturnPart(
                        tool_name='get_user_country',
                        content='Mexico',
                        tool_call_id='call_wJD14IyJ4KKVtjCrGyNCHO09',
                        timestamp=IsDatetime(),
                    )
                ],
                run_id=IsStr(),
            ),
            ModelResponse(
                parts=[
                    TextPart(
                        content='{"result":{"kind":"CityLocation","data":{"city":"Mexico City","country":"Mexico"}}}'
                    )
                ],
                usage=RequestUsage(
                    input_tokens=294,
                    output_tokens=21,
                    details={
                        'accepted_prediction_tokens': 0,
                        'audio_tokens': 0,
                        'reasoning_tokens': 0,
                        'rejected_prediction_tokens': 0,
                    },
                ),
                model_name='gpt-4o-2024-08-06',
                timestamp=IsDatetime(),
                provider_name='openai',
                provider_url='https://api.openai.com/v1/',
                provider_details={'finish_reason': 'stop'},
                provider_response_id='chatcmpl-Bgh2BthuopRnSqCuUgMbBnOqgkDHC',
                finish_reason='stop',
                run_id=IsStr(),
            ),
        ]
    )


async def test_valid_response(env: TestEnv, allow_model_requests: None):
    """VCR recording is of a valid response."""
    env.set('OPENAI_API_KEY', 'foobar')
    agent = Agent('openai:gpt-4o')

    result = await agent.run('What is the capital of France?')
    assert result.output == snapshot('The capital of France is Paris.')


async def test_invalid_response(allow_model_requests: None):
    """VCR recording is of an invalid JSON response."""
    m = OpenAIChatModel(
        'gpt-4o',
        provider=OpenAIProvider(
            api_key='foobar', base_url='https://demo-endpoints.pydantic.workers.dev/bin/content-type/application/json'
        ),
    )
    agent = Agent(m)

    with pytest.raises(UnexpectedModelBehavior) as exc_info:
        await agent.run('What is the capital of France?')
    assert exc_info.value.message.startswith(
        'Invalid response from openai chat completions endpoint: 4 validation errors for ChatCompletion'
    )


async def test_text_response(allow_model_requests: None):
    """VCR recording is of a text response."""
    m = OpenAIChatModel(
        'gpt-4o', provider=OpenAIProvider(api_key='foobar', base_url='https://demo-endpoints.pydantic.workers.dev/bin/')
    )
    agent = Agent(m)

    with pytest.raises(UnexpectedModelBehavior) as exc_info:
        await agent.run('What is the capital of France?')
    assert exc_info.value.message == snapshot(
        'Invalid response from openai chat completions endpoint, expected JSON data'
    )


async def test_process_response_no_created_timestamp(allow_model_requests: None):
    c = completion_message(
        ChatCompletionMessage(content='world', role='assistant'),
    )
    c.created = None  # type: ignore

    mock_client = MockOpenAI.create_mock(c)
    m = OpenAIChatModel('gpt-4o', provider=OpenAIProvider(openai_client=mock_client))
    agent = Agent(m)
    result = await agent.run('Hello')
    messages = result.all_messages()
    response_message = messages[1]
    assert isinstance(response_message, ModelResponse)
    assert response_message.timestamp == IsNow(tz=timezone.utc)


async def test_process_response_no_finish_reason(allow_model_requests: None):
    c = completion_message(
        ChatCompletionMessage(content='world', role='assistant'),
    )
    c.choices[0].finish_reason = None  # type: ignore

    mock_client = MockOpenAI.create_mock(c)
    m = OpenAIChatModel('gpt-4o', provider=OpenAIProvider(openai_client=mock_client))
    agent = Agent(m)
    result = await agent.run('Hello')
    messages = result.all_messages()
    response_message = messages[1]
    assert isinstance(response_message, ModelResponse)
    assert response_message.finish_reason == 'stop'


async def test_tool_choice_fallback(allow_model_requests: None) -> None:
    profile = OpenAIModelProfile(openai_supports_tool_choice_required=False).update(openai_model_profile('stub'))

    mock_client = MockOpenAI.create_mock(completion_message(ChatCompletionMessage(content='ok', role='assistant')))
    model = OpenAIChatModel('stub', provider=OpenAIProvider(openai_client=mock_client), profile=profile)

    params = ModelRequestParameters(function_tools=[ToolDefinition(name='x')], allow_text_output=False)

    await model._completions_create(  # pyright: ignore[reportPrivateUsage]
        messages=[],
        stream=False,
        model_settings={},
        model_request_parameters=params,
    )

    assert get_mock_chat_completion_kwargs(mock_client)[0]['tool_choice'] == 'auto'


async def test_tool_choice_fallback_response_api(allow_model_requests: None) -> None:
    """Ensure tool_choice falls back to 'auto' for Responses API when 'required' unsupported."""
    profile = OpenAIModelProfile(openai_supports_tool_choice_required=False).update(openai_model_profile('stub'))

    mock_client = MockOpenAIResponses.create_mock(response_message([]))
    model = OpenAIResponsesModel('openai/gpt-oss', provider=OpenAIProvider(openai_client=mock_client), profile=profile)

    params = ModelRequestParameters(function_tools=[ToolDefinition(name='x')], allow_text_output=False)

    await model._responses_create(  # pyright: ignore[reportPrivateUsage]
        messages=[],
        stream=False,
        model_settings={},
        model_request_parameters=params,
    )

    assert get_mock_responses_kwargs(mock_client)[0]['tool_choice'] == 'auto'


async def test_openai_model_settings_temperature_ignored_on_gpt_5(allow_model_requests: None, openai_api_key: str):
    m = OpenAIChatModel('gpt-5', provider=OpenAIProvider(api_key=openai_api_key))
    agent = Agent(m)

    result = await agent.run('What is the capital of France?', model_settings=ModelSettings(temperature=0.0))
    assert result.output == snapshot('Paris.')


async def test_openai_model_cerebras_provider(allow_model_requests: None, cerebras_api_key: str):
    m = OpenAIChatModel('llama3.3-70b', provider=CerebrasProvider(api_key=cerebras_api_key))
    agent = Agent(m)

    result = await agent.run('What is the capital of France?')
    assert result.output == snapshot('The capital of France is Paris.')


async def test_openai_model_cerebras_provider_qwen_3_coder(allow_model_requests: None, cerebras_api_key: str):
    class Location(TypedDict):
        city: str
        country: str

    m = OpenAIChatModel('qwen-3-coder-480b', provider=CerebrasProvider(api_key=cerebras_api_key))
    agent = Agent(m, output_type=Location)

    result = await agent.run('What is the capital of France?')
    assert result.output == snapshot({'city': 'Paris', 'country': 'France'})


async def test_openai_model_cerebras_provider_harmony(allow_model_requests: None, cerebras_api_key: str):
    m = OpenAIChatModel('gpt-oss-120b', provider=CerebrasProvider(api_key=cerebras_api_key))
    agent = Agent(m)

    result = await agent.run('What is the capital of France?')
    assert result.output == snapshot('The capital of France is **Paris**.')


def test_deprecated_openai_model(openai_api_key: str):
    with pytest.warns(DeprecationWarning):
        from pydantic_ai.models.openai import OpenAIModel  # type: ignore[reportDeprecated]

        provider = OpenAIProvider(api_key=openai_api_key)
        OpenAIModel('gpt-4o', provider=provider)  # type: ignore[reportDeprecated]


async def test_cache_point_filtering(allow_model_requests: None):
    """Test that CachePoint is filtered out in OpenAI Chat Completions requests."""
    c = completion_message(ChatCompletionMessage(content='response', role='assistant'))
    mock_client = MockOpenAI.create_mock(c)
    m = OpenAIChatModel('gpt-4o', provider=OpenAIProvider(openai_client=mock_client))

    # Test the instance method directly to trigger line 864
    msg = await m._map_user_prompt(UserPromptPart(content=['text before', CachePoint(), 'text after']))  # pyright: ignore[reportPrivateUsage]

    # CachePoint should be filtered out, only text content should remain
    assert msg['role'] == 'user'
    assert len(msg['content']) == 2  # type: ignore[reportUnknownArgumentType]
    assert msg['content'][0]['text'] == 'text before'  # type: ignore[reportUnknownArgumentType]
    assert msg['content'][1]['text'] == 'text after'  # type: ignore[reportUnknownArgumentType]


async def test_cache_point_filtering_responses_model():
    """Test that CachePoint is filtered out in OpenAI Responses API requests."""
    # Test the static method directly to trigger line 1680
    msg = await OpenAIResponsesModel._map_user_prompt(  # pyright: ignore[reportPrivateUsage]
        UserPromptPart(content=['text before', CachePoint(), 'text after'])
    )

    # CachePoint should be filtered out, only text content should remain
    assert msg['role'] == 'user'
    assert len(msg['content']) == 2
    assert msg['content'][0]['text'] == 'text before'  # type: ignore[reportUnknownArgumentType]
    assert msg['content'][1]['text'] == 'text after'  # type: ignore[reportUnknownArgumentType]


async def test_openai_custom_reasoning_field_sending_back_in_thinking_tags(allow_model_requests: None):
    c = completion_message(
        ChatCompletionMessage.model_construct(content='response', reasoning_content='reasoning', role='assistant')
    )
    m = OpenAIChatModel(
        'foobar',
        provider=OpenAIProvider(openai_client=MockOpenAI.create_mock(c)),
        profile=OpenAIModelProfile(
            openai_chat_thinking_field='reasoning_content',
            openai_chat_send_back_thinking_parts='tags',
        ),
    )
    settings = ModelSettings()
    params = ModelRequestParameters()
    resp = await m.request(messages=[], model_settings=settings, model_request_parameters=params)
    assert m._map_model_response(resp) == snapshot(  # type: ignore[reportPrivateUsage]
        {
            'role': 'assistant',
            'content': """\
<think>
reasoning
</think>

response\
""",
        }
    )


async def test_openai_custom_reasoning_field_sending_back_in_custom_field(allow_model_requests: None):
    c = completion_message(
        ChatCompletionMessage.model_construct(content='response', reasoning_content='reasoning', role='assistant')
    )
    m = OpenAIChatModel(
        'foobar',
        provider=OpenAIProvider(openai_client=MockOpenAI.create_mock(c)),
        profile=OpenAIModelProfile(
            openai_chat_thinking_field='reasoning_content',
            openai_chat_send_back_thinking_parts='field',
        ),
    )
    settings = ModelSettings()
    params = ModelRequestParameters()
    resp = await m.request(messages=[], model_settings=settings, model_request_parameters=params)
    assert m._map_model_response(resp) == snapshot(  # type: ignore[reportPrivateUsage]
        {'role': 'assistant', 'reasoning_content': 'reasoning', 'content': 'response'}
    )


async def test_openai_custom_reasoning_field_not_sending(allow_model_requests: None):
    c = completion_message(
        ChatCompletionMessage.model_construct(content='response', reasoning_content='reasoning', role='assistant')
    )
    m = OpenAIChatModel(
        'foobar',
        provider=OpenAIProvider(openai_client=MockOpenAI.create_mock(c)),
        profile=OpenAIModelProfile(
            openai_chat_thinking_field='reasoning_content',
            openai_chat_send_back_thinking_parts=False,
        ),
    )
    settings = ModelSettings()
    params = ModelRequestParameters()
    resp = await m.request(messages=[], model_settings=settings, model_request_parameters=params)
    assert m._map_model_response(resp) == snapshot(  # type: ignore[reportPrivateUsage]
        {'role': 'assistant', 'content': 'response'}
    )


async def test_openai_reasoning_in_thinking_tags(allow_model_requests: None):
    c = completion_message(
        ChatCompletionMessage.model_construct(content='<think>reasoning</think>response', role='assistant')
    )
    m = OpenAIChatModel(
        'foobar',
        provider=OpenAIProvider(openai_client=MockOpenAI.create_mock(c)),
        profile=OpenAIModelProfile(openai_chat_send_back_thinking_parts='tags'),
    )
    settings = ModelSettings()
    params = ModelRequestParameters()
    resp = await m.request(messages=[], model_settings=settings, model_request_parameters=params)
    assert m._map_model_response(resp) == snapshot(  # type: ignore[reportPrivateUsage]
        {
            'role': 'assistant',
            'content': """\
<think>
reasoning
</think>

response\
""",
        }
    )


<<<<<<< HEAD
def test_azure_prompt_filter_error(allow_model_requests: None) -> None:
    mock_client = MockOpenAI.create_mock(
        APIStatusError(
            'content filter',
            response=httpx.Response(status_code=400, request=httpx.Request('POST', 'https://example.com/v1')),
            body={'error': {'code': 'content_filter', 'message': 'The content was filtered.'}},
        )
    )

    m = OpenAIChatModel('gpt-5-mini', provider=AzureProvider(openai_client=cast(AsyncAzureOpenAI, mock_client)))
    agent = Agent(m)

    with pytest.raises(ContentFilterError, match=r"Content filter triggered. Finish reason: 'content_filter'"):
        agent.run_sync('bad prompt')


def test_responses_azure_prompt_filter_error(allow_model_requests: None) -> None:
    mock_client = MockOpenAIResponses.create_mock(
        APIStatusError(
            'content filter',
            response=httpx.Response(status_code=400, request=httpx.Request('POST', 'https://example.com/v1')),
            body={'error': {'code': 'content_filter', 'message': 'The content was filtered.'}},
        )
    )

    m = OpenAIResponsesModel('gpt-5-mini', provider=AzureProvider(openai_client=cast(AsyncAzureOpenAI, mock_client)))
    agent = Agent(m)

    with pytest.raises(ContentFilterError, match=r"Content filter triggered. Finish reason: 'content_filter'"):
        agent.run_sync('bad prompt')


async def test_openai_response_filter_error_sync(allow_model_requests: None):
    c = completion_message(
        ChatCompletionMessage(content=None, role='assistant'),
    )
    c.choices[0].finish_reason = 'content_filter'
    c.model = 'gpt-5-mini'

    mock_client = MockOpenAI.create_mock(c)
    m = OpenAIChatModel('gpt-5-mini', provider=OpenAIProvider(openai_client=mock_client))
    agent = Agent(m)

    with pytest.raises(ContentFilterError, match=r"Content filter triggered. Finish reason: 'content_filter'"):
        await agent.run('hello')


async def test_openai_response_filter_with_partial_content(allow_model_requests: None):
    """Test that NO exception is raised if content is returned, even if finish_reason is content_filter."""
    c = completion_message(
        ChatCompletionMessage(content='Partial', role='assistant'),
    )
    c.choices[0].finish_reason = 'content_filter'

    mock_client = MockOpenAI.create_mock(c)
    m = OpenAIChatModel('gpt-5-mini', provider=OpenAIProvider(openai_client=mock_client))
    agent = Agent(m)

    result = await agent.run('hello')
    assert result.output == 'Partial'


def test_openai_400_non_content_filter(allow_model_requests: None) -> None:
    """Test a 400 error that is NOT a content filter (different code)."""
    mock_client = MockOpenAI.create_mock(
        APIStatusError(
            'Bad Request',
            response=httpx.Response(status_code=400, request=httpx.Request('POST', 'https://api.openai.com/v1')),
            body={'error': {'code': 'invalid_parameter', 'message': 'Invalid param.'}},
        )
    )
    m = OpenAIChatModel('gpt-5-mini', provider=OpenAIProvider(openai_client=mock_client))
    agent = Agent(m)

    with pytest.raises(ModelHTTPError) as exc_info:
        agent.run_sync('hello')

    # Should be ModelHTTPError, NOT ContentFilterError
    assert not isinstance(exc_info.value, ContentFilterError)
    assert exc_info.value.status_code == 400


def test_openai_400_non_dict_body(allow_model_requests: None) -> None:
    """Test a 400 error where the body is not a dictionary."""
    mock_client = MockOpenAI.create_mock(
        APIStatusError(
            'Bad Request',
            response=httpx.Response(status_code=400, request=httpx.Request('POST', 'https://api.openai.com/v1')),
            body='Raw string body',
        )
    )
    m = OpenAIChatModel('gpt-5-mini', provider=OpenAIProvider(openai_client=mock_client))
    agent = Agent(m)

    with pytest.raises(ModelHTTPError) as exc_info:
        agent.run_sync('hello')

    assert exc_info.value.status_code == 400
=======
async def test_openai_chat_instructions_after_system_prompts(allow_model_requests: None):
    """Test that instructions are inserted after all system prompts in mapped messages."""
    mock_client = MockOpenAI.create_mock(completion_message(ChatCompletionMessage(content='ok', role='assistant')))
    model = OpenAIChatModel('gpt-4o', provider=OpenAIProvider(openai_client=mock_client))

    messages: list[ModelRequest | ModelResponse] = [
        ModelRequest(
            parts=[
                SystemPromptPart(content='System prompt 1'),
                SystemPromptPart(content='System prompt 2'),
                UserPromptPart(content='Hello'),
            ],
            instructions='Instructions content',
        ),
    ]

    openai_messages = await model._map_messages(messages, ModelRequestParameters())  # pyright: ignore[reportPrivateUsage]

    # Verify order: system1, system2, instructions, user
    assert len(openai_messages) == 4
    assert openai_messages == snapshot(
        [
            {'role': 'system', 'content': 'System prompt 1'},
            {'role': 'system', 'content': 'System prompt 2'},
            {'content': 'Instructions content', 'role': 'system'},
            {'role': 'user', 'content': 'Hello'},
        ]
    )


def test_openai_chat_audio_default_base64(allow_model_requests: None):
    c = completion_message(ChatCompletionMessage(content='success', role='assistant'))
    mock_client = MockOpenAI.create_mock(c)
    model = OpenAIChatModel('gpt-4o-audio-preview', provider=OpenAIProvider(openai_client=mock_client))
    agent = Agent(model)

    # BinaryContent
    audio_data = b'fake_audio_data'
    binary_audio = BinaryContent(audio_data, media_type='audio/wav')

    agent.run_sync(['Process this audio', binary_audio])

    request_kwargs = get_mock_chat_completion_kwargs(mock_client)
    messages = request_kwargs[0]['messages']
    user_message = messages[0]

    # Find the input_audio part
    audio_part = next(part for part in user_message['content'] if part['type'] == 'input_audio')

    # Expect raw base64
    expected_data = base64.b64encode(audio_data).decode('utf-8')
    assert audio_part['input_audio']['data'] == expected_data
    assert audio_part['input_audio']['format'] == 'wav'


def test_openai_chat_audio_uri_encoding(allow_model_requests: None):
    c = completion_message(ChatCompletionMessage(content='success', role='assistant'))
    mock_client = MockOpenAI.create_mock(c)

    # Set profile to use URI encoding
    profile = OpenAIModelProfile(openai_chat_audio_input_encoding='uri')
    model = OpenAIChatModel('gpt-4o-audio-preview', provider=OpenAIProvider(openai_client=mock_client), profile=profile)
    agent = Agent(model)

    # BinaryContent
    audio_data = b'fake_audio_data'
    binary_audio = BinaryContent(audio_data, media_type='audio/wav')

    agent.run_sync(['Process this audio', binary_audio])

    request_kwargs = get_mock_chat_completion_kwargs(mock_client)
    messages = request_kwargs[0]['messages']
    user_message = messages[0]

    # Find the input_audio part
    audio_part = next(part for part in user_message['content'] if part['type'] == 'input_audio')

    # Expect Data URI
    expected_data = f'data:audio/wav;base64,{base64.b64encode(audio_data).decode("utf-8")}'
    assert audio_part['input_audio']['data'] == expected_data
    assert audio_part['input_audio']['format'] == 'wav'


async def test_openai_chat_audio_url_default_base64(allow_model_requests: None):
    c = completion_message(ChatCompletionMessage(content='success', role='assistant'))
    mock_client = MockOpenAI.create_mock(c)
    model = OpenAIChatModel('gpt-4o-audio-preview', provider=OpenAIProvider(openai_client=mock_client))
    agent = Agent(model)

    audio_url = AudioUrl('https://example.com/audio.mp3')

    # Mock download_item to return base64 data
    fake_base64_data = base64.b64encode(b'fake_downloaded_audio').decode('utf-8')

    with patch('pydantic_ai.models.openai.download_item') as mock_download:
        mock_download.return_value = {'data': fake_base64_data, 'data_type': 'mp3'}

        await agent.run(['Process this audio url', audio_url])

    request_kwargs = get_mock_chat_completion_kwargs(mock_client)
    messages = request_kwargs[0]['messages']
    user_message = messages[0]

    # Find the input_audio part
    audio_part = next(part for part in user_message['content'] if part['type'] == 'input_audio')

    # Expect raw base64 (which is what download_item returns in this mock)
    assert audio_part['input_audio']['data'] == fake_base64_data
    assert audio_part['input_audio']['format'] == 'mp3'


async def test_openai_chat_audio_url_uri_encoding(allow_model_requests: None):
    c = completion_message(ChatCompletionMessage(content='success', role='assistant'))
    mock_client = MockOpenAI.create_mock(c)

    # Set profile to use URI encoding
    profile = OpenAIModelProfile(openai_chat_audio_input_encoding='uri')
    model = OpenAIChatModel('gpt-4o-audio-preview', provider=OpenAIProvider(openai_client=mock_client), profile=profile)
    agent = Agent(model)

    audio_url = AudioUrl('https://example.com/audio.mp3')

    # Mock download_item to return Data URI (since we're calling with data_format='base64_uri')
    fake_base64_data = base64.b64encode(b'fake_downloaded_audio').decode('utf-8')
    data_uri = f'data:audio/mpeg;base64,{fake_base64_data}'

    with patch('pydantic_ai.models.openai.download_item') as mock_download:
        mock_download.return_value = {'data': data_uri, 'data_type': 'mp3'}

        await agent.run(['Process this audio url', audio_url])

    request_kwargs = get_mock_chat_completion_kwargs(mock_client)
    messages = request_kwargs[0]['messages']
    user_message = messages[0]

    # Find the input_audio part
    audio_part = next(part for part in user_message['content'] if part['type'] == 'input_audio')

    # Expect Data URI with correct MIME type for mp3
    assert audio_part['input_audio']['data'] == data_uri
    assert audio_part['input_audio']['format'] == 'mp3'
>>>>>>> 6c32588b
<|MERGE_RESOLUTION|>--- conflicted
+++ resolved
@@ -39,12 +39,9 @@
     UserPromptPart,
 )
 from pydantic_ai._json_schema import InlineDefsJsonSchemaTransformer
-<<<<<<< HEAD
 from pydantic_ai.builtin_tools import WebSearchTool
 from pydantic_ai.exceptions import ContentFilterError
-=======
 from pydantic_ai.builtin_tools import ImageGenerationTool, WebSearchTool
->>>>>>> 6c32588b
 from pydantic_ai.models import ModelRequestParameters
 from pydantic_ai.output import NativeOutput, PromptedOutput, TextOutput, ToolOutput
 from pydantic_ai.profiles.openai import OpenAIModelProfile, openai_model_profile
@@ -3566,7 +3563,6 @@
     )
 
 
-<<<<<<< HEAD
 def test_azure_prompt_filter_error(allow_model_requests: None) -> None:
     mock_client = MockOpenAI.create_mock(
         APIStatusError(
@@ -3665,7 +3661,6 @@
         agent.run_sync('hello')
 
     assert exc_info.value.status_code == 400
-=======
 async def test_openai_chat_instructions_after_system_prompts(allow_model_requests: None):
     """Test that instructions are inserted after all system prompts in mapped messages."""
     mock_client = MockOpenAI.create_mock(completion_message(ChatCompletionMessage(content='ok', role='assistant')))
@@ -3806,5 +3801,4 @@
 
     # Expect Data URI with correct MIME type for mp3
     assert audio_part['input_audio']['data'] == data_uri
-    assert audio_part['input_audio']['format'] == 'mp3'
->>>>>>> 6c32588b
+    assert audio_part['input_audio']['format'] == 'mp3'