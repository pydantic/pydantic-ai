from __future__ import annotations as _annotations

import base64
import json
from collections.abc import Callable
from dataclasses import dataclass
from datetime import datetime, timezone
from enum import Enum
from typing import Annotated, Any, Literal, cast
from unittest.mock import patch

import httpx
import pytest
from inline_snapshot import snapshot
from pydantic import AnyUrl, BaseModel, ConfigDict, Discriminator, Field, Tag
from typing_extensions import NotRequired, TypedDict

from pydantic_ai import (
    Agent,
    AudioUrl,
    BinaryContent,
    CachePoint,
    DocumentUrl,
    ImageUrl,
    ModelAPIError,
    ModelHTTPError,
    ModelProfile,
    ModelRequest,
    ModelResponse,
    ModelRetry,
    RetryPromptPart,
    SystemPromptPart,
    TextPart,
    ThinkingPart,
    ToolCallPart,
    ToolReturnPart,
    UnexpectedModelBehavior,
    UserError,
    UserPromptPart,
)
from pydantic_ai._json_schema import InlineDefsJsonSchemaTransformer
from pydantic_ai.builtin_tools import ImageGenerationTool, WebSearchTool
from pydantic_ai.models import ModelRequestParameters
from pydantic_ai.output import NativeOutput, PromptedOutput, TextOutput, ToolOutput
from pydantic_ai.profiles.openai import OpenAIModelProfile, openai_model_profile
from pydantic_ai.result import RunUsage
from pydantic_ai.settings import ModelSettings
from pydantic_ai.tools import ToolDefinition
from pydantic_ai.usage import RequestUsage

from ..conftest import IsDatetime, IsNow, IsStr, TestEnv, try_import
from .mock_openai import (
    MockOpenAI,
    MockOpenAIResponses,
    completion_message,
    get_mock_chat_completion_kwargs,
    get_mock_responses_kwargs,
    response_message,
)

with try_import() as imports_successful:
    from openai import APIConnectionError, APIStatusError, AsyncOpenAI
    from openai.types import chat
    from openai.types.chat.chat_completion import ChoiceLogprobs
    from openai.types.chat.chat_completion_chunk import (
        Choice as ChunkChoice,
        ChoiceDelta,
        ChoiceDeltaToolCall,
        ChoiceDeltaToolCallFunction,
    )
    from openai.types.chat.chat_completion_message import ChatCompletionMessage
    from openai.types.chat.chat_completion_message_function_tool_call import ChatCompletionMessageFunctionToolCall
    from openai.types.chat.chat_completion_message_tool_call import Function
    from openai.types.chat.chat_completion_token_logprob import ChatCompletionTokenLogprob
    from openai.types.completion_usage import CompletionUsage, PromptTokensDetails
    from openai.types.responses import ResponseFunctionToolCall
    from openai.types.responses.response_output_message import ResponseOutputMessage, ResponseOutputText

    from pydantic_ai.models.google import GoogleModel
    from pydantic_ai.models.openai import (
        OpenAIChatModel,
        OpenAIChatModelSettings,
        OpenAIResponsesModel,
        OpenAIResponsesModelSettings,
        OpenAISystemPromptRole,
        _resolve_openai_image_generation_size,  # pyright: ignore[reportPrivateUsage]
    )
    from pydantic_ai.profiles.openai import OpenAIJsonSchemaTransformer
    from pydantic_ai.providers.cerebras import CerebrasProvider
    from pydantic_ai.providers.google import GoogleProvider
    from pydantic_ai.providers.ollama import OllamaProvider
    from pydantic_ai.providers.openai import OpenAIProvider

    MockChatCompletion = chat.ChatCompletion | Exception
    MockChatCompletionChunk = chat.ChatCompletionChunk | Exception

pytestmark = [
    pytest.mark.skipif(not imports_successful(), reason='openai not installed'),
    pytest.mark.anyio,
    pytest.mark.vcr,
]


def test_init():
    m = OpenAIChatModel('gpt-4o', provider=OpenAIProvider(api_key='foobar'))
    assert m.base_url == 'https://api.openai.com/v1/'
    assert m.client.api_key == 'foobar'
    assert m.model_name == 'gpt-4o'


@pytest.mark.parametrize(
    'aspect_ratio,size,expected',
    [
        # aspect_ratio is None, various sizes
        (None, None, 'auto'),
        (None, 'auto', 'auto'),
        (None, '1024x1024', '1024x1024'),
        (None, '1024x1536', '1024x1536'),
        (None, '1536x1024', '1536x1024'),
        # Valid aspect_ratios with no size
        ('1:1', None, '1024x1024'),
        ('2:3', None, '1024x1536'),
        ('3:2', None, '1536x1024'),
        # Valid aspect_ratios with compatible sizes
        ('1:1', 'auto', '1024x1024'),
        ('1:1', '1024x1024', '1024x1024'),
        ('2:3', '1024x1536', '1024x1536'),
        ('3:2', '1536x1024', '1536x1024'),
    ],
)
def test_openai_image_generation_size_valid_combinations(
    aspect_ratio: Literal['1:1', '2:3', '3:2'] | None,
    size: Literal['auto', '1024x1024', '1024x1536', '1536x1024'] | None,
    expected: Literal['auto', '1024x1024', '1024x1536', '1536x1024'],
) -> None:
    """Test valid combinations of aspect_ratio and size for OpenAI image generation."""
    tool = ImageGenerationTool(aspect_ratio=aspect_ratio, size=size)
    assert _resolve_openai_image_generation_size(tool) == expected


def test_openai_image_generation_tool_aspect_ratio_invalid() -> None:
    """Test that invalid aspect_ratio raises UserError."""
    tool = ImageGenerationTool(aspect_ratio='16:9')
    with pytest.raises(UserError, match='OpenAI image generation only supports `aspect_ratio` values'):
        _resolve_openai_image_generation_size(tool)


async def test_request_simple_success(allow_model_requests: None):
    c = completion_message(
        ChatCompletionMessage(content='world', role='assistant'),
    )
    mock_client = MockOpenAI.create_mock(c)
    m = OpenAIChatModel('gpt-4o', provider=OpenAIProvider(openai_client=mock_client))
    agent = Agent(m)

    result = await agent.run('hello')
    assert result.output == 'world'
    assert result.usage() == snapshot(RunUsage(requests=1))

    # reset the index so we get the same response again
    mock_client.index = 0  # type: ignore

    result = await agent.run('hello', message_history=result.new_messages())
    assert result.output == 'world'
    assert result.usage() == snapshot(RunUsage(requests=1))
    assert result.all_messages() == snapshot(
        [
            ModelRequest(
                parts=[UserPromptPart(content='hello', timestamp=IsNow(tz=timezone.utc))],
                timestamp=IsNow(tz=timezone.utc),
                run_id=IsStr(),
            ),
            ModelResponse(
                parts=[TextPart(content='world')],
                model_name='gpt-4o-123',
                timestamp=IsNow(tz=timezone.utc),
                provider_name='openai',
                provider_url='https://api.openai.com/v1',
                provider_details={
                    'finish_reason': 'stop',
                    'timestamp': datetime(2024, 1, 1, 0, 0, tzinfo=timezone.utc),
                },
                provider_response_id='123',
                finish_reason='stop',
                run_id=IsStr(),
            ),
            ModelRequest(
                parts=[UserPromptPart(content='hello', timestamp=IsNow(tz=timezone.utc))],
                timestamp=IsNow(tz=timezone.utc),
                run_id=IsStr(),
            ),
            ModelResponse(
                parts=[TextPart(content='world')],
                model_name='gpt-4o-123',
                timestamp=IsNow(tz=timezone.utc),
                provider_name='openai',
                provider_url='https://api.openai.com/v1',
                provider_details={
                    'finish_reason': 'stop',
                    'timestamp': datetime(2024, 1, 1, 0, 0, tzinfo=timezone.utc),
                },
                provider_response_id='123',
                finish_reason='stop',
                run_id=IsStr(),
            ),
        ]
    )
    assert get_mock_chat_completion_kwargs(mock_client) == [
        {
            'messages': [{'content': 'hello', 'role': 'user'}],
            'model': 'gpt-4o',
            'extra_headers': {'User-Agent': IsStr(regex=r'pydantic-ai\/.*')},
            'extra_body': None,
        },
        {
            'messages': [
                {'content': 'hello', 'role': 'user'},
                {'content': 'world', 'role': 'assistant'},
                {'content': 'hello', 'role': 'user'},
            ],
            'model': 'gpt-4o',
            'extra_headers': {'User-Agent': IsStr(regex=r'pydantic-ai\/.*')},
            'extra_body': None,
        },
    ]


async def test_request_simple_usage(allow_model_requests: None):
    c = completion_message(
        ChatCompletionMessage(content='world', role='assistant'),
        usage=CompletionUsage(completion_tokens=1, prompt_tokens=2, total_tokens=3),
    )
    mock_client = MockOpenAI.create_mock(c)
    m = OpenAIChatModel('gpt-4o', provider=OpenAIProvider(openai_client=mock_client))
    agent = Agent(m)

    result = await agent.run('Hello')
    assert result.output == 'world'
    assert result.usage() == snapshot(
        RunUsage(
            requests=1,
            input_tokens=2,
            output_tokens=1,
        )
    )


async def test_response_with_created_timestamp_but_no_provider_details(allow_model_requests: None):
    class MinimalOpenAIChatModel(OpenAIChatModel):
        def _process_provider_details(self, response: chat.ChatCompletion) -> dict[str, Any] | None:
            return None

    c = completion_message(ChatCompletionMessage(content='world', role='assistant'))
    mock_client = MockOpenAI.create_mock(c)
    m = MinimalOpenAIChatModel('gpt-4o', provider=OpenAIProvider(openai_client=mock_client))
    agent = Agent(m)

    result = await agent.run('hello')
    assert result.output == 'world'
    assert result.all_messages() == snapshot(
        [
            ModelRequest(
                parts=[UserPromptPart(content='hello', timestamp=IsNow(tz=timezone.utc))],
                timestamp=IsNow(tz=timezone.utc),
                run_id=IsStr(),
            ),
            ModelResponse(
                parts=[TextPart(content='world')],
                model_name='gpt-4o-123',
                timestamp=IsNow(tz=timezone.utc),
                provider_name='openai',
                provider_url='https://api.openai.com/v1',
                provider_details={
                    'timestamp': datetime(2024, 1, 1, 0, 0, tzinfo=timezone.utc),
                },
                provider_response_id='123',
                finish_reason='stop',
                run_id=IsStr(),
            ),
        ]
    )


async def test_openai_chat_image_detail_vendor_metadata(allow_model_requests: None):
    c = completion_message(
        ChatCompletionMessage(content='done', role='assistant'),
    )
    mock_client = MockOpenAI.create_mock(c)
    model = OpenAIChatModel('gpt-4o', provider=OpenAIProvider(openai_client=mock_client))
    agent = Agent(model)

    image_url = ImageUrl('https://example.com/image.png', vendor_metadata={'detail': 'high'})
    binary_image = BinaryContent(b'\x89PNG', media_type='image/png', vendor_metadata={'detail': 'high'})

    await agent.run(['Describe these inputs.', image_url, binary_image])

    request_kwargs = get_mock_chat_completion_kwargs(mock_client)
    image_parts = [
        item['image_url'] for item in request_kwargs[0]['messages'][0]['content'] if item['type'] == 'image_url'
    ]
    assert image_parts
    assert all(part['detail'] == 'high' for part in image_parts)


async def test_request_structured_response(allow_model_requests: None):
    c = completion_message(
        ChatCompletionMessage(
            content=None,
            role='assistant',
            tool_calls=[
                ChatCompletionMessageFunctionToolCall(
                    id='123',
                    function=Function(arguments='{"response": [1, 2, 123]}', name='final_result'),
                    type='function',
                )
            ],
        )
    )
    mock_client = MockOpenAI.create_mock(c)
    m = OpenAIChatModel('gpt-4o', provider=OpenAIProvider(openai_client=mock_client))
    agent = Agent(m, output_type=list[int])

    result = await agent.run('Hello')
    assert result.output == [1, 2, 123]
    assert result.all_messages() == snapshot(
        [
            ModelRequest(
                parts=[UserPromptPart(content='Hello', timestamp=IsNow(tz=timezone.utc))],
                timestamp=IsDatetime(),
                run_id=IsStr(),
            ),
            ModelResponse(
                parts=[
                    ToolCallPart(
                        tool_name='final_result',
                        args='{"response": [1, 2, 123]}',
                        tool_call_id='123',
                    )
                ],
                model_name='gpt-4o-123',
                timestamp=IsDatetime(),
                provider_name='openai',
                provider_url='https://api.openai.com/v1',
                provider_details={
                    'finish_reason': 'stop',
                    'timestamp': datetime(2024, 1, 1, 0, 0, tzinfo=timezone.utc),
                },
                provider_response_id='123',
                finish_reason='stop',
                run_id=IsStr(),
            ),
            ModelRequest(
                parts=[
                    ToolReturnPart(
                        tool_name='final_result',
                        content='Final result processed.',
                        tool_call_id='123',
                        timestamp=IsNow(tz=timezone.utc),
                    )
                ],
                timestamp=IsDatetime(),
                run_id=IsStr(),
            ),
        ]
    )


async def test_request_tool_call(allow_model_requests: None):
    responses = [
        completion_message(
            ChatCompletionMessage(
                content=None,
                role='assistant',
                tool_calls=[
                    ChatCompletionMessageFunctionToolCall(
                        id='1',
                        function=Function(arguments='{"loc_name": "San Fransisco"}', name='get_location'),
                        type='function',
                    )
                ],
            ),
            usage=CompletionUsage(
                completion_tokens=1,
                prompt_tokens=2,
                total_tokens=3,
                prompt_tokens_details=PromptTokensDetails(cached_tokens=1),
            ),
        ),
        completion_message(
            ChatCompletionMessage(
                content=None,
                role='assistant',
                tool_calls=[
                    ChatCompletionMessageFunctionToolCall(
                        id='2',
                        function=Function(arguments='{"loc_name": "London"}', name='get_location'),
                        type='function',
                    )
                ],
            ),
            usage=CompletionUsage(
                completion_tokens=2,
                prompt_tokens=3,
                total_tokens=6,
                prompt_tokens_details=PromptTokensDetails(cached_tokens=2),
            ),
        ),
        completion_message(ChatCompletionMessage(content='final response', role='assistant')),
    ]
    mock_client = MockOpenAI.create_mock(responses)
    m = OpenAIChatModel('gpt-4o', provider=OpenAIProvider(openai_client=mock_client))
    agent = Agent(m, system_prompt='this is the system prompt')

    @agent.tool_plain
    async def get_location(loc_name: str) -> str:
        if loc_name == 'London':
            return json.dumps({'lat': 51, 'lng': 0})
        else:
            raise ModelRetry('Wrong location, please try again')

    result = await agent.run('Hello')
    assert result.output == 'final response'
    assert result.all_messages() == snapshot(
        [
            ModelRequest(
                parts=[
                    SystemPromptPart(content='this is the system prompt', timestamp=IsNow(tz=timezone.utc)),
                    UserPromptPart(content='Hello', timestamp=IsNow(tz=timezone.utc)),
                ],
                timestamp=IsDatetime(),
                run_id=IsStr(),
            ),
            ModelResponse(
                parts=[
                    ToolCallPart(
                        tool_name='get_location',
                        args='{"loc_name": "San Fransisco"}',
                        tool_call_id='1',
                    )
                ],
                usage=RequestUsage(
                    input_tokens=2,
                    cache_read_tokens=1,
                    output_tokens=1,
                ),
                model_name='gpt-4o-123',
                timestamp=IsDatetime(),
                provider_name='openai',
                provider_url='https://api.openai.com/v1',
                provider_details={
                    'finish_reason': 'stop',
                    'timestamp': datetime(2024, 1, 1, 0, 0, tzinfo=timezone.utc),
                },
                provider_response_id='123',
                finish_reason='stop',
                run_id=IsStr(),
            ),
            ModelRequest(
                parts=[
                    RetryPromptPart(
                        content='Wrong location, please try again',
                        tool_name='get_location',
                        tool_call_id='1',
                        timestamp=IsNow(tz=timezone.utc),
                    )
                ],
                timestamp=IsDatetime(),
                run_id=IsStr(),
            ),
            ModelResponse(
                parts=[
                    ToolCallPart(
                        tool_name='get_location',
                        args='{"loc_name": "London"}',
                        tool_call_id='2',
                    )
                ],
                usage=RequestUsage(
                    input_tokens=3,
                    cache_read_tokens=2,
                    output_tokens=2,
                ),
                model_name='gpt-4o-123',
                timestamp=IsDatetime(),
                provider_name='openai',
                provider_url='https://api.openai.com/v1',
                provider_details={
                    'finish_reason': 'stop',
                    'timestamp': datetime(2024, 1, 1, 0, 0, tzinfo=timezone.utc),
                },
                provider_response_id='123',
                finish_reason='stop',
                run_id=IsStr(),
            ),
            ModelRequest(
                parts=[
                    ToolReturnPart(
                        tool_name='get_location',
                        content='{"lat": 51, "lng": 0}',
                        tool_call_id='2',
                        timestamp=IsNow(tz=timezone.utc),
                    )
                ],
                timestamp=IsDatetime(),
                run_id=IsStr(),
            ),
            ModelResponse(
                parts=[TextPart(content='final response')],
                model_name='gpt-4o-123',
                timestamp=IsDatetime(),
                provider_name='openai',
                provider_url='https://api.openai.com/v1',
                provider_details={
                    'finish_reason': 'stop',
                    'timestamp': datetime(2024, 1, 1, 0, 0, tzinfo=timezone.utc),
                },
                provider_response_id='123',
                finish_reason='stop',
                run_id=IsStr(),
            ),
        ]
    )
    assert result.usage() == snapshot(
        RunUsage(requests=3, cache_read_tokens=3, input_tokens=5, output_tokens=3, tool_calls=1)
    )


FinishReason = Literal['stop', 'length', 'tool_calls', 'content_filter', 'function_call']


def chunk(delta: list[ChoiceDelta], finish_reason: FinishReason | None = None) -> chat.ChatCompletionChunk:
    return chat.ChatCompletionChunk(
        id='123',
        choices=[
            ChunkChoice(index=index, delta=delta, finish_reason=finish_reason) for index, delta in enumerate(delta)
        ],
        created=1704067200,  # 2024-01-01
        model='gpt-4o-123',
        object='chat.completion.chunk',
        usage=CompletionUsage(completion_tokens=1, prompt_tokens=2, total_tokens=3),
    )


def text_chunk(text: str, finish_reason: FinishReason | None = None) -> chat.ChatCompletionChunk:
    return chunk([ChoiceDelta(content=text, role='assistant')], finish_reason=finish_reason)


async def test_stream_text(allow_model_requests: None):
    stream = [text_chunk('hello '), text_chunk('world'), chunk([])]
    mock_client = MockOpenAI.create_mock_stream(stream)
    m = OpenAIChatModel('gpt-4o', provider=OpenAIProvider(openai_client=mock_client))
    agent = Agent(m)

    async with agent.run_stream('') as result:
        assert not result.is_complete
        assert [c async for c in result.stream_text(debounce_by=None)] == snapshot(['hello ', 'hello world'])
        assert result.is_complete
        assert result.usage() == snapshot(RunUsage(requests=1, input_tokens=6, output_tokens=3))


async def test_stream_text_finish_reason(allow_model_requests: None):
    first_chunk = text_chunk('hello ')
    # Test that we get the model name from a later chunk if it is not set on the first one, like on Azure OpenAI with content filter enabled.
    first_chunk.model = ''
    stream = [
        first_chunk,
        text_chunk('world'),
        text_chunk('.', finish_reason='stop'),
    ]
    mock_client = MockOpenAI.create_mock_stream(stream)
    m = OpenAIChatModel('gpt-4o', provider=OpenAIProvider(openai_client=mock_client))
    agent = Agent(m)

    async with agent.run_stream('') as result:
        assert not result.is_complete
        assert [c async for c in result.stream_text(debounce_by=None)] == snapshot(
            ['hello ', 'hello world', 'hello world.']
        )
        assert result.is_complete
        async for response, is_last in result.stream_responses(debounce_by=None):
            if is_last:
                assert response == snapshot(
                    ModelResponse(
                        parts=[TextPart(content='hello world.')],
                        usage=RequestUsage(input_tokens=6, output_tokens=3),
                        model_name='gpt-4o-123',
                        timestamp=IsDatetime(),
                        provider_name='openai',
                        provider_url='https://api.openai.com/v1',
                        provider_details={
                            'finish_reason': 'stop',
                            'timestamp': datetime(2024, 1, 1, 0, 0, tzinfo=timezone.utc),
                        },
                        provider_response_id='123',
                        finish_reason='stop',
                    )
                )


def struc_chunk(
    tool_name: str | None, tool_arguments: str | None, finish_reason: FinishReason | None = None
) -> chat.ChatCompletionChunk:
    return chunk(
        [
            ChoiceDelta(
                tool_calls=[
                    ChoiceDeltaToolCall(
                        index=0, function=ChoiceDeltaToolCallFunction(name=tool_name, arguments=tool_arguments)
                    )
                ]
            ),
        ],
        finish_reason=finish_reason,
    )


class MyTypedDict(TypedDict, total=False):
    first: str
    second: str


async def test_stream_structured(allow_model_requests: None):
    stream = [
        chunk([ChoiceDelta()]),
        chunk([ChoiceDelta(tool_calls=[])]),
        chunk([ChoiceDelta(tool_calls=[ChoiceDeltaToolCall(index=0, function=None)])]),
        chunk([ChoiceDelta(tool_calls=[ChoiceDeltaToolCall(index=0, function=None)])]),
        struc_chunk('final_result', None),
        chunk([ChoiceDelta(tool_calls=[ChoiceDeltaToolCall(index=0, function=None)])]),
        struc_chunk(None, '{"first": "One'),
        struc_chunk(None, '", "second": "Two"'),
        struc_chunk(None, '}'),
        chunk([]),
    ]
    mock_client = MockOpenAI.create_mock_stream(stream)
    m = OpenAIChatModel('gpt-4o', provider=OpenAIProvider(openai_client=mock_client))
    agent = Agent(m, output_type=MyTypedDict)

    async with agent.run_stream('') as result:
        assert not result.is_complete
        assert [dict(c) async for c in result.stream_output(debounce_by=None)] == snapshot(
            [{}, {'first': 'One'}, {'first': 'One', 'second': 'Two'}, {'first': 'One', 'second': 'Two'}]
        )
        assert result.is_complete
        assert result.usage() == snapshot(RunUsage(requests=1, input_tokens=20, output_tokens=10))
        # double check usage matches stream count
        assert result.usage().output_tokens == len(stream)


async def test_stream_structured_finish_reason(allow_model_requests: None):
    stream = [
        struc_chunk('final_result', None),
        struc_chunk(None, '{"first": "One'),
        struc_chunk(None, '", "second": "Two"'),
        struc_chunk(None, '}'),
        struc_chunk(None, None, finish_reason='stop'),
    ]
    mock_client = MockOpenAI.create_mock_stream(stream)
    m = OpenAIChatModel('gpt-4o', provider=OpenAIProvider(openai_client=mock_client))
    agent = Agent(m, output_type=MyTypedDict)

    async with agent.run_stream('') as result:
        assert not result.is_complete
        assert [dict(c) async for c in result.stream_output(debounce_by=None)] == snapshot(
            [{'first': 'One'}, {'first': 'One', 'second': 'Two'}, {'first': 'One', 'second': 'Two'}]
        )
        assert result.is_complete


async def test_stream_native_output(allow_model_requests: None):
    stream = [
        chunk([]),
        text_chunk('{"first": "One'),
        text_chunk('", "second": "Two"'),
        text_chunk('}'),
        chunk([]),
    ]
    mock_client = MockOpenAI.create_mock_stream(stream)
    m = OpenAIChatModel('gpt-4o', provider=OpenAIProvider(openai_client=mock_client))
    agent = Agent(m, output_type=NativeOutput(MyTypedDict))

    async with agent.run_stream('') as result:
        assert not result.is_complete
        assert [dict(c) async for c in result.stream_output(debounce_by=None)] == snapshot(
            [{'first': 'One'}, {'first': 'One', 'second': 'Two'}, {'first': 'One', 'second': 'Two'}]
        )
        assert result.is_complete


async def test_stream_tool_call_with_empty_text(allow_model_requests: None):
    stream = [
        chunk(
            [
                ChoiceDelta(
                    content='',  # Ollama will include an empty text delta even when it's going to call a tool
                    tool_calls=[
                        ChoiceDeltaToolCall(
                            index=0, function=ChoiceDeltaToolCallFunction(name='final_result', arguments=None)
                        )
                    ],
                ),
            ]
        ),
        struc_chunk(None, '{"first": "One'),
        struc_chunk(None, '", "second": "Two"'),
        struc_chunk(None, '}'),
        chunk([]),
    ]
    mock_client = MockOpenAI.create_mock_stream(stream)
    m = OpenAIChatModel('gpt-oss:20b', provider=OllamaProvider(openai_client=mock_client))
    agent = Agent(m, output_type=[str, MyTypedDict])

    async with agent.run_stream('') as result:
        assert not result.is_complete
        assert [c async for c in result.stream_output(debounce_by=None)] == snapshot(
            [{'first': 'One'}, {'first': 'One', 'second': 'Two'}, {'first': 'One', 'second': 'Two'}]
        )
    assert await result.get_output() == snapshot({'first': 'One', 'second': 'Two'})


async def test_stream_text_empty_think_tag_and_text_before_tool_call(allow_model_requests: None):
    # Ollama + Qwen3 will emit `<think>\n</think>\n\n` ahead of tool calls,
    # which we don't want to end up treating as a final result.
    stream = [
        text_chunk('<think>'),
        text_chunk('\n'),
        text_chunk('</think>'),
        text_chunk('\n\n'),
        struc_chunk('final_result', None),
        struc_chunk(None, '{"first": "One'),
        struc_chunk(None, '", "second": "Two"'),
        struc_chunk(None, '}'),
        chunk([]),
    ]
    mock_client = MockOpenAI.create_mock_stream(stream)
    m = OpenAIChatModel('qwen3', provider=OllamaProvider(openai_client=mock_client))
    agent = Agent(m, output_type=[str, MyTypedDict])

    async with agent.run_stream('') as result:
        assert not result.is_complete
        assert [c async for c in result.stream_output(debounce_by=None)] == snapshot(
            [{}, {'first': 'One'}, {'first': 'One', 'second': 'Two'}, {'first': 'One', 'second': 'Two'}]
        )
    assert await result.get_output() == snapshot({'first': 'One', 'second': 'Two'})


async def test_no_delta(allow_model_requests: None):
    stream = [
        chunk([]),
        text_chunk('hello '),
        text_chunk('world'),
    ]
    mock_client = MockOpenAI.create_mock_stream(stream)
    m = OpenAIChatModel('gpt-4o', provider=OpenAIProvider(openai_client=mock_client))
    agent = Agent(m)

    async with agent.run_stream('') as result:
        assert not result.is_complete
        assert [c async for c in result.stream_text(debounce_by=None)] == snapshot(['hello ', 'hello world'])
        assert result.is_complete
        assert result.usage() == snapshot(RunUsage(requests=1, input_tokens=6, output_tokens=3))


def none_delta_chunk(finish_reason: FinishReason | None = None) -> chat.ChatCompletionChunk:
    choice = ChunkChoice(index=0, delta=ChoiceDelta())
    # When using Azure OpenAI and an async content filter is enabled, the openai SDK can return None deltas.
    choice.delta = None  # pyright: ignore[reportAttributeAccessIssue]
    return chat.ChatCompletionChunk(
        id='123',
        choices=[choice],
        created=1704067200,  # 2024-01-01
        model='gpt-4o-123',
        object='chat.completion.chunk',
        usage=CompletionUsage(completion_tokens=1, prompt_tokens=2, total_tokens=3),
    )


async def test_none_delta(allow_model_requests: None):
    stream = [
        none_delta_chunk(),
        text_chunk('hello '),
        text_chunk('world'),
    ]
    mock_client = MockOpenAI.create_mock_stream(stream)
    m = OpenAIChatModel('gpt-4o', provider=OpenAIProvider(openai_client=mock_client))
    agent = Agent(m)

    async with agent.run_stream('') as result:
        assert not result.is_complete
        assert [c async for c in result.stream_text(debounce_by=None)] == snapshot(['hello ', 'hello world'])
        assert result.is_complete
        assert result.usage() == snapshot(RunUsage(requests=1, input_tokens=6, output_tokens=3))


@pytest.mark.filterwarnings('ignore:Set the `system_prompt_role` in the `OpenAIModelProfile` instead.')
@pytest.mark.parametrize('system_prompt_role', ['system', 'developer', 'user', None])
async def test_system_prompt_role(
    allow_model_requests: None, system_prompt_role: OpenAISystemPromptRole | None
) -> None:
    """Testing the system prompt role for OpenAI models is properly set / inferred."""

    c = completion_message(ChatCompletionMessage(content='world', role='assistant'))
    mock_client = MockOpenAI.create_mock(c)
    m = OpenAIChatModel(  # type: ignore[reportDeprecated]
        'gpt-4o', system_prompt_role=system_prompt_role, provider=OpenAIProvider(openai_client=mock_client)
    )
    assert m.system_prompt_role == system_prompt_role  # type: ignore[reportDeprecated]

    agent = Agent(m, system_prompt='some instructions')
    result = await agent.run('hello')
    assert result.output == 'world'

    assert get_mock_chat_completion_kwargs(mock_client) == [
        {
            'messages': [
                {'content': 'some instructions', 'role': system_prompt_role or 'system'},
                {'content': 'hello', 'role': 'user'},
            ],
            'model': 'gpt-4o',
            'extra_headers': {'User-Agent': IsStr(regex=r'pydantic-ai\/.*')},
            'extra_body': None,
        }
    ]


async def test_system_prompt_role_o1_mini(allow_model_requests: None, openai_api_key: str):
    model = OpenAIChatModel('o1-mini', provider=OpenAIProvider(api_key=openai_api_key))
    agent = Agent(model=model, system_prompt='You are a helpful assistant.')

    result = await agent.run("What's the capital of France?")
    assert result.output == snapshot('The capital of France is **Paris**.')


async def test_openai_pass_custom_system_prompt_role(allow_model_requests: None, openai_api_key: str):
    profile = ModelProfile(supports_tools=False)
    model = OpenAIChatModel(  # type: ignore[reportDeprecated]
        'o1-mini', profile=profile, provider=OpenAIProvider(api_key=openai_api_key), system_prompt_role='user'
    )
    profile = OpenAIModelProfile.from_profile(model.profile)
    assert profile.openai_system_prompt_role == 'user'
    assert profile.supports_tools is False


@pytest.mark.parametrize('system_prompt_role', ['system', 'developer'])
async def test_openai_o1_mini_system_role(
    allow_model_requests: None,
    system_prompt_role: Literal['system', 'developer'],
    openai_api_key: str,
) -> None:
    model = OpenAIChatModel(  # type: ignore[reportDeprecated]
        'o1-mini', provider=OpenAIProvider(api_key=openai_api_key), system_prompt_role=system_prompt_role
    )
    agent = Agent(model=model, system_prompt='You are a helpful assistant.')

    with pytest.raises(ModelHTTPError, match=r".*Unsupported value: 'messages\[0\]\.role' does not support.*"):
        await agent.run('Hello')


@pytest.mark.parametrize('parallel_tool_calls', [True, False])
async def test_parallel_tool_calls(allow_model_requests: None, parallel_tool_calls: bool) -> None:
    c = completion_message(
        ChatCompletionMessage(
            content=None,
            role='assistant',
            tool_calls=[
                ChatCompletionMessageFunctionToolCall(
                    id='123',
                    function=Function(arguments='{"response": [1, 2, 3]}', name='final_result'),
                    type='function',
                )
            ],
        )
    )
    mock_client = MockOpenAI.create_mock(c)
    m = OpenAIChatModel('gpt-4o', provider=OpenAIProvider(openai_client=mock_client))
    agent = Agent(m, output_type=list[int], model_settings=ModelSettings(parallel_tool_calls=parallel_tool_calls))

    await agent.run('Hello')
    assert get_mock_chat_completion_kwargs(mock_client)[0]['parallel_tool_calls'] == parallel_tool_calls


async def test_image_url_input(allow_model_requests: None):
    c = completion_message(ChatCompletionMessage(content='world', role='assistant'))
    mock_client = MockOpenAI.create_mock(c)
    m = OpenAIChatModel('gpt-4o', provider=OpenAIProvider(openai_client=mock_client))
    agent = Agent(m)

    result = await agent.run(
        [
            'hello',
            ImageUrl(url='https://t3.ftcdn.net/jpg/00/85/79/92/360_F_85799278_0BBGV9OAdQDTLnKwAPBCcg1J7QtiieJY.jpg'),
        ]
    )
    assert result.output == 'world'
    assert get_mock_chat_completion_kwargs(mock_client) == snapshot(
        [
            {
                'model': 'gpt-4o',
                'messages': [
                    {
                        'role': 'user',
                        'content': [
                            {'text': 'hello', 'type': 'text'},
                            {
                                'image_url': {
                                    'url': 'https://t3.ftcdn.net/jpg/00/85/79/92/360_F_85799278_0BBGV9OAdQDTLnKwAPBCcg1J7QtiieJY.jpg'
                                },
                                'type': 'image_url',
                            },
                        ],
                    }
                ],
                'extra_headers': {'User-Agent': IsStr(regex=r'pydantic-ai\/.*')},
                'extra_body': None,
            }
        ]
    )


async def test_image_url_input_force_download(allow_model_requests: None, openai_api_key: str):
    provider = OpenAIProvider(api_key=openai_api_key)
    m = OpenAIChatModel('gpt-4.1-nano', provider=provider)
    agent = Agent(m)

    result = await agent.run(
        [
            'What is this vegetable?',
            ImageUrl(
                force_download=True,
                url='https://t3.ftcdn.net/jpg/00/85/79/92/360_F_85799278_0BBGV9OAdQDTLnKwAPBCcg1J7QtiieJY.jpg',
            ),
        ]
    )
    assert result.output == snapshot('This vegetable is a potato.')


async def test_image_url_input_force_download_response_api(allow_model_requests: None, openai_api_key: str):
    provider = OpenAIProvider(api_key=openai_api_key)
    m = OpenAIResponsesModel('gpt-4.1-nano', provider=provider)
    agent = Agent(m)

    result = await agent.run(
        [
            'What is this vegetable?',
            ImageUrl(
                force_download=True,
                url='https://t3.ftcdn.net/jpg/00/85/79/92/360_F_85799278_0BBGV9OAdQDTLnKwAPBCcg1J7QtiieJY.jpg',
            ),
        ]
    )
    assert result.output == snapshot('This is a potato.')


async def test_openai_audio_url_input(allow_model_requests: None, openai_api_key: str):
    m = OpenAIChatModel('gpt-4o-audio-preview', provider=OpenAIProvider(api_key=openai_api_key))
    agent = Agent(m)

    result = await agent.run(['Hello', AudioUrl(url='https://cdn.openai.com/API/docs/audio/alloy.wav')])
    assert result.output == snapshot(
        'Yes, the phenomenon of the sun rising in the east and setting in the west is due to the rotation of the Earth. The Earth rotates on its axis from west to east, making the sun appear to rise on the eastern horizon and set in the west. This is a daily occurrence and has been a fundamental aspect of human observation and timekeeping throughout history.'
    )
    assert result.usage() == snapshot(
        RunUsage(
            input_tokens=81,
            output_tokens=72,
            input_audio_tokens=69,
            details={
                'accepted_prediction_tokens': 0,
                'audio_tokens': 0,
                'reasoning_tokens': 0,
                'rejected_prediction_tokens': 0,
                'text_tokens': 72,
            },
            requests=1,
        )
    )


async def test_document_url_input(allow_model_requests: None, openai_api_key: str):
    m = OpenAIChatModel('gpt-4o', provider=OpenAIProvider(api_key=openai_api_key))
    agent = Agent(m)

    document_url = DocumentUrl(url='https://www.w3.org/WAI/ER/tests/xhtml/testfiles/resources/pdf/dummy.pdf')

    result = await agent.run(['What is the main content on this document?', document_url])
    assert result.output == snapshot('The document contains the text "Dummy PDF file" on its single page.')


async def test_document_url_input_response_api(allow_model_requests: None, openai_api_key: str):
    """Test DocumentUrl with Responses API sends URL directly (default behavior)."""
    provider = OpenAIProvider(api_key=openai_api_key)
    m = OpenAIResponsesModel('gpt-4.1-nano', provider=provider)
    agent = Agent(m)

    document_url = DocumentUrl(url='https://www.w3.org/WAI/ER/tests/xhtml/testfiles/resources/pdf/dummy.pdf')

    result = await agent.run(['What is the main content on this document?', document_url])
    assert 'Dummy PDF' in result.output


async def test_document_url_input_force_download_response_api(allow_model_requests: None, openai_api_key: str):
    """Test DocumentUrl with force_download=True downloads and sends as file_data."""
    provider = OpenAIProvider(api_key=openai_api_key)
    m = OpenAIResponsesModel('gpt-4.1-nano', provider=provider)
    agent = Agent(m)

    document_url = DocumentUrl(
        url='https://www.w3.org/WAI/ER/tests/xhtml/testfiles/resources/pdf/dummy.pdf',
        force_download=True,
    )

    result = await agent.run(['What is the main content on this document?', document_url])
    assert 'Dummy PDF' in result.output


async def test_image_url_force_download_chat() -> None:
    """Test that force_download=True calls download_item for ImageUrl in OpenAIChatModel."""
    from unittest.mock import AsyncMock, patch

    m = OpenAIChatModel('gpt-4o', provider=OpenAIProvider(api_key='test-key'))

    with patch('pydantic_ai.models.openai.download_item', new_callable=AsyncMock) as mock_download:
        mock_download.return_value = {
            'data': 'data:image/png;base64,iVBORw0KGgoAAAANSUhEUgAAAAEAAAABCAYAAAAfFcSJAAAADUlEQVR42mNk+M9QDwADhgGAWjR9awAAAABJRU5ErkJggg==',
            'content_type': 'image/png',
        }

        messages = [
            ModelRequest(
                parts=[
                    UserPromptPart(
                        content=[
                            'Test image',
                            ImageUrl(
                                url='https://example.com/image.png',
                                media_type='image/png',
                                force_download=True,
                            ),
                        ]
                    )
                ]
            )
        ]

        await m._map_messages(messages, ModelRequestParameters())  # pyright: ignore[reportPrivateUsage]

        mock_download.assert_called_once()
        assert mock_download.call_args[0][0].url == 'https://example.com/image.png'


async def test_image_url_no_force_download_chat() -> None:
    """Test that force_download=False does not call download_item for ImageUrl in OpenAIChatModel."""
    from unittest.mock import AsyncMock, patch

    m = OpenAIChatModel('gpt-4o', provider=OpenAIProvider(api_key='test-key'))

    with patch('pydantic_ai.models.openai.download_item', new_callable=AsyncMock) as mock_download:
        messages = [
            ModelRequest(
                parts=[
                    UserPromptPart(
                        content=[
                            'Test image',
                            ImageUrl(
                                url='https://example.com/image.png',
                                media_type='image/png',
                                force_download=False,
                            ),
                        ]
                    )
                ]
            )
        ]

        await m._map_messages(messages, ModelRequestParameters())  # pyright: ignore[reportPrivateUsage]

        mock_download.assert_not_called()


async def test_document_url_force_download_responses() -> None:
    """Test that force_download=True calls download_item for DocumentUrl in OpenAIResponsesModel."""
    from unittest.mock import AsyncMock, patch

    m = OpenAIResponsesModel('gpt-4.5-nano', provider=OpenAIProvider(api_key='test-key'))

    with patch('pydantic_ai.models.openai.download_item', new_callable=AsyncMock) as mock_download:
        mock_download.return_value = {
            'data': 'data:application/pdf;base64,JVBERi0xLjQK',
            'data_type': 'pdf',
        }

        messages = [
            ModelRequest(
                parts=[
                    UserPromptPart(
                        content=[
                            'Test PDF',
                            DocumentUrl(
                                url='https://example.com/doc.pdf',
                                media_type='application/pdf',
                                force_download=True,
                            ),
                        ]
                    )
                ]
            )
        ]

        await m._map_messages(messages, {}, ModelRequestParameters())  # pyright: ignore[reportPrivateUsage,reportArgumentType]

        mock_download.assert_called_once()
        assert mock_download.call_args[0][0].url == 'https://example.com/doc.pdf'


async def test_document_url_no_force_download_responses() -> None:
    """Test that force_download=False does not call download_item for DocumentUrl in OpenAIResponsesModel."""
    from unittest.mock import AsyncMock, patch

    m = OpenAIResponsesModel('gpt-4.5-nano', provider=OpenAIProvider(api_key='test-key'))

    with patch('pydantic_ai.models.openai.download_item', new_callable=AsyncMock) as mock_download:
        messages = [
            ModelRequest(
                parts=[
                    UserPromptPart(
                        content=[
                            'Test document',
                            DocumentUrl(
                                url='https://example.com/doc.pdf',
                                media_type='application/pdf',
                                force_download=False,
                            ),
                        ]
                    )
                ]
            )
        ]

        await m._map_messages(messages, {}, ModelRequestParameters())  # pyright: ignore[reportPrivateUsage,reportArgumentType]

        mock_download.assert_not_called()


async def test_audio_url_force_download_responses() -> None:
    """Test that force_download=True calls download_item for AudioUrl in OpenAIResponsesModel."""
    from unittest.mock import AsyncMock, patch

    m = OpenAIResponsesModel('gpt-4.5-nano', provider=OpenAIProvider(api_key='test-key'))

    with patch('pydantic_ai.models.openai.download_item', new_callable=AsyncMock) as mock_download:
        mock_download.return_value = {
            'data': 'data:audio/mp3;base64,SUQzBAAAAAAAI1RTU0UAAAAPAAADTGF2',
            'data_type': 'mp3',
        }

        messages = [
            ModelRequest(
                parts=[
                    UserPromptPart(
                        content=[
                            'Test audio',
                            AudioUrl(
                                url='https://example.com/audio.mp3',
                                media_type='audio/mp3',
                                force_download=True,
                            ),
                        ]
                    )
                ]
            )
        ]

        await m._map_messages(messages, {}, ModelRequestParameters())  # pyright: ignore[reportPrivateUsage,reportArgumentType]

        mock_download.assert_called_once()
        assert mock_download.call_args[0][0].url == 'https://example.com/audio.mp3'


@pytest.mark.vcr()
async def test_image_url_tool_response(allow_model_requests: None, openai_api_key: str):
    m = OpenAIChatModel('gpt-4o', provider=OpenAIProvider(api_key=openai_api_key))
    agent = Agent(m)

    @agent.tool_plain
    async def get_image() -> ImageUrl:
        return ImageUrl(url='https://t3.ftcdn.net/jpg/00/85/79/92/360_F_85799278_0BBGV9OAdQDTLnKwAPBCcg1J7QtiieJY.jpg')

    result = await agent.run(['What food is in the image you can get from the get_image tool?'])
    assert result.all_messages() == snapshot(
        [
            ModelRequest(
                parts=[
                    UserPromptPart(
                        content=['What food is in the image you can get from the get_image tool?'],
                        timestamp=IsDatetime(),
                    )
                ],
                timestamp=IsDatetime(),
                run_id=IsStr(),
            ),
            ModelResponse(
                parts=[ToolCallPart(tool_name='get_image', args='{}', tool_call_id='call_Xn7ZD27IylZB66yw2n38IWXe')],
                usage=RequestUsage(
                    input_tokens=46,
                    output_tokens=10,
                    details={
                        'accepted_prediction_tokens': 0,
                        'audio_tokens': 0,
                        'reasoning_tokens': 0,
                        'rejected_prediction_tokens': 0,
                    },
                ),
                model_name='gpt-4o-2024-08-06',
                timestamp=IsDatetime(),
                provider_name='openai',
                provider_url='https://api.openai.com/v1/',
<<<<<<< HEAD
                provider_details={'finish_reason': 'tool_calls'},
                provider_response_id='chatcmpl-CkZpBs2uAOr90Y3bazEGxLfYjrJgJ',
=======
                provider_details={
                    'finish_reason': 'tool_calls',
                    'timestamp': datetime(2025, 4, 29, 21, 7, 59, tzinfo=timezone.utc),
                },
                provider_response_id='chatcmpl-BRmTHlrARTzAHK1na9s80xDlQGYPX',
>>>>>>> 2173b1db
                finish_reason='tool_call',
                run_id=IsStr(),
            ),
            ModelRequest(
                parts=[
                    ToolReturnPart(
                        tool_name='get_image',
                        content='See file bd38f5',
                        tool_call_id='call_Xn7ZD27IylZB66yw2n38IWXe',
                        timestamp=IsDatetime(),
                    ),
                    UserPromptPart(
                        content=[
                            'This is file bd38f5:',
                            ImageUrl(
                                url='https://t3.ftcdn.net/jpg/00/85/79/92/360_F_85799278_0BBGV9OAdQDTLnKwAPBCcg1J7QtiieJY.jpg',
                                identifier='bd38f5',
                            ),
                        ],
                        timestamp=IsDatetime(),
                    ),
                ],
                timestamp=IsDatetime(),
                run_id=IsStr(),
            ),
            ModelResponse(
                parts=[TextPart(content='The image shows a potato.')],
                usage=RequestUsage(
                    input_tokens=507,
                    output_tokens=7,
                    details={
                        'accepted_prediction_tokens': 0,
                        'audio_tokens': 0,
                        'reasoning_tokens': 0,
                        'rejected_prediction_tokens': 0,
                    },
                ),
                model_name='gpt-4o-2024-08-06',
                timestamp=IsDatetime(),
                provider_name='openai',
                provider_url='https://api.openai.com/v1/',
<<<<<<< HEAD
                provider_details={'finish_reason': 'stop'},
                provider_response_id='chatcmpl-CkZpD3JSLa7qZKvU5yYhrf7L3wOxA',
=======
                provider_details={
                    'finish_reason': 'stop',
                    'timestamp': datetime(2025, 4, 29, 21, 8, tzinfo=timezone.utc),
                },
                provider_response_id='chatcmpl-BRmTI0Y2zmkGw27kLarhsmiFQTGxR',
>>>>>>> 2173b1db
                finish_reason='stop',
                run_id=IsStr(),
            ),
        ]
    )


async def test_image_as_binary_content_tool_response(
    allow_model_requests: None, image_content: BinaryContent, openai_api_key: str
):
    m = OpenAIChatModel('gpt-4o', provider=OpenAIProvider(api_key=openai_api_key))
    agent = Agent(m)

    @agent.tool_plain
    async def get_image() -> BinaryContent:
        return image_content

    result = await agent.run(['What fruit is in the image you can get from the get_image tool?'])
    assert result.all_messages() == snapshot(
        [
            ModelRequest(
                parts=[
                    UserPromptPart(
                        content=['What fruit is in the image you can get from the get_image tool?'],
                        timestamp=IsDatetime(),
                    )
                ],
                timestamp=IsDatetime(),
                run_id=IsStr(),
            ),
            ModelResponse(
                parts=[ToolCallPart(tool_name='get_image', args='{}', tool_call_id='call_Btn0GIzGr4ugNlLmkQghQUMY')],
                usage=RequestUsage(
                    input_tokens=46,
                    output_tokens=11,
                    details={
                        'accepted_prediction_tokens': 0,
                        'audio_tokens': 0,
                        'reasoning_tokens': 0,
                        'rejected_prediction_tokens': 0,
                    },
                ),
                model_name='gpt-4o-2024-08-06',
                timestamp=IsDatetime(),
                provider_name='openai',
                provider_url='https://api.openai.com/v1/',
                provider_details={
                    'finish_reason': 'tool_calls',
                    'timestamp': datetime(2025, 4, 29, 20, 21, 33, tzinfo=timezone.utc),
                },
                provider_response_id='chatcmpl-BRlkLhPc87BdohVobEJJCGq3rUAG2',
                finish_reason='tool_call',
                run_id=IsStr(),
            ),
            ModelRequest(
                parts=[
                    ToolReturnPart(
                        tool_name='get_image',
                        content='See file 1c8566',
                        tool_call_id='call_Btn0GIzGr4ugNlLmkQghQUMY',
                        timestamp=IsDatetime(),
                    ),
                    UserPromptPart(
                        content=[
                            'This is file 1c8566:',
                            image_content,
                        ],
                        timestamp=IsDatetime(),
                    ),
                ],
                timestamp=IsDatetime(),
                run_id=IsStr(),
            ),
            ModelResponse(
                parts=[TextPart(content='The image shows a kiwi fruit.')],
                usage=RequestUsage(
                    input_tokens=1185,
                    output_tokens=9,
                    details={
                        'accepted_prediction_tokens': 0,
                        'audio_tokens': 0,
                        'reasoning_tokens': 0,
                        'rejected_prediction_tokens': 0,
                    },
                ),
                model_name='gpt-4o-2024-08-06',
                timestamp=IsDatetime(),
                provider_name='openai',
                provider_url='https://api.openai.com/v1/',
                provider_details={
                    'finish_reason': 'stop',
                    'timestamp': datetime(2025, 4, 29, 20, 21, 36, tzinfo=timezone.utc),
                },
                provider_response_id='chatcmpl-BRlkORPA5rXMV3uzcOcgK4eQFKCVW',
                finish_reason='stop',
                run_id=IsStr(),
            ),
        ]
    )


async def test_image_as_binary_content_input(
    allow_model_requests: None, image_content: BinaryContent, openai_api_key: str
):
    m = OpenAIChatModel('gpt-4o', provider=OpenAIProvider(api_key=openai_api_key))
    agent = Agent(m)

    result = await agent.run(['What fruit is in the image?', image_content])
    assert result.output == snapshot('The fruit in the image is a kiwi.')


async def test_audio_as_binary_content_input(
    allow_model_requests: None, audio_content: BinaryContent, openai_api_key: str
):
    m = OpenAIChatModel('gpt-4o-audio-preview', provider=OpenAIProvider(api_key=openai_api_key))
    agent = Agent(m)

    result = await agent.run(['Whose name is mentioned in the audio?', audio_content])
    assert result.output == snapshot('The name mentioned in the audio is Marcelo.')
    assert result.usage() == snapshot(
        RunUsage(
            input_tokens=64,
            output_tokens=9,
            input_audio_tokens=44,
            details={
                'accepted_prediction_tokens': 0,
                'audio_tokens': 0,
                'reasoning_tokens': 0,
                'rejected_prediction_tokens': 0,
                'text_tokens': 9,
            },
            requests=1,
        )
    )


async def test_document_as_binary_content_input(
    allow_model_requests: None, document_content: BinaryContent, openai_api_key: str
):
    m = OpenAIChatModel('gpt-4o', provider=OpenAIProvider(api_key=openai_api_key))
    agent = Agent(m)

    result = await agent.run(['What is the main content on this document?', document_content])
    assert result.output == snapshot('The main content of the document is "Dummy PDF file."')


async def test_text_document_url_input(allow_model_requests: None, openai_api_key: str):
    m = OpenAIChatModel('gpt-4o', provider=OpenAIProvider(api_key=openai_api_key))
    agent = Agent(m)

    document_url = DocumentUrl(url='https://www.w3.org/TR/2003/REC-PNG-20031110/iso_8859-1.txt')

    result = await agent.run(['What is the main content on this document, in one sentence?', document_url])
    assert result.output == snapshot(
        'The document lists the graphical characters defined by ISO 8859-1 (1987) with their hexadecimal codes and descriptions.'
    )


async def test_text_document_as_binary_content_input(
    allow_model_requests: None, text_document_content: BinaryContent, openai_api_key: str
):
    m = OpenAIChatModel('gpt-4o', provider=OpenAIProvider(api_key=openai_api_key))
    agent = Agent(m)

    result = await agent.run(['What is the main content on this document?', text_document_content])
    assert result.output == snapshot(
        'The main content of the document is simply the text "Dummy TXT file." It does not appear to contain any other detailed information.'
    )


async def test_document_as_binary_content_input_with_tool(
    allow_model_requests: None, document_content: BinaryContent, openai_api_key: str
):
    m = OpenAIChatModel('gpt-4o', provider=OpenAIProvider(api_key=openai_api_key))
    agent = Agent(m)

    @agent.tool_plain
    async def get_upper_case(text: str) -> str:
        return text.upper()

    result = await agent.run(
        [
            'What is the main content on this document? Use the get_upper_case tool to get the upper case of the text.',
            document_content,
        ]
    )

    assert result.output == snapshot('The main content of the document is "DUMMY PDF FILE" in uppercase.')


def test_model_status_error(allow_model_requests: None) -> None:
    mock_client = MockOpenAI.create_mock(
        APIStatusError(
            'test error',
            response=httpx.Response(status_code=500, request=httpx.Request('POST', 'https://example.com/v1')),
            body={'error': 'test error'},
        )
    )
    m = OpenAIChatModel('gpt-4o', provider=OpenAIProvider(openai_client=mock_client))
    agent = Agent(m)
    with pytest.raises(ModelHTTPError) as exc_info:
        agent.run_sync('hello')
    assert str(exc_info.value) == snapshot("status_code: 500, model_name: gpt-4o, body: {'error': 'test error'}")


def test_model_connection_error(allow_model_requests: None) -> None:
    mock_client = MockOpenAI.create_mock(
        APIConnectionError(
            message='Connection to http://localhost:11434/v1 timed out',
            request=httpx.Request('POST', 'http://localhost:11434/v1'),
        )
    )
    m = OpenAIChatModel('gpt-4o', provider=OpenAIProvider(openai_client=mock_client))
    agent = Agent(m)
    with pytest.raises(ModelAPIError) as exc_info:
        agent.run_sync('hello')
    assert exc_info.value.model_name == 'gpt-4o'
    assert 'Connection to http://localhost:11434/v1 timed out' in str(exc_info.value.message)


def test_responses_model_connection_error(allow_model_requests: None) -> None:
    mock_client = MockOpenAIResponses.create_mock(
        APIConnectionError(
            message='Connection to http://localhost:11434/v1 timed out',
            request=httpx.Request('POST', 'http://localhost:11434/v1'),
        )
    )
    m = OpenAIResponsesModel('o3-mini', provider=OpenAIProvider(openai_client=mock_client))
    agent = Agent(m)
    with pytest.raises(ModelAPIError) as exc_info:
        agent.run_sync('hello')
    assert exc_info.value.model_name == 'o3-mini'
    assert 'Connection to http://localhost:11434/v1 timed out' in str(exc_info.value.message)


@pytest.mark.parametrize('model_name', ['o3-mini', 'gpt-4o-mini', 'gpt-4.5-preview'])
async def test_max_completion_tokens(allow_model_requests: None, model_name: str, openai_api_key: str):
    m = OpenAIChatModel(model_name, provider=OpenAIProvider(api_key=openai_api_key))
    agent = Agent(m, model_settings=ModelSettings(max_tokens=100))

    result = await agent.run('hello')
    assert result.output == IsStr()


async def test_multiple_agent_tool_calls(allow_model_requests: None, gemini_api_key: str, openai_api_key: str):
    gemini_model = GoogleModel('gemini-2.0-flash-exp', provider=GoogleProvider(api_key=gemini_api_key))
    openai_model = OpenAIChatModel('gpt-4o-mini', provider=OpenAIProvider(api_key=openai_api_key))

    agent = Agent(model=gemini_model)

    @agent.tool_plain
    async def get_capital(country: str) -> str:
        """Get the capital of a country.

        Args:
            country: The country name.
        """
        if country == 'France':
            return 'Paris'
        elif country == 'England':
            return 'London'
        else:
            raise ValueError(f'Country {country} not supported.')  # pragma: no cover

    result = await agent.run('What is the capital of France?')
    assert result.output == snapshot('The capital of France is Paris.\n')

    result = await agent.run(
        'What is the capital of England?', model=openai_model, message_history=result.all_messages()
    )
    assert result.output == snapshot('The capital of England is London.')


async def test_message_history_can_start_with_model_response(allow_model_requests: None, openai_api_key: str):
    """Test that an agent run with message_history starting with ModelResponse is executed correctly."""

    openai_model = OpenAIChatModel('gpt-4.1-mini', provider=OpenAIProvider(api_key=openai_api_key))

    message_history = [ModelResponse(parts=[TextPart('Where do you want to go today?')])]

    agent = Agent(model=openai_model)

    result = await agent.run('Answer in 5 words only. Who is Tux?', message_history=message_history)

    assert result.output == snapshot('Linux mascot, a penguin character.')
    assert result.all_messages() == snapshot(
        [
            ModelResponse(
                parts=[TextPart(content='Where do you want to go today?')],
                timestamp=IsDatetime(),
            ),
            ModelRequest(
                parts=[
                    UserPromptPart(
                        content='Answer in 5 words only. Who is Tux?',
                        timestamp=IsDatetime(),
                    )
                ],
                timestamp=IsDatetime(),
                run_id=IsStr(),
            ),
            ModelResponse(
                parts=[TextPart(content='Linux mascot, a penguin character.')],
                usage=RequestUsage(
                    input_tokens=31,
                    output_tokens=8,
                    details={
                        'accepted_prediction_tokens': 0,
                        'audio_tokens': 0,
                        'reasoning_tokens': 0,
                        'rejected_prediction_tokens': 0,
                    },
                ),
                model_name='gpt-4.1-mini-2025-04-14',
                timestamp=IsDatetime(),
                provider_name='openai',
                provider_url='https://api.openai.com/v1/',
                provider_details={
                    'finish_reason': 'stop',
                    'timestamp': datetime(2025, 11, 22, 10, 1, 40, tzinfo=timezone.utc),
                },
                provider_response_id='chatcmpl-Ceeiy4ivEE0hcL1EX5ZfLuW5xNUXB',
                finish_reason='stop',
                run_id=IsStr(),
            ),
        ]
    )


async def test_extra_headers(allow_model_requests: None, openai_api_key: str):
    # This test doesn't do anything, it's just here to ensure that calls with `extra_headers` don't cause errors, including type.
    m = OpenAIChatModel('gpt-4o', provider=OpenAIProvider(api_key=openai_api_key))
    agent = Agent(m, model_settings=OpenAIChatModelSettings(extra_headers={'Extra-Header-Key': 'Extra-Header-Value'}))
    await agent.run('hello')


async def test_user_id(allow_model_requests: None, openai_api_key: str):
    # This test doesn't do anything, it's just here to ensure that calls with `user` don't cause errors, including type.
    # Since we use VCR, creating tests with an `httpx.Transport` is not possible.
    m = OpenAIChatModel('gpt-4o', provider=OpenAIProvider(api_key=openai_api_key))
    agent = Agent(m, model_settings=OpenAIChatModelSettings(openai_user='user_id'))
    await agent.run('hello')


@dataclass
class MyDefaultDc:
    x: int = 1


class MyEnum(Enum):
    a = 'a'
    b = 'b'


@dataclass
class MyRecursiveDc:
    field: MyRecursiveDc | None
    my_enum: MyEnum = Field(description='my enum')


@dataclass
class MyDefaultRecursiveDc:
    field: MyDefaultRecursiveDc | None = None


class MyModel(BaseModel):
    foo: str


class MyDc(BaseModel):
    foo: str


class MyOptionalDc(BaseModel):
    foo: str | None
    bar: str


class MyExtrasDc(BaseModel, extra='allow'):
    foo: str


class MyNormalTypedDict(TypedDict):
    foo: str


class MyOptionalTypedDict(TypedDict):
    foo: NotRequired[str]
    bar: str


class MyPartialTypedDict(TypedDict, total=False):
    foo: str


class MyExtrasModel(BaseModel, extra='allow'):
    pass


def strict_compatible_tool(x: int) -> str:
    return str(x)  # pragma: no cover


def tool_with_default(x: int = 1) -> str:
    return f'{x}'  # pragma: no cover


def tool_with_datetime(x: datetime) -> str:
    return f'{x}'  # pragma: no cover


def tool_with_url(x: AnyUrl) -> str:
    return f'{x}'  # pragma: no cover


def tool_with_recursion(x: MyRecursiveDc, y: MyDefaultRecursiveDc):
    return f'{x} {y}'  # pragma: no cover


def tool_with_model(x: MyModel) -> str:
    return f'{x}'  # pragma: no cover


def tool_with_dataclass(x: MyDc) -> str:
    return f'{x}'  # pragma: no cover


def tool_with_optional_dataclass(x: MyOptionalDc) -> str:
    return f'{x}'  # pragma: no cover


def tool_with_dataclass_with_extras(x: MyExtrasDc) -> str:
    return f'{x}'  # pragma: no cover


def tool_with_typed_dict(x: MyNormalTypedDict) -> str:
    return f'{x}'  # pragma: no cover


def tool_with_optional_typed_dict(x: MyOptionalTypedDict) -> str:
    return f'{x}'  # pragma: no cover


def tool_with_partial_typed_dict(x: MyPartialTypedDict) -> str:
    return f'{x}'  # pragma: no cover


def tool_with_model_with_extras(x: MyExtrasModel) -> str:
    return f'{x}'  # pragma: no cover


def tool_with_kwargs(x: int, **kwargs: Any) -> str:
    return f'{x} {kwargs}'  # pragma: no cover


def tool_with_typed_kwargs(x: int, **kwargs: int) -> str:
    return f'{x} {kwargs}'  # pragma: no cover


def tool_with_union(x: int | MyDefaultDc) -> str:
    return f'{x}'  # pragma: no cover


def tool_with_discriminated_union(
    x: Annotated[
        Annotated[int, Tag('int')] | Annotated[MyDefaultDc, Tag('MyDefaultDc')],
        Discriminator(lambda x: type(x).__name__),
    ],
) -> str:
    return f'{x}'  # pragma: no cover


def tool_with_lists(x: list[int], y: list[MyDefaultDc]) -> str:
    return f'{x} {y}'  # pragma: no cover


def tool_with_tuples(x: tuple[int], y: tuple[str] = ('abc',)) -> str:
    return f'{x} {y}'  # pragma: no cover


@pytest.mark.parametrize(
    'tool,tool_strict,expected_params,expected_strict',
    [
        (
            strict_compatible_tool,
            False,
            snapshot(
                {
                    'additionalProperties': False,
                    'properties': {'x': {'type': 'integer'}},
                    'required': ['x'],
                    'type': 'object',
                }
            ),
            snapshot(None),
        ),
        (
            tool_with_default,
            None,
            snapshot(
                {
                    'additionalProperties': False,
                    'properties': {'x': {'default': 1, 'type': 'integer'}},
                    'type': 'object',
                }
            ),
            snapshot(None),
        ),
        (
            tool_with_datetime,
            None,
            snapshot(
                {
                    'additionalProperties': False,
                    'properties': {'x': {'format': 'date-time', 'type': 'string'}},
                    'required': ['x'],
                    'type': 'object',
                }
            ),
            snapshot(True),
        ),
        (
            tool_with_url,
            None,
            snapshot(
                {
                    'additionalProperties': False,
                    'properties': {'x': {'format': 'uri', 'minLength': 1, 'type': 'string'}},
                    'required': ['x'],
                    'type': 'object',
                }
            ),
            snapshot(None),
        ),
        (
            tool_with_url,
            True,
            snapshot(
                {
                    'additionalProperties': False,
                    'properties': {'x': {'type': 'string', 'description': 'minLength=1, format=uri'}},
                    'required': ['x'],
                    'type': 'object',
                }
            ),
            snapshot(True),
        ),
        (
            tool_with_recursion,
            None,
            snapshot(
                {
                    '$defs': {
                        'MyDefaultRecursiveDc': {
                            'properties': {
                                'field': {
                                    'anyOf': [{'$ref': '#/$defs/MyDefaultRecursiveDc'}, {'type': 'null'}],
                                    'default': None,
                                }
                            },
                            'type': 'object',
                            'additionalProperties': False,
                        },
                        'MyEnum': {'enum': ['a', 'b'], 'type': 'string'},
                        'MyRecursiveDc': {
                            'properties': {
                                'field': {'anyOf': [{'$ref': '#/$defs/MyRecursiveDc'}, {'type': 'null'}]},
                                'my_enum': {'description': 'my enum', 'anyOf': [{'$ref': '#/$defs/MyEnum'}]},
                            },
                            'required': ['field', 'my_enum'],
                            'type': 'object',
                            'additionalProperties': False,
                        },
                    },
                    'additionalProperties': False,
                    'properties': {
                        'x': {'$ref': '#/$defs/MyRecursiveDc'},
                        'y': {'$ref': '#/$defs/MyDefaultRecursiveDc'},
                    },
                    'required': ['x', 'y'],
                    'type': 'object',
                }
            ),
            snapshot(None),
        ),
        (
            tool_with_recursion,
            True,
            snapshot(
                {
                    '$defs': {
                        'MyDefaultRecursiveDc': {
                            'properties': {
                                'field': {'anyOf': [{'$ref': '#/$defs/MyDefaultRecursiveDc'}, {'type': 'null'}]}
                            },
                            'type': 'object',
                            'additionalProperties': False,
                            'required': ['field'],
                        },
                        'MyEnum': {'enum': ['a', 'b'], 'type': 'string'},
                        'MyRecursiveDc': {
                            'properties': {
                                'field': {'anyOf': [{'$ref': '#/$defs/MyRecursiveDc'}, {'type': 'null'}]},
                                'my_enum': {'description': 'my enum', 'anyOf': [{'$ref': '#/$defs/MyEnum'}]},
                            },
                            'type': 'object',
                            'additionalProperties': False,
                            'required': ['field', 'my_enum'],
                        },
                    },
                    'additionalProperties': False,
                    'properties': {
                        'x': {'$ref': '#/$defs/MyRecursiveDc'},
                        'y': {'$ref': '#/$defs/MyDefaultRecursiveDc'},
                    },
                    'required': ['x', 'y'],
                    'type': 'object',
                }
            ),
            snapshot(True),
        ),
        (
            tool_with_model,
            None,
            snapshot(
                {
                    'additionalProperties': False,
                    'properties': {'foo': {'type': 'string'}},
                    'required': ['foo'],
                    'type': 'object',
                }
            ),
            snapshot(True),
        ),
        (
            tool_with_dataclass,
            None,
            snapshot(
                {
                    'additionalProperties': False,
                    'properties': {'foo': {'type': 'string'}},
                    'required': ['foo'],
                    'type': 'object',
                }
            ),
            snapshot(True),
        ),
        (
            tool_with_optional_dataclass,
            None,
            snapshot(
                {
                    'additionalProperties': False,
                    'properties': {'foo': {'anyOf': [{'type': 'string'}, {'type': 'null'}]}, 'bar': {'type': 'string'}},
                    'required': ['foo', 'bar'],
                    'type': 'object',
                }
            ),
            snapshot(True),
        ),
        (
            tool_with_dataclass_with_extras,
            None,
            snapshot(
                {
                    'additionalProperties': True,
                    'properties': {'foo': {'type': 'string'}},
                    'required': ['foo'],
                    'type': 'object',
                }
            ),
            snapshot(None),
        ),
        (
            tool_with_typed_dict,
            None,
            snapshot(
                {
                    'additionalProperties': False,
                    'properties': {'foo': {'type': 'string'}},
                    'required': ['foo'],
                    'type': 'object',
                }
            ),
            snapshot(True),
        ),
        (
            tool_with_optional_typed_dict,
            None,
            snapshot(
                {
                    'additionalProperties': False,
                    'properties': {'foo': {'type': 'string'}, 'bar': {'type': 'string'}},
                    'required': ['bar'],
                    'type': 'object',
                }
            ),
            snapshot(None),
        ),
        (
            tool_with_partial_typed_dict,
            None,
            snapshot(
                {
                    'additionalProperties': False,
                    'properties': {'foo': {'type': 'string'}},
                    'type': 'object',
                }
            ),
            snapshot(None),
        ),
        (
            tool_with_model_with_extras,
            None,
            snapshot(
                {
                    'additionalProperties': True,
                    'properties': {},
                    'type': 'object',
                }
            ),
            snapshot(None),
        ),
        (
            tool_with_model_with_extras,
            True,
            snapshot(
                {
                    'additionalProperties': False,
                    'properties': {},
                    'required': [],
                    'type': 'object',
                }
            ),
            snapshot(True),
        ),
        (
            tool_with_kwargs,
            None,
            snapshot(
                {
                    'additionalProperties': True,
                    'properties': {'x': {'type': 'integer'}},
                    'required': ['x'],
                    'type': 'object',
                }
            ),
            snapshot(None),
        ),
        (
            tool_with_kwargs,
            True,
            snapshot(
                {
                    'additionalProperties': False,
                    'properties': {'x': {'type': 'integer'}},
                    'required': ['x'],
                    'type': 'object',
                }
            ),
            snapshot(True),
        ),
        (
            tool_with_typed_kwargs,
            None,
            snapshot(
                {
                    'additionalProperties': {'type': 'integer'},
                    'properties': {'x': {'type': 'integer'}},
                    'required': ['x'],
                    'type': 'object',
                }
            ),
            snapshot(None),
        ),
        (
            tool_with_union,
            None,
            snapshot(
                {
                    '$defs': {
                        'MyDefaultDc': {
                            'properties': {'x': {'default': 1, 'type': 'integer'}},
                            'type': 'object',
                            'additionalProperties': False,
                        }
                    },
                    'additionalProperties': False,
                    'properties': {'x': {'anyOf': [{'type': 'integer'}, {'$ref': '#/$defs/MyDefaultDc'}]}},
                    'required': ['x'],
                    'type': 'object',
                }
            ),
            snapshot(None),
        ),
        (
            tool_with_union,
            True,
            snapshot(
                {
                    '$defs': {
                        'MyDefaultDc': {
                            'properties': {'x': {'type': 'integer'}},
                            'required': ['x'],
                            'type': 'object',
                            'additionalProperties': False,
                        }
                    },
                    'additionalProperties': False,
                    'properties': {'x': {'anyOf': [{'type': 'integer'}, {'$ref': '#/$defs/MyDefaultDc'}]}},
                    'required': ['x'],
                    'type': 'object',
                }
            ),
            snapshot(True),
        ),
        (
            tool_with_discriminated_union,
            None,
            snapshot(
                {
                    '$defs': {
                        'MyDefaultDc': {
                            'properties': {'x': {'default': 1, 'type': 'integer'}},
                            'type': 'object',
                            'additionalProperties': False,
                        }
                    },
                    'additionalProperties': False,
                    'properties': {'x': {'oneOf': [{'type': 'integer'}, {'$ref': '#/$defs/MyDefaultDc'}]}},
                    'required': ['x'],
                    'type': 'object',
                }
            ),
            snapshot(None),
        ),
        (
            tool_with_discriminated_union,
            True,
            snapshot(
                {
                    '$defs': {
                        'MyDefaultDc': {
                            'properties': {'x': {'type': 'integer'}},
                            'required': ['x'],
                            'type': 'object',
                            'additionalProperties': False,
                        }
                    },
                    'additionalProperties': False,
                    'properties': {'x': {'anyOf': [{'type': 'integer'}, {'$ref': '#/$defs/MyDefaultDc'}]}},
                    'required': ['x'],
                    'type': 'object',
                }
            ),
            snapshot(True),
        ),
        (
            tool_with_lists,
            None,
            snapshot(
                {
                    '$defs': {
                        'MyDefaultDc': {
                            'properties': {'x': {'default': 1, 'type': 'integer'}},
                            'type': 'object',
                            'additionalProperties': False,
                        }
                    },
                    'additionalProperties': False,
                    'properties': {
                        'x': {'items': {'type': 'integer'}, 'type': 'array'},
                        'y': {'items': {'$ref': '#/$defs/MyDefaultDc'}, 'type': 'array'},
                    },
                    'required': ['x', 'y'],
                    'type': 'object',
                }
            ),
            snapshot(None),
        ),
        (
            tool_with_lists,
            True,
            snapshot(
                {
                    '$defs': {
                        'MyDefaultDc': {
                            'properties': {'x': {'type': 'integer'}},
                            'required': ['x'],
                            'type': 'object',
                            'additionalProperties': False,
                        }
                    },
                    'additionalProperties': False,
                    'properties': {
                        'x': {'items': {'type': 'integer'}, 'type': 'array'},
                        'y': {'items': {'$ref': '#/$defs/MyDefaultDc'}, 'type': 'array'},
                    },
                    'required': ['x', 'y'],
                    'type': 'object',
                }
            ),
            snapshot(True),
        ),
        (
            tool_with_tuples,
            None,
            snapshot(
                {
                    'additionalProperties': False,
                    'properties': {
                        'x': {'maxItems': 1, 'minItems': 1, 'prefixItems': [{'type': 'integer'}], 'type': 'array'},
                        'y': {
                            'default': ['abc'],
                            'maxItems': 1,
                            'minItems': 1,
                            'prefixItems': [{'type': 'string'}],
                            'type': 'array',
                        },
                    },
                    'required': ['x'],
                    'type': 'object',
                }
            ),
            snapshot(None),
        ),
        (
            tool_with_tuples,
            True,
            snapshot(
                {
                    'additionalProperties': False,
                    'properties': {
                        'x': {'maxItems': 1, 'minItems': 1, 'prefixItems': [{'type': 'integer'}], 'type': 'array'},
                        'y': {'maxItems': 1, 'minItems': 1, 'prefixItems': [{'type': 'string'}], 'type': 'array'},
                    },
                    'required': ['x', 'y'],
                    'type': 'object',
                }
            ),
            snapshot(True),
        ),
        # (tool, None, snapshot({}), snapshot({})),
        # (tool, True, snapshot({}), snapshot({})),
    ],
)
async def test_strict_mode_cannot_infer_strict(
    allow_model_requests: None,
    tool: Callable[..., Any],
    tool_strict: bool | None,
    expected_params: dict[str, Any],
    expected_strict: bool | None,
):
    """Test that strict mode settings are properly passed to OpenAI and respect precedence rules."""
    # Create a mock completion for testing
    c = completion_message(ChatCompletionMessage(content='world', role='assistant'))

    async def assert_strict(expected_strict: bool | None, profile: ModelProfile | None = None):
        mock_client = MockOpenAI.create_mock(c)
        m = OpenAIChatModel('gpt-4o', provider=OpenAIProvider(openai_client=mock_client), profile=profile)
        agent = Agent(m)

        agent.tool_plain(strict=tool_strict)(tool)

        await agent.run('hello')
        kwargs = get_mock_chat_completion_kwargs(mock_client)[0]
        assert 'tools' in kwargs, kwargs

        assert kwargs['tools'][0]['function']['parameters'] == expected_params
        actual_strict = kwargs['tools'][0]['function'].get('strict')
        assert actual_strict == expected_strict
        if actual_strict is None:
            # If strict is included, it should be non-None
            assert 'strict' not in kwargs['tools'][0]['function']

    await assert_strict(expected_strict)

    # If the model profile says strict is not supported, we never pass strict
    await assert_strict(
        None,
        profile=OpenAIModelProfile(openai_supports_strict_tool_definition=False).update(
            openai_model_profile('test-model')
        ),
    )


def test_strict_schema():
    class Apple(BaseModel):
        kind: Literal['apple'] = 'apple'

    class Banana(BaseModel):
        kind: Literal['banana'] = 'banana'

    class MyModel(BaseModel):
        # We have all these different crazy fields to achieve coverage
        my_recursive: MyModel | None = None
        my_patterns: dict[Annotated[str, Field(pattern='^my-pattern$')], str]
        my_tuple: tuple[int]
        my_list: list[float]
        my_discriminated_union: Annotated[Apple | Banana, Discriminator('kind')]

    assert OpenAIJsonSchemaTransformer(MyModel.model_json_schema(), strict=True).walk() == snapshot(
        {
            '$defs': {
                'Apple': {
                    'additionalProperties': False,
                    'properties': {'kind': {'const': 'apple', 'type': 'string'}},
                    'required': ['kind'],
                    'type': 'object',
                },
                'Banana': {
                    'additionalProperties': False,
                    'properties': {'kind': {'const': 'banana', 'type': 'string'}},
                    'required': ['kind'],
                    'type': 'object',
                },
                'MyModel': {
                    'additionalProperties': False,
                    'properties': {
                        'my_discriminated_union': {'anyOf': [{'$ref': '#/$defs/Apple'}, {'$ref': '#/$defs/Banana'}]},
                        'my_list': {'items': {'type': 'number'}, 'type': 'array'},
                        'my_patterns': {
                            'additionalProperties': False,
                            'description': "patternProperties={'^my-pattern$': {'type': 'string'}}",
                            'type': 'object',
                            'properties': {},
                            'required': [],
                        },
                        'my_recursive': {'anyOf': [{'$ref': '#'}, {'type': 'null'}]},
                        'my_tuple': {
                            'maxItems': 1,
                            'minItems': 1,
                            'prefixItems': [{'type': 'integer'}],
                            'type': 'array',
                        },
                    },
                    'required': ['my_recursive', 'my_patterns', 'my_tuple', 'my_list', 'my_discriminated_union'],
                    'type': 'object',
                },
            },
            'properties': {
                'my_recursive': {'anyOf': [{'$ref': '#'}, {'type': 'null'}]},
                'my_patterns': {
                    'type': 'object',
                    'description': "patternProperties={'^my-pattern$': {'type': 'string'}}",
                    'additionalProperties': False,
                    'properties': {},
                    'required': [],
                },
                'my_tuple': {'maxItems': 1, 'minItems': 1, 'prefixItems': [{'type': 'integer'}], 'type': 'array'},
                'my_list': {'items': {'type': 'number'}, 'type': 'array'},
                'my_discriminated_union': {'anyOf': [{'$ref': '#/$defs/Apple'}, {'$ref': '#/$defs/Banana'}]},
            },
            'required': ['my_recursive', 'my_patterns', 'my_tuple', 'my_list', 'my_discriminated_union'],
            'type': 'object',
            'additionalProperties': False,
        }
    )


def test_native_output_strict_mode(allow_model_requests: None):
    class CityLocation(BaseModel):
        city: str
        country: str

    c = completion_message(
        ChatCompletionMessage(content='{"city": "Mexico City", "country": "Mexico"}', role='assistant'),
    )
    mock_client = MockOpenAI.create_mock(c)
    model = OpenAIChatModel('gpt-4o', provider=OpenAIProvider(openai_client=mock_client))

    # Explicit strict=True
    agent = Agent(model, output_type=NativeOutput(CityLocation, strict=True))

    agent.run_sync('What is the capital of Mexico?')
    assert get_mock_chat_completion_kwargs(mock_client)[-1]['response_format']['json_schema']['strict'] is True

    # Explicit strict=False
    agent = Agent(model, output_type=NativeOutput(CityLocation, strict=False))

    agent.run_sync('What is the capital of Mexico?')
    assert get_mock_chat_completion_kwargs(mock_client)[-1]['response_format']['json_schema']['strict'] is False

    # Strict-compatible
    agent = Agent(model, output_type=NativeOutput(CityLocation))

    agent.run_sync('What is the capital of Mexico?')
    assert get_mock_chat_completion_kwargs(mock_client)[-1]['response_format']['json_schema']['strict'] is True

    # Strict-incompatible
    CityLocation.model_config = ConfigDict(extra='allow')

    agent = Agent(model, output_type=NativeOutput(CityLocation))

    agent.run_sync('What is the capital of Mexico?')
    assert get_mock_chat_completion_kwargs(mock_client)[-1]['response_format']['json_schema']['strict'] is False


async def test_openai_instructions(allow_model_requests: None, openai_api_key: str):
    m = OpenAIChatModel('gpt-4o', provider=OpenAIProvider(api_key=openai_api_key))
    agent = Agent(m, instructions='You are a helpful assistant.')

    result = await agent.run('What is the capital of France?')
    assert result.all_messages() == snapshot(
        [
            ModelRequest(
                parts=[UserPromptPart(content='What is the capital of France?', timestamp=IsDatetime())],
                timestamp=IsDatetime(),
                instructions='You are a helpful assistant.',
                run_id=IsStr(),
            ),
            ModelResponse(
                parts=[TextPart(content='The capital of France is Paris.')],
                usage=RequestUsage(
                    input_tokens=24,
                    output_tokens=8,
                    details={
                        'accepted_prediction_tokens': 0,
                        'audio_tokens': 0,
                        'reasoning_tokens': 0,
                        'rejected_prediction_tokens': 0,
                    },
                ),
                model_name='gpt-4o-2024-08-06',
                timestamp=IsDatetime(),
                provider_name='openai',
                provider_url='https://api.openai.com/v1/',
                provider_details={
                    'finish_reason': 'stop',
                    'timestamp': datetime(2025, 4, 7, 16, 30, 56, tzinfo=timezone.utc),
                },
                provider_response_id='chatcmpl-BJjf61mLb9z5H45ClJzbx0UWKwjo1',
                finish_reason='stop',
                run_id=IsStr(),
            ),
        ]
    )


async def test_openai_model_without_system_prompt(allow_model_requests: None, openai_api_key: str):
    m = OpenAIChatModel('o3-mini', provider=OpenAIProvider(api_key=openai_api_key))
    agent = Agent(m, system_prompt='You are a potato.')
    result = await agent.run()
    assert result.output == snapshot(
        "That's right—I am a potato! A spud of many talents, here to help you out. How can this humble potato be of service today?"
    )


async def test_openai_instructions_with_tool_calls_keep_instructions(allow_model_requests: None, openai_api_key: str):
    m = OpenAIChatModel('gpt-4.1-mini', provider=OpenAIProvider(api_key=openai_api_key))
    agent = Agent(m, instructions='You are a helpful assistant.')

    @agent.tool_plain
    async def get_temperature(city: str) -> float:
        return 20.0

    result = await agent.run('What is the temperature in Tokyo?')
    assert result.all_messages() == snapshot(
        [
            ModelRequest(
                parts=[UserPromptPart(content='What is the temperature in Tokyo?', timestamp=IsDatetime())],
                timestamp=IsDatetime(),
                instructions='You are a helpful assistant.',
                run_id=IsStr(),
            ),
            ModelResponse(
                parts=[ToolCallPart(tool_name='get_temperature', args='{"city":"Tokyo"}', tool_call_id=IsStr())],
                usage=RequestUsage(
                    input_tokens=50,
                    output_tokens=15,
                    details={
                        'accepted_prediction_tokens': 0,
                        'audio_tokens': 0,
                        'reasoning_tokens': 0,
                        'rejected_prediction_tokens': 0,
                    },
                ),
                model_name='gpt-4.1-mini-2025-04-14',
                timestamp=IsDatetime(),
                provider_name='openai',
                provider_url='https://api.openai.com/v1/',
                provider_details={
                    'finish_reason': 'tool_calls',
                    'timestamp': datetime(2025, 4, 16, 13, 37, 14, tzinfo=timezone.utc),
                },
                provider_response_id='chatcmpl-BMxEwRA0p0gJ52oKS7806KAlfMhqq',
                finish_reason='tool_call',
                run_id=IsStr(),
            ),
            ModelRequest(
                parts=[
                    ToolReturnPart(
                        tool_name='get_temperature', content=20.0, tool_call_id=IsStr(), timestamp=IsDatetime()
                    )
                ],
                timestamp=IsDatetime(),
                instructions='You are a helpful assistant.',
                run_id=IsStr(),
            ),
            ModelResponse(
                parts=[TextPart(content='The temperature in Tokyo is currently 20.0 degrees Celsius.')],
                usage=RequestUsage(
                    input_tokens=75,
                    output_tokens=15,
                    details={
                        'accepted_prediction_tokens': 0,
                        'audio_tokens': 0,
                        'reasoning_tokens': 0,
                        'rejected_prediction_tokens': 0,
                    },
                ),
                model_name='gpt-4.1-mini-2025-04-14',
                timestamp=IsDatetime(),
                provider_name='openai',
                provider_url='https://api.openai.com/v1/',
                provider_details={
                    'finish_reason': 'stop',
                    'timestamp': datetime(2025, 4, 16, 13, 37, 15, tzinfo=timezone.utc),
                },
                provider_response_id='chatcmpl-BMxEx6B8JEj6oDC45MOWKp0phg8UP',
                finish_reason='stop',
                run_id=IsStr(),
            ),
        ]
    )


async def test_openai_model_thinking_part(allow_model_requests: None, openai_api_key: str):
    provider = OpenAIProvider(api_key=openai_api_key)
    responses_model = OpenAIResponsesModel('o3-mini', provider=provider)
    settings = OpenAIResponsesModelSettings(openai_reasoning_effort='high', openai_reasoning_summary='detailed')
    agent = Agent(responses_model, model_settings=settings)

    result = await agent.run('How do I cross the street?')
    assert result.all_messages() == snapshot(
        [
            ModelRequest(
                parts=[UserPromptPart(content='How do I cross the street?', timestamp=IsDatetime())],
                timestamp=IsDatetime(),
                run_id=IsStr(),
            ),
            ModelResponse(
                parts=[
                    ThinkingPart(
                        content=IsStr(),
                        id='rs_68c1fa166e9c81979ff56b16882744f1093f57e27128848a',
                        signature=IsStr(),
                        provider_name='openai',
                    ),
                    ThinkingPart(content=IsStr(), id='rs_68c1fa166e9c81979ff56b16882744f1093f57e27128848a'),
                    TextPart(content=IsStr(), id='msg_68c1fa1ec9448197b5c8f78a90999360093f57e27128848a'),
                ],
                usage=RequestUsage(input_tokens=13, output_tokens=1915, details={'reasoning_tokens': 1600}),
                model_name='o3-mini-2025-01-31',
                timestamp=IsDatetime(),
                provider_name='openai',
                provider_url='https://api.openai.com/v1/',
                provider_details={
                    'finish_reason': 'completed',
                    'timestamp': datetime(2025, 9, 10, 22, 21, 57, tzinfo=timezone.utc),
                },
                provider_response_id='resp_68c1fa0523248197888681b898567bde093f57e27128848a',
                finish_reason='stop',
                run_id=IsStr(),
            ),
        ]
    )

    result = await agent.run(
        'Considering the way to cross the street, analogously, how do I cross the river?',
        model=OpenAIChatModel('o3-mini', provider=provider),
        message_history=result.all_messages(),
    )
    assert result.new_messages() == snapshot(
        [
            ModelRequest(
                parts=[
                    UserPromptPart(
                        content='Considering the way to cross the street, analogously, how do I cross the river?',
                        timestamp=IsDatetime(),
                    )
                ],
                timestamp=IsDatetime(),
                run_id=IsStr(),
            ),
            ModelResponse(
                parts=[TextPart(content=IsStr())],
                usage=RequestUsage(
                    input_tokens=577,
                    output_tokens=2320,
                    details={
                        'accepted_prediction_tokens': 0,
                        'audio_tokens': 0,
                        'reasoning_tokens': 1792,
                        'rejected_prediction_tokens': 0,
                    },
                ),
                model_name='o3-mini-2025-01-31',
                timestamp=IsDatetime(),
                provider_name='openai',
                provider_url='https://api.openai.com/v1/',
                provider_details={
                    'finish_reason': 'stop',
                    'timestamp': datetime(2025, 9, 10, 22, 22, 24, tzinfo=timezone.utc),
                },
                provider_response_id='chatcmpl-CENUmtwDD0HdvTUYL6lUeijDtxrZL',
                finish_reason='stop',
                run_id=IsStr(),
            ),
        ]
    )


async def test_openai_instructions_with_logprobs(allow_model_requests: None):
    # Create a mock response with logprobs
    c = completion_message(
        ChatCompletionMessage(content='world', role='assistant'),
        logprobs=ChoiceLogprobs(
            content=[
                ChatCompletionTokenLogprob(
                    token='world', logprob=-0.6931, top_logprobs=[], bytes=[119, 111, 114, 108, 100]
                )
            ],
        ),
    )

    mock_client = MockOpenAI.create_mock(c)
    m = OpenAIChatModel(
        'gpt-4o',
        provider=OpenAIProvider(openai_client=mock_client),
    )
    agent = Agent(m, instructions='You are a helpful assistant.')
    result = await agent.run(
        'What is the capital of Minas Gerais?',
        model_settings=OpenAIChatModelSettings(openai_logprobs=True),
    )
    messages = result.all_messages()
    response = cast(Any, messages[1])
    assert response.provider_details is not None
    assert response.provider_details['logprobs'] == [
        {
            'token': 'world',
            'logprob': -0.6931,
            'bytes': [119, 111, 114, 108, 100],
            'top_logprobs': [],
        }
    ]


async def test_openai_instructions_with_responses_logprobs(allow_model_requests: None, openai_api_key: str):
    m = OpenAIResponsesModel(
        'gpt-4o-mini',
        provider=OpenAIProvider(api_key=openai_api_key),
    )
    agent = Agent(m, instructions='You are a helpful assistant.')
    result = await agent.run(
        'What is the capital of Minas Gerais?',
        model_settings=OpenAIResponsesModelSettings(openai_logprobs=True),
    )
    messages = result.all_messages()
    response = cast(Any, messages[1])
    text_part = response.parts[0]
    assert hasattr(text_part, 'provider_details')
    assert text_part.provider_details is not None
    assert 'logprobs' in text_part.provider_details
    assert text_part.provider_details['logprobs'] == [
        {'token': 'The', 'logprob': -0.0, 'bytes': [84, 104, 101], 'top_logprobs': []},
        {'token': ' capital', 'logprob': 0.0, 'bytes': [32, 99, 97, 112, 105, 116, 97, 108], 'top_logprobs': []},
        {'token': ' of', 'logprob': 0.0, 'bytes': [32, 111, 102], 'top_logprobs': []},
        {'token': ' Minas', 'logprob': -0.0, 'bytes': [32, 77, 105, 110, 97, 115], 'top_logprobs': []},
        {'token': ' Gerais', 'logprob': -0.0, 'bytes': [32, 71, 101, 114, 97, 105, 115], 'top_logprobs': []},
        {'token': ' is', 'logprob': -5.2e-05, 'bytes': [32, 105, 115], 'top_logprobs': []},
        {'token': ' Belo', 'logprob': -4.3e-05, 'bytes': [32, 66, 101, 108, 111], 'top_logprobs': []},
        {
            'token': ' Horizonte',
            'logprob': -2.0e-06,
            'bytes': [32, 72, 111, 114, 105, 122, 111, 110, 116, 101],
            'top_logprobs': [],
        },
        {'token': '.', 'logprob': -0.0, 'bytes': [46], 'top_logprobs': []},
    ]


async def test_openai_web_search_tool_model_not_supported(allow_model_requests: None, openai_api_key: str):
    m = OpenAIChatModel('gpt-4o', provider=OpenAIProvider(api_key=openai_api_key))
    agent = Agent(
        m, instructions='You are a helpful assistant.', builtin_tools=[WebSearchTool(search_context_size='low')]
    )

    with pytest.raises(
        UserError,
        match=r"WebSearchTool is not supported with `OpenAIChatModel` and model 'gpt-4o'.*OpenAIResponsesModel",
    ):
        await agent.run('What day is today?')


async def test_openai_web_search_tool(allow_model_requests: None, openai_api_key: str):
    m = OpenAIChatModel('gpt-4o-search-preview', provider=OpenAIProvider(api_key=openai_api_key))
    agent = Agent(
        m, instructions='You are a helpful assistant.', builtin_tools=[WebSearchTool(search_context_size='low')]
    )

    result = await agent.run('What day is today?')
    assert result.output == snapshot('May 14, 2025, 8:51:29 AM ')


async def test_openai_web_search_tool_with_user_location(allow_model_requests: None, openai_api_key: str):
    m = OpenAIChatModel('gpt-4o-search-preview', provider=OpenAIProvider(api_key=openai_api_key))
    agent = Agent(
        m,
        instructions='You are a helpful assistant.',
        builtin_tools=[WebSearchTool(user_location={'city': 'Utrecht', 'country': 'NL'})],
    )

    result = await agent.run('What is the current temperature?')
    assert result.output == snapshot("""\
Het is momenteel zonnig in Utrecht met een temperatuur van 22°C.

## Weer voor Utrecht, Nederland:
Huidige omstandigheden: Zonnig, 72°F (22°C)

Dagvoorspelling:
* woensdag, mei 14: minimum: 48°F (9°C), maximum: 71°F (22°C), beschrijving: Afnemende bewolking
* donderdag, mei 15: minimum: 43°F (6°C), maximum: 67°F (20°C), beschrijving: Na een bewolkt begin keert de zon terug
* vrijdag, mei 16: minimum: 45°F (7°C), maximum: 64°F (18°C), beschrijving: Overwegend zonnig
* zaterdag, mei 17: minimum: 47°F (9°C), maximum: 68°F (20°C), beschrijving: Overwegend zonnig
* zondag, mei 18: minimum: 47°F (8°C), maximum: 68°F (20°C), beschrijving: Deels zonnig
* maandag, mei 19: minimum: 49°F (9°C), maximum: 70°F (21°C), beschrijving: Deels zonnig
* dinsdag, mei 20: minimum: 49°F (10°C), maximum: 72°F (22°C), beschrijving: Zonnig tot gedeeltelijk bewolkt
 \
""")


async def test_reasoning_model_with_temperature(allow_model_requests: None, openai_api_key: str):
    m = OpenAIChatModel('o3-mini', provider=OpenAIProvider(api_key=openai_api_key))
    agent = Agent(m, model_settings=OpenAIChatModelSettings(temperature=0.5))
    result = await agent.run('What is the capital of Mexico?')
    assert result.output == snapshot(
        'The capital of Mexico is Mexico City. It is not only the seat of the federal government but also a major cultural, political, and economic center in the country.'
    )


def test_openai_model_profile():
    m = OpenAIChatModel('gpt-4o', provider=OpenAIProvider(api_key='foobar'))
    assert isinstance(m.profile, OpenAIModelProfile)


def test_openai_model_profile_custom():
    m = OpenAIChatModel(
        'gpt-4o',
        provider=OpenAIProvider(api_key='foobar'),
        profile=ModelProfile(json_schema_transformer=InlineDefsJsonSchemaTransformer),
    )
    assert isinstance(m.profile, ModelProfile)
    assert m.profile.json_schema_transformer is InlineDefsJsonSchemaTransformer

    m = OpenAIChatModel(
        'gpt-4o',
        provider=OpenAIProvider(api_key='foobar'),
        profile=OpenAIModelProfile(openai_supports_strict_tool_definition=False),
    )
    assert isinstance(m.profile, OpenAIModelProfile)
    assert m.profile.openai_supports_strict_tool_definition is False


def test_openai_model_profile_function():
    def model_profile(model_name: str) -> ModelProfile:
        return ModelProfile(json_schema_transformer=InlineDefsJsonSchemaTransformer if model_name == 'gpt-4o' else None)

    m = OpenAIChatModel('gpt-4o', provider=OpenAIProvider(api_key='foobar'), profile=model_profile)
    assert isinstance(m.profile, ModelProfile)
    assert m.profile.json_schema_transformer is InlineDefsJsonSchemaTransformer

    m = OpenAIChatModel('gpt-4o-mini', provider=OpenAIProvider(api_key='foobar'), profile=model_profile)
    assert isinstance(m.profile, ModelProfile)
    assert m.profile.json_schema_transformer is None


def test_openai_model_profile_from_provider():
    class CustomProvider(OpenAIProvider):
        def model_profile(self, model_name: str) -> ModelProfile:
            return ModelProfile(
                json_schema_transformer=InlineDefsJsonSchemaTransformer if model_name == 'gpt-4o' else None
            )

    m = OpenAIChatModel('gpt-4o', provider=CustomProvider(api_key='foobar'))
    assert isinstance(m.profile, ModelProfile)
    assert m.profile.json_schema_transformer is InlineDefsJsonSchemaTransformer

    m = OpenAIChatModel('gpt-4o-mini', provider=CustomProvider(api_key='foobar'))
    assert isinstance(m.profile, ModelProfile)
    assert m.profile.json_schema_transformer is None


def test_model_profile_strict_not_supported():
    my_tool = ToolDefinition(
        name='my_tool',
        description='This is my tool',
        parameters_json_schema={'type': 'object', 'title': 'Result', 'properties': {'spam': {'type': 'number'}}},
        strict=True,
    )

    m = OpenAIChatModel('gpt-4o', provider=OpenAIProvider(api_key='foobar'))
    tool_param = m._map_tool_definition(my_tool)  # type: ignore[reportPrivateUsage]

    assert tool_param == snapshot(
        {
            'type': 'function',
            'function': {
                'name': 'my_tool',
                'description': 'This is my tool',
                'parameters': {'type': 'object', 'title': 'Result', 'properties': {'spam': {'type': 'number'}}},
                'strict': True,
            },
        }
    )

    # Some models don't support strict tool definitions
    m = OpenAIChatModel(
        'gpt-4o',
        provider=OpenAIProvider(api_key='foobar'),
        profile=OpenAIModelProfile(openai_supports_strict_tool_definition=False).update(openai_model_profile('gpt-4o')),
    )
    tool_param = m._map_tool_definition(my_tool)  # type: ignore[reportPrivateUsage]

    assert tool_param == snapshot(
        {
            'type': 'function',
            'function': {
                'name': 'my_tool',
                'description': 'This is my tool',
                'parameters': {'type': 'object', 'title': 'Result', 'properties': {'spam': {'type': 'number'}}},
            },
        }
    )


async def test_compatible_api_with_tool_calls_without_id(allow_model_requests: None, gemini_api_key: str):
    provider = OpenAIProvider(
        openai_client=AsyncOpenAI(
            base_url='https://generativelanguage.googleapis.com/v1beta/openai/',
            api_key=gemini_api_key,
        )
    )

    model = OpenAIChatModel('gemini-2.5-pro-preview-05-06', provider=provider)

    agent = Agent(model)

    @agent.tool_plain
    def get_current_time() -> str:
        """Get the current time."""
        return 'Noon'

    response = await agent.run('What is the current time?')
    assert response.output == snapshot('The current time is Noon.')


def test_openai_response_timestamp_milliseconds(allow_model_requests: None):
    c = completion_message(
        ChatCompletionMessage(content='world', role='assistant'),
    )
    # Some models on OpenRouter return timestamps in milliseconds rather than seconds
    # https://github.com/pydantic/pydantic-ai/issues/1877
    c.created = 1748747268000

    mock_client = MockOpenAI.create_mock(c)
    m = OpenAIChatModel('gpt-4o', provider=OpenAIProvider(openai_client=mock_client))
    agent = Agent(m)

    result = agent.run_sync('Hello')
    response = cast(ModelResponse, result.all_messages()[-1])
    assert response.timestamp == IsNow(tz=timezone.utc)
    assert response.provider_details == snapshot(
        {'finish_reason': 'stop', 'timestamp': datetime(2025, 6, 1, 3, 7, 48, tzinfo=timezone.utc)}
    )


async def test_openai_tool_output(allow_model_requests: None, openai_api_key: str):
    m = OpenAIChatModel('gpt-4o', provider=OpenAIProvider(api_key=openai_api_key))

    class CityLocation(BaseModel):
        city: str
        country: str

    agent = Agent(m, output_type=ToolOutput(CityLocation))

    @agent.tool_plain
    async def get_user_country() -> str:
        return 'Mexico'

    result = await agent.run('What is the largest city in the user country?')
    assert result.output == snapshot(CityLocation(city='Mexico City', country='Mexico'))

    assert result.all_messages() == snapshot(
        [
            ModelRequest(
                parts=[
                    UserPromptPart(
                        content='What is the largest city in the user country?',
                        timestamp=IsDatetime(),
                    )
                ],
                timestamp=IsDatetime(),
                run_id=IsStr(),
            ),
            ModelResponse(
                parts=[ToolCallPart(tool_name='get_user_country', args='{}', tool_call_id=IsStr())],
                usage=RequestUsage(
                    input_tokens=68,
                    output_tokens=12,
                    details={
                        'accepted_prediction_tokens': 0,
                        'audio_tokens': 0,
                        'reasoning_tokens': 0,
                        'rejected_prediction_tokens': 0,
                    },
                ),
                model_name='gpt-4o-2024-08-06',
                timestamp=IsDatetime(),
                provider_name='openai',
                provider_url='https://api.openai.com/v1/',
                provider_details={
                    'finish_reason': 'tool_calls',
                    'timestamp': datetime(2025, 5, 1, 23, 36, 24, tzinfo=timezone.utc),
                },
                provider_response_id='chatcmpl-BSXk0dWkG4hfPt0lph4oFO35iT73I',
                finish_reason='tool_call',
                run_id=IsStr(),
            ),
            ModelRequest(
                parts=[
                    ToolReturnPart(
                        tool_name='get_user_country',
                        content='Mexico',
                        tool_call_id=IsStr(),
                        timestamp=IsDatetime(),
                    )
                ],
                timestamp=IsDatetime(),
                run_id=IsStr(),
            ),
            ModelResponse(
                parts=[
                    ToolCallPart(
                        tool_name='final_result',
                        args='{"city": "Mexico City", "country": "Mexico"}',
                        tool_call_id=IsStr(),
                    )
                ],
                usage=RequestUsage(
                    input_tokens=89,
                    output_tokens=36,
                    details={
                        'accepted_prediction_tokens': 0,
                        'audio_tokens': 0,
                        'reasoning_tokens': 0,
                        'rejected_prediction_tokens': 0,
                    },
                ),
                model_name='gpt-4o-2024-08-06',
                timestamp=IsDatetime(),
                provider_name='openai',
                provider_url='https://api.openai.com/v1/',
                provider_details={
                    'finish_reason': 'tool_calls',
                    'timestamp': datetime(2025, 5, 1, 23, 36, 25, tzinfo=timezone.utc),
                },
                provider_response_id='chatcmpl-BSXk1xGHYzbhXgUkSutK08bdoNv5s',
                finish_reason='tool_call',
                run_id=IsStr(),
            ),
            ModelRequest(
                parts=[
                    ToolReturnPart(
                        tool_name='final_result',
                        content='Final result processed.',
                        tool_call_id=IsStr(),
                        timestamp=IsDatetime(),
                    )
                ],
                timestamp=IsDatetime(),
                run_id=IsStr(),
            ),
        ]
    )


async def test_openai_text_output_function(allow_model_requests: None, openai_api_key: str):
    m = OpenAIChatModel('gpt-4o', provider=OpenAIProvider(api_key=openai_api_key))

    def upcase(text: str) -> str:
        return text.upper()

    agent = Agent(m, output_type=TextOutput(upcase))

    @agent.tool_plain
    async def get_user_country() -> str:
        return 'Mexico'

    result = await agent.run('What is the largest city in the user country?')
    assert result.output == snapshot('THE LARGEST CITY IN MEXICO IS MEXICO CITY.')

    assert result.all_messages() == snapshot(
        [
            ModelRequest(
                parts=[
                    UserPromptPart(
                        content='What is the largest city in the user country?',
                        timestamp=IsDatetime(),
                    )
                ],
                timestamp=IsDatetime(),
                run_id=IsStr(),
            ),
            ModelResponse(
                parts=[
                    ToolCallPart(tool_name='get_user_country', args='{}', tool_call_id='call_J1YabdC7G7kzEZNbbZopwenH')
                ],
                usage=RequestUsage(
                    input_tokens=42,
                    output_tokens=11,
                    details={
                        'accepted_prediction_tokens': 0,
                        'audio_tokens': 0,
                        'reasoning_tokens': 0,
                        'rejected_prediction_tokens': 0,
                    },
                ),
                model_name='gpt-4o-2024-08-06',
                timestamp=IsDatetime(),
                provider_name='openai',
                provider_url='https://api.openai.com/v1/',
                provider_details={
                    'finish_reason': 'tool_calls',
                    'timestamp': datetime(2025, 6, 9, 21, 20, 53, tzinfo=timezone.utc),
                },
                provider_response_id='chatcmpl-BgeDFS85bfHosRFEEAvq8reaCPCZ8',
                finish_reason='tool_call',
                run_id=IsStr(),
            ),
            ModelRequest(
                parts=[
                    ToolReturnPart(
                        tool_name='get_user_country',
                        content='Mexico',
                        tool_call_id='call_J1YabdC7G7kzEZNbbZopwenH',
                        timestamp=IsDatetime(),
                    )
                ],
                timestamp=IsDatetime(),
                run_id=IsStr(),
            ),
            ModelResponse(
                parts=[TextPart(content='The largest city in Mexico is Mexico City.')],
                usage=RequestUsage(
                    input_tokens=63,
                    output_tokens=10,
                    details={
                        'accepted_prediction_tokens': 0,
                        'audio_tokens': 0,
                        'reasoning_tokens': 0,
                        'rejected_prediction_tokens': 0,
                    },
                ),
                model_name='gpt-4o-2024-08-06',
                timestamp=IsDatetime(),
                provider_name='openai',
                provider_url='https://api.openai.com/v1/',
                provider_details={
                    'finish_reason': 'stop',
                    'timestamp': datetime(2025, 6, 9, 21, 20, 54, tzinfo=timezone.utc),
                },
                provider_response_id='chatcmpl-BgeDGX9eDyVrEI56aP2vtIHahBzFH',
                finish_reason='stop',
                run_id=IsStr(),
            ),
        ]
    )


async def test_openai_native_output(allow_model_requests: None, openai_api_key: str):
    m = OpenAIChatModel('gpt-4o', provider=OpenAIProvider(api_key=openai_api_key))

    class CityLocation(BaseModel):
        """A city and its country."""

        city: str
        country: str

    agent = Agent(m, output_type=NativeOutput(CityLocation))

    @agent.tool_plain
    async def get_user_country() -> str:
        return 'Mexico'

    result = await agent.run('What is the largest city in the user country?')
    assert result.output == snapshot(CityLocation(city='Mexico City', country='Mexico'))

    assert result.all_messages() == snapshot(
        [
            ModelRequest(
                parts=[
                    UserPromptPart(
                        content='What is the largest city in the user country?',
                        timestamp=IsDatetime(),
                    )
                ],
                timestamp=IsDatetime(),
                run_id=IsStr(),
            ),
            ModelResponse(
                parts=[
                    ToolCallPart(tool_name='get_user_country', args='{}', tool_call_id='call_PkRGedQNRFUzJp2R7dO7avWR')
                ],
                usage=RequestUsage(
                    input_tokens=71,
                    output_tokens=12,
                    details={
                        'accepted_prediction_tokens': 0,
                        'audio_tokens': 0,
                        'reasoning_tokens': 0,
                        'rejected_prediction_tokens': 0,
                    },
                ),
                model_name='gpt-4o-2024-08-06',
                timestamp=IsDatetime(),
                provider_name='openai',
                provider_url='https://api.openai.com/v1/',
                provider_details={
                    'finish_reason': 'tool_calls',
                    'timestamp': datetime(2025, 5, 1, 23, 36, 22, tzinfo=timezone.utc),
                },
                provider_response_id='chatcmpl-BSXjyBwGuZrtuuSzNCeaWMpGv2MZ3',
                finish_reason='tool_call',
                run_id=IsStr(),
            ),
            ModelRequest(
                parts=[
                    ToolReturnPart(
                        tool_name='get_user_country',
                        content='Mexico',
                        tool_call_id='call_PkRGedQNRFUzJp2R7dO7avWR',
                        timestamp=IsDatetime(),
                    )
                ],
                timestamp=IsDatetime(),
                run_id=IsStr(),
            ),
            ModelResponse(
                parts=[TextPart(content='{"city":"Mexico City","country":"Mexico"}')],
                usage=RequestUsage(
                    input_tokens=92,
                    output_tokens=15,
                    details={
                        'accepted_prediction_tokens': 0,
                        'audio_tokens': 0,
                        'reasoning_tokens': 0,
                        'rejected_prediction_tokens': 0,
                    },
                ),
                model_name='gpt-4o-2024-08-06',
                timestamp=IsDatetime(),
                provider_name='openai',
                provider_url='https://api.openai.com/v1/',
                provider_details={
                    'finish_reason': 'stop',
                    'timestamp': datetime(2025, 5, 1, 23, 36, 23, tzinfo=timezone.utc),
                },
                provider_response_id='chatcmpl-BSXjzYGu67dhTy5r8KmjJvQ4HhDVO',
                finish_reason='stop',
                run_id=IsStr(),
            ),
        ]
    )


async def test_openai_native_output_multiple(allow_model_requests: None, openai_api_key: str):
    m = OpenAIChatModel('gpt-4o', provider=OpenAIProvider(api_key=openai_api_key))

    class CityLocation(BaseModel):
        city: str
        country: str

    class CountryLanguage(BaseModel):
        country: str
        language: str

    agent = Agent(m, output_type=NativeOutput([CityLocation, CountryLanguage]))

    @agent.tool_plain
    async def get_user_country() -> str:
        return 'Mexico'

    result = await agent.run('What is the largest city in the user country?')
    assert result.output == snapshot(CityLocation(city='Mexico City', country='Mexico'))

    assert result.all_messages() == snapshot(
        [
            ModelRequest(
                parts=[
                    UserPromptPart(
                        content='What is the largest city in the user country?',
                        timestamp=IsDatetime(),
                    )
                ],
                timestamp=IsDatetime(),
                run_id=IsStr(),
            ),
            ModelResponse(
                parts=[
                    ToolCallPart(tool_name='get_user_country', args='{}', tool_call_id='call_SIttSeiOistt33Htj4oiHOOX')
                ],
                usage=RequestUsage(
                    input_tokens=160,
                    output_tokens=11,
                    details={
                        'accepted_prediction_tokens': 0,
                        'audio_tokens': 0,
                        'reasoning_tokens': 0,
                        'rejected_prediction_tokens': 0,
                    },
                ),
                model_name='gpt-4o-2024-08-06',
                timestamp=IsDatetime(),
                provider_name='openai',
                provider_url='https://api.openai.com/v1/',
                provider_details={
                    'finish_reason': 'tool_calls',
                    'timestamp': datetime(2025, 6, 9, 23, 21, 26, tzinfo=timezone.utc),
                },
                provider_response_id='chatcmpl-Bgg5utuCSXMQ38j0n2qgfdQKcR9VD',
                finish_reason='tool_call',
                run_id=IsStr(),
            ),
            ModelRequest(
                parts=[
                    ToolReturnPart(
                        tool_name='get_user_country',
                        content='Mexico',
                        tool_call_id='call_SIttSeiOistt33Htj4oiHOOX',
                        timestamp=IsDatetime(),
                    )
                ],
                timestamp=IsDatetime(),
                run_id=IsStr(),
            ),
            ModelResponse(
                parts=[
                    TextPart(
                        content='{"result":{"kind":"CityLocation","data":{"city":"Mexico City","country":"Mexico"}}}'
                    )
                ],
                usage=RequestUsage(
                    input_tokens=181,
                    output_tokens=25,
                    details={
                        'accepted_prediction_tokens': 0,
                        'audio_tokens': 0,
                        'reasoning_tokens': 0,
                        'rejected_prediction_tokens': 0,
                    },
                ),
                model_name='gpt-4o-2024-08-06',
                timestamp=IsDatetime(),
                provider_name='openai',
                provider_url='https://api.openai.com/v1/',
                provider_details={
                    'finish_reason': 'stop',
                    'timestamp': datetime(2025, 6, 9, 23, 21, 27, tzinfo=timezone.utc),
                },
                provider_response_id='chatcmpl-Bgg5vrxUtCDlvgMreoxYxPaKxANmd',
                finish_reason='stop',
                run_id=IsStr(),
            ),
        ]
    )


async def test_openai_prompted_output(allow_model_requests: None, openai_api_key: str):
    m = OpenAIChatModel('gpt-4o', provider=OpenAIProvider(api_key=openai_api_key))

    class CityLocation(BaseModel):
        city: str
        country: str

    agent = Agent(m, output_type=PromptedOutput(CityLocation))

    @agent.tool_plain
    async def get_user_country() -> str:
        return 'Mexico'

    result = await agent.run('What is the largest city in the user country?')
    assert result.output == snapshot(CityLocation(city='Mexico City', country='Mexico'))

    assert result.all_messages() == snapshot(
        [
            ModelRequest(
                parts=[
                    UserPromptPart(
                        content='What is the largest city in the user country?',
                        timestamp=IsDatetime(),
                    )
                ],
                timestamp=IsDatetime(),
                run_id=IsStr(),
            ),
            ModelResponse(
                parts=[
                    ToolCallPart(tool_name='get_user_country', args='{}', tool_call_id='call_s7oT9jaLAsEqTgvxZTmFh0wB')
                ],
                usage=RequestUsage(
                    input_tokens=109,
                    output_tokens=11,
                    details={
                        'accepted_prediction_tokens': 0,
                        'audio_tokens': 0,
                        'reasoning_tokens': 0,
                        'rejected_prediction_tokens': 0,
                    },
                ),
                model_name='gpt-4o-2024-08-06',
                timestamp=IsDatetime(),
                provider_name='openai',
                provider_url='https://api.openai.com/v1/',
                provider_details={
                    'finish_reason': 'tool_calls',
                    'timestamp': datetime(2025, 6, 10, 0, 21, 35, tzinfo=timezone.utc),
                },
                provider_response_id='chatcmpl-Bgh27PeOaFW6qmF04qC5uI2H9mviw',
                finish_reason='tool_call',
                run_id=IsStr(),
            ),
            ModelRequest(
                parts=[
                    ToolReturnPart(
                        tool_name='get_user_country',
                        content='Mexico',
                        tool_call_id='call_s7oT9jaLAsEqTgvxZTmFh0wB',
                        timestamp=IsDatetime(),
                    )
                ],
                timestamp=IsDatetime(),
                run_id=IsStr(),
            ),
            ModelResponse(
                parts=[TextPart(content='{"city":"Mexico City","country":"Mexico"}')],
                usage=RequestUsage(
                    input_tokens=130,
                    output_tokens=11,
                    details={
                        'accepted_prediction_tokens': 0,
                        'audio_tokens': 0,
                        'reasoning_tokens': 0,
                        'rejected_prediction_tokens': 0,
                    },
                ),
                model_name='gpt-4o-2024-08-06',
                timestamp=IsDatetime(),
                provider_name='openai',
                provider_url='https://api.openai.com/v1/',
                provider_details={
                    'finish_reason': 'stop',
                    'timestamp': datetime(2025, 6, 10, 0, 21, 36, tzinfo=timezone.utc),
                },
                provider_response_id='chatcmpl-Bgh28advCSFhGHPnzUevVS6g6Uwg0',
                finish_reason='stop',
                run_id=IsStr(),
            ),
        ]
    )


async def test_openai_prompted_output_multiple(allow_model_requests: None, openai_api_key: str):
    m = OpenAIChatModel('gpt-4o', provider=OpenAIProvider(api_key=openai_api_key))

    class CityLocation(BaseModel):
        city: str
        country: str

    class CountryLanguage(BaseModel):
        country: str
        language: str

    agent = Agent(m, output_type=PromptedOutput([CityLocation, CountryLanguage]))

    @agent.tool_plain
    async def get_user_country() -> str:
        return 'Mexico'

    result = await agent.run('What is the largest city in the user country?')
    assert result.output == snapshot(CityLocation(city='Mexico City', country='Mexico'))

    assert result.all_messages() == snapshot(
        [
            ModelRequest(
                parts=[
                    UserPromptPart(
                        content='What is the largest city in the user country?',
                        timestamp=IsDatetime(),
                    )
                ],
                timestamp=IsDatetime(),
                run_id=IsStr(),
            ),
            ModelResponse(
                parts=[
                    ToolCallPart(tool_name='get_user_country', args='{}', tool_call_id='call_wJD14IyJ4KKVtjCrGyNCHO09')
                ],
                usage=RequestUsage(
                    input_tokens=273,
                    output_tokens=11,
                    details={
                        'accepted_prediction_tokens': 0,
                        'audio_tokens': 0,
                        'reasoning_tokens': 0,
                        'rejected_prediction_tokens': 0,
                    },
                ),
                model_name='gpt-4o-2024-08-06',
                timestamp=IsDatetime(),
                provider_name='openai',
                provider_url='https://api.openai.com/v1/',
                provider_details={
                    'finish_reason': 'tool_calls',
                    'timestamp': datetime(2025, 6, 10, 0, 21, 38, tzinfo=timezone.utc),
                },
                provider_response_id='chatcmpl-Bgh2AW2NXGgMc7iS639MJXNRgtatR',
                finish_reason='tool_call',
                run_id=IsStr(),
            ),
            ModelRequest(
                parts=[
                    ToolReturnPart(
                        tool_name='get_user_country',
                        content='Mexico',
                        tool_call_id='call_wJD14IyJ4KKVtjCrGyNCHO09',
                        timestamp=IsDatetime(),
                    )
                ],
                timestamp=IsDatetime(),
                run_id=IsStr(),
            ),
            ModelResponse(
                parts=[
                    TextPart(
                        content='{"result":{"kind":"CityLocation","data":{"city":"Mexico City","country":"Mexico"}}}'
                    )
                ],
                usage=RequestUsage(
                    input_tokens=294,
                    output_tokens=21,
                    details={
                        'accepted_prediction_tokens': 0,
                        'audio_tokens': 0,
                        'reasoning_tokens': 0,
                        'rejected_prediction_tokens': 0,
                    },
                ),
                model_name='gpt-4o-2024-08-06',
                timestamp=IsDatetime(),
                provider_name='openai',
                provider_url='https://api.openai.com/v1/',
                provider_details={
                    'finish_reason': 'stop',
                    'timestamp': datetime(2025, 6, 10, 0, 21, 39, tzinfo=timezone.utc),
                },
                provider_response_id='chatcmpl-Bgh2BthuopRnSqCuUgMbBnOqgkDHC',
                finish_reason='stop',
                run_id=IsStr(),
            ),
        ]
    )


async def test_valid_response(env: TestEnv, allow_model_requests: None):
    """VCR recording is of a valid response."""
    env.set('OPENAI_API_KEY', 'foobar')
    agent = Agent('openai:gpt-4o')

    result = await agent.run('What is the capital of France?')
    assert result.output == snapshot('The capital of France is Paris.')


async def test_invalid_response(allow_model_requests: None):
    """VCR recording is of an invalid JSON response."""
    m = OpenAIChatModel(
        'gpt-4o',
        provider=OpenAIProvider(
            api_key='foobar', base_url='https://demo-endpoints.pydantic.workers.dev/bin/content-type/application/json'
        ),
    )
    agent = Agent(m)

    with pytest.raises(UnexpectedModelBehavior) as exc_info:
        await agent.run('What is the capital of France?')
    assert exc_info.value.message.startswith(
        'Invalid response from openai chat completions endpoint: 4 validation errors for ChatCompletion'
    )


async def test_text_response(allow_model_requests: None):
    """VCR recording is of a text response."""
    m = OpenAIChatModel(
        'gpt-4o', provider=OpenAIProvider(api_key='foobar', base_url='https://demo-endpoints.pydantic.workers.dev/bin/')
    )
    agent = Agent(m)

    with pytest.raises(UnexpectedModelBehavior) as exc_info:
        await agent.run('What is the capital of France?')
    assert exc_info.value.message == snapshot(
        'Invalid response from openai chat completions endpoint, expected JSON data'
    )


async def test_process_response_no_created_timestamp(allow_model_requests: None):
    c = completion_message(
        ChatCompletionMessage(content='world', role='assistant'),
    )
    c.created = None  # type: ignore

    mock_client = MockOpenAI.create_mock(c)
    m = OpenAIChatModel('gpt-4o', provider=OpenAIProvider(openai_client=mock_client))
    agent = Agent(m)
    result = await agent.run('Hello')
    messages = result.all_messages()
    response_message = messages[1]
    assert isinstance(response_message, ModelResponse)
    assert response_message.timestamp == IsNow(tz=timezone.utc)


async def test_process_response_no_finish_reason(allow_model_requests: None):
    c = completion_message(
        ChatCompletionMessage(content='world', role='assistant'),
    )
    c.choices[0].finish_reason = None  # type: ignore

    mock_client = MockOpenAI.create_mock(c)
    m = OpenAIChatModel('gpt-4o', provider=OpenAIProvider(openai_client=mock_client))
    agent = Agent(m)
    result = await agent.run('Hello')
    messages = result.all_messages()
    response_message = messages[1]
    assert isinstance(response_message, ModelResponse)
    assert response_message.finish_reason == 'stop'


async def test_tool_choice_fallback(allow_model_requests: None) -> None:
    """When 'required' is implied (allow_text_output=False) but unsupported, falls back to 'auto' with warning."""
    profile = OpenAIModelProfile(openai_supports_tool_choice_required=False).update(openai_model_profile('stub'))

    mock_client = MockOpenAI.create_mock(completion_message(ChatCompletionMessage(content='ok', role='assistant')))
    model = OpenAIChatModel('stub', provider=OpenAIProvider(openai_client=mock_client), profile=profile)

    params = ModelRequestParameters(function_tools=[ToolDefinition(name='x')], allow_text_output=False)

    with pytest.warns(UserWarning, match=r"tool_choice='required' is not supported by model 'stub'"):
        await model._completions_create(  # pyright: ignore[reportPrivateUsage]
            messages=[],
            stream=False,
            model_settings={},
            model_request_parameters=params,
        )

    assert get_mock_chat_completion_kwargs(mock_client)[0]['tool_choice'] == 'auto'


async def test_tool_choice_fallback_response_api(allow_model_requests: None) -> None:
    """When 'required' is implied but unsupported for Responses API, falls back to 'auto' with warning."""
    profile = OpenAIModelProfile(openai_supports_tool_choice_required=False).update(openai_model_profile('stub'))

    mock_client = MockOpenAIResponses.create_mock(response_message([]))
    model = OpenAIResponsesModel('openai/gpt-oss', provider=OpenAIProvider(openai_client=mock_client), profile=profile)

    params = ModelRequestParameters(function_tools=[ToolDefinition(name='x')], allow_text_output=False)

    with pytest.warns(UserWarning, match=r"tool_choice='required' is not supported by model 'openai/gpt-oss'"):
        await model._responses_create(  # pyright: ignore[reportPrivateUsage]
            messages=[],
            stream=False,
            model_settings={},
            model_request_parameters=params,
        )

    assert get_mock_responses_kwargs(mock_client)[0]['tool_choice'] == 'auto'


async def test_tool_choice_required_explicit_unsupported(allow_model_requests: None) -> None:
    """Ensure explicit tool_choice='required' warns and falls back to 'auto' when unsupported."""
    profile = OpenAIModelProfile(openai_supports_tool_choice_required=False).update(openai_model_profile('stub'))

    mock_client = MockOpenAI.create_mock(completion_message(ChatCompletionMessage(content='ok', role='assistant')))
    model = OpenAIChatModel('stub', provider=OpenAIProvider(openai_client=mock_client), profile=profile)

    params = ModelRequestParameters(function_tools=[ToolDefinition(name='x')], allow_text_output=True)
    settings: OpenAIChatModelSettings = {'tool_choice': 'required'}

    with pytest.warns(UserWarning, match=r"tool_choice='required' is not supported by model 'stub'"):
        await model._completions_create(  # pyright: ignore[reportPrivateUsage]
            messages=[],
            stream=False,
            model_settings=settings,
            model_request_parameters=params,
        )

    assert get_mock_chat_completion_kwargs(mock_client)[0]['tool_choice'] == 'auto'


async def test_tool_choice_required_explicit_unsupported_responses_api(allow_model_requests: None) -> None:
    """Ensure explicit tool_choice='required' warns and falls back for Responses API when unsupported."""
    profile = OpenAIModelProfile(openai_supports_tool_choice_required=False).update(openai_model_profile('stub'))

    mock_client = MockOpenAIResponses.create_mock(response_message([]))
    model = OpenAIResponsesModel('openai/gpt-oss', provider=OpenAIProvider(openai_client=mock_client), profile=profile)

    params = ModelRequestParameters(function_tools=[ToolDefinition(name='x')], allow_text_output=True)
    settings: OpenAIResponsesModelSettings = {'tool_choice': 'required'}

    with pytest.warns(UserWarning, match=r"tool_choice='required' is not supported by model 'openai/gpt-oss'"):
        await model._responses_create(  # pyright: ignore[reportPrivateUsage]
            messages=[],
            stream=False,
            model_settings=settings,
            model_request_parameters=params,
        )

    assert get_mock_responses_kwargs(mock_client)[0]['tool_choice'] == 'auto'


async def test_openai_model_settings_temperature_ignored_on_gpt_5(allow_model_requests: None, openai_api_key: str):
    m = OpenAIChatModel('gpt-5', provider=OpenAIProvider(api_key=openai_api_key))
    agent = Agent(m)

    result = await agent.run('What is the capital of France?', model_settings=ModelSettings(temperature=0.0))
    assert result.output == snapshot('Paris.')


async def test_openai_model_cerebras_provider(allow_model_requests: None, cerebras_api_key: str):
    m = OpenAIChatModel('llama3.3-70b', provider=CerebrasProvider(api_key=cerebras_api_key))
    agent = Agent(m)

    result = await agent.run('What is the capital of France?')
    assert result.output == snapshot('The capital of France is Paris.')


async def test_openai_model_cerebras_provider_qwen_3_coder(allow_model_requests: None, cerebras_api_key: str):
    class Location(TypedDict):
        city: str
        country: str

    m = OpenAIChatModel('qwen-3-coder-480b', provider=CerebrasProvider(api_key=cerebras_api_key))
    agent = Agent(m, output_type=Location)

    # Qwen model doesn't support tool_choice='required', falls back to 'auto'
    with pytest.warns(UserWarning, match="tool_choice='required' is not supported"):
        result = await agent.run('What is the capital of France?')
    assert result.output == snapshot({'city': 'Paris', 'country': 'France'})


async def test_openai_model_cerebras_provider_harmony(allow_model_requests: None, cerebras_api_key: str):
    m = OpenAIChatModel('gpt-oss-120b', provider=CerebrasProvider(api_key=cerebras_api_key))
    agent = Agent(m)

    result = await agent.run('What is the capital of France?')
    assert result.output == snapshot('The capital of France is **Paris**.')


def test_deprecated_openai_model(openai_api_key: str):
    with pytest.warns(DeprecationWarning):
        from pydantic_ai.models.openai import OpenAIModel  # type: ignore[reportDeprecated]

        provider = OpenAIProvider(api_key=openai_api_key)
        OpenAIModel('gpt-4o', provider=provider)  # type: ignore[reportDeprecated]


async def test_cache_point_filtering(allow_model_requests: None):
    """Test that CachePoint is filtered out in OpenAI Chat Completions requests."""
    c = completion_message(ChatCompletionMessage(content='response', role='assistant'))
    mock_client = MockOpenAI.create_mock(c)
    m = OpenAIChatModel('gpt-4o', provider=OpenAIProvider(openai_client=mock_client))

    # Test the instance method directly to trigger line 864
    msg = await m._map_user_prompt(UserPromptPart(content=['text before', CachePoint(), 'text after']))  # pyright: ignore[reportPrivateUsage]

    # CachePoint should be filtered out, only text content should remain
    assert msg == snapshot(
        {'role': 'user', 'content': [{'text': 'text before', 'type': 'text'}, {'text': 'text after', 'type': 'text'}]}
    )


async def test_cache_point_filtering_responses_model():
    """Test that CachePoint is filtered out in OpenAI Responses API requests."""
    # Test the static method directly to trigger line 1680
    msg = await OpenAIResponsesModel._map_user_prompt(  # pyright: ignore[reportPrivateUsage]
        UserPromptPart(content=['text before', CachePoint(), 'text after'])
    )

    # CachePoint should be filtered out, only text content should remain
    assert msg == snapshot(
        {
            'role': 'user',
            'content': [{'text': 'text before', 'type': 'input_text'}, {'text': 'text after', 'type': 'input_text'}],
        }
    )


@pytest.mark.parametrize(
    'tool_choice,expected',
    [
        pytest.param('auto', 'auto', id='auto'),
        pytest.param('required', 'required', id='required'),
    ],
)
async def test_tool_choice_string_values(allow_model_requests: None, tool_choice: str, expected: str) -> None:
    """Ensure Chat tool_choice strings flow through unchanged."""
    mock_client = MockOpenAI.create_mock(completion_message(ChatCompletionMessage(content='ok', role='assistant')))
    model = OpenAIChatModel('gpt-4o', provider=OpenAIProvider(openai_client=mock_client))
    agent = Agent(model)

    @agent.tool_plain
    def my_tool(x: int) -> str:
        return str(x)  # pragma: no cover

    await agent.run('hello', model_settings={'tool_choice': tool_choice})  # type: ignore

    kwargs = get_mock_chat_completion_kwargs(mock_client)
    assert kwargs[0]['tool_choice'] == expected


async def test_tool_choice_specific_tool_single(allow_model_requests: None) -> None:
    """Force the Chat API to call a specific tool using allowed_tools format."""
    mock_client = MockOpenAI.create_mock(completion_message(ChatCompletionMessage(content='ok', role='assistant')))
    model = OpenAIChatModel('gpt-4o', provider=OpenAIProvider(openai_client=mock_client))
    agent = Agent(model)

    @agent.tool_plain
    def tool_a(x: int) -> str:
        return str(x)  # pragma: no cover

    @agent.tool_plain
    def tool_b(x: int) -> str:
        return str(x)  # pragma: no cover

    await agent.run('hello', model_settings={'tool_choice': ['tool_a']})

    kwargs = get_mock_chat_completion_kwargs(mock_client)
    assert kwargs[0]['tool_choice'] == snapshot(
        {
            'type': 'allowed_tools',
            'allowed_tools': {
                'mode': 'required',
                'tools': [{'type': 'function', 'function': {'name': 'tool_a'}}],
            },
        }
    )


async def test_tool_choice_specific_tools_multiple(allow_model_requests: None) -> None:
    """Multiple Chat tools should produce an allowed_tools payload with required mode."""
    mock_client = MockOpenAI.create_mock(completion_message(ChatCompletionMessage(content='ok', role='assistant')))
    model = OpenAIChatModel('gpt-4o', provider=OpenAIProvider(openai_client=mock_client))
    agent = Agent(model)

    @agent.tool_plain
    def tool_a(x: int) -> str:
        return str(x)  # pragma: no cover

    @agent.tool_plain
    def tool_b(x: int) -> str:
        return str(x)  # pragma: no cover

    @agent.tool_plain
    def tool_c(x: int) -> str:
        return str(x)  # pragma: no cover

    await agent.run('hello', model_settings={'tool_choice': ['tool_a', 'tool_b']})

    kwargs = get_mock_chat_completion_kwargs(mock_client)
    tool_choice = kwargs[0]['tool_choice']
    # Sort tools by name for deterministic comparison
    tool_choice['allowed_tools']['tools'] = sorted(
        tool_choice['allowed_tools']['tools'], key=lambda t: t['function']['name']
    )
    assert tool_choice == snapshot(
        {
            'type': 'allowed_tools',
            'allowed_tools': {
                'mode': 'required',
                'tools': [
                    {'type': 'function', 'function': {'name': 'tool_a'}},
                    {'type': 'function', 'function': {'name': 'tool_b'}},
                ],
            },
        }
    )


async def test_tool_choice_auto_with_required_output(allow_model_requests: None) -> None:
    """When tool_choice='auto' but structured output is required, falls back to 'required'."""

    class Location(BaseModel):
        city: str
        country: str

    mock_client = MockOpenAI.create_mock(
        completion_message(
            ChatCompletionMessage(
                content=None,
                role='assistant',
                tool_calls=[
                    ChatCompletionMessageFunctionToolCall(
                        id='1',
                        type='function',
                        function=Function(
                            name='final_result',
                            arguments='{"city": "Paris", "country": "France"}',
                        ),
                    ),
                ],
            )
        )
    )
    model = OpenAIChatModel('gpt-4o', provider=OpenAIProvider(openai_client=mock_client))
    agent = Agent(model, output_type=Location)

    @agent.tool_plain
    def my_tool(x: int) -> str:
        return str(x)  # pragma: no cover

    await agent.run('hello', model_settings={'tool_choice': 'auto'})

    kwargs = get_mock_chat_completion_kwargs(mock_client)
    # With structured output (allow_text_output=False), 'auto' becomes 'required'
    assert kwargs[0]['tool_choice'] == 'required'


@pytest.mark.parametrize(
    'tool_choice,expected',
    [
        pytest.param('auto', 'auto', id='auto'),
        pytest.param('required', 'required', id='required'),
    ],
)
async def test_responses_tool_choice_string_values(allow_model_requests: None, tool_choice: str, expected: str) -> None:
    """Ensure Responses tool_choice strings pass through untouched."""
    mock_client = MockOpenAIResponses.create_mock(
        response_message(
            [
                ResponseOutputMessage(
                    id='msg_123',
                    content=[ResponseOutputText(text='ok', type='output_text', annotations=[])],
                    role='assistant',
                    status='completed',
                    type='message',
                )
            ]
        )
    )
    model = OpenAIResponsesModel('gpt-4o', provider=OpenAIProvider(openai_client=mock_client))
    agent = Agent(model)

    @agent.tool_plain
    def my_tool(x: int) -> str:
        return str(x)  # pragma: no cover

    await agent.run('hello', model_settings={'tool_choice': tool_choice})  # type: ignore

    kwargs = get_mock_responses_kwargs(mock_client)
    assert kwargs[0]['tool_choice'] == expected


async def test_responses_tool_choice_specific_tool_single(allow_model_requests: None) -> None:
    """Force a single tool when using the Responses API."""
    mock_client = MockOpenAIResponses.create_mock(
        response_message(
            [
                ResponseOutputMessage(
                    id='msg_123',
                    content=[ResponseOutputText(text='ok', type='output_text', annotations=[])],
                    role='assistant',
                    status='completed',
                    type='message',
                )
            ]
        )
    )
    model = OpenAIResponsesModel('gpt-4o', provider=OpenAIProvider(openai_client=mock_client))
    agent = Agent(model)

    @agent.tool_plain
    def my_tool(x: int) -> str:
        return str(x)  # pragma: no cover

    @agent.tool_plain
    def other_tool(y: str) -> str:
        return y  # pragma: no cover

    await agent.run('hello', model_settings={'tool_choice': ['my_tool']})

    kwargs = get_mock_responses_kwargs(mock_client)
    # Single tool from subset uses allowed_tools format with required mode
    assert kwargs[0]['tool_choice'] == {
        'type': 'allowed_tools',
        'mode': 'required',
        'tools': [{'type': 'function', 'name': 'my_tool'}],
    }


async def test_responses_tool_choice_specific_tool_multiple(allow_model_requests: None) -> None:
    """Multiple Responses tools rely on the allowed_tools payload."""
    mock_client = MockOpenAIResponses.create_mock(
        response_message(
            [
                ResponseOutputMessage(
                    id='msg_123',
                    content=[ResponseOutputText(text='ok', type='output_text', annotations=[])],
                    role='assistant',
                    status='completed',
                    type='message',
                )
            ]
        )
    )
    model = OpenAIResponsesModel('gpt-4o', provider=OpenAIProvider(openai_client=mock_client))
    agent = Agent(model)

    @agent.tool_plain
    def tool_a(x: int) -> str:
        return str(x)  # pragma: no cover

    @agent.tool_plain
    def tool_b(y: str) -> str:
        return y  # pragma: no cover

    @agent.tool_plain
    def tool_c(z: float) -> str:
        return str(z)  # pragma: no cover

    await agent.run('hello', model_settings={'tool_choice': ['tool_a', 'tool_b']})

    kwargs = get_mock_responses_kwargs(mock_client)
    tool_choice = kwargs[0]['tool_choice']
    # Sort tools by name for deterministic comparison
    tool_choice['tools'] = sorted(tool_choice['tools'], key=lambda t: t['name'])
    assert tool_choice == snapshot(
        {
            'type': 'allowed_tools',
            'mode': 'required',
            'tools': [
                {'type': 'function', 'name': 'tool_a'},
                {'type': 'function', 'name': 'tool_b'},
            ],
        }
    )


async def test_responses_tool_choice_auto_with_required_output(allow_model_requests: None) -> None:
    """When tool_choice='auto' but structured output is required, falls back to 'required' (Responses API)."""

    class Location(BaseModel):
        city: str
        country: str

    mock_client = MockOpenAIResponses.create_mock(
        response_message(
            [
                ResponseFunctionToolCall(
                    id='call_123',
                    call_id='call_123',
                    name='final_result',
                    arguments='{"city": "Paris", "country": "France"}',
                    type='function_call',
                    status='completed',
                )
            ]
        )
    )
    model = OpenAIResponsesModel('gpt-4o', provider=OpenAIProvider(openai_client=mock_client))
    agent = Agent(model, output_type=Location)

    @agent.tool_plain
    def my_tool(x: int) -> str:
        return str(x)  # pragma: no cover

    await agent.run('hello', model_settings={'tool_choice': 'auto'})

    kwargs = get_mock_responses_kwargs(mock_client)
    # With structured output (allow_text_output=False), 'auto' becomes 'required'
    assert kwargs[0]['tool_choice'] == 'required'


async def test_openai_custom_reasoning_field_sending_back_in_thinking_tags(allow_model_requests: None):
    c = completion_message(
        ChatCompletionMessage.model_construct(content='response', reasoning_content='reasoning', role='assistant')
    )
    m = OpenAIChatModel(
        'foobar',
        provider=OpenAIProvider(openai_client=MockOpenAI.create_mock(c)),
        profile=OpenAIModelProfile(
            openai_chat_thinking_field='reasoning_content',
            openai_chat_send_back_thinking_parts='tags',
        ),
    )
    settings = ModelSettings()
    params = ModelRequestParameters()
    resp = await m.request(messages=[], model_settings=settings, model_request_parameters=params)
    assert m._map_model_response(resp) == snapshot(  # type: ignore[reportPrivateUsage]
        {
            'role': 'assistant',
            'content': """\
<think>
reasoning
</think>

response\
""",
        }
    )


async def test_openai_custom_reasoning_field_sending_back_in_custom_field(allow_model_requests: None):
    c = completion_message(
        ChatCompletionMessage.model_construct(content='response', reasoning_content='reasoning', role='assistant')
    )
    m = OpenAIChatModel(
        'foobar',
        provider=OpenAIProvider(openai_client=MockOpenAI.create_mock(c)),
        profile=OpenAIModelProfile(
            openai_chat_thinking_field='reasoning_content',
            openai_chat_send_back_thinking_parts='field',
        ),
    )
    settings = ModelSettings()
    params = ModelRequestParameters()
    resp = await m.request(messages=[], model_settings=settings, model_request_parameters=params)
    assert m._map_model_response(resp) == snapshot(  # type: ignore[reportPrivateUsage]
        {'role': 'assistant', 'reasoning_content': 'reasoning', 'content': 'response'}
    )


async def test_openai_custom_reasoning_field_not_sending(allow_model_requests: None):
    c = completion_message(
        ChatCompletionMessage.model_construct(content='response', reasoning_content='reasoning', role='assistant')
    )
    m = OpenAIChatModel(
        'foobar',
        provider=OpenAIProvider(openai_client=MockOpenAI.create_mock(c)),
        profile=OpenAIModelProfile(
            openai_chat_thinking_field='reasoning_content',
            openai_chat_send_back_thinking_parts=False,
        ),
    )
    settings = ModelSettings()
    params = ModelRequestParameters()
    resp = await m.request(messages=[], model_settings=settings, model_request_parameters=params)
    assert m._map_model_response(resp) == snapshot(  # type: ignore[reportPrivateUsage]
        {'role': 'assistant', 'content': 'response'}
    )


async def test_openai_reasoning_in_thinking_tags(allow_model_requests: None):
    c = completion_message(
        ChatCompletionMessage.model_construct(content='<think>reasoning</think>response', role='assistant')
    )
    m = OpenAIChatModel(
        'foobar',
        provider=OpenAIProvider(openai_client=MockOpenAI.create_mock(c)),
        profile=OpenAIModelProfile(openai_chat_send_back_thinking_parts='tags'),
    )
    settings = ModelSettings()
    params = ModelRequestParameters()
    resp = await m.request(messages=[], model_settings=settings, model_request_parameters=params)
    assert m._map_model_response(resp) == snapshot(  # type: ignore[reportPrivateUsage]
        {
            'role': 'assistant',
            'content': """\
<think>
reasoning
</think>

response\
""",
        }
    )


async def test_openai_chat_instructions_after_system_prompts(allow_model_requests: None):
    """Test that instructions are inserted after all system prompts in mapped messages."""
    mock_client = MockOpenAI.create_mock(completion_message(ChatCompletionMessage(content='ok', role='assistant')))
    model = OpenAIChatModel('gpt-4o', provider=OpenAIProvider(openai_client=mock_client))

    messages: list[ModelRequest | ModelResponse] = [
        ModelRequest(
            parts=[
                SystemPromptPart(content='System prompt 1'),
                SystemPromptPart(content='System prompt 2'),
                UserPromptPart(content='Hello'),
            ],
            instructions='Instructions content',
        ),
    ]

    openai_messages = await model._map_messages(messages, ModelRequestParameters())  # pyright: ignore[reportPrivateUsage]

    # Verify order: system1, system2, instructions, user
    assert len(openai_messages) == 4
    assert openai_messages == snapshot(
        [
            {'role': 'system', 'content': 'System prompt 1'},
            {'role': 'system', 'content': 'System prompt 2'},
            {'content': 'Instructions content', 'role': 'system'},
            {'role': 'user', 'content': 'Hello'},
        ]
    )


def test_openai_chat_audio_default_base64(allow_model_requests: None):
    c = completion_message(ChatCompletionMessage(content='success', role='assistant'))
    mock_client = MockOpenAI.create_mock(c)
    model = OpenAIChatModel('gpt-4o-audio-preview', provider=OpenAIProvider(openai_client=mock_client))
    agent = Agent(model)

    # BinaryContent
    audio_data = b'fake_audio_data'
    binary_audio = BinaryContent(audio_data, media_type='audio/wav')

    agent.run_sync(['Process this audio', binary_audio])

    request_kwargs = get_mock_chat_completion_kwargs(mock_client)
    messages = request_kwargs[0]['messages']
    user_message = messages[0]

    # Find the input_audio part
    audio_part = next(part for part in user_message['content'] if part['type'] == 'input_audio')

    # Expect raw base64
    expected_data = base64.b64encode(audio_data).decode('utf-8')
    assert audio_part['input_audio']['data'] == expected_data
    assert audio_part['input_audio']['format'] == 'wav'


def test_openai_chat_audio_uri_encoding(allow_model_requests: None):
    c = completion_message(ChatCompletionMessage(content='success', role='assistant'))
    mock_client = MockOpenAI.create_mock(c)

    # Set profile to use URI encoding
    profile = OpenAIModelProfile(openai_chat_audio_input_encoding='uri')
    model = OpenAIChatModel('gpt-4o-audio-preview', provider=OpenAIProvider(openai_client=mock_client), profile=profile)
    agent = Agent(model)

    # BinaryContent
    audio_data = b'fake_audio_data'
    binary_audio = BinaryContent(audio_data, media_type='audio/wav')

    agent.run_sync(['Process this audio', binary_audio])

    request_kwargs = get_mock_chat_completion_kwargs(mock_client)
    messages = request_kwargs[0]['messages']
    user_message = messages[0]

    # Find the input_audio part
    audio_part = next(part for part in user_message['content'] if part['type'] == 'input_audio')

    # Expect Data URI
    expected_data = f'data:audio/wav;base64,{base64.b64encode(audio_data).decode("utf-8")}'
    assert audio_part['input_audio']['data'] == expected_data
    assert audio_part['input_audio']['format'] == 'wav'


async def test_openai_chat_audio_url_default_base64(allow_model_requests: None):
    c = completion_message(ChatCompletionMessage(content='success', role='assistant'))
    mock_client = MockOpenAI.create_mock(c)
    model = OpenAIChatModel('gpt-4o-audio-preview', provider=OpenAIProvider(openai_client=mock_client))
    agent = Agent(model)

    audio_url = AudioUrl('https://example.com/audio.mp3')

    # Mock download_item to return base64 data
    fake_base64_data = base64.b64encode(b'fake_downloaded_audio').decode('utf-8')

    with patch('pydantic_ai.models.openai.download_item') as mock_download:
        mock_download.return_value = {'data': fake_base64_data, 'data_type': 'mp3'}

        await agent.run(['Process this audio url', audio_url])

    request_kwargs = get_mock_chat_completion_kwargs(mock_client)
    messages = request_kwargs[0]['messages']
    user_message = messages[0]

    # Find the input_audio part
    audio_part = next(part for part in user_message['content'] if part['type'] == 'input_audio')

    # Expect raw base64 (which is what download_item returns in this mock)
    assert audio_part['input_audio']['data'] == fake_base64_data
    assert audio_part['input_audio']['format'] == 'mp3'


async def test_openai_chat_audio_url_uri_encoding(allow_model_requests: None):
    c = completion_message(ChatCompletionMessage(content='success', role='assistant'))
    mock_client = MockOpenAI.create_mock(c)

    # Set profile to use URI encoding
    profile = OpenAIModelProfile(openai_chat_audio_input_encoding='uri')
    model = OpenAIChatModel('gpt-4o-audio-preview', provider=OpenAIProvider(openai_client=mock_client), profile=profile)
    agent = Agent(model)

    audio_url = AudioUrl('https://example.com/audio.mp3')

    # Mock download_item to return Data URI (since we're calling with data_format='base64_uri')
    fake_base64_data = base64.b64encode(b'fake_downloaded_audio').decode('utf-8')
    data_uri = f'data:audio/mpeg;base64,{fake_base64_data}'

    with patch('pydantic_ai.models.openai.download_item') as mock_download:
        mock_download.return_value = {'data': data_uri, 'data_type': 'mp3'}

        await agent.run(['Process this audio url', audio_url])

    request_kwargs = get_mock_chat_completion_kwargs(mock_client)
    messages = request_kwargs[0]['messages']
    user_message = messages[0]

    # Find the input_audio part
    audio_part = next(part for part in user_message['content'] if part['type'] == 'input_audio')

    # Expect Data URI with correct MIME type for mp3
    assert audio_part['input_audio']['data'] == data_uri
    assert audio_part['input_audio']['format'] == 'mp3'<|MERGE_RESOLUTION|>--- conflicted
+++ resolved
@@ -1214,16 +1214,11 @@
                 timestamp=IsDatetime(),
                 provider_name='openai',
                 provider_url='https://api.openai.com/v1/',
-<<<<<<< HEAD
-                provider_details={'finish_reason': 'tool_calls'},
-                provider_response_id='chatcmpl-CkZpBs2uAOr90Y3bazEGxLfYjrJgJ',
-=======
                 provider_details={
                     'finish_reason': 'tool_calls',
                     'timestamp': datetime(2025, 4, 29, 21, 7, 59, tzinfo=timezone.utc),
                 },
                 provider_response_id='chatcmpl-BRmTHlrARTzAHK1na9s80xDlQGYPX',
->>>>>>> 2173b1db
                 finish_reason='tool_call',
                 run_id=IsStr(),
             ),
@@ -1265,16 +1260,11 @@
                 timestamp=IsDatetime(),
                 provider_name='openai',
                 provider_url='https://api.openai.com/v1/',
-<<<<<<< HEAD
-                provider_details={'finish_reason': 'stop'},
-                provider_response_id='chatcmpl-CkZpD3JSLa7qZKvU5yYhrf7L3wOxA',
-=======
                 provider_details={
                     'finish_reason': 'stop',
                     'timestamp': datetime(2025, 4, 29, 21, 8, tzinfo=timezone.utc),
                 },
                 provider_response_id='chatcmpl-BRmTI0Y2zmkGw27kLarhsmiFQTGxR',
->>>>>>> 2173b1db
                 finish_reason='stop',
                 run_id=IsStr(),
             ),
