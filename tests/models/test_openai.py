--- conflicted
+++ resolved
@@ -2618,25 +2618,6 @@
     )
 
 
-<<<<<<< HEAD
-@pytest.mark.anyio()
-async def test_tool_choice_fallback(allow_model_requests: None) -> None:
-    profile = OpenAIModelProfile(openai_supports_tool_choice_required=False).update(openai_model_profile('stub'))
-
-    mock_client = MockOpenAI.create_mock(completion_message(ChatCompletionMessage(content='ok', role='assistant')))
-    model = OpenAIModel('stub', provider=OpenAIProvider(openai_client=mock_client), profile=profile)
-
-    params = ModelRequestParameters(function_tools=[ToolDefinition(name='x')], allow_text_output=False)
-
-    await model._completions_create(  # pyright: ignore[reportPrivateUsage]
-        messages=[],
-        stream=False,
-        model_settings={},
-        model_request_parameters=params,
-    )
-
-    assert get_mock_chat_completion_kwargs(mock_client)[0]['tool_choice'] == 'auto'
-=======
 async def test_process_response_no_created_timestamp(allow_model_requests: None):
     c = completion_message(
         ChatCompletionMessage(content='world', role='assistant'),
@@ -2651,4 +2632,22 @@
     response_message = messages[1]
     assert isinstance(response_message, ModelResponse)
     assert response_message.timestamp == IsNow(tz=timezone.utc)
->>>>>>> 2af4db60
+
+
+@pytest.mark.anyio()
+async def test_tool_choice_fallback(allow_model_requests: None) -> None:
+    profile = OpenAIModelProfile(openai_supports_tool_choice_required=False).update(openai_model_profile('stub'))
+
+    mock_client = MockOpenAI.create_mock(completion_message(ChatCompletionMessage(content='ok', role='assistant')))
+    model = OpenAIModel('stub', provider=OpenAIProvider(openai_client=mock_client), profile=profile)
+
+    params = ModelRequestParameters(function_tools=[ToolDefinition(name='x')], allow_text_output=False)
+
+    await model._completions_create(  # pyright: ignore[reportPrivateUsage]
+        messages=[],
+        stream=False,
+        model_settings={},
+        model_request_parameters=params,
+    )
+
+    assert get_mock_chat_completion_kwargs(mock_client)[0]['tool_choice'] == 'auto'