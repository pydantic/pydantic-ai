--- conflicted
+++ resolved
@@ -3173,7 +3173,6 @@
         OpenAIModel('gpt-4o', provider=provider)  # type: ignore[reportDeprecated]
 
 
-<<<<<<< HEAD
 @pytest.mark.parametrize('model_name', ['gpt-5', 'gpt-5-mini', 'gpt-5-nano'])
 def test_model_profile_gpt5_freeform_function_calling_support(model_name: str):
     profile = cast('OpenAIModelProfile', openai_model_profile(model_name))
@@ -3458,7 +3457,8 @@
     )
     assert not non_string_tool.only_takes_string_argument
     assert non_string_tool.single_string_argument_name is None
-=======
+
+
 async def test_cache_point_filtering(allow_model_requests: None):
     """Test that CachePoint is filtered out in OpenAI Chat Completions requests."""
     c = completion_message(ChatCompletionMessage(content='response', role='assistant'))
@@ -3486,5 +3486,4 @@
     assert msg['role'] == 'user'
     assert len(msg['content']) == 2
     assert msg['content'][0]['text'] == 'text before'  # type: ignore[reportUnknownArgumentType]
-    assert msg['content'][1]['text'] == 'text after'  # type: ignore[reportUnknownArgumentType]
->>>>>>> ffafffea
+    assert msg['content'][1]['text'] == 'text after'  # type: ignore[reportUnknownArgumentType]