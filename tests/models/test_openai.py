from __future__ import annotations as _annotations

import json
from collections.abc import Sequence
from dataclasses import dataclass, field
from datetime import datetime, timezone
from enum import Enum
from functools import cached_property
from typing import Annotated, Any, Callable, Literal, Union, cast

import httpx
import pytest
from dirty_equals import IsListOrTuple
from inline_snapshot import snapshot
from pydantic import AnyUrl, BaseModel, ConfigDict, Discriminator, Field, Tag
from typing_extensions import NotRequired, TypedDict

from pydantic_ai import Agent, ModelHTTPError, ModelRetry, UnexpectedModelBehavior
from pydantic_ai.builtin_tools import WebSearchTool
from pydantic_ai.messages import (
    AudioUrl,
    BinaryContent,
    DocumentUrl,
    FinalResultEvent,
    ImageUrl,
    ModelRequest,
    ModelResponse,
    PartDeltaEvent,
    PartStartEvent,
    RetryPromptPart,
    SystemPromptPart,
    TextPart,
    TextPartDelta,
    ThinkingPart,
    ThinkingPartDelta,
    ToolCallPart,
    ToolReturnPart,
    UserPromptPart,
)
from pydantic_ai.models import ModelRequestParameters
from pydantic_ai.output import NativeOutput, PromptedOutput, TextOutput, ToolOutput
from pydantic_ai.profiles import ModelProfile
from pydantic_ai.profiles._json_schema import InlineDefsJsonSchemaTransformer
from pydantic_ai.profiles.openai import OpenAIModelProfile, openai_model_profile
from pydantic_ai.result import RunUsage
from pydantic_ai.settings import ModelSettings
from pydantic_ai.tools import ToolDefinition
from pydantic_ai.usage import RequestUsage

from ..conftest import IsDatetime, IsInstance, IsNow, IsStr, TestEnv, raise_if_exception, try_import
from .mock_async_stream import MockAsyncStream

with try_import() as imports_successful:
    from openai import NOT_GIVEN, APIStatusError, AsyncOpenAI
    from openai.types import chat
    from openai.types.chat.chat_completion import Choice, ChoiceLogprobs
    from openai.types.chat.chat_completion_chunk import (
        Choice as ChunkChoice,
        ChoiceDelta,
        ChoiceDeltaToolCall,
        ChoiceDeltaToolCallFunction,
    )
    from openai.types.chat.chat_completion_message import ChatCompletionMessage
    from openai.types.chat.chat_completion_message_function_tool_call import ChatCompletionMessageFunctionToolCall
    from openai.types.chat.chat_completion_message_tool_call import Function
    from openai.types.chat.chat_completion_token_logprob import ChatCompletionTokenLogprob
    from openai.types.completion_usage import CompletionUsage, PromptTokensDetails

    from pydantic_ai.models.google import GoogleModel
    from pydantic_ai.models.openai import (
        OpenAIChatModel,
        OpenAIChatModelSettings,
        OpenAIResponsesModel,
        OpenAIResponsesModelSettings,
        OpenAISystemPromptRole,
    )
    from pydantic_ai.profiles.openai import OpenAIJsonSchemaTransformer
    from pydantic_ai.providers.cerebras import CerebrasProvider
    from pydantic_ai.providers.google import GoogleProvider
    from pydantic_ai.providers.ollama import OllamaProvider
    from pydantic_ai.providers.openai import OpenAIProvider

    # note: we use Union here so that casting works with Python 3.9
    MockChatCompletion = Union[chat.ChatCompletion, Exception]
    MockChatCompletionChunk = Union[chat.ChatCompletionChunk, Exception]

pytestmark = [
    pytest.mark.skipif(not imports_successful(), reason='openai not installed'),
    pytest.mark.anyio,
    pytest.mark.vcr,
]


def test_init():
    m = OpenAIChatModel('gpt-4o', provider=OpenAIProvider(api_key='foobar'))
    assert m.base_url == 'https://api.openai.com/v1/'
    assert m.client.api_key == 'foobar'
    assert m.model_name == 'gpt-4o'


@dataclass
class MockOpenAI:
    completions: MockChatCompletion | Sequence[MockChatCompletion] | None = None
    stream: Sequence[MockChatCompletionChunk] | Sequence[Sequence[MockChatCompletionChunk]] | None = None
    index: int = 0
    chat_completion_kwargs: list[dict[str, Any]] = field(default_factory=list)

    @cached_property
    def chat(self) -> Any:
        chat_completions = type('Completions', (), {'create': self.chat_completions_create})
        return type('Chat', (), {'completions': chat_completions})

    @classmethod
    def create_mock(cls, completions: MockChatCompletion | Sequence[MockChatCompletion]) -> AsyncOpenAI:
        return cast(AsyncOpenAI, cls(completions=completions))

    @classmethod
    def create_mock_stream(
        cls,
        stream: Sequence[MockChatCompletionChunk] | Sequence[Sequence[MockChatCompletionChunk]],
    ) -> AsyncOpenAI:
        return cast(AsyncOpenAI, cls(stream=stream))

    async def chat_completions_create(  # pragma: lax no cover
        self, *_args: Any, stream: bool = False, **kwargs: Any
    ) -> chat.ChatCompletion | MockAsyncStream[MockChatCompletionChunk]:
        self.chat_completion_kwargs.append({k: v for k, v in kwargs.items() if v is not NOT_GIVEN})

        if stream:
            assert self.stream is not None, 'you can only used `stream=True` if `stream` is provided'
            if isinstance(self.stream[0], Sequence):
                response = MockAsyncStream(iter(cast(list[MockChatCompletionChunk], self.stream[self.index])))
            else:
                response = MockAsyncStream(iter(cast(list[MockChatCompletionChunk], self.stream)))
        else:
            assert self.completions is not None, 'you can only used `stream=False` if `completions` are provided'
            if isinstance(self.completions, Sequence):
                raise_if_exception(self.completions[self.index])
                response = cast(chat.ChatCompletion, self.completions[self.index])
            else:
                raise_if_exception(self.completions)
                response = cast(chat.ChatCompletion, self.completions)
        self.index += 1
        return response


def get_mock_chat_completion_kwargs(async_open_ai: AsyncOpenAI) -> list[dict[str, Any]]:
    if isinstance(async_open_ai, MockOpenAI):
        return async_open_ai.chat_completion_kwargs
    else:  # pragma: no cover
        raise RuntimeError('Not a MockOpenAI instance')


def completion_message(
    message: ChatCompletionMessage, *, usage: CompletionUsage | None = None, logprobs: ChoiceLogprobs | None = None
) -> chat.ChatCompletion:
    choices = [Choice(finish_reason='stop', index=0, message=message)]
    if logprobs:
        choices = [Choice(finish_reason='stop', index=0, message=message, logprobs=logprobs)]
    return chat.ChatCompletion(
        id='123',
        choices=choices,
        created=1704067200,  # 2024-01-01
        model='gpt-4o-123',
        object='chat.completion',
        usage=usage,
    )


async def test_request_simple_success(allow_model_requests: None):
    c = completion_message(
        ChatCompletionMessage(content='world', role='assistant'),
    )
    mock_client = MockOpenAI.create_mock(c)
    m = OpenAIChatModel('gpt-4o', provider=OpenAIProvider(openai_client=mock_client))
    agent = Agent(m)

    result = await agent.run('hello')
    assert result.output == 'world'
    assert result.usage() == snapshot(RunUsage(requests=1))

    # reset the index so we get the same response again
    mock_client.index = 0  # type: ignore

    result = await agent.run('hello', message_history=result.new_messages())
    assert result.output == 'world'
    assert result.usage() == snapshot(RunUsage(requests=1))
    assert result.all_messages() == snapshot(
        [
            ModelRequest(parts=[UserPromptPart(content='hello', timestamp=IsNow(tz=timezone.utc))]),
            ModelResponse(
                parts=[TextPart(content='world')],
                model_name='gpt-4o-123',
                timestamp=datetime(2024, 1, 1, 0, 0, tzinfo=timezone.utc),
                provider_name='openai',
                provider_request_id='123',
            ),
            ModelRequest(parts=[UserPromptPart(content='hello', timestamp=IsNow(tz=timezone.utc))]),
            ModelResponse(
                parts=[TextPart(content='world')],
                model_name='gpt-4o-123',
                timestamp=datetime(2024, 1, 1, 0, 0, tzinfo=timezone.utc),
                provider_name='openai',
                provider_request_id='123',
            ),
        ]
    )
    assert get_mock_chat_completion_kwargs(mock_client) == [
        {
            'messages': [{'content': 'hello', 'role': 'user'}],
            'model': 'gpt-4o',
            'extra_headers': {'User-Agent': IsStr(regex=r'pydantic-ai\/.*')},
            'extra_body': None,
        },
        {
            'messages': [
                {'content': 'hello', 'role': 'user'},
                {'content': 'world', 'role': 'assistant'},
                {'content': 'hello', 'role': 'user'},
            ],
            'model': 'gpt-4o',
            'extra_headers': {'User-Agent': IsStr(regex=r'pydantic-ai\/.*')},
            'extra_body': None,
        },
    ]


async def test_request_simple_usage(allow_model_requests: None):
    c = completion_message(
        ChatCompletionMessage(content='world', role='assistant'),
        usage=CompletionUsage(completion_tokens=1, prompt_tokens=2, total_tokens=3),
    )
    mock_client = MockOpenAI.create_mock(c)
    m = OpenAIChatModel('gpt-4o', provider=OpenAIProvider(openai_client=mock_client))
    agent = Agent(m)

    result = await agent.run('Hello')
    assert result.output == 'world'
    assert result.usage() == snapshot(
        RunUsage(
            requests=1,
            input_tokens=2,
            output_tokens=1,
        )
    )


async def test_request_structured_response(allow_model_requests: None):
    c = completion_message(
        ChatCompletionMessage(
            content=None,
            role='assistant',
            tool_calls=[
                ChatCompletionMessageFunctionToolCall(
                    id='123',
                    function=Function(arguments='{"response": [1, 2, 123]}', name='final_result'),
                    type='function',
                )
            ],
        )
    )
    mock_client = MockOpenAI.create_mock(c)
    m = OpenAIChatModel('gpt-4o', provider=OpenAIProvider(openai_client=mock_client))
    agent = Agent(m, output_type=list[int])

    result = await agent.run('Hello')
    assert result.output == [1, 2, 123]
    assert result.all_messages() == snapshot(
        [
            ModelRequest(parts=[UserPromptPart(content='Hello', timestamp=IsNow(tz=timezone.utc))]),
            ModelResponse(
                parts=[
                    ToolCallPart(
                        tool_name='final_result',
                        args='{"response": [1, 2, 123]}',
                        tool_call_id='123',
                    )
                ],
                model_name='gpt-4o-123',
                timestamp=datetime(2024, 1, 1, tzinfo=timezone.utc),
                provider_name='openai',
                provider_request_id='123',
            ),
            ModelRequest(
                parts=[
                    ToolReturnPart(
                        tool_name='final_result',
                        content='Final result processed.',
                        tool_call_id='123',
                        timestamp=IsNow(tz=timezone.utc),
                    )
                ]
            ),
        ]
    )


async def test_request_tool_call(allow_model_requests: None):
    responses = [
        completion_message(
            ChatCompletionMessage(
                content=None,
                role='assistant',
                tool_calls=[
                    ChatCompletionMessageFunctionToolCall(
                        id='1',
                        function=Function(arguments='{"loc_name": "San Fransisco"}', name='get_location'),
                        type='function',
                    )
                ],
            ),
            usage=CompletionUsage(
                completion_tokens=1,
                prompt_tokens=2,
                total_tokens=3,
                prompt_tokens_details=PromptTokensDetails(cached_tokens=1),
            ),
        ),
        completion_message(
            ChatCompletionMessage(
                content=None,
                role='assistant',
                tool_calls=[
                    ChatCompletionMessageFunctionToolCall(
                        id='2',
                        function=Function(arguments='{"loc_name": "London"}', name='get_location'),
                        type='function',
                    )
                ],
            ),
            usage=CompletionUsage(
                completion_tokens=2,
                prompt_tokens=3,
                total_tokens=6,
                prompt_tokens_details=PromptTokensDetails(cached_tokens=2),
            ),
        ),
        completion_message(ChatCompletionMessage(content='final response', role='assistant')),
    ]
    mock_client = MockOpenAI.create_mock(responses)
    m = OpenAIChatModel('gpt-4o', provider=OpenAIProvider(openai_client=mock_client))
    agent = Agent(m, system_prompt='this is the system prompt')

    @agent.tool_plain
    async def get_location(loc_name: str) -> str:
        if loc_name == 'London':
            return json.dumps({'lat': 51, 'lng': 0})
        else:
            raise ModelRetry('Wrong location, please try again')

    result = await agent.run('Hello')
    assert result.output == 'final response'
    assert result.all_messages() == snapshot(
        [
            ModelRequest(
                parts=[
                    SystemPromptPart(content='this is the system prompt', timestamp=IsNow(tz=timezone.utc)),
                    UserPromptPart(content='Hello', timestamp=IsNow(tz=timezone.utc)),
                ]
            ),
            ModelResponse(
                parts=[
                    ToolCallPart(
                        tool_name='get_location',
                        args='{"loc_name": "San Fransisco"}',
                        tool_call_id='1',
                    )
                ],
                usage=RequestUsage(
                    input_tokens=2,
                    cache_read_tokens=1,
                    output_tokens=1,
                ),
                model_name='gpt-4o-123',
                timestamp=datetime(2024, 1, 1, tzinfo=timezone.utc),
                provider_name='openai',
                provider_request_id='123',
            ),
            ModelRequest(
                parts=[
                    RetryPromptPart(
                        content='Wrong location, please try again',
                        tool_name='get_location',
                        tool_call_id='1',
                        timestamp=IsNow(tz=timezone.utc),
                    )
                ]
            ),
            ModelResponse(
                parts=[
                    ToolCallPart(
                        tool_name='get_location',
                        args='{"loc_name": "London"}',
                        tool_call_id='2',
                    )
                ],
                usage=RequestUsage(
                    input_tokens=3,
                    cache_read_tokens=2,
                    output_tokens=2,
                ),
                model_name='gpt-4o-123',
                timestamp=datetime(2024, 1, 1, tzinfo=timezone.utc),
                provider_name='openai',
                provider_request_id='123',
            ),
            ModelRequest(
                parts=[
                    ToolReturnPart(
                        tool_name='get_location',
                        content='{"lat": 51, "lng": 0}',
                        tool_call_id='2',
                        timestamp=IsNow(tz=timezone.utc),
                    )
                ]
            ),
            ModelResponse(
                parts=[TextPart(content='final response')],
                model_name='gpt-4o-123',
                timestamp=datetime(2024, 1, 1, tzinfo=timezone.utc),
                provider_name='openai',
                provider_request_id='123',
            ),
        ]
    )
    assert result.usage() == snapshot(RunUsage(requests=3, cache_read_tokens=3, input_tokens=5, output_tokens=3))


FinishReason = Literal['stop', 'length', 'tool_calls', 'content_filter', 'function_call']


def chunk(delta: list[ChoiceDelta], finish_reason: FinishReason | None = None) -> chat.ChatCompletionChunk:
    return chat.ChatCompletionChunk(
        id='x',
        choices=[
            ChunkChoice(index=index, delta=delta, finish_reason=finish_reason) for index, delta in enumerate(delta)
        ],
        created=1704067200,  # 2024-01-01
        model='gpt-4o',
        object='chat.completion.chunk',
        usage=CompletionUsage(completion_tokens=1, prompt_tokens=2, total_tokens=3),
    )


def text_chunk(text: str, finish_reason: FinishReason | None = None) -> chat.ChatCompletionChunk:
    return chunk([ChoiceDelta(content=text, role='assistant')], finish_reason=finish_reason)


async def test_stream_text(allow_model_requests: None):
    stream = [text_chunk('hello '), text_chunk('world'), chunk([])]
    mock_client = MockOpenAI.create_mock_stream(stream)
    m = OpenAIChatModel('gpt-4o', provider=OpenAIProvider(openai_client=mock_client))
    agent = Agent(m)

    async with agent.run_stream('') as result:
        assert not result.is_complete
        assert [c async for c in result.stream_text(debounce_by=None)] == snapshot(['hello ', 'hello world'])
        assert result.is_complete
        assert result.usage() == snapshot(RunUsage(requests=1, input_tokens=6, output_tokens=3))


async def test_stream_text_finish_reason(allow_model_requests: None):
    stream = [
        text_chunk('hello '),
        text_chunk('world'),
        text_chunk('.', finish_reason='stop'),
    ]
    mock_client = MockOpenAI.create_mock_stream(stream)
    m = OpenAIChatModel('gpt-4o', provider=OpenAIProvider(openai_client=mock_client))
    agent = Agent(m)

    async with agent.run_stream('') as result:
        assert not result.is_complete
        assert [c async for c in result.stream_text(debounce_by=None)] == snapshot(
            ['hello ', 'hello world', 'hello world.']
        )
        assert result.is_complete


def struc_chunk(
    tool_name: str | None, tool_arguments: str | None, finish_reason: FinishReason | None = None
) -> chat.ChatCompletionChunk:
    return chunk(
        [
            ChoiceDelta(
                tool_calls=[
                    ChoiceDeltaToolCall(
                        index=0, function=ChoiceDeltaToolCallFunction(name=tool_name, arguments=tool_arguments)
                    )
                ]
            ),
        ],
        finish_reason=finish_reason,
    )


class MyTypedDict(TypedDict, total=False):
    first: str
    second: str


async def test_stream_structured(allow_model_requests: None):
    stream = [
        chunk([ChoiceDelta()]),
        chunk([ChoiceDelta(tool_calls=[])]),
        chunk([ChoiceDelta(tool_calls=[ChoiceDeltaToolCall(index=0, function=None)])]),
        chunk([ChoiceDelta(tool_calls=[ChoiceDeltaToolCall(index=0, function=None)])]),
        struc_chunk('final_result', None),
        chunk([ChoiceDelta(tool_calls=[ChoiceDeltaToolCall(index=0, function=None)])]),
        struc_chunk(None, '{"first": "One'),
        struc_chunk(None, '", "second": "Two"'),
        struc_chunk(None, '}'),
        chunk([]),
    ]
    mock_client = MockOpenAI.create_mock_stream(stream)
    m = OpenAIChatModel('gpt-4o', provider=OpenAIProvider(openai_client=mock_client))
    agent = Agent(m, output_type=MyTypedDict)

    async with agent.run_stream('') as result:
        assert not result.is_complete
        assert [dict(c) async for c in result.stream(debounce_by=None)] == snapshot(
            [
                {},
                {'first': 'One'},
                {'first': 'One', 'second': 'Two'},
                {'first': 'One', 'second': 'Two'},
                {'first': 'One', 'second': 'Two'},
            ]
        )
        assert result.is_complete
        assert result.usage() == snapshot(RunUsage(requests=1, input_tokens=20, output_tokens=10))
        # double check usage matches stream count
        assert result.usage().output_tokens == len(stream)


async def test_stream_structured_finish_reason(allow_model_requests: None):
    stream = [
        struc_chunk('final_result', None),
        struc_chunk(None, '{"first": "One'),
        struc_chunk(None, '", "second": "Two"'),
        struc_chunk(None, '}'),
        struc_chunk(None, None, finish_reason='stop'),
    ]
    mock_client = MockOpenAI.create_mock_stream(stream)
    m = OpenAIChatModel('gpt-4o', provider=OpenAIProvider(openai_client=mock_client))
    agent = Agent(m, output_type=MyTypedDict)

    async with agent.run_stream('') as result:
        assert not result.is_complete
        assert [dict(c) async for c in result.stream(debounce_by=None)] == snapshot(
            [
                {'first': 'One'},
                {'first': 'One', 'second': 'Two'},
                {'first': 'One', 'second': 'Two'},
                {'first': 'One', 'second': 'Two'},
                {'first': 'One', 'second': 'Two'},
            ]
        )
        assert result.is_complete


async def test_stream_native_output(allow_model_requests: None):
    stream = [
        chunk([]),
        text_chunk('{"first": "One'),
        text_chunk('", "second": "Two"'),
        text_chunk('}'),
        chunk([]),
    ]
    mock_client = MockOpenAI.create_mock_stream(stream)
    m = OpenAIChatModel('gpt-4o', provider=OpenAIProvider(openai_client=mock_client))
    agent = Agent(m, output_type=NativeOutput(MyTypedDict))

    async with agent.run_stream('') as result:
        assert not result.is_complete
        assert [dict(c) async for c in result.stream(debounce_by=None)] == snapshot(
            [
                {'first': 'One'},
                {'first': 'One', 'second': 'Two'},
                {'first': 'One', 'second': 'Two'},
                {'first': 'One', 'second': 'Two'},
            ]
        )
        assert result.is_complete


async def test_stream_tool_call_with_empty_text(allow_model_requests: None):
    stream = [
        chunk(
            [
                ChoiceDelta(
                    content='',  # Ollama will include an empty text delta even when it's going to call a tool
                    tool_calls=[
                        ChoiceDeltaToolCall(
                            index=0, function=ChoiceDeltaToolCallFunction(name='final_result', arguments=None)
                        )
                    ],
                ),
            ]
        ),
        struc_chunk(None, '{"first": "One'),
        struc_chunk(None, '", "second": "Two"'),
        struc_chunk(None, '}'),
        chunk([]),
    ]
    mock_client = MockOpenAI.create_mock_stream(stream)
    m = OpenAIChatModel('qwen3', provider=OllamaProvider(openai_client=mock_client))
    agent = Agent(m, output_type=[str, MyTypedDict])

    async with agent.run_stream('') as result:
        assert not result.is_complete
        assert [c async for c in result.stream(debounce_by=None)] == snapshot(
            [
                {'first': 'One'},
                {'first': 'One', 'second': 'Two'},
                {'first': 'One', 'second': 'Two'},
                {'first': 'One', 'second': 'Two'},
            ]
        )
    assert await result.get_output() == snapshot({'first': 'One', 'second': 'Two'})


async def test_stream_text_empty_think_tag_and_text_before_tool_call(allow_model_requests: None):
    # Ollama + Qwen3 will emit `<think>\n</think>\n\n` ahead of tool calls,
    # which we don't want to end up treating as a final result.
    stream = [
        text_chunk('<think>'),
        text_chunk('\n'),
        text_chunk('</think>'),
        text_chunk('\n\n'),
        struc_chunk('final_result', None),
        struc_chunk(None, '{"first": "One'),
        struc_chunk(None, '", "second": "Two"'),
        struc_chunk(None, '}'),
        chunk([]),
    ]
    mock_client = MockOpenAI.create_mock_stream(stream)
    m = OpenAIChatModel('qwen3', provider=OllamaProvider(openai_client=mock_client))
    agent = Agent(m, output_type=[str, MyTypedDict])

    async with agent.run_stream('') as result:
        assert not result.is_complete
        assert [c async for c in result.stream(debounce_by=None)] == snapshot(
            [
                {},
                {'first': 'One'},
                {'first': 'One', 'second': 'Two'},
                {'first': 'One', 'second': 'Two'},
                {'first': 'One', 'second': 'Two'},
            ]
        )
    assert await result.get_output() == snapshot({'first': 'One', 'second': 'Two'})


async def test_no_content(allow_model_requests: None):
    stream = [chunk([ChoiceDelta()]), chunk([ChoiceDelta()])]
    mock_client = MockOpenAI.create_mock_stream(stream)
    m = OpenAIChatModel('gpt-4o', provider=OpenAIProvider(openai_client=mock_client))
    agent = Agent(m, output_type=MyTypedDict)

    with pytest.raises(UnexpectedModelBehavior, match='Received empty model response'):
        async with agent.run_stream(''):
            pass


async def test_no_delta(allow_model_requests: None):
    stream = [
        chunk([]),
        text_chunk('hello '),
        text_chunk('world'),
    ]
    mock_client = MockOpenAI.create_mock_stream(stream)
    m = OpenAIChatModel('gpt-4o', provider=OpenAIProvider(openai_client=mock_client))
    agent = Agent(m)

    async with agent.run_stream('') as result:
        assert not result.is_complete
        assert [c async for c in result.stream_text(debounce_by=None)] == snapshot(['hello ', 'hello world'])
        assert result.is_complete
        assert result.usage() == snapshot(RunUsage(requests=1, input_tokens=6, output_tokens=3))


@pytest.mark.filterwarnings('ignore:Set the `system_prompt_role` in the `OpenAIModelProfile` instead.')
@pytest.mark.parametrize('system_prompt_role', ['system', 'developer', 'user', None])
async def test_system_prompt_role(
    allow_model_requests: None, system_prompt_role: OpenAISystemPromptRole | None
) -> None:
    """Testing the system prompt role for OpenAI models is properly set / inferred."""

    c = completion_message(ChatCompletionMessage(content='world', role='assistant'))
    mock_client = MockOpenAI.create_mock(c)
    m = OpenAIChatModel(  # type: ignore[reportDeprecated]
        'gpt-4o', system_prompt_role=system_prompt_role, provider=OpenAIProvider(openai_client=mock_client)
    )
    assert m.system_prompt_role == system_prompt_role  # type: ignore[reportDeprecated]

    agent = Agent(m, system_prompt='some instructions')
    result = await agent.run('hello')
    assert result.output == 'world'

    assert get_mock_chat_completion_kwargs(mock_client) == [
        {
            'messages': [
                {'content': 'some instructions', 'role': system_prompt_role or 'system'},
                {'content': 'hello', 'role': 'user'},
            ],
            'model': 'gpt-4o',
            'extra_headers': {'User-Agent': IsStr(regex=r'pydantic-ai\/.*')},
            'extra_body': None,
        }
    ]


async def test_system_prompt_role_o1_mini(allow_model_requests: None, openai_api_key: str):
    model = OpenAIChatModel('o1-mini', provider=OpenAIProvider(api_key=openai_api_key))
    agent = Agent(model=model, system_prompt='You are a helpful assistant.')

    result = await agent.run("What's the capital of France?")
    assert result.output == snapshot('The capital of France is **Paris**.')


async def test_openai_pass_custom_system_prompt_role(allow_model_requests: None, openai_api_key: str):
    profile = ModelProfile(supports_tools=False)
    model = OpenAIChatModel(  # type: ignore[reportDeprecated]
        'o1-mini', profile=profile, provider=OpenAIProvider(api_key=openai_api_key), system_prompt_role='user'
    )
    profile = OpenAIModelProfile.from_profile(model.profile)
    assert profile.openai_system_prompt_role == 'user'
    assert profile.supports_tools is False


@pytest.mark.parametrize('system_prompt_role', ['system', 'developer'])
async def test_openai_o1_mini_system_role(
    allow_model_requests: None,
    system_prompt_role: Literal['system', 'developer'],
    openai_api_key: str,
) -> None:
    model = OpenAIChatModel(  # type: ignore[reportDeprecated]
        'o1-mini', provider=OpenAIProvider(api_key=openai_api_key), system_prompt_role=system_prompt_role
    )
    agent = Agent(model=model, system_prompt='You are a helpful assistant.')

    with pytest.raises(ModelHTTPError, match=r".*Unsupported value: 'messages\[0\]\.role' does not support.*"):
        await agent.run('Hello')


@pytest.mark.parametrize('parallel_tool_calls', [True, False])
async def test_parallel_tool_calls(allow_model_requests: None, parallel_tool_calls: bool) -> None:
    c = completion_message(
        ChatCompletionMessage(
            content=None,
            role='assistant',
            tool_calls=[
                ChatCompletionMessageFunctionToolCall(
                    id='123',
                    function=Function(arguments='{"response": [1, 2, 3]}', name='final_result'),
                    type='function',
                )
            ],
        )
    )
    mock_client = MockOpenAI.create_mock(c)
    m = OpenAIChatModel('gpt-4o', provider=OpenAIProvider(openai_client=mock_client))
    agent = Agent(m, output_type=list[int], model_settings=ModelSettings(parallel_tool_calls=parallel_tool_calls))

    await agent.run('Hello')
    assert get_mock_chat_completion_kwargs(mock_client)[0]['parallel_tool_calls'] == parallel_tool_calls


async def test_image_url_input(allow_model_requests: None):
    c = completion_message(ChatCompletionMessage(content='world', role='assistant'))
    mock_client = MockOpenAI.create_mock(c)
    m = OpenAIChatModel('gpt-4o', provider=OpenAIProvider(openai_client=mock_client))
    agent = Agent(m)

    result = await agent.run(
        [
            'hello',
            ImageUrl(url='https://t3.ftcdn.net/jpg/00/85/79/92/360_F_85799278_0BBGV9OAdQDTLnKwAPBCcg1J7QtiieJY.jpg'),
        ]
    )
    assert result.output == 'world'
    assert get_mock_chat_completion_kwargs(mock_client) == snapshot(
        [
            {
                'model': 'gpt-4o',
                'messages': [
                    {
                        'role': 'user',
                        'content': [
                            {'text': 'hello', 'type': 'text'},
                            {
                                'image_url': {
                                    'url': 'https://t3.ftcdn.net/jpg/00/85/79/92/360_F_85799278_0BBGV9OAdQDTLnKwAPBCcg1J7QtiieJY.jpg'
                                },
                                'type': 'image_url',
                            },
                        ],
                    }
                ],
                'extra_headers': {'User-Agent': IsStr(regex=r'pydantic-ai\/.*')},
                'extra_body': None,
            }
        ]
    )


async def test_openai_audio_url_input(allow_model_requests: None, openai_api_key: str):
    m = OpenAIChatModel('gpt-4o-audio-preview', provider=OpenAIProvider(api_key=openai_api_key))
    agent = Agent(m)

    result = await agent.run(['Hello', AudioUrl(url='https://cdn.openai.com/API/docs/audio/alloy.wav')])
    assert result.output == snapshot(
        'Yes, the phenomenon of the sun rising in the east and setting in the west is due to the rotation of the Earth. The Earth rotates on its axis from west to east, making the sun appear to rise on the eastern horizon and set in the west. This is a daily occurrence and has been a fundamental aspect of human observation and timekeeping throughout history.'
    )
    assert result.usage() == snapshot(
        RunUsage(
            input_tokens=81,
            output_tokens=72,
            input_audio_tokens=69,
            details={
                'accepted_prediction_tokens': 0,
                'audio_tokens': 0,
                'reasoning_tokens': 0,
                'rejected_prediction_tokens': 0,
                'text_tokens': 72,
            },
            requests=1,
        )
    )


async def test_document_url_input(allow_model_requests: None, openai_api_key: str):
    m = OpenAIChatModel('gpt-4o', provider=OpenAIProvider(api_key=openai_api_key))
    agent = Agent(m)

    document_url = DocumentUrl(url='https://www.w3.org/WAI/ER/tests/xhtml/testfiles/resources/pdf/dummy.pdf')

    result = await agent.run(['What is the main content on this document?', document_url])
    assert result.output == snapshot('The document contains the text "Dummy PDF file" on its single page.')


@pytest.mark.vcr()
async def test_image_url_tool_response(allow_model_requests: None, openai_api_key: str):
    m = OpenAIChatModel('gpt-4o', provider=OpenAIProvider(api_key=openai_api_key))
    agent = Agent(m)

    @agent.tool_plain
    async def get_image() -> ImageUrl:
        return ImageUrl(url='https://t3.ftcdn.net/jpg/00/85/79/92/360_F_85799278_0BBGV9OAdQDTLnKwAPBCcg1J7QtiieJY.jpg')

    result = await agent.run(['What food is in the image you can get from the get_image tool?'])
    assert result.all_messages() == snapshot(
        [
            ModelRequest(
                parts=[
                    UserPromptPart(
                        content=['What food is in the image you can get from the get_image tool?'],
                        timestamp=IsDatetime(),
                    )
                ]
            ),
            ModelResponse(
                parts=[ToolCallPart(tool_name='get_image', args='{}', tool_call_id='call_4hrT4QP9jfojtK69vGiFCFjG')],
                usage=RequestUsage(
                    input_tokens=46,
                    output_tokens=11,
                    details={
                        'accepted_prediction_tokens': 0,
                        'audio_tokens': 0,
                        'reasoning_tokens': 0,
                        'rejected_prediction_tokens': 0,
                    },
                ),
                model_name='gpt-4o-2024-08-06',
                timestamp=IsDatetime(),
                provider_name='openai',
                provider_request_id='chatcmpl-BRmTHlrARTzAHK1na9s80xDlQGYPX',
            ),
            ModelRequest(
                parts=[
                    ToolReturnPart(
                        tool_name='get_image',
                        content='See file bd38f5',
                        tool_call_id='call_4hrT4QP9jfojtK69vGiFCFjG',
                        timestamp=IsDatetime(),
                    ),
                    UserPromptPart(
                        content=[
                            'This is file bd38f5:',
                            ImageUrl(
                                url='https://t3.ftcdn.net/jpg/00/85/79/92/360_F_85799278_0BBGV9OAdQDTLnKwAPBCcg1J7QtiieJY.jpg'
                            ),
                        ],
                        timestamp=IsDatetime(),
                    ),
                ]
            ),
            ModelResponse(
                parts=[TextPart(content='The image shows a potato.')],
                usage=RequestUsage(
                    input_tokens=503,
                    output_tokens=8,
                    details={
                        'accepted_prediction_tokens': 0,
                        'audio_tokens': 0,
                        'reasoning_tokens': 0,
                        'rejected_prediction_tokens': 0,
                    },
                ),
                model_name='gpt-4o-2024-08-06',
                timestamp=IsDatetime(),
                provider_name='openai',
                provider_request_id='chatcmpl-BRmTI0Y2zmkGw27kLarhsmiFQTGxR',
            ),
        ]
    )


async def test_image_as_binary_content_tool_response(
    allow_model_requests: None, image_content: BinaryContent, openai_api_key: str
):
    m = OpenAIChatModel('gpt-4o', provider=OpenAIProvider(api_key=openai_api_key))
    agent = Agent(m)

    @agent.tool_plain
    async def get_image() -> BinaryContent:
        return image_content

    result = await agent.run(['What fruit is in the image you can get from the get_image tool?'])
    assert result.all_messages() == snapshot(
        [
            ModelRequest(
                parts=[
                    UserPromptPart(
                        content=['What fruit is in the image you can get from the get_image tool?'],
                        timestamp=IsDatetime(),
                    )
                ]
            ),
            ModelResponse(
                parts=[ToolCallPart(tool_name='get_image', args='{}', tool_call_id='call_Btn0GIzGr4ugNlLmkQghQUMY')],
                usage=RequestUsage(
                    input_tokens=46,
                    output_tokens=11,
                    details={
                        'accepted_prediction_tokens': 0,
                        'audio_tokens': 0,
                        'reasoning_tokens': 0,
                        'rejected_prediction_tokens': 0,
                    },
                ),
                model_name='gpt-4o-2024-08-06',
                timestamp=IsDatetime(),
                provider_name='openai',
                provider_request_id='chatcmpl-BRlkLhPc87BdohVobEJJCGq3rUAG2',
            ),
            ModelRequest(
                parts=[
                    ToolReturnPart(
                        tool_name='get_image',
                        content='See file 1c8566',
                        tool_call_id='call_Btn0GIzGr4ugNlLmkQghQUMY',
                        timestamp=IsDatetime(),
                    ),
                    UserPromptPart(
                        content=[
                            'This is file 1c8566:',
                            image_content,
                        ],
                        timestamp=IsDatetime(),
                    ),
                ]
            ),
            ModelResponse(
                parts=[TextPart(content='The image shows a kiwi fruit.')],
                usage=RequestUsage(
                    input_tokens=1185,
                    output_tokens=9,
                    details={
                        'accepted_prediction_tokens': 0,
                        'audio_tokens': 0,
                        'reasoning_tokens': 0,
                        'rejected_prediction_tokens': 0,
                    },
                ),
                model_name='gpt-4o-2024-08-06',
                timestamp=IsDatetime(),
                provider_name='openai',
                provider_request_id='chatcmpl-BRlkORPA5rXMV3uzcOcgK4eQFKCVW',
            ),
        ]
    )


async def test_image_as_binary_content_input(
    allow_model_requests: None, image_content: BinaryContent, openai_api_key: str
):
    m = OpenAIChatModel('gpt-4o', provider=OpenAIProvider(api_key=openai_api_key))
    agent = Agent(m)

    result = await agent.run(['What fruit is in the image?', image_content])
    assert result.output == snapshot('The fruit in the image is a kiwi.')


async def test_audio_as_binary_content_input(
    allow_model_requests: None, audio_content: BinaryContent, openai_api_key: str
):
    m = OpenAIChatModel('gpt-4o-audio-preview', provider=OpenAIProvider(api_key=openai_api_key))
    agent = Agent(m)

    result = await agent.run(['Whose name is mentioned in the audio?', audio_content])
    assert result.output == snapshot('The name mentioned in the audio is Marcelo.')
    assert result.usage() == snapshot(
        RunUsage(
            input_tokens=64,
            output_tokens=9,
            input_audio_tokens=44,
            details={
                'accepted_prediction_tokens': 0,
                'audio_tokens': 0,
                'reasoning_tokens': 0,
                'rejected_prediction_tokens': 0,
                'text_tokens': 9,
            },
            requests=1,
        )
    )


async def test_document_as_binary_content_input(
    allow_model_requests: None, document_content: BinaryContent, openai_api_key: str
):
    m = OpenAIChatModel('gpt-4o', provider=OpenAIProvider(api_key=openai_api_key))
    agent = Agent(m)

    result = await agent.run(['What is the main content on this document?', document_content])
    assert result.output == snapshot('The main content of the document is "Dummy PDF file."')


async def test_document_as_binary_content_input_with_tool(
    allow_model_requests: None, document_content: BinaryContent, openai_api_key: str
):
    m = OpenAIChatModel('gpt-4o', provider=OpenAIProvider(api_key=openai_api_key))
    agent = Agent(m)

    @agent.tool_plain
    async def get_upper_case(text: str) -> str:
        return text.upper()

    result = await agent.run(
        [
            'What is the main content on this document? Use the get_upper_case tool to get the upper case of the text.',
            document_content,
        ]
    )

    assert result.output == snapshot('The main content of the document is "DUMMY PDF FILE" in uppercase.')


def test_model_status_error(allow_model_requests: None) -> None:
    mock_client = MockOpenAI.create_mock(
        APIStatusError(
            'test error',
            response=httpx.Response(status_code=500, request=httpx.Request('POST', 'https://example.com/v1')),
            body={'error': 'test error'},
        )
    )
    m = OpenAIChatModel('gpt-4o', provider=OpenAIProvider(openai_client=mock_client))
    agent = Agent(m)
    with pytest.raises(ModelHTTPError) as exc_info:
        agent.run_sync('hello')
    assert str(exc_info.value) == snapshot("status_code: 500, model_name: gpt-4o, body: {'error': 'test error'}")


@pytest.mark.parametrize('model_name', ['o3-mini', 'gpt-4o-mini', 'gpt-4.5-preview'])
async def test_max_completion_tokens(allow_model_requests: None, model_name: str, openai_api_key: str):
    m = OpenAIChatModel(model_name, provider=OpenAIProvider(api_key=openai_api_key))
    agent = Agent(m, model_settings=ModelSettings(max_tokens=100))

    result = await agent.run('hello')
    assert result.output == IsStr()


async def test_multiple_agent_tool_calls(allow_model_requests: None, gemini_api_key: str, openai_api_key: str):
    gemini_model = GoogleModel('gemini-2.0-flash-exp', provider=GoogleProvider(api_key=gemini_api_key))
    openai_model = OpenAIChatModel('gpt-4o-mini', provider=OpenAIProvider(api_key=openai_api_key))

    agent = Agent(model=gemini_model)

    @agent.tool_plain
    async def get_capital(country: str) -> str:
        """Get the capital of a country.

        Args:
            country: The country name.
        """
        if country == 'France':
            return 'Paris'
        elif country == 'England':
            return 'London'
        else:
            raise ValueError(f'Country {country} not supported.')  # pragma: no cover

    result = await agent.run('What is the capital of France?')
    assert result.output == snapshot('The capital of France is Paris.\n')

    result = await agent.run(
        'What is the capital of England?', model=openai_model, message_history=result.all_messages()
    )
    assert result.output == snapshot('The capital of England is London.')


async def test_extra_headers(allow_model_requests: None, openai_api_key: str):
    # This test doesn't do anything, it's just here to ensure that calls with `extra_headers` don't cause errors, including type.
    m = OpenAIChatModel('gpt-4o', provider=OpenAIProvider(api_key=openai_api_key))
    agent = Agent(m, model_settings=OpenAIChatModelSettings(extra_headers={'Extra-Header-Key': 'Extra-Header-Value'}))
    await agent.run('hello')


async def test_user_id(allow_model_requests: None, openai_api_key: str):
    # This test doesn't do anything, it's just here to ensure that calls with `user` don't cause errors, including type.
    # Since we use VCR, creating tests with an `httpx.Transport` is not possible.
    m = OpenAIChatModel('gpt-4o', provider=OpenAIProvider(api_key=openai_api_key))
    agent = Agent(m, model_settings=OpenAIChatModelSettings(openai_user='user_id'))
    await agent.run('hello')


@dataclass
class MyDefaultDc:
    x: int = 1


class MyEnum(Enum):
    a = 'a'
    b = 'b'


@dataclass
class MyRecursiveDc:
    field: MyRecursiveDc | None
    my_enum: MyEnum = Field(description='my enum')


@dataclass
class MyDefaultRecursiveDc:
    field: MyDefaultRecursiveDc | None = None


class MyModel(BaseModel):
    foo: str


class MyDc(BaseModel):
    foo: str


class MyOptionalDc(BaseModel):
    foo: str | None
    bar: str


class MyExtrasDc(BaseModel, extra='allow'):
    foo: str


class MyNormalTypedDict(TypedDict):
    foo: str


class MyOptionalTypedDict(TypedDict):
    foo: NotRequired[str]
    bar: str


class MyPartialTypedDict(TypedDict, total=False):
    foo: str


class MyExtrasModel(BaseModel, extra='allow'):
    pass


def strict_compatible_tool(x: int) -> str:
    return str(x)  # pragma: no cover


def tool_with_default(x: int = 1) -> str:
    return f'{x}'  # pragma: no cover


def tool_with_datetime(x: datetime) -> str:
    return f'{x}'  # pragma: no cover


def tool_with_url(x: AnyUrl) -> str:
    return f'{x}'  # pragma: no cover


def tool_with_recursion(x: MyRecursiveDc, y: MyDefaultRecursiveDc):
    return f'{x} {y}'  # pragma: no cover


def tool_with_model(x: MyModel) -> str:
    return f'{x}'  # pragma: no cover


def tool_with_dataclass(x: MyDc) -> str:
    return f'{x}'  # pragma: no cover


def tool_with_optional_dataclass(x: MyOptionalDc) -> str:
    return f'{x}'  # pragma: no cover


def tool_with_dataclass_with_extras(x: MyExtrasDc) -> str:
    return f'{x}'  # pragma: no cover


def tool_with_typed_dict(x: MyNormalTypedDict) -> str:
    return f'{x}'  # pragma: no cover


def tool_with_optional_typed_dict(x: MyOptionalTypedDict) -> str:
    return f'{x}'  # pragma: no cover


def tool_with_partial_typed_dict(x: MyPartialTypedDict) -> str:
    return f'{x}'  # pragma: no cover


def tool_with_model_with_extras(x: MyExtrasModel) -> str:
    return f'{x}'  # pragma: no cover


def tool_with_kwargs(x: int, **kwargs: Any) -> str:
    return f'{x} {kwargs}'  # pragma: no cover


def tool_with_typed_kwargs(x: int, **kwargs: int) -> str:
    return f'{x} {kwargs}'  # pragma: no cover


def tool_with_union(x: int | MyDefaultDc) -> str:
    return f'{x}'  # pragma: no cover


def tool_with_discriminated_union(
    x: Annotated[
        Annotated[int, Tag('int')] | Annotated[MyDefaultDc, Tag('MyDefaultDc')],
        Discriminator(lambda x: type(x).__name__),
    ],
) -> str:
    return f'{x}'  # pragma: no cover


def tool_with_lists(x: list[int], y: list[MyDefaultDc]) -> str:
    return f'{x} {y}'  # pragma: no cover


def tool_with_tuples(x: tuple[int], y: tuple[str] = ('abc',)) -> str:
    return f'{x} {y}'  # pragma: no cover


@pytest.mark.parametrize(
    'tool,tool_strict,expected_params,expected_strict',
    [
        (
            strict_compatible_tool,
            False,
            snapshot(
                {
                    'additionalProperties': False,
                    'properties': {'x': {'type': 'integer'}},
                    'required': ['x'],
                    'type': 'object',
                }
            ),
            snapshot(None),
        ),
        (
            tool_with_default,
            None,
            snapshot(
                {
                    'additionalProperties': False,
                    'properties': {'x': {'default': 1, 'type': 'integer'}},
                    'type': 'object',
                }
            ),
            snapshot(None),
        ),
        (
            tool_with_datetime,
            None,
            snapshot(
                {
                    'additionalProperties': False,
                    'properties': {'x': {'format': 'date-time', 'type': 'string'}},
                    'required': ['x'],
                    'type': 'object',
                }
            ),
            snapshot(True),
        ),
        (
            tool_with_url,
            None,
            snapshot(
                {
                    'additionalProperties': False,
                    'properties': {'x': {'format': 'uri', 'minLength': 1, 'type': 'string'}},
                    'required': ['x'],
                    'type': 'object',
                }
            ),
            snapshot(None),
        ),
        (
            tool_with_url,
            True,
            snapshot(
                {
                    'additionalProperties': False,
                    'properties': {'x': {'type': 'string', 'description': 'minLength=1, format=uri'}},
                    'required': ['x'],
                    'type': 'object',
                }
            ),
            snapshot(True),
        ),
        (
            tool_with_recursion,
            None,
            snapshot(
                {
                    '$defs': {
                        'MyDefaultRecursiveDc': {
                            'properties': {
                                'field': {
                                    'anyOf': [{'$ref': '#/$defs/MyDefaultRecursiveDc'}, {'type': 'null'}],
                                    'default': None,
                                }
                            },
                            'type': 'object',
                            'additionalProperties': False,
                        },
                        'MyEnum': {'enum': ['a', 'b'], 'type': 'string'},
                        'MyRecursiveDc': {
                            'properties': {
                                'field': {'anyOf': [{'$ref': '#/$defs/MyRecursiveDc'}, {'type': 'null'}]},
                                'my_enum': {'description': 'my enum', 'anyOf': [{'$ref': '#/$defs/MyEnum'}]},
                            },
                            'required': ['field', 'my_enum'],
                            'type': 'object',
                            'additionalProperties': False,
                        },
                    },
                    'additionalProperties': False,
                    'properties': {
                        'x': {'$ref': '#/$defs/MyRecursiveDc'},
                        'y': {'$ref': '#/$defs/MyDefaultRecursiveDc'},
                    },
                    'required': ['x', 'y'],
                    'type': 'object',
                }
            ),
            snapshot(None),
        ),
        (
            tool_with_recursion,
            True,
            snapshot(
                {
                    '$defs': {
                        'MyDefaultRecursiveDc': {
                            'properties': {
                                'field': {'anyOf': [{'$ref': '#/$defs/MyDefaultRecursiveDc'}, {'type': 'null'}]}
                            },
                            'type': 'object',
                            'additionalProperties': False,
                            'required': ['field'],
                        },
                        'MyEnum': {'enum': ['a', 'b'], 'type': 'string'},
                        'MyRecursiveDc': {
                            'properties': {
                                'field': {'anyOf': [{'$ref': '#/$defs/MyRecursiveDc'}, {'type': 'null'}]},
                                'my_enum': {'description': 'my enum', 'anyOf': [{'$ref': '#/$defs/MyEnum'}]},
                            },
                            'type': 'object',
                            'additionalProperties': False,
                            'required': ['field', 'my_enum'],
                        },
                    },
                    'additionalProperties': False,
                    'properties': {
                        'x': {'$ref': '#/$defs/MyRecursiveDc'},
                        'y': {'$ref': '#/$defs/MyDefaultRecursiveDc'},
                    },
                    'required': ['x', 'y'],
                    'type': 'object',
                }
            ),
            snapshot(True),
        ),
        (
            tool_with_model,
            None,
            snapshot(
                {
                    'additionalProperties': False,
                    'properties': {'foo': {'type': 'string'}},
                    'required': ['foo'],
                    'type': 'object',
                }
            ),
            snapshot(True),
        ),
        (
            tool_with_dataclass,
            None,
            snapshot(
                {
                    'additionalProperties': False,
                    'properties': {'foo': {'type': 'string'}},
                    'required': ['foo'],
                    'type': 'object',
                }
            ),
            snapshot(True),
        ),
        (
            tool_with_optional_dataclass,
            None,
            snapshot(
                {
                    'additionalProperties': False,
                    'properties': {'foo': {'anyOf': [{'type': 'string'}, {'type': 'null'}]}, 'bar': {'type': 'string'}},
                    'required': ['foo', 'bar'],
                    'type': 'object',
                }
            ),
            snapshot(True),
        ),
        (
            tool_with_dataclass_with_extras,
            None,
            snapshot(
                {
                    'additionalProperties': True,
                    'properties': {'foo': {'type': 'string'}},
                    'required': ['foo'],
                    'type': 'object',
                }
            ),
            snapshot(None),
        ),
        (
            tool_with_typed_dict,
            None,
            snapshot(
                {
                    'additionalProperties': False,
                    'properties': {'foo': {'type': 'string'}},
                    'required': ['foo'],
                    'type': 'object',
                }
            ),
            snapshot(True),
        ),
        (
            tool_with_optional_typed_dict,
            None,
            snapshot(
                {
                    'additionalProperties': False,
                    'properties': {'foo': {'type': 'string'}, 'bar': {'type': 'string'}},
                    'required': ['bar'],
                    'type': 'object',
                }
            ),
            snapshot(None),
        ),
        (
            tool_with_partial_typed_dict,
            None,
            snapshot(
                {
                    'additionalProperties': False,
                    'properties': {'foo': {'type': 'string'}},
                    'type': 'object',
                }
            ),
            snapshot(None),
        ),
        (
            tool_with_model_with_extras,
            None,
            snapshot(
                {
                    'additionalProperties': True,
                    'properties': {},
                    'type': 'object',
                }
            ),
            snapshot(None),
        ),
        (
            tool_with_model_with_extras,
            True,
            snapshot(
                {
                    'additionalProperties': False,
                    'properties': {},
                    'required': [],
                    'type': 'object',
                }
            ),
            snapshot(True),
        ),
        (
            tool_with_kwargs,
            None,
            snapshot(
                {
                    'additionalProperties': True,
                    'properties': {'x': {'type': 'integer'}},
                    'required': ['x'],
                    'type': 'object',
                }
            ),
            snapshot(None),
        ),
        (
            tool_with_kwargs,
            True,
            snapshot(
                {
                    'additionalProperties': False,
                    'properties': {'x': {'type': 'integer'}},
                    'required': ['x'],
                    'type': 'object',
                }
            ),
            snapshot(True),
        ),
        (
            tool_with_typed_kwargs,
            None,
            snapshot(
                {
                    'additionalProperties': {'type': 'integer'},
                    'properties': {'x': {'type': 'integer'}},
                    'required': ['x'],
                    'type': 'object',
                }
            ),
            snapshot(None),
        ),
        (
            tool_with_union,
            None,
            snapshot(
                {
                    '$defs': {
                        'MyDefaultDc': {
                            'properties': {'x': {'default': 1, 'type': 'integer'}},
                            'type': 'object',
                            'additionalProperties': False,
                        }
                    },
                    'additionalProperties': False,
                    'properties': {'x': {'anyOf': [{'type': 'integer'}, {'$ref': '#/$defs/MyDefaultDc'}]}},
                    'required': ['x'],
                    'type': 'object',
                }
            ),
            snapshot(None),
        ),
        (
            tool_with_union,
            True,
            snapshot(
                {
                    '$defs': {
                        'MyDefaultDc': {
                            'properties': {'x': {'type': 'integer'}},
                            'required': ['x'],
                            'type': 'object',
                            'additionalProperties': False,
                        }
                    },
                    'additionalProperties': False,
                    'properties': {'x': {'anyOf': [{'type': 'integer'}, {'$ref': '#/$defs/MyDefaultDc'}]}},
                    'required': ['x'],
                    'type': 'object',
                }
            ),
            snapshot(True),
        ),
        (
            tool_with_discriminated_union,
            None,
            snapshot(
                {
                    '$defs': {
                        'MyDefaultDc': {
                            'properties': {'x': {'default': 1, 'type': 'integer'}},
                            'type': 'object',
                            'additionalProperties': False,
                        }
                    },
                    'additionalProperties': False,
                    'properties': {'x': {'oneOf': [{'type': 'integer'}, {'$ref': '#/$defs/MyDefaultDc'}]}},
                    'required': ['x'],
                    'type': 'object',
                }
            ),
            snapshot(None),
        ),
        (
            tool_with_discriminated_union,
            True,
            snapshot(
                {
                    '$defs': {
                        'MyDefaultDc': {
                            'properties': {'x': {'type': 'integer'}},
                            'required': ['x'],
                            'type': 'object',
                            'additionalProperties': False,
                        }
                    },
                    'additionalProperties': False,
                    'properties': {'x': {'anyOf': [{'type': 'integer'}, {'$ref': '#/$defs/MyDefaultDc'}]}},
                    'required': ['x'],
                    'type': 'object',
                }
            ),
            snapshot(True),
        ),
        (
            tool_with_lists,
            None,
            snapshot(
                {
                    '$defs': {
                        'MyDefaultDc': {
                            'properties': {'x': {'default': 1, 'type': 'integer'}},
                            'type': 'object',
                            'additionalProperties': False,
                        }
                    },
                    'additionalProperties': False,
                    'properties': {
                        'x': {'items': {'type': 'integer'}, 'type': 'array'},
                        'y': {'items': {'$ref': '#/$defs/MyDefaultDc'}, 'type': 'array'},
                    },
                    'required': ['x', 'y'],
                    'type': 'object',
                }
            ),
            snapshot(None),
        ),
        (
            tool_with_lists,
            True,
            snapshot(
                {
                    '$defs': {
                        'MyDefaultDc': {
                            'properties': {'x': {'type': 'integer'}},
                            'required': ['x'],
                            'type': 'object',
                            'additionalProperties': False,
                        }
                    },
                    'additionalProperties': False,
                    'properties': {
                        'x': {'items': {'type': 'integer'}, 'type': 'array'},
                        'y': {'items': {'$ref': '#/$defs/MyDefaultDc'}, 'type': 'array'},
                    },
                    'required': ['x', 'y'],
                    'type': 'object',
                }
            ),
            snapshot(True),
        ),
        (
            tool_with_tuples,
            None,
            snapshot(
                {
                    'additionalProperties': False,
                    'properties': {
                        'x': {'maxItems': 1, 'minItems': 1, 'prefixItems': [{'type': 'integer'}], 'type': 'array'},
                        'y': {
                            'default': ['abc'],
                            'maxItems': 1,
                            'minItems': 1,
                            'prefixItems': [{'type': 'string'}],
                            'type': 'array',
                        },
                    },
                    'required': ['x'],
                    'type': 'object',
                }
            ),
            snapshot(None),
        ),
        (
            tool_with_tuples,
            True,
            snapshot(
                {
                    'additionalProperties': False,
                    'properties': {
                        'x': {'maxItems': 1, 'minItems': 1, 'prefixItems': [{'type': 'integer'}], 'type': 'array'},
                        'y': {'maxItems': 1, 'minItems': 1, 'prefixItems': [{'type': 'string'}], 'type': 'array'},
                    },
                    'required': ['x', 'y'],
                    'type': 'object',
                }
            ),
            snapshot(True),
        ),
        # (tool, None, snapshot({}), snapshot({})),
        # (tool, True, snapshot({}), snapshot({})),
    ],
)
async def test_strict_mode_cannot_infer_strict(
    allow_model_requests: None,
    tool: Callable[..., Any],
    tool_strict: bool | None,
    expected_params: dict[str, Any],
    expected_strict: bool | None,
):
    """Test that strict mode settings are properly passed to OpenAI and respect precedence rules."""
    # Create a mock completion for testing
    c = completion_message(ChatCompletionMessage(content='world', role='assistant'))

    async def assert_strict(expected_strict: bool | None, profile: ModelProfile | None = None):
        mock_client = MockOpenAI.create_mock(c)
        m = OpenAIChatModel('gpt-4o', provider=OpenAIProvider(openai_client=mock_client), profile=profile)
        agent = Agent(m)

        agent.tool_plain(strict=tool_strict)(tool)

        await agent.run('hello')
        kwargs = get_mock_chat_completion_kwargs(mock_client)[0]
        assert 'tools' in kwargs, kwargs

        assert kwargs['tools'][0]['function']['parameters'] == expected_params
        actual_strict = kwargs['tools'][0]['function'].get('strict')
        assert actual_strict == expected_strict
        if actual_strict is None:
            # If strict is included, it should be non-None
            assert 'strict' not in kwargs['tools'][0]['function']

    await assert_strict(expected_strict)

    # If the model profile says strict is not supported, we never pass strict
    await assert_strict(
        None,
        profile=OpenAIModelProfile(openai_supports_strict_tool_definition=False).update(
            openai_model_profile('test-model')
        ),
    )


def test_strict_schema():
    class Apple(BaseModel):
        kind: Literal['apple'] = 'apple'

    class Banana(BaseModel):
        kind: Literal['banana'] = 'banana'

    class MyModel(BaseModel):
        # We have all these different crazy fields to achieve coverage
        my_recursive: MyModel | None = None
        my_patterns: dict[Annotated[str, Field(pattern='^my-pattern$')], str]
        my_tuple: tuple[int]
        my_list: list[float]
        my_discriminated_union: Annotated[Apple | Banana, Discriminator('kind')]

    assert OpenAIJsonSchemaTransformer(MyModel.model_json_schema(), strict=True).walk() == snapshot(
        {
            '$defs': {
                'Apple': {
                    'additionalProperties': False,
                    'properties': {'kind': {'const': 'apple', 'type': 'string'}},
                    'required': ['kind'],
                    'type': 'object',
                },
                'Banana': {
                    'additionalProperties': False,
                    'properties': {'kind': {'const': 'banana', 'type': 'string'}},
                    'required': ['kind'],
                    'type': 'object',
                },
                'MyModel': {
                    'additionalProperties': False,
                    'properties': {
                        'my_discriminated_union': {'anyOf': [{'$ref': '#/$defs/Apple'}, {'$ref': '#/$defs/Banana'}]},
                        'my_list': {'items': {'type': 'number'}, 'type': 'array'},
                        'my_patterns': {
                            'additionalProperties': False,
                            'description': "patternProperties={'^my-pattern$': {'type': 'string'}}",
                            'type': 'object',
                            'properties': {},
                            'required': [],
                        },
                        'my_recursive': {'anyOf': [{'$ref': '#'}, {'type': 'null'}]},
                        'my_tuple': {
                            'maxItems': 1,
                            'minItems': 1,
                            'prefixItems': [{'type': 'integer'}],
                            'type': 'array',
                        },
                    },
                    'required': ['my_recursive', 'my_patterns', 'my_tuple', 'my_list', 'my_discriminated_union'],
                    'type': 'object',
                },
            },
            'properties': {
                'my_recursive': {'anyOf': [{'$ref': '#'}, {'type': 'null'}]},
                'my_patterns': {
                    'type': 'object',
                    'description': "patternProperties={'^my-pattern$': {'type': 'string'}}",
                    'additionalProperties': False,
                    'properties': {},
                    'required': [],
                },
                'my_tuple': {'maxItems': 1, 'minItems': 1, 'prefixItems': [{'type': 'integer'}], 'type': 'array'},
                'my_list': {'items': {'type': 'number'}, 'type': 'array'},
                'my_discriminated_union': {'anyOf': [{'$ref': '#/$defs/Apple'}, {'$ref': '#/$defs/Banana'}]},
            },
            'required': ['my_recursive', 'my_patterns', 'my_tuple', 'my_list', 'my_discriminated_union'],
            'type': 'object',
            'additionalProperties': False,
        }
    )


def test_native_output_strict_mode(allow_model_requests: None):
    class CityLocation(BaseModel):
        city: str
        country: str

    c = completion_message(
        ChatCompletionMessage(content='{"city": "Mexico City", "country": "Mexico"}', role='assistant'),
    )
    mock_client = MockOpenAI.create_mock(c)
    model = OpenAIChatModel('gpt-4o', provider=OpenAIProvider(openai_client=mock_client))

    # Explicit strict=True
    agent = Agent(model, output_type=NativeOutput(CityLocation, strict=True))

    agent.run_sync('What is the capital of Mexico?')
    assert get_mock_chat_completion_kwargs(mock_client)[-1]['response_format']['json_schema']['strict'] is True

    # Explicit strict=False
    agent = Agent(model, output_type=NativeOutput(CityLocation, strict=False))

    agent.run_sync('What is the capital of Mexico?')
    assert get_mock_chat_completion_kwargs(mock_client)[-1]['response_format']['json_schema']['strict'] is False

    # Strict-compatible
    agent = Agent(model, output_type=NativeOutput(CityLocation))

    agent.run_sync('What is the capital of Mexico?')
    assert get_mock_chat_completion_kwargs(mock_client)[-1]['response_format']['json_schema']['strict'] is True

    # Strict-incompatible
    CityLocation.model_config = ConfigDict(extra='allow')

    agent = Agent(model, output_type=NativeOutput(CityLocation))

    agent.run_sync('What is the capital of Mexico?')
    assert get_mock_chat_completion_kwargs(mock_client)[-1]['response_format']['json_schema']['strict'] is False


async def test_openai_instructions(allow_model_requests: None, openai_api_key: str):
    m = OpenAIChatModel('gpt-4o', provider=OpenAIProvider(api_key=openai_api_key))
    agent = Agent(m, instructions='You are a helpful assistant.')

    result = await agent.run('What is the capital of France?')
    assert result.all_messages() == snapshot(
        [
            ModelRequest(
                parts=[UserPromptPart(content='What is the capital of France?', timestamp=IsDatetime())],
                instructions='You are a helpful assistant.',
            ),
            ModelResponse(
                parts=[TextPart(content='The capital of France is Paris.')],
                usage=RequestUsage(
                    input_tokens=24,
                    output_tokens=8,
                    details={
                        'accepted_prediction_tokens': 0,
                        'audio_tokens': 0,
                        'reasoning_tokens': 0,
                        'rejected_prediction_tokens': 0,
                    },
                ),
                model_name='gpt-4o-2024-08-06',
                timestamp=IsDatetime(),
                provider_name='openai',
                provider_request_id='chatcmpl-BJjf61mLb9z5H45ClJzbx0UWKwjo1',
            ),
        ]
    )


async def test_openai_model_without_system_prompt(allow_model_requests: None, openai_api_key: str):
    m = OpenAIChatModel('o3-mini', provider=OpenAIProvider(api_key=openai_api_key))
    agent = Agent(m, system_prompt='You are a potato.')
    result = await agent.run()
    assert result.output == snapshot(
        "That's right—I am a potato! A spud of many talents, here to help you out. How can this humble potato be of service today?"
    )


async def test_openai_instructions_with_tool_calls_keep_instructions(allow_model_requests: None, openai_api_key: str):
    m = OpenAIChatModel('gpt-4.1-mini', provider=OpenAIProvider(api_key=openai_api_key))
    agent = Agent(m, instructions='You are a helpful assistant.')

    @agent.tool_plain
    async def get_temperature(city: str) -> float:
        return 20.0

    result = await agent.run('What is the temperature in Tokyo?')
    assert result.all_messages() == snapshot(
        [
            ModelRequest(
                parts=[UserPromptPart(content='What is the temperature in Tokyo?', timestamp=IsDatetime())],
                instructions='You are a helpful assistant.',
            ),
            ModelResponse(
                parts=[ToolCallPart(tool_name='get_temperature', args='{"city":"Tokyo"}', tool_call_id=IsStr())],
                usage=RequestUsage(
                    input_tokens=50,
                    output_tokens=15,
                    details={
                        'accepted_prediction_tokens': 0,
                        'audio_tokens': 0,
                        'reasoning_tokens': 0,
                        'rejected_prediction_tokens': 0,
                    },
                ),
                model_name='gpt-4.1-mini-2025-04-14',
                timestamp=IsDatetime(),
                provider_name='openai',
                provider_request_id='chatcmpl-BMxEwRA0p0gJ52oKS7806KAlfMhqq',
            ),
            ModelRequest(
                parts=[
                    ToolReturnPart(
                        tool_name='get_temperature', content=20.0, tool_call_id=IsStr(), timestamp=IsDatetime()
                    )
                ],
                instructions='You are a helpful assistant.',
            ),
            ModelResponse(
                parts=[TextPart(content='The temperature in Tokyo is currently 20.0 degrees Celsius.')],
                usage=RequestUsage(
                    input_tokens=75,
                    output_tokens=15,
                    details={
                        'accepted_prediction_tokens': 0,
                        'audio_tokens': 0,
                        'reasoning_tokens': 0,
                        'rejected_prediction_tokens': 0,
                    },
                ),
                model_name='gpt-4.1-mini-2025-04-14',
                timestamp=IsDatetime(),
                provider_name='openai',
                provider_request_id='chatcmpl-BMxEx6B8JEj6oDC45MOWKp0phg8UP',
            ),
        ]
    )


async def test_openai_responses_model_thinking_part(allow_model_requests: None, openai_api_key: str):
    m = OpenAIResponsesModel('o3-mini', provider=OpenAIProvider(api_key=openai_api_key))
    settings = OpenAIResponsesModelSettings(openai_reasoning_effort='high', openai_reasoning_summary='detailed')
    agent = Agent(m, model_settings=settings)

    result = await agent.run('How do I cross the street?')
    assert result.all_messages() == snapshot(
        [
            ModelRequest(parts=[UserPromptPart(content='How do I cross the street?', timestamp=IsDatetime())]),
            ModelResponse(
                parts=[
                    ThinkingPart(content=IsStr(), id='rs_68034841ab2881918a8c210e3d988b9208c845d2be9bcdd8'),
                    ThinkingPart(content=IsStr(), id='rs_68034841ab2881918a8c210e3d988b9208c845d2be9bcdd8'),
                    ThinkingPart(content=IsStr(), id='rs_68034841ab2881918a8c210e3d988b9208c845d2be9bcdd8'),
                    ThinkingPart(content=IsStr(), id='rs_68034841ab2881918a8c210e3d988b9208c845d2be9bcdd8'),
                    IsInstance(TextPart),
                ],
                usage=RequestUsage(input_tokens=13, output_tokens=2050, details={'reasoning_tokens': 1664}),
                model_name='o3-mini-2025-01-31',
                timestamp=IsDatetime(),
                provider_name='openai',
                provider_request_id='resp_68034835d12481919c80a7fd8dbe6f7e08c845d2be9bcdd8',
            ),
        ]
    )

    result = await agent.run(
        'Considering the way to cross the street, analogously, how do I cross the river?',
        message_history=result.all_messages(),
    )
    assert result.all_messages() == snapshot(
        [
            ModelRequest(parts=[UserPromptPart(content='How do I cross the street?', timestamp=IsDatetime())]),
            ModelResponse(
                parts=[
                    ThinkingPart(content=IsStr(), id='rs_68034841ab2881918a8c210e3d988b9208c845d2be9bcdd8'),
                    ThinkingPart(content=IsStr(), id='rs_68034841ab2881918a8c210e3d988b9208c845d2be9bcdd8'),
                    ThinkingPart(content=IsStr(), id='rs_68034841ab2881918a8c210e3d988b9208c845d2be9bcdd8'),
                    ThinkingPart(content=IsStr(), id='rs_68034841ab2881918a8c210e3d988b9208c845d2be9bcdd8'),
                    IsInstance(TextPart),
                ],
                usage=RequestUsage(input_tokens=13, output_tokens=2050, details={'reasoning_tokens': 1664}),
                model_name='o3-mini-2025-01-31',
                timestamp=IsDatetime(),
                provider_name='openai',
                provider_request_id='resp_68034835d12481919c80a7fd8dbe6f7e08c845d2be9bcdd8',
            ),
            ModelRequest(
                parts=[
                    UserPromptPart(
                        content='Considering the way to cross the street, analogously, how do I cross the river?',
                        timestamp=IsDatetime(),
                    )
                ]
            ),
            ModelResponse(
                parts=[
                    ThinkingPart(content=IsStr(), id='rs_68034858dc588191bc3a6801c23e728f08c845d2be9bcdd8'),
                    ThinkingPart(content=IsStr(), id='rs_68034858dc588191bc3a6801c23e728f08c845d2be9bcdd8'),
                    ThinkingPart(content=IsStr(), id='rs_68034858dc588191bc3a6801c23e728f08c845d2be9bcdd8'),
                    IsInstance(TextPart),
                ],
                usage=RequestUsage(input_tokens=424, output_tokens=2033, details={'reasoning_tokens': 1408}),
                model_name='o3-mini-2025-01-31',
                timestamp=IsDatetime(),
                provider_name='openai',
                provider_request_id='resp_6803484f19a88191b9ea975d7cfbbe8408c845d2be9bcdd8',
            ),
        ]
    )


async def test_openai_model_thinking_part(allow_model_requests: None, openai_api_key: str):
    provider = OpenAIProvider(api_key=openai_api_key)
    responses_model = OpenAIResponsesModel('o3-mini', provider=provider)
    settings = OpenAIResponsesModelSettings(openai_reasoning_effort='high', openai_reasoning_summary='detailed')
    agent = Agent(responses_model, model_settings=settings)

    result = await agent.run('How do I cross the street?')
    assert result.all_messages() == snapshot(
        [
            ModelRequest(parts=[UserPromptPart(content='How do I cross the street?', timestamp=IsDatetime())]),
            ModelResponse(
                parts=[
                    IsInstance(ThinkingPart),
                    IsInstance(ThinkingPart),
                    IsInstance(ThinkingPart),
                    IsInstance(ThinkingPart),
                    IsInstance(TextPart),
                ],
                usage=RequestUsage(input_tokens=13, output_tokens=1900, details={'reasoning_tokens': 1536}),
                model_name='o3-mini-2025-01-31',
                timestamp=IsDatetime(),
                provider_name='openai',
                provider_request_id='resp_680797310bbc8191971fff5a405113940ed3ec3064b5efac',
            ),
        ]
    )

    result = await agent.run(
        'Considering the way to cross the street, analogously, how do I cross the river?',
        model=OpenAIChatModel('o3-mini', provider=provider),
        message_history=result.all_messages(),
    )
    assert result.all_messages() == snapshot(
        [
            ModelRequest(parts=[UserPromptPart(content='How do I cross the street?', timestamp=IsDatetime())]),
            ModelResponse(
                parts=[
                    IsInstance(ThinkingPart),
                    IsInstance(ThinkingPart),
                    IsInstance(ThinkingPart),
                    IsInstance(ThinkingPart),
                    IsInstance(TextPart),
                ],
                usage=RequestUsage(input_tokens=13, output_tokens=1900, details={'reasoning_tokens': 1536}),
                model_name='o3-mini-2025-01-31',
                timestamp=IsDatetime(),
                provider_name='openai',
                provider_request_id='resp_680797310bbc8191971fff5a405113940ed3ec3064b5efac',
            ),
            ModelRequest(
                parts=[
                    UserPromptPart(
                        content='Considering the way to cross the street, analogously, how do I cross the river?',
                        timestamp=IsDatetime(),
                    )
                ]
            ),
            ModelResponse(
                parts=[TextPart(content=IsStr())],
                usage=RequestUsage(
                    input_tokens=822,
                    output_tokens=2437,
                    details={
                        'accepted_prediction_tokens': 0,
                        'audio_tokens': 0,
                        'reasoning_tokens': 1792,
                        'rejected_prediction_tokens': 0,
                    },
                ),
                model_name='o3-mini-2025-01-31',
                timestamp=IsDatetime(),
                provider_name='openai',
                provider_request_id='chatcmpl-BP7ocN6qxho4C1UzUJWnU5tPJno55',
            ),
        ]
    )


async def test_openai_model_thinking_part_iter(allow_model_requests: None, openai_api_key: str):
    provider = OpenAIProvider(api_key=openai_api_key)
    responses_model = OpenAIResponsesModel('o3-mini', provider=provider)
    settings = OpenAIResponsesModelSettings(openai_reasoning_effort='low', openai_reasoning_summary='detailed')
    agent = Agent(responses_model, model_settings=settings)

    event_parts: list[Any] = []
    async with agent.iter(user_prompt='How do I cross the street?') as agent_run:
        async for node in agent_run:
            if Agent.is_model_request_node(node) or Agent.is_call_tools_node(node):
                async with node.stream(agent_run.ctx) as request_stream:
                    async for event in request_stream:
                        event_parts.append(event)

    assert event_parts == snapshot(
        IsListOrTuple(
            positions={
                0: PartStartEvent(index=0, part=ThinkingPart(content='', signature=IsStr())),
                1: PartDeltaEvent(index=0, delta=IsInstance(ThinkingPartDelta)),
                87: PartStartEvent(index=1, part=TextPart(content="I'm")),
                88: FinalResultEvent(tool_name=None, tool_call_id=None),
                89: PartDeltaEvent(index=1, delta=IsInstance(TextPartDelta)),
            },
            length=443,
        )
    )


async def test_openai_instructions_with_logprobs(allow_model_requests: None):
    # Create a mock response with logprobs
    c = completion_message(
        ChatCompletionMessage(content='world', role='assistant'),
        logprobs=ChoiceLogprobs(
            content=[
                ChatCompletionTokenLogprob(
                    token='world', logprob=-0.6931, top_logprobs=[], bytes=[119, 111, 114, 108, 100]
                )
            ],
        ),
    )

    mock_client = MockOpenAI.create_mock(c)
    m = OpenAIChatModel(
        'gpt-4o',
        provider=OpenAIProvider(openai_client=mock_client),
    )
    agent = Agent(m, instructions='You are a helpful assistant.')
    result = await agent.run(
        'What is the capital of Minas Gerais?',
        model_settings=OpenAIChatModelSettings(openai_logprobs=True),
    )
    messages = result.all_messages()
    response = cast(Any, messages[1])
    assert response.provider_details is not None
    assert response.provider_details['logprobs'] == [
        {
            'token': 'world',
            'logprob': -0.6931,
            'bytes': [119, 111, 114, 108, 100],
            'top_logprobs': [],
        }
    ]


async def test_openai_web_search_tool_model_not_supported(allow_model_requests: None, openai_api_key: str):
    m = OpenAIChatModel('gpt-4o', provider=OpenAIProvider(api_key=openai_api_key))
    agent = Agent(
        m, instructions='You are a helpful assistant.', builtin_tools=[WebSearchTool(search_context_size='low')]
    )

    with pytest.raises(ModelHTTPError, match='.*Web search options not supported with this model.*'):
        await agent.run('What day is today?')


async def test_openai_web_search_tool(allow_model_requests: None, openai_api_key: str):
    m = OpenAIChatModel('gpt-4o-search-preview', provider=OpenAIProvider(api_key=openai_api_key))
    agent = Agent(
        m, instructions='You are a helpful assistant.', builtin_tools=[WebSearchTool(search_context_size='low')]
    )

    result = await agent.run('What day is today?')
    assert result.output == snapshot('May 14, 2025, 8:51:29 AM ')


async def test_openai_web_search_tool_with_user_location(allow_model_requests: None, openai_api_key: str):
    m = OpenAIChatModel('gpt-4o-search-preview', provider=OpenAIProvider(api_key=openai_api_key))
    agent = Agent(
        m,
        instructions='You are a helpful assistant.',
        builtin_tools=[WebSearchTool(user_location={'city': 'Utrecht', 'country': 'NL'})],
    )

    result = await agent.run('What is the current temperature?')
    assert result.output == snapshot("""\
Het is momenteel zonnig in Utrecht met een temperatuur van 22°C.

## Weer voor Utrecht, Nederland:
Huidige omstandigheden: Zonnig, 72°F (22°C)

Dagvoorspelling:
* woensdag, mei 14: minimum: 48°F (9°C), maximum: 71°F (22°C), beschrijving: Afnemende bewolking
* donderdag, mei 15: minimum: 43°F (6°C), maximum: 67°F (20°C), beschrijving: Na een bewolkt begin keert de zon terug
* vrijdag, mei 16: minimum: 45°F (7°C), maximum: 64°F (18°C), beschrijving: Overwegend zonnig
* zaterdag, mei 17: minimum: 47°F (9°C), maximum: 68°F (20°C), beschrijving: Overwegend zonnig
* zondag, mei 18: minimum: 47°F (8°C), maximum: 68°F (20°C), beschrijving: Deels zonnig
* maandag, mei 19: minimum: 49°F (9°C), maximum: 70°F (21°C), beschrijving: Deels zonnig
* dinsdag, mei 20: minimum: 49°F (10°C), maximum: 72°F (22°C), beschrijving: Zonnig tot gedeeltelijk bewolkt
 \
""")


async def test_reasoning_model_with_temperature(allow_model_requests: None, openai_api_key: str):
    m = OpenAIChatModel('o3-mini', provider=OpenAIProvider(api_key=openai_api_key))
    agent = Agent(m, model_settings=OpenAIChatModelSettings(temperature=0.5))
    result = await agent.run('What is the capital of Mexico?')
    assert result.output == snapshot(
        'The capital of Mexico is Mexico City. It is not only the seat of the federal government but also a major cultural, political, and economic center in the country.'
    )


def test_openai_model_profile():
    m = OpenAIChatModel('gpt-4o', provider=OpenAIProvider(api_key='foobar'))
    assert isinstance(m.profile, OpenAIModelProfile)


def test_openai_model_profile_custom():
    m = OpenAIChatModel(
        'gpt-4o',
        provider=OpenAIProvider(api_key='foobar'),
        profile=ModelProfile(json_schema_transformer=InlineDefsJsonSchemaTransformer),
    )
    assert isinstance(m.profile, ModelProfile)
    assert m.profile.json_schema_transformer is InlineDefsJsonSchemaTransformer

    m = OpenAIChatModel(
        'gpt-4o',
        provider=OpenAIProvider(api_key='foobar'),
        profile=OpenAIModelProfile(openai_supports_strict_tool_definition=False),
    )
    assert isinstance(m.profile, OpenAIModelProfile)
    assert m.profile.openai_supports_strict_tool_definition is False


def test_openai_model_profile_function():
    def model_profile(model_name: str) -> ModelProfile:
        return ModelProfile(json_schema_transformer=InlineDefsJsonSchemaTransformer if model_name == 'gpt-4o' else None)

    m = OpenAIChatModel('gpt-4o', provider=OpenAIProvider(api_key='foobar'), profile=model_profile)
    assert isinstance(m.profile, ModelProfile)
    assert m.profile.json_schema_transformer is InlineDefsJsonSchemaTransformer

    m = OpenAIChatModel('gpt-4o-mini', provider=OpenAIProvider(api_key='foobar'), profile=model_profile)
    assert isinstance(m.profile, ModelProfile)
    assert m.profile.json_schema_transformer is None


def test_openai_model_profile_from_provider():
    class CustomProvider(OpenAIProvider):
        def model_profile(self, model_name: str) -> ModelProfile:
            return ModelProfile(
                json_schema_transformer=InlineDefsJsonSchemaTransformer if model_name == 'gpt-4o' else None
            )

    m = OpenAIChatModel('gpt-4o', provider=CustomProvider(api_key='foobar'))
    assert isinstance(m.profile, ModelProfile)
    assert m.profile.json_schema_transformer is InlineDefsJsonSchemaTransformer

    m = OpenAIChatModel('gpt-4o-mini', provider=CustomProvider(api_key='foobar'))
    assert isinstance(m.profile, ModelProfile)
    assert m.profile.json_schema_transformer is None


def test_model_profile_strict_not_supported():
    my_tool = ToolDefinition(
        name='my_tool',
        description='This is my tool',
        parameters_json_schema={'type': 'object', 'title': 'Result', 'properties': {'spam': {'type': 'number'}}},
        strict=True,
    )

    m = OpenAIChatModel('gpt-4o', provider=OpenAIProvider(api_key='foobar'))
    tool_param = m._map_tool_definition(my_tool)  # type: ignore[reportPrivateUsage]

    assert tool_param == snapshot(
        {
            'type': 'function',
            'function': {
                'name': 'my_tool',
                'description': 'This is my tool',
                'parameters': {'type': 'object', 'title': 'Result', 'properties': {'spam': {'type': 'number'}}},
                'strict': True,
            },
        }
    )

    # Some models don't support strict tool definitions
    m = OpenAIChatModel(
        'gpt-4o',
        provider=OpenAIProvider(api_key='foobar'),
        profile=OpenAIModelProfile(openai_supports_strict_tool_definition=False).update(openai_model_profile('gpt-4o')),
    )
    tool_param = m._map_tool_definition(my_tool)  # type: ignore[reportPrivateUsage]

    assert tool_param == snapshot(
        {
            'type': 'function',
            'function': {
                'name': 'my_tool',
                'description': 'This is my tool',
                'parameters': {'type': 'object', 'title': 'Result', 'properties': {'spam': {'type': 'number'}}},
            },
        }
    )


async def test_compatible_api_with_tool_calls_without_id(allow_model_requests: None, gemini_api_key: str):
    provider = OpenAIProvider(
        openai_client=AsyncOpenAI(
            base_url='https://generativelanguage.googleapis.com/v1beta/openai/',
            api_key=gemini_api_key,
        )
    )

    model = OpenAIChatModel('gemini-2.5-pro-preview-05-06', provider=provider)

    agent = Agent(model)

    @agent.tool_plain
    def get_current_time() -> str:
        """Get the current time."""
        return 'Noon'

    response = await agent.run('What is the current time?')
    assert response.output == snapshot('The current time is Noon.')


def test_openai_response_timestamp_milliseconds(allow_model_requests: None):
    c = completion_message(
        ChatCompletionMessage(content='world', role='assistant'),
    )
    # Some models on OpenRouter return timestamps in milliseconds rather than seconds
    # https://github.com/pydantic/pydantic-ai/issues/1877
    c.created = 1748747268000

    mock_client = MockOpenAI.create_mock(c)
    m = OpenAIChatModel('gpt-4o', provider=OpenAIProvider(openai_client=mock_client))
    agent = Agent(m)

    result = agent.run_sync('Hello')
    response = cast(ModelResponse, result.all_messages()[-1])
    assert response.timestamp == snapshot(datetime(2025, 6, 1, 3, 7, 48, tzinfo=timezone.utc))


async def test_openai_tool_output(allow_model_requests: None, openai_api_key: str):
    m = OpenAIChatModel('gpt-4o', provider=OpenAIProvider(api_key=openai_api_key))

    class CityLocation(BaseModel):
        city: str
        country: str

    agent = Agent(m, output_type=ToolOutput(CityLocation))

    @agent.tool_plain
    async def get_user_country() -> str:
        return 'Mexico'

    result = await agent.run('What is the largest city in the user country?')
    assert result.output == snapshot(CityLocation(city='Mexico City', country='Mexico'))

    assert result.all_messages() == snapshot(
        [
            ModelRequest(
                parts=[
                    UserPromptPart(
                        content='What is the largest city in the user country?',
                        timestamp=IsDatetime(),
                    )
                ]
            ),
            ModelResponse(
                parts=[ToolCallPart(tool_name='get_user_country', args='{}', tool_call_id=IsStr())],
                usage=RequestUsage(
                    input_tokens=68,
                    output_tokens=12,
                    details={
                        'accepted_prediction_tokens': 0,
                        'audio_tokens': 0,
                        'reasoning_tokens': 0,
                        'rejected_prediction_tokens': 0,
                    },
                ),
                model_name='gpt-4o-2024-08-06',
                timestamp=IsDatetime(),
                provider_name='openai',
                provider_request_id='chatcmpl-BSXk0dWkG4hfPt0lph4oFO35iT73I',
            ),
            ModelRequest(
                parts=[
                    ToolReturnPart(
                        tool_name='get_user_country',
                        content='Mexico',
                        tool_call_id=IsStr(),
                        timestamp=IsDatetime(),
                    )
                ]
            ),
            ModelResponse(
                parts=[
                    ToolCallPart(
                        tool_name='final_result',
                        args='{"city": "Mexico City", "country": "Mexico"}',
                        tool_call_id=IsStr(),
                    )
                ],
                usage=RequestUsage(
                    input_tokens=89,
                    output_tokens=36,
                    details={
                        'accepted_prediction_tokens': 0,
                        'audio_tokens': 0,
                        'reasoning_tokens': 0,
                        'rejected_prediction_tokens': 0,
                    },
                ),
                model_name='gpt-4o-2024-08-06',
                timestamp=IsDatetime(),
                provider_name='openai',
                provider_request_id='chatcmpl-BSXk1xGHYzbhXgUkSutK08bdoNv5s',
            ),
            ModelRequest(
                parts=[
                    ToolReturnPart(
                        tool_name='final_result',
                        content='Final result processed.',
                        tool_call_id=IsStr(),
                        timestamp=IsDatetime(),
                    )
                ]
            ),
        ]
    )


async def test_openai_text_output_function(allow_model_requests: None, openai_api_key: str):
    m = OpenAIChatModel('gpt-4o', provider=OpenAIProvider(api_key=openai_api_key))

    def upcase(text: str) -> str:
        return text.upper()

    agent = Agent(m, output_type=TextOutput(upcase))

    @agent.tool_plain
    async def get_user_country() -> str:
        return 'Mexico'

    result = await agent.run('What is the largest city in the user country?')
    assert result.output == snapshot('THE LARGEST CITY IN MEXICO IS MEXICO CITY.')

    assert result.all_messages() == snapshot(
        [
            ModelRequest(
                parts=[
                    UserPromptPart(
                        content='What is the largest city in the user country?',
                        timestamp=IsDatetime(),
                    )
                ]
            ),
            ModelResponse(
                parts=[
                    ToolCallPart(tool_name='get_user_country', args='{}', tool_call_id='call_J1YabdC7G7kzEZNbbZopwenH')
                ],
                usage=RequestUsage(
                    input_tokens=42,
                    output_tokens=11,
                    details={
                        'accepted_prediction_tokens': 0,
                        'audio_tokens': 0,
                        'reasoning_tokens': 0,
                        'rejected_prediction_tokens': 0,
                    },
                ),
                model_name='gpt-4o-2024-08-06',
                timestamp=IsDatetime(),
                provider_name='openai',
                provider_request_id='chatcmpl-BgeDFS85bfHosRFEEAvq8reaCPCZ8',
            ),
            ModelRequest(
                parts=[
                    ToolReturnPart(
                        tool_name='get_user_country',
                        content='Mexico',
                        tool_call_id='call_J1YabdC7G7kzEZNbbZopwenH',
                        timestamp=IsDatetime(),
                    )
                ]
            ),
            ModelResponse(
                parts=[TextPart(content='The largest city in Mexico is Mexico City.')],
                usage=RequestUsage(
                    input_tokens=63,
                    output_tokens=10,
                    details={
                        'accepted_prediction_tokens': 0,
                        'audio_tokens': 0,
                        'reasoning_tokens': 0,
                        'rejected_prediction_tokens': 0,
                    },
                ),
                model_name='gpt-4o-2024-08-06',
                timestamp=IsDatetime(),
                provider_name='openai',
                provider_request_id='chatcmpl-BgeDGX9eDyVrEI56aP2vtIHahBzFH',
            ),
        ]
    )


async def test_openai_native_output(allow_model_requests: None, openai_api_key: str):
    m = OpenAIChatModel('gpt-4o', provider=OpenAIProvider(api_key=openai_api_key))

    class CityLocation(BaseModel):
        """A city and its country."""

        city: str
        country: str

    agent = Agent(m, output_type=NativeOutput(CityLocation))

    @agent.tool_plain
    async def get_user_country() -> str:
        return 'Mexico'

    result = await agent.run('What is the largest city in the user country?')
    assert result.output == snapshot(CityLocation(city='Mexico City', country='Mexico'))

    assert result.all_messages() == snapshot(
        [
            ModelRequest(
                parts=[
                    UserPromptPart(
                        content='What is the largest city in the user country?',
                        timestamp=IsDatetime(),
                    )
                ]
            ),
            ModelResponse(
                parts=[
                    ToolCallPart(tool_name='get_user_country', args='{}', tool_call_id='call_PkRGedQNRFUzJp2R7dO7avWR')
                ],
                usage=RequestUsage(
                    input_tokens=71,
                    output_tokens=12,
                    details={
                        'accepted_prediction_tokens': 0,
                        'audio_tokens': 0,
                        'reasoning_tokens': 0,
                        'rejected_prediction_tokens': 0,
                    },
                ),
                model_name='gpt-4o-2024-08-06',
                timestamp=IsDatetime(),
                provider_name='openai',
                provider_request_id='chatcmpl-BSXjyBwGuZrtuuSzNCeaWMpGv2MZ3',
            ),
            ModelRequest(
                parts=[
                    ToolReturnPart(
                        tool_name='get_user_country',
                        content='Mexico',
                        tool_call_id='call_PkRGedQNRFUzJp2R7dO7avWR',
                        timestamp=IsDatetime(),
                    )
                ]
            ),
            ModelResponse(
                parts=[TextPart(content='{"city":"Mexico City","country":"Mexico"}')],
                usage=RequestUsage(
                    input_tokens=92,
                    output_tokens=15,
                    details={
                        'accepted_prediction_tokens': 0,
                        'audio_tokens': 0,
                        'reasoning_tokens': 0,
                        'rejected_prediction_tokens': 0,
                    },
                ),
                model_name='gpt-4o-2024-08-06',
                timestamp=IsDatetime(),
                provider_name='openai',
                provider_request_id='chatcmpl-BSXjzYGu67dhTy5r8KmjJvQ4HhDVO',
            ),
        ]
    )


async def test_openai_native_output_multiple(allow_model_requests: None, openai_api_key: str):
    m = OpenAIChatModel('gpt-4o', provider=OpenAIProvider(api_key=openai_api_key))

    class CityLocation(BaseModel):
        city: str
        country: str

    class CountryLanguage(BaseModel):
        country: str
        language: str

    agent = Agent(m, output_type=NativeOutput([CityLocation, CountryLanguage]))

    @agent.tool_plain
    async def get_user_country() -> str:
        return 'Mexico'

    result = await agent.run('What is the largest city in the user country?')
    assert result.output == snapshot(CityLocation(city='Mexico City', country='Mexico'))

    assert result.all_messages() == snapshot(
        [
            ModelRequest(
                parts=[
                    UserPromptPart(
                        content='What is the largest city in the user country?',
                        timestamp=IsDatetime(),
                    )
                ]
            ),
            ModelResponse(
                parts=[
                    ToolCallPart(tool_name='get_user_country', args='{}', tool_call_id='call_SIttSeiOistt33Htj4oiHOOX')
                ],
                usage=RequestUsage(
                    input_tokens=160,
                    output_tokens=11,
                    details={
                        'accepted_prediction_tokens': 0,
                        'audio_tokens': 0,
                        'reasoning_tokens': 0,
                        'rejected_prediction_tokens': 0,
                    },
                ),
                model_name='gpt-4o-2024-08-06',
                timestamp=IsDatetime(),
                provider_name='openai',
                provider_request_id='chatcmpl-Bgg5utuCSXMQ38j0n2qgfdQKcR9VD',
            ),
            ModelRequest(
                parts=[
                    ToolReturnPart(
                        tool_name='get_user_country',
                        content='Mexico',
                        tool_call_id='call_SIttSeiOistt33Htj4oiHOOX',
                        timestamp=IsDatetime(),
                    )
                ]
            ),
            ModelResponse(
                parts=[
                    TextPart(
                        content='{"result":{"kind":"CityLocation","data":{"city":"Mexico City","country":"Mexico"}}}'
                    )
                ],
                usage=RequestUsage(
                    input_tokens=181,
                    output_tokens=25,
                    details={
                        'accepted_prediction_tokens': 0,
                        'audio_tokens': 0,
                        'reasoning_tokens': 0,
                        'rejected_prediction_tokens': 0,
                    },
                ),
                model_name='gpt-4o-2024-08-06',
                timestamp=IsDatetime(),
                provider_name='openai',
                provider_request_id='chatcmpl-Bgg5vrxUtCDlvgMreoxYxPaKxANmd',
            ),
        ]
    )


async def test_openai_prompted_output(allow_model_requests: None, openai_api_key: str):
    m = OpenAIChatModel('gpt-4o', provider=OpenAIProvider(api_key=openai_api_key))

    class CityLocation(BaseModel):
        city: str
        country: str

    agent = Agent(m, output_type=PromptedOutput(CityLocation))

    @agent.tool_plain
    async def get_user_country() -> str:
        return 'Mexico'

    result = await agent.run('What is the largest city in the user country?')
    assert result.output == snapshot(CityLocation(city='Mexico City', country='Mexico'))

    assert result.all_messages() == snapshot(
        [
            ModelRequest(
                parts=[
                    UserPromptPart(
                        content='What is the largest city in the user country?',
                        timestamp=IsDatetime(),
                    )
                ],
                instructions="""\
Always respond with a JSON object that's compatible with this schema:

{"properties": {"city": {"type": "string"}, "country": {"type": "string"}}, "required": ["city", "country"], "title": "CityLocation", "type": "object"}

Don't include any text or Markdown fencing before or after.\
""",
            ),
            ModelResponse(
                parts=[
                    ToolCallPart(tool_name='get_user_country', args='{}', tool_call_id='call_s7oT9jaLAsEqTgvxZTmFh0wB')
                ],
                usage=RequestUsage(
                    input_tokens=109,
                    output_tokens=11,
                    details={
                        'accepted_prediction_tokens': 0,
                        'audio_tokens': 0,
                        'reasoning_tokens': 0,
                        'rejected_prediction_tokens': 0,
                    },
                ),
                model_name='gpt-4o-2024-08-06',
                timestamp=IsDatetime(),
                provider_name='openai',
                provider_request_id='chatcmpl-Bgh27PeOaFW6qmF04qC5uI2H9mviw',
            ),
            ModelRequest(
                parts=[
                    ToolReturnPart(
                        tool_name='get_user_country',
                        content='Mexico',
                        tool_call_id='call_s7oT9jaLAsEqTgvxZTmFh0wB',
                        timestamp=IsDatetime(),
                    )
                ],
                instructions="""\
Always respond with a JSON object that's compatible with this schema:

{"properties": {"city": {"type": "string"}, "country": {"type": "string"}}, "required": ["city", "country"], "title": "CityLocation", "type": "object"}

Don't include any text or Markdown fencing before or after.\
""",
            ),
            ModelResponse(
                parts=[TextPart(content='{"city":"Mexico City","country":"Mexico"}')],
                usage=RequestUsage(
                    input_tokens=130,
                    output_tokens=11,
                    details={
                        'accepted_prediction_tokens': 0,
                        'audio_tokens': 0,
                        'reasoning_tokens': 0,
                        'rejected_prediction_tokens': 0,
                    },
                ),
                model_name='gpt-4o-2024-08-06',
                timestamp=IsDatetime(),
                provider_name='openai',
                provider_request_id='chatcmpl-Bgh28advCSFhGHPnzUevVS6g6Uwg0',
            ),
        ]
    )


async def test_openai_prompted_output_multiple(allow_model_requests: None, openai_api_key: str):
    m = OpenAIChatModel('gpt-4o', provider=OpenAIProvider(api_key=openai_api_key))

    class CityLocation(BaseModel):
        city: str
        country: str

    class CountryLanguage(BaseModel):
        country: str
        language: str

    agent = Agent(m, output_type=PromptedOutput([CityLocation, CountryLanguage]))

    @agent.tool_plain
    async def get_user_country() -> str:
        return 'Mexico'

    result = await agent.run('What is the largest city in the user country?')
    assert result.output == snapshot(CityLocation(city='Mexico City', country='Mexico'))

    assert result.all_messages() == snapshot(
        [
            ModelRequest(
                parts=[
                    UserPromptPart(
                        content='What is the largest city in the user country?',
                        timestamp=IsDatetime(),
                    )
                ],
                instructions="""\
Always respond with a JSON object that's compatible with this schema:

{"type": "object", "properties": {"result": {"anyOf": [{"type": "object", "properties": {"kind": {"type": "string", "const": "CityLocation"}, "data": {"properties": {"city": {"type": "string"}, "country": {"type": "string"}}, "required": ["city", "country"], "type": "object"}}, "required": ["kind", "data"], "additionalProperties": false, "title": "CityLocation"}, {"type": "object", "properties": {"kind": {"type": "string", "const": "CountryLanguage"}, "data": {"properties": {"country": {"type": "string"}, "language": {"type": "string"}}, "required": ["country", "language"], "type": "object"}}, "required": ["kind", "data"], "additionalProperties": false, "title": "CountryLanguage"}]}}, "required": ["result"], "additionalProperties": false}

Don't include any text or Markdown fencing before or after.\
""",
            ),
            ModelResponse(
                parts=[
                    ToolCallPart(tool_name='get_user_country', args='{}', tool_call_id='call_wJD14IyJ4KKVtjCrGyNCHO09')
                ],
                usage=RequestUsage(
                    input_tokens=273,
                    output_tokens=11,
                    details={
                        'accepted_prediction_tokens': 0,
                        'audio_tokens': 0,
                        'reasoning_tokens': 0,
                        'rejected_prediction_tokens': 0,
                    },
                ),
                model_name='gpt-4o-2024-08-06',
                timestamp=IsDatetime(),
                provider_name='openai',
                provider_request_id='chatcmpl-Bgh2AW2NXGgMc7iS639MJXNRgtatR',
            ),
            ModelRequest(
                parts=[
                    ToolReturnPart(
                        tool_name='get_user_country',
                        content='Mexico',
                        tool_call_id='call_wJD14IyJ4KKVtjCrGyNCHO09',
                        timestamp=IsDatetime(),
                    )
                ],
                instructions="""\
Always respond with a JSON object that's compatible with this schema:

{"type": "object", "properties": {"result": {"anyOf": [{"type": "object", "properties": {"kind": {"type": "string", "const": "CityLocation"}, "data": {"properties": {"city": {"type": "string"}, "country": {"type": "string"}}, "required": ["city", "country"], "type": "object"}}, "required": ["kind", "data"], "additionalProperties": false, "title": "CityLocation"}, {"type": "object", "properties": {"kind": {"type": "string", "const": "CountryLanguage"}, "data": {"properties": {"country": {"type": "string"}, "language": {"type": "string"}}, "required": ["country", "language"], "type": "object"}}, "required": ["kind", "data"], "additionalProperties": false, "title": "CountryLanguage"}]}}, "required": ["result"], "additionalProperties": false}

Don't include any text or Markdown fencing before or after.\
""",
            ),
            ModelResponse(
                parts=[
                    TextPart(
                        content='{"result":{"kind":"CityLocation","data":{"city":"Mexico City","country":"Mexico"}}}'
                    )
                ],
                usage=RequestUsage(
                    input_tokens=294,
                    output_tokens=21,
                    details={
                        'accepted_prediction_tokens': 0,
                        'audio_tokens': 0,
                        'reasoning_tokens': 0,
                        'rejected_prediction_tokens': 0,
                    },
                ),
                model_name='gpt-4o-2024-08-06',
                timestamp=IsDatetime(),
                provider_name='openai',
                provider_request_id='chatcmpl-Bgh2BthuopRnSqCuUgMbBnOqgkDHC',
            ),
        ]
    )


async def test_valid_response(env: TestEnv, allow_model_requests: None):
    """VCR recording is of a valid response."""
    env.set('OPENAI_API_KEY', 'foobar')
    agent = Agent('openai:gpt-4o')

    result = await agent.run('What is the capital of France?')
    assert result.output == snapshot('The capital of France is Paris.')


async def test_invalid_response(allow_model_requests: None):
    """VCR recording is of an invalid JSON response."""
    m = OpenAIChatModel(
        'gpt-4o',
        provider=OpenAIProvider(
            api_key='foobar', base_url='https://demo-endpoints.pydantic.workers.dev/bin/content-type/application/json'
        ),
    )
    agent = Agent(m)

    with pytest.raises(UnexpectedModelBehavior) as exc_info:
        await agent.run('What is the capital of France?')
    assert exc_info.value.message.startswith(
        'Invalid response from OpenAI chat completions endpoint: 4 validation errors for ChatCompletion'
    )


async def test_text_response(allow_model_requests: None):
    """VCR recording is of a text response."""
    m = OpenAIChatModel(
        'gpt-4o', provider=OpenAIProvider(api_key='foobar', base_url='https://demo-endpoints.pydantic.workers.dev/bin/')
    )
    agent = Agent(m)

    with pytest.raises(UnexpectedModelBehavior) as exc_info:
        await agent.run('What is the capital of France?')
    assert exc_info.value.message == snapshot(
        'Invalid response from OpenAI chat completions endpoint, expected JSON data'
    )


async def test_process_response_no_created_timestamp(allow_model_requests: None):
    c = completion_message(
        ChatCompletionMessage(content='world', role='assistant'),
    )
    c.created = None  # type: ignore

    mock_client = MockOpenAI.create_mock(c)
    m = OpenAIChatModel('gpt-4o', provider=OpenAIProvider(openai_client=mock_client))
    agent = Agent(m)
    result = await agent.run('Hello')
    messages = result.all_messages()
    response_message = messages[1]
    assert isinstance(response_message, ModelResponse)
    assert response_message.timestamp == IsNow(tz=timezone.utc)


async def test_tool_choice_fallback(allow_model_requests: None) -> None:
    profile = OpenAIModelProfile(openai_supports_tool_choice_required=False).update(openai_model_profile('stub'))

    mock_client = MockOpenAI.create_mock(completion_message(ChatCompletionMessage(content='ok', role='assistant')))
    model = OpenAIChatModel('stub', provider=OpenAIProvider(openai_client=mock_client), profile=profile)

    params = ModelRequestParameters(function_tools=[ToolDefinition(name='x')], allow_text_output=False)

    await model._completions_create(  # pyright: ignore[reportPrivateUsage]
        messages=[],
        stream=False,
        model_settings={},
        model_request_parameters=params,
    )

    assert get_mock_chat_completion_kwargs(mock_client)[0]['tool_choice'] == 'auto'


async def test_openai_model_settings_temperature_ignored_on_gpt_5(allow_model_requests: None, openai_api_key: str):
    m = OpenAIChatModel('gpt-5', provider=OpenAIProvider(api_key=openai_api_key))
    agent = Agent(m)

    result = await agent.run('What is the capital of France?', model_settings=ModelSettings(temperature=0.0))
    assert result.output == snapshot('Paris.')


<<<<<<< HEAD
async def test_openai_model_cerebras_provider(allow_model_requests: None, cerebras_api_key: str):
    m = OpenAIModel('llama3.3-70b', provider=CerebrasProvider(api_key=cerebras_api_key))
    agent = Agent(m)

    result = await agent.run('What is the capital of France?')
    assert result.output == snapshot('The capital of France is Paris.')


async def test_openai_model_cerebras_provider_qwen_3_coder(allow_model_requests: None, cerebras_api_key: str):
    class Location(TypedDict):
        city: str
        country: str

    m = OpenAIModel('qwen-3-coder-480b', provider=CerebrasProvider(api_key=cerebras_api_key))
    agent = Agent(m, output_type=Location)

    result = await agent.run('What is the capital of France?')
    assert result.output == snapshot({'city': 'Paris', 'country': 'France'})
=======
def test_deprecated_openai_model(openai_api_key: str):
    with pytest.warns(DeprecationWarning):
        from pydantic_ai.models.openai import OpenAIModel  # type: ignore[reportDeprecated]

        provider = OpenAIProvider(api_key=openai_api_key)
        OpenAIModel('gpt-4o', provider=provider)  # type: ignore[reportDeprecated]
>>>>>>> b2f29ade
<|MERGE_RESOLUTION|>--- conflicted
+++ resolved
@@ -2982,9 +2982,8 @@
     assert result.output == snapshot('Paris.')
 
 
-<<<<<<< HEAD
 async def test_openai_model_cerebras_provider(allow_model_requests: None, cerebras_api_key: str):
-    m = OpenAIModel('llama3.3-70b', provider=CerebrasProvider(api_key=cerebras_api_key))
+    m = OpenAIChatModel('llama3.3-70b', provider=CerebrasProvider(api_key=cerebras_api_key))
     agent = Agent(m)
 
     result = await agent.run('What is the capital of France?')
@@ -2996,16 +2995,16 @@
         city: str
         country: str
 
-    m = OpenAIModel('qwen-3-coder-480b', provider=CerebrasProvider(api_key=cerebras_api_key))
+    m = OpenAIChatModel('qwen-3-coder-480b', provider=CerebrasProvider(api_key=cerebras_api_key))
     agent = Agent(m, output_type=Location)
 
     result = await agent.run('What is the capital of France?')
     assert result.output == snapshot({'city': 'Paris', 'country': 'France'})
-=======
+
+
 def test_deprecated_openai_model(openai_api_key: str):
     with pytest.warns(DeprecationWarning):
         from pydantic_ai.models.openai import OpenAIModel  # type: ignore[reportDeprecated]
 
         provider = OpenAIProvider(api_key=openai_api_key)
-        OpenAIModel('gpt-4o', provider=provider)  # type: ignore[reportDeprecated]
->>>>>>> b2f29ade
+        OpenAIModel('gpt-4o', provider=provider)  # type: ignore[reportDeprecated]