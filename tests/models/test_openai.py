from __future__ import annotations as _annotations

import json
from collections.abc import Sequence
from dataclasses import dataclass, field
from datetime import datetime, timezone
from enum import Enum
from functools import cached_property
from typing import Annotated, Any, Callable, Literal, Union, cast

import httpx
import pytest
from inline_snapshot import snapshot
from pydantic import BaseModel, Discriminator, Field, Tag
from typing_extensions import TypedDict

from pydantic_ai import Agent, ModelHTTPError, ModelRetry, UnexpectedModelBehavior
from pydantic_ai.messages import (
    BinaryContent,
    DocumentUrl,
    ImageUrl,
    ModelRequest,
    ModelResponse,
    RetryPromptPart,
    SystemPromptPart,
    TextPart,
    ThinkingPart,
    ToolCallPart,
    ToolReturnPart,
    UserPromptPart,
)
from pydantic_ai.models.gemini import GeminiModel
from pydantic_ai.providers.google_gla import GoogleGLAProvider
from pydantic_ai.result import Usage
from pydantic_ai.settings import ModelSettings

from ..conftest import IsDatetime, IsInstance, IsNow, IsStr, raise_if_exception, try_import
from .mock_async_stream import MockAsyncStream

with try_import() as imports_successful:
    from openai import NOT_GIVEN, APIStatusError, AsyncOpenAI
    from openai.types import chat
    from openai.types.chat.chat_completion import Choice
    from openai.types.chat.chat_completion_chunk import (
        Choice as ChunkChoice,
        ChoiceDelta,
        ChoiceDeltaToolCall,
        ChoiceDeltaToolCallFunction,
    )
    from openai.types.chat.chat_completion_message import ChatCompletionMessage
    from openai.types.chat.chat_completion_message_tool_call import Function
    from openai.types.completion_usage import CompletionUsage, PromptTokensDetails

    from pydantic_ai.models.openai import (
        OpenAIModel,
        OpenAIModelSettings,
        OpenAIResponsesModel,
        OpenAIResponsesModelSettings,
        OpenAISystemPromptRole,
        _OpenAIJsonSchema,  # pyright: ignore[reportPrivateUsage]
    )
    from pydantic_ai.providers.openai import OpenAIProvider

    # note: we use Union here so that casting works with Python 3.9
    MockChatCompletion = Union[chat.ChatCompletion, Exception]
    MockChatCompletionChunk = Union[chat.ChatCompletionChunk, Exception]

pytestmark = [
    pytest.mark.skipif(not imports_successful(), reason='openai not installed'),
    pytest.mark.anyio,
    pytest.mark.vcr,
]


def test_init():
    m = OpenAIModel('gpt-4o', provider=OpenAIProvider(api_key='foobar'))
    assert m.base_url == 'https://api.openai.com/v1/'
    assert m.client.api_key == 'foobar'
    assert m.model_name == 'gpt-4o'


@dataclass
class MockOpenAI:
    completions: MockChatCompletion | Sequence[MockChatCompletion] | None = None
    stream: Sequence[MockChatCompletionChunk] | Sequence[Sequence[MockChatCompletionChunk]] | None = None
    index: int = 0
    chat_completion_kwargs: list[dict[str, Any]] = field(default_factory=list)

    @cached_property
    def chat(self) -> Any:
        chat_completions = type('Completions', (), {'create': self.chat_completions_create})
        return type('Chat', (), {'completions': chat_completions})

    @classmethod
    def create_mock(cls, completions: MockChatCompletion | Sequence[MockChatCompletion]) -> AsyncOpenAI:
        return cast(AsyncOpenAI, cls(completions=completions))

    @classmethod
    def create_mock_stream(
        cls,
        stream: Sequence[MockChatCompletionChunk] | Sequence[Sequence[MockChatCompletionChunk]],
    ) -> AsyncOpenAI:
        return cast(AsyncOpenAI, cls(stream=stream))

    async def chat_completions_create(  # pragma: no cover
        self, *_args: Any, stream: bool = False, **kwargs: Any
    ) -> chat.ChatCompletion | MockAsyncStream[MockChatCompletionChunk]:
        self.chat_completion_kwargs.append({k: v for k, v in kwargs.items() if v is not NOT_GIVEN})

        if stream:
            assert self.stream is not None, 'you can only used `stream=True` if `stream` is provided'
            if isinstance(self.stream[0], Sequence):
                response = MockAsyncStream(iter(cast(list[MockChatCompletionChunk], self.stream[self.index])))
            else:
                response = MockAsyncStream(iter(cast(list[MockChatCompletionChunk], self.stream)))
        else:
            assert self.completions is not None, 'you can only used `stream=False` if `completions` are provided'
            if isinstance(self.completions, Sequence):
                raise_if_exception(self.completions[self.index])
                response = cast(chat.ChatCompletion, self.completions[self.index])
            else:
                raise_if_exception(self.completions)
                response = cast(chat.ChatCompletion, self.completions)
        self.index += 1
        return response


def get_mock_chat_completion_kwargs(async_open_ai: AsyncOpenAI) -> list[dict[str, Any]]:
    if isinstance(async_open_ai, MockOpenAI):
        return async_open_ai.chat_completion_kwargs
    else:  # pragma: no cover
        raise RuntimeError('Not a MockOpenAI instance')


def completion_message(message: ChatCompletionMessage, *, usage: CompletionUsage | None = None) -> chat.ChatCompletion:
    return chat.ChatCompletion(
        id='123',
        choices=[Choice(finish_reason='stop', index=0, message=message)],
        created=1704067200,  # 2024-01-01
        model='gpt-4o-123',
        object='chat.completion',
        usage=usage,
    )


async def test_request_simple_success(allow_model_requests: None):
    c = completion_message(ChatCompletionMessage(content='world', role='assistant'))
    mock_client = MockOpenAI.create_mock(c)
    m = OpenAIModel('gpt-4o', provider=OpenAIProvider(openai_client=mock_client))
    agent = Agent(m)

    result = await agent.run('hello')
    assert result.output == 'world'
    assert result.usage() == snapshot(Usage(requests=1))

    # reset the index so we get the same response again
    mock_client.index = 0  # type: ignore

    result = await agent.run('hello', message_history=result.new_messages())
    assert result.output == 'world'
    assert result.usage() == snapshot(Usage(requests=1))
    assert result.all_messages() == snapshot(
        [
            ModelRequest(parts=[UserPromptPart(content='hello', timestamp=IsNow(tz=timezone.utc))]),
            ModelResponse(
                parts=[TextPart(content='world')],
                model_name='gpt-4o-123',
                timestamp=datetime(2024, 1, 1, 0, 0, tzinfo=timezone.utc),
            ),
            ModelRequest(parts=[UserPromptPart(content='hello', timestamp=IsNow(tz=timezone.utc))]),
            ModelResponse(
                parts=[TextPart(content='world')],
                model_name='gpt-4o-123',
                timestamp=datetime(2024, 1, 1, 0, 0, tzinfo=timezone.utc),
            ),
        ]
    )
    assert get_mock_chat_completion_kwargs(mock_client) == [
        {
            'messages': [{'content': 'hello', 'role': 'user'}],
            'model': 'gpt-4o',
            'n': 1,
            'extra_headers': {'User-Agent': IsStr(regex=r'pydantic-ai\/.*')},
            'extra_body': None,
        },
        {
            'messages': [
                {'content': 'hello', 'role': 'user'},
                {'content': 'world', 'role': 'assistant'},
                {'content': 'hello', 'role': 'user'},
            ],
            'model': 'gpt-4o',
            'n': 1,
            'extra_headers': {'User-Agent': IsStr(regex=r'pydantic-ai\/.*')},
            'extra_body': None,
        },
    ]


async def test_request_simple_usage(allow_model_requests: None):
    c = completion_message(
        ChatCompletionMessage(content='world', role='assistant'),
        usage=CompletionUsage(completion_tokens=1, prompt_tokens=2, total_tokens=3),
    )
    mock_client = MockOpenAI.create_mock(c)
    m = OpenAIModel('gpt-4o', provider=OpenAIProvider(openai_client=mock_client))
    agent = Agent(m)

    result = await agent.run('Hello')
    assert result.output == 'world'
    assert result.usage() == snapshot(Usage(requests=1, request_tokens=2, response_tokens=1, total_tokens=3))


async def test_request_structured_response(allow_model_requests: None):
    c = completion_message(
        ChatCompletionMessage(
            content=None,
            role='assistant',
            tool_calls=[
                chat.ChatCompletionMessageToolCall(
                    id='123',
                    function=Function(arguments='{"response": [1, 2, 123]}', name='final_result'),
                    type='function',
                )
            ],
        )
    )
    mock_client = MockOpenAI.create_mock(c)
    m = OpenAIModel('gpt-4o', provider=OpenAIProvider(openai_client=mock_client))
    agent = Agent(m, output_type=list[int])

    result = await agent.run('Hello')
    assert result.output == [1, 2, 123]
    assert result.all_messages() == snapshot(
        [
            ModelRequest(parts=[UserPromptPart(content='Hello', timestamp=IsNow(tz=timezone.utc))]),
            ModelResponse(
                parts=[
                    ToolCallPart(
                        tool_name='final_result',
                        args='{"response": [1, 2, 123]}',
                        tool_call_id='123',
                    )
                ],
                model_name='gpt-4o-123',
                timestamp=datetime(2024, 1, 1, tzinfo=timezone.utc),
            ),
            ModelRequest(
                parts=[
                    ToolReturnPart(
                        tool_name='final_result',
                        content='Final result processed.',
                        tool_call_id='123',
                        timestamp=IsNow(tz=timezone.utc),
                    )
                ]
            ),
        ]
    )


async def test_request_tool_call(allow_model_requests: None):
    responses = [
        completion_message(
            ChatCompletionMessage(
                content=None,
                role='assistant',
                tool_calls=[
                    chat.ChatCompletionMessageToolCall(
                        id='1',
                        function=Function(arguments='{"loc_name": "San Fransisco"}', name='get_location'),
                        type='function',
                    )
                ],
            ),
            usage=CompletionUsage(
                completion_tokens=1,
                prompt_tokens=2,
                total_tokens=3,
                prompt_tokens_details=PromptTokensDetails(cached_tokens=1),
            ),
        ),
        completion_message(
            ChatCompletionMessage(
                content=None,
                role='assistant',
                tool_calls=[
                    chat.ChatCompletionMessageToolCall(
                        id='2',
                        function=Function(arguments='{"loc_name": "London"}', name='get_location'),
                        type='function',
                    )
                ],
            ),
            usage=CompletionUsage(
                completion_tokens=2,
                prompt_tokens=3,
                total_tokens=6,
                prompt_tokens_details=PromptTokensDetails(cached_tokens=2),
            ),
        ),
        completion_message(ChatCompletionMessage(content='final response', role='assistant')),
    ]
    mock_client = MockOpenAI.create_mock(responses)
    m = OpenAIModel('gpt-4o', provider=OpenAIProvider(openai_client=mock_client))
    agent = Agent(m, system_prompt='this is the system prompt')

    @agent.tool_plain
    async def get_location(loc_name: str) -> str:
        if loc_name == 'London':
            return json.dumps({'lat': 51, 'lng': 0})
        else:
            raise ModelRetry('Wrong location, please try again')

    result = await agent.run('Hello')
    assert result.output == 'final response'
    assert result.all_messages() == snapshot(
        [
            ModelRequest(
                parts=[
                    SystemPromptPart(content='this is the system prompt', timestamp=IsNow(tz=timezone.utc)),
                    UserPromptPart(content='Hello', timestamp=IsNow(tz=timezone.utc)),
                ]
            ),
            ModelResponse(
                parts=[
                    ToolCallPart(
                        tool_name='get_location',
                        args='{"loc_name": "San Fransisco"}',
                        tool_call_id='1',
                    )
                ],
                model_name='gpt-4o-123',
                timestamp=datetime(2024, 1, 1, tzinfo=timezone.utc),
            ),
            ModelRequest(
                parts=[
                    RetryPromptPart(
                        content='Wrong location, please try again',
                        tool_name='get_location',
                        tool_call_id='1',
                        timestamp=IsNow(tz=timezone.utc),
                    )
                ]
            ),
            ModelResponse(
                parts=[
                    ToolCallPart(
                        tool_name='get_location',
                        args='{"loc_name": "London"}',
                        tool_call_id='2',
                    )
                ],
                model_name='gpt-4o-123',
                timestamp=datetime(2024, 1, 1, tzinfo=timezone.utc),
            ),
            ModelRequest(
                parts=[
                    ToolReturnPart(
                        tool_name='get_location',
                        content='{"lat": 51, "lng": 0}',
                        tool_call_id='2',
                        timestamp=IsNow(tz=timezone.utc),
                    )
                ]
            ),
            ModelResponse(
                parts=[TextPart(content='final response')],
                model_name='gpt-4o-123',
                timestamp=datetime(2024, 1, 1, tzinfo=timezone.utc),
            ),
        ]
    )
    assert result.usage() == snapshot(
        Usage(
            requests=3,
            request_tokens=5,
            response_tokens=3,
            total_tokens=9,
            details={'cached_tokens': 3},
        )
    )


FinishReason = Literal['stop', 'length', 'tool_calls', 'content_filter', 'function_call']


def chunk(delta: list[ChoiceDelta], finish_reason: FinishReason | None = None) -> chat.ChatCompletionChunk:
    return chat.ChatCompletionChunk(
        id='x',
        choices=[
            ChunkChoice(index=index, delta=delta, finish_reason=finish_reason) for index, delta in enumerate(delta)
        ],
        created=1704067200,  # 2024-01-01
        model='gpt-4o',
        object='chat.completion.chunk',
        usage=CompletionUsage(completion_tokens=1, prompt_tokens=2, total_tokens=3),
    )


def text_chunk(text: str, finish_reason: FinishReason | None = None) -> chat.ChatCompletionChunk:
    return chunk([ChoiceDelta(content=text, role='assistant')], finish_reason=finish_reason)


async def test_stream_text(allow_model_requests: None):
    stream = [text_chunk('hello '), text_chunk('world'), chunk([])]
    mock_client = MockOpenAI.create_mock_stream(stream)
    m = OpenAIModel('gpt-4o', provider=OpenAIProvider(openai_client=mock_client))
    agent = Agent(m)

    async with agent.run_stream('') as result:
        assert not result.is_complete
        assert [c async for c in result.stream_text(debounce_by=None)] == snapshot(['hello ', 'hello world'])
        assert result.is_complete
        assert result.usage() == snapshot(Usage(requests=1, request_tokens=6, response_tokens=3, total_tokens=9))


async def test_stream_text_finish_reason(allow_model_requests: None):
    stream = [
        text_chunk('hello '),
        text_chunk('world'),
        text_chunk('.', finish_reason='stop'),
    ]
    mock_client = MockOpenAI.create_mock_stream(stream)
    m = OpenAIModel('gpt-4o', provider=OpenAIProvider(openai_client=mock_client))
    agent = Agent(m)

    async with agent.run_stream('') as result:
        assert not result.is_complete
        assert [c async for c in result.stream_text(debounce_by=None)] == snapshot(
            ['hello ', 'hello world', 'hello world.']
        )
        assert result.is_complete


def struc_chunk(
    tool_name: str | None, tool_arguments: str | None, finish_reason: FinishReason | None = None
) -> chat.ChatCompletionChunk:
    return chunk(
        [
            ChoiceDelta(
                tool_calls=[
                    ChoiceDeltaToolCall(
                        index=0, function=ChoiceDeltaToolCallFunction(name=tool_name, arguments=tool_arguments)
                    )
                ]
            ),
        ],
        finish_reason=finish_reason,
    )


class MyTypedDict(TypedDict, total=False):
    first: str
    second: str


async def test_stream_structured(allow_model_requests: None):
    stream = [
        chunk([ChoiceDelta()]),
        chunk([ChoiceDelta(tool_calls=[])]),
        chunk([ChoiceDelta(tool_calls=[ChoiceDeltaToolCall(index=0, function=None)])]),
        chunk([ChoiceDelta(tool_calls=[ChoiceDeltaToolCall(index=0, function=None)])]),
        struc_chunk('final_result', None),
        chunk([ChoiceDelta(tool_calls=[ChoiceDeltaToolCall(index=0, function=None)])]),
        struc_chunk(None, '{"first": "One'),
        struc_chunk(None, '", "second": "Two"'),
        struc_chunk(None, '}'),
        chunk([]),
    ]
    mock_client = MockOpenAI.create_mock_stream(stream)
    m = OpenAIModel('gpt-4o', provider=OpenAIProvider(openai_client=mock_client))
    agent = Agent(m, output_type=MyTypedDict)

    async with agent.run_stream('') as result:
        assert not result.is_complete
        assert [dict(c) async for c in result.stream(debounce_by=None)] == snapshot(
            [
                {'first': 'One'},
                {'first': 'One', 'second': 'Two'},
                {'first': 'One', 'second': 'Two'},
                {'first': 'One', 'second': 'Two'},
            ]
        )
        assert result.is_complete
        assert result.usage() == snapshot(Usage(requests=1, request_tokens=20, response_tokens=10, total_tokens=30))
        # double check usage matches stream count
        assert result.usage().response_tokens == len(stream)


async def test_stream_structured_finish_reason(allow_model_requests: None):
    stream = [
        struc_chunk('final_result', None),
        struc_chunk(None, '{"first": "One'),
        struc_chunk(None, '", "second": "Two"'),
        struc_chunk(None, '}'),
        struc_chunk(None, None, finish_reason='stop'),
    ]
    mock_client = MockOpenAI.create_mock_stream(stream)
    m = OpenAIModel('gpt-4o', provider=OpenAIProvider(openai_client=mock_client))
    agent = Agent(m, output_type=MyTypedDict)

    async with agent.run_stream('') as result:
        assert not result.is_complete
        assert [dict(c) async for c in result.stream(debounce_by=None)] == snapshot(
            [
                {'first': 'One'},
                {'first': 'One', 'second': 'Two'},
                {'first': 'One', 'second': 'Two'},
                {'first': 'One', 'second': 'Two'},
                {'first': 'One', 'second': 'Two'},
            ]
        )
        assert result.is_complete


async def test_no_content(allow_model_requests: None):
    stream = [chunk([ChoiceDelta()]), chunk([ChoiceDelta()])]
    mock_client = MockOpenAI.create_mock_stream(stream)
    m = OpenAIModel('gpt-4o', provider=OpenAIProvider(openai_client=mock_client))
    agent = Agent(m, output_type=MyTypedDict)

    with pytest.raises(UnexpectedModelBehavior, match='Received empty model response'):
        async with agent.run_stream(''):
            pass  # pragma: no cover


async def test_no_delta(allow_model_requests: None):
    stream = [
        chunk([]),
        text_chunk('hello '),
        text_chunk('world'),
    ]
    mock_client = MockOpenAI.create_mock_stream(stream)
    m = OpenAIModel('gpt-4o', provider=OpenAIProvider(openai_client=mock_client))
    agent = Agent(m)

    async with agent.run_stream('') as result:
        assert not result.is_complete
        assert [c async for c in result.stream_text(debounce_by=None)] == snapshot(['hello ', 'hello world'])
        assert result.is_complete
        assert result.usage() == snapshot(Usage(requests=1, request_tokens=6, response_tokens=3, total_tokens=9))


@pytest.mark.parametrize('system_prompt_role', ['system', 'developer', 'user', None])
async def test_system_prompt_role(
    allow_model_requests: None, system_prompt_role: OpenAISystemPromptRole | None
) -> None:
    """Testing the system prompt role for OpenAI models is properly set / inferred."""

    c = completion_message(ChatCompletionMessage(content='world', role='assistant'))
    mock_client = MockOpenAI.create_mock(c)
    m = OpenAIModel('gpt-4o', system_prompt_role=system_prompt_role, provider=OpenAIProvider(openai_client=mock_client))
    assert m.system_prompt_role == system_prompt_role

    agent = Agent(m, system_prompt='some instructions')
    result = await agent.run('hello')
    assert result.output == 'world'

    assert get_mock_chat_completion_kwargs(mock_client) == [
        {
            'messages': [
                {'content': 'some instructions', 'role': system_prompt_role or 'system'},
                {'content': 'hello', 'role': 'user'},
            ],
            'model': 'gpt-4o',
            'n': 1,
            'extra_headers': {'User-Agent': IsStr(regex=r'pydantic-ai\/.*')},
            'extra_body': None,
        }
    ]


@pytest.mark.parametrize('system_prompt_role', ['system', 'developer'])
async def test_openai_o1_mini_system_role(
    allow_model_requests: None,
    system_prompt_role: Literal['system', 'developer'],
    openai_api_key: str,
) -> None:
    model = OpenAIModel(
        'o1-mini', provider=OpenAIProvider(api_key=openai_api_key), system_prompt_role=system_prompt_role
    )
    agent = Agent(model=model, system_prompt='You are a helpful assistant.')

    with pytest.raises(ModelHTTPError, match=r".*Unsupported value: 'messages\[0\]\.role' does not support.*"):
        await agent.run('Hello')


@pytest.mark.parametrize('parallel_tool_calls', [True, False])
async def test_parallel_tool_calls(allow_model_requests: None, parallel_tool_calls: bool) -> None:
    c = completion_message(
        ChatCompletionMessage(
            content=None,
            role='assistant',
            tool_calls=[
                chat.ChatCompletionMessageToolCall(
                    id='123',
                    function=Function(arguments='{"response": [1, 2, 3]}', name='final_result'),
                    type='function',
                )
            ],
        )
    )
    mock_client = MockOpenAI.create_mock(c)
    m = OpenAIModel('gpt-4o', provider=OpenAIProvider(openai_client=mock_client))
    agent = Agent(m, output_type=list[int], model_settings=ModelSettings(parallel_tool_calls=parallel_tool_calls))

    await agent.run('Hello')
    assert get_mock_chat_completion_kwargs(mock_client)[0]['parallel_tool_calls'] == parallel_tool_calls


async def test_image_url_input(allow_model_requests: None):
    c = completion_message(ChatCompletionMessage(content='world', role='assistant'))
    mock_client = MockOpenAI.create_mock(c)
    m = OpenAIModel('gpt-4o', provider=OpenAIProvider(openai_client=mock_client))
    agent = Agent(m)

    result = await agent.run(
        [
            'hello',
            ImageUrl(url='https://t3.ftcdn.net/jpg/00/85/79/92/360_F_85799278_0BBGV9OAdQDTLnKwAPBCcg1J7QtiieJY.jpg'),
        ]
    )
    assert result.output == 'world'
    assert get_mock_chat_completion_kwargs(mock_client) == snapshot(
        [
            {
                'model': 'gpt-4o',
                'messages': [
                    {
                        'role': 'user',
                        'content': [
                            {'text': 'hello', 'type': 'text'},
                            {
                                'image_url': {
                                    'url': 'https://t3.ftcdn.net/jpg/00/85/79/92/360_F_85799278_0BBGV9OAdQDTLnKwAPBCcg1J7QtiieJY.jpg'
                                },
                                'type': 'image_url',
                            },
                        ],
                    }
                ],
                'n': 1,
                'extra_headers': {'User-Agent': IsStr(regex=r'pydantic-ai\/.*')},
                'extra_body': None,
            }
        ]
    )


<<<<<<< HEAD
=======
@pytest.mark.vcr()
async def test_document_url_input(allow_model_requests: None, openai_api_key: str):
    m = OpenAIModel('gpt-4o', provider=OpenAIProvider(api_key=openai_api_key))
    agent = Agent(m)

    document_url = DocumentUrl(url='https://www.w3.org/WAI/ER/tests/xhtml/testfiles/resources/pdf/dummy.pdf')

    result = await agent.run(['What is the main content on this document?', document_url])
    assert result.output == snapshot('The document contains the text "Dummy PDF file" on its single page.')


@pytest.mark.vcr()
>>>>>>> 35d6ed49
async def test_image_as_binary_content_input(
    allow_model_requests: None, image_content: BinaryContent, openai_api_key: str
):
    m = OpenAIModel('gpt-4o', provider=OpenAIProvider(api_key=openai_api_key))
    agent = Agent(m)

    result = await agent.run(['What fruit is in the image?', image_content])
    assert result.output == snapshot('The fruit in the image is a kiwi.')


async def test_audio_as_binary_content_input(
    allow_model_requests: None, audio_content: BinaryContent, openai_api_key: str
):
    m = OpenAIModel('gpt-4o-audio-preview', provider=OpenAIProvider(api_key=openai_api_key))
    agent = Agent(m)

    result = await agent.run(['Whose name is mentioned in the audio?', audio_content])
    assert result.output == snapshot('The name mentioned in the audio is Marcelo.')


@pytest.mark.vcr()
async def test_document_as_binary_content_input(
    allow_model_requests: None, document_content: BinaryContent, openai_api_key: str
):
    m = OpenAIModel('gpt-4o', provider=OpenAIProvider(api_key=openai_api_key))
    agent = Agent(m)

    result = await agent.run(['What is the main content on this document?', document_content])
    assert result.output == snapshot('The main content of the document is "Dummy PDF file."')


def test_model_status_error(allow_model_requests: None) -> None:
    mock_client = MockOpenAI.create_mock(
        APIStatusError(
            'test error',
            response=httpx.Response(status_code=500, request=httpx.Request('POST', 'https://example.com/v1')),
            body={'error': 'test error'},
        )
    )
    m = OpenAIModel('gpt-4o', provider=OpenAIProvider(openai_client=mock_client))
    agent = Agent(m)
    with pytest.raises(ModelHTTPError) as exc_info:
        agent.run_sync('hello')
    assert str(exc_info.value) == snapshot("status_code: 500, model_name: gpt-4o, body: {'error': 'test error'}")


@pytest.mark.parametrize('model_name', ['o3-mini', 'gpt-4o-mini', 'gpt-4.5-preview'])
async def test_max_completion_tokens(allow_model_requests: None, model_name: str, openai_api_key: str):
    m = OpenAIModel(model_name, provider=OpenAIProvider(api_key=openai_api_key))
    agent = Agent(m, model_settings=ModelSettings(max_tokens=100))

    result = await agent.run('hello')
    assert result.output == IsStr()


async def test_multiple_agent_tool_calls(allow_model_requests: None, gemini_api_key: str, openai_api_key: str):
    gemini_model = GeminiModel('gemini-2.0-flash-exp', provider=GoogleGLAProvider(api_key=gemini_api_key))
    openai_model = OpenAIModel('gpt-4o-mini', provider=OpenAIProvider(api_key=openai_api_key))

    agent = Agent(model=gemini_model)

    @agent.tool_plain
    async def get_capital(country: str) -> str:
        """Get the capital of a country.

        Args:
            country: The country name.
        """
        if country == 'France':
            return 'Paris'
        elif country == 'England':
            return 'London'
        else:
            raise ValueError(f'Country {country} not supported.')  # pragma: no cover

    result = await agent.run('What is the capital of France?')
    assert result.output == snapshot('The capital of France is Paris.\n')

    result = await agent.run(
        'What is the capital of England?', model=openai_model, message_history=result.all_messages()
    )
    assert result.output == snapshot('The capital of England is London.')


async def test_user_id(allow_model_requests: None, openai_api_key: str):
    # This test doesn't do anything, it's just here to ensure that calls with `user` don't cause errors, including type.
    # Since we use VCR, creating tests with an `httpx.Transport` is not possible.
    m = OpenAIModel('gpt-4o', provider=OpenAIProvider(api_key=openai_api_key))
    agent = Agent(m, model_settings=OpenAIModelSettings(openai_user='user_id'))
    await agent.run('hello')


@dataclass
class MyDefaultDc:
    x: int = 1


class MyEnum(Enum):
    a = 'a'
    b = 'b'


@dataclass
class MyRecursiveDc:
    field: MyRecursiveDc | None
    my_enum: MyEnum = Field(description='my enum')


@dataclass
class MyDefaultRecursiveDc:
    field: MyDefaultRecursiveDc | None = None


class MyModel(BaseModel, extra='allow'):
    pass


def strict_compatible_tool(x: int) -> str:
    return str(x)  # pragma: no cover


def tool_with_default(x: int = 1) -> str:
    return f'{x}'  # pragma: no cover


def tool_with_recursion(x: MyRecursiveDc, y: MyDefaultRecursiveDc):
    return f'{x} {y}'  # pragma: no cover


def tool_with_additional_properties(x: MyModel) -> str:
    return f'{x}'  # pragma: no cover


def tool_with_kwargs(x: int, **kwargs: Any) -> str:
    return f'{x} {kwargs}'  # pragma: no cover


def tool_with_union(x: int | MyDefaultDc) -> str:
    return f'{x}'  # pragma: no cover


def tool_with_discriminated_union(
    x: Annotated[
        Annotated[int, Tag('int')] | Annotated[MyDefaultDc, Tag('MyDefaultDc')],
        Discriminator(lambda x: type(x).__name__),
    ],
) -> str:
    return f'{x}'  # pragma: no cover


def tool_with_lists(x: list[int], y: list[MyDefaultDc]) -> str:
    return f'{x} {y}'  # pragma: no cover


def tool_with_tuples(x: tuple[int], y: tuple[str] = ('abc',)) -> str:
    return f'{x} {y}'  # pragma: no cover


@pytest.mark.parametrize(
    'tool,tool_strict,expected_params,expected_strict',
    [
        (
            strict_compatible_tool,
            False,
            snapshot(
                {
                    'additionalProperties': False,
                    'properties': {'x': {'type': 'integer'}},
                    'required': ['x'],
                    'type': 'object',
                }
            ),
            snapshot(None),
        ),
        (
            strict_compatible_tool,
            None,
            snapshot(
                {
                    'additionalProperties': False,
                    'properties': {'x': {'type': 'integer'}},
                    'required': ['x'],
                    'type': 'object',
                }
            ),
            snapshot(True),
        ),
        (
            tool_with_recursion,
            None,
            snapshot(
                {
                    '$defs': {
                        'MyDefaultRecursiveDc': {
                            'properties': {
                                'field': {'anyOf': [{'$ref': '#/$defs/MyDefaultRecursiveDc'}, {'type': 'null'}]}
                            },
                            'type': 'object',
                        },
                        'MyEnum': {'enum': ['a', 'b'], 'type': 'string'},
                        'MyRecursiveDc': {
                            'properties': {
                                'field': {'anyOf': [{'$ref': '#/$defs/MyRecursiveDc'}, {'type': 'null'}]},
                                'my_enum': {'description': 'my enum', 'anyOf': [{'$ref': '#/$defs/MyEnum'}]},
                            },
                            'required': ['field', 'my_enum'],
                            'type': 'object',
                        },
                    },
                    'additionalProperties': False,
                    'properties': {
                        'x': {'$ref': '#/$defs/MyRecursiveDc'},
                        'y': {'$ref': '#/$defs/MyDefaultRecursiveDc'},
                    },
                    'required': ['x', 'y'],
                    'type': 'object',
                }
            ),
            snapshot(None),
        ),
        (
            tool_with_recursion,
            True,
            snapshot(
                {
                    '$defs': {
                        'MyDefaultRecursiveDc': {
                            'properties': {
                                'field': {'anyOf': [{'$ref': '#/$defs/MyDefaultRecursiveDc'}, {'type': 'null'}]}
                            },
                            'type': 'object',
                            'additionalProperties': False,
                            'required': ['field'],
                        },
                        'MyEnum': {'enum': ['a', 'b'], 'type': 'string'},
                        'MyRecursiveDc': {
                            'properties': {
                                'field': {'anyOf': [{'$ref': '#/$defs/MyRecursiveDc'}, {'type': 'null'}]},
                                'my_enum': {'description': 'my enum', 'anyOf': [{'$ref': '#/$defs/MyEnum'}]},
                            },
                            'type': 'object',
                            'additionalProperties': False,
                            'required': ['field', 'my_enum'],
                        },
                    },
                    'additionalProperties': False,
                    'properties': {
                        'x': {'$ref': '#/$defs/MyRecursiveDc'},
                        'y': {'$ref': '#/$defs/MyDefaultRecursiveDc'},
                    },
                    'required': ['x', 'y'],
                    'type': 'object',
                }
            ),
            snapshot(True),
        ),
        (
            tool_with_additional_properties,
            None,
            snapshot(
                {
                    'additionalProperties': True,
                    'properties': {},
                    'type': 'object',
                }
            ),
            snapshot(None),
        ),
        (
            tool_with_additional_properties,
            True,
            snapshot(
                {
                    'additionalProperties': False,
                    'properties': {},
                    'required': [],
                    'type': 'object',
                }
            ),
            snapshot(True),
        ),
        (
            tool_with_kwargs,
            None,
            snapshot(
                {
                    'properties': {'x': {'type': 'integer'}},
                    'required': ['x'],
                    'type': 'object',
                }
            ),
            snapshot(None),
        ),
        (
            tool_with_kwargs,
            True,
            snapshot(
                {
                    'additionalProperties': False,
                    'properties': {'x': {'type': 'integer'}},
                    'required': ['x'],
                    'type': 'object',
                }
            ),
            snapshot(True),
        ),
        (
            tool_with_union,
            None,
            snapshot(
                {
                    '$defs': {
                        'MyDefaultDc': {
                            'properties': {'x': {'type': 'integer'}},
                            'type': 'object',
                        }
                    },
                    'additionalProperties': False,
                    'properties': {'x': {'anyOf': [{'type': 'integer'}, {'$ref': '#/$defs/MyDefaultDc'}]}},
                    'required': ['x'],
                    'type': 'object',
                }
            ),
            snapshot(None),
        ),
        (
            tool_with_union,
            True,
            snapshot(
                {
                    '$defs': {
                        'MyDefaultDc': {
                            'properties': {'x': {'type': 'integer'}},
                            'required': ['x'],
                            'type': 'object',
                            'additionalProperties': False,
                        }
                    },
                    'additionalProperties': False,
                    'properties': {'x': {'anyOf': [{'type': 'integer'}, {'$ref': '#/$defs/MyDefaultDc'}]}},
                    'required': ['x'],
                    'type': 'object',
                }
            ),
            snapshot(True),
        ),
        (
            tool_with_discriminated_union,
            None,
            snapshot(
                {
                    '$defs': {
                        'MyDefaultDc': {
                            'properties': {'x': {'type': 'integer'}},
                            'type': 'object',
                        }
                    },
                    'additionalProperties': False,
                    'properties': {'x': {'oneOf': [{'type': 'integer'}, {'$ref': '#/$defs/MyDefaultDc'}]}},
                    'required': ['x'],
                    'type': 'object',
                }
            ),
            snapshot(None),
        ),
        (
            tool_with_discriminated_union,
            True,
            snapshot(
                {
                    '$defs': {
                        'MyDefaultDc': {
                            'properties': {'x': {'type': 'integer'}},
                            'required': ['x'],
                            'type': 'object',
                            'additionalProperties': False,
                        }
                    },
                    'additionalProperties': False,
                    'properties': {'x': {'anyOf': [{'type': 'integer'}, {'$ref': '#/$defs/MyDefaultDc'}]}},
                    'required': ['x'],
                    'type': 'object',
                }
            ),
            snapshot(True),
        ),
        (
            tool_with_lists,
            None,
            snapshot(
                {
                    '$defs': {
                        'MyDefaultDc': {
                            'properties': {'x': {'type': 'integer'}},
                            'type': 'object',
                        }
                    },
                    'additionalProperties': False,
                    'properties': {
                        'x': {'items': {'type': 'integer'}, 'type': 'array'},
                        'y': {'items': {'$ref': '#/$defs/MyDefaultDc'}, 'type': 'array'},
                    },
                    'required': ['x', 'y'],
                    'type': 'object',
                }
            ),
            snapshot(None),
        ),
        (
            tool_with_lists,
            True,
            snapshot(
                {
                    '$defs': {
                        'MyDefaultDc': {
                            'properties': {'x': {'type': 'integer'}},
                            'required': ['x'],
                            'type': 'object',
                            'additionalProperties': False,
                        }
                    },
                    'additionalProperties': False,
                    'properties': {
                        'x': {'items': {'type': 'integer'}, 'type': 'array'},
                        'y': {'items': {'$ref': '#/$defs/MyDefaultDc'}, 'type': 'array'},
                    },
                    'required': ['x', 'y'],
                    'type': 'object',
                }
            ),
            snapshot(True),
        ),
        (
            tool_with_tuples,
            None,
            snapshot(
                {
                    'additionalProperties': False,
                    'properties': {
                        'x': {'maxItems': 1, 'minItems': 1, 'prefixItems': [{'type': 'integer'}], 'type': 'array'},
                        'y': {
                            'maxItems': 1,
                            'minItems': 1,
                            'prefixItems': [{'type': 'string'}],
                            'type': 'array',
                        },
                    },
                    'required': ['x'],
                    'type': 'object',
                }
            ),
            snapshot(None),
        ),
        (
            tool_with_tuples,
            True,
            snapshot(
                {
                    'additionalProperties': False,
                    'properties': {
                        'x': {
                            'prefixItems': [{'type': 'integer'}],
                            'type': 'array',
                            'description': 'minItems=1, maxItems=1',
                        },
                        'y': {
                            'prefixItems': [{'type': 'string'}],
                            'type': 'array',
                            'description': 'minItems=1, maxItems=1',
                        },
                    },
                    'required': ['x', 'y'],
                    'type': 'object',
                }
            ),
            snapshot(True),
        ),
        # (tool, None, snapshot({}), snapshot({})),
        # (tool, True, snapshot({}), snapshot({})),
    ],
)
async def test_strict_mode_cannot_infer_strict(
    allow_model_requests: None,
    tool: Callable[..., Any],
    tool_strict: bool | None,
    expected_params: dict[str, Any],
    expected_strict: bool | None,
):
    """Test that strict mode settings are properly passed to OpenAI and respect precedence rules."""
    # Create a mock completion for testing
    c = completion_message(ChatCompletionMessage(content='world', role='assistant'))

    # Test 1: Default behavior (strict setting not explicitly specified; function is strict-mode-compatible)
    mock_client = MockOpenAI.create_mock(c)
    m = OpenAIModel('gpt-4o', provider=OpenAIProvider(openai_client=mock_client))
    agent = Agent(m)

    agent.tool_plain(strict=tool_strict)(tool)

    await agent.run('hello')
    kwargs = get_mock_chat_completion_kwargs(mock_client)[0]
    assert 'tools' in kwargs, kwargs

    assert kwargs['tools'][0]['function']['parameters'] == expected_params
    actual_strict = kwargs['tools'][0]['function'].get('strict')
    assert actual_strict == expected_strict
    if actual_strict is None:
        # If strict is included, it should be non-None
        assert 'strict' not in kwargs['tools'][0]['function']


def test_strict_schema():
    class Apple(BaseModel):
        kind: Literal['apple'] = 'apple'

    class Banana(BaseModel):
        kind: Literal['banana'] = 'banana'

    class MyModel(BaseModel):
        # We have all these different crazy fields to achieve coverage
        my_recursive: MyModel | None = None
        my_patterns: dict[Annotated[str, Field(pattern='^my-pattern$')], str]
        my_tuple: tuple[int]
        my_list: list[float]
        my_discriminated_union: Annotated[Apple | Banana, Discriminator('kind')]

    assert _OpenAIJsonSchema(MyModel.model_json_schema(), strict=True).walk() == snapshot(
        {
            '$defs': {
                'Apple': {
                    'additionalProperties': False,
                    'properties': {'kind': {'const': 'apple', 'type': 'string'}},
                    'required': ['kind'],
                    'type': 'object',
                },
                'Banana': {
                    'additionalProperties': False,
                    'properties': {'kind': {'const': 'banana', 'type': 'string'}},
                    'required': ['kind'],
                    'type': 'object',
                },
                'MyModel': {
                    'additionalProperties': False,
                    'properties': {
                        'my_discriminated_union': {'anyOf': [{'$ref': '#/$defs/Apple'}, {'$ref': '#/$defs/Banana'}]},
                        'my_list': {'items': {'type': 'number'}, 'type': 'array'},
                        'my_patterns': {
                            'additionalProperties': False,
                            'description': "patternProperties={'^my-pattern$': {'type': 'string'}}",
                            'type': 'object',
                            'properties': {},
                            'required': [],
                        },
                        'my_recursive': {'anyOf': [{'$ref': '#'}, {'type': 'null'}]},
                        'my_tuple': {
                            'prefixItems': [{'type': 'integer'}],
                            'type': 'array',
                            'description': 'minItems=1, maxItems=1',
                        },
                    },
                    'required': ['my_recursive', 'my_patterns', 'my_tuple', 'my_list', 'my_discriminated_union'],
                    'type': 'object',
                },
            },
            'properties': {
                'my_recursive': {'anyOf': [{'$ref': '#'}, {'type': 'null'}]},
                'my_patterns': {
                    'type': 'object',
                    'description': "patternProperties={'^my-pattern$': {'type': 'string'}}",
                    'additionalProperties': False,
                    'properties': {},
                    'required': [],
                },
                'my_tuple': {
                    'prefixItems': [{'type': 'integer'}],
                    'type': 'array',
                    'description': 'minItems=1, maxItems=1',
                },
                'my_list': {'items': {'type': 'number'}, 'type': 'array'},
                'my_discriminated_union': {'anyOf': [{'$ref': '#/$defs/Apple'}, {'$ref': '#/$defs/Banana'}]},
            },
            'required': ['my_recursive', 'my_patterns', 'my_tuple', 'my_list', 'my_discriminated_union'],
            'type': 'object',
            'additionalProperties': False,
        }
    )


async def test_openai_instructions(allow_model_requests: None, openai_api_key: str):
    m = OpenAIModel('gpt-4o', provider=OpenAIProvider(api_key=openai_api_key))
    agent = Agent(m, instructions='You are a helpful assistant.')

    result = await agent.run('What is the capital of France?')
    assert result.all_messages() == snapshot(
        [
            ModelRequest(
                parts=[UserPromptPart(content='What is the capital of France?', timestamp=IsDatetime())],
                instructions='You are a helpful assistant.',
            ),
            ModelResponse(
                parts=[TextPart(content='The capital of France is Paris.')],
                model_name='gpt-4o-2024-08-06',
                timestamp=IsDatetime(),
            ),
        ]
    )


async def test_openai_model_without_system_prompt(allow_model_requests: None, openai_api_key: str):
    m = OpenAIModel('o3-mini', provider=OpenAIProvider(api_key=openai_api_key))
    agent = Agent(m, system_prompt='You are a potato.')
    result = await agent.run()
    assert result.output == snapshot(
        "That's right—I am a potato! A spud of many talents, here to help you out. How can this humble potato be of service today?"
    )


async def test_openai_instructions_with_tool_calls_keep_instructions(allow_model_requests: None, openai_api_key: str):
    m = OpenAIModel('gpt-4.1-mini', provider=OpenAIProvider(api_key=openai_api_key))
    agent = Agent(m, instructions='You are a helpful assistant.')

    @agent.tool_plain
    async def get_temperature(city: str) -> float:
        return 20.0

    result = await agent.run('What is the temperature in Tokyo?')
    assert result.all_messages() == snapshot(
        [
            ModelRequest(
                parts=[UserPromptPart(content='What is the temperature in Tokyo?', timestamp=IsDatetime())],
                instructions='You are a helpful assistant.',
            ),
            ModelResponse(
                parts=[ToolCallPart(tool_name='get_temperature', args='{"city":"Tokyo"}', tool_call_id=IsStr())],
                model_name='gpt-4.1-mini-2025-04-14',
                timestamp=IsDatetime(),
            ),
            ModelRequest(
                parts=[
                    ToolReturnPart(
                        tool_name='get_temperature', content=20.0, tool_call_id=IsStr(), timestamp=IsDatetime()
                    )
                ],
                instructions='You are a helpful assistant.',
            ),
            ModelResponse(
                parts=[TextPart(content='The temperature in Tokyo is currently 20.0 degrees Celsius.')],
                model_name='gpt-4.1-mini-2025-04-14',
                timestamp=IsDatetime(),
            ),
        ]
    )


async def test_openai_responses_model_thinking_part(allow_model_requests: None, openai_api_key: str):
    m = OpenAIResponsesModel('o3-mini', provider=OpenAIProvider(api_key=openai_api_key))
    settings = OpenAIResponsesModelSettings(openai_reasoning_effort='high', openai_reasoning_summary='detailed')
    agent = Agent(m, model_settings=settings)

    result = await agent.run('How do I cross the street?')
    assert result.all_messages() == snapshot(
        [
            ModelRequest(parts=[UserPromptPart(content='How do I cross the street?', timestamp=IsDatetime())]),
            ModelResponse(
                parts=[
                    TextPart(content=IsStr()),
                    ThinkingPart(content=IsStr(), signature='rs_68034841ab2881918a8c210e3d988b9208c845d2be9bcdd8'),
                    ThinkingPart(content=IsStr(), signature='rs_68034841ab2881918a8c210e3d988b9208c845d2be9bcdd8'),
                    ThinkingPart(content=IsStr(), signature='rs_68034841ab2881918a8c210e3d988b9208c845d2be9bcdd8'),
                    ThinkingPart(content=IsStr(), signature='rs_68034841ab2881918a8c210e3d988b9208c845d2be9bcdd8'),
                ],
                model_name='o3-mini-2025-01-31',
                timestamp=IsDatetime(),
            ),
        ]
    )

    result = await agent.run(
        'Considering the way to cross the street, analogously, how do I cross the river?',
        message_history=result.all_messages(),
    )
    assert result.all_messages() == snapshot(
        [
            ModelRequest(parts=[UserPromptPart(content='How do I cross the street?', timestamp=IsDatetime())]),
            ModelResponse(
                parts=[
                    TextPart(content=IsStr()),
                    ThinkingPart(content=IsStr(), signature='rs_68034841ab2881918a8c210e3d988b9208c845d2be9bcdd8'),
                    ThinkingPart(content=IsStr(), signature='rs_68034841ab2881918a8c210e3d988b9208c845d2be9bcdd8'),
                    ThinkingPart(content=IsStr(), signature='rs_68034841ab2881918a8c210e3d988b9208c845d2be9bcdd8'),
                    ThinkingPart(content=IsStr(), signature='rs_68034841ab2881918a8c210e3d988b9208c845d2be9bcdd8'),
                ],
                model_name='o3-mini-2025-01-31',
                timestamp=IsDatetime(),
            ),
            ModelRequest(
                parts=[
                    UserPromptPart(
                        content='Considering the way to cross the street, analogously, how do I cross the river?',
                        timestamp=IsDatetime(),
                    )
                ]
            ),
            ModelResponse(
                parts=[
                    TextPart(content=IsStr()),
                    ThinkingPart(content=IsStr(), signature='rs_68034858dc588191bc3a6801c23e728f08c845d2be9bcdd8'),
                    ThinkingPart(content=IsStr(), signature='rs_68034858dc588191bc3a6801c23e728f08c845d2be9bcdd8'),
                    ThinkingPart(content=IsStr(), signature='rs_68034858dc588191bc3a6801c23e728f08c845d2be9bcdd8'),
                ],
                model_name='o3-mini-2025-01-31',
                timestamp=IsDatetime(),
            ),
        ]
    )


async def test_openai_model_thinking_part(allow_model_requests: None, openai_api_key: str):
    provider = OpenAIProvider(api_key=openai_api_key)
    responses_model = OpenAIResponsesModel('o3-mini', provider=provider)
    settings = OpenAIResponsesModelSettings(openai_reasoning_effort='high', openai_reasoning_summary='detailed')
    agent = Agent(responses_model, model_settings=settings)

    result = await agent.run('How do I cross the street?')
    assert result.all_messages() == snapshot(
        [
            ModelRequest(parts=[UserPromptPart(content='How do I cross the street?', timestamp=IsDatetime())]),
            ModelResponse(
                parts=[
                    TextPart(content=IsStr()),
                    IsInstance(ThinkingPart),
                    IsInstance(ThinkingPart),
                    IsInstance(ThinkingPart),
                    IsInstance(ThinkingPart),
                ],
                model_name='o3-mini-2025-01-31',
                timestamp=IsDatetime(),
            ),
        ]
    )

    result = await agent.run(
        'Considering the way to cross the street, analogously, how do I cross the river?',
        model=OpenAIModel('o3-mini', provider=provider),
        message_history=result.all_messages(),
    )
    assert result.all_messages() == snapshot(
        [
            ModelRequest(parts=[UserPromptPart(content='How do I cross the street?', timestamp=IsDatetime())]),
            ModelResponse(
                parts=[
                    TextPart(content=IsStr()),
                    IsInstance(ThinkingPart),
                    IsInstance(ThinkingPart),
                    IsInstance(ThinkingPart),
                    IsInstance(ThinkingPart),
                ],
                model_name='o3-mini-2025-01-31',
                timestamp=IsDatetime(),
            ),
            ModelRequest(
                parts=[
                    UserPromptPart(
                        content='Considering the way to cross the street, analogously, how do I cross the river?',
                        timestamp=IsDatetime(),
                    )
                ]
            ),
            ModelResponse(
                parts=[TextPart(content=IsStr())],
                model_name='o3-mini-2025-01-31',
                timestamp=IsDatetime(),
            ),
        ]
    )<|MERGE_RESOLUTION|>--- conflicted
+++ resolved
@@ -648,8 +648,6 @@
     )
 
 
-<<<<<<< HEAD
-=======
 @pytest.mark.vcr()
 async def test_document_url_input(allow_model_requests: None, openai_api_key: str):
     m = OpenAIModel('gpt-4o', provider=OpenAIProvider(api_key=openai_api_key))
@@ -662,7 +660,6 @@
 
 
 @pytest.mark.vcr()
->>>>>>> 35d6ed49
 async def test_image_as_binary_content_input(
     allow_model_requests: None, image_content: BinaryContent, openai_api_key: str
 ):
