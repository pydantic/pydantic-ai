--- conflicted
+++ resolved
@@ -12,13 +12,8 @@
 import pytest
 from dirty_equals import IsListOrTuple
 from inline_snapshot import snapshot
-<<<<<<< HEAD
-from pydantic import BaseModel, Discriminator, Field, Tag
+from pydantic import AnyUrl, BaseModel, Discriminator, Field, Tag
 from typing_extensions import NotRequired, TypedDict
-=======
-from pydantic import AnyUrl, BaseModel, Discriminator, Field, Tag
-from typing_extensions import TypedDict
->>>>>>> f36aaa66
 
 from pydantic_ai import Agent, ModelHTTPError, ModelRetry, UnexpectedModelBehavior
 from pydantic_ai.messages import (
