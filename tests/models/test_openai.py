from __future__ import annotations as _annotations

import json
from collections.abc import Callable
from dataclasses import dataclass
from datetime import datetime, timezone
from enum import Enum
from typing import Annotated, Any, Literal, cast

import httpx
import pytest
from inline_snapshot import snapshot
from pydantic import AnyUrl, BaseModel, ConfigDict, Discriminator, Field, Tag
from typing_extensions import NotRequired, TypedDict

from pydantic_ai import (
    Agent,
    AudioUrl,
    BinaryContent,
    CachePoint,
    DocumentUrl,
    ImageUrl,
    ModelAPIError,
    ModelHTTPError,
    ModelProfile,
    ModelRequest,
    ModelResponse,
    ModelRetry,
    RetryPromptPart,
    SystemPromptPart,
    TextPart,
    ThinkingPart,
    ToolCallPart,
    ToolReturnPart,
<<<<<<< HEAD
    UploadedFile,
=======
    UnexpectedModelBehavior,
    UserError,
>>>>>>> 085e21f5
    UserPromptPart,
)
from pydantic_ai._json_schema import InlineDefsJsonSchemaTransformer
from pydantic_ai.builtin_tools import WebSearchTool
from pydantic_ai.models import ModelRequestParameters
from pydantic_ai.output import NativeOutput, PromptedOutput, TextOutput, ToolOutput
from pydantic_ai.profiles.openai import OpenAIModelProfile, openai_model_profile
from pydantic_ai.result import RunUsage
from pydantic_ai.settings import ModelSettings
from pydantic_ai.tools import ToolDefinition
from pydantic_ai.usage import RequestUsage

from ..conftest import IsDatetime, IsNow, IsStr, TestEnv, try_import
from .mock_openai import (
    MockOpenAI,
    MockOpenAIResponses,
    completion_message,
    get_mock_chat_completion_kwargs,
    get_mock_responses_kwargs,
    response_message,
)

with try_import() as imports_successful:
<<<<<<< HEAD
    from openai import NOT_GIVEN, APIStatusError, AsyncOpenAI
    from openai.types import FileObject, chat
    from openai.types.chat.chat_completion import Choice, ChoiceLogprobs
=======
    from openai import APIConnectionError, APIStatusError, AsyncOpenAI
    from openai.types import chat
    from openai.types.chat.chat_completion import ChoiceLogprobs
>>>>>>> 085e21f5
    from openai.types.chat.chat_completion_chunk import (
        Choice as ChunkChoice,
        ChoiceDelta,
        ChoiceDeltaToolCall,
        ChoiceDeltaToolCallFunction,
    )
    from openai.types.chat.chat_completion_message import ChatCompletionMessage
    from openai.types.chat.chat_completion_message_function_tool_call import ChatCompletionMessageFunctionToolCall
    from openai.types.chat.chat_completion_message_tool_call import Function
    from openai.types.chat.chat_completion_token_logprob import ChatCompletionTokenLogprob
    from openai.types.completion_usage import CompletionUsage, PromptTokensDetails

    from pydantic_ai.models.google import GoogleModel
    from pydantic_ai.models.openai import (
        OpenAIChatModel,
        OpenAIChatModelSettings,
        OpenAIResponsesModel,
        OpenAIResponsesModelSettings,
        OpenAISystemPromptRole,
    )
    from pydantic_ai.profiles.openai import OpenAIJsonSchemaTransformer
    from pydantic_ai.providers.cerebras import CerebrasProvider
    from pydantic_ai.providers.google import GoogleProvider
    from pydantic_ai.providers.ollama import OllamaProvider
    from pydantic_ai.providers.openai import OpenAIProvider

    MockChatCompletion = chat.ChatCompletion | Exception
    MockChatCompletionChunk = chat.ChatCompletionChunk | Exception

pytestmark = [
    pytest.mark.skipif(not imports_successful(), reason='openai not installed'),
    pytest.mark.anyio,
    pytest.mark.vcr,
]


def test_init():
    m = OpenAIChatModel('gpt-4o', provider=OpenAIProvider(api_key='foobar'))
    assert m.base_url == 'https://api.openai.com/v1/'
    assert m.client.api_key == 'foobar'
    assert m.model_name == 'gpt-4o'


async def test_request_simple_success(allow_model_requests: None):
    c = completion_message(
        ChatCompletionMessage(content='world', role='assistant'),
    )
    mock_client = MockOpenAI.create_mock(c)
    m = OpenAIChatModel('gpt-4o', provider=OpenAIProvider(openai_client=mock_client))
    agent = Agent(m)

    result = await agent.run('hello')
    assert result.output == 'world'
    assert result.usage() == snapshot(RunUsage(requests=1))

    # reset the index so we get the same response again
    mock_client.index = 0  # type: ignore

    result = await agent.run('hello', message_history=result.new_messages())
    assert result.output == 'world'
    assert result.usage() == snapshot(RunUsage(requests=1))
    assert result.all_messages() == snapshot(
        [
            ModelRequest(
                parts=[UserPromptPart(content='hello', timestamp=IsNow(tz=timezone.utc))],
                run_id=IsStr(),
            ),
            ModelResponse(
                parts=[TextPart(content='world')],
                model_name='gpt-4o-123',
                timestamp=datetime(2024, 1, 1, 0, 0, tzinfo=timezone.utc),
                provider_name='openai',
                provider_details={'finish_reason': 'stop'},
                provider_response_id='123',
                finish_reason='stop',
                run_id=IsStr(),
            ),
            ModelRequest(
                parts=[UserPromptPart(content='hello', timestamp=IsNow(tz=timezone.utc))],
                run_id=IsStr(),
            ),
            ModelResponse(
                parts=[TextPart(content='world')],
                model_name='gpt-4o-123',
                timestamp=datetime(2024, 1, 1, 0, 0, tzinfo=timezone.utc),
                provider_name='openai',
                provider_details={'finish_reason': 'stop'},
                provider_response_id='123',
                finish_reason='stop',
                run_id=IsStr(),
            ),
        ]
    )
    assert get_mock_chat_completion_kwargs(mock_client) == [
        {
            'messages': [{'content': 'hello', 'role': 'user'}],
            'model': 'gpt-4o',
            'extra_headers': {'User-Agent': IsStr(regex=r'pydantic-ai\/.*')},
            'extra_body': None,
        },
        {
            'messages': [
                {'content': 'hello', 'role': 'user'},
                {'content': 'world', 'role': 'assistant'},
                {'content': 'hello', 'role': 'user'},
            ],
            'model': 'gpt-4o',
            'extra_headers': {'User-Agent': IsStr(regex=r'pydantic-ai\/.*')},
            'extra_body': None,
        },
    ]


async def test_request_simple_usage(allow_model_requests: None):
    c = completion_message(
        ChatCompletionMessage(content='world', role='assistant'),
        usage=CompletionUsage(completion_tokens=1, prompt_tokens=2, total_tokens=3),
    )
    mock_client = MockOpenAI.create_mock(c)
    m = OpenAIChatModel('gpt-4o', provider=OpenAIProvider(openai_client=mock_client))
    agent = Agent(m)

    result = await agent.run('Hello')
    assert result.output == 'world'
    assert result.usage() == snapshot(
        RunUsage(
            requests=1,
            input_tokens=2,
            output_tokens=1,
        )
    )


async def test_openai_chat_image_detail_vendor_metadata(allow_model_requests: None):
    c = completion_message(
        ChatCompletionMessage(content='done', role='assistant'),
    )
    mock_client = MockOpenAI.create_mock(c)
    model = OpenAIChatModel('gpt-4o', provider=OpenAIProvider(openai_client=mock_client))
    agent = Agent(model)

    image_url = ImageUrl('https://example.com/image.png', vendor_metadata={'detail': 'high'})
    binary_image = BinaryContent(b'\x89PNG', media_type='image/png', vendor_metadata={'detail': 'high'})

    await agent.run(['Describe these inputs.', image_url, binary_image])

    request_kwargs = get_mock_chat_completion_kwargs(mock_client)
    image_parts = [
        item['image_url'] for item in request_kwargs[0]['messages'][0]['content'] if item['type'] == 'image_url'
    ]
    assert image_parts
    assert all(part['detail'] == 'high' for part in image_parts)


async def test_request_structured_response(allow_model_requests: None):
    c = completion_message(
        ChatCompletionMessage(
            content=None,
            role='assistant',
            tool_calls=[
                ChatCompletionMessageFunctionToolCall(
                    id='123',
                    function=Function(arguments='{"response": [1, 2, 123]}', name='final_result'),
                    type='function',
                )
            ],
        )
    )
    mock_client = MockOpenAI.create_mock(c)
    m = OpenAIChatModel('gpt-4o', provider=OpenAIProvider(openai_client=mock_client))
    agent = Agent(m, output_type=list[int])

    result = await agent.run('Hello')
    assert result.output == [1, 2, 123]
    assert result.all_messages() == snapshot(
        [
            ModelRequest(
                parts=[UserPromptPart(content='Hello', timestamp=IsNow(tz=timezone.utc))],
                run_id=IsStr(),
            ),
            ModelResponse(
                parts=[
                    ToolCallPart(
                        tool_name='final_result',
                        args='{"response": [1, 2, 123]}',
                        tool_call_id='123',
                    )
                ],
                model_name='gpt-4o-123',
                timestamp=datetime(2024, 1, 1, tzinfo=timezone.utc),
                provider_name='openai',
                provider_details={'finish_reason': 'stop'},
                provider_response_id='123',
                finish_reason='stop',
                run_id=IsStr(),
            ),
            ModelRequest(
                parts=[
                    ToolReturnPart(
                        tool_name='final_result',
                        content='Final result processed.',
                        tool_call_id='123',
                        timestamp=IsNow(tz=timezone.utc),
                    )
                ],
                run_id=IsStr(),
            ),
        ]
    )


async def test_request_tool_call(allow_model_requests: None):
    responses = [
        completion_message(
            ChatCompletionMessage(
                content=None,
                role='assistant',
                tool_calls=[
                    ChatCompletionMessageFunctionToolCall(
                        id='1',
                        function=Function(arguments='{"loc_name": "San Fransisco"}', name='get_location'),
                        type='function',
                    )
                ],
            ),
            usage=CompletionUsage(
                completion_tokens=1,
                prompt_tokens=2,
                total_tokens=3,
                prompt_tokens_details=PromptTokensDetails(cached_tokens=1),
            ),
        ),
        completion_message(
            ChatCompletionMessage(
                content=None,
                role='assistant',
                tool_calls=[
                    ChatCompletionMessageFunctionToolCall(
                        id='2',
                        function=Function(arguments='{"loc_name": "London"}', name='get_location'),
                        type='function',
                    )
                ],
            ),
            usage=CompletionUsage(
                completion_tokens=2,
                prompt_tokens=3,
                total_tokens=6,
                prompt_tokens_details=PromptTokensDetails(cached_tokens=2),
            ),
        ),
        completion_message(ChatCompletionMessage(content='final response', role='assistant')),
    ]
    mock_client = MockOpenAI.create_mock(responses)
    m = OpenAIChatModel('gpt-4o', provider=OpenAIProvider(openai_client=mock_client))
    agent = Agent(m, system_prompt='this is the system prompt')

    @agent.tool_plain
    async def get_location(loc_name: str) -> str:
        if loc_name == 'London':
            return json.dumps({'lat': 51, 'lng': 0})
        else:
            raise ModelRetry('Wrong location, please try again')

    result = await agent.run('Hello')
    assert result.output == 'final response'
    assert result.all_messages() == snapshot(
        [
            ModelRequest(
                parts=[
                    SystemPromptPart(content='this is the system prompt', timestamp=IsNow(tz=timezone.utc)),
                    UserPromptPart(content='Hello', timestamp=IsNow(tz=timezone.utc)),
                ],
                run_id=IsStr(),
            ),
            ModelResponse(
                parts=[
                    ToolCallPart(
                        tool_name='get_location',
                        args='{"loc_name": "San Fransisco"}',
                        tool_call_id='1',
                    )
                ],
                usage=RequestUsage(
                    input_tokens=2,
                    cache_read_tokens=1,
                    output_tokens=1,
                ),
                model_name='gpt-4o-123',
                timestamp=datetime(2024, 1, 1, tzinfo=timezone.utc),
                provider_name='openai',
                provider_details={'finish_reason': 'stop'},
                provider_response_id='123',
                finish_reason='stop',
                run_id=IsStr(),
            ),
            ModelRequest(
                parts=[
                    RetryPromptPart(
                        content='Wrong location, please try again',
                        tool_name='get_location',
                        tool_call_id='1',
                        timestamp=IsNow(tz=timezone.utc),
                    )
                ],
                run_id=IsStr(),
            ),
            ModelResponse(
                parts=[
                    ToolCallPart(
                        tool_name='get_location',
                        args='{"loc_name": "London"}',
                        tool_call_id='2',
                    )
                ],
                usage=RequestUsage(
                    input_tokens=3,
                    cache_read_tokens=2,
                    output_tokens=2,
                ),
                model_name='gpt-4o-123',
                timestamp=datetime(2024, 1, 1, tzinfo=timezone.utc),
                provider_name='openai',
                provider_details={'finish_reason': 'stop'},
                provider_response_id='123',
                finish_reason='stop',
                run_id=IsStr(),
            ),
            ModelRequest(
                parts=[
                    ToolReturnPart(
                        tool_name='get_location',
                        content='{"lat": 51, "lng": 0}',
                        tool_call_id='2',
                        timestamp=IsNow(tz=timezone.utc),
                    )
                ],
                run_id=IsStr(),
            ),
            ModelResponse(
                parts=[TextPart(content='final response')],
                model_name='gpt-4o-123',
                timestamp=datetime(2024, 1, 1, tzinfo=timezone.utc),
                provider_name='openai',
                provider_details={'finish_reason': 'stop'},
                provider_response_id='123',
                finish_reason='stop',
                run_id=IsStr(),
            ),
        ]
    )
    assert result.usage() == snapshot(
        RunUsage(requests=3, cache_read_tokens=3, input_tokens=5, output_tokens=3, tool_calls=1)
    )


FinishReason = Literal['stop', 'length', 'tool_calls', 'content_filter', 'function_call']


def chunk(delta: list[ChoiceDelta], finish_reason: FinishReason | None = None) -> chat.ChatCompletionChunk:
    return chat.ChatCompletionChunk(
        id='123',
        choices=[
            ChunkChoice(index=index, delta=delta, finish_reason=finish_reason) for index, delta in enumerate(delta)
        ],
        created=1704067200,  # 2024-01-01
        model='gpt-4o-123',
        object='chat.completion.chunk',
        usage=CompletionUsage(completion_tokens=1, prompt_tokens=2, total_tokens=3),
    )


def text_chunk(text: str, finish_reason: FinishReason | None = None) -> chat.ChatCompletionChunk:
    return chunk([ChoiceDelta(content=text, role='assistant')], finish_reason=finish_reason)


async def test_stream_text(allow_model_requests: None):
    stream = [text_chunk('hello '), text_chunk('world'), chunk([])]
    mock_client = MockOpenAI.create_mock_stream(stream)
    m = OpenAIChatModel('gpt-4o', provider=OpenAIProvider(openai_client=mock_client))
    agent = Agent(m)

    async with agent.run_stream('') as result:
        assert not result.is_complete
        assert [c async for c in result.stream_text(debounce_by=None)] == snapshot(['hello ', 'hello world'])
        assert result.is_complete
        assert result.usage() == snapshot(RunUsage(requests=1, input_tokens=6, output_tokens=3))


async def test_stream_text_finish_reason(allow_model_requests: None):
    first_chunk = text_chunk('hello ')
    # Test that we get the model name from a later chunk if it is not set on the first one, like on Azure OpenAI with content filter enabled.
    first_chunk.model = ''
    stream = [
        first_chunk,
        text_chunk('world'),
        text_chunk('.', finish_reason='stop'),
    ]
    mock_client = MockOpenAI.create_mock_stream(stream)
    m = OpenAIChatModel('gpt-4o', provider=OpenAIProvider(openai_client=mock_client))
    agent = Agent(m)

    async with agent.run_stream('') as result:
        assert not result.is_complete
        assert [c async for c in result.stream_text(debounce_by=None)] == snapshot(
            ['hello ', 'hello world', 'hello world.']
        )
        assert result.is_complete
        async for response, is_last in result.stream_responses(debounce_by=None):
            if is_last:
                assert response == snapshot(
                    ModelResponse(
                        parts=[TextPart(content='hello world.')],
                        usage=RequestUsage(input_tokens=6, output_tokens=3),
                        model_name='gpt-4o-123',
                        timestamp=IsDatetime(),
                        provider_name='openai',
                        provider_details={'finish_reason': 'stop'},
                        provider_response_id='123',
                        finish_reason='stop',
                    )
                )


def struc_chunk(
    tool_name: str | None, tool_arguments: str | None, finish_reason: FinishReason | None = None
) -> chat.ChatCompletionChunk:
    return chunk(
        [
            ChoiceDelta(
                tool_calls=[
                    ChoiceDeltaToolCall(
                        index=0, function=ChoiceDeltaToolCallFunction(name=tool_name, arguments=tool_arguments)
                    )
                ]
            ),
        ],
        finish_reason=finish_reason,
    )


class MyTypedDict(TypedDict, total=False):
    first: str
    second: str


async def test_stream_structured(allow_model_requests: None):
    stream = [
        chunk([ChoiceDelta()]),
        chunk([ChoiceDelta(tool_calls=[])]),
        chunk([ChoiceDelta(tool_calls=[ChoiceDeltaToolCall(index=0, function=None)])]),
        chunk([ChoiceDelta(tool_calls=[ChoiceDeltaToolCall(index=0, function=None)])]),
        struc_chunk('final_result', None),
        chunk([ChoiceDelta(tool_calls=[ChoiceDeltaToolCall(index=0, function=None)])]),
        struc_chunk(None, '{"first": "One'),
        struc_chunk(None, '", "second": "Two"'),
        struc_chunk(None, '}'),
        chunk([]),
    ]
    mock_client = MockOpenAI.create_mock_stream(stream)
    m = OpenAIChatModel('gpt-4o', provider=OpenAIProvider(openai_client=mock_client))
    agent = Agent(m, output_type=MyTypedDict)

    async with agent.run_stream('') as result:
        assert not result.is_complete
        assert [dict(c) async for c in result.stream_output(debounce_by=None)] == snapshot(
            [{}, {'first': 'One'}, {'first': 'One', 'second': 'Two'}, {'first': 'One', 'second': 'Two'}]
        )
        assert result.is_complete
        assert result.usage() == snapshot(RunUsage(requests=1, input_tokens=20, output_tokens=10))
        # double check usage matches stream count
        assert result.usage().output_tokens == len(stream)


async def test_stream_structured_finish_reason(allow_model_requests: None):
    stream = [
        struc_chunk('final_result', None),
        struc_chunk(None, '{"first": "One'),
        struc_chunk(None, '", "second": "Two"'),
        struc_chunk(None, '}'),
        struc_chunk(None, None, finish_reason='stop'),
    ]
    mock_client = MockOpenAI.create_mock_stream(stream)
    m = OpenAIChatModel('gpt-4o', provider=OpenAIProvider(openai_client=mock_client))
    agent = Agent(m, output_type=MyTypedDict)

    async with agent.run_stream('') as result:
        assert not result.is_complete
        assert [dict(c) async for c in result.stream_output(debounce_by=None)] == snapshot(
            [{'first': 'One'}, {'first': 'One', 'second': 'Two'}, {'first': 'One', 'second': 'Two'}]
        )
        assert result.is_complete


async def test_stream_native_output(allow_model_requests: None):
    stream = [
        chunk([]),
        text_chunk('{"first": "One'),
        text_chunk('", "second": "Two"'),
        text_chunk('}'),
        chunk([]),
    ]
    mock_client = MockOpenAI.create_mock_stream(stream)
    m = OpenAIChatModel('gpt-4o', provider=OpenAIProvider(openai_client=mock_client))
    agent = Agent(m, output_type=NativeOutput(MyTypedDict))

    async with agent.run_stream('') as result:
        assert not result.is_complete
        assert [dict(c) async for c in result.stream_output(debounce_by=None)] == snapshot(
            [{'first': 'One'}, {'first': 'One', 'second': 'Two'}, {'first': 'One', 'second': 'Two'}]
        )
        assert result.is_complete


async def test_stream_tool_call_with_empty_text(allow_model_requests: None):
    stream = [
        chunk(
            [
                ChoiceDelta(
                    content='',  # Ollama will include an empty text delta even when it's going to call a tool
                    tool_calls=[
                        ChoiceDeltaToolCall(
                            index=0, function=ChoiceDeltaToolCallFunction(name='final_result', arguments=None)
                        )
                    ],
                ),
            ]
        ),
        struc_chunk(None, '{"first": "One'),
        struc_chunk(None, '", "second": "Two"'),
        struc_chunk(None, '}'),
        chunk([]),
    ]
    mock_client = MockOpenAI.create_mock_stream(stream)
    m = OpenAIChatModel('gpt-oss:20b', provider=OllamaProvider(openai_client=mock_client))
    agent = Agent(m, output_type=[str, MyTypedDict])

    async with agent.run_stream('') as result:
        assert not result.is_complete
        assert [c async for c in result.stream_output(debounce_by=None)] == snapshot(
            [{'first': 'One'}, {'first': 'One', 'second': 'Two'}, {'first': 'One', 'second': 'Two'}]
        )
    assert await result.get_output() == snapshot({'first': 'One', 'second': 'Two'})


async def test_stream_text_empty_think_tag_and_text_before_tool_call(allow_model_requests: None):
    # Ollama + Qwen3 will emit `<think>\n</think>\n\n` ahead of tool calls,
    # which we don't want to end up treating as a final result.
    stream = [
        text_chunk('<think>'),
        text_chunk('\n'),
        text_chunk('</think>'),
        text_chunk('\n\n'),
        struc_chunk('final_result', None),
        struc_chunk(None, '{"first": "One'),
        struc_chunk(None, '", "second": "Two"'),
        struc_chunk(None, '}'),
        chunk([]),
    ]
    mock_client = MockOpenAI.create_mock_stream(stream)
    m = OpenAIChatModel('qwen3', provider=OllamaProvider(openai_client=mock_client))
    agent = Agent(m, output_type=[str, MyTypedDict])

    async with agent.run_stream('') as result:
        assert not result.is_complete
        assert [c async for c in result.stream_output(debounce_by=None)] == snapshot(
            [{}, {'first': 'One'}, {'first': 'One', 'second': 'Two'}, {'first': 'One', 'second': 'Two'}]
        )
    assert await result.get_output() == snapshot({'first': 'One', 'second': 'Two'})


async def test_no_delta(allow_model_requests: None):
    stream = [
        chunk([]),
        text_chunk('hello '),
        text_chunk('world'),
    ]
    mock_client = MockOpenAI.create_mock_stream(stream)
    m = OpenAIChatModel('gpt-4o', provider=OpenAIProvider(openai_client=mock_client))
    agent = Agent(m)

    async with agent.run_stream('') as result:
        assert not result.is_complete
        assert [c async for c in result.stream_text(debounce_by=None)] == snapshot(['hello ', 'hello world'])
        assert result.is_complete
        assert result.usage() == snapshot(RunUsage(requests=1, input_tokens=6, output_tokens=3))


def none_delta_chunk(finish_reason: FinishReason | None = None) -> chat.ChatCompletionChunk:
    choice = ChunkChoice(index=0, delta=ChoiceDelta())
    # When using Azure OpenAI and an async content filter is enabled, the openai SDK can return None deltas.
    choice.delta = None  # pyright: ignore[reportAttributeAccessIssue]
    return chat.ChatCompletionChunk(
        id='123',
        choices=[choice],
        created=1704067200,  # 2024-01-01
        model='gpt-4o-123',
        object='chat.completion.chunk',
        usage=CompletionUsage(completion_tokens=1, prompt_tokens=2, total_tokens=3),
    )


async def test_none_delta(allow_model_requests: None):
    stream = [
        none_delta_chunk(),
        text_chunk('hello '),
        text_chunk('world'),
    ]
    mock_client = MockOpenAI.create_mock_stream(stream)
    m = OpenAIChatModel('gpt-4o', provider=OpenAIProvider(openai_client=mock_client))
    agent = Agent(m)

    async with agent.run_stream('') as result:
        assert not result.is_complete
        assert [c async for c in result.stream_text(debounce_by=None)] == snapshot(['hello ', 'hello world'])
        assert result.is_complete
        assert result.usage() == snapshot(RunUsage(requests=1, input_tokens=6, output_tokens=3))


@pytest.mark.filterwarnings('ignore:Set the `system_prompt_role` in the `OpenAIModelProfile` instead.')
@pytest.mark.parametrize('system_prompt_role', ['system', 'developer', 'user', None])
async def test_system_prompt_role(
    allow_model_requests: None, system_prompt_role: OpenAISystemPromptRole | None
) -> None:
    """Testing the system prompt role for OpenAI models is properly set / inferred."""

    c = completion_message(ChatCompletionMessage(content='world', role='assistant'))
    mock_client = MockOpenAI.create_mock(c)
    m = OpenAIChatModel(  # type: ignore[reportDeprecated]
        'gpt-4o', system_prompt_role=system_prompt_role, provider=OpenAIProvider(openai_client=mock_client)
    )
    assert m.system_prompt_role == system_prompt_role  # type: ignore[reportDeprecated]

    agent = Agent(m, system_prompt='some instructions')
    result = await agent.run('hello')
    assert result.output == 'world'

    assert get_mock_chat_completion_kwargs(mock_client) == [
        {
            'messages': [
                {'content': 'some instructions', 'role': system_prompt_role or 'system'},
                {'content': 'hello', 'role': 'user'},
            ],
            'model': 'gpt-4o',
            'extra_headers': {'User-Agent': IsStr(regex=r'pydantic-ai\/.*')},
            'extra_body': None,
        }
    ]


async def test_system_prompt_role_o1_mini(allow_model_requests: None, openai_api_key: str):
    model = OpenAIChatModel('o1-mini', provider=OpenAIProvider(api_key=openai_api_key))
    agent = Agent(model=model, system_prompt='You are a helpful assistant.')

    result = await agent.run("What's the capital of France?")
    assert result.output == snapshot('The capital of France is **Paris**.')


async def test_openai_pass_custom_system_prompt_role(allow_model_requests: None, openai_api_key: str):
    profile = ModelProfile(supports_tools=False)
    model = OpenAIChatModel(  # type: ignore[reportDeprecated]
        'o1-mini', profile=profile, provider=OpenAIProvider(api_key=openai_api_key), system_prompt_role='user'
    )
    profile = OpenAIModelProfile.from_profile(model.profile)
    assert profile.openai_system_prompt_role == 'user'
    assert profile.supports_tools is False


@pytest.mark.parametrize('system_prompt_role', ['system', 'developer'])
async def test_openai_o1_mini_system_role(
    allow_model_requests: None,
    system_prompt_role: Literal['system', 'developer'],
    openai_api_key: str,
) -> None:
    model = OpenAIChatModel(  # type: ignore[reportDeprecated]
        'o1-mini', provider=OpenAIProvider(api_key=openai_api_key), system_prompt_role=system_prompt_role
    )
    agent = Agent(model=model, system_prompt='You are a helpful assistant.')

    with pytest.raises(ModelHTTPError, match=r".*Unsupported value: 'messages\[0\]\.role' does not support.*"):
        await agent.run('Hello')


@pytest.mark.parametrize('parallel_tool_calls', [True, False])
async def test_parallel_tool_calls(allow_model_requests: None, parallel_tool_calls: bool) -> None:
    c = completion_message(
        ChatCompletionMessage(
            content=None,
            role='assistant',
            tool_calls=[
                ChatCompletionMessageFunctionToolCall(
                    id='123',
                    function=Function(arguments='{"response": [1, 2, 3]}', name='final_result'),
                    type='function',
                )
            ],
        )
    )
    mock_client = MockOpenAI.create_mock(c)
    m = OpenAIChatModel('gpt-4o', provider=OpenAIProvider(openai_client=mock_client))
    agent = Agent(m, output_type=list[int], model_settings=ModelSettings(parallel_tool_calls=parallel_tool_calls))

    await agent.run('Hello')
    assert get_mock_chat_completion_kwargs(mock_client)[0]['parallel_tool_calls'] == parallel_tool_calls


async def test_image_url_input(allow_model_requests: None):
    c = completion_message(ChatCompletionMessage(content='world', role='assistant'))
    mock_client = MockOpenAI.create_mock(c)
    m = OpenAIChatModel('gpt-4o', provider=OpenAIProvider(openai_client=mock_client))
    agent = Agent(m)

    result = await agent.run(
        [
            'hello',
            ImageUrl(url='https://t3.ftcdn.net/jpg/00/85/79/92/360_F_85799278_0BBGV9OAdQDTLnKwAPBCcg1J7QtiieJY.jpg'),
        ]
    )
    assert result.output == 'world'
    assert get_mock_chat_completion_kwargs(mock_client) == snapshot(
        [
            {
                'model': 'gpt-4o',
                'messages': [
                    {
                        'role': 'user',
                        'content': [
                            {'text': 'hello', 'type': 'text'},
                            {
                                'image_url': {
                                    'url': 'https://t3.ftcdn.net/jpg/00/85/79/92/360_F_85799278_0BBGV9OAdQDTLnKwAPBCcg1J7QtiieJY.jpg'
                                },
                                'type': 'image_url',
                            },
                        ],
                    }
                ],
                'extra_headers': {'User-Agent': IsStr(regex=r'pydantic-ai\/.*')},
                'extra_body': None,
            }
        ]
    )


async def test_image_url_input_force_download(allow_model_requests: None, openai_api_key: str):
    provider = OpenAIProvider(api_key=openai_api_key)
    m = OpenAIChatModel('gpt-4.1-nano', provider=provider)
    agent = Agent(m)

    result = await agent.run(
        [
            'What is this vegetable?',
            ImageUrl(
                force_download=True,
                url='https://t3.ftcdn.net/jpg/00/85/79/92/360_F_85799278_0BBGV9OAdQDTLnKwAPBCcg1J7QtiieJY.jpg',
            ),
        ]
    )
    assert result.output == snapshot('This vegetable is a potato.')


async def test_image_url_input_force_download_response_api(allow_model_requests: None, openai_api_key: str):
    provider = OpenAIProvider(api_key=openai_api_key)
    m = OpenAIResponsesModel('gpt-4.1-nano', provider=provider)
    agent = Agent(m)

    result = await agent.run(
        [
            'What is this vegetable?',
            ImageUrl(
                force_download=True,
                url='https://t3.ftcdn.net/jpg/00/85/79/92/360_F_85799278_0BBGV9OAdQDTLnKwAPBCcg1J7QtiieJY.jpg',
            ),
        ]
    )
    assert result.output == snapshot('This is a potato.')


async def test_openai_audio_url_input(allow_model_requests: None, openai_api_key: str):
    m = OpenAIChatModel('gpt-4o-audio-preview', provider=OpenAIProvider(api_key=openai_api_key))
    agent = Agent(m)

    result = await agent.run(['Hello', AudioUrl(url='https://cdn.openai.com/API/docs/audio/alloy.wav')])
    assert result.output == snapshot(
        'Yes, the phenomenon of the sun rising in the east and setting in the west is due to the rotation of the Earth. The Earth rotates on its axis from west to east, making the sun appear to rise on the eastern horizon and set in the west. This is a daily occurrence and has been a fundamental aspect of human observation and timekeeping throughout history.'
    )
    assert result.usage() == snapshot(
        RunUsage(
            input_tokens=81,
            output_tokens=72,
            input_audio_tokens=69,
            details={
                'accepted_prediction_tokens': 0,
                'audio_tokens': 0,
                'reasoning_tokens': 0,
                'rejected_prediction_tokens': 0,
                'text_tokens': 72,
            },
            requests=1,
        )
    )


async def test_document_url_input(allow_model_requests: None, openai_api_key: str):
    m = OpenAIChatModel('gpt-4o', provider=OpenAIProvider(api_key=openai_api_key))
    agent = Agent(m)

    document_url = DocumentUrl(url='https://www.w3.org/WAI/ER/tests/xhtml/testfiles/resources/pdf/dummy.pdf')

    result = await agent.run(['What is the main content on this document?', document_url])
    assert result.output == snapshot('The document contains the text "Dummy PDF file" on its single page.')


@pytest.mark.vcr()
async def test_image_url_tool_response(allow_model_requests: None, openai_api_key: str):
    m = OpenAIChatModel('gpt-4o', provider=OpenAIProvider(api_key=openai_api_key))
    agent = Agent(m)

    @agent.tool_plain
    async def get_image() -> ImageUrl:
        return ImageUrl(url='https://t3.ftcdn.net/jpg/00/85/79/92/360_F_85799278_0BBGV9OAdQDTLnKwAPBCcg1J7QtiieJY.jpg')

    result = await agent.run(['What food is in the image you can get from the get_image tool?'])
    assert result.all_messages() == snapshot(
        [
            ModelRequest(
                parts=[
                    UserPromptPart(
                        content=['What food is in the image you can get from the get_image tool?'],
                        timestamp=IsDatetime(),
                    )
                ],
                run_id=IsStr(),
            ),
            ModelResponse(
                parts=[ToolCallPart(tool_name='get_image', args='{}', tool_call_id='call_4hrT4QP9jfojtK69vGiFCFjG')],
                usage=RequestUsage(
                    input_tokens=46,
                    output_tokens=11,
                    details={
                        'accepted_prediction_tokens': 0,
                        'audio_tokens': 0,
                        'reasoning_tokens': 0,
                        'rejected_prediction_tokens': 0,
                    },
                ),
                model_name='gpt-4o-2024-08-06',
                timestamp=IsDatetime(),
                provider_name='openai',
                provider_details={'finish_reason': 'tool_calls'},
                provider_response_id='chatcmpl-BRmTHlrARTzAHK1na9s80xDlQGYPX',
                finish_reason='tool_call',
                run_id=IsStr(),
            ),
            ModelRequest(
                parts=[
                    ToolReturnPart(
                        tool_name='get_image',
                        content='See file bd38f5',
                        tool_call_id='call_4hrT4QP9jfojtK69vGiFCFjG',
                        timestamp=IsDatetime(),
                    ),
                    UserPromptPart(
                        content=[
                            'This is file bd38f5:',
                            ImageUrl(
                                url='https://t3.ftcdn.net/jpg/00/85/79/92/360_F_85799278_0BBGV9OAdQDTLnKwAPBCcg1J7QtiieJY.jpg',
                                identifier='bd38f5',
                            ),
                        ],
                        timestamp=IsDatetime(),
                    ),
                ],
                run_id=IsStr(),
            ),
            ModelResponse(
                parts=[TextPart(content='The image shows a potato.')],
                usage=RequestUsage(
                    input_tokens=503,
                    output_tokens=8,
                    details={
                        'accepted_prediction_tokens': 0,
                        'audio_tokens': 0,
                        'reasoning_tokens': 0,
                        'rejected_prediction_tokens': 0,
                    },
                ),
                model_name='gpt-4o-2024-08-06',
                timestamp=IsDatetime(),
                provider_name='openai',
                provider_details={'finish_reason': 'stop'},
                provider_response_id='chatcmpl-BRmTI0Y2zmkGw27kLarhsmiFQTGxR',
                finish_reason='stop',
                run_id=IsStr(),
            ),
        ]
    )


async def test_image_as_binary_content_tool_response(
    allow_model_requests: None, image_content: BinaryContent, openai_api_key: str
):
    m = OpenAIChatModel('gpt-4o', provider=OpenAIProvider(api_key=openai_api_key))
    agent = Agent(m)

    @agent.tool_plain
    async def get_image() -> BinaryContent:
        return image_content

    result = await agent.run(['What fruit is in the image you can get from the get_image tool?'])
    assert result.all_messages() == snapshot(
        [
            ModelRequest(
                parts=[
                    UserPromptPart(
                        content=['What fruit is in the image you can get from the get_image tool?'],
                        timestamp=IsDatetime(),
                    )
                ],
                run_id=IsStr(),
            ),
            ModelResponse(
                parts=[ToolCallPart(tool_name='get_image', args='{}', tool_call_id='call_Btn0GIzGr4ugNlLmkQghQUMY')],
                usage=RequestUsage(
                    input_tokens=46,
                    output_tokens=11,
                    details={
                        'accepted_prediction_tokens': 0,
                        'audio_tokens': 0,
                        'reasoning_tokens': 0,
                        'rejected_prediction_tokens': 0,
                    },
                ),
                model_name='gpt-4o-2024-08-06',
                timestamp=IsDatetime(),
                provider_name='openai',
                provider_details={'finish_reason': 'tool_calls'},
                provider_response_id='chatcmpl-BRlkLhPc87BdohVobEJJCGq3rUAG2',
                finish_reason='tool_call',
                run_id=IsStr(),
            ),
            ModelRequest(
                parts=[
                    ToolReturnPart(
                        tool_name='get_image',
                        content='See file 1c8566',
                        tool_call_id='call_Btn0GIzGr4ugNlLmkQghQUMY',
                        timestamp=IsDatetime(),
                    ),
                    UserPromptPart(
                        content=[
                            'This is file 1c8566:',
                            image_content,
                        ],
                        timestamp=IsDatetime(),
                    ),
                ],
                run_id=IsStr(),
            ),
            ModelResponse(
                parts=[TextPart(content='The image shows a kiwi fruit.')],
                usage=RequestUsage(
                    input_tokens=1185,
                    output_tokens=9,
                    details={
                        'accepted_prediction_tokens': 0,
                        'audio_tokens': 0,
                        'reasoning_tokens': 0,
                        'rejected_prediction_tokens': 0,
                    },
                ),
                model_name='gpt-4o-2024-08-06',
                timestamp=IsDatetime(),
                provider_name='openai',
                provider_details={'finish_reason': 'stop'},
                provider_response_id='chatcmpl-BRlkORPA5rXMV3uzcOcgK4eQFKCVW',
                finish_reason='stop',
                run_id=IsStr(),
            ),
        ]
    )


async def test_image_as_binary_content_input(
    allow_model_requests: None, image_content: BinaryContent, openai_api_key: str
):
    m = OpenAIChatModel('gpt-4o', provider=OpenAIProvider(api_key=openai_api_key))
    agent = Agent(m)

    result = await agent.run(['What fruit is in the image?', image_content])
    assert result.output == snapshot('The fruit in the image is a kiwi.')


async def test_audio_as_binary_content_input(
    allow_model_requests: None, audio_content: BinaryContent, openai_api_key: str
):
    m = OpenAIChatModel('gpt-4o-audio-preview', provider=OpenAIProvider(api_key=openai_api_key))
    agent = Agent(m)

    result = await agent.run(['Whose name is mentioned in the audio?', audio_content])
    assert result.output == snapshot('The name mentioned in the audio is Marcelo.')
    assert result.usage() == snapshot(
        RunUsage(
            input_tokens=64,
            output_tokens=9,
            input_audio_tokens=44,
            details={
                'accepted_prediction_tokens': 0,
                'audio_tokens': 0,
                'reasoning_tokens': 0,
                'rejected_prediction_tokens': 0,
                'text_tokens': 9,
            },
            requests=1,
        )
    )


async def test_document_as_binary_content_input(
    allow_model_requests: None, document_content: BinaryContent, openai_api_key: str
):
    m = OpenAIChatModel('gpt-4o', provider=OpenAIProvider(api_key=openai_api_key))
    agent = Agent(m)

    result = await agent.run(['What is the main content on this document?', document_content])
    assert result.output == snapshot('The main content of the document is "Dummy PDF file."')


async def test_text_document_url_input(allow_model_requests: None, openai_api_key: str):
    m = OpenAIChatModel('gpt-4o', provider=OpenAIProvider(api_key=openai_api_key))
    agent = Agent(m)

    document_url = DocumentUrl(url='https://www.w3.org/TR/2003/REC-PNG-20031110/iso_8859-1.txt')

    result = await agent.run(['What is the main content on this document, in one sentence?', document_url])
    assert result.output == snapshot(
        'The document lists the graphical characters defined by ISO 8859-1 (1987) with their hexadecimal codes and descriptions.'
    )


async def test_text_document_as_binary_content_input(
    allow_model_requests: None, text_document_content: BinaryContent, openai_api_key: str
):
    m = OpenAIChatModel('gpt-4o', provider=OpenAIProvider(api_key=openai_api_key))
    agent = Agent(m)

    result = await agent.run(['What is the main content on this document?', text_document_content])
    assert result.output == snapshot(
        'The main content of the document is simply the text "Dummy TXT file." It does not appear to contain any other detailed information.'
    )


async def test_document_as_binary_content_input_with_tool(
    allow_model_requests: None, document_content: BinaryContent, openai_api_key: str
):
    m = OpenAIChatModel('gpt-4o', provider=OpenAIProvider(api_key=openai_api_key))
    agent = Agent(m)

    @agent.tool_plain
    async def get_upper_case(text: str) -> str:
        return text.upper()

    result = await agent.run(
        [
            'What is the main content on this document? Use the get_upper_case tool to get the upper case of the text.',
            document_content,
        ]
    )

    assert result.output == snapshot('The main content of the document is "DUMMY PDF FILE" in uppercase.')


def test_model_status_error(allow_model_requests: None) -> None:
    mock_client = MockOpenAI.create_mock(
        APIStatusError(
            'test error',
            response=httpx.Response(status_code=500, request=httpx.Request('POST', 'https://example.com/v1')),
            body={'error': 'test error'},
        )
    )
    m = OpenAIChatModel('gpt-4o', provider=OpenAIProvider(openai_client=mock_client))
    agent = Agent(m)
    with pytest.raises(ModelHTTPError) as exc_info:
        agent.run_sync('hello')
    assert str(exc_info.value) == snapshot("status_code: 500, model_name: gpt-4o, body: {'error': 'test error'}")


def test_model_connection_error(allow_model_requests: None) -> None:
    mock_client = MockOpenAI.create_mock(
        APIConnectionError(
            message='Connection to http://localhost:11434/v1 timed out',
            request=httpx.Request('POST', 'http://localhost:11434/v1'),
        )
    )
    m = OpenAIChatModel('gpt-4o', provider=OpenAIProvider(openai_client=mock_client))
    agent = Agent(m)
    with pytest.raises(ModelAPIError) as exc_info:
        agent.run_sync('hello')
    assert exc_info.value.model_name == 'gpt-4o'
    assert 'Connection to http://localhost:11434/v1 timed out' in str(exc_info.value.message)


def test_responses_model_connection_error(allow_model_requests: None) -> None:
    mock_client = MockOpenAIResponses.create_mock(
        APIConnectionError(
            message='Connection to http://localhost:11434/v1 timed out',
            request=httpx.Request('POST', 'http://localhost:11434/v1'),
        )
    )
    m = OpenAIResponsesModel('o3-mini', provider=OpenAIProvider(openai_client=mock_client))
    agent = Agent(m)
    with pytest.raises(ModelAPIError) as exc_info:
        agent.run_sync('hello')
    assert exc_info.value.model_name == 'o3-mini'
    assert 'Connection to http://localhost:11434/v1 timed out' in str(exc_info.value.message)


@pytest.mark.parametrize('model_name', ['o3-mini', 'gpt-4o-mini', 'gpt-4.5-preview'])
async def test_max_completion_tokens(allow_model_requests: None, model_name: str, openai_api_key: str):
    m = OpenAIChatModel(model_name, provider=OpenAIProvider(api_key=openai_api_key))
    agent = Agent(m, model_settings=ModelSettings(max_tokens=100))

    result = await agent.run('hello')
    assert result.output == IsStr()


async def test_multiple_agent_tool_calls(allow_model_requests: None, gemini_api_key: str, openai_api_key: str):
    gemini_model = GoogleModel('gemini-2.0-flash-exp', provider=GoogleProvider(api_key=gemini_api_key))
    openai_model = OpenAIChatModel('gpt-4o-mini', provider=OpenAIProvider(api_key=openai_api_key))

    agent = Agent(model=gemini_model)

    @agent.tool_plain
    async def get_capital(country: str) -> str:
        """Get the capital of a country.

        Args:
            country: The country name.
        """
        if country == 'France':
            return 'Paris'
        elif country == 'England':
            return 'London'
        else:
            raise ValueError(f'Country {country} not supported.')  # pragma: no cover

    result = await agent.run('What is the capital of France?')
    assert result.output == snapshot('The capital of France is Paris.\n')

    result = await agent.run(
        'What is the capital of England?', model=openai_model, message_history=result.all_messages()
    )
    assert result.output == snapshot('The capital of England is London.')


async def test_message_history_can_start_with_model_response(allow_model_requests: None, openai_api_key: str):
    """Test that an agent run with message_history starting with ModelResponse is executed correctly."""

    openai_model = OpenAIChatModel('gpt-4.1-mini', provider=OpenAIProvider(api_key=openai_api_key))

    message_history = [ModelResponse(parts=[TextPart('Where do you want to go today?')])]

    agent = Agent(model=openai_model)

    result = await agent.run('Answer in 5 words only. Who is Tux?', message_history=message_history)

    assert result.output == snapshot('Linux mascot, a penguin character.')
    assert result.all_messages() == snapshot(
        [
            ModelResponse(
                parts=[TextPart(content='Where do you want to go today?')],
                timestamp=IsDatetime(),
            ),
            ModelRequest(
                parts=[
                    UserPromptPart(
                        content='Answer in 5 words only. Who is Tux?',
                        timestamp=IsDatetime(),
                    )
                ],
                run_id=IsStr(),
            ),
            ModelResponse(
                parts=[TextPart(content='Linux mascot, a penguin character.')],
                usage=RequestUsage(
                    input_tokens=31,
                    output_tokens=8,
                    details={
                        'accepted_prediction_tokens': 0,
                        'audio_tokens': 0,
                        'reasoning_tokens': 0,
                        'rejected_prediction_tokens': 0,
                    },
                ),
                model_name='gpt-4.1-mini-2025-04-14',
                timestamp=IsDatetime(),
                provider_name='openai',
                provider_details={'finish_reason': 'stop'},
                provider_response_id='chatcmpl-Ceeiy4ivEE0hcL1EX5ZfLuW5xNUXB',
                finish_reason='stop',
                run_id=IsStr(),
            ),
        ]
    )


async def test_extra_headers(allow_model_requests: None, openai_api_key: str):
    # This test doesn't do anything, it's just here to ensure that calls with `extra_headers` don't cause errors, including type.
    m = OpenAIChatModel('gpt-4o', provider=OpenAIProvider(api_key=openai_api_key))
    agent = Agent(m, model_settings=OpenAIChatModelSettings(extra_headers={'Extra-Header-Key': 'Extra-Header-Value'}))
    await agent.run('hello')


async def test_user_id(allow_model_requests: None, openai_api_key: str):
    # This test doesn't do anything, it's just here to ensure that calls with `user` don't cause errors, including type.
    # Since we use VCR, creating tests with an `httpx.Transport` is not possible.
    m = OpenAIChatModel('gpt-4o', provider=OpenAIProvider(api_key=openai_api_key))
    agent = Agent(m, model_settings=OpenAIChatModelSettings(openai_user='user_id'))
    await agent.run('hello')


@dataclass
class MyDefaultDc:
    x: int = 1


class MyEnum(Enum):
    a = 'a'
    b = 'b'


@dataclass
class MyRecursiveDc:
    field: MyRecursiveDc | None
    my_enum: MyEnum = Field(description='my enum')


@dataclass
class MyDefaultRecursiveDc:
    field: MyDefaultRecursiveDc | None = None


class MyModel(BaseModel):
    foo: str


class MyDc(BaseModel):
    foo: str


class MyOptionalDc(BaseModel):
    foo: str | None
    bar: str


class MyExtrasDc(BaseModel, extra='allow'):
    foo: str


class MyNormalTypedDict(TypedDict):
    foo: str


class MyOptionalTypedDict(TypedDict):
    foo: NotRequired[str]
    bar: str


class MyPartialTypedDict(TypedDict, total=False):
    foo: str


class MyExtrasModel(BaseModel, extra='allow'):
    pass


def strict_compatible_tool(x: int) -> str:
    return str(x)  # pragma: no cover


def tool_with_default(x: int = 1) -> str:
    return f'{x}'  # pragma: no cover


def tool_with_datetime(x: datetime) -> str:
    return f'{x}'  # pragma: no cover


def tool_with_url(x: AnyUrl) -> str:
    return f'{x}'  # pragma: no cover


def tool_with_recursion(x: MyRecursiveDc, y: MyDefaultRecursiveDc):
    return f'{x} {y}'  # pragma: no cover


def tool_with_model(x: MyModel) -> str:
    return f'{x}'  # pragma: no cover


def tool_with_dataclass(x: MyDc) -> str:
    return f'{x}'  # pragma: no cover


def tool_with_optional_dataclass(x: MyOptionalDc) -> str:
    return f'{x}'  # pragma: no cover


def tool_with_dataclass_with_extras(x: MyExtrasDc) -> str:
    return f'{x}'  # pragma: no cover


def tool_with_typed_dict(x: MyNormalTypedDict) -> str:
    return f'{x}'  # pragma: no cover


def tool_with_optional_typed_dict(x: MyOptionalTypedDict) -> str:
    return f'{x}'  # pragma: no cover


def tool_with_partial_typed_dict(x: MyPartialTypedDict) -> str:
    return f'{x}'  # pragma: no cover


def tool_with_model_with_extras(x: MyExtrasModel) -> str:
    return f'{x}'  # pragma: no cover


def tool_with_kwargs(x: int, **kwargs: Any) -> str:
    return f'{x} {kwargs}'  # pragma: no cover


def tool_with_typed_kwargs(x: int, **kwargs: int) -> str:
    return f'{x} {kwargs}'  # pragma: no cover


def tool_with_union(x: int | MyDefaultDc) -> str:
    return f'{x}'  # pragma: no cover


def tool_with_discriminated_union(
    x: Annotated[
        Annotated[int, Tag('int')] | Annotated[MyDefaultDc, Tag('MyDefaultDc')],
        Discriminator(lambda x: type(x).__name__),
    ],
) -> str:
    return f'{x}'  # pragma: no cover


def tool_with_lists(x: list[int], y: list[MyDefaultDc]) -> str:
    return f'{x} {y}'  # pragma: no cover


def tool_with_tuples(x: tuple[int], y: tuple[str] = ('abc',)) -> str:
    return f'{x} {y}'  # pragma: no cover


@pytest.mark.parametrize(
    'tool,tool_strict,expected_params,expected_strict',
    [
        (
            strict_compatible_tool,
            False,
            snapshot(
                {
                    'additionalProperties': False,
                    'properties': {'x': {'type': 'integer'}},
                    'required': ['x'],
                    'type': 'object',
                }
            ),
            snapshot(None),
        ),
        (
            tool_with_default,
            None,
            snapshot(
                {
                    'additionalProperties': False,
                    'properties': {'x': {'default': 1, 'type': 'integer'}},
                    'type': 'object',
                }
            ),
            snapshot(None),
        ),
        (
            tool_with_datetime,
            None,
            snapshot(
                {
                    'additionalProperties': False,
                    'properties': {'x': {'format': 'date-time', 'type': 'string'}},
                    'required': ['x'],
                    'type': 'object',
                }
            ),
            snapshot(True),
        ),
        (
            tool_with_url,
            None,
            snapshot(
                {
                    'additionalProperties': False,
                    'properties': {'x': {'format': 'uri', 'minLength': 1, 'type': 'string'}},
                    'required': ['x'],
                    'type': 'object',
                }
            ),
            snapshot(None),
        ),
        (
            tool_with_url,
            True,
            snapshot(
                {
                    'additionalProperties': False,
                    'properties': {'x': {'type': 'string', 'description': 'minLength=1, format=uri'}},
                    'required': ['x'],
                    'type': 'object',
                }
            ),
            snapshot(True),
        ),
        (
            tool_with_recursion,
            None,
            snapshot(
                {
                    '$defs': {
                        'MyDefaultRecursiveDc': {
                            'properties': {
                                'field': {
                                    'anyOf': [{'$ref': '#/$defs/MyDefaultRecursiveDc'}, {'type': 'null'}],
                                    'default': None,
                                }
                            },
                            'type': 'object',
                            'additionalProperties': False,
                        },
                        'MyEnum': {'enum': ['a', 'b'], 'type': 'string'},
                        'MyRecursiveDc': {
                            'properties': {
                                'field': {'anyOf': [{'$ref': '#/$defs/MyRecursiveDc'}, {'type': 'null'}]},
                                'my_enum': {'description': 'my enum', 'anyOf': [{'$ref': '#/$defs/MyEnum'}]},
                            },
                            'required': ['field', 'my_enum'],
                            'type': 'object',
                            'additionalProperties': False,
                        },
                    },
                    'additionalProperties': False,
                    'properties': {
                        'x': {'$ref': '#/$defs/MyRecursiveDc'},
                        'y': {'$ref': '#/$defs/MyDefaultRecursiveDc'},
                    },
                    'required': ['x', 'y'],
                    'type': 'object',
                }
            ),
            snapshot(None),
        ),
        (
            tool_with_recursion,
            True,
            snapshot(
                {
                    '$defs': {
                        'MyDefaultRecursiveDc': {
                            'properties': {
                                'field': {'anyOf': [{'$ref': '#/$defs/MyDefaultRecursiveDc'}, {'type': 'null'}]}
                            },
                            'type': 'object',
                            'additionalProperties': False,
                            'required': ['field'],
                        },
                        'MyEnum': {'enum': ['a', 'b'], 'type': 'string'},
                        'MyRecursiveDc': {
                            'properties': {
                                'field': {'anyOf': [{'$ref': '#/$defs/MyRecursiveDc'}, {'type': 'null'}]},
                                'my_enum': {'description': 'my enum', 'anyOf': [{'$ref': '#/$defs/MyEnum'}]},
                            },
                            'type': 'object',
                            'additionalProperties': False,
                            'required': ['field', 'my_enum'],
                        },
                    },
                    'additionalProperties': False,
                    'properties': {
                        'x': {'$ref': '#/$defs/MyRecursiveDc'},
                        'y': {'$ref': '#/$defs/MyDefaultRecursiveDc'},
                    },
                    'required': ['x', 'y'],
                    'type': 'object',
                }
            ),
            snapshot(True),
        ),
        (
            tool_with_model,
            None,
            snapshot(
                {
                    'additionalProperties': False,
                    'properties': {'foo': {'type': 'string'}},
                    'required': ['foo'],
                    'type': 'object',
                }
            ),
            snapshot(True),
        ),
        (
            tool_with_dataclass,
            None,
            snapshot(
                {
                    'additionalProperties': False,
                    'properties': {'foo': {'type': 'string'}},
                    'required': ['foo'],
                    'type': 'object',
                }
            ),
            snapshot(True),
        ),
        (
            tool_with_optional_dataclass,
            None,
            snapshot(
                {
                    'additionalProperties': False,
                    'properties': {'foo': {'anyOf': [{'type': 'string'}, {'type': 'null'}]}, 'bar': {'type': 'string'}},
                    'required': ['foo', 'bar'],
                    'type': 'object',
                }
            ),
            snapshot(True),
        ),
        (
            tool_with_dataclass_with_extras,
            None,
            snapshot(
                {
                    'additionalProperties': True,
                    'properties': {'foo': {'type': 'string'}},
                    'required': ['foo'],
                    'type': 'object',
                }
            ),
            snapshot(None),
        ),
        (
            tool_with_typed_dict,
            None,
            snapshot(
                {
                    'additionalProperties': False,
                    'properties': {'foo': {'type': 'string'}},
                    'required': ['foo'],
                    'type': 'object',
                }
            ),
            snapshot(True),
        ),
        (
            tool_with_optional_typed_dict,
            None,
            snapshot(
                {
                    'additionalProperties': False,
                    'properties': {'foo': {'type': 'string'}, 'bar': {'type': 'string'}},
                    'required': ['bar'],
                    'type': 'object',
                }
            ),
            snapshot(None),
        ),
        (
            tool_with_partial_typed_dict,
            None,
            snapshot(
                {
                    'additionalProperties': False,
                    'properties': {'foo': {'type': 'string'}},
                    'type': 'object',
                }
            ),
            snapshot(None),
        ),
        (
            tool_with_model_with_extras,
            None,
            snapshot(
                {
                    'additionalProperties': True,
                    'properties': {},
                    'type': 'object',
                }
            ),
            snapshot(None),
        ),
        (
            tool_with_model_with_extras,
            True,
            snapshot(
                {
                    'additionalProperties': False,
                    'properties': {},
                    'required': [],
                    'type': 'object',
                }
            ),
            snapshot(True),
        ),
        (
            tool_with_kwargs,
            None,
            snapshot(
                {
                    'additionalProperties': True,
                    'properties': {'x': {'type': 'integer'}},
                    'required': ['x'],
                    'type': 'object',
                }
            ),
            snapshot(None),
        ),
        (
            tool_with_kwargs,
            True,
            snapshot(
                {
                    'additionalProperties': False,
                    'properties': {'x': {'type': 'integer'}},
                    'required': ['x'],
                    'type': 'object',
                }
            ),
            snapshot(True),
        ),
        (
            tool_with_typed_kwargs,
            None,
            snapshot(
                {
                    'additionalProperties': {'type': 'integer'},
                    'properties': {'x': {'type': 'integer'}},
                    'required': ['x'],
                    'type': 'object',
                }
            ),
            snapshot(None),
        ),
        (
            tool_with_union,
            None,
            snapshot(
                {
                    '$defs': {
                        'MyDefaultDc': {
                            'properties': {'x': {'default': 1, 'type': 'integer'}},
                            'type': 'object',
                            'additionalProperties': False,
                        }
                    },
                    'additionalProperties': False,
                    'properties': {'x': {'anyOf': [{'type': 'integer'}, {'$ref': '#/$defs/MyDefaultDc'}]}},
                    'required': ['x'],
                    'type': 'object',
                }
            ),
            snapshot(None),
        ),
        (
            tool_with_union,
            True,
            snapshot(
                {
                    '$defs': {
                        'MyDefaultDc': {
                            'properties': {'x': {'type': 'integer'}},
                            'required': ['x'],
                            'type': 'object',
                            'additionalProperties': False,
                        }
                    },
                    'additionalProperties': False,
                    'properties': {'x': {'anyOf': [{'type': 'integer'}, {'$ref': '#/$defs/MyDefaultDc'}]}},
                    'required': ['x'],
                    'type': 'object',
                }
            ),
            snapshot(True),
        ),
        (
            tool_with_discriminated_union,
            None,
            snapshot(
                {
                    '$defs': {
                        'MyDefaultDc': {
                            'properties': {'x': {'default': 1, 'type': 'integer'}},
                            'type': 'object',
                            'additionalProperties': False,
                        }
                    },
                    'additionalProperties': False,
                    'properties': {'x': {'oneOf': [{'type': 'integer'}, {'$ref': '#/$defs/MyDefaultDc'}]}},
                    'required': ['x'],
                    'type': 'object',
                }
            ),
            snapshot(None),
        ),
        (
            tool_with_discriminated_union,
            True,
            snapshot(
                {
                    '$defs': {
                        'MyDefaultDc': {
                            'properties': {'x': {'type': 'integer'}},
                            'required': ['x'],
                            'type': 'object',
                            'additionalProperties': False,
                        }
                    },
                    'additionalProperties': False,
                    'properties': {'x': {'anyOf': [{'type': 'integer'}, {'$ref': '#/$defs/MyDefaultDc'}]}},
                    'required': ['x'],
                    'type': 'object',
                }
            ),
            snapshot(True),
        ),
        (
            tool_with_lists,
            None,
            snapshot(
                {
                    '$defs': {
                        'MyDefaultDc': {
                            'properties': {'x': {'default': 1, 'type': 'integer'}},
                            'type': 'object',
                            'additionalProperties': False,
                        }
                    },
                    'additionalProperties': False,
                    'properties': {
                        'x': {'items': {'type': 'integer'}, 'type': 'array'},
                        'y': {'items': {'$ref': '#/$defs/MyDefaultDc'}, 'type': 'array'},
                    },
                    'required': ['x', 'y'],
                    'type': 'object',
                }
            ),
            snapshot(None),
        ),
        (
            tool_with_lists,
            True,
            snapshot(
                {
                    '$defs': {
                        'MyDefaultDc': {
                            'properties': {'x': {'type': 'integer'}},
                            'required': ['x'],
                            'type': 'object',
                            'additionalProperties': False,
                        }
                    },
                    'additionalProperties': False,
                    'properties': {
                        'x': {'items': {'type': 'integer'}, 'type': 'array'},
                        'y': {'items': {'$ref': '#/$defs/MyDefaultDc'}, 'type': 'array'},
                    },
                    'required': ['x', 'y'],
                    'type': 'object',
                }
            ),
            snapshot(True),
        ),
        (
            tool_with_tuples,
            None,
            snapshot(
                {
                    'additionalProperties': False,
                    'properties': {
                        'x': {'maxItems': 1, 'minItems': 1, 'prefixItems': [{'type': 'integer'}], 'type': 'array'},
                        'y': {
                            'default': ['abc'],
                            'maxItems': 1,
                            'minItems': 1,
                            'prefixItems': [{'type': 'string'}],
                            'type': 'array',
                        },
                    },
                    'required': ['x'],
                    'type': 'object',
                }
            ),
            snapshot(None),
        ),
        (
            tool_with_tuples,
            True,
            snapshot(
                {
                    'additionalProperties': False,
                    'properties': {
                        'x': {'maxItems': 1, 'minItems': 1, 'prefixItems': [{'type': 'integer'}], 'type': 'array'},
                        'y': {'maxItems': 1, 'minItems': 1, 'prefixItems': [{'type': 'string'}], 'type': 'array'},
                    },
                    'required': ['x', 'y'],
                    'type': 'object',
                }
            ),
            snapshot(True),
        ),
        # (tool, None, snapshot({}), snapshot({})),
        # (tool, True, snapshot({}), snapshot({})),
    ],
)
async def test_strict_mode_cannot_infer_strict(
    allow_model_requests: None,
    tool: Callable[..., Any],
    tool_strict: bool | None,
    expected_params: dict[str, Any],
    expected_strict: bool | None,
):
    """Test that strict mode settings are properly passed to OpenAI and respect precedence rules."""
    # Create a mock completion for testing
    c = completion_message(ChatCompletionMessage(content='world', role='assistant'))

    async def assert_strict(expected_strict: bool | None, profile: ModelProfile | None = None):
        mock_client = MockOpenAI.create_mock(c)
        m = OpenAIChatModel('gpt-4o', provider=OpenAIProvider(openai_client=mock_client), profile=profile)
        agent = Agent(m)

        agent.tool_plain(strict=tool_strict)(tool)

        await agent.run('hello')
        kwargs = get_mock_chat_completion_kwargs(mock_client)[0]
        assert 'tools' in kwargs, kwargs

        assert kwargs['tools'][0]['function']['parameters'] == expected_params
        actual_strict = kwargs['tools'][0]['function'].get('strict')
        assert actual_strict == expected_strict
        if actual_strict is None:
            # If strict is included, it should be non-None
            assert 'strict' not in kwargs['tools'][0]['function']

    await assert_strict(expected_strict)

    # If the model profile says strict is not supported, we never pass strict
    await assert_strict(
        None,
        profile=OpenAIModelProfile(openai_supports_strict_tool_definition=False).update(
            openai_model_profile('test-model')
        ),
    )


def test_strict_schema():
    class Apple(BaseModel):
        kind: Literal['apple'] = 'apple'

    class Banana(BaseModel):
        kind: Literal['banana'] = 'banana'

    class MyModel(BaseModel):
        # We have all these different crazy fields to achieve coverage
        my_recursive: MyModel | None = None
        my_patterns: dict[Annotated[str, Field(pattern='^my-pattern$')], str]
        my_tuple: tuple[int]
        my_list: list[float]
        my_discriminated_union: Annotated[Apple | Banana, Discriminator('kind')]

    assert OpenAIJsonSchemaTransformer(MyModel.model_json_schema(), strict=True).walk() == snapshot(
        {
            '$defs': {
                'Apple': {
                    'additionalProperties': False,
                    'properties': {'kind': {'const': 'apple', 'type': 'string'}},
                    'required': ['kind'],
                    'type': 'object',
                },
                'Banana': {
                    'additionalProperties': False,
                    'properties': {'kind': {'const': 'banana', 'type': 'string'}},
                    'required': ['kind'],
                    'type': 'object',
                },
                'MyModel': {
                    'additionalProperties': False,
                    'properties': {
                        'my_discriminated_union': {'anyOf': [{'$ref': '#/$defs/Apple'}, {'$ref': '#/$defs/Banana'}]},
                        'my_list': {'items': {'type': 'number'}, 'type': 'array'},
                        'my_patterns': {
                            'additionalProperties': False,
                            'description': "patternProperties={'^my-pattern$': {'type': 'string'}}",
                            'type': 'object',
                            'properties': {},
                            'required': [],
                        },
                        'my_recursive': {'anyOf': [{'$ref': '#'}, {'type': 'null'}]},
                        'my_tuple': {
                            'maxItems': 1,
                            'minItems': 1,
                            'prefixItems': [{'type': 'integer'}],
                            'type': 'array',
                        },
                    },
                    'required': ['my_recursive', 'my_patterns', 'my_tuple', 'my_list', 'my_discriminated_union'],
                    'type': 'object',
                },
            },
            'properties': {
                'my_recursive': {'anyOf': [{'$ref': '#'}, {'type': 'null'}]},
                'my_patterns': {
                    'type': 'object',
                    'description': "patternProperties={'^my-pattern$': {'type': 'string'}}",
                    'additionalProperties': False,
                    'properties': {},
                    'required': [],
                },
                'my_tuple': {'maxItems': 1, 'minItems': 1, 'prefixItems': [{'type': 'integer'}], 'type': 'array'},
                'my_list': {'items': {'type': 'number'}, 'type': 'array'},
                'my_discriminated_union': {'anyOf': [{'$ref': '#/$defs/Apple'}, {'$ref': '#/$defs/Banana'}]},
            },
            'required': ['my_recursive', 'my_patterns', 'my_tuple', 'my_list', 'my_discriminated_union'],
            'type': 'object',
            'additionalProperties': False,
        }
    )


def test_native_output_strict_mode(allow_model_requests: None):
    class CityLocation(BaseModel):
        city: str
        country: str

    c = completion_message(
        ChatCompletionMessage(content='{"city": "Mexico City", "country": "Mexico"}', role='assistant'),
    )
    mock_client = MockOpenAI.create_mock(c)
    model = OpenAIChatModel('gpt-4o', provider=OpenAIProvider(openai_client=mock_client))

    # Explicit strict=True
    agent = Agent(model, output_type=NativeOutput(CityLocation, strict=True))

    agent.run_sync('What is the capital of Mexico?')
    assert get_mock_chat_completion_kwargs(mock_client)[-1]['response_format']['json_schema']['strict'] is True

    # Explicit strict=False
    agent = Agent(model, output_type=NativeOutput(CityLocation, strict=False))

    agent.run_sync('What is the capital of Mexico?')
    assert get_mock_chat_completion_kwargs(mock_client)[-1]['response_format']['json_schema']['strict'] is False

    # Strict-compatible
    agent = Agent(model, output_type=NativeOutput(CityLocation))

    agent.run_sync('What is the capital of Mexico?')
    assert get_mock_chat_completion_kwargs(mock_client)[-1]['response_format']['json_schema']['strict'] is True

    # Strict-incompatible
    CityLocation.model_config = ConfigDict(extra='allow')

    agent = Agent(model, output_type=NativeOutput(CityLocation))

    agent.run_sync('What is the capital of Mexico?')
    assert get_mock_chat_completion_kwargs(mock_client)[-1]['response_format']['json_schema']['strict'] is False


async def test_openai_instructions(allow_model_requests: None, openai_api_key: str):
    m = OpenAIChatModel('gpt-4o', provider=OpenAIProvider(api_key=openai_api_key))
    agent = Agent(m, instructions='You are a helpful assistant.')

    result = await agent.run('What is the capital of France?')
    assert result.all_messages() == snapshot(
        [
            ModelRequest(
                parts=[UserPromptPart(content='What is the capital of France?', timestamp=IsDatetime())],
                instructions='You are a helpful assistant.',
                run_id=IsStr(),
            ),
            ModelResponse(
                parts=[TextPart(content='The capital of France is Paris.')],
                usage=RequestUsage(
                    input_tokens=24,
                    output_tokens=8,
                    details={
                        'accepted_prediction_tokens': 0,
                        'audio_tokens': 0,
                        'reasoning_tokens': 0,
                        'rejected_prediction_tokens': 0,
                    },
                ),
                model_name='gpt-4o-2024-08-06',
                timestamp=IsDatetime(),
                provider_name='openai',
                provider_details={'finish_reason': 'stop'},
                provider_response_id='chatcmpl-BJjf61mLb9z5H45ClJzbx0UWKwjo1',
                finish_reason='stop',
                run_id=IsStr(),
            ),
        ]
    )


async def test_openai_model_without_system_prompt(allow_model_requests: None, openai_api_key: str):
    m = OpenAIChatModel('o3-mini', provider=OpenAIProvider(api_key=openai_api_key))
    agent = Agent(m, system_prompt='You are a potato.')
    result = await agent.run()
    assert result.output == snapshot(
        "That's right—I am a potato! A spud of many talents, here to help you out. How can this humble potato be of service today?"
    )


async def test_openai_instructions_with_tool_calls_keep_instructions(allow_model_requests: None, openai_api_key: str):
    m = OpenAIChatModel('gpt-4.1-mini', provider=OpenAIProvider(api_key=openai_api_key))
    agent = Agent(m, instructions='You are a helpful assistant.')

    @agent.tool_plain
    async def get_temperature(city: str) -> float:
        return 20.0

    result = await agent.run('What is the temperature in Tokyo?')
    assert result.all_messages() == snapshot(
        [
            ModelRequest(
                parts=[UserPromptPart(content='What is the temperature in Tokyo?', timestamp=IsDatetime())],
                instructions='You are a helpful assistant.',
                run_id=IsStr(),
            ),
            ModelResponse(
                parts=[ToolCallPart(tool_name='get_temperature', args='{"city":"Tokyo"}', tool_call_id=IsStr())],
                usage=RequestUsage(
                    input_tokens=50,
                    output_tokens=15,
                    details={
                        'accepted_prediction_tokens': 0,
                        'audio_tokens': 0,
                        'reasoning_tokens': 0,
                        'rejected_prediction_tokens': 0,
                    },
                ),
                model_name='gpt-4.1-mini-2025-04-14',
                timestamp=IsDatetime(),
                provider_name='openai',
                provider_details={'finish_reason': 'tool_calls'},
                provider_response_id='chatcmpl-BMxEwRA0p0gJ52oKS7806KAlfMhqq',
                finish_reason='tool_call',
                run_id=IsStr(),
            ),
            ModelRequest(
                parts=[
                    ToolReturnPart(
                        tool_name='get_temperature', content=20.0, tool_call_id=IsStr(), timestamp=IsDatetime()
                    )
                ],
                instructions='You are a helpful assistant.',
                run_id=IsStr(),
            ),
            ModelResponse(
                parts=[TextPart(content='The temperature in Tokyo is currently 20.0 degrees Celsius.')],
                usage=RequestUsage(
                    input_tokens=75,
                    output_tokens=15,
                    details={
                        'accepted_prediction_tokens': 0,
                        'audio_tokens': 0,
                        'reasoning_tokens': 0,
                        'rejected_prediction_tokens': 0,
                    },
                ),
                model_name='gpt-4.1-mini-2025-04-14',
                timestamp=IsDatetime(),
                provider_name='openai',
                provider_details={'finish_reason': 'stop'},
                provider_response_id='chatcmpl-BMxEx6B8JEj6oDC45MOWKp0phg8UP',
                finish_reason='stop',
                run_id=IsStr(),
            ),
        ]
    )


async def test_openai_model_thinking_part(allow_model_requests: None, openai_api_key: str):
    provider = OpenAIProvider(api_key=openai_api_key)
    responses_model = OpenAIResponsesModel('o3-mini', provider=provider)
    settings = OpenAIResponsesModelSettings(openai_reasoning_effort='high', openai_reasoning_summary='detailed')
    agent = Agent(responses_model, model_settings=settings)

    result = await agent.run('How do I cross the street?')
    assert result.all_messages() == snapshot(
        [
            ModelRequest(
                parts=[UserPromptPart(content='How do I cross the street?', timestamp=IsDatetime())],
                run_id=IsStr(),
            ),
            ModelResponse(
                parts=[
                    ThinkingPart(
                        content=IsStr(),
                        id='rs_68c1fa166e9c81979ff56b16882744f1093f57e27128848a',
                        signature=IsStr(),
                        provider_name='openai',
                    ),
                    ThinkingPart(content=IsStr(), id='rs_68c1fa166e9c81979ff56b16882744f1093f57e27128848a'),
                    TextPart(content=IsStr(), id='msg_68c1fa1ec9448197b5c8f78a90999360093f57e27128848a'),
                ],
                usage=RequestUsage(input_tokens=13, output_tokens=1915, details={'reasoning_tokens': 1600}),
                model_name='o3-mini-2025-01-31',
                timestamp=IsDatetime(),
                provider_name='openai',
                provider_details={'finish_reason': 'completed'},
                provider_response_id='resp_68c1fa0523248197888681b898567bde093f57e27128848a',
                finish_reason='stop',
                run_id=IsStr(),
            ),
        ]
    )

    result = await agent.run(
        'Considering the way to cross the street, analogously, how do I cross the river?',
        model=OpenAIChatModel('o3-mini', provider=provider),
        message_history=result.all_messages(),
    )
    assert result.new_messages() == snapshot(
        [
            ModelRequest(
                parts=[
                    UserPromptPart(
                        content='Considering the way to cross the street, analogously, how do I cross the river?',
                        timestamp=IsDatetime(),
                    )
                ],
                run_id=IsStr(),
            ),
            ModelResponse(
                parts=[TextPart(content=IsStr())],
                usage=RequestUsage(
                    input_tokens=577,
                    output_tokens=2320,
                    details={
                        'accepted_prediction_tokens': 0,
                        'audio_tokens': 0,
                        'reasoning_tokens': 1792,
                        'rejected_prediction_tokens': 0,
                    },
                ),
                model_name='o3-mini-2025-01-31',
                timestamp=IsDatetime(),
                provider_name='openai',
                provider_details={'finish_reason': 'stop'},
                provider_response_id='chatcmpl-CENUmtwDD0HdvTUYL6lUeijDtxrZL',
                finish_reason='stop',
                run_id=IsStr(),
            ),
        ]
    )


async def test_openai_instructions_with_logprobs(allow_model_requests: None):
    # Create a mock response with logprobs
    c = completion_message(
        ChatCompletionMessage(content='world', role='assistant'),
        logprobs=ChoiceLogprobs(
            content=[
                ChatCompletionTokenLogprob(
                    token='world', logprob=-0.6931, top_logprobs=[], bytes=[119, 111, 114, 108, 100]
                )
            ],
        ),
    )

    mock_client = MockOpenAI.create_mock(c)
    m = OpenAIChatModel(
        'gpt-4o',
        provider=OpenAIProvider(openai_client=mock_client),
    )
    agent = Agent(m, instructions='You are a helpful assistant.')
    result = await agent.run(
        'What is the capital of Minas Gerais?',
        model_settings=OpenAIChatModelSettings(openai_logprobs=True),
    )
    messages = result.all_messages()
    response = cast(Any, messages[1])
    assert response.provider_details is not None
    assert response.provider_details['logprobs'] == [
        {
            'token': 'world',
            'logprob': -0.6931,
            'bytes': [119, 111, 114, 108, 100],
            'top_logprobs': [],
        }
    ]


async def test_openai_web_search_tool_model_not_supported(allow_model_requests: None, openai_api_key: str):
    m = OpenAIChatModel('gpt-4o', provider=OpenAIProvider(api_key=openai_api_key))
    agent = Agent(
        m, instructions='You are a helpful assistant.', builtin_tools=[WebSearchTool(search_context_size='low')]
    )

    with pytest.raises(UserError, match=r'WebSearchTool is not supported with `OpenAIChatModel` and model.*'):
        await agent.run('What day is today?')


async def test_openai_web_search_tool(allow_model_requests: None, openai_api_key: str):
    m = OpenAIChatModel('gpt-4o-search-preview', provider=OpenAIProvider(api_key=openai_api_key))
    agent = Agent(
        m, instructions='You are a helpful assistant.', builtin_tools=[WebSearchTool(search_context_size='low')]
    )

    result = await agent.run('What day is today?')
    assert result.output == snapshot('May 14, 2025, 8:51:29 AM ')


async def test_openai_web_search_tool_with_user_location(allow_model_requests: None, openai_api_key: str):
    m = OpenAIChatModel('gpt-4o-search-preview', provider=OpenAIProvider(api_key=openai_api_key))
    agent = Agent(
        m,
        instructions='You are a helpful assistant.',
        builtin_tools=[WebSearchTool(user_location={'city': 'Utrecht', 'country': 'NL'})],
    )

    result = await agent.run('What is the current temperature?')
    assert result.output == snapshot("""\
Het is momenteel zonnig in Utrecht met een temperatuur van 22°C.

## Weer voor Utrecht, Nederland:
Huidige omstandigheden: Zonnig, 72°F (22°C)

Dagvoorspelling:
* woensdag, mei 14: minimum: 48°F (9°C), maximum: 71°F (22°C), beschrijving: Afnemende bewolking
* donderdag, mei 15: minimum: 43°F (6°C), maximum: 67°F (20°C), beschrijving: Na een bewolkt begin keert de zon terug
* vrijdag, mei 16: minimum: 45°F (7°C), maximum: 64°F (18°C), beschrijving: Overwegend zonnig
* zaterdag, mei 17: minimum: 47°F (9°C), maximum: 68°F (20°C), beschrijving: Overwegend zonnig
* zondag, mei 18: minimum: 47°F (8°C), maximum: 68°F (20°C), beschrijving: Deels zonnig
* maandag, mei 19: minimum: 49°F (9°C), maximum: 70°F (21°C), beschrijving: Deels zonnig
* dinsdag, mei 20: minimum: 49°F (10°C), maximum: 72°F (22°C), beschrijving: Zonnig tot gedeeltelijk bewolkt
 \
""")


async def test_reasoning_model_with_temperature(allow_model_requests: None, openai_api_key: str):
    m = OpenAIChatModel('o3-mini', provider=OpenAIProvider(api_key=openai_api_key))
    agent = Agent(m, model_settings=OpenAIChatModelSettings(temperature=0.5))
    result = await agent.run('What is the capital of Mexico?')
    assert result.output == snapshot(
        'The capital of Mexico is Mexico City. It is not only the seat of the federal government but also a major cultural, political, and economic center in the country.'
    )


def test_openai_model_profile():
    m = OpenAIChatModel('gpt-4o', provider=OpenAIProvider(api_key='foobar'))
    assert isinstance(m.profile, OpenAIModelProfile)


def test_openai_model_profile_custom():
    m = OpenAIChatModel(
        'gpt-4o',
        provider=OpenAIProvider(api_key='foobar'),
        profile=ModelProfile(json_schema_transformer=InlineDefsJsonSchemaTransformer),
    )
    assert isinstance(m.profile, ModelProfile)
    assert m.profile.json_schema_transformer is InlineDefsJsonSchemaTransformer

    m = OpenAIChatModel(
        'gpt-4o',
        provider=OpenAIProvider(api_key='foobar'),
        profile=OpenAIModelProfile(openai_supports_strict_tool_definition=False),
    )
    assert isinstance(m.profile, OpenAIModelProfile)
    assert m.profile.openai_supports_strict_tool_definition is False


def test_openai_model_profile_function():
    def model_profile(model_name: str) -> ModelProfile:
        return ModelProfile(json_schema_transformer=InlineDefsJsonSchemaTransformer if model_name == 'gpt-4o' else None)

    m = OpenAIChatModel('gpt-4o', provider=OpenAIProvider(api_key='foobar'), profile=model_profile)
    assert isinstance(m.profile, ModelProfile)
    assert m.profile.json_schema_transformer is InlineDefsJsonSchemaTransformer

    m = OpenAIChatModel('gpt-4o-mini', provider=OpenAIProvider(api_key='foobar'), profile=model_profile)
    assert isinstance(m.profile, ModelProfile)
    assert m.profile.json_schema_transformer is None


def test_openai_model_profile_from_provider():
    class CustomProvider(OpenAIProvider):
        def model_profile(self, model_name: str) -> ModelProfile:
            return ModelProfile(
                json_schema_transformer=InlineDefsJsonSchemaTransformer if model_name == 'gpt-4o' else None
            )

    m = OpenAIChatModel('gpt-4o', provider=CustomProvider(api_key='foobar'))
    assert isinstance(m.profile, ModelProfile)
    assert m.profile.json_schema_transformer is InlineDefsJsonSchemaTransformer

    m = OpenAIChatModel('gpt-4o-mini', provider=CustomProvider(api_key='foobar'))
    assert isinstance(m.profile, ModelProfile)
    assert m.profile.json_schema_transformer is None


def test_model_profile_strict_not_supported():
    my_tool = ToolDefinition(
        name='my_tool',
        description='This is my tool',
        parameters_json_schema={'type': 'object', 'title': 'Result', 'properties': {'spam': {'type': 'number'}}},
        strict=True,
    )

    m = OpenAIChatModel('gpt-4o', provider=OpenAIProvider(api_key='foobar'))
    tool_param = m._map_tool_definition(my_tool)  # type: ignore[reportPrivateUsage]

    assert tool_param == snapshot(
        {
            'type': 'function',
            'function': {
                'name': 'my_tool',
                'description': 'This is my tool',
                'parameters': {'type': 'object', 'title': 'Result', 'properties': {'spam': {'type': 'number'}}},
                'strict': True,
            },
        }
    )

    # Some models don't support strict tool definitions
    m = OpenAIChatModel(
        'gpt-4o',
        provider=OpenAIProvider(api_key='foobar'),
        profile=OpenAIModelProfile(openai_supports_strict_tool_definition=False).update(openai_model_profile('gpt-4o')),
    )
    tool_param = m._map_tool_definition(my_tool)  # type: ignore[reportPrivateUsage]

    assert tool_param == snapshot(
        {
            'type': 'function',
            'function': {
                'name': 'my_tool',
                'description': 'This is my tool',
                'parameters': {'type': 'object', 'title': 'Result', 'properties': {'spam': {'type': 'number'}}},
            },
        }
    )


async def test_compatible_api_with_tool_calls_without_id(allow_model_requests: None, gemini_api_key: str):
    provider = OpenAIProvider(
        openai_client=AsyncOpenAI(
            base_url='https://generativelanguage.googleapis.com/v1beta/openai/',
            api_key=gemini_api_key,
        )
    )

    model = OpenAIChatModel('gemini-2.5-pro-preview-05-06', provider=provider)

    agent = Agent(model)

    @agent.tool_plain
    def get_current_time() -> str:
        """Get the current time."""
        return 'Noon'

    response = await agent.run('What is the current time?')
    assert response.output == snapshot('The current time is Noon.')


def test_openai_response_timestamp_milliseconds(allow_model_requests: None):
    c = completion_message(
        ChatCompletionMessage(content='world', role='assistant'),
    )
    # Some models on OpenRouter return timestamps in milliseconds rather than seconds
    # https://github.com/pydantic/pydantic-ai/issues/1877
    c.created = 1748747268000

    mock_client = MockOpenAI.create_mock(c)
    m = OpenAIChatModel('gpt-4o', provider=OpenAIProvider(openai_client=mock_client))
    agent = Agent(m)

    result = agent.run_sync('Hello')
    response = cast(ModelResponse, result.all_messages()[-1])
    assert response.timestamp == snapshot(datetime(2025, 6, 1, 3, 7, 48, tzinfo=timezone.utc))


async def test_openai_tool_output(allow_model_requests: None, openai_api_key: str):
    m = OpenAIChatModel('gpt-4o', provider=OpenAIProvider(api_key=openai_api_key))

    class CityLocation(BaseModel):
        city: str
        country: str

    agent = Agent(m, output_type=ToolOutput(CityLocation))

    @agent.tool_plain
    async def get_user_country() -> str:
        return 'Mexico'

    result = await agent.run('What is the largest city in the user country?')
    assert result.output == snapshot(CityLocation(city='Mexico City', country='Mexico'))

    assert result.all_messages() == snapshot(
        [
            ModelRequest(
                parts=[
                    UserPromptPart(
                        content='What is the largest city in the user country?',
                        timestamp=IsDatetime(),
                    )
                ],
                run_id=IsStr(),
            ),
            ModelResponse(
                parts=[ToolCallPart(tool_name='get_user_country', args='{}', tool_call_id=IsStr())],
                usage=RequestUsage(
                    input_tokens=68,
                    output_tokens=12,
                    details={
                        'accepted_prediction_tokens': 0,
                        'audio_tokens': 0,
                        'reasoning_tokens': 0,
                        'rejected_prediction_tokens': 0,
                    },
                ),
                model_name='gpt-4o-2024-08-06',
                timestamp=IsDatetime(),
                provider_name='openai',
                provider_details={'finish_reason': 'tool_calls'},
                provider_response_id='chatcmpl-BSXk0dWkG4hfPt0lph4oFO35iT73I',
                finish_reason='tool_call',
                run_id=IsStr(),
            ),
            ModelRequest(
                parts=[
                    ToolReturnPart(
                        tool_name='get_user_country',
                        content='Mexico',
                        tool_call_id=IsStr(),
                        timestamp=IsDatetime(),
                    )
                ],
                run_id=IsStr(),
            ),
            ModelResponse(
                parts=[
                    ToolCallPart(
                        tool_name='final_result',
                        args='{"city": "Mexico City", "country": "Mexico"}',
                        tool_call_id=IsStr(),
                    )
                ],
                usage=RequestUsage(
                    input_tokens=89,
                    output_tokens=36,
                    details={
                        'accepted_prediction_tokens': 0,
                        'audio_tokens': 0,
                        'reasoning_tokens': 0,
                        'rejected_prediction_tokens': 0,
                    },
                ),
                model_name='gpt-4o-2024-08-06',
                timestamp=IsDatetime(),
                provider_name='openai',
                provider_details={'finish_reason': 'tool_calls'},
                provider_response_id='chatcmpl-BSXk1xGHYzbhXgUkSutK08bdoNv5s',
                finish_reason='tool_call',
                run_id=IsStr(),
            ),
            ModelRequest(
                parts=[
                    ToolReturnPart(
                        tool_name='final_result',
                        content='Final result processed.',
                        tool_call_id=IsStr(),
                        timestamp=IsDatetime(),
                    )
                ],
                run_id=IsStr(),
            ),
        ]
    )


async def test_openai_text_output_function(allow_model_requests: None, openai_api_key: str):
    m = OpenAIChatModel('gpt-4o', provider=OpenAIProvider(api_key=openai_api_key))

    def upcase(text: str) -> str:
        return text.upper()

    agent = Agent(m, output_type=TextOutput(upcase))

    @agent.tool_plain
    async def get_user_country() -> str:
        return 'Mexico'

    result = await agent.run('What is the largest city in the user country?')
    assert result.output == snapshot('THE LARGEST CITY IN MEXICO IS MEXICO CITY.')

    assert result.all_messages() == snapshot(
        [
            ModelRequest(
                parts=[
                    UserPromptPart(
                        content='What is the largest city in the user country?',
                        timestamp=IsDatetime(),
                    )
                ],
                run_id=IsStr(),
            ),
            ModelResponse(
                parts=[
                    ToolCallPart(tool_name='get_user_country', args='{}', tool_call_id='call_J1YabdC7G7kzEZNbbZopwenH')
                ],
                usage=RequestUsage(
                    input_tokens=42,
                    output_tokens=11,
                    details={
                        'accepted_prediction_tokens': 0,
                        'audio_tokens': 0,
                        'reasoning_tokens': 0,
                        'rejected_prediction_tokens': 0,
                    },
                ),
                model_name='gpt-4o-2024-08-06',
                timestamp=IsDatetime(),
                provider_name='openai',
                provider_details={'finish_reason': 'tool_calls'},
                provider_response_id='chatcmpl-BgeDFS85bfHosRFEEAvq8reaCPCZ8',
                finish_reason='tool_call',
                run_id=IsStr(),
            ),
            ModelRequest(
                parts=[
                    ToolReturnPart(
                        tool_name='get_user_country',
                        content='Mexico',
                        tool_call_id='call_J1YabdC7G7kzEZNbbZopwenH',
                        timestamp=IsDatetime(),
                    )
                ],
                run_id=IsStr(),
            ),
            ModelResponse(
                parts=[TextPart(content='The largest city in Mexico is Mexico City.')],
                usage=RequestUsage(
                    input_tokens=63,
                    output_tokens=10,
                    details={
                        'accepted_prediction_tokens': 0,
                        'audio_tokens': 0,
                        'reasoning_tokens': 0,
                        'rejected_prediction_tokens': 0,
                    },
                ),
                model_name='gpt-4o-2024-08-06',
                timestamp=IsDatetime(),
                provider_name='openai',
                provider_details={'finish_reason': 'stop'},
                provider_response_id='chatcmpl-BgeDGX9eDyVrEI56aP2vtIHahBzFH',
                finish_reason='stop',
                run_id=IsStr(),
            ),
        ]
    )


async def test_openai_native_output(allow_model_requests: None, openai_api_key: str):
    m = OpenAIChatModel('gpt-4o', provider=OpenAIProvider(api_key=openai_api_key))

    class CityLocation(BaseModel):
        """A city and its country."""

        city: str
        country: str

    agent = Agent(m, output_type=NativeOutput(CityLocation))

    @agent.tool_plain
    async def get_user_country() -> str:
        return 'Mexico'

    result = await agent.run('What is the largest city in the user country?')
    assert result.output == snapshot(CityLocation(city='Mexico City', country='Mexico'))

    assert result.all_messages() == snapshot(
        [
            ModelRequest(
                parts=[
                    UserPromptPart(
                        content='What is the largest city in the user country?',
                        timestamp=IsDatetime(),
                    )
                ],
                run_id=IsStr(),
            ),
            ModelResponse(
                parts=[
                    ToolCallPart(tool_name='get_user_country', args='{}', tool_call_id='call_PkRGedQNRFUzJp2R7dO7avWR')
                ],
                usage=RequestUsage(
                    input_tokens=71,
                    output_tokens=12,
                    details={
                        'accepted_prediction_tokens': 0,
                        'audio_tokens': 0,
                        'reasoning_tokens': 0,
                        'rejected_prediction_tokens': 0,
                    },
                ),
                model_name='gpt-4o-2024-08-06',
                timestamp=IsDatetime(),
                provider_name='openai',
                provider_details={'finish_reason': 'tool_calls'},
                provider_response_id='chatcmpl-BSXjyBwGuZrtuuSzNCeaWMpGv2MZ3',
                finish_reason='tool_call',
                run_id=IsStr(),
            ),
            ModelRequest(
                parts=[
                    ToolReturnPart(
                        tool_name='get_user_country',
                        content='Mexico',
                        tool_call_id='call_PkRGedQNRFUzJp2R7dO7avWR',
                        timestamp=IsDatetime(),
                    )
                ],
                run_id=IsStr(),
            ),
            ModelResponse(
                parts=[TextPart(content='{"city":"Mexico City","country":"Mexico"}')],
                usage=RequestUsage(
                    input_tokens=92,
                    output_tokens=15,
                    details={
                        'accepted_prediction_tokens': 0,
                        'audio_tokens': 0,
                        'reasoning_tokens': 0,
                        'rejected_prediction_tokens': 0,
                    },
                ),
                model_name='gpt-4o-2024-08-06',
                timestamp=IsDatetime(),
                provider_name='openai',
                provider_details={'finish_reason': 'stop'},
                provider_response_id='chatcmpl-BSXjzYGu67dhTy5r8KmjJvQ4HhDVO',
                finish_reason='stop',
                run_id=IsStr(),
            ),
        ]
    )


async def test_openai_native_output_multiple(allow_model_requests: None, openai_api_key: str):
    m = OpenAIChatModel('gpt-4o', provider=OpenAIProvider(api_key=openai_api_key))

    class CityLocation(BaseModel):
        city: str
        country: str

    class CountryLanguage(BaseModel):
        country: str
        language: str

    agent = Agent(m, output_type=NativeOutput([CityLocation, CountryLanguage]))

    @agent.tool_plain
    async def get_user_country() -> str:
        return 'Mexico'

    result = await agent.run('What is the largest city in the user country?')
    assert result.output == snapshot(CityLocation(city='Mexico City', country='Mexico'))

    assert result.all_messages() == snapshot(
        [
            ModelRequest(
                parts=[
                    UserPromptPart(
                        content='What is the largest city in the user country?',
                        timestamp=IsDatetime(),
                    )
                ],
                run_id=IsStr(),
            ),
            ModelResponse(
                parts=[
                    ToolCallPart(tool_name='get_user_country', args='{}', tool_call_id='call_SIttSeiOistt33Htj4oiHOOX')
                ],
                usage=RequestUsage(
                    input_tokens=160,
                    output_tokens=11,
                    details={
                        'accepted_prediction_tokens': 0,
                        'audio_tokens': 0,
                        'reasoning_tokens': 0,
                        'rejected_prediction_tokens': 0,
                    },
                ),
                model_name='gpt-4o-2024-08-06',
                timestamp=IsDatetime(),
                provider_name='openai',
                provider_details={'finish_reason': 'tool_calls'},
                provider_response_id='chatcmpl-Bgg5utuCSXMQ38j0n2qgfdQKcR9VD',
                finish_reason='tool_call',
                run_id=IsStr(),
            ),
            ModelRequest(
                parts=[
                    ToolReturnPart(
                        tool_name='get_user_country',
                        content='Mexico',
                        tool_call_id='call_SIttSeiOistt33Htj4oiHOOX',
                        timestamp=IsDatetime(),
                    )
                ],
                run_id=IsStr(),
            ),
            ModelResponse(
                parts=[
                    TextPart(
                        content='{"result":{"kind":"CityLocation","data":{"city":"Mexico City","country":"Mexico"}}}'
                    )
                ],
                usage=RequestUsage(
                    input_tokens=181,
                    output_tokens=25,
                    details={
                        'accepted_prediction_tokens': 0,
                        'audio_tokens': 0,
                        'reasoning_tokens': 0,
                        'rejected_prediction_tokens': 0,
                    },
                ),
                model_name='gpt-4o-2024-08-06',
                timestamp=IsDatetime(),
                provider_name='openai',
                provider_details={'finish_reason': 'stop'},
                provider_response_id='chatcmpl-Bgg5vrxUtCDlvgMreoxYxPaKxANmd',
                finish_reason='stop',
                run_id=IsStr(),
            ),
        ]
    )


async def test_openai_prompted_output(allow_model_requests: None, openai_api_key: str):
    m = OpenAIChatModel('gpt-4o', provider=OpenAIProvider(api_key=openai_api_key))

    class CityLocation(BaseModel):
        city: str
        country: str

    agent = Agent(m, output_type=PromptedOutput(CityLocation))

    @agent.tool_plain
    async def get_user_country() -> str:
        return 'Mexico'

    result = await agent.run('What is the largest city in the user country?')
    assert result.output == snapshot(CityLocation(city='Mexico City', country='Mexico'))

    assert result.all_messages() == snapshot(
        [
            ModelRequest(
                parts=[
                    UserPromptPart(
                        content='What is the largest city in the user country?',
                        timestamp=IsDatetime(),
                    )
                ],
                run_id=IsStr(),
            ),
            ModelResponse(
                parts=[
                    ToolCallPart(tool_name='get_user_country', args='{}', tool_call_id='call_s7oT9jaLAsEqTgvxZTmFh0wB')
                ],
                usage=RequestUsage(
                    input_tokens=109,
                    output_tokens=11,
                    details={
                        'accepted_prediction_tokens': 0,
                        'audio_tokens': 0,
                        'reasoning_tokens': 0,
                        'rejected_prediction_tokens': 0,
                    },
                ),
                model_name='gpt-4o-2024-08-06',
                timestamp=IsDatetime(),
                provider_name='openai',
                provider_details={'finish_reason': 'tool_calls'},
                provider_response_id='chatcmpl-Bgh27PeOaFW6qmF04qC5uI2H9mviw',
                finish_reason='tool_call',
                run_id=IsStr(),
            ),
            ModelRequest(
                parts=[
                    ToolReturnPart(
                        tool_name='get_user_country',
                        content='Mexico',
                        tool_call_id='call_s7oT9jaLAsEqTgvxZTmFh0wB',
                        timestamp=IsDatetime(),
                    )
                ],
                run_id=IsStr(),
            ),
            ModelResponse(
                parts=[TextPart(content='{"city":"Mexico City","country":"Mexico"}')],
                usage=RequestUsage(
                    input_tokens=130,
                    output_tokens=11,
                    details={
                        'accepted_prediction_tokens': 0,
                        'audio_tokens': 0,
                        'reasoning_tokens': 0,
                        'rejected_prediction_tokens': 0,
                    },
                ),
                model_name='gpt-4o-2024-08-06',
                timestamp=IsDatetime(),
                provider_name='openai',
                provider_details={'finish_reason': 'stop'},
                provider_response_id='chatcmpl-Bgh28advCSFhGHPnzUevVS6g6Uwg0',
                finish_reason='stop',
                run_id=IsStr(),
            ),
        ]
    )


async def test_openai_prompted_output_multiple(allow_model_requests: None, openai_api_key: str):
    m = OpenAIChatModel('gpt-4o', provider=OpenAIProvider(api_key=openai_api_key))

    class CityLocation(BaseModel):
        city: str
        country: str

    class CountryLanguage(BaseModel):
        country: str
        language: str

    agent = Agent(m, output_type=PromptedOutput([CityLocation, CountryLanguage]))

    @agent.tool_plain
    async def get_user_country() -> str:
        return 'Mexico'

    result = await agent.run('What is the largest city in the user country?')
    assert result.output == snapshot(CityLocation(city='Mexico City', country='Mexico'))

    assert result.all_messages() == snapshot(
        [
            ModelRequest(
                parts=[
                    UserPromptPart(
                        content='What is the largest city in the user country?',
                        timestamp=IsDatetime(),
                    )
                ],
                run_id=IsStr(),
            ),
            ModelResponse(
                parts=[
                    ToolCallPart(tool_name='get_user_country', args='{}', tool_call_id='call_wJD14IyJ4KKVtjCrGyNCHO09')
                ],
                usage=RequestUsage(
                    input_tokens=273,
                    output_tokens=11,
                    details={
                        'accepted_prediction_tokens': 0,
                        'audio_tokens': 0,
                        'reasoning_tokens': 0,
                        'rejected_prediction_tokens': 0,
                    },
                ),
                model_name='gpt-4o-2024-08-06',
                timestamp=IsDatetime(),
                provider_name='openai',
                provider_details={'finish_reason': 'tool_calls'},
                provider_response_id='chatcmpl-Bgh2AW2NXGgMc7iS639MJXNRgtatR',
                finish_reason='tool_call',
                run_id=IsStr(),
            ),
            ModelRequest(
                parts=[
                    ToolReturnPart(
                        tool_name='get_user_country',
                        content='Mexico',
                        tool_call_id='call_wJD14IyJ4KKVtjCrGyNCHO09',
                        timestamp=IsDatetime(),
                    )
                ],
                run_id=IsStr(),
            ),
            ModelResponse(
                parts=[
                    TextPart(
                        content='{"result":{"kind":"CityLocation","data":{"city":"Mexico City","country":"Mexico"}}}'
                    )
                ],
                usage=RequestUsage(
                    input_tokens=294,
                    output_tokens=21,
                    details={
                        'accepted_prediction_tokens': 0,
                        'audio_tokens': 0,
                        'reasoning_tokens': 0,
                        'rejected_prediction_tokens': 0,
                    },
                ),
                model_name='gpt-4o-2024-08-06',
                timestamp=IsDatetime(),
                provider_name='openai',
                provider_details={'finish_reason': 'stop'},
                provider_response_id='chatcmpl-Bgh2BthuopRnSqCuUgMbBnOqgkDHC',
                finish_reason='stop',
                run_id=IsStr(),
            ),
        ]
    )


async def test_valid_response(env: TestEnv, allow_model_requests: None):
    """VCR recording is of a valid response."""
    env.set('OPENAI_API_KEY', 'foobar')
    agent = Agent('openai:gpt-4o')

    result = await agent.run('What is the capital of France?')
    assert result.output == snapshot('The capital of France is Paris.')


async def test_invalid_response(allow_model_requests: None):
    """VCR recording is of an invalid JSON response."""
    m = OpenAIChatModel(
        'gpt-4o',
        provider=OpenAIProvider(
            api_key='foobar', base_url='https://demo-endpoints.pydantic.workers.dev/bin/content-type/application/json'
        ),
    )
    agent = Agent(m)

    with pytest.raises(UnexpectedModelBehavior) as exc_info:
        await agent.run('What is the capital of France?')
    assert exc_info.value.message.startswith(
        'Invalid response from openai chat completions endpoint: 4 validation errors for ChatCompletion'
    )


async def test_text_response(allow_model_requests: None):
    """VCR recording is of a text response."""
    m = OpenAIChatModel(
        'gpt-4o', provider=OpenAIProvider(api_key='foobar', base_url='https://demo-endpoints.pydantic.workers.dev/bin/')
    )
    agent = Agent(m)

    with pytest.raises(UnexpectedModelBehavior) as exc_info:
        await agent.run('What is the capital of France?')
    assert exc_info.value.message == snapshot(
        'Invalid response from openai chat completions endpoint, expected JSON data'
    )


async def test_process_response_no_created_timestamp(allow_model_requests: None):
    c = completion_message(
        ChatCompletionMessage(content='world', role='assistant'),
    )
    c.created = None  # type: ignore

    mock_client = MockOpenAI.create_mock(c)
    m = OpenAIChatModel('gpt-4o', provider=OpenAIProvider(openai_client=mock_client))
    agent = Agent(m)
    result = await agent.run('Hello')
    messages = result.all_messages()
    response_message = messages[1]
    assert isinstance(response_message, ModelResponse)
    assert response_message.timestamp == IsNow(tz=timezone.utc)


async def test_process_response_no_finish_reason(allow_model_requests: None):
    c = completion_message(
        ChatCompletionMessage(content='world', role='assistant'),
    )
    c.choices[0].finish_reason = None  # type: ignore

    mock_client = MockOpenAI.create_mock(c)
    m = OpenAIChatModel('gpt-4o', provider=OpenAIProvider(openai_client=mock_client))
    agent = Agent(m)
    result = await agent.run('Hello')
    messages = result.all_messages()
    response_message = messages[1]
    assert isinstance(response_message, ModelResponse)
    assert response_message.finish_reason == 'stop'


async def test_tool_choice_fallback(allow_model_requests: None) -> None:
    profile = OpenAIModelProfile(openai_supports_tool_choice_required=False).update(openai_model_profile('stub'))

    mock_client = MockOpenAI.create_mock(completion_message(ChatCompletionMessage(content='ok', role='assistant')))
    model = OpenAIChatModel('stub', provider=OpenAIProvider(openai_client=mock_client), profile=profile)

    params = ModelRequestParameters(function_tools=[ToolDefinition(name='x')], allow_text_output=False)

    await model._completions_create(  # pyright: ignore[reportPrivateUsage]
        messages=[],
        stream=False,
        model_settings={},
        model_request_parameters=params,
    )

    assert get_mock_chat_completion_kwargs(mock_client)[0]['tool_choice'] == 'auto'


async def test_tool_choice_fallback_response_api(allow_model_requests: None) -> None:
    """Ensure tool_choice falls back to 'auto' for Responses API when 'required' unsupported."""
    profile = OpenAIModelProfile(openai_supports_tool_choice_required=False).update(openai_model_profile('stub'))

    mock_client = MockOpenAIResponses.create_mock(response_message([]))
    model = OpenAIResponsesModel('openai/gpt-oss', provider=OpenAIProvider(openai_client=mock_client), profile=profile)

    params = ModelRequestParameters(function_tools=[ToolDefinition(name='x')], allow_text_output=False)

    await model._responses_create(  # pyright: ignore[reportPrivateUsage]
        messages=[],
        stream=False,
        model_settings={},
        model_request_parameters=params,
    )

    assert get_mock_responses_kwargs(mock_client)[0]['tool_choice'] == 'auto'


async def test_openai_model_settings_temperature_ignored_on_gpt_5(allow_model_requests: None, openai_api_key: str):
    m = OpenAIChatModel('gpt-5', provider=OpenAIProvider(api_key=openai_api_key))
    agent = Agent(m)

    result = await agent.run('What is the capital of France?', model_settings=ModelSettings(temperature=0.0))
    assert result.output == snapshot('Paris.')


<<<<<<< HEAD
async def test_uploaded_file_input(allow_model_requests: None, openai_api_key: str):
    provider = OpenAIProvider(api_key=openai_api_key)
    m = OpenAIModel('gpt-4o', provider=provider)
    # VCR recording breaks when dealing with openai file upload request due to
    # binary contents. For that reason, we have manually run once the upload
    # and rebuild the FileObject manually (from the print command output).
    # with open('tests/assets/smiley.pdf', 'rb') as f:
    #     file_bytes = f.read()
    # openai_file = await provider.client.files.create(
    #     file=('image.pdf', file_bytes, 'application/pdf'),
    #     purpose='user_data',
    # )
    # print(openai_file)
    openai_file = FileObject(
        id='file-7yEHnJNSSBeUYfkLq6G8KG',
        bytes=5930,
        created_at=1755612061,
        filename='image.pdf',  # OpenAI file upload API only accepts pdf
        object='file',
        purpose='user_data',
        status='processed',
        expires_at=None,
        status_details=None,
    )
    agent = Agent(m)

    result = await agent.run(['Give me a short description of this image', UploadedFile(file=openai_file)])
    assert result.output == snapshot(
        'The image is a simple design of a classic yellow smiley face. It features a bright yellow circle with two black dots for eyes and a curved black line for a smiling mouth.'
    )
=======
async def test_openai_model_cerebras_provider(allow_model_requests: None, cerebras_api_key: str):
    m = OpenAIChatModel('llama3.3-70b', provider=CerebrasProvider(api_key=cerebras_api_key))
    agent = Agent(m)

    result = await agent.run('What is the capital of France?')
    assert result.output == snapshot('The capital of France is Paris.')


async def test_openai_model_cerebras_provider_qwen_3_coder(allow_model_requests: None, cerebras_api_key: str):
    class Location(TypedDict):
        city: str
        country: str

    m = OpenAIChatModel('qwen-3-coder-480b', provider=CerebrasProvider(api_key=cerebras_api_key))
    agent = Agent(m, output_type=Location)

    result = await agent.run('What is the capital of France?')
    assert result.output == snapshot({'city': 'Paris', 'country': 'France'})


async def test_openai_model_cerebras_provider_harmony(allow_model_requests: None, cerebras_api_key: str):
    m = OpenAIChatModel('gpt-oss-120b', provider=CerebrasProvider(api_key=cerebras_api_key))
    agent = Agent(m)

    result = await agent.run('What is the capital of France?')
    assert result.output == snapshot('The capital of France is **Paris**.')


def test_deprecated_openai_model(openai_api_key: str):
    with pytest.warns(DeprecationWarning):
        from pydantic_ai.models.openai import OpenAIModel  # type: ignore[reportDeprecated]

        provider = OpenAIProvider(api_key=openai_api_key)
        OpenAIModel('gpt-4o', provider=provider)  # type: ignore[reportDeprecated]


async def test_cache_point_filtering(allow_model_requests: None):
    """Test that CachePoint is filtered out in OpenAI Chat Completions requests."""
    c = completion_message(ChatCompletionMessage(content='response', role='assistant'))
    mock_client = MockOpenAI.create_mock(c)
    m = OpenAIChatModel('gpt-4o', provider=OpenAIProvider(openai_client=mock_client))

    # Test the instance method directly to trigger line 864
    msg = await m._map_user_prompt(UserPromptPart(content=['text before', CachePoint(), 'text after']))  # pyright: ignore[reportPrivateUsage]

    # CachePoint should be filtered out, only text content should remain
    assert msg['role'] == 'user'
    assert len(msg['content']) == 2  # type: ignore[reportUnknownArgumentType]
    assert msg['content'][0]['text'] == 'text before'  # type: ignore[reportUnknownArgumentType]
    assert msg['content'][1]['text'] == 'text after'  # type: ignore[reportUnknownArgumentType]


async def test_cache_point_filtering_responses_model():
    """Test that CachePoint is filtered out in OpenAI Responses API requests."""
    # Test the static method directly to trigger line 1680
    msg = await OpenAIResponsesModel._map_user_prompt(  # pyright: ignore[reportPrivateUsage]
        UserPromptPart(content=['text before', CachePoint(), 'text after'])
    )

    # CachePoint should be filtered out, only text content should remain
    assert msg['role'] == 'user'
    assert len(msg['content']) == 2
    assert msg['content'][0]['text'] == 'text before'  # type: ignore[reportUnknownArgumentType]
    assert msg['content'][1]['text'] == 'text after'  # type: ignore[reportUnknownArgumentType]
>>>>>>> 085e21f5
<|MERGE_RESOLUTION|>--- conflicted
+++ resolved
@@ -32,12 +32,9 @@
     ThinkingPart,
     ToolCallPart,
     ToolReturnPart,
-<<<<<<< HEAD
+    UnexpectedModelBehavior,
     UploadedFile,
-=======
-    UnexpectedModelBehavior,
     UserError,
->>>>>>> 085e21f5
     UserPromptPart,
 )
 from pydantic_ai._json_schema import InlineDefsJsonSchemaTransformer
@@ -61,15 +58,9 @@
 )
 
 with try_import() as imports_successful:
-<<<<<<< HEAD
-    from openai import NOT_GIVEN, APIStatusError, AsyncOpenAI
+    from openai import APIConnectionError, APIStatusError, AsyncOpenAI
     from openai.types import FileObject, chat
-    from openai.types.chat.chat_completion import Choice, ChoiceLogprobs
-=======
-    from openai import APIConnectionError, APIStatusError, AsyncOpenAI
-    from openai.types import chat
     from openai.types.chat.chat_completion import ChoiceLogprobs
->>>>>>> 085e21f5
     from openai.types.chat.chat_completion_chunk import (
         Choice as ChunkChoice,
         ChoiceDelta,
@@ -3113,20 +3104,12 @@
     assert result.output == snapshot('Paris.')
 
 
-<<<<<<< HEAD
 async def test_uploaded_file_input(allow_model_requests: None, openai_api_key: str):
     provider = OpenAIProvider(api_key=openai_api_key)
-    m = OpenAIModel('gpt-4o', provider=provider)
+    m = OpenAIChatModel('gpt-4o', provider=provider)
     # VCR recording breaks when dealing with openai file upload request due to
     # binary contents. For that reason, we have manually run once the upload
     # and rebuild the FileObject manually (from the print command output).
-    # with open('tests/assets/smiley.pdf', 'rb') as f:
-    #     file_bytes = f.read()
-    # openai_file = await provider.client.files.create(
-    #     file=('image.pdf', file_bytes, 'application/pdf'),
-    #     purpose='user_data',
-    # )
-    # print(openai_file)
     openai_file = FileObject(
         id='file-7yEHnJNSSBeUYfkLq6G8KG',
         bytes=5930,
@@ -3144,7 +3127,8 @@
     assert result.output == snapshot(
         'The image is a simple design of a classic yellow smiley face. It features a bright yellow circle with two black dots for eyes and a curved black line for a smiling mouth.'
     )
-=======
+
+
 async def test_openai_model_cerebras_provider(allow_model_requests: None, cerebras_api_key: str):
     m = OpenAIChatModel('llama3.3-70b', provider=CerebrasProvider(api_key=cerebras_api_key))
     agent = Agent(m)
@@ -3201,12 +3185,12 @@
     """Test that CachePoint is filtered out in OpenAI Responses API requests."""
     # Test the static method directly to trigger line 1680
     msg = await OpenAIResponsesModel._map_user_prompt(  # pyright: ignore[reportPrivateUsage]
-        UserPromptPart(content=['text before', CachePoint(), 'text after'])
+        None,  # type: ignore
+        UserPromptPart(content=['text before', CachePoint(), 'text after']),
     )
 
     # CachePoint should be filtered out, only text content should remain
     assert msg['role'] == 'user'
     assert len(msg['content']) == 2
     assert msg['content'][0]['text'] == 'text before'  # type: ignore[reportUnknownArgumentType]
-    assert msg['content'][1]['text'] == 'text after'  # type: ignore[reportUnknownArgumentType]
->>>>>>> 085e21f5
+    assert msg['content'][1]['text'] == 'text after'  # type: ignore[reportUnknownArgumentType]