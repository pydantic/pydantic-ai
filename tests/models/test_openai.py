--- conflicted
+++ resolved
@@ -18,11 +18,8 @@
 from pydantic_ai.messages import (
     AudioUrl,
     BinaryContent,
-<<<<<<< HEAD
+    DocumentUrl,
     FileUrl,
-=======
-    DocumentUrl,
->>>>>>> 1e561011
     ImageUrl,
     ModelRequest,
     ModelResponse,
@@ -650,24 +647,6 @@
     )
 
 
-async def test_file_url_input_not_supported(allow_model_requests: None):
-    c = completion_message(ChatCompletionMessage(content='world', role='assistant'))
-    mock_client = MockOpenAI.create_mock(c)
-    m = OpenAIModel('gpt-4o', provider=OpenAIProvider(openai_client=mock_client))
-    agent = Agent(m)
-
-    with pytest.raises(RuntimeError, match='Direct file Url is not supported.'):
-        await agent.run(
-            [
-                'What is the main content of this document?',
-                FileUrl(
-                    url='https://storage.googleapis.com/cloud-samples-data/generative-ai/pdf/2403.05530.pdf',
-                    media_type='application/pdf',
-                ),
-            ]
-        )
-
-
 @pytest.mark.vcr()
 async def test_openai_audio_url_input(allow_model_requests: None, openai_api_key: str):
     m = OpenAIModel('gpt-4o-audio-preview', provider=OpenAIProvider(api_key=openai_api_key))
@@ -794,6 +773,24 @@
             ),
         ]
     )
+
+
+async def test_file_url_input_not_supported(allow_model_requests: None):
+    c = completion_message(ChatCompletionMessage(content='world', role='assistant'))
+    mock_client = MockOpenAI.create_mock(c)
+    m = OpenAIModel('gpt-4o', provider=OpenAIProvider(openai_client=mock_client))
+    agent = Agent(m)
+
+    with pytest.raises(RuntimeError, match='Direct file Url is not supported.'):
+        await agent.run(
+            [
+                'What is the main content of this document?',
+                FileUrl(
+                    url='https://storage.googleapis.com/cloud-samples-data/generative-ai/pdf/2403.05530.pdf',
+                    media_type='application/pdf',
+                ),
+            ]
+        )
 
 
 @pytest.mark.vcr()
