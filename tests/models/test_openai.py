from __future__ import annotations as _annotations

import json
from collections.abc import Sequence
from dataclasses import dataclass, field
from datetime import datetime, timezone
from functools import cached_property
from typing import Annotated, Any, Callable, Literal, Union, cast

import httpx
import pytest
from inline_snapshot import snapshot
from pydantic import BaseModel, Discriminator, Field, Tag
from typing_extensions import TypedDict

from pydantic_ai import Agent, ModelHTTPError, ModelRetry, UnexpectedModelBehavior
from pydantic_ai.messages import (
    BinaryContent,
    ImageUrl,
    ModelRequest,
    ModelResponse,
    RetryPromptPart,
    SystemPromptPart,
    TextPart,
    ToolCallPart,
    ToolReturnPart,
    UserPromptPart,
)
from pydantic_ai.models.gemini import GeminiModel
from pydantic_ai.providers.google_gla import GoogleGLAProvider
from pydantic_ai.result import Usage
from pydantic_ai.settings import ModelSettings

from ..conftest import IsDatetime, IsNow, IsStr, raise_if_exception, try_import
from .mock_async_stream import MockAsyncStream

with try_import() as imports_successful:
    from openai import NOT_GIVEN, APIStatusError, AsyncOpenAI
    from openai.types import chat
    from openai.types.chat.chat_completion import Choice
    from openai.types.chat.chat_completion_chunk import (
        Choice as ChunkChoice,
        ChoiceDelta,
        ChoiceDeltaToolCall,
        ChoiceDeltaToolCallFunction,
    )
    from openai.types.chat.chat_completion_message import ChatCompletionMessage
    from openai.types.chat.chat_completion_message_tool_call import Function
    from openai.types.completion_usage import CompletionUsage, PromptTokensDetails

    from pydantic_ai.models.openai import (
        OpenAIModel,
        OpenAIModelSettings,
        OpenAISystemPromptRole,
        _StrictSchemaHelper,  # pyright: ignore[reportPrivateUsage]
    )
    from pydantic_ai.providers.openai import OpenAIProvider

    # note: we use Union here so that casting works with Python 3.9
    MockChatCompletion = Union[chat.ChatCompletion, Exception]
    MockChatCompletionChunk = Union[chat.ChatCompletionChunk, Exception]

pytestmark = [
    pytest.mark.skipif(not imports_successful(), reason='openai not installed'),
    pytest.mark.anyio,
]


def test_init():
    m = OpenAIModel('gpt-4o', provider=OpenAIProvider(api_key='foobar'))
    assert m.base_url == 'https://api.openai.com/v1/'
    assert m.client.api_key == 'foobar'
    assert m.model_name == 'gpt-4o'


@dataclass
class MockOpenAI:
    completions: MockChatCompletion | Sequence[MockChatCompletion] | None = None
    stream: Sequence[MockChatCompletionChunk] | Sequence[Sequence[MockChatCompletionChunk]] | None = None
    index: int = 0
    chat_completion_kwargs: list[dict[str, Any]] = field(default_factory=list)

    @cached_property
    def chat(self) -> Any:
        chat_completions = type('Completions', (), {'create': self.chat_completions_create})
        return type('Chat', (), {'completions': chat_completions})

    @classmethod
    def create_mock(cls, completions: MockChatCompletion | Sequence[MockChatCompletion]) -> AsyncOpenAI:
        return cast(AsyncOpenAI, cls(completions=completions))

    @classmethod
    def create_mock_stream(
        cls,
        stream: Sequence[MockChatCompletionChunk] | Sequence[Sequence[MockChatCompletionChunk]],
    ) -> AsyncOpenAI:
        return cast(AsyncOpenAI, cls(stream=stream))

    async def chat_completions_create(  # pragma: no cover
        self, *_args: Any, stream: bool = False, **kwargs: Any
    ) -> chat.ChatCompletion | MockAsyncStream[MockChatCompletionChunk]:
        self.chat_completion_kwargs.append({k: v for k, v in kwargs.items() if v is not NOT_GIVEN})

        if stream:
            assert self.stream is not None, 'you can only used `stream=True` if `stream` is provided'
            if isinstance(self.stream[0], Sequence):
                response = MockAsyncStream(iter(cast(list[MockChatCompletionChunk], self.stream[self.index])))
            else:
                response = MockAsyncStream(iter(cast(list[MockChatCompletionChunk], self.stream)))
        else:
            assert self.completions is not None, 'you can only used `stream=False` if `completions` are provided'
            if isinstance(self.completions, Sequence):
                raise_if_exception(self.completions[self.index])
                response = cast(chat.ChatCompletion, self.completions[self.index])
            else:
                raise_if_exception(self.completions)
                response = cast(chat.ChatCompletion, self.completions)
        self.index += 1
        return response


def get_mock_chat_completion_kwargs(async_open_ai: AsyncOpenAI) -> list[dict[str, Any]]:
    if isinstance(async_open_ai, MockOpenAI):
        return async_open_ai.chat_completion_kwargs
    else:  # pragma: no cover
        raise RuntimeError('Not a MockOpenAI instance')


def completion_message(message: ChatCompletionMessage, *, usage: CompletionUsage | None = None) -> chat.ChatCompletion:
    return chat.ChatCompletion(
        id='123',
        choices=[Choice(finish_reason='stop', index=0, message=message)],
        created=1704067200,  # 2024-01-01
        model='gpt-4o-123',
        object='chat.completion',
        usage=usage,
    )


async def test_request_simple_success(allow_model_requests: None):
    c = completion_message(ChatCompletionMessage(content='world', role='assistant'))
    mock_client = MockOpenAI.create_mock(c)
    m = OpenAIModel('gpt-4o', provider=OpenAIProvider(openai_client=mock_client))
    agent = Agent(m)

    result = await agent.run('hello')
    assert result.output == 'world'
    assert result.usage() == snapshot(Usage(requests=1))

    # reset the index so we get the same response again
    mock_client.index = 0  # type: ignore

    result = await agent.run('hello', message_history=result.new_messages())
    assert result.output == 'world'
    assert result.usage() == snapshot(Usage(requests=1))
    assert result.all_messages() == snapshot(
        [
            ModelRequest(parts=[UserPromptPart(content='hello', timestamp=IsNow(tz=timezone.utc))]),
            ModelResponse(
                parts=[TextPart(content='world')],
                model_name='gpt-4o-123',
                timestamp=datetime(2024, 1, 1, 0, 0, tzinfo=timezone.utc),
            ),
            ModelRequest(parts=[UserPromptPart(content='hello', timestamp=IsNow(tz=timezone.utc))]),
            ModelResponse(
                parts=[TextPart(content='world')],
                model_name='gpt-4o-123',
                timestamp=datetime(2024, 1, 1, 0, 0, tzinfo=timezone.utc),
            ),
        ]
    )
    assert get_mock_chat_completion_kwargs(mock_client) == [
        {
            'messages': [{'content': 'hello', 'role': 'user'}],
            'model': 'gpt-4o',
            'n': 1,
            'extra_headers': {'User-Agent': IsStr(regex=r'pydantic-ai\/.*')},
        },
        {
            'messages': [
                {'content': 'hello', 'role': 'user'},
                {'content': 'world', 'role': 'assistant'},
                {'content': 'hello', 'role': 'user'},
            ],
            'model': 'gpt-4o',
            'n': 1,
            'extra_headers': {'User-Agent': IsStr(regex=r'pydantic-ai\/.*')},
        },
    ]


async def test_request_simple_usage(allow_model_requests: None):
    c = completion_message(
        ChatCompletionMessage(content='world', role='assistant'),
        usage=CompletionUsage(completion_tokens=1, prompt_tokens=2, total_tokens=3),
    )
    mock_client = MockOpenAI.create_mock(c)
    m = OpenAIModel('gpt-4o', provider=OpenAIProvider(openai_client=mock_client))
    agent = Agent(m)

    result = await agent.run('Hello')
    assert result.output == 'world'
    assert result.usage() == snapshot(Usage(requests=1, request_tokens=2, response_tokens=1, total_tokens=3))


async def test_request_structured_response(allow_model_requests: None):
    c = completion_message(
        ChatCompletionMessage(
            content=None,
            role='assistant',
            tool_calls=[
                chat.ChatCompletionMessageToolCall(
                    id='123',
                    function=Function(arguments='{"response": [1, 2, 123]}', name='final_result'),
                    type='function',
                )
            ],
        )
    )
    mock_client = MockOpenAI.create_mock(c)
    m = OpenAIModel('gpt-4o', provider=OpenAIProvider(openai_client=mock_client))
    agent = Agent(m, output_type=list[int])

    result = await agent.run('Hello')
    assert result.output == [1, 2, 123]
    assert result.all_messages() == snapshot(
        [
            ModelRequest(parts=[UserPromptPart(content='Hello', timestamp=IsNow(tz=timezone.utc))]),
            ModelResponse(
                parts=[
                    ToolCallPart(
                        tool_name='final_result',
                        args='{"response": [1, 2, 123]}',
                        tool_call_id='123',
                    )
                ],
                model_name='gpt-4o-123',
                timestamp=datetime(2024, 1, 1, tzinfo=timezone.utc),
            ),
            ModelRequest(
                parts=[
                    ToolReturnPart(
                        tool_name='final_result',
                        content='Final result processed.',
                        tool_call_id='123',
                        timestamp=IsNow(tz=timezone.utc),
                    )
                ]
            ),
        ]
    )


async def test_request_tool_call(allow_model_requests: None):
    responses = [
        completion_message(
            ChatCompletionMessage(
                content=None,
                role='assistant',
                tool_calls=[
                    chat.ChatCompletionMessageToolCall(
                        id='1',
                        function=Function(arguments='{"loc_name": "San Fransisco"}', name='get_location'),
                        type='function',
                    )
                ],
            ),
            usage=CompletionUsage(
                completion_tokens=1,
                prompt_tokens=2,
                total_tokens=3,
                prompt_tokens_details=PromptTokensDetails(cached_tokens=1),
            ),
        ),
        completion_message(
            ChatCompletionMessage(
                content=None,
                role='assistant',
                tool_calls=[
                    chat.ChatCompletionMessageToolCall(
                        id='2',
                        function=Function(arguments='{"loc_name": "London"}', name='get_location'),
                        type='function',
                    )
                ],
            ),
            usage=CompletionUsage(
                completion_tokens=2,
                prompt_tokens=3,
                total_tokens=6,
                prompt_tokens_details=PromptTokensDetails(cached_tokens=2),
            ),
        ),
        completion_message(ChatCompletionMessage(content='final response', role='assistant')),
    ]
    mock_client = MockOpenAI.create_mock(responses)
    m = OpenAIModel('gpt-4o', provider=OpenAIProvider(openai_client=mock_client))
    agent = Agent(m, system_prompt='this is the system prompt')

    @agent.tool_plain
    async def get_location(loc_name: str) -> str:
        if loc_name == 'London':
            return json.dumps({'lat': 51, 'lng': 0})
        else:
            raise ModelRetry('Wrong location, please try again')

    result = await agent.run('Hello')
    assert result.output == 'final response'
    assert result.all_messages() == snapshot(
        [
            ModelRequest(
                parts=[
                    SystemPromptPart(content='this is the system prompt', timestamp=IsNow(tz=timezone.utc)),
                    UserPromptPart(content='Hello', timestamp=IsNow(tz=timezone.utc)),
                ]
            ),
            ModelResponse(
                parts=[
                    ToolCallPart(
                        tool_name='get_location',
                        args='{"loc_name": "San Fransisco"}',
                        tool_call_id='1',
                    )
                ],
                model_name='gpt-4o-123',
                timestamp=datetime(2024, 1, 1, tzinfo=timezone.utc),
            ),
            ModelRequest(
                parts=[
                    RetryPromptPart(
                        content='Wrong location, please try again',
                        tool_name='get_location',
                        tool_call_id='1',
                        timestamp=IsNow(tz=timezone.utc),
                    )
                ]
            ),
            ModelResponse(
                parts=[
                    ToolCallPart(
                        tool_name='get_location',
                        args='{"loc_name": "London"}',
                        tool_call_id='2',
                    )
                ],
                model_name='gpt-4o-123',
                timestamp=datetime(2024, 1, 1, tzinfo=timezone.utc),
            ),
            ModelRequest(
                parts=[
                    ToolReturnPart(
                        tool_name='get_location',
                        content='{"lat": 51, "lng": 0}',
                        tool_call_id='2',
                        timestamp=IsNow(tz=timezone.utc),
                    )
                ]
            ),
            ModelResponse(
                parts=[TextPart(content='final response')],
                model_name='gpt-4o-123',
                timestamp=datetime(2024, 1, 1, tzinfo=timezone.utc),
            ),
        ]
    )
    assert result.usage() == snapshot(
        Usage(
            requests=3,
            request_tokens=5,
            response_tokens=3,
            total_tokens=9,
            details={'cached_tokens': 3},
        )
    )


FinishReason = Literal['stop', 'length', 'tool_calls', 'content_filter', 'function_call']


def chunk(delta: list[ChoiceDelta], finish_reason: FinishReason | None = None) -> chat.ChatCompletionChunk:
    return chat.ChatCompletionChunk(
        id='x',
        choices=[
            ChunkChoice(index=index, delta=delta, finish_reason=finish_reason) for index, delta in enumerate(delta)
        ],
        created=1704067200,  # 2024-01-01
        model='gpt-4o',
        object='chat.completion.chunk',
        usage=CompletionUsage(completion_tokens=1, prompt_tokens=2, total_tokens=3),
    )


def text_chunk(text: str, finish_reason: FinishReason | None = None) -> chat.ChatCompletionChunk:
    return chunk([ChoiceDelta(content=text, role='assistant')], finish_reason=finish_reason)


async def test_stream_text(allow_model_requests: None):
    stream = [text_chunk('hello '), text_chunk('world'), chunk([])]
    mock_client = MockOpenAI.create_mock_stream(stream)
    m = OpenAIModel('gpt-4o', provider=OpenAIProvider(openai_client=mock_client))
    agent = Agent(m)

    async with agent.run_stream('') as result:
        assert not result.is_complete
        assert [c async for c in result.stream_text(debounce_by=None)] == snapshot(['hello ', 'hello world'])
        assert result.is_complete
        assert result.usage() == snapshot(Usage(requests=1, request_tokens=6, response_tokens=3, total_tokens=9))


async def test_stream_text_finish_reason(allow_model_requests: None):
    stream = [
        text_chunk('hello '),
        text_chunk('world'),
        text_chunk('.', finish_reason='stop'),
    ]
    mock_client = MockOpenAI.create_mock_stream(stream)
    m = OpenAIModel('gpt-4o', provider=OpenAIProvider(openai_client=mock_client))
    agent = Agent(m)

    async with agent.run_stream('') as result:
        assert not result.is_complete
        assert [c async for c in result.stream_text(debounce_by=None)] == snapshot(
            ['hello ', 'hello world', 'hello world.']
        )
        assert result.is_complete


def struc_chunk(
    tool_name: str | None, tool_arguments: str | None, finish_reason: FinishReason | None = None
) -> chat.ChatCompletionChunk:
    return chunk(
        [
            ChoiceDelta(
                tool_calls=[
                    ChoiceDeltaToolCall(
                        index=0, function=ChoiceDeltaToolCallFunction(name=tool_name, arguments=tool_arguments)
                    )
                ]
            ),
        ],
        finish_reason=finish_reason,
    )


class MyTypedDict(TypedDict, total=False):
    first: str
    second: str


async def test_stream_structured(allow_model_requests: None):
    stream = [
        chunk([ChoiceDelta()]),
        chunk([ChoiceDelta(tool_calls=[])]),
        chunk([ChoiceDelta(tool_calls=[ChoiceDeltaToolCall(index=0, function=None)])]),
        chunk([ChoiceDelta(tool_calls=[ChoiceDeltaToolCall(index=0, function=None)])]),
        struc_chunk('final_result', None),
        chunk([ChoiceDelta(tool_calls=[ChoiceDeltaToolCall(index=0, function=None)])]),
        struc_chunk(None, '{"first": "One'),
        struc_chunk(None, '", "second": "Two"'),
        struc_chunk(None, '}'),
        chunk([]),
    ]
    mock_client = MockOpenAI.create_mock_stream(stream)
    m = OpenAIModel('gpt-4o', provider=OpenAIProvider(openai_client=mock_client))
    agent = Agent(m, output_type=MyTypedDict)

    async with agent.run_stream('') as result:
        assert not result.is_complete
        assert [dict(c) async for c in result.stream(debounce_by=None)] == snapshot(
            [
                {'first': 'One'},
                {'first': 'One', 'second': 'Two'},
                {'first': 'One', 'second': 'Two'},
                {'first': 'One', 'second': 'Two'},
            ]
        )
        assert result.is_complete
        assert result.usage() == snapshot(Usage(requests=1, request_tokens=20, response_tokens=10, total_tokens=30))
        # double check usage matches stream count
        assert result.usage().response_tokens == len(stream)


async def test_stream_structured_finish_reason(allow_model_requests: None):
    stream = [
        struc_chunk('final_result', None),
        struc_chunk(None, '{"first": "One'),
        struc_chunk(None, '", "second": "Two"'),
        struc_chunk(None, '}'),
        struc_chunk(None, None, finish_reason='stop'),
    ]
    mock_client = MockOpenAI.create_mock_stream(stream)
    m = OpenAIModel('gpt-4o', provider=OpenAIProvider(openai_client=mock_client))
    agent = Agent(m, output_type=MyTypedDict)

    async with agent.run_stream('') as result:
        assert not result.is_complete
        assert [dict(c) async for c in result.stream(debounce_by=None)] == snapshot(
            [
                {'first': 'One'},
                {'first': 'One', 'second': 'Two'},
                {'first': 'One', 'second': 'Two'},
                {'first': 'One', 'second': 'Two'},
                {'first': 'One', 'second': 'Two'},
            ]
        )
        assert result.is_complete


async def test_no_content(allow_model_requests: None):
    stream = [chunk([ChoiceDelta()]), chunk([ChoiceDelta()])]
    mock_client = MockOpenAI.create_mock_stream(stream)
    m = OpenAIModel('gpt-4o', provider=OpenAIProvider(openai_client=mock_client))
    agent = Agent(m, output_type=MyTypedDict)

    with pytest.raises(UnexpectedModelBehavior, match='Received empty model response'):
        async with agent.run_stream(''):
            pass  # pragma: no cover


async def test_no_delta(allow_model_requests: None):
    stream = [
        chunk([]),
        text_chunk('hello '),
        text_chunk('world'),
    ]
    mock_client = MockOpenAI.create_mock_stream(stream)
    m = OpenAIModel('gpt-4o', provider=OpenAIProvider(openai_client=mock_client))
    agent = Agent(m)

    async with agent.run_stream('') as result:
        assert not result.is_complete
        assert [c async for c in result.stream_text(debounce_by=None)] == snapshot(['hello ', 'hello world'])
        assert result.is_complete
        assert result.usage() == snapshot(Usage(requests=1, request_tokens=6, response_tokens=3, total_tokens=9))


@pytest.mark.parametrize('system_prompt_role', ['system', 'developer', 'user', None])
async def test_system_prompt_role(
    allow_model_requests: None, system_prompt_role: OpenAISystemPromptRole | None
) -> None:
    """Testing the system prompt role for OpenAI models is properly set / inferred."""

    c = completion_message(ChatCompletionMessage(content='world', role='assistant'))
    mock_client = MockOpenAI.create_mock(c)
    m = OpenAIModel('gpt-4o', system_prompt_role=system_prompt_role, provider=OpenAIProvider(openai_client=mock_client))
    assert m.system_prompt_role == system_prompt_role

    agent = Agent(m, system_prompt='some instructions')
    result = await agent.run('hello')
    assert result.output == 'world'

    assert get_mock_chat_completion_kwargs(mock_client) == [
        {
            'messages': [
                {'content': 'some instructions', 'role': system_prompt_role or 'system'},
                {'content': 'hello', 'role': 'user'},
            ],
            'model': 'gpt-4o',
            'n': 1,
            'extra_headers': {'User-Agent': IsStr(regex=r'pydantic-ai\/.*')},
        }
    ]


@pytest.mark.parametrize('system_prompt_role', ['system', 'developer'])
@pytest.mark.vcr
async def test_openai_o1_mini_system_role(
    allow_model_requests: None,
    system_prompt_role: Literal['system', 'developer'],
    openai_api_key: str,
) -> None:
    model = OpenAIModel(
        'o1-mini', provider=OpenAIProvider(api_key=openai_api_key), system_prompt_role=system_prompt_role
    )
    agent = Agent(model=model, system_prompt='You are a helpful assistant.')

    with pytest.raises(ModelHTTPError, match=r".*Unsupported value: 'messages\[0\]\.role' does not support.*"):
        await agent.run('Hello')


@pytest.mark.parametrize('parallel_tool_calls', [True, False])
async def test_parallel_tool_calls(allow_model_requests: None, parallel_tool_calls: bool) -> None:
    c = completion_message(
        ChatCompletionMessage(
            content=None,
            role='assistant',
            tool_calls=[
                chat.ChatCompletionMessageToolCall(
                    id='123',
                    function=Function(arguments='{"response": [1, 2, 3]}', name='final_result'),
                    type='function',
                )
            ],
        )
    )
    mock_client = MockOpenAI.create_mock(c)
    m = OpenAIModel('gpt-4o', provider=OpenAIProvider(openai_client=mock_client))
    agent = Agent(m, output_type=list[int], model_settings=ModelSettings(parallel_tool_calls=parallel_tool_calls))

    await agent.run('Hello')
    assert get_mock_chat_completion_kwargs(mock_client)[0]['parallel_tool_calls'] == parallel_tool_calls


async def test_image_url_input(allow_model_requests: None):
    c = completion_message(ChatCompletionMessage(content='world', role='assistant'))
    mock_client = MockOpenAI.create_mock(c)
    m = OpenAIModel('gpt-4o', provider=OpenAIProvider(openai_client=mock_client))
    agent = Agent(m)

    result = await agent.run(
        [
            'hello',
            ImageUrl(url='https://t3.ftcdn.net/jpg/00/85/79/92/360_F_85799278_0BBGV9OAdQDTLnKwAPBCcg1J7QtiieJY.jpg'),
        ]
    )
    assert result.output == 'world'
    assert get_mock_chat_completion_kwargs(mock_client) == snapshot(
        [
            {
                'model': 'gpt-4o',
                'messages': [
                    {
                        'role': 'user',
                        'content': [
                            {'text': 'hello', 'type': 'text'},
                            {
                                'image_url': {
                                    'url': 'https://t3.ftcdn.net/jpg/00/85/79/92/360_F_85799278_0BBGV9OAdQDTLnKwAPBCcg1J7QtiieJY.jpg'
                                },
                                'type': 'image_url',
                            },
                        ],
                    }
                ],
                'n': 1,
                'extra_headers': {'User-Agent': IsStr(regex=r'pydantic-ai\/.*')},
            }
        ]
    )


@pytest.mark.vcr()
async def test_image_as_binary_content_input(
    allow_model_requests: None, image_content: BinaryContent, openai_api_key: str
):
    m = OpenAIModel('gpt-4o', provider=OpenAIProvider(api_key=openai_api_key))
    agent = Agent(m)

    result = await agent.run(['What fruit is in the image?', image_content])
    assert result.output == snapshot('The fruit in the image is a kiwi.')


@pytest.mark.vcr()
async def test_audio_as_binary_content_input(
    allow_model_requests: None, audio_content: BinaryContent, openai_api_key: str
):
    m = OpenAIModel('gpt-4o-audio-preview', provider=OpenAIProvider(api_key=openai_api_key))
    agent = Agent(m)

    result = await agent.run(['Whose name is mentioned in the audio?', audio_content])
    assert result.output == snapshot('The name mentioned in the audio is Marcelo.')


def test_model_status_error(allow_model_requests: None) -> None:
    mock_client = MockOpenAI.create_mock(
        APIStatusError(
            'test error',
            response=httpx.Response(status_code=500, request=httpx.Request('POST', 'https://example.com/v1')),
            body={'error': 'test error'},
        )
    )
    m = OpenAIModel('gpt-4o', provider=OpenAIProvider(openai_client=mock_client))
    agent = Agent(m)
    with pytest.raises(ModelHTTPError) as exc_info:
        agent.run_sync('hello')
    assert str(exc_info.value) == snapshot("status_code: 500, model_name: gpt-4o, body: {'error': 'test error'}")


@pytest.mark.vcr()
@pytest.mark.parametrize('model_name', ['o3-mini', 'gpt-4o-mini', 'gpt-4.5-preview'])
async def test_max_completion_tokens(allow_model_requests: None, model_name: str, openai_api_key: str):
    m = OpenAIModel(model_name, provider=OpenAIProvider(api_key=openai_api_key))
    agent = Agent(m, model_settings=ModelSettings(max_tokens=100))

    result = await agent.run('hello')
    assert result.output == IsStr()


@pytest.mark.vcr()
async def test_multiple_agent_tool_calls(allow_model_requests: None, gemini_api_key: str, openai_api_key: str):
    gemini_model = GeminiModel('gemini-2.0-flash-exp', provider=GoogleGLAProvider(api_key=gemini_api_key))
    openai_model = OpenAIModel('gpt-4o-mini', provider=OpenAIProvider(api_key=openai_api_key))

    agent = Agent(model=gemini_model)

    @agent.tool_plain
    async def get_capital(country: str) -> str:
        """Get the capital of a country.

        Args:
            country: The country name.
        """
        if country == 'France':
            return 'Paris'
        elif country == 'England':
            return 'London'
        else:
            raise ValueError(f'Country {country} not supported.')  # pragma: no cover

    result = await agent.run('What is the capital of France?')
    assert result.output == snapshot('The capital of France is Paris.\n')

    result = await agent.run(
        'What is the capital of England?', model=openai_model, message_history=result.all_messages()
    )
    assert result.output == snapshot('The capital of England is London.')


@pytest.mark.vcr()
async def test_user_id(allow_model_requests: None, openai_api_key: str):
    # This test doesn't do anything, it's just here to ensure that calls with `user` don't cause errors, including type.
    # Since we use VCR, creating tests with an `httpx.Transport` is not possible.
    m = OpenAIModel('gpt-4o', provider=OpenAIProvider(api_key=openai_api_key))
    agent = Agent(m, model_settings=OpenAIModelSettings(openai_user='user_id'))
    await agent.run('hello')


@dataclass
class MyDefaultDc:
    x: int = 1


@dataclass
class MyRecursiveDc:
    field: MyRecursiveDc | None


@dataclass
class MyDefaultRecursiveDc:
    field: MyDefaultRecursiveDc | None = None


class MyModel(BaseModel, extra='allow'):
    pass


def strict_compatible_tool(x: int) -> str:
    return str(x)  # pragma: no cover


def tool_with_default(x: int = 1) -> str:
    return f'{x}'  # pragma: no cover


def tool_with_recursion(x: MyRecursiveDc, y: MyDefaultRecursiveDc):
    return f'{x} {y}'  # pragma: no cover


def tool_with_additional_properties(x: MyModel) -> str:
    return f'{x}'  # pragma: no cover


def tool_with_kwargs(x: int, **kwargs: Any) -> str:
    return f'{x} {kwargs}'  # pragma: no cover


def tool_with_union(x: int | MyDefaultDc) -> str:
    return f'{x}'  # pragma: no cover


def tool_with_discriminated_union(
    x: Annotated[
        Annotated[int, Tag('int')] | Annotated[MyDefaultDc, Tag('MyDefaultDc')],
        Discriminator(lambda x: type(x).__name__),
    ],
) -> str:
    return f'{x}'  # pragma: no cover


def tool_with_lists(x: list[int], y: list[MyDefaultDc]) -> str:
    return f'{x} {y}'  # pragma: no cover


def tool_with_tuples(x: tuple[int], y: tuple[str] = ('abc',)) -> str:
    return f'{x} {y}'  # pragma: no cover


@pytest.mark.parametrize(
    'tool,tool_strict,expected_params,expected_strict',
    [
        (
            strict_compatible_tool,
            False,
            snapshot(
                {
                    'additionalProperties': False,
                    'properties': {'x': {'type': 'integer'}},
                    'required': ['x'],
                    'type': 'object',
                }
            ),
            snapshot(None),
        ),
        (
            strict_compatible_tool,
            None,
            snapshot(
                {
                    'additionalProperties': False,
                    'properties': {'x': {'type': 'integer'}},
                    'required': ['x'],
                    'type': 'object',
                }
            ),
            snapshot(True),
        ),
        (
            tool_with_recursion,
            None,
            snapshot(
                {
                    '$defs': {
                        'MyDefaultRecursiveDc': {
                            'properties': {
                                'field': {
                                    'anyOf': [{'$ref': '#/$defs/MyDefaultRecursiveDc'}, {'type': 'null'}],
                                    'default': None,
                                }
                            },
                            'title': 'MyDefaultRecursiveDc',
                            'type': 'object',
                        },
                        'MyRecursiveDc': {
                            'properties': {'field': {'anyOf': [{'$ref': '#/$defs/MyRecursiveDc'}, {'type': 'null'}]}},
                            'required': ['field'],
                            'title': 'MyRecursiveDc',
                            'type': 'object',
                        },
                    },
                    'additionalProperties': False,
                    'properties': {
                        'x': {'$ref': '#/$defs/MyRecursiveDc'},
                        'y': {'$ref': '#/$defs/MyDefaultRecursiveDc'},
                    },
                    'required': ['x', 'y'],
                    'type': 'object',
                }
            ),
            snapshot(None),
        ),
        (
            tool_with_recursion,
            True,
            snapshot(
                {
                    '$defs': {
                        'MyDefaultRecursiveDc': {
                            'properties': {
                                'field': {
                                    'anyOf': [{'$ref': '#/$defs/MyDefaultRecursiveDc'}, {'type': 'null'}],
                                    'default': None,
                                }
                            },
                            'title': 'MyDefaultRecursiveDc',
                            'type': 'object',
                            'additionalProperties': False,
                            'required': ['field'],
                        },
                        'MyRecursiveDc': {
                            'properties': {'field': {'anyOf': [{'$ref': '#/$defs/MyRecursiveDc'}, {'type': 'null'}]}},
                            'title': 'MyRecursiveDc',
                            'type': 'object',
                            'additionalProperties': False,
                            'required': ['field'],
                        },
                    },
                    'additionalProperties': False,
                    'properties': {
                        'x': {'$ref': '#/$defs/MyRecursiveDc'},
                        'y': {'$ref': '#/$defs/MyDefaultRecursiveDc'},
                    },
                    'required': ['x', 'y'],
                    'type': 'object',
                }
            ),
            snapshot(True),
        ),
        (
            tool_with_additional_properties,
            None,
            snapshot(
                {
                    'additionalProperties': True,
                    'properties': {},
                    'title': 'MyModel',
                    'type': 'object',
                }
            ),
            snapshot(None),
        ),
        (
            tool_with_additional_properties,
            True,
            snapshot(
                {
                    'additionalProperties': False,
                    'properties': {},
                    'title': 'MyModel',
                    'required': [],
                    'type': 'object',
                }
            ),
            snapshot(True),
        ),
        (
            tool_with_kwargs,
            None,
            snapshot(
                {
                    'properties': {'x': {'type': 'integer'}},
                    'required': ['x'],
                    'type': 'object',
                }
            ),
            snapshot(None),
        ),
        (
            tool_with_kwargs,
            True,
            snapshot(
                {
                    'additionalProperties': False,
                    'properties': {'x': {'type': 'integer'}},
                    'required': ['x'],
                    'type': 'object',
                }
            ),
            snapshot(True),
        ),
        (
            tool_with_union,
            None,
            snapshot(
                {
                    '$defs': {
                        'MyDefaultDc': {
                            'properties': {'x': {'default': 1, 'type': 'integer'}},
                            'title': 'MyDefaultDc',
                            'type': 'object',
                        }
                    },
                    'additionalProperties': False,
                    'properties': {'x': {'anyOf': [{'type': 'integer'}, {'$ref': '#/$defs/MyDefaultDc'}]}},
                    'required': ['x'],
                    'type': 'object',
                }
            ),
            snapshot(None),
        ),
        (
            tool_with_union,
            True,
            snapshot(
                {
                    '$defs': {
                        'MyDefaultDc': {
                            'properties': {'x': {'default': 1, 'type': 'integer'}},
                            'required': ['x'],
                            'title': 'MyDefaultDc',
                            'type': 'object',
                            'additionalProperties': False,
                        }
                    },
                    'additionalProperties': False,
                    'properties': {'x': {'anyOf': [{'type': 'integer'}, {'$ref': '#/$defs/MyDefaultDc'}]}},
                    'required': ['x'],
                    'type': 'object',
                }
            ),
            snapshot(True),
        ),
        (
            tool_with_discriminated_union,
            None,
            snapshot(
                {
                    '$defs': {
                        'MyDefaultDc': {
                            'properties': {'x': {'default': 1, 'type': 'integer'}},
                            'title': 'MyDefaultDc',
                            'type': 'object',
                        }
                    },
                    'additionalProperties': False,
                    'properties': {'x': {'oneOf': [{'type': 'integer'}, {'$ref': '#/$defs/MyDefaultDc'}]}},
                    'required': ['x'],
                    'type': 'object',
                }
            ),
            snapshot(None),
        ),
        (
            tool_with_discriminated_union,
            True,
            snapshot(
                {
                    '$defs': {
                        'MyDefaultDc': {
                            'properties': {'x': {'default': 1, 'type': 'integer'}},
                            'required': ['x'],
                            'title': 'MyDefaultDc',
                            'type': 'object',
                            'additionalProperties': False,
                        }
                    },
                    'additionalProperties': False,
                    'properties': {'x': {'oneOf': [{'type': 'integer'}, {'$ref': '#/$defs/MyDefaultDc'}]}},
                    'required': ['x'],
                    'type': 'object',
                }
            ),
            snapshot(True),
        ),
        (
            tool_with_lists,
            None,
            snapshot(
                {
                    '$defs': {
                        'MyDefaultDc': {
                            'properties': {'x': {'default': 1, 'type': 'integer'}},
                            'title': 'MyDefaultDc',
                            'type': 'object',
                        }
                    },
                    'additionalProperties': False,
                    'properties': {
                        'x': {'items': {'type': 'integer'}, 'type': 'array'},
                        'y': {'items': {'$ref': '#/$defs/MyDefaultDc'}, 'type': 'array'},
                    },
                    'required': ['x', 'y'],
                    'type': 'object',
                }
            ),
            snapshot(None),
        ),
        (
            tool_with_lists,
            True,
            snapshot(
                {
                    '$defs': {
                        'MyDefaultDc': {
                            'properties': {'x': {'default': 1, 'type': 'integer'}},
                            'required': ['x'],
                            'title': 'MyDefaultDc',
                            'type': 'object',
                            'additionalProperties': False,
                        }
                    },
                    'additionalProperties': False,
                    'properties': {
                        'x': {'items': {'type': 'integer'}, 'type': 'array'},
                        'y': {'items': {'$ref': '#/$defs/MyDefaultDc'}, 'type': 'array'},
                    },
                    'required': ['x', 'y'],
                    'type': 'object',
                }
            ),
            snapshot(True),
        ),
        (
            tool_with_tuples,
            None,
            snapshot(
                {
                    'additionalProperties': False,
                    'properties': {
                        'x': {'maxItems': 1, 'minItems': 1, 'prefixItems': [{'type': 'integer'}], 'type': 'array'},
                        'y': {
                            'maxItems': 1,
                            'minItems': 1,
                            'prefixItems': [{'type': 'string'}],
                            'type': 'array',
                        },
                    },
                    'required': ['x'],
                    'type': 'object',
                }
            ),
            snapshot(None),
        ),
        (
            tool_with_tuples,
            True,
            snapshot(
                {
                    'additionalProperties': False,
                    'properties': {
                        'x': {'maxItems': 1, 'minItems': 1, 'prefixItems': [{'type': 'integer'}], 'type': 'array'},
                        'y': {
                            'maxItems': 1,
                            'minItems': 1,
                            'prefixItems': [{'type': 'string'}],
                            'type': 'array',
                        },
                    },
                    'required': ['x', 'y'],
                    'type': 'object',
                }
            ),
            snapshot(True),
        ),
        # (tool, None, snapshot({}), snapshot({})),
        # (tool, True, snapshot({}), snapshot({})),
    ],
)
async def test_strict_mode_cannot_infer_strict(
    allow_model_requests: None,
    tool: Callable[..., Any],
    tool_strict: bool | None,
    expected_params: dict[str, Any],
    expected_strict: bool | None,
):
    """Test that strict mode settings are properly passed to OpenAI and respect precedence rules."""
    # Create a mock completion for testing
    c = completion_message(ChatCompletionMessage(content='world', role='assistant'))

    # Test 1: Default behavior (strict setting not explicitly specified; function is strict-mode-compatible)
    mock_client = MockOpenAI.create_mock(c)
    m = OpenAIModel('gpt-4o', provider=OpenAIProvider(openai_client=mock_client))
    agent = Agent(m)

    agent.tool_plain(strict=tool_strict)(tool)

    await agent.run('hello')
    kwargs = get_mock_chat_completion_kwargs(mock_client)[0]
    assert 'tools' in kwargs, kwargs

    assert kwargs['tools'][0]['function']['parameters'] == expected_params
    actual_strict = kwargs['tools'][0]['function'].get('strict')
    assert actual_strict == expected_strict
    if actual_strict is None:
        # If strict is included, it should be non-None
        assert 'strict' not in kwargs['tools'][0]['function']


def test_strict_schema():
    class Apple(BaseModel):
        kind: Literal['apple'] = 'apple'

    class Banana(BaseModel):
        kind: Literal['banana'] = 'banana'

    class MyModel(BaseModel):
        # We have all these different crazy fields to achieve coverage
        my_recursive: MyModel | None = None
        my_patterns: dict[Annotated[str, Field(pattern='^my-pattern$')], str]
        my_tuple: tuple[int]
        my_list: list[float]
        my_discriminated_union: Annotated[Apple | Banana, Discriminator('kind')]

    assert _StrictSchemaHelper().make_schema_strict(MyModel.model_json_schema()) == snapshot(
        {
            '$defs': {
                'Apple': {
                    'additionalProperties': False,
                    'properties': {'kind': {'const': 'apple', 'default': 'apple', 'title': 'Kind', 'type': 'string'}},
                    'required': ['kind'],
                    'title': 'Apple',
                    'type': 'object',
                },
                'Banana': {
                    'additionalProperties': False,
                    'properties': {'kind': {'const': 'banana', 'default': 'banana', 'title': 'Kind', 'type': 'string'}},
                    'required': ['kind'],
                    'title': 'Banana',
                    'type': 'object',
                },
                'MyModel': {
                    'additionalProperties': False,
                    'properties': {
                        'my_discriminated_union': {
                            'discriminator': {
                                'mapping': {'apple': '#/$defs/Apple', 'banana': '#/$defs/Banana'},
                                'propertyName': 'kind',
                            },
                            'oneOf': [{'$ref': '#/$defs/Apple'}, {'$ref': '#/$defs/Banana'}],
                            'title': 'My Discriminated Union',
                        },
                        'my_list': {'items': {'type': 'number'}, 'title': 'My List', 'type': 'array'},
                        'my_patterns': {
                            'additionalProperties': False,
                            'patternProperties': {'^my-pattern$': {'type': 'string'}},
                            'title': 'My Patterns',
                            'type': 'object',
                        },
                        'my_recursive': {'anyOf': [{'$ref': '#/$defs/MyModel'}, {'type': 'null'}], 'default': None},
                        'my_tuple': {
                            'maxItems': 1,
                            'minItems': 1,
                            'prefixItems': [{'type': 'integer'}],
                            'title': 'My Tuple',
                            'type': 'array',
                        },
                    },
                    'required': ['my_recursive', 'my_patterns', 'my_tuple', 'my_list', 'my_discriminated_union'],
                    'title': 'MyModel',
                    'type': 'object',
                },
            },
            '$ref': '#/$defs/MyModel',
        }
    )


<<<<<<< HEAD
@pytest.mark.vcr()
async def test_openai_instructions(allow_model_requests: None, openai_api_key: str):
    m = OpenAIModel('gpt-4o', provider=OpenAIProvider(api_key=openai_api_key))
    agent = Agent(m, instructions='You are a helpful assistant.')

    result = await agent.run('What is the capital of France?')
    assert result.all_messages() == snapshot(
        [
            ModelRequest(
                parts=[UserPromptPart(content='What is the capital of France?', timestamp=IsDatetime())],
                instructions='You are a helpful assistant.',
            ),
            ModelResponse(
                parts=[TextPart(content='The capital of France is Paris.')],
                model_name='gpt-4o-2024-08-06',
                timestamp=IsDatetime(),
            ),
        ]
=======
@pytest.mark.vcr
async def test_openai_model_without_system_prompt(allow_model_requests: None, openai_api_key: str):
    m = OpenAIModel('o3-mini', provider=OpenAIProvider(api_key=openai_api_key))
    agent = Agent(m, system_prompt='You are a potato.')
    result = await agent.run()
    assert result.output == snapshot(
        "That's right—I am a potato! A spud of many talents, here to help you out. How can this humble potato be of service today?"
>>>>>>> 4bf310c9
    )<|MERGE_RESOLUTION|>--- conflicted
+++ resolved
@@ -1214,7 +1214,6 @@
     )
 
 
-<<<<<<< HEAD
 @pytest.mark.vcr()
 async def test_openai_instructions(allow_model_requests: None, openai_api_key: str):
     m = OpenAIModel('gpt-4o', provider=OpenAIProvider(api_key=openai_api_key))
@@ -1233,13 +1232,14 @@
                 timestamp=IsDatetime(),
             ),
         ]
-=======
-@pytest.mark.vcr
+    )
+
+
+@pytest.mark.vcr()
 async def test_openai_model_without_system_prompt(allow_model_requests: None, openai_api_key: str):
     m = OpenAIModel('o3-mini', provider=OpenAIProvider(api_key=openai_api_key))
     agent = Agent(m, system_prompt='You are a potato.')
     result = await agent.run()
     assert result.output == snapshot(
         "That's right—I am a potato! A spud of many talents, here to help you out. How can this humble potato be of service today?"
->>>>>>> 4bf310c9
     )