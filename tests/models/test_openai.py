--- conflicted
+++ resolved
@@ -3595,7 +3595,6 @@
     )
 
 
-<<<<<<< HEAD
 async def test_warn_on_dict_typed_params_simple_dict(allow_model_requests: None):
     """Test detection of simple dict[str, str] type tool arguments."""
 
@@ -3675,7 +3674,8 @@
 
     # Should not emit a warning
     await agent.run('test prompt')
-=======
+
+
 def test_openai_chat_audio_default_base64(allow_model_requests: None):
     c = completion_message(ChatCompletionMessage(content='success', role='assistant'))
     mock_client = MockOpenAI.create_mock(c)
@@ -3786,5 +3786,4 @@
 
     # Expect Data URI with correct MIME type for mp3
     assert audio_part['input_audio']['data'] == data_uri
-    assert audio_part['input_audio']['format'] == 'mp3'
->>>>>>> 9357c7fa
+    assert audio_part['input_audio']['format'] == 'mp3'