--- conflicted
+++ resolved
@@ -32,11 +32,7 @@
 from .mock_async_stream import MockAsyncStream
 
 with try_import() as imports_successful:
-<<<<<<< HEAD
-    from openai import NOT_GIVEN, APIStatusError, AsyncOpenAI, OpenAIError
-=======
-    from openai import NOT_GIVEN, AsyncOpenAI, BadRequestError, OpenAIError
->>>>>>> e4e4c3ee
+    from openai import NOT_GIVEN, APIStatusError, AsyncOpenAI, BadRequestError, OpenAIError
     from openai.types import chat
     from openai.types.chat.chat_completion import Choice
     from openai.types.chat.chat_completion_chunk import (
@@ -613,21 +609,6 @@
     assert get_mock_chat_completion_kwargs(mock_client)[0]['parallel_tool_calls'] == parallel_tool_calls
 
 
-<<<<<<< HEAD
-def test_model_status_error(allow_model_requests: None) -> None:
-    mock_client = MockOpenAI.create_mock(
-        APIStatusError(
-            'test error',
-            response=httpx.Response(status_code=500, request=httpx.Request('POST', 'https://example.com/v1')),
-            body={'error': 'test error'},
-        )
-    )
-    m = OpenAIModel('gpt-4o', openai_client=mock_client)
-    agent = Agent(m)
-    with pytest.raises(ModelStatusError) as exc_info:
-        agent.run_sync('hello')
-    assert str(exc_info.value) == snapshot("status_code: 500, model_name: gpt-4o, body: {'error': 'test error'}")
-=======
 async def test_image_url_input(allow_model_requests: None):
     c = completion_message(ChatCompletionMessage(content='world', role='assistant'))
     mock_client = MockOpenAI.create_mock(c)
@@ -685,4 +666,18 @@
 
     result = await agent.run(['Whose name is mentioned in the audio?', audio_content])
     assert result.data == snapshot('The name mentioned in the audio is Marcelo.')
->>>>>>> e4e4c3ee
+
+
+def test_model_status_error(allow_model_requests: None) -> None:
+    mock_client = MockOpenAI.create_mock(
+        APIStatusError(
+            'test error',
+            response=httpx.Response(status_code=500, request=httpx.Request('POST', 'https://example.com/v1')),
+            body={'error': 'test error'},
+        )
+    )
+    m = OpenAIModel('gpt-4o', openai_client=mock_client)
+    agent = Agent(m)
+    with pytest.raises(ModelStatusError) as exc_info:
+        agent.run_sync('hello')
+    assert str(exc_info.value) == snapshot("status_code: 500, model_name: gpt-4o, body: {'error': 'test error'}")