--- conflicted
+++ resolved
@@ -15,7 +15,6 @@
 
 FILTERED_HEADER_PREFIXES = ['anthropic-', 'cf-', 'x-']
 FILTERED_HEADERS = {'authorization', 'date', 'request-id', 'server', 'user-agent', 'via', 'set-cookie', 'api-key'}
-<<<<<<< HEAD
 ALLOWED_HEADER_PREFIXES = {
     # required by huggingface_hub.file_download used by test_embeddings.py::TestSentenceTransformers
     'x-xet-',
@@ -25,10 +24,10 @@
     'x-repo-commit',
     'x-linked-size',
     'x-linked-etag',
+    # required for test_google_model_file_search_tool
+    'x-goog-upload-url',
+    'x-goog-upload-status',
 }
-=======
-ALLOWED_HEADERS = {'x-goog-upload-url', 'x-goog-upload-status'}  # required for test_google_model_file_search_tool
->>>>>>> 6440ce73
 
 
 class LiteralDumper(Dumper):
@@ -71,13 +70,9 @@
             headers = {
                 k: v
                 for k, v in headers.items()
-<<<<<<< HEAD
                 if not any(k.startswith(prefix) for prefix in FILTERED_HEADER_PREFIXES)
                 or k in ALLOWED_HEADERS
                 or any(k.startswith(prefix) for prefix in ALLOWED_HEADER_PREFIXES)
-=======
-                if not any(k.startswith(prefix) for prefix in FILTERED_HEADER_PREFIXES) or k in ALLOWED_HEADERS
->>>>>>> 6440ce73
             }
             # update headers on source object
             data['headers'] = headers
