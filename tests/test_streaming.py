from __future__ import annotations as _annotations

import datetime
import json
import re
from collections.abc import AsyncIterator
from copy import deepcopy
from datetime import timezone
from typing import Any, Union

import pytest
from inline_snapshot import snapshot
from pydantic import BaseModel

from pydantic_ai import Agent, UnexpectedModelBehavior, UserError, capture_run_messages
from pydantic_ai.agent import AgentRun
from pydantic_ai.messages import (
    FunctionToolCallEvent,
    FunctionToolResultEvent,
    ModelMessage,
    ModelRequest,
    ModelResponse,
    RetryPromptPart,
    TextPart,
    ToolCallPart,
    ToolReturnPart,
    UserPromptPart,
)
from pydantic_ai.models.function import AgentInfo, DeltaToolCall, DeltaToolCalls, FunctionModel
from pydantic_ai.models.test import TestModel
from pydantic_ai.output import PromptedOutput, TextOutput
from pydantic_ai.result import AgentStream, FinalResult, Usage
from pydantic_graph import End

from .conftest import IsInt, IsNow, IsStr

pytestmark = pytest.mark.anyio


async def test_streamed_text_response():
    m = TestModel()

    test_agent = Agent(m)
    assert test_agent.name is None

    @test_agent.tool_plain
    async def ret_a(x: str) -> str:
        return f'{x}-apple'

    async with test_agent.run_stream('Hello') as result:
        assert test_agent.name == 'test_agent'
        assert not result.is_complete
        assert result.all_messages() == snapshot(
            [
                ModelRequest(parts=[UserPromptPart(content='Hello', timestamp=IsNow(tz=timezone.utc))]),
                ModelResponse(
                    parts=[ToolCallPart(tool_name='ret_a', args={'x': 'a'}, tool_call_id=IsStr())],
                    usage=Usage(request_tokens=51, response_tokens=0, total_tokens=51),
                    model_name='test',
                    timestamp=IsNow(tz=timezone.utc),
                ),
                ModelRequest(
                    parts=[
                        ToolReturnPart(
                            tool_name='ret_a', content='a-apple', timestamp=IsNow(tz=timezone.utc), tool_call_id=IsStr()
                        )
                    ]
                ),
            ]
        )
        assert result.usage() == snapshot(
            Usage(
                requests=2,
                request_tokens=103,
                response_tokens=5,
                total_tokens=108,
            )
        )
        response = await result.get_output()
        assert response == snapshot('{"ret_a":"a-apple"}')
        assert result.is_complete
        assert result.timestamp() == IsNow(tz=timezone.utc)
        assert result.all_messages() == snapshot(
            [
                ModelRequest(parts=[UserPromptPart(content='Hello', timestamp=IsNow(tz=timezone.utc))]),
                ModelResponse(
                    parts=[ToolCallPart(tool_name='ret_a', args={'x': 'a'}, tool_call_id=IsStr())],
                    usage=Usage(request_tokens=51, response_tokens=0, total_tokens=51),
                    model_name='test',
                    timestamp=IsNow(tz=timezone.utc),
                ),
                ModelRequest(
                    parts=[
                        ToolReturnPart(
                            tool_name='ret_a', content='a-apple', timestamp=IsNow(tz=timezone.utc), tool_call_id=IsStr()
                        )
                    ]
                ),
                ModelResponse(
                    parts=[TextPart(content='{"ret_a":"a-apple"}')],
                    usage=Usage(request_tokens=52, response_tokens=11, total_tokens=63),
                    model_name='test',
                    timestamp=IsNow(tz=timezone.utc),
                ),
            ]
        )
        assert result.usage() == snapshot(
            Usage(
                requests=2,
                request_tokens=103,
                response_tokens=11,
                total_tokens=114,
            )
        )


async def test_streamed_structured_response():
    m = TestModel()

    agent = Agent(m, output_type=tuple[str, str], name='fig_jam')

    async with agent.run_stream('') as result:
        assert agent.name == 'fig_jam'
        assert not result.is_complete
        response = await result.get_output()
        assert response == snapshot(('a', 'a'))
        assert result.is_complete


async def test_structured_response_iter():
    async def text_stream(_messages: list[ModelMessage], agent_info: AgentInfo) -> AsyncIterator[DeltaToolCalls]:
        assert agent_info.output_tools is not None
        assert len(agent_info.output_tools) == 1
        name = agent_info.output_tools[0].name
        json_data = json.dumps({'response': [1, 2, 3, 4]})
        yield {0: DeltaToolCall(name=name)}
        yield {0: DeltaToolCall(json_args=json_data[:15])}
        yield {0: DeltaToolCall(json_args=json_data[15:])}

    agent = Agent(FunctionModel(stream_function=text_stream), output_type=list[int])

    chunks: list[list[int]] = []
    async with agent.run_stream('') as result:
        async for structured_response, last in result.stream_structured(debounce_by=None):
            response_data = await result.validate_structured_output(structured_response, allow_partial=not last)
            chunks.append(response_data)

    assert chunks == snapshot([[1], [1, 2, 3, 4], [1, 2, 3, 4]])

    async with agent.run_stream('Hello') as result:
        with pytest.raises(UserError, match=r'stream_text\(\) can only be used with text responses'):
            async for _ in result.stream_text():
                pass


async def test_streamed_text_stream():
    m = TestModel(custom_output_text='The cat sat on the mat.')

    agent = Agent(m)

    async with agent.run_stream('Hello') as result:
        # typehint to test (via static typing) that the stream type is correctly inferred
        chunks: list[str] = [c async for c in result.stream_text()]
        # one chunk with `stream_text()` due to group_by_temporal
        assert chunks == snapshot(['The cat sat on the mat.'])
        assert result.is_complete

    async with agent.run_stream('Hello') as result:
        # typehint to test (via static typing) that the stream type is correctly inferred
        chunks: list[str] = [c async for c in result.stream()]
        # two chunks with `stream()` due to not-final vs. final
        assert chunks == snapshot(['The cat sat on the mat.', 'The cat sat on the mat.'])
        assert result.is_complete

    async with agent.run_stream('Hello') as result:
        assert [c async for c in result.stream_text(debounce_by=None)] == snapshot(
            [
                'The ',
                'The cat ',
                'The cat sat ',
                'The cat sat on ',
                'The cat sat on the ',
                'The cat sat on the mat.',
            ]
        )

    async with agent.run_stream('Hello') as result:
        # with stream_text, there is no need to do partial validation, so we only get the final message once:
        assert [c async for c in result.stream_text(delta=False, debounce_by=None)] == snapshot(
            ['The ', 'The cat ', 'The cat sat ', 'The cat sat on ', 'The cat sat on the ', 'The cat sat on the mat.']
        )

    async with agent.run_stream('Hello') as result:
        assert [c async for c in result.stream_text(delta=True, debounce_by=None)] == snapshot(
            ['The ', 'cat ', 'sat ', 'on ', 'the ', 'mat.']
        )

    def upcase(text: str) -> str:
        return text.upper()

    async with agent.run_stream('Hello', output_type=TextOutput(upcase)) as result:
        assert [c async for c in result.stream(debounce_by=None)] == snapshot(
            [
                'THE ',
                'THE CAT ',
                'THE CAT SAT ',
                'THE CAT SAT ON ',
                'THE CAT SAT ON THE ',
                'THE CAT SAT ON THE MAT.',
                'THE CAT SAT ON THE MAT.',
            ]
        )

    async with agent.run_stream('Hello') as result:
        assert [c async for c, _is_last in result.stream_structured(debounce_by=None)] == snapshot(
            [
                ModelResponse(
                    parts=[TextPart(content='The ')],
                    usage=Usage(request_tokens=51, response_tokens=1, total_tokens=52),
                    model_name='test',
                    timestamp=IsNow(tz=timezone.utc),
                ),
                ModelResponse(
                    parts=[TextPart(content='The cat ')],
                    usage=Usage(request_tokens=51, response_tokens=2, total_tokens=53),
                    model_name='test',
                    timestamp=IsNow(tz=timezone.utc),
                ),
                ModelResponse(
                    parts=[TextPart(content='The cat sat ')],
                    usage=Usage(request_tokens=51, response_tokens=3, total_tokens=54),
                    model_name='test',
                    timestamp=IsNow(tz=timezone.utc),
                ),
                ModelResponse(
                    parts=[TextPart(content='The cat sat on ')],
                    usage=Usage(request_tokens=51, response_tokens=4, total_tokens=55),
                    model_name='test',
                    timestamp=IsNow(tz=timezone.utc),
                ),
                ModelResponse(
                    parts=[TextPart(content='The cat sat on the ')],
                    usage=Usage(request_tokens=51, response_tokens=5, total_tokens=56),
                    model_name='test',
                    timestamp=IsNow(tz=timezone.utc),
                ),
                ModelResponse(
                    parts=[TextPart(content='The cat sat on the mat.')],
                    usage=Usage(request_tokens=51, response_tokens=7, total_tokens=58),
                    model_name='test',
                    timestamp=IsNow(tz=timezone.utc),
                ),
                ModelResponse(
                    parts=[TextPart(content='The cat sat on the mat.')],
                    usage=Usage(request_tokens=51, response_tokens=7, total_tokens=58),
                    model_name='test',
                    timestamp=IsNow(tz=timezone.utc),
                ),
            ]
        )


async def test_plain_response():
    call_index = 0

    async def text_stream(_messages: list[ModelMessage], _: AgentInfo) -> AsyncIterator[str]:
        nonlocal call_index

        call_index += 1
        yield 'hello '
        yield 'world'

    agent = Agent(FunctionModel(stream_function=text_stream), output_type=tuple[str, str])

    with pytest.raises(UnexpectedModelBehavior, match=r'Exceeded maximum retries \(1\) for result validation'):
        async with agent.run_stream(''):
            pass

    assert call_index == 2


async def test_call_tool():
    async def stream_structured_function(
        messages: list[ModelMessage], agent_info: AgentInfo
    ) -> AsyncIterator[DeltaToolCalls | str]:
        if len(messages) == 1:
            assert agent_info.function_tools is not None
            assert len(agent_info.function_tools) == 1
            name = agent_info.function_tools[0].name
            first = messages[0]
            assert isinstance(first, ModelRequest)
            assert isinstance(first.parts[0], UserPromptPart)
            json_string = json.dumps({'x': first.parts[0].content})
            yield {0: DeltaToolCall(name=name)}
            yield {0: DeltaToolCall(json_args=json_string[:3])}
            yield {0: DeltaToolCall(json_args=json_string[3:])}
        else:
            last = messages[-1]
            assert isinstance(last, ModelRequest)
            assert isinstance(last.parts[0], ToolReturnPart)
            assert agent_info.output_tools is not None
            assert len(agent_info.output_tools) == 1
            name = agent_info.output_tools[0].name
            json_data = json.dumps({'response': [last.parts[0].content, 2]})
            yield {0: DeltaToolCall(name=name)}
            yield {0: DeltaToolCall(json_args=json_data[:5])}
            yield {0: DeltaToolCall(json_args=json_data[5:])}

    agent = Agent(FunctionModel(stream_function=stream_structured_function), output_type=tuple[str, int])

    @agent.tool_plain
    async def ret_a(x: str) -> str:
        assert x == 'hello'
        return f'{x} world'

    async with agent.run_stream('hello') as result:
        assert result.all_messages() == snapshot(
            [
                ModelRequest(parts=[UserPromptPart(content='hello', timestamp=IsNow(tz=timezone.utc))]),
                ModelResponse(
                    parts=[ToolCallPart(tool_name='ret_a', args='{"x": "hello"}', tool_call_id=IsStr())],
                    usage=Usage(request_tokens=50, response_tokens=5, total_tokens=55),
                    model_name='function::stream_structured_function',
                    timestamp=IsNow(tz=timezone.utc),
                ),
                ModelRequest(
                    parts=[
                        ToolReturnPart(
                            tool_name='ret_a',
                            content='hello world',
                            timestamp=IsNow(tz=timezone.utc),
                            tool_call_id=IsStr(),
                        )
                    ]
                ),
            ]
        )
        assert await result.get_output() == snapshot(('hello world', 2))
        assert result.all_messages() == snapshot(
            [
                ModelRequest(parts=[UserPromptPart(content='hello', timestamp=IsNow(tz=timezone.utc))]),
                ModelResponse(
                    parts=[ToolCallPart(tool_name='ret_a', args='{"x": "hello"}', tool_call_id=IsStr())],
                    usage=Usage(request_tokens=50, response_tokens=5, total_tokens=55),
                    model_name='function::stream_structured_function',
                    timestamp=IsNow(tz=timezone.utc),
                ),
                ModelRequest(
                    parts=[
                        ToolReturnPart(
                            tool_name='ret_a',
                            content='hello world',
                            timestamp=IsNow(tz=timezone.utc),
                            tool_call_id=IsStr(),
                        )
                    ]
                ),
                ModelResponse(
                    parts=[
                        ToolCallPart(
                            tool_name='final_result',
                            args='{"response": ["hello world", 2]}',
                            tool_call_id=IsStr(),
                        )
                    ],
                    usage=Usage(request_tokens=50, response_tokens=7, total_tokens=57),
                    model_name='function::stream_structured_function',
                    timestamp=IsNow(tz=timezone.utc),
                ),
                ModelRequest(
                    parts=[
                        ToolReturnPart(
                            tool_name='final_result',
                            content='Final result processed.',
                            timestamp=IsNow(tz=timezone.utc),
                            tool_call_id=IsStr(),
                        )
                    ]
                ),
            ]
        )


async def test_call_tool_empty():
    async def stream_structured_function(_messages: list[ModelMessage], _: AgentInfo) -> AsyncIterator[DeltaToolCalls]:
        yield {}

    agent = Agent(FunctionModel(stream_function=stream_structured_function), output_type=tuple[str, int])

    with pytest.raises(UnexpectedModelBehavior, match='Received empty model response'):
        async with agent.run_stream('hello'):
            pass


async def test_call_tool_wrong_name():
    async def stream_structured_function(_messages: list[ModelMessage], _: AgentInfo) -> AsyncIterator[DeltaToolCalls]:
        yield {0: DeltaToolCall(name='foobar', json_args='{}')}

    agent = Agent(
        FunctionModel(stream_function=stream_structured_function),
        output_type=tuple[str, int],
        retries=0,
    )

    @agent.tool_plain
    async def ret_a(x: str) -> str:  # pragma: no cover
        return x

    with capture_run_messages() as messages:
        with pytest.raises(UnexpectedModelBehavior, match=r'Exceeded maximum retries \(0\) for result validation'):
            async with agent.run_stream('hello'):
                pass

    assert messages == snapshot(
        [
            ModelRequest(parts=[UserPromptPart(content='hello', timestamp=IsNow(tz=timezone.utc))]),
            ModelResponse(
                parts=[ToolCallPart(tool_name='foobar', args='{}', tool_call_id=IsStr())],
                usage=Usage(request_tokens=50, response_tokens=1, total_tokens=51),
                model_name='function::stream_structured_function',
                timestamp=IsNow(tz=timezone.utc),
            ),
        ]
    )


class OutputType(BaseModel):
    """Result type used by all tests."""

    value: str


async def test_early_strategy_stops_after_first_final_result():
    """Test that 'early' strategy stops processing regular tools after first final result."""
    tool_called: list[str] = []

    async def sf(_: list[ModelMessage], info: AgentInfo) -> AsyncIterator[str | DeltaToolCalls]:
        assert info.output_tools is not None
        yield {1: DeltaToolCall('final_result', '{"value": "final"}')}
        yield {2: DeltaToolCall('regular_tool', '{"x": 1}')}
        yield {3: DeltaToolCall('another_tool', '{"y": 2}')}

    agent = Agent(FunctionModel(stream_function=sf), output_type=OutputType, end_strategy='early')

    @agent.tool_plain
    def regular_tool(x: int) -> int:  # pragma: no cover
        """A regular tool that should not be called."""
        tool_called.append('regular_tool')
        return x

    @agent.tool_plain
    def another_tool(y: int) -> int:  # pragma: no cover
        """Another tool that should not be called."""
        tool_called.append('another_tool')
        return y

    async with agent.run_stream('test early strategy') as result:
        response = await result.get_output()
        assert response.value == snapshot('final')
        messages = result.all_messages()

    # Verify no tools were called after final result
    assert tool_called == []

    # Verify we got tool returns for all calls
    assert messages == snapshot(
        [
            ModelRequest(parts=[UserPromptPart(content='test early strategy', timestamp=IsNow(tz=timezone.utc))]),
            ModelResponse(
                parts=[
                    ToolCallPart(tool_name='final_result', args='{"value": "final"}', tool_call_id=IsStr()),
                    ToolCallPart(tool_name='regular_tool', args='{"x": 1}', tool_call_id=IsStr()),
                    ToolCallPart(tool_name='another_tool', args='{"y": 2}', tool_call_id=IsStr()),
                ],
                usage=Usage(request_tokens=50, response_tokens=10, total_tokens=60),
                model_name='function::sf',
                timestamp=IsNow(tz=timezone.utc),
            ),
            ModelRequest(
                parts=[
                    ToolReturnPart(
                        tool_name='final_result',
                        content='Final result processed.',
                        timestamp=IsNow(tz=timezone.utc),
                        tool_call_id=IsStr(),
                    ),
                    ToolReturnPart(
                        tool_name='regular_tool',
                        content='Tool not executed - a final result was already processed.',
                        timestamp=IsNow(tz=timezone.utc),
                        tool_call_id=IsStr(),
                    ),
                    ToolReturnPart(
                        tool_name='another_tool',
                        content='Tool not executed - a final result was already processed.',
                        timestamp=IsNow(tz=timezone.utc),
                        tool_call_id=IsStr(),
                    ),
                ]
            ),
        ]
    )


async def test_early_strategy_uses_first_final_result():
    """Test that 'early' strategy uses the first final result and ignores subsequent ones."""

    async def sf(_: list[ModelMessage], info: AgentInfo) -> AsyncIterator[str | DeltaToolCalls]:
        assert info.output_tools is not None
        yield {1: DeltaToolCall('final_result', '{"value": "first"}')}
        yield {2: DeltaToolCall('final_result', '{"value": "second"}')}

    agent = Agent(FunctionModel(stream_function=sf), output_type=OutputType, end_strategy='early')

    async with agent.run_stream('test multiple final results') as result:
        response = await result.get_output()
        assert response.value == snapshot('first')
        messages = result.all_messages()

    # Verify we got appropriate tool returns
    assert messages == snapshot(
        [
            ModelRequest(
                parts=[UserPromptPart(content='test multiple final results', timestamp=IsNow(tz=timezone.utc))]
            ),
            ModelResponse(
                parts=[
                    ToolCallPart(tool_name='final_result', args='{"value": "first"}', tool_call_id=IsStr()),
                    ToolCallPart(tool_name='final_result', args='{"value": "second"}', tool_call_id=IsStr()),
                ],
                usage=Usage(request_tokens=50, response_tokens=8, total_tokens=58),
                model_name='function::sf',
                timestamp=IsNow(tz=timezone.utc),
            ),
            ModelRequest(
                parts=[
                    ToolReturnPart(
                        tool_name='final_result',
                        content='Final result processed.',
                        timestamp=IsNow(tz=timezone.utc),
                        tool_call_id=IsStr(),
                    ),
                    ToolReturnPart(
                        tool_name='final_result',
                        content='Output tool not used - a final result was already processed.',
                        timestamp=IsNow(tz=timezone.utc),
                        tool_call_id=IsStr(),
                    ),
                ]
            ),
        ]
    )


async def test_exhaustive_strategy_executes_all_tools():
    """Test that 'exhaustive' strategy executes all tools while using first final result."""
    tool_called: list[str] = []

    async def sf(_: list[ModelMessage], info: AgentInfo) -> AsyncIterator[str | DeltaToolCalls]:
        assert info.output_tools is not None
        yield {1: DeltaToolCall('final_result', '{"value": "first"}')}
        yield {2: DeltaToolCall('regular_tool', '{"x": 42}')}
        yield {3: DeltaToolCall('another_tool', '{"y": 2}')}
        yield {4: DeltaToolCall('final_result', '{"value": "second"}')}
        yield {5: DeltaToolCall('unknown_tool', '{"value": "???"}')}

    agent = Agent(FunctionModel(stream_function=sf), output_type=OutputType, end_strategy='exhaustive')

    @agent.tool_plain
    def regular_tool(x: int) -> int:
        """A regular tool that should be called."""
        tool_called.append('regular_tool')
        return x

    @agent.tool_plain
    def another_tool(y: int) -> int:
        """Another tool that should be called."""
        tool_called.append('another_tool')
        return y

    async with agent.run_stream('test exhaustive strategy') as result:
        response = await result.get_output()
        assert response.value == snapshot('first')
        messages = result.all_messages()

    # Verify we got tool returns in the correct order
    assert messages == snapshot(
        [
            ModelRequest(parts=[UserPromptPart(content='test exhaustive strategy', timestamp=IsNow(tz=timezone.utc))]),
            ModelResponse(
                parts=[
                    ToolCallPart(tool_name='final_result', args='{"value": "first"}', tool_call_id=IsStr()),
                    ToolCallPart(tool_name='regular_tool', args='{"x": 42}', tool_call_id=IsStr()),
                    ToolCallPart(tool_name='another_tool', args='{"y": 2}', tool_call_id=IsStr()),
                    ToolCallPart(tool_name='final_result', args='{"value": "second"}', tool_call_id=IsStr()),
                    ToolCallPart(tool_name='unknown_tool', args='{"value": "???"}', tool_call_id=IsStr()),
                ],
                usage=Usage(request_tokens=50, response_tokens=18, total_tokens=68),
                model_name='function::sf',
                timestamp=IsNow(tz=timezone.utc),
            ),
            ModelRequest(
                parts=[
                    ToolReturnPart(
                        tool_name='final_result',
                        content='Final result processed.',
                        timestamp=IsNow(tz=timezone.utc),
                        tool_call_id=IsStr(),
                    ),
                    ToolReturnPart(
                        tool_name='final_result',
                        content='Output tool not used - a final result was already processed.',
                        timestamp=IsNow(tz=timezone.utc),
                        tool_call_id=IsStr(),
                    ),
                    RetryPromptPart(
                        tool_name='unknown_tool',
                        content="Unknown tool name: 'unknown_tool'. Available tools: regular_tool, another_tool, final_result",
                        timestamp=IsNow(tz=timezone.utc),
                        tool_call_id=IsStr(),
                    ),
                    ToolReturnPart(
                        tool_name='regular_tool', content=42, timestamp=IsNow(tz=timezone.utc), tool_call_id=IsStr()
                    ),
                    ToolReturnPart(
                        tool_name='another_tool', content=2, timestamp=IsNow(tz=timezone.utc), tool_call_id=IsStr()
                    ),
                ]
            ),
        ]
    )


async def test_early_strategy_with_final_result_in_middle():
    """Test that 'early' strategy stops at first final result, regardless of position."""
    tool_called: list[str] = []

    async def sf(_: list[ModelMessage], info: AgentInfo) -> AsyncIterator[str | DeltaToolCalls]:
        assert info.output_tools is not None
        yield {1: DeltaToolCall('regular_tool', '{"x": 1}')}
        yield {2: DeltaToolCall('final_result', '{"value": "final"}')}
        yield {3: DeltaToolCall('another_tool', '{"y": 2}')}
        yield {4: DeltaToolCall('unknown_tool', '{"value": "???"}')}

    agent = Agent(FunctionModel(stream_function=sf), output_type=OutputType, end_strategy='early')

    @agent.tool_plain
    def regular_tool(x: int) -> int:  # pragma: no cover
        """A regular tool that should not be called."""
        tool_called.append('regular_tool')
        return x

    @agent.tool_plain
    def another_tool(y: int) -> int:  # pragma: no cover
        """A tool that should not be called."""
        tool_called.append('another_tool')
        return y

    async with agent.run_stream('test early strategy with final result in middle') as result:
        response = await result.get_output()
        assert response.value == snapshot('final')
        messages = result.all_messages()

    # Verify no tools were called
    assert tool_called == []

    # Verify we got appropriate tool returns
    assert messages == snapshot(
        [
            ModelRequest(
                parts=[
                    UserPromptPart(
                        content='test early strategy with final result in middle',
                        timestamp=IsNow(tz=datetime.timezone.utc),
                        part_kind='user-prompt',
                    )
                ],
                kind='request',
            ),
            ModelResponse(
                parts=[
                    ToolCallPart(
                        tool_name='regular_tool',
                        args='{"x": 1}',
                        tool_call_id=IsStr(),
                        part_kind='tool-call',
                    ),
                    ToolCallPart(
                        tool_name='final_result',
                        args='{"value": "final"}',
                        tool_call_id=IsStr(),
                        part_kind='tool-call',
                    ),
                    ToolCallPart(
                        tool_name='another_tool',
                        args='{"y": 2}',
                        tool_call_id=IsStr(),
                        part_kind='tool-call',
                    ),
                    ToolCallPart(
                        tool_name='unknown_tool',
                        args='{"value": "???"}',
                        tool_call_id=IsStr(),
                        part_kind='tool-call',
                    ),
                ],
                usage=Usage(request_tokens=50, response_tokens=14, total_tokens=64),
                model_name='function::sf',
                timestamp=IsNow(tz=datetime.timezone.utc),
                kind='response',
            ),
            ModelRequest(
                parts=[
                    ToolReturnPart(
                        tool_name='regular_tool',
                        content='Tool not executed - a final result was already processed.',
                        tool_call_id=IsStr(),
                        timestamp=IsNow(tz=datetime.timezone.utc),
                        part_kind='tool-return',
                    ),
                    ToolReturnPart(
                        tool_name='final_result',
                        content='Final result processed.',
                        tool_call_id=IsStr(),
                        timestamp=IsNow(tz=datetime.timezone.utc),
                        part_kind='tool-return',
                    ),
                    ToolReturnPart(
                        tool_name='another_tool',
                        content='Tool not executed - a final result was already processed.',
                        tool_call_id=IsStr(),
                        timestamp=IsNow(tz=datetime.timezone.utc),
                        part_kind='tool-return',
                    ),
                    RetryPromptPart(
                        content='Unknown tool name: '
                        "'unknown_tool'. Available tools: "
                        'regular_tool, another_tool, '
                        'final_result',
                        tool_name='unknown_tool',
                        tool_call_id=IsStr(),
                        timestamp=IsNow(tz=datetime.timezone.utc),
                        part_kind='retry-prompt',
                    ),
                ],
                kind='request',
            ),
        ]
    )


async def test_early_strategy_does_not_apply_to_tool_calls_without_final_tool():
    """Test that 'early' strategy does not apply to tool calls without final tool."""
    tool_called: list[str] = []
    agent = Agent(TestModel(), output_type=OutputType, end_strategy='early')

    @agent.tool_plain
    def regular_tool(x: int) -> int:
        """A regular tool that should be called."""
        tool_called.append('regular_tool')
        return x

    async with agent.run_stream('test early strategy with regular tool calls') as result:
        response = await result.get_output()
        assert response.value == snapshot('a')
        messages = result.all_messages()

    assert tool_called == ['regular_tool']

    assert messages == snapshot(
        [
            ModelRequest(
                parts=[
                    UserPromptPart(
                        content='test early strategy with regular tool calls', timestamp=IsNow(tz=timezone.utc)
                    )
                ]
            ),
            ModelResponse(
                parts=[ToolCallPart(tool_name='regular_tool', args={'x': 0}, tool_call_id=IsStr())],
                usage=Usage(request_tokens=57, response_tokens=0, total_tokens=57),
                model_name='test',
                timestamp=IsNow(tz=timezone.utc),
            ),
            ModelRequest(
                parts=[
                    ToolReturnPart(
                        tool_name='regular_tool', content=0, timestamp=IsNow(tz=timezone.utc), tool_call_id=IsStr()
                    )
                ]
            ),
            ModelResponse(
                parts=[ToolCallPart(tool_name='final_result', args={'value': 'a'}, tool_call_id=IsStr())],
                usage=Usage(request_tokens=58, response_tokens=4, total_tokens=62),
                model_name='test',
                timestamp=IsNow(tz=timezone.utc),
            ),
            ModelRequest(
                parts=[
                    ToolReturnPart(
                        tool_name='final_result',
                        content='Final result processed.',
                        timestamp=IsNow(tz=timezone.utc),
                        tool_call_id=IsStr(),
                    )
                ]
            ),
        ]
    )


async def test_custom_output_type_default_str() -> None:
    agent = Agent('test')

    async with agent.run_stream('test') as result:
        response = await result.get_output()
        assert response == snapshot('success (no tool calls)')

    async with agent.run_stream('test', output_type=OutputType) as result:
        response = await result.get_output()
        assert response == snapshot(OutputType(value='a'))


async def test_custom_output_type_default_structured() -> None:
    agent = Agent('test', output_type=OutputType)

    async with agent.run_stream('test') as result:
        response = await result.get_output()
        assert response == snapshot(OutputType(value='a'))

    async with agent.run_stream('test', output_type=str) as result:
        response = await result.get_output()
        assert response == snapshot('success (no tool calls)')


async def test_iter_stream_output():
    m = TestModel(custom_output_text='The cat sat on the mat.')

    agent = Agent(m)

    @agent.output_validator
    def output_validator_simple(data: str) -> str:
        # Make a substitution in the validated results
        return re.sub('cat sat', 'bat sat', data)

    run: AgentRun
    stream: AgentStream
    messages: list[str] = []

    stream_usage: Usage | None = None
    async with agent.iter('Hello') as run:
        async for node in run:
            if agent.is_model_request_node(node):
                async with node.stream(run.ctx) as stream:
                    async for chunk in stream.stream_output(debounce_by=None):
                        messages.append(chunk)
                stream_usage = deepcopy(stream.usage())
    assert run.next_node == End(data=FinalResult(output='The bat sat on the mat.', tool_name=None, tool_call_id=None))
    assert (
        run.usage()
        == stream_usage
        == Usage(requests=1, request_tokens=51, response_tokens=7, total_tokens=58, details=None)
    )

    assert messages == [
        '',
        'The ',
        'The cat ',
        'The bat sat ',
        'The bat sat on ',
        'The bat sat on the ',
        'The bat sat on the mat.',
        'The bat sat on the mat.',
    ]


async def test_iter_stream_responses():
    m = TestModel(custom_output_text='The cat sat on the mat.')

    agent = Agent(m)

    @agent.output_validator
    def output_validator_simple(data: str) -> str:
        # Make a substitution in the validated results
        return re.sub('cat sat', 'bat sat', data)

    run: AgentRun
    stream: AgentStream
    messages: list[ModelResponse] = []
    async with agent.iter('Hello') as run:
        async for node in run:
            if agent.is_model_request_node(node):
                async with node.stream(run.ctx) as stream:
                    async for chunk in stream.stream_responses(debounce_by=None):
                        messages.append(chunk)

    assert messages == [
        ModelResponse(
            parts=[TextPart(content=text, part_kind='text')],
            usage=Usage(
                requests=0, request_tokens=IsInt(), response_tokens=IsInt(), total_tokens=IsInt(), details=None
            ),
            model_name='test',
            timestamp=IsNow(tz=timezone.utc),
            kind='response',
        )
        for text in [
            '',
            '',
            'The ',
            'The cat ',
            'The cat sat ',
            'The cat sat on ',
            'The cat sat on the ',
            'The cat sat on the mat.',
        ]
    ]

    # Note: as you can see above, the output validator is not applied to the streamed responses, just the final result:
    assert run.result is not None
    assert run.result.output == 'The bat sat on the mat.'


async def test_stream_iter_structured_validator() -> None:
    class NotOutputType(BaseModel):
        not_value: str

    agent = Agent[None, Union[OutputType, NotOutputType]]('test', output_type=Union[OutputType, NotOutputType])  # pyright: ignore[reportArgumentType]

    @agent.output_validator
    def output_validator(data: OutputType | NotOutputType) -> OutputType | NotOutputType:
        assert isinstance(data, OutputType)
        return OutputType(value=data.value + ' (validated)')

    outputs: list[OutputType] = []
    async with agent.iter('test') as run:
        async for node in run:
            if agent.is_model_request_node(node):
                async with node.stream(run.ctx) as stream:
                    async for output in stream.stream_output(debounce_by=None):
                        outputs.append(output)
    assert outputs == [OutputType(value='a (validated)'), OutputType(value='a (validated)')]


async def test_unknown_tool_call_events():
    """Test that unknown tool calls emit both FunctionToolCallEvent and FunctionToolResultEvent during streaming."""

    def call_mixed_tools(messages: list[ModelMessage], info: AgentInfo) -> ModelResponse:
        """Mock function that calls both known and unknown tools."""
        return ModelResponse(
            parts=[
                ToolCallPart('unknown_tool', {'arg': 'value'}),
                ToolCallPart('known_tool', {'x': 5}),
            ]
        )

    agent = Agent(FunctionModel(call_mixed_tools))

    @agent.tool_plain
    def known_tool(x: int) -> int:
        return x * 2

    event_parts: list[Any] = []

    try:
        async with agent.iter('test') as agent_run:
            async for node in agent_run:  # pragma: no branch
                if Agent.is_call_tools_node(node):
                    async with node.stream(agent_run.ctx) as event_stream:
                        async for event in event_stream:
                            event_parts.append(event)

    except UnexpectedModelBehavior:
        pass

    assert event_parts == snapshot(
        [
            FunctionToolCallEvent(
                part=ToolCallPart(
                    tool_name='unknown_tool',
                    args={'arg': 'value'},
                    tool_call_id=IsStr(),
                ),
            ),
            FunctionToolResultEvent(
                result=RetryPromptPart(
                    content="Unknown tool name: 'unknown_tool'. Available tools: known_tool",
                    tool_name='unknown_tool',
                    tool_call_id=IsStr(),
                    timestamp=IsNow(tz=timezone.utc),
                )
            ),
            FunctionToolCallEvent(
                part=ToolCallPart(tool_name='known_tool', args={'x': 5}, tool_call_id=IsStr()),
            ),
            FunctionToolResultEvent(
                result=ToolReturnPart(
                    tool_name='known_tool',
                    content=10,
                    tool_call_id=IsStr(),
                    timestamp=IsNow(tz=timezone.utc),
                )
            ),
            FunctionToolCallEvent(
                part=ToolCallPart(
                    tool_name='unknown_tool',
                    args={'arg': 'value'},
                    tool_call_id=IsStr(),
                ),
            ),
        ]
    )


async def test_output_tool_validation_failure_events():
    """Test that output tools that fail validation emit events during streaming."""

    def call_final_result_with_bad_data(messages: list[ModelMessage], info: AgentInfo) -> ModelResponse:
        """Mock function that calls final_result tool with invalid data."""
        assert info.output_tools is not None
        return ModelResponse(
            parts=[
                ToolCallPart('final_result', {'bad_value': 'invalid'}),  # Invalid field name
                ToolCallPart('final_result', {'value': 'valid'}),  # Valid field name
            ]
        )

    agent = Agent(FunctionModel(call_final_result_with_bad_data), output_type=OutputType)

    event_parts: list[Any] = []
    async with agent.iter('test') as agent_run:
        async for node in agent_run:
            if Agent.is_call_tools_node(node):
                async with node.stream(agent_run.ctx) as event_stream:
                    async for event in event_stream:
                        event_parts.append(event)

    assert event_parts == snapshot(
        [
            FunctionToolCallEvent(
                part=ToolCallPart(
                    tool_name='final_result',
                    args={'bad_value': 'invalid'},
                    tool_call_id=IsStr(),
                ),
            ),
            FunctionToolResultEvent(
                result=ToolReturnPart(
                    tool_name='final_result',
                    content='Output tool not used - result failed validation.',
                    tool_call_id=IsStr(),
                    timestamp=IsNow(tz=timezone.utc),
                )
            ),
        ]
    )


<<<<<<< HEAD
def test_function_tool_event_tool_call_id_properties():
    """Ensure that the `tool_call_id` property on function tool events mirrors the underlying part's ID."""
    # Prepare a ToolCallPart with a fixed ID
    call_part = ToolCallPart(tool_name='sample_tool', args={'a': 1}, tool_call_id='call_id_123')
    call_event = FunctionToolCallEvent(part=call_part)

    # The event should expose the same `tool_call_id` as the part
    assert call_event.tool_call_id == call_part.tool_call_id == 'call_id_123'

    # Prepare a ToolReturnPart with a fixed ID
    return_part = ToolReturnPart(tool_name='sample_tool', content='ok', tool_call_id='return_id_456')
    result_event = FunctionToolResultEvent(result=return_part)

    # The event should expose the same `tool_call_id` as the result part
    assert result_event.tool_call_id == return_part.tool_call_id == 'return_id_456'
=======
async def test_stream_prompted_output():
    class CityLocation(BaseModel):
        city: str
        country: str | None = None

    m = TestModel(custom_output_text='{"city": "Mexico City", "country": "Mexico"}')

    agent = Agent(m, output_type=PromptedOutput(CityLocation))

    async with agent.run_stream('') as result:
        assert not result.is_complete
        assert [c async for c in result.stream(debounce_by=None)] == snapshot(
            [
                CityLocation(city='Mexico '),
                CityLocation(city='Mexico City'),
                CityLocation(city='Mexico City'),
                CityLocation(city='Mexico City', country='Mexico'),
                CityLocation(city='Mexico City', country='Mexico'),
            ]
        )
        assert result.is_complete
>>>>>>> 81bd32b8
<|MERGE_RESOLUTION|>--- conflicted
+++ resolved
@@ -1056,23 +1056,6 @@
     )
 
 
-<<<<<<< HEAD
-def test_function_tool_event_tool_call_id_properties():
-    """Ensure that the `tool_call_id` property on function tool events mirrors the underlying part's ID."""
-    # Prepare a ToolCallPart with a fixed ID
-    call_part = ToolCallPart(tool_name='sample_tool', args={'a': 1}, tool_call_id='call_id_123')
-    call_event = FunctionToolCallEvent(part=call_part)
-
-    # The event should expose the same `tool_call_id` as the part
-    assert call_event.tool_call_id == call_part.tool_call_id == 'call_id_123'
-
-    # Prepare a ToolReturnPart with a fixed ID
-    return_part = ToolReturnPart(tool_name='sample_tool', content='ok', tool_call_id='return_id_456')
-    result_event = FunctionToolResultEvent(result=return_part)
-
-    # The event should expose the same `tool_call_id` as the result part
-    assert result_event.tool_call_id == return_part.tool_call_id == 'return_id_456'
-=======
 async def test_stream_prompted_output():
     class CityLocation(BaseModel):
         city: str
@@ -1094,4 +1077,20 @@
             ]
         )
         assert result.is_complete
->>>>>>> 81bd32b8
+
+
+def test_function_tool_event_tool_call_id_properties():
+    """Ensure that the `tool_call_id` property on function tool events mirrors the underlying part's ID."""
+    # Prepare a ToolCallPart with a fixed ID
+    call_part = ToolCallPart(tool_name='sample_tool', args={'a': 1}, tool_call_id='call_id_123')
+    call_event = FunctionToolCallEvent(part=call_part)
+
+    # The event should expose the same `tool_call_id` as the part
+    assert call_event.tool_call_id == call_part.tool_call_id == 'call_id_123'
+
+    # Prepare a ToolReturnPart with a fixed ID
+    return_part = ToolReturnPart(tool_name='sample_tool', content='ok', tool_call_id='return_id_456')
+    result_event = FunctionToolResultEvent(result=return_part)
+
+    # The event should expose the same `tool_call_id` as the result part
+    assert result_event.tool_call_id == return_part.tool_call_id == 'return_id_456'