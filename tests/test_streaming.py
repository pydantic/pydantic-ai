--- conflicted
+++ resolved
@@ -2748,7 +2748,6 @@
     assert chunks == snapshot([[1], [1, 2, 3, 4], [1, 2, 3, 4], [1, 2, 3, 4]])
 
 
-<<<<<<< HEAD
 async def test_streamed_run_result_sync():
     m = TestModel(custom_output_text='The cat sat on the mat.')
 
@@ -2779,7 +2778,8 @@
                 ),
             ]
         )
-=======
+
+
 async def test_get_output_after_stream_output():
     """Verify that we don't get duplicate messages in history when using tool output and `get_output` is called after `stream_output`."""
     m = TestModel()
@@ -2831,5 +2831,4 @@
                 run_id=IsStr(),
             ),
         ]
-    )
->>>>>>> 6440ce73
+    )