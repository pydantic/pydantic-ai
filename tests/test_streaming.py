--- conflicted
+++ resolved
@@ -942,7 +942,123 @@
     assert outputs == [OutputType(value='a (validated)'), OutputType(value='a (validated)')]
 
 
-<<<<<<< HEAD
+async def test_unknown_tool_call_events():
+    """Test that unknown tool calls emit both FunctionToolCallEvent and FunctionToolResultEvent during streaming."""
+
+    def call_mixed_tools(messages: list[ModelMessage], info: AgentInfo) -> ModelResponse:
+        """Mock function that calls both known and unknown tools."""
+        return ModelResponse(
+            parts=[
+                ToolCallPart('unknown_tool', {'arg': 'value'}),
+                ToolCallPart('known_tool', {'x': 5}),
+            ]
+        )
+
+    agent = Agent(FunctionModel(call_mixed_tools))
+
+    @agent.tool_plain
+    def known_tool(x: int) -> int:
+        return x * 2
+
+    event_parts: list[Any] = []
+
+    try:
+        async with agent.iter('test') as agent_run:
+            async for node in agent_run:  # pragma: no branch
+                if Agent.is_call_tools_node(node):
+                    async with node.stream(agent_run.ctx) as event_stream:
+                        async for event in event_stream:
+                            event_parts.append(event)
+
+    except UnexpectedModelBehavior:
+        pass
+
+    assert event_parts == snapshot(
+        [
+            FunctionToolCallEvent(
+                part=ToolCallPart(
+                    tool_name='unknown_tool',
+                    args={'arg': 'value'},
+                    tool_call_id=IsStr(),
+                ),
+            ),
+            FunctionToolResultEvent(
+                result=RetryPromptPart(
+                    content="Unknown tool name: 'unknown_tool'. Available tools: known_tool",
+                    tool_name='unknown_tool',
+                    tool_call_id=IsStr(),
+                    timestamp=IsNow(tz=timezone.utc),
+                ),
+                tool_call_id=IsStr(),
+            ),
+            FunctionToolCallEvent(
+                part=ToolCallPart(tool_name='known_tool', args={'x': 5}, tool_call_id=IsStr()),
+            ),
+            FunctionToolResultEvent(
+                result=ToolReturnPart(
+                    tool_name='known_tool',
+                    content=10,
+                    tool_call_id=IsStr(),
+                    timestamp=IsNow(tz=timezone.utc),
+                ),
+                tool_call_id=IsStr(),
+            ),
+            FunctionToolCallEvent(
+                part=ToolCallPart(
+                    tool_name='unknown_tool',
+                    args={'arg': 'value'},
+                    tool_call_id=IsStr(),
+                ),
+            ),
+        ]
+    )
+
+
+async def test_output_tool_validation_failure_events():
+    """Test that output tools that fail validation emit events during streaming."""
+
+    def call_final_result_with_bad_data(messages: list[ModelMessage], info: AgentInfo) -> ModelResponse:
+        """Mock function that calls final_result tool with invalid data."""
+        assert info.output_tools is not None
+        return ModelResponse(
+            parts=[
+                ToolCallPart('final_result', {'bad_value': 'invalid'}),  # Invalid field name
+                ToolCallPart('final_result', {'value': 'valid'}),  # Valid field name
+            ]
+        )
+
+    agent = Agent(FunctionModel(call_final_result_with_bad_data), output_type=OutputType)
+
+    event_parts: list[Any] = []
+    async with agent.iter('test') as agent_run:
+        async for node in agent_run:
+            if Agent.is_call_tools_node(node):
+                async with node.stream(agent_run.ctx) as event_stream:
+                    async for event in event_stream:
+                        event_parts.append(event)
+
+    assert event_parts == snapshot(
+        [
+            FunctionToolCallEvent(
+                part=ToolCallPart(
+                    tool_name='final_result',
+                    args={'bad_value': 'invalid'},
+                    tool_call_id=IsStr(),
+                ),
+            ),
+            FunctionToolResultEvent(
+                result=ToolReturnPart(
+                    tool_name='final_result',
+                    content='Output tool not used - result failed validation.',
+                    tool_call_id=IsStr(),
+                    timestamp=IsNow(tz=timezone.utc),
+                ),
+                tool_call_id=IsStr(),
+            ),
+        ]
+    )
+
+
 async def test_stream_output_type_structured_text():
     class CityLocation(BaseModel):
         city: str
@@ -963,121 +1079,4 @@
                 CityLocation(city='Mexico City', country='Mexico'),
             ]
         )
-        assert result.is_complete
-=======
-async def test_unknown_tool_call_events():
-    """Test that unknown tool calls emit both FunctionToolCallEvent and FunctionToolResultEvent during streaming."""
-
-    def call_mixed_tools(messages: list[ModelMessage], info: AgentInfo) -> ModelResponse:
-        """Mock function that calls both known and unknown tools."""
-        return ModelResponse(
-            parts=[
-                ToolCallPart('unknown_tool', {'arg': 'value'}),
-                ToolCallPart('known_tool', {'x': 5}),
-            ]
-        )
-
-    agent = Agent(FunctionModel(call_mixed_tools))
-
-    @agent.tool_plain
-    def known_tool(x: int) -> int:
-        return x * 2
-
-    event_parts: list[Any] = []
-
-    try:
-        async with agent.iter('test') as agent_run:
-            async for node in agent_run:  # pragma: no branch
-                if Agent.is_call_tools_node(node):
-                    async with node.stream(agent_run.ctx) as event_stream:
-                        async for event in event_stream:
-                            event_parts.append(event)
-
-    except UnexpectedModelBehavior:
-        pass
-
-    assert event_parts == snapshot(
-        [
-            FunctionToolCallEvent(
-                part=ToolCallPart(
-                    tool_name='unknown_tool',
-                    args={'arg': 'value'},
-                    tool_call_id=IsStr(),
-                ),
-            ),
-            FunctionToolResultEvent(
-                result=RetryPromptPart(
-                    content="Unknown tool name: 'unknown_tool'. Available tools: known_tool",
-                    tool_name='unknown_tool',
-                    tool_call_id=IsStr(),
-                    timestamp=IsNow(tz=timezone.utc),
-                ),
-                tool_call_id=IsStr(),
-            ),
-            FunctionToolCallEvent(
-                part=ToolCallPart(tool_name='known_tool', args={'x': 5}, tool_call_id=IsStr()),
-            ),
-            FunctionToolResultEvent(
-                result=ToolReturnPart(
-                    tool_name='known_tool',
-                    content=10,
-                    tool_call_id=IsStr(),
-                    timestamp=IsNow(tz=timezone.utc),
-                ),
-                tool_call_id=IsStr(),
-            ),
-            FunctionToolCallEvent(
-                part=ToolCallPart(
-                    tool_name='unknown_tool',
-                    args={'arg': 'value'},
-                    tool_call_id=IsStr(),
-                ),
-            ),
-        ]
-    )
-
-
-async def test_output_tool_validation_failure_events():
-    """Test that output tools that fail validation emit events during streaming."""
-
-    def call_final_result_with_bad_data(messages: list[ModelMessage], info: AgentInfo) -> ModelResponse:
-        """Mock function that calls final_result tool with invalid data."""
-        assert info.output_tools is not None
-        return ModelResponse(
-            parts=[
-                ToolCallPart('final_result', {'bad_value': 'invalid'}),  # Invalid field name
-                ToolCallPart('final_result', {'value': 'valid'}),  # Valid field name
-            ]
-        )
-
-    agent = Agent(FunctionModel(call_final_result_with_bad_data), output_type=OutputType)
-
-    event_parts: list[Any] = []
-    async with agent.iter('test') as agent_run:
-        async for node in agent_run:
-            if Agent.is_call_tools_node(node):
-                async with node.stream(agent_run.ctx) as event_stream:
-                    async for event in event_stream:
-                        event_parts.append(event)
-
-    assert event_parts == snapshot(
-        [
-            FunctionToolCallEvent(
-                part=ToolCallPart(
-                    tool_name='final_result',
-                    args={'bad_value': 'invalid'},
-                    tool_call_id=IsStr(),
-                ),
-            ),
-            FunctionToolResultEvent(
-                result=ToolReturnPart(
-                    tool_name='final_result',
-                    content='Output tool not used - result failed validation.',
-                    tool_call_id=IsStr(),
-                    timestamp=IsNow(tz=timezone.utc),
-                ),
-                tool_call_id=IsStr(),
-            ),
-        ]
-    )
->>>>>>> b9233de7
+        assert result.is_complete