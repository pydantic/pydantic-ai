--- conflicted
+++ resolved
@@ -578,12 +578,8 @@
                         tool_call_id=IsStr(),
                     ),
                     RetryPromptPart(
-<<<<<<< HEAD
+                        tool_name='unknown_tool',
                         content="Unknown tool name: 'unknown_tool'. Available tools: regular_tool, another_tool, final_output",
-=======
-                        tool_name='unknown_tool',
-                        content="Unknown tool name: 'unknown_tool'. Available tools: regular_tool, another_tool, final_result",
->>>>>>> 1a78d7e3
                         timestamp=IsNow(tz=timezone.utc),
                         tool_call_id=IsStr(),
                     ),
@@ -703,13 +699,8 @@
                         content='Unknown tool name: '
                         "'unknown_tool'. Available tools: "
                         'regular_tool, another_tool, '
-<<<<<<< HEAD
                         'final_output',
-                        tool_name=None,
-=======
-                        'final_result',
                         tool_name='unknown_tool',
->>>>>>> 1a78d7e3
                         tool_call_id=IsStr(),
                         timestamp=IsNow(tz=datetime.timezone.utc),
                         part_kind='retry-prompt',
