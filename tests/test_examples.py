--- conflicted
+++ resolved
@@ -433,16 +433,13 @@
             'explanation': 'I am not equipped to provide travel information, such as flights from Amsterdam to Mexico City.'
         },
     ),
-<<<<<<< HEAD
+    'Create an image of a robot in a punk style.': ToolCallPart(
+        tool_name='image_generator', args={'subject': 'robot', 'style': 'punk'}, tool_call_id='0001'
+    ),
+    "subject='robot' style='punk'": '<svg/>',
     'What is a banana?': ToolCallPart(tool_name='return_fruit', args={'name': 'banana', 'color': 'yellow'}),
     'What is a Ford Explorer?': '{"result": {"kind": "Vehicle", "data": {"name": "Ford Explorer", "wheels": 4}}}',
     'What is a MacBook?': '{"result": {"kind": "Device", "data": {"name": "MacBook", "kind": "laptop"}}}',
-=======
-    'Create an image of a robot in a punk style.': ToolCallPart(
-        tool_name='image_generator', args={'subject': 'robot', 'style': 'punk'}, tool_call_id='0001'
-    ),
-    "subject='robot' style='punk'": '<svg/>',
->>>>>>> a25eb963
 }
 
 tool_responses: dict[tuple[str, str], str] = {
