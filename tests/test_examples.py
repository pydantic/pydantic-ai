from __future__ import annotations as _annotations

import json
import os
import re
import sys
from collections.abc import AsyncIterator, Iterable
from dataclasses import dataclass
from pathlib import Path
from types import ModuleType
from typing import Any

import httpx
import pytest
from devtools import debug
from pytest_examples import CodeExample, EvalExample, find_examples
from pytest_mock import MockerFixture

from pydantic_ai import ModelHTTPError
from pydantic_ai._utils import group_by_temporal
from pydantic_ai.exceptions import UnexpectedModelBehavior
from pydantic_ai.messages import (
    ModelMessage,
    ModelResponse,
    RetryPromptPart,
    TextPart,
    ToolCallPart,
    ToolReturnPart,
    UserPromptPart,
)
from pydantic_ai.models import KnownModelName, Model, infer_model
from pydantic_ai.models.fallback import FallbackModel
from pydantic_ai.models.function import AgentInfo, DeltaToolCall, DeltaToolCalls, FunctionModel
from pydantic_ai.models.test import TestModel

from .conftest import ClientWithHandler, TestEnv

try:
    from pydantic_ai.providers.google_vertex import GoogleVertexProvider
except ImportError:
    GoogleVertexProvider = None


try:
    import logfire
except ImportError:
    logfire = None


pytestmark = pytest.mark.skipif(
    GoogleVertexProvider is None or logfire is None, reason='google-auth or logfire not installed'
)


def find_filter_examples() -> Iterable[CodeExample]:
    for ex in find_examples('docs', 'pydantic_ai_slim', 'pydantic_graph'):
        if ex.path.name != '_utils.py':
            yield ex


@pytest.mark.parametrize('example', find_filter_examples(), ids=str)
def test_docs_examples(  # noqa: C901
    example: CodeExample,
    eval_example: EvalExample,
    mocker: MockerFixture,
    client_with_handler: ClientWithHandler,
    env: TestEnv,
    tmp_path: Path,
):
    mocker.patch('pydantic_ai.agent.models.infer_model', side_effect=mock_infer_model)
    mocker.patch('pydantic_ai._utils.group_by_temporal', side_effect=mock_group_by_temporal)
    mocker.patch('pydantic_ai.models.vertexai._creds_from_file', return_value=MockCredentials())

    mocker.patch('httpx.Client.get', side_effect=http_request)
    mocker.patch('httpx.Client.post', side_effect=http_request)
    mocker.patch('httpx.AsyncClient.get', side_effect=async_http_request)
    mocker.patch('httpx.AsyncClient.post', side_effect=async_http_request)
    mocker.patch('random.randint', return_value=4)
    mocker.patch('rich.prompt.Prompt.ask', side_effect=rich_prompt_ask)

    if sys.version_info >= (3, 10):
        mocker.patch('pydantic_ai.mcp.MCPServerHTTP', return_value=MockMCPServer())
        mocker.patch('mcp.server.fastmcp.FastMCP')

    env.set('OPENAI_API_KEY', 'testing')
    env.set('GEMINI_API_KEY', 'testing')
    env.set('GROQ_API_KEY', 'testing')
    env.set('CO_API_KEY', 'testing')
    env.set('MISTRAL_API_KEY', 'testing')
    env.set('ANTHROPIC_API_KEY', 'testing')

    sys.path.append('tests/example_modules')

    prefix_settings = example.prefix_settings()
    opt_title = prefix_settings.get('title')
    opt_test = prefix_settings.get('test', '')
    opt_lint = prefix_settings.get('lint', '')
    noqa = prefix_settings.get('noqa', '')
    python_version = prefix_settings.get('py', None)

    if python_version:
        python_version_info = tuple(int(v) for v in python_version.split('.'))
        if sys.version_info < python_version_info:
            pytest.skip(f'Python version {python_version} required')

    cwd = Path.cwd()

    if opt_test.startswith('skip') and opt_lint.startswith('skip'):
        pytest.skip('both running code and lint skipped')

    if opt_title == 'sql_app_evals.py':
        os.chdir(tmp_path)
        examples = [{'request': f'sql prompt {i}', 'sql': f'SELECT {i}'} for i in range(15)]
        with (tmp_path / 'examples.json').open('w') as f:
            json.dump(examples, f)
    elif opt_title in {'ai_q_and_a_run.py', 'count_down_from_persistence.py'}:
        os.chdir(tmp_path)

    ruff_ignore: list[str] = ['D', 'Q001']
    # `from bank_database import DatabaseConn` wrongly sorted in imports
    # waiting for https://github.com/pydantic/pytest-examples/issues/43
    # and https://github.com/pydantic/pytest-examples/issues/46
    if 'import DatabaseConn' in example.source:
        ruff_ignore.append('I001')

    if noqa:
        ruff_ignore.extend(noqa.upper().split())

    line_length = int(prefix_settings.get('line_length', '88'))

    eval_example.set_config(ruff_ignore=ruff_ignore, target_version='py39', line_length=line_length)
    eval_example.print_callback = print_callback

    call_name = prefix_settings.get('call_name', 'main')

    if not opt_lint.startswith('skip'):
        if eval_example.update_examples:  # pragma: no cover
            eval_example.format(example)
        else:
            eval_example.lint(example)

    if opt_test.startswith('skip'):
        print(opt_test[4:].lstrip(' -') or 'running code skipped')
    else:
        test_globals: dict[str, str] = {}
        if opt_title == 'mcp_client.py':
            test_globals['__name__'] = '__test__'
        if eval_example.update_examples:  # pragma: no cover
            module_dict = eval_example.run_print_update(example, call=call_name, module_globals=test_globals)
        else:
            module_dict = eval_example.run_print_check(example, call=call_name, module_globals=test_globals)

        os.chdir(cwd)
        if title := opt_title:
            if title.endswith('.py'):
                module_name = title[:-3]
                sys.modules[module_name] = module = ModuleType(module_name)
                module.__dict__.update(module_dict)


def print_callback(s: str) -> str:
    s = re.sub(r'datetime\.datetime\(.+?\)', 'datetime.datetime(...)', s, flags=re.DOTALL)
    s = re.sub(r'\d\.\d{4,}e-0\d', '0.0...', s)
    return re.sub(r'datetime.date\(', 'date(', s)


def http_request(url: str, **kwargs: Any) -> httpx.Response:
    # sys.stdout.write(f'GET {args=} {kwargs=}\n')
    request = httpx.Request('GET', url, **kwargs)
    return httpx.Response(status_code=202, content='', request=request)


async def async_http_request(url: str, **kwargs: Any) -> httpx.Response:
    return http_request(url, **kwargs)


def rich_prompt_ask(prompt: str, *_args: Any, **_kwargs: Any) -> str:
    if prompt == 'Where would you like to fly from and to?':
        return 'SFO to ANC'
    elif prompt == 'What seat would you like?':
        return 'window seat with leg room'
    if prompt == 'Insert coins':
        return '1'
    elif prompt == 'Select product':
        return 'crisps'
    elif prompt == 'What is the capital of France?':
        return 'Vichy'
    elif prompt == 'what is 1 + 1?':
        return '2'
    else:  # pragma: no cover
        raise ValueError(f'Unexpected prompt: {prompt}')


class MockMCPServer:
    is_running = True

    async def __aenter__(self) -> MockMCPServer:
        return self

    async def __aexit__(self, *args: Any) -> None:
        pass

    @staticmethod
    async def list_tools() -> list[None]:
        return []


text_responses: dict[str, str | ToolCallPart] = {
    'How many days between 2000-01-01 and 2025-03-18?': 'There are 9,208 days between January 1, 2000, and March 18, 2025.',
    'What is the weather like in West London and in Wiltshire?': (
        'The weather in West London is raining, while in Wiltshire it is sunny.'
    ),
    'What will the weather be like in Paris on Tuesday?': ToolCallPart(
        tool_name='weather_forecast', args={'location': 'Paris', 'forecast_date': '2030-01-01'}, tool_call_id='0001'
    ),
    'Tell me a joke.': 'Did you hear about the toothpaste scandal? They called it Colgate.',
    'Tell me a different joke.': 'No.',
    'Explain?': 'This is an excellent joke invented by Samuel Colvin, it needs no explanation.',
    'What is the capital of France?': 'Paris',
    'What is the capital of Italy?': 'Rome',
    'What is the capital of the UK?': 'London',
    'Who was Albert Einstein?': 'Albert Einstein was a German-born theoretical physicist.',
    'What was his most famous equation?': "Albert Einstein's most famous equation is (E = mc^2).",
    'What is the date?': 'Hello Frank, the date today is 2032-01-02.',
<<<<<<< HEAD
    'Put my money on square eighteen': ToolCallPart(tool_name='roulette_wheel', args={'square': 18}),
    'I bet five is the winner': ToolCallPart(tool_name='roulette_wheel', args={'square': 5}),
    'My guess is 6': ToolCallPart(tool_name='roll_die', args={}),
    'My guess is 4': ToolCallPart(tool_name='roll_die', args={}),
=======
    'Put my money on square eighteen': ToolCallPart(
        tool_name='roulette_wheel', args={'square': 18}, tool_call_id='pyd_ai_tool_call_id'
    ),
    'I bet five is the winner': ToolCallPart(
        tool_name='roulette_wheel', args={'square': 5}, tool_call_id='pyd_ai_tool_call_id'
    ),
    'My guess is 4': ToolCallPart(tool_name='roll_die', args={}, tool_call_id='pyd_ai_tool_call_id'),
>>>>>>> 514433ac
    'Send a message to John Doe asking for coffee next week': ToolCallPart(
        tool_name='get_user_by_name', args={'name': 'John'}
    ),
    'Please get me the volume of a box with size 6.': ToolCallPart(
        tool_name='calc_volume', args={'size': 6}, tool_call_id='pyd_ai_tool_call_id'
    ),
    'Where does "hello world" come from?': (
        'The first known use of "hello, world" was in a 1974 textbook about the C programming language.'
    ),
    'What is my balance?': ToolCallPart(tool_name='customer_balance', args={'include_pending': True}),
    'I just lost my card!': ToolCallPart(
        tool_name='final_result',
        args={
            'support_advice': (
                "I'm sorry to hear that, John. "
                'We are temporarily blocking your card to prevent unauthorized transactions.'
            ),
            'block_card': True,
            'risk': 8,
        },
    ),
    'Where were the olympics held in 2012?': ToolCallPart(
        tool_name='final_result',
        args={'city': 'London', 'country': 'United Kingdom'},
    ),
    'The box is 10x20x30': 'Please provide the units for the dimensions (e.g., cm, in, m).',
    'The box is 10x20x30 cm': ToolCallPart(
        tool_name='final_result',
        args={'width': 10, 'height': 20, 'depth': 30, 'units': 'cm'},
    ),
    'red square, blue circle, green triangle': ToolCallPart(
        tool_name='final_result_list',
        args={'response': ['red', 'blue', 'green']},
    ),
    'square size 10, circle size 20, triangle size 30': ToolCallPart(
        tool_name='final_result_list_2',
        args={'response': [10, 20, 30]},
    ),
    'get me users who were last active yesterday.': ToolCallPart(
        tool_name='final_result_Success',
        args={'sql_query': 'SELECT * FROM users WHERE last_active::date = today() - interval 1 day'},
    ),
    'My name is Ben, I was born on January 28th 1990, I like the chain the dog and the pyramid.': ToolCallPart(
        tool_name='final_result',
        args={
            'name': 'Ben',
            'dob': '1990-01-28',
            'bio': 'Likes the chain the dog and the pyramid',
        },
        tool_call_id='pyd_ai_tool_call_id',
    ),
    'What is the capital of Italy? Answer with just the city.': 'Rome',
    'What is the capital of Italy? Answer with a paragraph.': (
        'The capital of Italy is Rome (Roma, in Italian), which has been a cultural and political center for centuries.'
        'Rome is known for its rich history, stunning architecture, and delicious cuisine.'
    ),
    'Begin infinite retry loop!': ToolCallPart(
        tool_name='infinite_retry_tool', args={}, tool_call_id='pyd_ai_tool_call_id'
    ),
    'Please generate 5 jokes.': ToolCallPart(
        tool_name='final_result',
        args={'response': []},
        tool_call_id='pyd_ai_tool_call_id',
    ),
    'SFO to ANC': ToolCallPart(
        tool_name='flight_search',
        args={'origin': 'SFO', 'destination': 'ANC'},
        tool_call_id='pyd_ai_tool_call_id',
    ),
    'window seat with leg room': ToolCallPart(
        tool_name='final_result_SeatPreference',
        args={'row': 1, 'seat': 'A'},
        tool_call_id='pyd_ai_tool_call_id',
    ),
    'Ask a simple question with a single correct answer.': 'What is the capital of France?',
    '<examples>\n  <question>What is the capital of France?</question>\n  <answer>Vichy</answer>\n</examples>': ToolCallPart(
        tool_name='final_result',
        args={'correct': False, 'comment': 'Vichy is no longer the capital of France.'},
        tool_call_id='pyd_ai_tool_call_id',
    ),
    '<examples>\n  <question>what is 1 + 1?</question>\n  <answer>2</answer>\n</examples>': ToolCallPart(
        tool_name='final_result',
        args={'correct': True, 'comment': 'Well done, 1 + 1 = 2'},
        tool_call_id='pyd_ai_tool_call_id',
    ),
}

tool_responses: dict[tuple[str, str], str] = {
    (
        'weather_forecast',
        'The forecast in Paris on 2030-01-01 is 24°C and sunny.',
    ): 'It will be warm and sunny in Paris on Tuesday.',
}


async def model_logic(messages: list[ModelMessage], info: AgentInfo) -> ModelResponse:  # pragma: no cover  # noqa: C901
    m = messages[-1].parts[-1]
    if isinstance(m, UserPromptPart):
        assert isinstance(m.content, str)
        if m.content == 'Tell me a joke.' and any(t.name == 'joke_factory' for t in info.function_tools):
            return ModelResponse(
                parts=[ToolCallPart(tool_name='joke_factory', args={'count': 5}, tool_call_id='pyd_ai_tool_call_id')]
            )
        elif m.content == 'Please generate 5 jokes.' and any(t.name == 'get_jokes' for t in info.function_tools):
            return ModelResponse(
                parts=[ToolCallPart(tool_name='get_jokes', args={'count': 5}, tool_call_id='pyd_ai_tool_call_id')]
            )
        elif re.fullmatch(r'sql prompt \d+', m.content):
            return ModelResponse(parts=[TextPart('SELECT 1')])
        elif m.content.startswith('Write a welcome email for the user:'):
            return ModelResponse(
                parts=[
                    ToolCallPart(
                        tool_name='final_result',
                        args={
                            'subject': 'Welcome to our tech blog!',
                            'body': 'Hello John, Welcome to our tech blog! ...',
                        },
                        tool_call_id='pyd_ai_tool_call_id',
                    )
                ]
            )
        elif m.content.startswith('Write a list of 5 very rude things that I might say'):
            raise UnexpectedModelBehavior('Safety settings triggered', body='<safety settings details>')
        elif m.content.startswith('<examples>\n  <user>'):
            return ModelResponse(
                parts=[ToolCallPart(tool_name='final_result_EmailOk', args={}, tool_call_id='pyd_ai_tool_call_id')]
            )
        elif m.content == 'Ask a simple question with a single correct answer.' and len(messages) > 2:
            return ModelResponse(parts=[TextPart('what is 1 + 1?')])
        elif response := text_responses.get(m.content):
            if isinstance(response, str):
                return ModelResponse(parts=[TextPart(response)])
            else:
                return ModelResponse(parts=[response])

    elif isinstance(m, ToolReturnPart) and m.tool_name == 'roulette_wheel':
        win = m.content == 'winner'
        return ModelResponse(
            parts=[ToolCallPart(tool_name='final_result', args={'response': win}, tool_call_id='pyd_ai_tool_call_id')]
        )
    elif isinstance(m, ToolReturnPart) and m.tool_name == 'roll_die':
        return ModelResponse(
            parts=[ToolCallPart(tool_name='get_player_name', args={}, tool_call_id='pyd_ai_tool_call_id')]
        )
    elif isinstance(m, ToolReturnPart) and m.tool_name == 'get_player_name':
        if 'Anne' in m.content:
            return ModelResponse(parts=[TextPart("Congratulations Anne, you guessed correctly! You're a winner!")])
        elif 'Yashar' in m.content:
            return ModelResponse(parts=[TextPart('Tough luck, Yashar, you rolled a 4. Better luck next time.')])
    if (
        isinstance(m, RetryPromptPart)
        and isinstance(m.content, str)
        and m.content.startswith("No user found with name 'Joh")
    ):
        return ModelResponse(
            parts=[
                ToolCallPart(
                    tool_name='get_user_by_name', args={'name': 'John Doe'}, tool_call_id='pyd_ai_tool_call_id'
                )
            ]
        )
    elif isinstance(m, RetryPromptPart) and m.tool_name == 'infinite_retry_tool':
        return ModelResponse(
            parts=[ToolCallPart(tool_name='infinite_retry_tool', args={}, tool_call_id='pyd_ai_tool_call_id')]
        )
    elif isinstance(m, ToolReturnPart) and m.tool_name == 'get_user_by_name':
        args: dict[str, Any] = {
            'message': 'Hello John, would you be free for coffee sometime next week? Let me know what works for you!',
            'user_id': 123,
        }
        return ModelResponse(
            parts=[ToolCallPart(tool_name='final_result', args=args, tool_call_id='pyd_ai_tool_call_id')]
        )
    elif isinstance(m, RetryPromptPart) and m.tool_name == 'calc_volume':
        return ModelResponse(
            parts=[ToolCallPart(tool_name='calc_volume', args={'size': 6}, tool_call_id='pyd_ai_tool_call_id')]
        )
    elif isinstance(m, ToolReturnPart) and m.tool_name == 'customer_balance':
        args = {
            'support_advice': 'Hello John, your current account balance, including pending transactions, is $123.45.',
            'block_card': False,
            'risk': 1,
        }
        return ModelResponse(
            parts=[ToolCallPart(tool_name='final_result', args=args, tool_call_id='pyd_ai_tool_call_id')]
        )
    elif isinstance(m, ToolReturnPart) and m.tool_name == 'joke_factory':
        return ModelResponse(parts=[TextPart('Did you hear about the toothpaste scandal? They called it Colgate.')])
    elif isinstance(m, ToolReturnPart) and m.tool_name == 'get_jokes':
        args = {'response': []}
        return ModelResponse(
            parts=[ToolCallPart(tool_name='final_result', args=args, tool_call_id='pyd_ai_tool_call_id')]
        )
    elif isinstance(m, ToolReturnPart) and m.tool_name == 'flight_search':
        args = {'flight_number': m.content.flight_number}  # type: ignore
        return ModelResponse(
            parts=[ToolCallPart(tool_name='final_result_FlightDetails', args=args, tool_call_id='pyd_ai_tool_call_id')]
        )
    else:
        sys.stdout.write(str(debug.format(messages, info)))
        raise RuntimeError(f'Unexpected message: {m}')


async def stream_model_logic(  # noqa C901
    messages: list[ModelMessage], info: AgentInfo
) -> AsyncIterator[str | DeltaToolCalls]:  # pragma: no cover
    async def stream_text_response(r: str) -> AsyncIterator[str]:
        if isinstance(r, str):
            words = r.split(' ')
            chunk: list[str] = []
            for word in words:
                chunk.append(word)
                if len(chunk) == 3:
                    yield ' '.join(chunk) + ' '
                    chunk.clear()
            if chunk:
                yield ' '.join(chunk)

    async def stream_tool_call_response(r: ToolCallPart) -> AsyncIterator[DeltaToolCalls]:
        json_text = r.args_as_json_str()

        yield {1: DeltaToolCall(name=r.tool_name, tool_call_id=r.tool_call_id)}
        for chunk_index in range(0, len(json_text), 15):
            text_chunk = json_text[chunk_index : chunk_index + 15]
            yield {1: DeltaToolCall(json_args=text_chunk)}

    async def stream_part_response(r: str | ToolCallPart) -> AsyncIterator[str | DeltaToolCalls]:
        if isinstance(r, str):
            async for chunk in stream_text_response(r):
                yield chunk
        else:
            async for chunk in stream_tool_call_response(r):
                yield chunk

    last_part = messages[-1].parts[-1]
    if isinstance(last_part, UserPromptPart):
        assert isinstance(last_part.content, str)
        if response := text_responses.get(last_part.content):
            async for chunk in stream_part_response(response):
                yield chunk
            return
    elif isinstance(last_part, ToolReturnPart):
        assert isinstance(last_part.content, str)
        if response := tool_responses.get((last_part.tool_name, last_part.content)):
            async for chunk in stream_part_response(response):
                yield chunk
            return

    sys.stdout.write(str(debug.format(messages, info)))
    raise RuntimeError(f'Unexpected message: {last_part}')


def mock_infer_model(model: Model | KnownModelName) -> Model:
    if model == 'test':
        return TestModel()

    if isinstance(model, str):
        # Use the non-mocked model inference to ensure we get the same model name the user would
        model = infer_model(model)

    if isinstance(model, FallbackModel):
        # When a fallback model is encountered, replace any OpenAIModel with a model that will raise a ModelHTTPError.
        # Otherwise, do the usual inference.
        def raise_http_error(messages: list[ModelMessage], info: AgentInfo) -> ModelResponse:  # pragma: no cover
            raise ModelHTTPError(401, 'Invalid API Key')

        mock_fallback_models: list[Model] = []
        for m in model.models:
            try:
                from pydantic_ai.models.openai import OpenAIModel
            except ImportError:
                OpenAIModel = type(None)

            if isinstance(m, OpenAIModel):
                # Raise an HTTP error for OpenAIModel
                mock_fallback_models.append(FunctionModel(raise_http_error, model_name=m.model_name))
            else:
                mock_fallback_models.append(mock_infer_model(m))
        return FallbackModel(*mock_fallback_models)
    if isinstance(model, (FunctionModel, TestModel)):
        return model
    else:
        model_name = model if isinstance(model, str) else model.model_name
        return FunctionModel(model_logic, stream_function=stream_model_logic, model_name=model_name)


def mock_group_by_temporal(aiter: Any, soft_max_interval: float | None) -> Any:
    """Mock group_by_temporal to avoid debouncing, since the iterators above have no delay."""
    return group_by_temporal(aiter, None)


@dataclass
class MockCredentials:
    project_id = 'foobar'<|MERGE_RESOLUTION|>--- conflicted
+++ resolved
@@ -64,6 +64,7 @@
     eval_example: EvalExample,
     mocker: MockerFixture,
     client_with_handler: ClientWithHandler,
+    allow_model_requests: None,
     env: TestEnv,
     tmp_path: Path,
 ):
@@ -222,20 +223,14 @@
     'Who was Albert Einstein?': 'Albert Einstein was a German-born theoretical physicist.',
     'What was his most famous equation?': "Albert Einstein's most famous equation is (E = mc^2).",
     'What is the date?': 'Hello Frank, the date today is 2032-01-02.',
-<<<<<<< HEAD
-    'Put my money on square eighteen': ToolCallPart(tool_name='roulette_wheel', args={'square': 18}),
-    'I bet five is the winner': ToolCallPart(tool_name='roulette_wheel', args={'square': 5}),
+    'Put my money on square eighteen': ToolCallPart(
+        tool_name='roulette_wheel', args={'square': 18}, tool_call_id='pyd_ai_tool_call_id'
+    ),
+    'I bet five is the winner': ToolCallPart(
+        tool_name='roulette_wheel', args={'square': 5}, tool_call_id='pyd_ai_tool_call_id'
+    ),
     'My guess is 6': ToolCallPart(tool_name='roll_die', args={}),
     'My guess is 4': ToolCallPart(tool_name='roll_die', args={}),
-=======
-    'Put my money on square eighteen': ToolCallPart(
-        tool_name='roulette_wheel', args={'square': 18}, tool_call_id='pyd_ai_tool_call_id'
-    ),
-    'I bet five is the winner': ToolCallPart(
-        tool_name='roulette_wheel', args={'square': 5}, tool_call_id='pyd_ai_tool_call_id'
-    ),
-    'My guess is 4': ToolCallPart(tool_name='roll_die', args={}, tool_call_id='pyd_ai_tool_call_id'),
->>>>>>> 514433ac
     'Send a message to John Doe asking for coffee next week': ToolCallPart(
         tool_name='get_user_by_name', args={'name': 'John'}
     ),
