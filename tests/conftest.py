--- conflicted
+++ resolved
@@ -313,10 +313,6 @@
 @pytest.fixture(autouse=True)
 async def close_cached_httpx_client(anyio_backend: str, monkeypatch: pytest.MonkeyPatch) -> AsyncIterator[None]:
     """Track and close cached httpx clients created during each test.
-<<<<<<< HEAD
-=======
-
->>>>>>> 0b1cb748
     Prevents reusing AsyncClient instances across tests (and event loops),
     which can cause 'Event loop is closed' errors, without touching prod code.
     """
@@ -331,10 +327,6 @@
         return client
 
     monkeypatch.setattr(pydantic_ai.models, '_cached_async_http_client', tracked_cached_async_http_client)
-<<<<<<< HEAD
-=======
-
->>>>>>> 0b1cb748
     yield
 
     # Close only the clients that were actually created/accessed in this test
