--- conflicted
+++ resolved
@@ -24,11 +24,7 @@
 from pydantic_ai.messages import BinaryContent
 from pydantic_ai.models import Model, cached_async_http_client
 
-<<<<<<< HEAD
-__all__ = 'IsDatetime', 'IsFloat', 'IsInstance', 'IsNow', 'IsStr', 'TestEnv', 'ClientWithHandler', 'try_import'
-=======
-__all__ = 'IsDatetime', 'IsFloat', 'IsNow', 'IsStr', 'IsInt', 'TestEnv', 'ClientWithHandler', 'try_import'
->>>>>>> 78e006c8
+__all__ = 'IsDatetime', 'IsFloat', 'IsNow', 'IsInstance', 'IsStr', 'IsInt', 'TestEnv', 'ClientWithHandler', 'try_import'
 
 
 pydantic_ai.models.ALLOW_MODEL_REQUESTS = False
@@ -43,11 +39,7 @@
     def IsNow(*args: Any, **kwargs: Any) -> datetime: ...
     def IsStr(*args: Any, **kwargs: Any) -> str: ...
 else:
-<<<<<<< HEAD
-    from dirty_equals import IsDatetime, IsFloat, IsInstance, IsNow as _IsNow, IsStr
-=======
-    from dirty_equals import IsDatetime, IsFloat, IsInt, IsNow as _IsNow, IsStr
->>>>>>> 78e006c8
+    from dirty_equals import IsDatetime, IsFloat, IsInstance, IsInt, IsNow as _IsNow, IsStr
 
     def IsNow(*args: Any, **kwargs: Any):
         # Increase the default value of `delta` to 10 to reduce test flakiness on overburdened machines
