from __future__ import annotations as _annotations

import asyncio
import importlib.util
import logging
import os
import re
import secrets
import sys
from collections.abc import AsyncIterator, Callable, Iterator
from contextlib import contextmanager
from dataclasses import dataclass
from datetime import datetime
from functools import cached_property
from pathlib import Path
from types import ModuleType
from typing import TYPE_CHECKING, Any, TypeAlias, cast

import httpx
import pytest
from _pytest.assertion.rewrite import AssertionRewritingHook
from pytest_mock import MockerFixture
from vcr import VCR, request as vcr_request

import pydantic_ai.models
<<<<<<< HEAD
from pydantic_ai import Agent, BinaryContent, Embedder
=======
from pydantic_ai import Agent, BinaryContent, BinaryImage
>>>>>>> 6440ce73
from pydantic_ai.models import Model, cached_async_http_client

__all__ = (
    'IsDatetime',
    'IsFloat',
    'IsNow',
    'IsStr',
    'IsBytes',
    'IsInt',
    'IsInstance',
    'IsList',
    'TestEnv',
    'ClientWithHandler',
    'try_import',
)

# Configure VCR logger to WARNING as it is too verbose by default
# specifically, it logs every request and response including binary
# content in Cassette.append, which is causing log downloads from
# GitHub action to fail.
logging.getLogger('vcr.cassette').setLevel(logging.WARNING)

pydantic_ai.models.ALLOW_MODEL_REQUESTS = False

if TYPE_CHECKING:
    from typing import TypeVar

    from pydantic_ai.providers.bedrock import BedrockProvider

    T = TypeVar('T')

    def IsInstance(arg: type[T]) -> T: ...
    def IsDatetime(*args: Any, **kwargs: Any) -> datetime: ...
    def IsFloat(*args: Any, **kwargs: Any) -> float: ...
    def IsInt(*args: Any, **kwargs: Any) -> int: ...
    def IsNow(*args: Any, **kwargs: Any) -> datetime: ...
    def IsStr(*args: Any, **kwargs: Any) -> str: ...
    def IsSameStr(*args: Any, **kwargs: Any) -> str: ...
    def IsBytes(*args: Any, **kwargs: Any) -> bytes: ...
    def IsList(*args: T, **kwargs: Any) -> list[T]: ...
else:
    from dirty_equals import IsBytes, IsDatetime, IsFloat, IsInstance, IsInt, IsList, IsNow as _IsNow, IsStr

    def IsNow(*args: Any, **kwargs: Any):
        # Increase the default value of `delta` to 10 to reduce test flakiness on overburdened machines
        if 'delta' not in kwargs:  # pragma: no branch
            kwargs['delta'] = 10
        return _IsNow(*args, **kwargs)

    class IsSameStr(IsStr):
        """
        Checks if the value is a string, and that subsequent uses have the same value as the first one.

        Example:
        ```python {test="skip"}
        assert events == [
            {
                'type': 'RUN_STARTED',
                'threadId': (thread_id := IsSameStr()),
                'runId': (run_id := IsSameStr()),
            },
            {'type': 'TEXT_MESSAGE_START', 'messageId': (message_id := IsSameStr()), 'role': 'assistant'},
            {'type': 'TEXT_MESSAGE_CONTENT', 'messageId': message_id, 'delta': 'success '},
            {
                'type': 'TEXT_MESSAGE_CONTENT',
                'messageId': message_id,
                'delta': '(no tool calls)',
            },
            {'type': 'TEXT_MESSAGE_END', 'messageId': message_id},
            {
                'type': 'RUN_FINISHED',
                'threadId': thread_id,
                'runId': run_id,
            },
        ]
        ```
        """

        _first_other: str | None = None

        def equals(self, other: Any) -> bool:
            if self._first_other is None:
                self._first_other = other
                return super().equals(other)
            else:
                return other == self._first_other


class TestEnv:
    __test__ = False

    def __init__(self):
        self.envars: dict[str, str | None] = {}

    def set(self, name: str, value: str) -> None:
        self.envars[name] = os.getenv(name)
        os.environ[name] = value

    def remove(self, name: str) -> None:
        self.envars[name] = os.environ.pop(name, None)

    def reset(self) -> None:
        for name, value in self.envars.items():
            if value is None:
                os.environ.pop(name, None)
            else:
                os.environ[name] = value  # pragma: lax no cover


@pytest.fixture
def env() -> Iterator[TestEnv]:
    test_env = TestEnv()

    yield test_env

    test_env.reset()


@pytest.fixture(scope='session')
def anyio_backend():
    return 'asyncio'


@pytest.fixture
def allow_model_requests():
    with pydantic_ai.models.override_allow_model_requests(True):
        yield


@pytest.fixture
async def client_with_handler() -> AsyncIterator[ClientWithHandler]:
    client: httpx.AsyncClient | None = None

    def create_client(handler: Callable[[httpx.Request], httpx.Response]) -> httpx.AsyncClient:
        nonlocal client
        assert client is None, 'client_with_handler can only be called once'
        client = httpx.AsyncClient(mounts={'all://': httpx.MockTransport(handler)})
        return client

    try:
        yield create_client
    finally:
        if client:  # pragma: no branch
            await client.aclose()


ClientWithHandler: TypeAlias = Callable[[Callable[[httpx.Request], httpx.Response]], httpx.AsyncClient]


# pyright: reportUnknownMemberType=false, reportUnknownArgumentType=false
@pytest.fixture
def create_module(tmp_path: Path, request: pytest.FixtureRequest) -> Callable[[str], Any]:
    """Taken from `pydantic/tests/conftest.py`, create module object, execute and return it."""

    def run(
        source_code: str,
        rewrite_assertions: bool = True,
        module_name_prefix: str | None = None,
    ) -> ModuleType:
        """Create module object, execute and return it.

        Can be used as a decorator of the function from the source code of which the module will be constructed.

        Args:
            source_code: Python source code of the module
            rewrite_assertions: whether to rewrite assertions in module or not
            module_name_prefix: string prefix to use in the name of the module, does not affect the name of the file.

        """

        # Max path length in Windows is 260. Leaving some buffer here
        max_name_len = 240 - len(str(tmp_path))
        # Windows does not allow these characters in paths. Linux bans slashes only.
        sanitized_name = re.sub('[' + re.escape('<>:"/\\|?*') + ']', '-', request.node.name)[:max_name_len]
        module_name = f'{sanitized_name}_{secrets.token_hex(5)}'
        path = tmp_path / f'{module_name}.py'
        path.write_text(source_code, encoding='utf-8')
        filename = str(path)

        if module_name_prefix:  # pragma: no cover
            module_name = module_name_prefix + module_name

        if rewrite_assertions:
            loader = AssertionRewritingHook(config=request.config)
            loader.mark_rewrite(module_name)
        else:  # pragma: no cover
            loader = None

        spec = importlib.util.spec_from_file_location(module_name, filename, loader=loader)
        sys.modules[module_name] = module = importlib.util.module_from_spec(spec)  # pyright: ignore[reportArgumentType]
        spec.loader.exec_module(module)  # pyright: ignore[reportOptionalMemberAccess]
        return module

    return run


@contextmanager
def try_import() -> Iterator[Callable[[], bool]]:
    import_success = False

    def check_import() -> bool:
        return import_success

    try:
        yield check_import
    except ImportError:
        pass
    else:
        import_success = True


@pytest.fixture(scope='session', autouse=True)
def event_loop() -> Iterator[None]:
    new_loop = asyncio.new_event_loop()
    asyncio.set_event_loop(new_loop)
    yield
    new_loop.close()


@pytest.fixture(autouse=True)
def no_instrumentation_by_default():
    Agent.instrument_all(False)
    Embedder.instrument_all(False)


try:
    import logfire

    logfire.DEFAULT_LOGFIRE_INSTANCE.config.ignore_no_config = True

    @pytest.fixture(autouse=True)
    def fresh_logfire():
        logfire.shutdown(flush=False)

except ImportError:
    pass


def raise_if_exception(e: Any) -> None:
    if isinstance(e, Exception):
        raise e


def pytest_recording_configure(config: Any, vcr: VCR):
    from . import json_body_serializer

    vcr.register_serializer('yaml', json_body_serializer)

    def method_matcher(r1: vcr_request.Request, r2: vcr_request.Request) -> None:
        if r1.method.upper() != r2.method.upper():
            raise AssertionError(f'{r1.method} != {r2.method}')

    vcr.register_matcher('method', method_matcher)


@pytest.fixture(autouse=True)
def mock_vcr_aiohttp_content(mocker: MockerFixture):
    try:
        from vcr.stubs import aiohttp_stubs
    except ImportError:  # pragma: lax no cover
        return

    # google-genai calls `self.response_stream.content.readline()` where `self.response_stream` is a `MockClientResponse`,
    # which creates a new `MockStream` each time instead of returning the same one, resulting in the readline cursor not being respected.
    # So we turn `content` into a cached property to return the same one each time.
    # VCR issue: https://github.com/kevin1024/vcrpy/issues/927. Once that's is resolved, we can remove this patch.
    cached_content = cached_property(aiohttp_stubs.MockClientResponse.content.fget)  # type: ignore
    cached_content.__set_name__(aiohttp_stubs.MockClientResponse, 'content')
    mocker.patch('vcr.stubs.aiohttp_stubs.MockClientResponse.content', new=cached_content)
    mocker.patch('vcr.stubs.aiohttp_stubs.MockStream.set_exception', return_value=None)


@pytest.fixture(scope='module')
def vcr_config():
    return {
        'ignore_localhost': True,
        # Note: additional header filtering is done inside the serializer
        'filter_headers': ['authorization', 'x-api-key'],
        'decode_compressed_response': True,
    }


@pytest.fixture(autouse=True)
async def close_cached_httpx_client(anyio_backend: str) -> AsyncIterator[None]:
    yield
    for provider in [
        'openai',
        'anthropic',
        'azure',
        'google-gla',
        'google-vertex',
        'groq',
        'mistral',
        'cohere',
        'deepseek',
        None,
    ]:
        await cached_async_http_client(provider=provider).aclose()


@pytest.fixture(scope='session')
def assets_path() -> Path:
    return Path(__file__).parent / 'assets'


@pytest.fixture(scope='session')
def audio_content(assets_path: Path) -> BinaryContent:
    audio_bytes = assets_path.joinpath('marcelo.mp3').read_bytes()
    return BinaryContent(data=audio_bytes, media_type='audio/mpeg')


@pytest.fixture(scope='session')
def image_content(assets_path: Path) -> BinaryImage:
    image_bytes = assets_path.joinpath('kiwi.png').read_bytes()
    return BinaryImage(data=image_bytes, media_type='image/png')


@pytest.fixture(scope='session')
def video_content(assets_path: Path) -> BinaryContent:
    video_bytes = assets_path.joinpath('small_video.mp4').read_bytes()
    return BinaryContent(data=video_bytes, media_type='video/mp4')


@pytest.fixture(scope='session')
def document_content(assets_path: Path) -> BinaryContent:
    pdf_bytes = assets_path.joinpath('dummy.pdf').read_bytes()
    return BinaryContent(data=pdf_bytes, media_type='application/pdf')


@pytest.fixture(scope='session')
def text_document_content(assets_path: Path) -> BinaryContent:
    content = assets_path.joinpath('dummy.txt').read_text(encoding='utf-8')
    bin_content = BinaryContent(data=content.encode(), media_type='text/plain')
    return bin_content


@pytest.fixture(scope='session')
def deepseek_api_key() -> str:
    return os.getenv('DEEPSEEK_API_KEY', 'mock-api-key')


@pytest.fixture(scope='session')
def openai_api_key() -> str:
    return os.getenv('OPENAI_API_KEY', 'mock-api-key')


@pytest.fixture(scope='session')
def gemini_api_key() -> str:
    return os.getenv('GEMINI_API_KEY', 'mock-api-key')


@pytest.fixture(scope='session')
def groq_api_key() -> str:
    return os.getenv('GROQ_API_KEY', 'mock-api-key')


@pytest.fixture(scope='session')
def anthropic_api_key() -> str:
    return os.getenv('ANTHROPIC_API_KEY', 'mock-api-key')


@pytest.fixture(scope='session')
def co_api_key() -> str:
    return os.getenv('CO_API_KEY', 'mock-api-key')


@pytest.fixture(scope='session')
def mistral_api_key() -> str:
    return os.getenv('MISTRAL_API_KEY', 'mock-api-key')


@pytest.fixture(scope='session')
def openrouter_api_key() -> str:
    return os.getenv('OPENROUTER_API_KEY', 'mock-api-key')


@pytest.fixture(scope='session')
def huggingface_api_key() -> str:
    return os.getenv('HF_TOKEN', 'hf_token')


@pytest.fixture(scope='session')
def heroku_inference_key() -> str:
    return os.getenv('HEROKU_INFERENCE_KEY', 'mock-api-key')


@pytest.fixture(scope='session')
def cerebras_api_key() -> str:
    return os.getenv('CEREBRAS_API_KEY', 'mock-api-key')


@pytest.fixture(scope='session')
def bedrock_provider():
    try:
        import boto3

        from pydantic_ai.providers.bedrock import BedrockProvider

        bedrock_client = boto3.client(
            'bedrock-runtime',
            region_name=os.getenv('AWS_REGION', 'us-east-1'),
            aws_access_key_id=os.getenv('AWS_ACCESS_KEY_ID', 'AKIA6666666666666666'),
            aws_secret_access_key=os.getenv('AWS_SECRET_ACCESS_KEY', '6666666666666666666666666666666666666666'),
            aws_session_token=os.getenv('AWS_SESSION_TOKEN', None),
        )
        yield BedrockProvider(bedrock_client=bedrock_client)
        bedrock_client.close()
    except ImportError:  # pragma: lax no cover
        pytest.skip('boto3 is not installed')


@pytest.fixture()
def vertex_provider_auth(mocker: MockerFixture) -> None:  # pragma: lax no cover
    # Locally, we authenticate via `gcloud` CLI, so we don't need to patch anything.
    if not os.getenv('CI', False):
        return  # pragma: lax no cover

    try:
        from google.genai import _api_client
    except ImportError:
        return  # do nothing if this isn't installed

    @dataclass
    class NoOpCredentials:
        token = 'my-token'
        quota_project_id = 'pydantic-ai'

        def refresh(self, request: httpx.Request): ...

        def expired(self) -> bool:
            return False

    return_value = (NoOpCredentials(), 'pydantic-ai')
    mocker.patch.object(_api_client, 'load_auth', return_value=return_value)


@pytest.fixture()
async def vertex_provider(vertex_provider_auth: None):  # pragma: lax no cover
    # NOTE: You need to comment out this line to rewrite the cassettes locally.
    if not os.getenv('CI', False):
        pytest.skip('Requires properly configured local google vertex config to pass')

    try:
        from pydantic_ai.providers.google import GoogleProvider, VertexAILocation
    except ImportError:  # pragma: lax no cover
        pytest.skip('google is not installed')

    project = os.getenv('GOOGLE_PROJECT', 'pydantic-ai')
    location = os.getenv('GOOGLE_LOCATION', 'global')
    yield GoogleProvider(project=project, location=cast(VertexAILocation, location))


@pytest.fixture()
def model(
    request: pytest.FixtureRequest,
    openai_api_key: str,
    anthropic_api_key: str,
    mistral_api_key: str,
    groq_api_key: str,
    co_api_key: str,
    gemini_api_key: str,
    huggingface_api_key: str,
    bedrock_provider: BedrockProvider,
) -> Model:  # pragma: lax no cover
    try:
        if request.param == 'test':
            from pydantic_ai.models.test import TestModel

            return TestModel()
        elif request.param == 'openai':
            from pydantic_ai.models.openai import OpenAIChatModel
            from pydantic_ai.providers.openai import OpenAIProvider

            return OpenAIChatModel('o3-mini', provider=OpenAIProvider(api_key=openai_api_key))
        elif request.param == 'anthropic':
            from pydantic_ai.models.anthropic import AnthropicModel
            from pydantic_ai.providers.anthropic import AnthropicProvider

            return AnthropicModel('claude-sonnet-4-5', provider=AnthropicProvider(api_key=anthropic_api_key))
        elif request.param == 'mistral':
            from pydantic_ai.models.mistral import MistralModel
            from pydantic_ai.providers.mistral import MistralProvider

            return MistralModel('ministral-8b-latest', provider=MistralProvider(api_key=mistral_api_key))
        elif request.param == 'groq':
            from pydantic_ai.models.groq import GroqModel
            from pydantic_ai.providers.groq import GroqProvider

            return GroqModel('llama3-8b-8192', provider=GroqProvider(api_key=groq_api_key))
        elif request.param == 'cohere':
            from pydantic_ai.models.cohere import CohereModel
            from pydantic_ai.providers.cohere import CohereProvider

            return CohereModel('command-r-plus', provider=CohereProvider(api_key=co_api_key))
        elif request.param == 'gemini':
            from pydantic_ai.models.gemini import GeminiModel  # type: ignore[reportDeprecated]
            from pydantic_ai.providers.google_gla import GoogleGLAProvider  # type: ignore[reportDeprecated]

            return GeminiModel('gemini-1.5-flash', provider=GoogleGLAProvider(api_key=gemini_api_key))  # type: ignore[reportDeprecated]
        elif request.param == 'google':
            from pydantic_ai.models.google import GoogleModel
            from pydantic_ai.providers.google import GoogleProvider

            return GoogleModel('gemini-1.5-flash', provider=GoogleProvider(api_key=gemini_api_key))
        elif request.param == 'bedrock':
            from pydantic_ai.models.bedrock import BedrockConverseModel

            return BedrockConverseModel('us.amazon.nova-micro-v1:0', provider=bedrock_provider)
        elif request.param == 'huggingface':
            from pydantic_ai.models.huggingface import HuggingFaceModel
            from pydantic_ai.providers.huggingface import HuggingFaceProvider

            return HuggingFaceModel(
                'Qwen/Qwen2.5-72B-Instruct',
                provider=HuggingFaceProvider(provider_name='nebius', api_key=huggingface_api_key),
            )
        elif request.param == 'outlines':
            from outlines.models.transformers import from_transformers
            from transformers import AutoModelForCausalLM, AutoTokenizer

            from pydantic_ai.models.outlines import OutlinesModel

            return OutlinesModel(
                from_transformers(
                    AutoModelForCausalLM.from_pretrained('erwanf/gpt2-mini'),
                    AutoTokenizer.from_pretrained('erwanf/gpt2-mini'),
                )
            )
        else:
            raise ValueError(f'Unknown model: {request.param}')
    except ImportError:
        pytest.skip(f'{request.param} is not installed')


@pytest.fixture
def mock_snapshot_id(mocker: MockerFixture):
    i = 0

    def generate_snapshot_id(node_id: str) -> str:
        nonlocal i
        i += 1
        return f'{node_id}:{i}'

    return mocker.patch('pydantic_graph.nodes.generate_snapshot_id', side_effect=generate_snapshot_id)<|MERGE_RESOLUTION|>--- conflicted
+++ resolved
@@ -23,11 +23,7 @@
 from vcr import VCR, request as vcr_request
 
 import pydantic_ai.models
-<<<<<<< HEAD
-from pydantic_ai import Agent, BinaryContent, Embedder
-=======
-from pydantic_ai import Agent, BinaryContent, BinaryImage
->>>>>>> 6440ce73
+from pydantic_ai import Agent, BinaryContent, BinaryImage, Embedder
 from pydantic_ai.models import Model, cached_async_http_client
 
 __all__ = (
