from __future__ import annotations as _annotations

import asyncio
import importlib.util
import os
import re
import secrets
import sys
from collections.abc import AsyncIterator, Iterator
from contextlib import contextmanager
from datetime import datetime
from pathlib import Path
from types import ModuleType
from typing import TYPE_CHECKING, Any, Callable

import httpx
import pytest
from _pytest.assertion.rewrite import AssertionRewritingHook
from pytest_mock import MockerFixture
from typing_extensions import TypeAlias
from vcr import VCR

import pydantic_ai.models
from pydantic_ai.messages import BinaryContent
from pydantic_ai.models import Model, cached_async_http_client

__all__ = 'IsDatetime', 'IsFloat', 'IsNow', 'IsStr', 'IsInt', 'TestEnv', 'ClientWithHandler', 'try_import'


pydantic_ai.models.ALLOW_MODEL_REQUESTS = False

if TYPE_CHECKING:
    from pydantic_ai.providers.bedrock import BedrockProvider

    def IsDatetime(*args: Any, **kwargs: Any) -> datetime: ...
    def IsFloat(*args: Any, **kwargs: Any) -> float: ...
    def IsInt(*args: Any, **kwargs: Any) -> int: ...
    def IsNow(*args: Any, **kwargs: Any) -> datetime: ...
    def IsStr(*args: Any, **kwargs: Any) -> str: ...
else:
    from dirty_equals import IsDatetime, IsFloat, IsInt, IsNow as _IsNow, IsStr

    def IsNow(*args: Any, **kwargs: Any):
        # Increase the default value of `delta` to 10 to reduce test flakiness on overburdened machines
        if 'delta' not in kwargs:  # pragma: no branch
            kwargs['delta'] = 10
        return _IsNow(*args, **kwargs)


class TestEnv:
    __test__ = False

    def __init__(self):
        self.envars: dict[str, str | None] = {}

    def set(self, name: str, value: str) -> None:
        self.envars[name] = os.getenv(name)
        os.environ[name] = value

    def remove(self, name: str) -> None:
        self.envars[name] = os.environ.pop(name, None)

    def reset(self) -> None:
        for name, value in self.envars.items():
            if value is None:
                os.environ.pop(name, None)
            else:
                os.environ[name] = value  # pragma: lax no cover


@pytest.fixture
def env() -> Iterator[TestEnv]:
    test_env = TestEnv()

    yield test_env

    test_env.reset()


@pytest.fixture
def anyio_backend():
    return 'asyncio'


@pytest.fixture
def allow_model_requests():
    with pydantic_ai.models.override_allow_model_requests(True):
        yield


@pytest.fixture
async def client_with_handler() -> AsyncIterator[ClientWithHandler]:
    client: httpx.AsyncClient | None = None

    def create_client(handler: Callable[[httpx.Request], httpx.Response]) -> httpx.AsyncClient:
        nonlocal client
        assert client is None, 'client_with_handler can only be called once'
        client = httpx.AsyncClient(mounts={'all://': httpx.MockTransport(handler)})
        return client

    try:
        yield create_client
    finally:
        if client:  # pragma: no branch
            await client.aclose()


ClientWithHandler: TypeAlias = Callable[[Callable[[httpx.Request], httpx.Response]], httpx.AsyncClient]


# pyright: reportUnknownMemberType=false, reportUnknownArgumentType=false
@pytest.fixture
def create_module(tmp_path: Path, request: pytest.FixtureRequest) -> Callable[[str], Any]:
    """Taken from `pydantic/tests/conftest.py`, create module object, execute and return it."""

    def run(
        source_code: str,
        rewrite_assertions: bool = True,
        module_name_prefix: str | None = None,
    ) -> ModuleType:
        """Create module object, execute and return it.

        Can be used as a decorator of the function from the source code of which the module will be constructed.

        Args:
            source_code: Python source code of the module
            rewrite_assertions: whether to rewrite assertions in module or not
            module_name_prefix: string prefix to use in the name of the module, does not affect the name of the file.

        """

        # Max path length in Windows is 260. Leaving some buffer here
        max_name_len = 240 - len(str(tmp_path))
        # Windows does not allow these characters in paths. Linux bans slashes only.
        sanitized_name = re.sub('[' + re.escape('<>:"/\\|?*') + ']', '-', request.node.name)[:max_name_len]
        module_name = f'{sanitized_name}_{secrets.token_hex(5)}'
        path = tmp_path / f'{module_name}.py'
        path.write_text(source_code)
        filename = str(path)

        if module_name_prefix:  # pragma: no cover
            module_name = module_name_prefix + module_name

        if rewrite_assertions:
            loader = AssertionRewritingHook(config=request.config)
            loader.mark_rewrite(module_name)
        else:  # pragma: no cover
            loader = None

        spec = importlib.util.spec_from_file_location(module_name, filename, loader=loader)
        sys.modules[module_name] = module = importlib.util.module_from_spec(spec)  # pyright: ignore[reportArgumentType]
        spec.loader.exec_module(module)  # pyright: ignore[reportOptionalMemberAccess]
        return module

    return run


@contextmanager
def try_import() -> Iterator[Callable[[], bool]]:
    import_success = False

    def check_import() -> bool:
        return import_success

    try:
        yield check_import
    except ImportError:
        pass
    else:
        import_success = True


@pytest.fixture(autouse=True)
def set_event_loop() -> Iterator[None]:
    new_loop = asyncio.new_event_loop()
    asyncio.set_event_loop(new_loop)
    yield
    new_loop.close()


def raise_if_exception(e: Any) -> None:
    if isinstance(e, Exception):
        raise e


def pytest_recording_configure(config: Any, vcr: VCR):
    from . import json_body_serializer

    vcr.register_serializer('yaml', json_body_serializer)


@pytest.fixture(scope='module')
def vcr_config():
    return {
        'ignore_localhost': True,
        # Note: additional header filtering is done inside the serializer
        'filter_headers': ['authorization', 'x-api-key'],
        'decode_compressed_response': True,
    }


@pytest.fixture(autouse=True)
async def close_cached_httpx_client() -> AsyncIterator[None]:
    yield
    for provider in [
        'openai',
        'anthropic',
        'azure',
        'google-gla',
        'google-vertex',
        'groq',
        'mistral',
        'cohere',
        'deepseek',
        None,
    ]:
        await cached_async_http_client(provider=provider).aclose()


@pytest.fixture(scope='session')
def assets_path() -> Path:
    return Path(__file__).parent / 'assets'


@pytest.fixture(scope='session')
def audio_content(assets_path: Path) -> BinaryContent:
    audio_bytes = assets_path.joinpath('marcelo.mp3').read_bytes()
    return BinaryContent(data=audio_bytes, media_type='audio/mpeg')


@pytest.fixture(scope='session')
def image_content(assets_path: Path) -> BinaryContent:
    image_bytes = assets_path.joinpath('kiwi.png').read_bytes()
    return BinaryContent(data=image_bytes, media_type='image/png')


@pytest.fixture(scope='session')
def video_content(assets_path: Path) -> BinaryContent:
    video_bytes = assets_path.joinpath('small_video.mp4').read_bytes()
    return BinaryContent(data=video_bytes, media_type='video/mp4')


@pytest.fixture(scope='session')
def document_content(assets_path: Path) -> BinaryContent:
    pdf_bytes = assets_path.joinpath('dummy.pdf').read_bytes()
    return BinaryContent(data=pdf_bytes, media_type='application/pdf')


@pytest.fixture(scope='session')
def openai_api_key() -> str:
    return os.getenv('OPENAI_API_KEY', 'mock-api-key')


@pytest.fixture(scope='session')
def gemini_api_key() -> str:
    return os.getenv('GEMINI_API_KEY', 'mock-api-key')


@pytest.fixture(scope='session')
def groq_api_key() -> str:
    return os.getenv('GROQ_API_KEY', 'mock-api-key')


@pytest.fixture(scope='session')
def anthropic_api_key() -> str:
    return os.getenv('ANTHROPIC_API_KEY', 'mock-api-key')


@pytest.fixture(scope='session')
def co_api_key() -> str:
    return os.getenv('CO_API_KEY', 'mock-api-key')


@pytest.fixture(scope='session')
def mistral_api_key() -> str:
    return os.getenv('MISTRAL_API_KEY', 'mock-api-key')


@pytest.fixture(scope='session')
def openrouter_api_key() -> str:
    return os.getenv('OPENROUTER_API_KEY', 'mock-api-key')


@pytest.fixture(scope='session')
<<<<<<< HEAD
def huggingface_api_key() -> str:
    return os.getenv('HF_TOKEN', 'mock-api-key') or os.getenv('HUGGINGFACE_API_KEY', 'mock-api-key')
=======
def heroku_inference_key() -> str:
    return os.getenv('HEROKU_INFERENCE_KEY', 'mock-api-key')
>>>>>>> 4f257bd9


@pytest.fixture(scope='session')
def bedrock_provider():
    try:
        import boto3

        from pydantic_ai.providers.bedrock import BedrockProvider

        bedrock_client = boto3.client(
            'bedrock-runtime',
            region_name=os.getenv('AWS_REGION', 'us-east-1'),
            aws_access_key_id=os.getenv('AWS_ACCESS_KEY_ID', 'AKIA6666666666666666'),
            aws_secret_access_key=os.getenv('AWS_SECRET_ACCESS_KEY', '6666666666666666666666666666666666666666'),
        )
        yield BedrockProvider(bedrock_client=bedrock_client)
        bedrock_client.close()
    except ImportError:  # pragma: lax no cover
        pytest.skip('boto3 is not installed')


@pytest.fixture()
def model(
    request: pytest.FixtureRequest,
    openai_api_key: str,
    anthropic_api_key: str,
    mistral_api_key: str,
    groq_api_key: str,
    co_api_key: str,
    gemini_api_key: str,
    huggingface_api_key: str,
    bedrock_provider: BedrockProvider,
) -> Model:  # pragma: lax no cover
    try:
        if request.param == 'openai':
            from pydantic_ai.models.openai import OpenAIModel
            from pydantic_ai.providers.openai import OpenAIProvider

            return OpenAIModel('o3-mini', provider=OpenAIProvider(api_key=openai_api_key))
        elif request.param == 'anthropic':
            from pydantic_ai.models.anthropic import AnthropicModel
            from pydantic_ai.providers.anthropic import AnthropicProvider

            return AnthropicModel('claude-3-5-sonnet-latest', provider=AnthropicProvider(api_key=anthropic_api_key))
        elif request.param == 'mistral':
            from pydantic_ai.models.mistral import MistralModel
            from pydantic_ai.providers.mistral import MistralProvider

            return MistralModel('ministral-8b-latest', provider=MistralProvider(api_key=mistral_api_key))
        elif request.param == 'groq':
            from pydantic_ai.models.groq import GroqModel
            from pydantic_ai.providers.groq import GroqProvider

            return GroqModel('llama3-8b-8192', provider=GroqProvider(api_key=groq_api_key))
        elif request.param == 'cohere':
            from pydantic_ai.models.cohere import CohereModel
            from pydantic_ai.providers.cohere import CohereProvider

            return CohereModel('command-r-plus', provider=CohereProvider(api_key=co_api_key))
        elif request.param == 'gemini':
            from pydantic_ai.models.gemini import GeminiModel
            from pydantic_ai.providers.google_gla import GoogleGLAProvider

            return GeminiModel('gemini-1.5-flash', provider=GoogleGLAProvider(api_key=gemini_api_key))
        elif request.param == 'google':
            from pydantic_ai.models.google import GoogleModel
            from pydantic_ai.providers.google import GoogleProvider

            return GoogleModel('gemini-1.5-flash', provider=GoogleProvider(api_key=gemini_api_key))
        elif request.param == 'bedrock':
            from pydantic_ai.models.bedrock import BedrockConverseModel

            return BedrockConverseModel('us.amazon.nova-micro-v1:0', provider=bedrock_provider)
        elif request.param == 'huggingface':
            from pydantic_ai.models.huggingface import HuggingFaceModel
            from pydantic_ai.providers.huggingface import HuggingFaceProvider

            return HuggingFaceModel(
                'Qwen/Qwen2.5-72B-Instruct',
                provider=HuggingFaceProvider(provider='nebius', api_key=huggingface_api_key),
            )
        else:
            raise ValueError(f'Unknown model: {request.param}')
    except ImportError:
        pytest.skip(f'{request.param} is not installed')


@pytest.fixture
def mock_snapshot_id(mocker: MockerFixture):
    i = 0

    def generate_snapshot_id(node_id: str) -> str:
        nonlocal i
        i += 1
        return f'{node_id}:{i}'

    return mocker.patch('pydantic_graph.nodes.generate_snapshot_id', side_effect=generate_snapshot_id)<|MERGE_RESOLUTION|>--- conflicted
+++ resolved
@@ -282,13 +282,13 @@
 
 
 @pytest.fixture(scope='session')
-<<<<<<< HEAD
 def huggingface_api_key() -> str:
     return os.getenv('HF_TOKEN', 'mock-api-key') or os.getenv('HUGGINGFACE_API_KEY', 'mock-api-key')
-=======
+
+
+@pytest.fixture(scope='session')
 def heroku_inference_key() -> str:
     return os.getenv('HEROKU_INFERENCE_KEY', 'mock-api-key')
->>>>>>> 4f257bd9
 
 
 @pytest.fixture(scope='session')
