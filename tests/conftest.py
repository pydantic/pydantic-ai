from __future__ import annotations as _annotations

import asyncio
import importlib.util
import os
import re
import secrets
import sys
from collections.abc import AsyncIterator, Iterator
from contextlib import contextmanager
from datetime import datetime
from pathlib import Path
from types import ModuleType
from typing import TYPE_CHECKING, Any, Callable

import httpx
import pytest
from _pytest.assertion.rewrite import AssertionRewritingHook
from typing_extensions import TypeAlias
from vcr import VCR

import pydantic_ai.models
from pydantic_ai.messages import BinaryContent
from pydantic_ai.models import cached_async_http_client

__all__ = 'IsDatetime', 'IsFloat', 'IsNow', 'IsStr', 'TestEnv', 'ClientWithHandler', 'try_import'


pydantic_ai.models.ALLOW_MODEL_REQUESTS = False

if TYPE_CHECKING:

    def IsDatetime(*args: Any, **kwargs: Any) -> datetime: ...
    def IsFloat(*args: Any, **kwargs: Any) -> float: ...
    def IsNow(*args: Any, **kwargs: Any) -> datetime: ...
    def IsStr(*args: Any, **kwargs: Any) -> str: ...
else:
    from dirty_equals import IsDatetime, IsFloat, IsNow as _IsNow, IsStr

    def IsNow(*args: Any, **kwargs: Any):
        # Increase the default value of `delta` to 10 to reduce test flakiness on overburdened machines
        if 'delta' not in kwargs:
            kwargs['delta'] = 10
        return _IsNow(*args, **kwargs)


try:
    from logfire.testing import CaptureLogfire
except ImportError:
    pass
else:

    @pytest.fixture(autouse=True)
    def logfire_disable(capfire: CaptureLogfire):
        pass


class TestEnv:
    __test__ = False

    def __init__(self):
        self.envars: dict[str, str | None] = {}

    def set(self, name: str, value: str) -> None:
        self.envars[name] = os.getenv(name)
        os.environ[name] = value

    def remove(self, name: str) -> None:
        self.envars[name] = os.environ.pop(name, None)

    def reset(self) -> None:  # pragma: no cover
        for name, value in self.envars.items():
            if value is None:
                os.environ.pop(name, None)
            else:
                os.environ[name] = value


@pytest.fixture
def env() -> Iterator[TestEnv]:
    test_env = TestEnv()

    yield test_env

    test_env.reset()


@pytest.fixture
def anyio_backend():
    return 'asyncio'


@pytest.fixture
def allow_model_requests():
    with pydantic_ai.models.override_allow_model_requests(True):
        yield


@pytest.fixture
async def client_with_handler() -> AsyncIterator[ClientWithHandler]:
    client: httpx.AsyncClient | None = None

    def create_client(handler: Callable[[httpx.Request], httpx.Response]) -> httpx.AsyncClient:
        nonlocal client
        assert client is None, 'client_with_handler can only be called once'
        client = httpx.AsyncClient(mounts={'all://': httpx.MockTransport(handler)})
        return client

    try:
        yield create_client
    finally:
        if client:  # pragma: no cover
            await client.aclose()


ClientWithHandler: TypeAlias = Callable[[Callable[[httpx.Request], httpx.Response]], httpx.AsyncClient]


# pyright: reportUnknownMemberType=false, reportUnknownArgumentType=false
@pytest.fixture
def create_module(tmp_path: Path, request: pytest.FixtureRequest) -> Callable[[str], Any]:
    """Taken from `pydantic/tests/conftest.py`, create module object, execute and return it."""

    def run(
        source_code: str,
        rewrite_assertions: bool = True,
        module_name_prefix: str | None = None,
    ) -> ModuleType:
        """Create module object, execute and return it.

        Can be used as a decorator of the function from the source code of which the module will be constructed.

        Args:
            source_code: Python source code of the module
            rewrite_assertions: whether to rewrite assertions in module or not
            module_name_prefix: string prefix to use in the name of the module, does not affect the name of the file.

        """

        # Max path length in Windows is 260. Leaving some buffer here
        max_name_len = 240 - len(str(tmp_path))
        # Windows does not allow these characters in paths. Linux bans slashes only.
        sanitized_name = re.sub('[' + re.escape('<>:"/\\|?*') + ']', '-', request.node.name)[:max_name_len]
        module_name = f'{sanitized_name}_{secrets.token_hex(5)}'
        path = tmp_path / f'{module_name}.py'
        path.write_text(source_code)
        filename = str(path)

        if module_name_prefix:  # pragma: no cover
            module_name = module_name_prefix + module_name

        if rewrite_assertions:
            loader = AssertionRewritingHook(config=request.config)
            loader.mark_rewrite(module_name)
        else:  # pragma: no cover
            loader = None

        spec = importlib.util.spec_from_file_location(module_name, filename, loader=loader)
        sys.modules[module_name] = module = importlib.util.module_from_spec(spec)  # pyright: ignore[reportArgumentType]
        spec.loader.exec_module(module)  # pyright: ignore[reportOptionalMemberAccess]
        return module

    return run


@contextmanager
def try_import() -> Iterator[Callable[[], bool]]:
    import_success = False

    def check_import() -> bool:
        return import_success

    try:
        yield check_import
    except ImportError:
        pass
    else:
        import_success = True


@pytest.fixture(autouse=True)
def set_event_loop() -> Iterator[None]:
    new_loop = asyncio.new_event_loop()
    asyncio.set_event_loop(new_loop)
    yield
    new_loop.close()


<<<<<<< HEAD
def raise_if_exception(e: Any) -> None:
    if isinstance(e, Exception):
        raise e
=======
def pytest_recording_configure(config: Any, vcr: VCR):
    from . import json_body_serializer

    vcr.register_serializer('yaml', json_body_serializer)


@pytest.fixture(scope='module')
def vcr_config():
    return {
        # Note: additional header filtering is done inside the serializer
        'filter_headers': ['authorization', 'x-api-key'],
        'decode_compressed_response': True,
    }


@pytest.fixture(autouse=True)
async def close_cached_httpx_client() -> AsyncIterator[None]:
    yield
    await cached_async_http_client().aclose()


@pytest.fixture(scope='session')
def assets_path() -> Path:
    return Path(__file__).parent / 'assets'


@pytest.fixture(scope='session')
def audio_content(assets_path: Path) -> BinaryContent:
    audio_bytes = assets_path.joinpath('marcelo.mp3').read_bytes()
    return BinaryContent(data=audio_bytes, media_type='audio/mpeg')


@pytest.fixture(scope='session')
def image_content(assets_path: Path) -> BinaryContent:
    image_bytes = assets_path.joinpath('kiwi.png').read_bytes()
    return BinaryContent(data=image_bytes, media_type='image/png')


@pytest.fixture(scope='session')
def openai_api_key() -> str:
    return os.getenv('OPENAI_API_KEY', 'mock-api-key')


@pytest.fixture(scope='session')
def gemini_api_key() -> str:
    return os.getenv('GEMINI_API_KEY', 'mock-api-key')


@pytest.fixture(scope='session')
def groq_api_key() -> str:
    return os.getenv('GROQ_API_KEY', 'mock-api-key')


@pytest.fixture(scope='session')
def anthropic_api_key() -> str:
    return os.getenv('ANTHROPIC_API_KEY', 'mock-api-key')
>>>>>>> e4e4c3ee
<|MERGE_RESOLUTION|>--- conflicted
+++ resolved
@@ -186,11 +186,11 @@
     new_loop.close()
 
 
-<<<<<<< HEAD
 def raise_if_exception(e: Any) -> None:
     if isinstance(e, Exception):
         raise e
-=======
+
+
 def pytest_recording_configure(config: Any, vcr: VCR):
     from . import json_body_serializer
 
@@ -246,5 +246,4 @@
 
 @pytest.fixture(scope='session')
 def anthropic_api_key() -> str:
-    return os.getenv('ANTHROPIC_API_KEY', 'mock-api-key')
->>>>>>> e4e4c3ee
+    return os.getenv('ANTHROPIC_API_KEY', 'mock-api-key')