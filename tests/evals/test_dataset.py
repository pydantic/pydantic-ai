from __future__ import annotations as _annotations

import json
import sys
from dataclasses import dataclass, field
from pathlib import Path
from typing import Any, cast

import pytest
<<<<<<< HEAD
from _pytest.python_api import RaisesContext
=======
import yaml
>>>>>>> 5e596f12
from dirty_equals import HasRepr, IsNumber
from inline_snapshot import snapshot
from pydantic import BaseModel, TypeAdapter

from ..conftest import IsStr, try_import
from .utils import render_table

with try_import() as imports_successful:
    import logfire
    from logfire.testing import CaptureLogfire

    from pydantic_evals import Case, Dataset
    from pydantic_evals.dataset import increment_eval_metric, set_eval_attribute
    from pydantic_evals.evaluators import (
        EvaluationResult,
        Evaluator,
        EvaluatorFailure,
        EvaluatorOutput,
        EvaluatorSpec,
        LLMJudge,
    )
    from pydantic_evals.evaluators.context import EvaluatorContext
    from pydantic_evals.reporting import EvaluationReport, ReportCase, ReportCaseAdapter, ReportCaseFailure

    @dataclass
    class MockEvaluator(Evaluator[object, object, object]):
        """This is just for testing purposes. It just returns the wrapped value."""

        output: EvaluatorOutput

        def evaluate(self, ctx: EvaluatorContext[object, object, object]) -> EvaluatorOutput:
            return self.output

    @dataclass(repr=False)
    class Python(Evaluator[object, object, object]):
        expression: str
        evaluation_name: str | None = field(default=None)

        def evaluate(self, ctx: EvaluatorContext[object, object, object]) -> EvaluatorOutput:
            # Evaluate the condition, exposing access to the evaluator context as `ctx`.
            return eval(self.expression, {'ctx': ctx})


with try_import() as tenacity_import_successful:
    from tenacity import stop_after_attempt

    from pydantic_ai.retries import RetryConfig


pytestmark = [pytest.mark.skipif(not imports_successful(), reason='pydantic-evals not installed'), pytest.mark.anyio]


if sys.version_info < (3, 11):
    from exceptiongroup import ExceptionGroup  # pragma: lax no cover
else:
    ExceptionGroup = ExceptionGroup  # pragma: lax no cover


@pytest.fixture(autouse=True)
def use_logfire(capfire: CaptureLogfire):
    assert capfire


class TaskInput(BaseModel):
    query: str


class TaskOutput(BaseModel):
    answer: str
    confidence: float = 1.0


class TaskMetadata(BaseModel):
    difficulty: str = 'easy'
    category: str = 'general'


@pytest.fixture
def example_cases() -> list[Case[TaskInput, TaskOutput, TaskMetadata]]:
    return [
        Case(
            name='case1',
            inputs=TaskInput(query='What is 2+2?'),
            expected_output=TaskOutput(answer='4'),
            metadata=TaskMetadata(difficulty='easy'),
        ),
        Case(
            name='case2',
            inputs=TaskInput(query='What is the capital of France?'),
            expected_output=TaskOutput(answer='Paris'),
            metadata=TaskMetadata(difficulty='medium', category='geography'),
        ),
    ]


@pytest.fixture
def example_dataset(
    example_cases: list[Case[TaskInput, TaskOutput, TaskMetadata]],
) -> Dataset[TaskInput, TaskOutput, TaskMetadata]:
    return Dataset[TaskInput, TaskOutput, TaskMetadata](name='example', cases=example_cases)


@pytest.fixture
def simple_evaluator() -> type[Evaluator[TaskInput, TaskOutput, TaskMetadata]]:
    @dataclass
    class SimpleEvaluator(Evaluator[TaskInput, TaskOutput, TaskMetadata]):
        def evaluate(self, ctx: EvaluatorContext[TaskInput, TaskOutput, TaskMetadata]):
            if ctx.expected_output is None:  # pragma: no cover
                return {'result': 'no_expected_output'}

            return {
                'correct': ctx.output.answer == ctx.expected_output.answer,
                'confidence': ctx.output.confidence,
            }

    return SimpleEvaluator


async def test_dataset_init(
    example_cases: list[Case[TaskInput, TaskOutput, TaskMetadata]],
    simple_evaluator: type[Evaluator[TaskInput, TaskOutput, TaskMetadata]],
):
    """Test Dataset initialization."""
    dataset = Dataset(cases=example_cases, evaluators=[simple_evaluator()])

    assert len(dataset.cases) == 2
    assert dataset.cases[0].name == 'case1'
    assert dataset.cases[1].name == 'case2'
    assert len(dataset.evaluators) == 1


async def test_add_evaluator(
    example_dataset: Dataset[TaskInput, TaskOutput, TaskMetadata],
    simple_evaluator: type[Evaluator[TaskInput, TaskOutput, TaskMetadata]],
):
    """Test adding evaluators to a dataset."""

    assert len(example_dataset.evaluators) == 0

    example_dataset.add_evaluator(simple_evaluator())
    assert len(example_dataset.evaluators) == 1

    @dataclass
    class MetadataEvaluator(Evaluator[TaskInput, TaskOutput, TaskMetadata]):
        def evaluate(self, ctx: EvaluatorContext[TaskInput, TaskOutput, TaskMetadata]):  # pragma: no cover
            """Evaluator that uses metadata."""
            if ctx.metadata is None:
                return {'result': 'no_metadata'}

            return {
                'difficulty': ctx.metadata.difficulty,
                'category': ctx.metadata.category,
            }

    example_dataset.add_evaluator(MetadataEvaluator())
    assert len(example_dataset.evaluators) == 2

    dataset = Dataset[TaskInput, TaskOutput, TaskMetadata](
        cases=[
            Case(
                name='My Case 1',
                inputs=TaskInput(query='What is 1+1?'),
            ),
            Case(
                name='My Case 2',
                inputs=TaskInput(query='What is 2+2?'),
            ),
        ]
    )
    dataset.add_evaluator(Python('ctx.output > 0'))
    dataset.add_evaluator(Python('ctx.output == 2'), specific_case='My Case 1')
    dataset.add_evaluator(Python('ctx.output == 4'), specific_case='My Case 2')
    with pytest.raises(ValueError) as exc_info:
        dataset.add_evaluator(Python('ctx.output == 4'), specific_case='My Case 3')
    assert str(exc_info.value) == snapshot("Case 'My Case 3' not found in the dataset")

    assert dataset.model_dump(mode='json', exclude_defaults=True, context={'use_short_form': True}) == {
        'cases': [
            {
                'evaluators': [{'Python': 'ctx.output == 2'}],
                'inputs': {'query': 'What is 1+1?'},
                'name': 'My Case 1',
            },
            {
                'evaluators': [{'Python': 'ctx.output == 4'}],
                'inputs': {'query': 'What is 2+2?'},
                'name': 'My Case 2',
            },
        ],
        'evaluators': [{'Python': 'ctx.output > 0'}],
    }


async def test_evaluate_async(
    example_dataset: Dataset[TaskInput, TaskOutput, TaskMetadata],
    simple_evaluator: type[Evaluator[TaskInput, TaskOutput, TaskMetadata]],
):
    """Test evaluating a dataset."""
    example_dataset.add_evaluator(simple_evaluator())

    async def mock_async_task(inputs: TaskInput) -> TaskOutput:
        if inputs.query == 'What is 2+2?':
            return TaskOutput(answer='4')
        elif inputs.query == 'What is the capital of France?':
            return TaskOutput(answer='Paris')
        return TaskOutput(answer='Unknown')  # pragma: no cover

    report = await example_dataset.evaluate(mock_async_task)

    assert report is not None
    assert len(report.cases) == 2
    assert ReportCaseAdapter.dump_python(report.cases[0]) == snapshot(
        {
            'assertions': {
                'correct': {
                    'name': 'correct',
                    'reason': None,
                    'source': {'name': 'SimpleEvaluator', 'arguments': None},
                    'value': True,
                }
            },
            'attributes': {},
            'evaluator_failures': [],
            'expected_output': {'answer': '4', 'confidence': 1.0},
            'inputs': {'query': 'What is 2+2?'},
            'labels': {},
            'metadata': {'category': 'general', 'difficulty': 'easy'},
            'metrics': {},
            'name': 'case1',
            'output': {'answer': '4', 'confidence': 1.0},
            'scores': {
                'confidence': {
                    'name': 'confidence',
                    'reason': None,
                    'source': {'name': 'SimpleEvaluator', 'arguments': None},
                    'value': 1.0,
                }
            },
            'span_id': '0000000000000003',
            'task_duration': 1.0,
            'total_duration': 10.0,
            'trace_id': '00000000000000000000000000000001',
        }
    )


async def test_evaluate_sync(
    example_dataset: Dataset[TaskInput, TaskOutput, TaskMetadata],
    simple_evaluator: type[Evaluator[TaskInput, TaskOutput, TaskMetadata]],
):
    """Test evaluating a dataset."""
    example_dataset.add_evaluator(simple_evaluator())

    def mock_sync_task(inputs: TaskInput) -> TaskOutput:
        if inputs.query == 'What is 2+2?':
            return TaskOutput(answer='4')
        elif inputs.query == 'What is the capital of France?':
            return TaskOutput(answer='Paris')
        return TaskOutput(answer='Unknown')  # pragma: no cover

    report = await example_dataset.evaluate(mock_sync_task)

    assert report is not None
    assert len(report.cases) == 2
    assert ReportCaseAdapter.dump_python(report.cases[0]) == snapshot(
        {
            'assertions': {
                'correct': {
                    'name': 'correct',
                    'reason': None,
                    'source': {'name': 'SimpleEvaluator', 'arguments': None},
                    'value': True,
                }
            },
            'attributes': {},
            'evaluator_failures': [],
            'expected_output': {'answer': '4', 'confidence': 1.0},
            'inputs': {'query': 'What is 2+2?'},
            'labels': {},
            'metadata': {'category': 'general', 'difficulty': 'easy'},
            'metrics': {},
            'name': 'case1',
            'output': {'answer': '4', 'confidence': 1.0},
            'scores': {
                'confidence': {
                    'name': 'confidence',
                    'reason': None,
                    'source': {'name': 'SimpleEvaluator', 'arguments': None},
                    'value': 1.0,
                }
            },
            'span_id': '0000000000000003',
            'task_duration': IsNumber(),  # the runtime behavior is not deterministic due to threading
            'total_duration': IsNumber(),  # the runtime behavior is not deterministic due to threading
            'trace_id': '00000000000000000000000000000001',
        }
    )


@pytest.mark.skipif(not tenacity_import_successful(), reason='tenacity not installed')
async def test_evaluate_with_retried_task_and_evaluator(
    example_dataset: Dataset[TaskInput, TaskOutput, TaskMetadata],
):
    task_attempt = 0

    async def mock_async_task(inputs: TaskInput) -> TaskOutput:
        nonlocal task_attempt
        if task_attempt < 3:
            task_attempt += 1
            raise RuntimeError(f'task failure {task_attempt}')
        if inputs.query == 'What is 2+2?':
            return TaskOutput(answer='4')
        elif inputs.query == 'What is the capital of France?':
            return TaskOutput(answer='Paris')
        return TaskOutput(answer='Unknown')  # pragma: no cover

    evaluator_attempt = 0

    @dataclass
    class RetryEvaluator(Evaluator[TaskInput, TaskOutput, TaskMetadata]):
        def evaluate(self, ctx: EvaluatorContext[TaskInput, TaskOutput, TaskMetadata]):
            nonlocal evaluator_attempt
            if evaluator_attempt < 3:
                evaluator_attempt += 1
                raise RuntimeError(f'evaluator failure {evaluator_attempt}')
            if ctx.expected_output is None:  # pragma: no cover
                return {'result': 'no_expected_output'}
            return {
                'correct': ctx.output.answer == ctx.expected_output.answer,
                'confidence': ctx.output.confidence,
            }

    example_dataset.add_evaluator(RetryEvaluator())

    report = await example_dataset.evaluate(
        mock_async_task,
        retry_task=RetryConfig(stop=stop_after_attempt(3)),
        retry_evaluators=RetryConfig(stop=stop_after_attempt(3)),
    )

    assert task_attempt == 3
    assert evaluator_attempt == 3

    assert report is not None
    assert len(report.cases) == 2
    assert ReportCaseAdapter.dump_python(report.cases[0]) == snapshot(
        {
            'assertions': {
                'correct': {
                    'name': 'correct',
                    'reason': None,
                    'source': {'name': 'RetryEvaluator', 'arguments': None},
                    'value': True,
                }
            },
            'attributes': {},
            'evaluator_failures': [],
            'expected_output': {'answer': '4', 'confidence': 1.0},
            'inputs': {'query': 'What is 2+2?'},
            'labels': {},
            'metadata': {'category': 'general', 'difficulty': 'easy'},
            'metrics': {},
            'name': 'case1',
            'output': {'answer': '4', 'confidence': 1.0},
            'scores': {
                'confidence': {
                    'name': 'confidence',
                    'reason': None,
                    'source': {'name': 'RetryEvaluator', 'arguments': None},
                    'value': 1.0,
                }
            },
            'span_id': '0000000000000003',
            'task_duration': 1.0,
            'total_duration': 19.0,
            'trace_id': '00000000000000000000000000000001',
        }
    )


async def test_evaluate_with_concurrency(
    example_dataset: Dataset[TaskInput, TaskOutput, TaskMetadata],
    simple_evaluator: type[Evaluator[TaskInput, TaskOutput, TaskMetadata]],
):
    """Test evaluating a dataset with concurrency limits."""
    example_dataset.add_evaluator(simple_evaluator())

    async def mock_task(inputs: TaskInput) -> TaskOutput:
        if inputs.query == 'What is 2+2?':
            return TaskOutput(answer='4')
        elif inputs.query == 'What is the capital of France?':
            return TaskOutput(answer='Paris')
        return TaskOutput(answer='Unknown')  # pragma: no cover

    report = await example_dataset.evaluate(mock_task, max_concurrency=1)

    assert report is not None
    assert len(report.cases) == 2
    assert ReportCaseAdapter.dump_python(report.cases[0]) == snapshot(
        {
            'assertions': {
                'correct': {
                    'name': 'correct',
                    'reason': None,
                    'source': {'name': 'SimpleEvaluator', 'arguments': None},
                    'value': True,
                }
            },
            'attributes': {},
            'evaluator_failures': [],
            'expected_output': {'answer': '4', 'confidence': 1.0},
            'inputs': {'query': 'What is 2+2?'},
            'labels': {},
            'metadata': {'category': 'general', 'difficulty': 'easy'},
            'metrics': {},
            'name': 'case1',
            'output': {'answer': '4', 'confidence': 1.0},
            'scores': {
                'confidence': {
                    'name': 'confidence',
                    'reason': None,
                    'source': {'name': 'SimpleEvaluator', 'arguments': None},
                    'value': 1.0,
                }
            },
            'span_id': '0000000000000003',
            'task_duration': 1.0,
            'total_duration': 5.0,
            'trace_id': '00000000000000000000000000000001',
        }
    )


async def test_evaluate_with_failing_task(
    example_dataset: Dataset[TaskInput, TaskOutput, TaskMetadata],
    simple_evaluator: type[Evaluator[TaskInput, TaskOutput, TaskMetadata]],
):
    """Test evaluating a dataset with a failing task."""
    example_dataset.add_evaluator(simple_evaluator())

    async def failing_task(inputs: TaskInput) -> TaskOutput:
        if inputs.query == 'What is 2+2?':
            raise ValueError('Task error')
        return TaskOutput(answer='Paris')

    report = await example_dataset.evaluate(failing_task)
    assert report.cases == snapshot(
        [
            ReportCase(
                name='case2',
                inputs=TaskInput(query='What is the capital of France?'),
                metadata=TaskMetadata(difficulty='medium', category='geography'),
                expected_output=TaskOutput(answer='Paris', confidence=1.0),
                output=TaskOutput(answer='Paris', confidence=1.0),
                metrics={},
                attributes={},
                scores={
                    'confidence': EvaluationResult(
                        name='confidence', value=1.0, reason=None, source=simple_evaluator().as_spec()
                    )
                },
                labels={},
                assertions={
                    'correct': EvaluationResult(
                        name='correct', value=True, reason=None, source=simple_evaluator().as_spec()
                    )
                },
                task_duration=1.0,
                total_duration=5.0,
                trace_id='00000000000000000000000000000001',
                span_id='0000000000000007',
                evaluator_failures=[],
            )
        ]
    )
    assert report.failures == snapshot(
        [
            ReportCaseFailure(
                name='case1',
                inputs=TaskInput(query='What is 2+2?'),
                metadata=TaskMetadata(difficulty='easy', category='general'),
                expected_output=TaskOutput(answer='4', confidence=1.0),
                error_message='ValueError: Task error',
                error_stacktrace=IsStr(),
                trace_id='00000000000000000000000000000001',
                span_id='0000000000000003',
            )
        ]
    )


async def test_evaluate_with_failing_evaluator(example_dataset: Dataset[TaskInput, TaskOutput, TaskMetadata]):
    """Test evaluating a dataset with a failing evaluator."""

    class FailingEvaluator(Evaluator[TaskInput, TaskOutput, TaskMetadata]):
        def evaluate(self, ctx: EvaluatorContext[TaskInput, TaskOutput, TaskMetadata]):
            raise ValueError('Evaluator error')

    example_dataset.add_evaluator(FailingEvaluator())

    async def mock_task(inputs: TaskInput) -> TaskOutput:
        return TaskOutput(answer='4')

    report = await example_dataset.evaluate(mock_task)
    assert report.cases == snapshot(
        [
            ReportCase(
                name='case1',
                inputs=TaskInput(query='What is 2+2?'),
                metadata=TaskMetadata(difficulty='easy', category='general'),
                expected_output=TaskOutput(answer='4', confidence=1.0),
                output=TaskOutput(answer='4', confidence=1.0),
                metrics={},
                attributes={},
                scores={},
                labels={},
                assertions={},
                task_duration=1.0,
                total_duration=12.0,
                trace_id='00000000000000000000000000000001',
                span_id='0000000000000003',
                evaluator_failures=[
                    EvaluatorFailure(
                        name='FailingEvaluator',
                        error_message='ValueError: Evaluator error',
                        error_stacktrace=IsStr(),
                        source=FailingEvaluator().as_spec(),
                    )
                ],
            ),
            ReportCase(
                name='case2',
                inputs=TaskInput(query='What is the capital of France?'),
                metadata=TaskMetadata(difficulty='medium', category='geography'),
                expected_output=TaskOutput(answer='Paris', confidence=1.0),
                output=TaskOutput(answer='4', confidence=1.0),
                metrics={},
                attributes={},
                scores={},
                labels={},
                assertions={},
                task_duration=1.0,
                total_duration=10.0,
                trace_id='00000000000000000000000000000001',
                span_id='0000000000000007',
                evaluator_failures=[
                    EvaluatorFailure(
                        name='FailingEvaluator',
                        error_message='ValueError: Evaluator error',
                        error_stacktrace=IsStr(),
                        source=FailingEvaluator().as_spec(),
                    )
                ],
            ),
        ]
    )
    assert report.failures == snapshot([])


async def test_increment_eval_metric(example_dataset: Dataset[TaskInput, TaskOutput, TaskMetadata]):
    """Test the increment_eval_metric function."""

    async def my_task(inputs: TaskInput) -> TaskOutput:
        for _ in inputs.query:
            increment_eval_metric('chars', 1)

        increment_eval_metric('phantom', 0)  # doesn't get created due to being zero

        set_eval_attribute('is_about_france', 'France' in inputs.query)
        return TaskOutput(answer=f'answer to {inputs.query}')

    report = await example_dataset.evaluate(my_task)
    assert report.cases == snapshot(
        [
            ReportCase(
                name='case1',
                inputs=TaskInput(query='What is 2+2?'),
                metadata=TaskMetadata(difficulty='easy', category='general'),
                expected_output=TaskOutput(answer='4', confidence=1.0),
                output=TaskOutput(answer='answer to What is 2+2?', confidence=1.0),
                metrics={'chars': 12},
                attributes={'is_about_france': False},
                scores={},
                labels={},
                assertions={},
                task_duration=1.0,
                total_duration=3.0,
                trace_id='00000000000000000000000000000001',
                span_id='0000000000000003',
            ),
            ReportCase(
                name='case2',
                inputs=TaskInput(query='What is the capital of France?'),
                metadata=TaskMetadata(difficulty='medium', category='geography'),
                expected_output=TaskOutput(answer='Paris', confidence=1.0),
                output=TaskOutput(answer='answer to What is the capital of France?', confidence=1.0),
                metrics={'chars': 30},
                attributes={'is_about_france': True},
                scores={},
                labels={},
                assertions={},
                task_duration=1.0,
                total_duration=3.0,
                trace_id='00000000000000000000000000000001',
                span_id='0000000000000007',
            ),
        ]
    )


async def test_repeated_name_outputs(example_dataset: Dataset[TaskInput, TaskOutput, TaskMetadata]):
    """Test the increment_eval_metric function."""

    async def my_task(inputs: TaskInput) -> TaskOutput:
        return TaskOutput(answer=f'answer to {inputs.query}')

    example_dataset.add_evaluator(MockEvaluator({'output': 'a'}))
    example_dataset.add_evaluator(MockEvaluator({'output': 'b'}))
    example_dataset.add_evaluator(MockEvaluator({'output': 'c'}))

    report = await example_dataset.evaluate(my_task)
    assert report.cases == snapshot(
        [
            ReportCase(
                name='case1',
                inputs=TaskInput(query='What is 2+2?'),
                metadata=TaskMetadata(difficulty='easy', category='general'),
                expected_output=TaskOutput(answer='4', confidence=1.0),
                output=TaskOutput(answer='answer to What is 2+2?', confidence=1.0),
                metrics={},
                attributes={},
                scores={},
                labels={
                    'output': EvaluationResult(
                        name='output', value='a', reason=None, source=MockEvaluator(output={'output': 'a'}).as_spec()
                    ),
                    'output_2': EvaluationResult(
                        name='output', value='b', reason=None, source=MockEvaluator(output={'output': 'b'}).as_spec()
                    ),
                    'output_3': EvaluationResult(
                        name='output', value='c', reason=None, source=MockEvaluator(output={'output': 'c'}).as_spec()
                    ),
                },
                assertions={},
                task_duration=1.0,
                total_duration=18.0,
                trace_id='00000000000000000000000000000001',
                span_id='0000000000000003',
            ),
            ReportCase(
                name='case2',
                inputs=TaskInput(query='What is the capital of France?'),
                metadata=TaskMetadata(difficulty='medium', category='geography'),
                expected_output=TaskOutput(answer='Paris', confidence=1.0),
                output=TaskOutput(answer='answer to What is the capital of France?', confidence=1.0),
                metrics={},
                attributes={},
                scores={},
                labels={
                    'output': EvaluationResult(
                        name='output', value='a', reason=None, source=MockEvaluator(output={'output': 'a'}).as_spec()
                    ),
                    'output_2': EvaluationResult(
                        name='output', value='b', reason=None, source=MockEvaluator(output={'output': 'b'}).as_spec()
                    ),
                    'output_3': EvaluationResult(
                        name='output', value='c', reason=None, source=MockEvaluator(output={'output': 'c'}).as_spec()
                    ),
                },
                assertions={},
                task_duration=1.0,
                total_duration=16.0,
                trace_id='00000000000000000000000000000001',
                span_id='0000000000000007',
            ),
        ]
    )


async def test_report_round_trip_serialization(example_dataset: Dataset[TaskInput, TaskOutput, TaskMetadata]):
    """Test the increment_eval_metric function."""

    async def my_task(inputs: TaskInput) -> TaskOutput:
        return TaskOutput(answer=f'answer to {inputs.query}')

    example_dataset.add_evaluator(MockEvaluator({'output': 'a'}))

    report = await example_dataset.evaluate(my_task)
    assert report == snapshot(
        EvaluationReport(
            name='my_task',
            cases=[
                ReportCase(
                    name='case1',
                    inputs=TaskInput(query='What is 2+2?'),
                    metadata=TaskMetadata(difficulty='easy', category='general'),
                    expected_output=TaskOutput(answer='4', confidence=1.0),
                    output=TaskOutput(answer='answer to What is 2+2?', confidence=1.0),
                    metrics={},
                    attributes={},
                    scores={},
                    labels={
                        'output': EvaluationResult(
                            name='output',
                            value='a',
                            reason=None,
                            source=EvaluatorSpec(name='MockEvaluator', arguments=({'output': 'a'},)),
                        )
                    },
                    assertions={},
                    task_duration=1.0,
                    total_duration=10.0,
                    trace_id='00000000000000000000000000000001',
                    span_id='0000000000000003',
                ),
                ReportCase(
                    name='case2',
                    inputs=TaskInput(query='What is the capital of France?'),
                    metadata=TaskMetadata(difficulty='medium', category='geography'),
                    expected_output=TaskOutput(answer='Paris', confidence=1.0),
                    output=TaskOutput(answer='answer to What is the capital of France?', confidence=1.0),
                    metrics={},
                    attributes={},
                    scores={},
                    labels={
                        'output': EvaluationResult(
                            name='output',
                            value='a',
                            reason=None,
                            source=EvaluatorSpec(name='MockEvaluator', arguments=({'output': 'a'},)),
                        )
                    },
                    assertions={},
                    task_duration=1.0,
                    total_duration=8.0,
                    trace_id='00000000000000000000000000000001',
                    span_id='0000000000000007',
                ),
            ],
            span_id='0000000000000001',
            trace_id='00000000000000000000000000000001',
        )
    )

    report_adapter = TypeAdapter(EvaluationReport[TaskInput, TaskOutput, TaskMetadata])
    assert report == report_adapter.validate_json(report_adapter.dump_json(report, indent=2))


async def test_genai_attribute_collection(example_dataset: Dataset[TaskInput, TaskOutput, TaskMetadata]):
    async def my_task(inputs: TaskInput) -> TaskOutput:
        with logfire.span(
            'my chat span',
            **{  # type: ignore
                'gen_ai.operation.name': 'chat',
                'gen_ai.usage.input_tokens': 1,
                'gen_ai.usage.details.special_tokens': 2,
                'other_attribute': 3,
                'operation.cost': 1.23,
            },
        ):
            with logfire.span('some other span'):
                pass
        return TaskOutput(answer=f'answer to {inputs.query}')

    report = await example_dataset.evaluate(my_task)
    assert report.cases == snapshot(
        [
            ReportCase(
                name='case1',
                inputs=TaskInput(query='What is 2+2?'),
                metadata=TaskMetadata(difficulty='easy', category='general'),
                expected_output=TaskOutput(answer='4', confidence=1.0),
                output=TaskOutput(answer='answer to What is 2+2?', confidence=1.0),
                metrics={'cost': 1.23, 'requests': 1, 'input_tokens': 1, 'special_tokens': 2},
                attributes={},
                scores={},
                labels={},
                assertions={},
                task_duration=5.0,
                total_duration=7.0,
                trace_id='00000000000000000000000000000001',
                span_id='0000000000000003',
            ),
            ReportCase(
                name='case2',
                inputs=TaskInput(query='What is the capital of France?'),
                metadata=TaskMetadata(difficulty='medium', category='geography'),
                expected_output=TaskOutput(answer='Paris', confidence=1.0),
                output=TaskOutput(answer='answer to What is the capital of France?', confidence=1.0),
                metrics={'cost': 1.23, 'requests': 1, 'input_tokens': 1, 'special_tokens': 2},
                attributes={},
                scores={},
                labels={},
                assertions={},
                task_duration=5.0,
                total_duration=7.0,
                trace_id='00000000000000000000000000000001',
                span_id='000000000000000b',
            ),
        ]
    )


async def test_serialization_to_yaml(example_dataset: Dataset[TaskInput, TaskOutput, TaskMetadata], tmp_path: Path):
    """Test serializing a dataset to YAML."""
    yaml_path = tmp_path / 'test_cases.yaml'
    example_dataset.to_file(yaml_path)

    assert yaml_path.exists()

    # Test loading back
    loaded_dataset = Dataset[TaskInput, TaskOutput, TaskMetadata].from_file(yaml_path)
    assert len(loaded_dataset.cases) == 2
    assert loaded_dataset.name == 'example'
    assert loaded_dataset.cases[0].name == 'case1'
    assert loaded_dataset.cases[0].inputs.query == 'What is 2+2?'


async def test_deserializing_without_name(
    example_dataset: Dataset[TaskInput, TaskOutput, TaskMetadata], tmp_path: Path
):
    """Test serializing a dataset to YAML."""
    # Save the dataset
    yaml_path = tmp_path / 'test_cases.yaml'
    example_dataset.to_file(yaml_path)

    # Rewrite the file _without_ a name to test deserializing a name-less file
    obj = yaml.safe_load(yaml_path.read_text())
    obj.pop('name', None)
    yaml_path.write_text(yaml.dump(obj))

    # Test loading results in the name coming from the filename stem
    loaded_dataset = Dataset[TaskInput, TaskOutput, TaskMetadata].from_file(yaml_path)
    assert loaded_dataset.name == 'test_cases'


async def test_serialization_to_json(example_dataset: Dataset[TaskInput, TaskOutput, TaskMetadata], tmp_path: Path):
    """Test serializing a dataset to JSON."""
    json_path = tmp_path / 'test_cases.json'
    example_dataset.to_file(json_path, fmt='json')  # purposely specify fmt, for coverage reasons

    assert json_path.exists()

    # Test loading back
    loaded_dataset = Dataset[TaskInput, TaskOutput, TaskMetadata].from_file(json_path)
    assert len(loaded_dataset.cases) == 2
    assert loaded_dataset.cases[0].name == 'case1'
    assert loaded_dataset.cases[0].inputs.query == 'What is 2+2?'

    raw = json.loads(json_path.read_text())
    schema = raw['$schema']
    assert isinstance(schema, str)
    assert (tmp_path / schema).exists()


def test_serialization_errors(tmp_path: Path):
    with pytest.raises(ValueError) as exc_info:
        Dataset[TaskInput, TaskOutput, TaskMetadata].from_file(tmp_path / 'test_cases.abc')

    assert str(exc_info.value) == snapshot(
        "Could not infer format for filename 'test_cases.abc'. Use the `fmt` argument to specify the format."
    )


async def test_from_text():
    """Test creating a dataset from text."""
    dataset_dict = {
        'name': 'my dataset',
        'cases': [
            {
                'name': '1',
                'inputs': {'query': 'What is the capital of Germany?'},
                'expected_output': {'answer': 'Berlin', 'confidence': 0.9},
                'metadata': {'difficulty': 'hard', 'category': 'geography'},
            },
            {
                'name': '2',
                'inputs': {'query': 'What is the capital of Germany?'},
                'expected_output': {'answer': 'Berlin', 'confidence': 0.9},
                'metadata': {'difficulty': 'hard', 'category': 'geography'},
                'evaluators': [{'LLMJudge': 'my rubric'}],
            },
        ],
        'evaluators': [{'LLMJudge': 'my rubric'}],
    }

    loaded_dataset = Dataset[TaskInput, TaskOutput, TaskMetadata].from_text(json.dumps(dataset_dict))
    assert loaded_dataset.name == 'my dataset'
    assert loaded_dataset.cases == snapshot(
        [
            Case(
                name='1',
                inputs=TaskInput(query='What is the capital of Germany?'),
                metadata=TaskMetadata(difficulty='hard', category='geography'),
                expected_output=TaskOutput(answer='Berlin', confidence=0.9),
                evaluators=(),
            ),
            Case(
                name='2',
                inputs=TaskInput(query='What is the capital of Germany?'),
                metadata=TaskMetadata(difficulty='hard', category='geography'),
                expected_output=TaskOutput(answer='Berlin', confidence=0.9),
                evaluators=(LLMJudge(rubric='my rubric'),),
            ),
        ]
    )
    assert loaded_dataset.evaluators == snapshot([LLMJudge(rubric='my rubric')])


async def test_from_text_failure():
    """Test creating a dataset from text."""
    dataset_dict = {
        'cases': [
            {
                'name': 'text_case',
                'inputs': {'query': 'What is the capital of Germany?'},
                'expected_output': {'answer': 'Berlin', 'confidence': 0.9},
                'metadata': {'difficulty': 'hard', 'category': 'geography'},
                'evaluators': ['NotAnEvaluator'],
            }
        ],
        'evaluators': ['NotAnEvaluator'],
    }
    with cast(RaisesContext[ExceptionGroup[Any]], pytest.raises(ExceptionGroup)) as exc_info:
        Dataset[TaskInput, TaskOutput, TaskMetadata].from_text(json.dumps(dataset_dict))
    assert exc_info.value == HasRepr(
        repr(
            ExceptionGroup(
                '2 error(s) loading evaluators from registry',
                [
                    ValueError(
                        "Evaluator 'NotAnEvaluator' is not in the provided `custom_evaluator_types`. Valid choices: ['Equals', 'EqualsExpected', 'Contains', 'IsInstance', 'MaxDuration', 'LLMJudge', 'HasMatchingSpan']. If you are trying to use a custom evaluator, you must include its type in the `custom_evaluator_types` argument."
                    ),
                    ValueError(
                        "Evaluator 'NotAnEvaluator' is not in the provided `custom_evaluator_types`. Valid choices: ['Equals', 'EqualsExpected', 'Contains', 'IsInstance', 'MaxDuration', 'LLMJudge', 'HasMatchingSpan']. If you are trying to use a custom evaluator, you must include its type in the `custom_evaluator_types` argument."
                    ),
                ],
            )
        )
    )

    dataset_dict = {
        'cases': [
            {
                'name': 'text_case',
                'inputs': {'query': 'What is the capital of Germany?'},
                'expected_output': {'answer': 'Berlin', 'confidence': 0.9},
                'metadata': {'difficulty': 'hard', 'category': 'geography'},
                'evaluators': ['LLMJudge'],
            }
        ],
        'evaluators': ['LLMJudge'],
    }
    with cast(RaisesContext[ExceptionGroup[Any]], pytest.raises(ExceptionGroup)) as exc_info:
        Dataset[TaskInput, TaskOutput, TaskMetadata].from_text(json.dumps(dataset_dict))
    assert exc_info.value == HasRepr(  # pragma: lax no cover
        repr(
            ExceptionGroup(
                '2 error(s) loading evaluators from registry',
                [
                    ValueError(
                        "Failed to instantiate evaluator 'LLMJudge' for dataset: LLMJudge.__init__() missing 1 required positional argument: 'rubric'"
                    ),
                    ValueError(
                        "Failed to instantiate evaluator 'LLMJudge' for case 'text_case': LLMJudge.__init__() missing 1 required positional argument: 'rubric'"
                    ),
                ],
            )
        )
    )


async def test_duplicate_evaluator_failure(example_dataset: Dataset[TaskInput, TaskOutput, TaskMetadata]):
    @dataclass
    class FirstEvaluator(Evaluator[TaskInput, TaskOutput, TaskMetadata]):
        def evaluate(self, ctx: EvaluatorContext[TaskInput, TaskOutput, TaskMetadata]):  # pragma: no cover
            return False

    @dataclass
    class SecondEvaluator(Evaluator[TaskInput, TaskOutput, TaskMetadata]):
        def evaluate(self, ctx: EvaluatorContext[TaskInput, TaskOutput, TaskMetadata]):  # pragma: no cover
            return False

    SecondEvaluator.__name__ = FirstEvaluator.__name__
    with pytest.raises(ValueError) as exc_info:
        Dataset[TaskInput, TaskOutput, TaskMetadata].from_dict(
            {'cases': []}, custom_evaluator_types=(FirstEvaluator, SecondEvaluator)
        )
    assert str(exc_info.value) == snapshot("Duplicate evaluator class name: 'FirstEvaluator'")


async def test_invalid_evaluator_output_type(example_dataset: Dataset[TaskInput, TaskOutput, TaskMetadata]):
    """Test that an invalid evaluator output type raises an error."""
    invalid_evaluator = Python(expression='...')
    example_dataset.add_evaluator(invalid_evaluator)

    async def mock_task(inputs: TaskInput) -> TaskOutput:
        return TaskOutput(answer='4')

    report = await example_dataset.evaluate(mock_task)
    assert report.cases == snapshot(
        [
            ReportCase(
                name='case1',
                inputs=TaskInput(query='What is 2+2?'),
                metadata=TaskMetadata(difficulty='easy', category='general'),
                expected_output=TaskOutput(answer='4', confidence=1.0),
                output=TaskOutput(answer='4', confidence=1.0),
                metrics={},
                attributes={},
                scores={},
                labels={},
                assertions={},
                task_duration=1.0,
                total_duration=12.0,
                trace_id='00000000000000000000000000000001',
                span_id='0000000000000003',
                evaluator_failures=[
                    EvaluatorFailure(
                        name='Python',
                        error_message='ValueError: '
                        "Python(expression='...').evaluate "
                        'returned a value '
                        'of an invalid '
                        'type: Ellipsis.',
                        error_stacktrace=IsStr(),
                        source=Python(expression='...').as_spec(),
                    )
                ],
            ),
            ReportCase(
                name='case2',
                inputs=TaskInput(query='What is the capital of France?'),
                metadata=TaskMetadata(difficulty='medium', category='geography'),
                expected_output=TaskOutput(answer='Paris', confidence=1.0),
                output=TaskOutput(answer='4', confidence=1.0),
                metrics={},
                attributes={},
                scores={},
                labels={},
                assertions={},
                task_duration=1.0,
                total_duration=10.0,
                trace_id='00000000000000000000000000000001',
                span_id='0000000000000007',
                evaluator_failures=[
                    EvaluatorFailure(
                        name='Python',
                        error_message='ValueError: '
                        "Python(expression='...').evaluate "
                        'returned a value '
                        'of an invalid '
                        'type: Ellipsis.',
                        error_stacktrace=IsStr(),
                        source=Python(expression='...').as_spec(),
                    )
                ],
            ),
        ]
    )
    assert report.failures == snapshot([])


async def test_dataset_evaluate_with_failing_task(example_dataset: Dataset[TaskInput, TaskOutput, TaskMetadata]):
    """Test evaluating a dataset with a failing task."""

    async def failing_task(inputs: TaskInput) -> TaskOutput:
        raise ValueError('Task failed')

    report = await example_dataset.evaluate(failing_task)
    assert report.cases == snapshot([])
    assert report.failures == snapshot(
        [
            ReportCaseFailure(
                name='case1',
                inputs=TaskInput(query='What is 2+2?'),
                metadata=TaskMetadata(difficulty='easy', category='general'),
                expected_output=TaskOutput(answer='4', confidence=1.0),
                error_message='ValueError: Task failed',
                error_stacktrace=IsStr(),
                trace_id='00000000000000000000000000000001',
                span_id='0000000000000003',
            ),
            ReportCaseFailure(
                name='case2',
                inputs=TaskInput(query='What is the capital of France?'),
                metadata=TaskMetadata(difficulty='medium', category='geography'),
                expected_output=TaskOutput(answer='Paris', confidence=1.0),
                error_message='ValueError: Task failed',
                error_stacktrace=IsStr(),
                trace_id='00000000000000000000000000000001',
                span_id='0000000000000007',
            ),
        ]
    )


async def test_dataset_evaluate_with_failing_evaluator(example_dataset: Dataset[TaskInput, TaskOutput, TaskMetadata]):
    """Test evaluating a dataset with a failing evaluator."""

    class FailingEvaluator(Evaluator[TaskInput, TaskOutput, TaskMetadata]):
        def evaluate(self, ctx: EvaluatorContext[TaskInput, TaskOutput, TaskMetadata]) -> bool:
            raise ValueError('Evaluator failed')

    example_dataset.add_evaluator(FailingEvaluator())

    async def task(inputs: TaskInput) -> TaskOutput:
        return TaskOutput(answer=inputs.query.upper())

    report = await example_dataset.evaluate(task)
    assert report.cases == snapshot(
        [
            ReportCase(
                name='case1',
                inputs=TaskInput(query='What is 2+2?'),
                metadata=TaskMetadata(difficulty='easy', category='general'),
                expected_output=TaskOutput(answer='4', confidence=1.0),
                output=TaskOutput(answer='WHAT IS 2+2?', confidence=1.0),
                metrics={},
                attributes={},
                scores={},
                labels={},
                assertions={},
                task_duration=1.0,
                total_duration=12.0,
                trace_id='00000000000000000000000000000001',
                span_id='0000000000000003',
                evaluator_failures=[
                    EvaluatorFailure(
                        name='FailingEvaluator',
                        error_message='ValueError: Evaluator failed',
                        error_stacktrace=IsStr(),
                        source=FailingEvaluator().as_spec(),
                    )
                ],
            ),
            ReportCase(
                name='case2',
                inputs=TaskInput(query='What is the capital of France?'),
                metadata=TaskMetadata(difficulty='medium', category='geography'),
                expected_output=TaskOutput(answer='Paris', confidence=1.0),
                output=TaskOutput(answer='WHAT IS THE CAPITAL OF FRANCE?', confidence=1.0),
                metrics={},
                attributes={},
                scores={},
                labels={},
                assertions={},
                task_duration=1.0,
                total_duration=10.0,
                trace_id='00000000000000000000000000000001',
                span_id='0000000000000007',
                evaluator_failures=[
                    EvaluatorFailure(
                        name='FailingEvaluator',
                        error_message='ValueError: Evaluator failed',
                        error_stacktrace=IsStr(),
                        source=FailingEvaluator().as_spec(),
                    )
                ],
            ),
        ]
    )
    assert report.failures == snapshot([])


async def test_dataset_evaluate_with_invalid_evaluator_result(
    example_dataset: Dataset[TaskInput, TaskOutput, TaskMetadata],
):
    """Test evaluating a dataset with an evaluator that returns an invalid result type."""

    @dataclass
    class MyObject:
        pass

    class InvalidEvaluator(Evaluator[TaskInput, TaskOutput, TaskMetadata]):
        def evaluate(self, ctx: EvaluatorContext[TaskInput, TaskOutput, TaskMetadata]) -> Any:
            return MyObject()  # Return an invalid type

    example_dataset.add_evaluator(InvalidEvaluator())

    async def task(inputs: TaskInput) -> TaskOutput:
        return TaskOutput(answer=inputs.query.upper())

    report = await example_dataset.evaluate(task)
    assert report.cases == snapshot(
        [
            ReportCase(
                name='case1',
                inputs=TaskInput(query='What is 2+2?'),
                metadata=TaskMetadata(difficulty='easy', category='general'),
                expected_output=TaskOutput(answer='4', confidence=1.0),
                output=TaskOutput(answer='WHAT IS 2+2?', confidence=1.0),
                metrics={},
                attributes={},
                scores={},
                labels={},
                assertions={},
                task_duration=1.0,
                total_duration=12.0,
                trace_id='00000000000000000000000000000001',
                span_id='0000000000000003',
                evaluator_failures=[
                    EvaluatorFailure(
                        name='InvalidEvaluator',
                        error_message='ValueError: '
                        'test_dataset_evaluate_with_invalid_evaluator_result.<locals>.InvalidEvaluator().evaluate '
                        'returned a value '
                        'of an invalid '
                        'type: '
                        'test_dataset_evaluate_with_invalid_evaluator_result.<locals>.MyObject().',
                        error_stacktrace=IsStr(),
                        source=InvalidEvaluator().as_spec(),
                    )
                ],
            ),
            ReportCase(
                name='case2',
                inputs=TaskInput(query='What is the capital of France?'),
                metadata=TaskMetadata(difficulty='medium', category='geography'),
                expected_output=TaskOutput(answer='Paris', confidence=1.0),
                output=TaskOutput(answer='WHAT IS THE CAPITAL OF FRANCE?', confidence=1.0),
                metrics={},
                attributes={},
                scores={},
                labels={},
                assertions={},
                task_duration=1.0,
                total_duration=10.0,
                trace_id='00000000000000000000000000000001',
                span_id='0000000000000007',
                evaluator_failures=[
                    EvaluatorFailure(
                        name='InvalidEvaluator',
                        error_message='ValueError: '
                        'test_dataset_evaluate_with_invalid_evaluator_result.<locals>.InvalidEvaluator().evaluate '
                        'returned a value '
                        'of an invalid '
                        'type: '
                        'test_dataset_evaluate_with_invalid_evaluator_result.<locals>.MyObject().',
                        error_stacktrace=IsStr(),
                        source=InvalidEvaluator().as_spec(),
                    )
                ],
            ),
        ]
    )
    assert report.failures == snapshot([])


async def test_dataset_evaluate_with_custom_name(example_dataset: Dataset[TaskInput, TaskOutput, TaskMetadata]):
    """Test evaluating a dataset with a custom task name."""

    async def task(inputs: TaskInput) -> TaskOutput:
        return TaskOutput(answer=inputs.query.upper())

    report = await example_dataset.evaluate(task, task_name='custom_task')
    assert report.name == 'custom_task'


async def test_dataset_evaluate_with_sync_task(example_dataset: Dataset[TaskInput, TaskOutput, TaskMetadata]):
    """Test evaluating a dataset with a synchronous task."""

    def sync_task(inputs: TaskInput) -> TaskOutput:
        return TaskOutput(answer=inputs.query.upper())

    report = await example_dataset.evaluate(sync_task)
    assert report.name == 'sync_task'
    assert len(report.cases) == 2


async def test_dataset_evaluate_with_no_expected_output(example_dataset: Dataset[TaskInput, TaskOutput, TaskMetadata]):
    """Test evaluating a dataset with no expected output."""
    case = Case(
        name='no_output',
        inputs=TaskInput(query='hello'),
        metadata=TaskMetadata(difficulty='easy'),
    )
    dataset = Dataset(cases=[case])

    async def task(inputs: TaskInput) -> TaskOutput:
        return TaskOutput(answer=inputs.query.upper())

    report = await dataset.evaluate(task)
    assert len(report.cases) == 1
    assert report.cases[0].name == 'no_output'


async def test_dataset_evaluate_with_no_metadata(example_dataset: Dataset[TaskInput, TaskOutput, TaskMetadata]):
    """Test evaluating a dataset with no metadata."""
    case = Case(
        name='no_metadata',
        inputs=TaskInput(query='hello'),
        expected_output=TaskOutput(answer='HELLO'),
    )
    dataset = Dataset(cases=[case])

    async def task(inputs: TaskInput) -> TaskOutput:
        return TaskOutput(answer=inputs.query.upper())

    report = await dataset.evaluate(task)
    assert len(report.cases) == 1
    assert report.cases[0].name == 'no_metadata'


async def test_dataset_evaluate_with_empty_cases(example_dataset: Dataset[TaskInput, TaskOutput, TaskMetadata]):
    """Test evaluating a dataset with no cases."""
    dataset = Dataset(cases=[])

    async def task(inputs: TaskInput) -> TaskOutput:  # pragma: no cover
        return TaskOutput(answer=inputs.query.upper())

    report = await dataset.evaluate(task)
    assert len(report.cases) == 0


async def test_dataset_evaluate_with_multiple_evaluators(example_dataset: Dataset[TaskInput, TaskOutput, TaskMetadata]):
    """Test evaluating a dataset with multiple evaluators."""

    class FirstEvaluator(Evaluator[TaskInput, TaskOutput, TaskMetadata]):
        def evaluate(self, ctx: EvaluatorContext[TaskInput, TaskOutput, TaskMetadata]) -> int:
            return len(ctx.output.answer)

    class SecondEvaluator(Evaluator[TaskInput, TaskOutput, TaskMetadata]):
        def evaluate(self, ctx: EvaluatorContext[TaskInput, TaskOutput, TaskMetadata]) -> int:
            return len(ctx.output.answer) + 1

    example_dataset.add_evaluator(FirstEvaluator())
    example_dataset.add_evaluator(SecondEvaluator())

    async def task(inputs: TaskInput) -> TaskOutput:
        return TaskOutput(answer=inputs.query.upper())

    report = await example_dataset.evaluate(task)
    assert len(report.cases) == 2
    assert len(report.cases[0].scores) == 2


@pytest.mark.anyio
async def test_unnamed_cases():
    dataset = Dataset[TaskInput, TaskOutput, TaskMetadata](
        cases=[
            Case(
                name=None,
                inputs=TaskInput(query='What is 1+1?'),
            ),
            Case(
                name='My Case',
                inputs=TaskInput(query='What is 2+2?'),
            ),
            Case(
                name=None,
                inputs=TaskInput(query='What is 1+2?'),
            ),
        ]
    )

    async def task(inputs: TaskInput) -> TaskOutput:
        return TaskOutput(answer='4')

    result = await dataset.evaluate(task)
    assert [case.name for case in dataset.cases] == [None, 'My Case', None]
    assert [case.name for case in result.cases] == ['Case 1', 'My Case', 'Case 3']


@pytest.mark.anyio
async def test_duplicate_case_names():
    with pytest.raises(ValueError) as exc_info:
        Dataset[TaskInput, TaskOutput, TaskMetadata](
            cases=[
                Case(
                    name='My Case',
                    inputs=TaskInput(query='What is 1+1?'),
                ),
                Case(
                    name='My Case',
                    inputs=TaskInput(query='What is 2+2?'),
                ),
            ]
        )
    assert str(exc_info.value) == "Duplicate case name: 'My Case'"

    dataset = Dataset[TaskInput, TaskOutput, TaskMetadata](
        cases=[
            Case(
                name='My Case',
                inputs=TaskInput(query='What is 1+1?'),
            ),
        ]
    )
    dataset.add_case(
        name='My Other Case',
        inputs=TaskInput(query='What is 2+2?'),
    )

    with pytest.raises(ValueError) as exc_info:
        dataset.add_case(
            name='My Case',
            inputs=TaskInput(query='What is 1+2?'),
        )
    assert str(exc_info.value) == "Duplicate case name: 'My Case'"


def test_add_invalid_evaluator():
    class NotAnEvaluator:
        pass

    class SimpleEvaluator(Evaluator[TaskInput, TaskOutput, TaskMetadata]):
        def evaluate(self, ctx: EvaluatorContext[TaskInput, TaskOutput, TaskMetadata]):  # pragma: no cover
            return False

    dataset = Dataset[TaskInput, TaskOutput, TaskMetadata](cases=[])

    with pytest.raises(ValueError) as exc_info:
        dataset.model_json_schema_with_evaluators((NotAnEvaluator,))  # type: ignore
    assert str(exc_info.value).startswith('All custom evaluator classes must be subclasses of Evaluator')

    with pytest.raises(ValueError) as exc_info:
        dataset.model_json_schema_with_evaluators((SimpleEvaluator,))
    assert str(exc_info.value).startswith('All custom evaluator classes must be decorated with `@dataclass`')


def test_import_generate_dataset():
    # This function is tough to test in an interesting way outside an example...
    # This at least ensures importing it doesn't fail.
    # TODO: Add an "example" that actually makes use of this functionality
    from pydantic_evals.generation import generate_dataset

    assert generate_dataset


def test_evaluate_non_serializable_inputs():
    @dataclass
    class MyInputs:
        output_type: type[str] | type[int]

    my_dataset = Dataset[MyInputs, Any, Any](
        cases=[
            Case(
                name='str',
                inputs=MyInputs(output_type=str),
                expected_output='abc',
            ),
            Case(
                name='int',
                inputs=MyInputs(output_type=int),
                expected_output=123,
            ),
        ],
    )

    async def my_task(my_inputs: MyInputs) -> int | str:
        if issubclass(my_inputs.output_type, str):
            return my_inputs.output_type('abc')
        else:
            return my_inputs.output_type(123)

    report = my_dataset.evaluate_sync(task=my_task)
    assert [c.inputs for c in report.cases] == snapshot([MyInputs(output_type=str), MyInputs(output_type=int)])

    table = report.console_table(include_input=True)
    assert render_table(table) == snapshot("""\
                                        Evaluation Summary: my_task
┏━━━━━━━━━━┳━━━━━━━━━━━━━━━━━━━━━━━━━━━━━━━━━━━━━━━━━━━━━━━━━━━━━━━━━━━━━━━━━━━━━━━━━━━━━━━━━━━━┳━━━━━━━━━━┓
┃ Case ID  ┃ Inputs                                                                             ┃ Duration ┃
┡━━━━━━━━━━╇━━━━━━━━━━━━━━━━━━━━━━━━━━━━━━━━━━━━━━━━━━━━━━━━━━━━━━━━━━━━━━━━━━━━━━━━━━━━━━━━━━━━╇━━━━━━━━━━┩
│ str      │ test_evaluate_non_serializable_inputs.<locals>.MyInputs(output_type=<class 'str'>) │     1.0s │
├──────────┼────────────────────────────────────────────────────────────────────────────────────┼──────────┤
│ int      │ test_evaluate_non_serializable_inputs.<locals>.MyInputs(output_type=<class 'int'>) │     1.0s │
├──────────┼────────────────────────────────────────────────────────────────────────────────────┼──────────┤
│ Averages │                                                                                    │     1.0s │
└──────────┴────────────────────────────────────────────────────────────────────────────────────┴──────────┘
""")


async def test_evaluate_async_logfire(
    example_dataset: Dataset[TaskInput, TaskOutput, TaskMetadata],
    simple_evaluator: type[Evaluator[TaskInput, TaskOutput, TaskMetadata]],
    capfire: CaptureLogfire,
):  # pragma: lax no cover
    """Test evaluating a dataset."""
    example_dataset.add_evaluator(simple_evaluator())

    async def mock_async_task(inputs: TaskInput) -> TaskOutput:
        if inputs.query == 'What is 2+2?':
            return TaskOutput(answer='4')
        elif inputs.query == 'What is the capital of France?':
            return TaskOutput(answer='Paris')
        return TaskOutput(answer='Unknown')  # pragma: no cover

    await example_dataset.evaluate(mock_async_task)

    spans = capfire.exporter.exported_spans_as_dict(parse_json_attributes=True)
    spans.sort(key=lambda s: s['start_time'])

    for span in spans:
        # These may or may not be present and may have weird values due to things running in async
        span['attributes'].pop('code.filepath', None)
        span['attributes'].pop('code.function', None)
        span['attributes'].pop('code.lineno', None)

    assert [(span['name'], span['attributes']) for span in spans] == snapshot(
        [
            (
                'evaluate {name}',
                {
                    'assertion_pass_rate': 1.0,
                    'dataset_name': 'example',
                    'gen_ai.operation.name': 'experiment',
                    'logfire.json_schema': {
                        'properties': {
                            'assertion_pass_rate': {},
                            'dataset_name': {},
                            'gen_ai.operation.name': {},
                            'n_cases': {},
                            'name': {},
                            'task_name': {},
                        },
                        'type': 'object',
                    },
                    'logfire.msg': 'evaluate mock_async_task',
                    'logfire.msg_template': 'evaluate {name}',
                    'logfire.span_type': 'span',
                    'n_cases': 2,
                    'name': 'mock_async_task',
                    'task_name': 'mock_async_task',
                },
            ),
            (
                'case: {case_name}',
                {
                    'task_name': 'mock_async_task',
                    'case_name': 'case1',
                    'inputs': {'query': 'What is 2+2?'},
                    'metadata': {'difficulty': 'easy', 'category': 'general'},
                    'expected_output': {'answer': '4', 'confidence': 1.0},
                    'logfire.msg_template': 'case: {case_name}',
                    'logfire.msg': 'case: case1',
                    'logfire.span_type': 'span',
                    'output': {'answer': '4', 'confidence': 1.0},
                    'task_duration': 1.0,
                    'metrics': {},
                    'attributes': {},
                    'assertions': {
                        'correct': {
                            'name': 'correct',
                            'value': True,
                            'reason': None,
                            'source': {'name': 'SimpleEvaluator', 'arguments': None},
                        }
                    },
                    'scores': {
                        'confidence': {
                            'name': 'confidence',
                            'value': 1.0,
                            'reason': None,
                            'source': {'name': 'SimpleEvaluator', 'arguments': None},
                        }
                    },
                    'labels': {},
                    'logfire.json_schema': {
                        'type': 'object',
                        'properties': {
                            'task_name': {},
                            'case_name': {},
                            'inputs': {'type': 'object', 'title': 'TaskInput', 'x-python-datatype': 'PydanticModel'},
                            'metadata': {
                                'type': 'object',
                                'title': 'TaskMetadata',
                                'x-python-datatype': 'PydanticModel',
                            },
                            'expected_output': {
                                'type': 'object',
                                'title': 'TaskOutput',
                                'x-python-datatype': 'PydanticModel',
                            },
                            'output': {'type': 'object', 'title': 'TaskOutput', 'x-python-datatype': 'PydanticModel'},
                            'task_duration': {},
                            'metrics': {'type': 'object'},
                            'attributes': {'type': 'object'},
                            'assertions': {'type': 'object'},
                            'scores': {'type': 'object'},
                            'labels': {'type': 'object'},
                        },
                    },
                },
            ),
            (
                'execute {task}',
                {
                    'task': 'mock_async_task',
                    'logfire.msg_template': 'execute {task}',
                    'logfire.msg': 'execute mock_async_task',
                    'logfire.json_schema': {'type': 'object', 'properties': {'task': {}}},
                    'logfire.span_type': 'span',
                },
            ),
            (
                'case: {case_name}',
                {
                    'task_name': 'mock_async_task',
                    'case_name': 'case2',
                    'inputs': {'query': 'What is the capital of France?'},
                    'metadata': {'difficulty': 'medium', 'category': 'geography'},
                    'expected_output': {'answer': 'Paris', 'confidence': 1.0},
                    'logfire.msg_template': 'case: {case_name}',
                    'logfire.msg': 'case: case2',
                    'logfire.span_type': 'span',
                    'output': {'answer': 'Paris', 'confidence': 1.0},
                    'task_duration': 1.0,
                    'metrics': {},
                    'attributes': {},
                    'assertions': {
                        'correct': {
                            'name': 'correct',
                            'value': True,
                            'reason': None,
                            'source': {'name': 'SimpleEvaluator', 'arguments': None},
                        }
                    },
                    'scores': {
                        'confidence': {
                            'name': 'confidence',
                            'value': 1.0,
                            'reason': None,
                            'source': {'name': 'SimpleEvaluator', 'arguments': None},
                        }
                    },
                    'labels': {},
                    'logfire.json_schema': {
                        'type': 'object',
                        'properties': {
                            'task_name': {},
                            'case_name': {},
                            'inputs': {'type': 'object', 'title': 'TaskInput', 'x-python-datatype': 'PydanticModel'},
                            'metadata': {
                                'type': 'object',
                                'title': 'TaskMetadata',
                                'x-python-datatype': 'PydanticModel',
                            },
                            'expected_output': {
                                'type': 'object',
                                'title': 'TaskOutput',
                                'x-python-datatype': 'PydanticModel',
                            },
                            'output': {'type': 'object', 'title': 'TaskOutput', 'x-python-datatype': 'PydanticModel'},
                            'task_duration': {},
                            'metrics': {'type': 'object'},
                            'attributes': {'type': 'object'},
                            'assertions': {'type': 'object'},
                            'scores': {'type': 'object'},
                            'labels': {'type': 'object'},
                        },
                    },
                },
            ),
            (
                'execute {task}',
                {
                    'task': 'mock_async_task',
                    'logfire.msg_template': 'execute {task}',
                    'logfire.msg': 'execute mock_async_task',
                    'logfire.json_schema': {'type': 'object', 'properties': {'task': {}}},
                    'logfire.span_type': 'span',
                },
            ),
            (
                'evaluator: {evaluator_name}',
                {
                    'evaluator_name': 'SimpleEvaluator',
                    'logfire.msg_template': 'evaluator: {evaluator_name}',
                    'logfire.msg': 'evaluator: SimpleEvaluator',
                    'logfire.json_schema': {'type': 'object', 'properties': {'evaluator_name': {}}},
                    'logfire.span_type': 'span',
                },
            ),
            (
                'evaluator: {evaluator_name}',
                {
                    'evaluator_name': 'SimpleEvaluator',
                    'logfire.msg_template': 'evaluator: {evaluator_name}',
                    'logfire.msg': 'evaluator: SimpleEvaluator',
                    'logfire.json_schema': {'type': 'object', 'properties': {'evaluator_name': {}}},
                    'logfire.span_type': 'span',
                },
            ),
        ]
    )<|MERGE_RESOLUTION|>--- conflicted
+++ resolved
@@ -7,11 +7,8 @@
 from typing import Any, cast
 
 import pytest
-<<<<<<< HEAD
+import yaml
 from _pytest.python_api import RaisesContext
-=======
-import yaml
->>>>>>> 5e596f12
 from dirty_equals import HasRepr, IsNumber
 from inline_snapshot import snapshot
 from pydantic import BaseModel, TypeAdapter
