from __future__ import annotations as _annotations

from dataclasses import dataclass, field
<<<<<<< HEAD
from datetime import date, datetime
=======
from datetime import date, datetime, time, timedelta
>>>>>>> f2b9e9fa
from enum import Enum
from typing import Any

import pytest
from inline_snapshot import snapshot
from pydantic import BaseModel, Field, computed_field
from pydantic.dataclasses import dataclass as pydantic_dataclass
from typing_extensions import Self

from pydantic_ai import format_as_xml


@dataclass
class ExampleDataclass:
    name: str
    age: int


class ExamplePydanticModel(BaseModel):
    name: str
    age: int


class ExampleEnum(Enum):
    FOO = 1
    BAR = 2


class ExampleStrEnum(str, Enum):
    FOO = 'foo'
    BAR = 'bar'


class ExamplePydanticFields(BaseModel):
    name: str = Field(description="The person's name")
    age: int = Field(description='Years', title='Age', default=18)
    height: float = Field(description="The person's height", exclude=True)
    children: list[Self] | None = Field(title='child', alias='child_list', default=None)

    @computed_field(title='Location')
    def location(self) -> str | None:
        if self.name == 'John':
            return 'Australia'
        return None


@pytest.mark.parametrize(
    'input_obj,output',
    [
        pytest.param('a string', snapshot('<examples>a string</examples>'), id='string'),
        pytest.param(42, snapshot('<examples>42</examples>'), id='int'),
        pytest.param(None, snapshot('<examples>null</examples>'), id='null'),
        pytest.param(ExampleEnum.FOO, snapshot('<examples>ExampleEnum.FOO</examples>'), id='enum'),
        pytest.param(ExampleStrEnum.FOO, snapshot('<examples>foo</examples>'), id='str enum'),
        pytest.param(
            ExampleDataclass(name='John', age=42),
            snapshot("""\
<examples>
  <name>John</name>
  <age>42</age>
</examples>\
"""),
            id='dataclass',
        ),
        pytest.param(
            ExamplePydanticModel(name='John', age=42),
            snapshot("""\
<examples>
  <name>John</name>
  <age>42</age>
</examples>\
"""),
            id='pydantic model',
        ),
        pytest.param(
            [ExampleDataclass(name='John', age=42)],
            snapshot("""\
<examples>
  <ExampleDataclass>
    <name>John</name>
    <age>42</age>
  </ExampleDataclass>
</examples>\
"""),
            id='list[dataclass]',
        ),
        pytest.param(
            [ExamplePydanticModel(name='John', age=42)],
            snapshot("""\
<examples>
  <ExamplePydanticModel>
    <name>John</name>
    <age>42</age>
  </ExamplePydanticModel>
</examples>\
"""),
            id='list[pydantic model]',
        ),
        pytest.param(
            [1, 2, 3],
            snapshot("""\
<examples>
  <example>1</example>
  <example>2</example>
  <example>3</example>
</examples>\
"""),
            id='list[int]',
        ),
        pytest.param(
            (1, 'x'),
            snapshot("""\
<examples>
  <example>1</example>
  <example>x</example>
</examples>\
"""),
            id='tuple[int,str]',
        ),
        pytest.param(
            [[1, 2], [3]],
            snapshot("""\
<examples>
  <example>
    <example>1</example>
    <example>2</example>
  </example>
  <example>
    <example>3</example>
  </example>
</examples>\
"""),
            id='list[list[int]]',
        ),
        pytest.param(
            {'x': 1, 'y': 3, 3: 'z', 4: {'a': -1, 'b': -2}},
            snapshot("""\
<examples>
  <x>1</x>
  <y>3</y>
  <3>z</3>
  <4>
    <a>-1</a>
    <b>-2</b>
  </4>
</examples>\
"""),
            id='dict',
        ),
    ],
)
def test_root_tag(input_obj: Any, output: str):
    assert format_as_xml(input_obj, root_tag='examples', item_tag='example', include_field_info=False) == output
    assert format_as_xml(input_obj, root_tag='examples', item_tag='example', include_field_info='once') == output


@pytest.mark.parametrize(
    'input_obj,use_fields,output',
    [
        pytest.param(
            ExamplePydanticFields(
                name='John',
                age=42,
                height=160.0,
                child_list=[
                    ExamplePydanticFields(name='Liam', height=150),
                    ExamplePydanticFields(name='Alice', height=160),
                ],
            ),
            'once',
            snapshot("""\
<name description="The person's name">John</name>
<age title="Age" description="Years">42</age>
<children title="child">
  <ExamplePydanticFields>
    <name>Liam</name>
    <age>18</age>
    <children>null</children>
    <location title="Location">null</location>
  </ExamplePydanticFields>
  <ExamplePydanticFields>
    <name>Alice</name>
    <age>18</age>
    <children>null</children>
    <location>null</location>
  </ExamplePydanticFields>
</children>
<location>Australia</location>\
"""),
            id='pydantic model with fields',
        ),
        pytest.param(
            [
                ExamplePydanticFields(
                    name='John',
                    age=42,
                    height=160.0,
                    child_list=[
                        ExamplePydanticFields(name='Liam', height=150),
                        ExamplePydanticFields(name='Alice', height=160),
                    ],
                )
            ],
            'once',
            snapshot("""\
<ExamplePydanticFields>
  <name description="The person's name">John</name>
  <age title="Age" description="Years">42</age>
  <children title="child">
    <ExamplePydanticFields>
      <name>Liam</name>
      <age>18</age>
      <children>null</children>
      <location title="Location">null</location>
    </ExamplePydanticFields>
    <ExamplePydanticFields>
      <name>Alice</name>
      <age>18</age>
      <children>null</children>
      <location>null</location>
    </ExamplePydanticFields>
  </children>
  <location>Australia</location>
</ExamplePydanticFields>\
"""),
            id='list[pydantic model with fields]',
        ),
        pytest.param(
            ExamplePydanticFields(
                name='John',
                age=42,
                height=160.0,
                child_list=[
                    ExamplePydanticFields(name='Liam', height=150),
                    ExamplePydanticFields(name='Alice', height=160),
                ],
            ),
            False,
            snapshot("""\
<name>John</name>
<age>42</age>
<children>
  <ExamplePydanticFields>
    <name>Liam</name>
    <age>18</age>
    <children>null</children>
    <location>null</location>
  </ExamplePydanticFields>
  <ExamplePydanticFields>
    <name>Alice</name>
    <age>18</age>
    <children>null</children>
    <location>null</location>
  </ExamplePydanticFields>
</children>
<location>Australia</location>\
"""),
            id='pydantic model without fields',
        ),
    ],
)
def test_fields(input_obj: Any, use_fields: bool, output: str):
    assert format_as_xml(input_obj, include_field_info=use_fields) == output


def test_repeated_field_attributes():
    class DataItem(BaseModel):
        user1: ExamplePydanticFields
        user2: ExamplePydanticFields

    data = ExamplePydanticFields(
        name='John',
        age=42,
        height=160.0,
        child_list=[
            ExamplePydanticFields(name='Liam', height=150),
            ExamplePydanticFields(name='Alice', height=160),
        ],
    )
    assert (
        format_as_xml(data, include_field_info=True)
        == """\
<name description="The person's name">John</name>
<age title="Age" description="Years">42</age>
<children title="child">
  <ExamplePydanticFields>
    <name description="The person's name">Liam</name>
    <age title="Age" description="Years">18</age>
    <children title="child">null</children>
    <location title="Location">null</location>
  </ExamplePydanticFields>
  <ExamplePydanticFields>
    <name description="The person's name">Alice</name>
    <age title="Age" description="Years">18</age>
    <children title="child">null</children>
    <location title="Location">null</location>
  </ExamplePydanticFields>
</children>
<location title="Location">Australia</location>\
"""
    )

    assert (
        format_as_xml(DataItem(user1=data, user2=data.model_copy()), include_field_info=True)
        == """\
<user1>
  <name description="The person's name">John</name>
  <age title="Age" description="Years">42</age>
  <children title="child">
    <ExamplePydanticFields>
      <name description="The person's name">Liam</name>
      <age title="Age" description="Years">18</age>
      <children title="child">null</children>
      <location title="Location">null</location>
    </ExamplePydanticFields>
    <ExamplePydanticFields>
      <name description="The person's name">Alice</name>
      <age title="Age" description="Years">18</age>
      <children title="child">null</children>
      <location title="Location">null</location>
    </ExamplePydanticFields>
  </children>
  <location title="Location">Australia</location>
</user1>
<user2>
  <name description="The person's name">John</name>
  <age title="Age" description="Years">42</age>
  <children title="child">
    <ExamplePydanticFields>
      <name description="The person's name">Liam</name>
      <age title="Age" description="Years">18</age>
      <children title="child">null</children>
      <location title="Location">null</location>
    </ExamplePydanticFields>
    <ExamplePydanticFields>
      <name description="The person's name">Alice</name>
      <age title="Age" description="Years">18</age>
      <children title="child">null</children>
      <location title="Location">null</location>
    </ExamplePydanticFields>
  </children>
  <location title="Location">Australia</location>
</user2>\
"""
    )

    assert (
        format_as_xml(DataItem(user1=data, user2=data.model_copy()), include_field_info='once')
        == """\
<user1>
  <name description="The person's name">John</name>
  <age title="Age" description="Years">42</age>
  <children title="child">
    <ExamplePydanticFields>
      <name>Liam</name>
      <age>18</age>
      <children>null</children>
      <location title="Location">null</location>
    </ExamplePydanticFields>
    <ExamplePydanticFields>
      <name>Alice</name>
      <age>18</age>
      <children>null</children>
      <location>null</location>
    </ExamplePydanticFields>
  </children>
  <location>Australia</location>
</user1>
<user2>
  <name>John</name>
  <age>42</age>
  <children>
    <ExamplePydanticFields>
      <name>Liam</name>
      <age>18</age>
      <children>null</children>
      <location>null</location>
    </ExamplePydanticFields>
    <ExamplePydanticFields>
      <name>Alice</name>
      <age>18</age>
      <children>null</children>
      <location>null</location>
    </ExamplePydanticFields>
  </children>
  <location>Australia</location>
</user2>\
"""
    )


def test_nested_data():
    @dataclass
    class DataItem1:
        id: str | None = None
        source: str = field(default='none', metadata={'description': 'the source', 'date': '19990805'})

    class ModelItem1(BaseModel):
        name: str = Field(description='Name')
        value: int
        items: list[DataItem1] = Field(description='Items')

    @pydantic_dataclass
    class DataItem2:
        model: ModelItem1 = field(metadata={'title': 'the model', 'description': 'info'})
        others: tuple[ModelItem1] | None = None
        count: int = field(default=10, metadata={'info': 'a count'})

    data = {
        'values': [
            DataItem2(
                ModelItem1(name='Alice', value=42, items=[DataItem1('xyz')]),
                (ModelItem1(name='Liam', value=3, items=[]),),
            ),
            DataItem2(
                ModelItem1(
                    name='Bob',
                    value=7,
                    items=[
                        DataItem1('a'),
                        DataItem1(source='xx'),
                    ],
                ),
                count=42,
            ),
        ]
    }

    assert (
        format_as_xml(data, include_field_info='once')
        == """
<values>
  <DataItem2>
    <model title="the model" description="info">
      <name description="Name">Alice</name>
      <value>42</value>
      <items description="Items">
        <DataItem1>
          <id>xyz</id>
          <source description="the source">none</source>
        </DataItem1>
      </items>
    </model>
    <others>
      <ModelItem1>
        <name>Liam</name>
        <value>3</value>
        <items />
      </ModelItem1>
    </others>
    <count>10</count>
  </DataItem2>
  <DataItem2>
    <model>
      <name>Bob</name>
      <value>7</value>
      <items>
        <DataItem1>
          <id>a</id>
          <source>none</source>
        </DataItem1>
        <DataItem1>
          <id>null</id>
          <source>xx</source>
        </DataItem1>
      </items>
    </model>
    <others>null</others>
    <count>42</count>
  </DataItem2>
</values>
""".strip()
    )

    assert (
        format_as_xml(data, include_field_info=False)
        == """
<values>
  <DataItem2>
    <model>
      <name>Alice</name>
      <value>42</value>
      <items>
        <DataItem1>
          <id>xyz</id>
          <source>none</source>
        </DataItem1>
      </items>
    </model>
    <others>
      <ModelItem1>
        <name>Liam</name>
        <value>3</value>
        <items />
      </ModelItem1>
    </others>
    <count>10</count>
  </DataItem2>
  <DataItem2>
    <model>
      <name>Bob</name>
      <value>7</value>
      <items>
        <DataItem1>
          <id>a</id>
          <source>none</source>
        </DataItem1>
        <DataItem1>
          <id>null</id>
          <source>xx</source>
        </DataItem1>
      </items>
    </model>
    <others>null</others>
    <count>42</count>
  </DataItem2>
</values>
""".strip()
    )


@pytest.mark.parametrize(
    'input_obj,output',
    [
        pytest.param('a string', snapshot('<item>a string</item>'), id='string'),
        pytest.param('a <ex>foo</ex>', snapshot('<item>a &lt;ex&gt;foo&lt;/ex&gt;</item>'), id='string'),
        pytest.param(42, snapshot('<item>42</item>'), id='int'),
        pytest.param(
            [1, 2, 3],
            snapshot("""\
<item>1</item>
<item>2</item>
<item>3</item>\
"""),
            id='list[int]',
        ),
        pytest.param(
            [[1, 2], [3]],
            snapshot("""\
<item>
  <item>1</item>
  <item>2</item>
</item>
<item>
  <item>3</item>
</item>\
"""),
            id='list[list[int]]',
        ),
        pytest.param(
            {'binary': b'my bytes', 'barray': bytearray(b'foo')},
            snapshot("""\
<binary>my bytes</binary>
<barray>foo</barray>\
"""),
            id='dict[str, bytes]',
        ),
        pytest.param(
            [datetime(2025, 1, 1, 12, 13), date(2025, 1, 2)],
            snapshot("""\
<item>2025-01-01T12:13:00</item>
<item>2025-01-02</item>\
"""),
            id='list[date]',
        ),
        pytest.param(
            [time(12, 30, 45), time(8, 15)],
            snapshot("""\
<item>12:30:45</item>
<item>08:15:00</item>\
"""),
            id='list[time]',
        ),
        pytest.param(
            [timedelta(days=1, hours=2, minutes=30), timedelta(seconds=90)],
            snapshot("""\
<item>1 day, 2:30:00</item>
<item>0:01:30</item>\
"""),
            id='list[timedelta]',
        ),
    ],
)
def test_no_root(input_obj: Any, output: str):
    assert format_as_xml(input_obj) == output


def test_no_indent():
    assert format_as_xml([1, 2, 3], indent=None, root_tag='example') == snapshot(
        '<example><item>1</item><item>2</item><item>3</item></example>'
    )
    assert format_as_xml([1, 2, 3], indent=None) == snapshot('<item>1</item><item>2</item><item>3</item>')


def test_invalid_value():
    with pytest.raises(TypeError, match='Unsupported type'):
        format_as_xml(object())


def test_invalid_key():
    with pytest.raises(TypeError, match='Unsupported key type for XML formatting'):
        format_as_xml({(1, 2): 42})


def test_parse_invalid_value():
    class Invalid(BaseModel):
        name: str = Field(default='Alice', title='Name')
        bad: Any = object()

    with pytest.raises(TypeError, match='Unsupported type'):
        format_as_xml(Invalid(), include_field_info='once')


def test_set():
    assert '<example>1</example>' in format_as_xml({1, 2, 3}, item_tag='example')


def test_custom_null():
    assert format_as_xml(None, none_str='nil') == snapshot('<item>nil</item>')<|MERGE_RESOLUTION|>--- conflicted
+++ resolved
@@ -1,11 +1,7 @@
 from __future__ import annotations as _annotations
 
 from dataclasses import dataclass, field
-<<<<<<< HEAD
-from datetime import date, datetime
-=======
 from datetime import date, datetime, time, timedelta
->>>>>>> f2b9e9fa
 from enum import Enum
 from typing import Any
 
