--- conflicted
+++ resolved
@@ -262,15 +262,11 @@
 ]
 omit = [
     "tests/example_modules/*.py",
-<<<<<<< HEAD
     "pydantic_ai_slim/pydantic_ai/ext/aci.py",  # aci-sdk is too niche to be added as an (optional) dependency
     "pydantic_ai_slim/pydantic_ai/common_tools/exa.py",  # exa-py integration with external API calls
-=======
-    "pydantic_ai_slim/pydantic_ai/ext/aci.py", # aci-sdk is too niche to be added as an (optional) dependency
     # TODO(Marcelo): Enable prefect coverage again.
     "pydantic_ai_slim/pydantic_ai/durable_exec/prefect/*.py",
     "tests/test_prefect.py",
->>>>>>> ba58e3cd
 ]
 branch = true
 # Disable include-ignored warnings as --source is enabled automatically causing a self conflict as per:
