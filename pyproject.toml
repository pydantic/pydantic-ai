[build-system]
requires = ["hatchling", "uv-dynamic-versioning>=0.7.0"]
build-backend = "hatchling.build"

[tool.hatch.version]
source = "uv-dynamic-versioning"

[tool.uv-dynamic-versioning]
vcs = "git"
style = "pep440"
bump = true

[project]
name = "pydantic-ai"
dynamic = ["version", "dependencies", "optional-dependencies"]
description = "Agent Framework / shim to use Pydantic with LLMs"
authors = [
    { name = "Samuel Colvin", email = "samuel@pydantic.dev" },
    { name = "Marcelo Trylesinski", email = "marcelotryle@gmail.com" },
    { name = "David Montague", email = "david@pydantic.dev" },
    { name = "Alex Hall", email = "alex@pydantic.dev" },
]
license = "MIT"
readme = "README.md"
classifiers = [
    "Development Status :: 4 - Beta",
    "Programming Language :: Python",
    "Programming Language :: Python :: 3",
    "Programming Language :: Python :: 3 :: Only",
    "Programming Language :: Python :: 3.9",
    "Programming Language :: Python :: 3.10",
    "Programming Language :: Python :: 3.11",
    "Programming Language :: Python :: 3.12",
    "Programming Language :: Python :: 3.13",
    "Intended Audience :: Developers",
    "Intended Audience :: Information Technology",
    "License :: OSI Approved :: MIT License",
    "Operating System :: OS Independent",
    "Topic :: Internet",
    "Topic :: Scientific/Engineering :: Artificial Intelligence",
    "Topic :: Software Development :: Libraries :: Python Modules",
    "Framework :: Pydantic",
    "Framework :: Pydantic :: 2",
]
requires-python = ">=3.9"

[tool.hatch.metadata.hooks.uv-dynamic-versioning]
dependencies = [
    "pydantic-ai-slim[openai,vertexai,groq,anthropic,mistral,cohere,bedrock,cli,mcp,evals,a2a]=={{ version }}",
]

[tool.hatch.metadata.hooks.uv-dynamic-versioning.optional-dependencies]
examples = ["pydantic-ai-examples=={{ version }}"]
logfire = ["logfire>=3.11.0"]

[project.urls]
Homepage = "https://ai.pydantic.dev"
Source = "https://github.com/pydantic/pydantic-ai"
Documentation = "https://ai.pydantic.dev"
Changelog = "https://github.com/pydantic/pydantic-ai/releases"

[project.scripts]
pai = "pydantic_ai._cli:cli_exit"  # TODO remove this when clai has been out for a while

[tool.uv.sources]
pydantic-ai-slim = { workspace = true }
pydantic-evals = { workspace = true }
pydantic-graph = { workspace = true }
pydantic-ai-examples = { workspace = true }
<<<<<<< HEAD
mcp-run-python = { workspace = true }
fasta2a = { workspace = true }
=======
>>>>>>> 240b0120

[tool.uv.workspace]
members = [
    "pydantic_ai_slim",
    "pydantic_evals",
    "pydantic_graph",
    "mcp-run-python",
    "clai",
    "examples",
    "fasta2a",
]

[dependency-groups]
# dev dependencies are defined in `pydantic-ai-slim/pyproject.toml` to allow for minimal testing
lint = ["mypy>=1.11.2", "pyright>=1.1.390", "ruff>=0.6.9"]
docs = [
    "black>=24.10.0",
    "mkdocs>=1.6.1",
    "mkdocs-glightbox>=0.4.0",
    "mkdocs-llmstxt>=0.2.0",
    "mkdocs-material[imaging]>=9.5.45",
    "mkdocstrings-python>=1.12.2",
]
docs-upload = ["algoliasearch>=4.12.0", "pydantic>=2.10.1"]

[tool.hatch.build.targets.wheel]
only-include = ["/README.md"]

[tool.hatch.build.targets.sdist]
include = ["/README.md", "/Makefile", "/tests"]

[tool.ruff]
line-length = 120
target-version = "py39"
include = [
    "pydantic_ai_slim/**/*.py",
    "pydantic_evals/**/*.py",
    "pydantic_graph/**/*.py",
    "mcp-run-python/**/*.py",
    "fasta2a/**/*.py",
    "examples/**/*.py",
    "clai/**/*.py",
    "tests/**/*.py",
    "docs/**/*.py",
]

[tool.ruff.lint]
extend-select = [
    "Q",
    "RUF100",
    "RUF018", # https://docs.astral.sh/ruff/rules/assignment-in-assert/
    "C90",
    "UP",
    "I",
    "D",
    "TID251",
    "TC005",  # https://docs.astral.sh/ruff/rules/empty-type-checking-block/
]
flake8-quotes = { inline-quotes = "single", multiline-quotes = "double" }
isort = { combine-as-imports = true, known-first-party = ["pydantic_ai"] }
mccabe = { max-complexity = 15 }
ignore = [
    "D100", # ignore missing docstring in module
    "D102", # ignore missing docstring in public method
    "D104", # ignore missing docstring in public package
    "D105", # ignore missing docstring in magic methods
    "D107", # ignore missing docstring in __init__ methods
]

[tool.ruff.lint.pydocstyle]
convention = "google"

[tool.ruff.lint.flake8-tidy-imports.banned-api]
"typing.TypedDict".msg = "Use typing_extensions.TypedDict instead."

[tool.ruff.format]
# don't format python in docstrings, pytest-examples takes care of it
docstring-code-format = false
quote-style = "single"

[tool.ruff.lint.per-file-ignores]
"mcp-run-python/**/*.py" = ["D", "TID251"]
"examples/**/*.py" = ["D101", "D103"]
"tests/**/*.py" = ["D"]
"docs/**/*.py" = ["D"]

[tool.pyright]
pythonVersion = "3.12"
typeCheckingMode = "strict"
reportMissingTypeStubs = false
reportUnnecessaryIsInstance = false
reportUnnecessaryTypeIgnoreComment = true
reportMissingModuleSource = false
include = [
    "pydantic_ai_slim",
    "pydantic_evals",
    "pydantic_graph",
    "mcp-run-python",
    "fasta2a",
    "tests",
    "examples",
    "clai",
]
venvPath = ".venv"
# see https://github.com/microsoft/pyright/issues/7771 - we don't want to error on decorated functions in tests
# which are not otherwise used
executionEnvironments = [
    { root = "tests", reportUnusedFunction = false, reportPrivateImportUsage = false },
]
exclude = [
    "examples/pydantic_ai_examples/weather_agent_gradio.py",
    "mcp-run-python/node_modules",
]
extraPaths = ["mcp-run-python/stubs"]

[tool.mypy]
files = "tests/typed_agent.py,tests/typed_graph.py"
strict = true

[tool.pytest.ini_options]
testpaths = "tests"
xfail_strict = true
filterwarnings = [
    "error",
    # Issue with python-multipart - we don't want to bump the minimum version of starlette.
    "ignore::PendingDeprecationWarning:starlette",
    # boto3
    "ignore::DeprecationWarning:botocore.*",
    "ignore::RuntimeWarning:pydantic_ai.mcp",
    # uvicorn (mcp server)
    "ignore:websockets.legacy is deprecated.*:DeprecationWarning:websockets.legacy",
    "ignore:websockets.server.WebSocketServerProtocol is deprecated:DeprecationWarning",
    # random resource warnings; I suspect these are coming from vendor SDKs when running examples..
    "ignore:unclosed <socket:ResourceWarning",
    "ignore:unclosed event loop:ResourceWarning",
]

# https://coverage.readthedocs.io/en/latest/config.html#run
[tool.coverage.run]
# required to avoid warnings about files created by create_module fixture
include = [
    "pydantic_ai_slim/**/*.py",
    "pydantic_evals/**/*.py",
    "pydantic_graph/**/*.py",
    # TODO(Marcelo): Add 100% coverage for A2A.
    # "fasta2a/**/*.py",
    "tests/**/*.py",
]
omit = ["tests/test_live.py", "tests/example_modules/*.py"]
branch = true

# https://coverage.readthedocs.io/en/latest/config.html#report
[tool.coverage.report]
skip_covered = true
show_missing = true
ignore_errors = true
precision = 2
exclude_lines = [
    # `# pragma: no cover` is standard marker for code that's not covered, this will error if code is covered
    'pragma: no cover',
    # use `# pragma: lax no cover` if you want to ignore cases where (some of) the code is covered
    'pragma: lax no cover',
    'raise NotImplementedError',
    'if TYPE_CHECKING:',
    'if typing.TYPE_CHECKING:',
    '@overload',
    '@deprecated',
    '@typing.overload',
    '@abstractmethod',
    '\(Protocol\):$',
    'typing.assert_never',
    '$\s*assert_never\(',
    'if __name__ == .__main__.:',
    'except ImportError as _import_error:',
    '$\s*pass$',
]

[tool.logfire]
ignore_no_config = true

[tool.inline-snapshot]
format-command = "ruff format --stdin-filename {filename}"

[tool.inline-snapshot.shortcuts]
snap-fix = ["create", "fix"]
snap = ["create"]

[tool.codespell]
# Ref: https://github.com/codespell-project/codespell#using-a-config-file
skip = '.git*,*.svg,*.lock,*.css,*.yaml'
check-hidden = true
# Ignore "formatting" like **L**anguage
ignore-regex = '\*\*[A-Z]\*\*[a-z]+\b'
ignore-words-list = 'asend'<|MERGE_RESOLUTION|>--- conflicted
+++ resolved
@@ -67,11 +67,7 @@
 pydantic-evals = { workspace = true }
 pydantic-graph = { workspace = true }
 pydantic-ai-examples = { workspace = true }
-<<<<<<< HEAD
-mcp-run-python = { workspace = true }
 fasta2a = { workspace = true }
-=======
->>>>>>> 240b0120
 
 [tool.uv.workspace]
 members = [
