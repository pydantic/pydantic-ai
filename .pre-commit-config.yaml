repos:
  - repo: https://github.com/pre-commit/pre-commit-hooks
    rev: v4.3.0
    hooks:
      - id: no-commit-to-branch # prevent direct commits to the `main` branch
      - id: check-yaml
        args: ["--unsafe"]
      - id: check-toml
      - id: end-of-file-fixer
      - id: trailing-whitespace

  - repo: https://github.com/sirosen/texthooks
    rev: 0.6.8
    hooks:
      - id: fix-smartquotes
        exclude: "cassettes/"
      - id: fix-spaces
        exclude: "cassettes/"
      - id: fix-ligatures
        exclude: "cassettes/"

  - repo: https://github.com/codespell-project/codespell
    # Configuration for codespell is in pyproject.toml
    rev: v2.3.0
    hooks:
      - id: codespell
        args: ["--skip", "tests/models/cassettes/*"]
        additional_dependencies:
          - tomli

  - repo: local
    hooks:
      - id: format
        name: Format
        entry: make
        args: [format]
        language: system
        types: [python]
        pass_filenames: false
      - id: lint
        name: Lint
        entry: make
        args: [lint]
        types: [python]
        language: system
        pass_filenames: false
      - id: lint-js
        name: Lint JS
        entry: make
        args: [lint-js]
        language: system
        types_or: [javascript, ts, json]
        files: "^mcp-run-python/"
        pass_filenames: false
      - id: clai-help
        name: clai help output
        entry: uv
        args: [run, pytest, "clai/update_readme.py"]
        language: system
        types_or: [python, markdown]
        pass_filenames: false
      - id: typecheck
        name: Typecheck
        entry: make
        args: [typecheck]
        language: system
        types: [python]
<<<<<<< HEAD
        pass_filenames: false

  - repo: https://github.com/codespell-project/codespell
    # Configuration for codespell is in pyproject.toml
    rev: v2.3.0
    hooks:
    - id: codespell
      args: ['--skip', 'tests/models/cassettes/*,docs/a2a/fasta2a.md,tests/models/test_groq.py']
      additional_dependencies:
      - tomli
=======
        pass_filenames: false
>>>>>>> 473b2ce4
<|MERGE_RESOLUTION|>--- conflicted
+++ resolved
@@ -65,17 +65,4 @@
         args: [typecheck]
         language: system
         types: [python]
-<<<<<<< HEAD
-        pass_filenames: false
-
-  - repo: https://github.com/codespell-project/codespell
-    # Configuration for codespell is in pyproject.toml
-    rev: v2.3.0
-    hooks:
-    - id: codespell
-      args: ['--skip', 'tests/models/cassettes/*,docs/a2a/fasta2a.md,tests/models/test_groq.py']
-      additional_dependencies:
-      - tomli
-=======
-        pass_filenames: false
->>>>>>> 473b2ce4
+        pass_filenames: false