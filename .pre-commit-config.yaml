--- conflicted
+++ resolved
@@ -60,10 +60,6 @@
     rev: v2.3.0
     hooks:
     - id: codespell
-<<<<<<< HEAD
-      args: ['--skip', 'tests/models/cassettes/*', '--skip', 'tests/models/test_cohere.py']
-=======
-      args: ['--skip', 'tests/models/cassettes/*,docs/a2a/fasta2a.md']
->>>>>>> 78e006c8
+      args: ['--skip', 'tests/models/cassettes/*,docs/a2a/fasta2a.md,tests/models/test_cohere.py']
       additional_dependencies:
       - tomli