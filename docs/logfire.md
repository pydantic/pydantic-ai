# Debugging and Monitoring

Applications that use LLMs have some challenges that are well known and understood: LLMs are **slow**, **unreliable** and **expensive**.

These applications also have some challenges that most developers have encountered much less often: LLMs are **fickle** and **non-deterministic**. Subtle changes in a prompt can completely change a model's performance, and there's no `EXPLAIN` query you can run to understand why.

!!! danger "Warning"
    From a software engineers point of view, you can think of LLMs as the worst database you've ever heard of, but worse.

    If LLMs weren't so bloody useful, we'd never touch them.

To build successful applications with LLMs, we need new tools to understand both model performance, and the behavior of applications that rely on them.

LLM Observability tools that just let you understand how your model is performing are useless: making API calls to an LLM is easy, it's building that into an application that's hard.

## Pydantic Logfire

[Pydantic Logfire](https://pydantic.dev/logfire) is an observability platform developed by the team who created and maintain Pydantic and PydanticAI. Logfire aims to let you understand your entire application: Gen AI, classic predictive AI, HTTP traffic, database queries and everything else a modern application needs, all using OpenTelemetry.

!!! tip "Pydantic Logfire is a commercial product"
    Logfire is a commercially supported, hosted platform with an extremely generous and perpetual [free tier](https://pydantic.dev/pricing/).
    You can sign up and start using Logfire in a couple of minutes.

PydanticAI has built-in (but optional) support for Logfire. That means if the `logfire` package is installed and configured and agent instrumentation is enabled then detailed information about agent runs is sent to Logfire. Otherwise there's virtually no overhead and nothing is sent.

Here's an example showing details of running the [Weather Agent](examples/weather-agent.md) in Logfire:

![Weather Agent Logfire](img/logfire-weather-agent.png)

A trace is generated for the agent run, and spans are emitted for each model request and tool call.

## Using Logfire

To use Logfire, you'll need a Logfire [account](https://logfire.pydantic.dev), and the Logfire Python SDK installed:

```bash
pip/uv-add "pydantic-ai[logfire]"
```

Then authenticate your local environment with Logfire:

```bash
py-cli logfire auth
```

And configure a project to send data to:

```bash
py-cli logfire projects new
```

(Or use an existing project with `logfire projects use`)

This will write to a `.logfire` directory in the current working directory, which the Logfire SDK will use for configuration at run time.

With that, you can start using Logfire to instrument PydanticAI code:

```python {title="instrument_pydantic_ai.py" hl_lines="1 5 6"}
import logfire

from pydantic_ai import Agent

logfire.configure()  # (1)!
logfire.instrument_pydantic_ai()  # (2)!

agent = Agent('openai:gpt-4o', instructions='Be concise, reply with one sentence.')
result = agent.run_sync('Where does "hello world" come from?')  # (3)!
print(result.output)
"""
The first known use of "hello, world" was in a 1974 textbook about the C programming language.
"""
```

1. [`logfire.configure()`][logfire.configure] configures the SDK, by default it will find the write token from the `.logfire` directory, but you can also pass a token directly.
2. [`logfire.instrument_pydantic_ai()`][logfire.Logfire.instrument_pydantic_ai] enables instrumentation of PydanticAI.
3. Since we've enabled instrumentation, a trace will be generated for each run, with spans emitted for models calls and tool function execution

_(This example is complete, it can be run "as is")_

Which will display in Logfire thus:

![Logfire Simple Agent Run](img/logfire-simple-agent.png)

The [logfire documentation](https://logfire.pydantic.dev/docs/) has more details on how to use Logfire,
including how to instrument other libraries like [HTTPX](https://logfire.pydantic.dev/docs/integrations/http-clients/httpx/) and [FastAPI](https://logfire.pydantic.dev/docs/integrations/web-frameworks/fastapi/).

Since Logfire is built on [OpenTelemetry](https://opentelemetry.io/), you can use the Logfire Python SDK to send data to any OpenTelemetry collector, see [below](#using-opentelemetry).

### Debugging

To demonstrate how Logfire can let you visualise the flow of a PydanticAI run, here's the view you get from Logfire while running the [chat app examples](examples/chat-app.md):

{{ video('a764aff5840534dc77eba7d028707bfa', 25) }}

### Monitoring Performance

We can also query data with SQL in Logfire to monitor the performance of an application. Here's a real world example of using Logfire to monitor PydanticAI runs inside Logfire itself:

![Logfire monitoring PydanticAI](img/logfire-monitoring-pydanticai.png)

### Monitoring HTTP Requests

!!! tip ""F**k you, show me the prompt.""
    As per Hamel Husain's influential 2024 blog post ["Fuck You, Show Me The Prompt."](https://hamel.dev/blog/posts/prompt/)
    (bear with the capitalization, the point is valid), it's often useful to be able to view the raw HTTP requests and responses made to model providers.

To observe raw HTTP requests made to model providers, you can use `logfire`'s [HTTPX instrumentation](https://logfire.pydantic.dev/docs/integrations/http-clients/httpx/) since all provider SDKs use the [HTTPX](https://www.python-httpx.org/) library internally.


=== "With HTTP instrumentation"

    ```py {title="with_logfire_instrument_httpx.py" hl_lines="7"}
    import logfire

    from pydantic_ai import Agent

    logfire.configure()
    logfire.instrument_pydantic_ai()
    logfire.instrument_httpx(capture_all=True)  # (1)!
    agent = Agent('openai:gpt-4o')
    result = agent.run_sync('What is the capital of France?')
    print(result.output)
    #> Paris
    ```

    1. See the [`logfire.instrument_httpx` docs][logfire.Logfire.instrument_httpx] more details, `capture_all=True` means both headers and body are captured for both the request and response.

    ![Logfire with HTTPX instrumentation](img/logfire-with-httpx.png)

=== "Without HTTP instrumentation"

    ```py {title="without_logfire_instrument_httpx.py"}
    import logfire

    from pydantic_ai import Agent

    logfire.configure()
    logfire.instrument_pydantic_ai()

    agent = Agent('openai:gpt-4o')
    result = agent.run_sync('What is the capital of France?')
    print(result.output)
    #> Paris
    ```

    ![Logfire without HTTPX instrumentation](img/logfire-without-httpx.png)

## Using OpenTelemetry

PydanticAI's instrumentation uses [OpenTelemetry](https://opentelemetry.io/) (OTel), which Logfire is based on.

This means you can debug and monitor PydanticAI with any OpenTelemetry backend.

PydanticAI follows the [OpenTelemetry Semantic Conventions for Generative AI systems](https://opentelemetry.io/docs/specs/semconv/gen-ai/), so while we think you'll have the best experience using the Logfire platform :wink:, you should be able to use any OTel service with GenAI support.

### Logfire with an alternative OTel backend

You can use the Logfire SDK completely freely and send the data to any OpenTelemetry backend.

Here's an example of configuring the Logfire library to send data to the excellent [otel-tui](https://github.com/ymtdzzz/otel-tui) — an open source terminal based OTel backend and viewer (no association with Pydantic).

Run `otel-tui` with docker (see [the otel-tui readme](https://github.com/ymtdzzz/otel-tui) for more instructions):

```txt title="Terminal"
docker run --rm -it -p 4318:4318 --name otel-tui ymtdzzz/otel-tui:latest
```

then run,

```python {title="otel_tui.py" hl_lines="7 8" test="skip"}
import os

import logfire

from pydantic_ai import Agent

os.environ['OTEL_EXPORTER_OTLP_ENDPOINT'] = 'http://localhost:4318'  # (1)!
logfire.configure(send_to_logfire=False)  # (2)!
logfire.instrument_pydantic_ai()
logfire.instrument_httpx(capture_all=True)

agent = Agent('openai:gpt-4o')
result = agent.run_sync('What is the capital of France?')
print(result.output)
#> Paris
```

1. Set the `OTEL_EXPORTER_OTLP_ENDPOINT` environment variable to the URL of your OpenTelemetry backend. If you're using a backend that requires authentication, you may need to set [other environment variables](https://opentelemetry.io/docs/languages/sdk-configuration/otlp-exporter/). Of course, these can also be set outside the process, e.g. with `export OTEL_EXPORTER_OTLP_ENDPOINT=http://localhost:4318`.
2. We [configure][logfire.configure] Logfire to disable sending data to the Logfire OTel backend itself. If you removed `send_to_logfire=False`, data would be sent to both Logfire and your OpenTelemetry backend.

Running the above code will send tracing data to `otel-tui`, which will display like this:

![otel tui simple](img/otel-tui-simple.png)

Running the [weather agent](examples/weather-agent.md) example connected to `otel-tui` shows how it can be used to visualise a more complex trace:

![otel tui weather agent](img/otel-tui-weather.png)

For more information on using the Logfire SDK to send data to alternative backends, see
[the Logfire documentation](https://logfire.pydantic.dev/docs/how-to-guides/alternative-backends/).

### OTel without Logfire

You can also emit OpenTelemetry data from PydanticAI without using Logfire at all.

To do this, you'll need to install and configure the OpenTelemetry packages you need. To run the following examples, use

```txt title="Terminal"
uv run \
  --with 'pydantic-ai-slim[openai]' \
  --with opentelemetry-sdk \
  --with opentelemetry-exporter-otlp \
  raw_otel.py
```

```python {title="raw_otel.py" test="skip"}
import os

from opentelemetry.exporter.otlp.proto.http.trace_exporter import OTLPSpanExporter
from opentelemetry.sdk.trace import TracerProvider
from opentelemetry.sdk.trace.export import BatchSpanProcessor
from opentelemetry.trace import set_tracer_provider

from pydantic_ai.agent import Agent

os.environ['OTEL_EXPORTER_OTLP_ENDPOINT'] = 'http://localhost:4318'
exporter = OTLPSpanExporter()
span_processor = BatchSpanProcessor(exporter)
tracer_provider = TracerProvider()
tracer_provider.add_span_processor(span_processor)

set_tracer_provider(tracer_provider)

Agent.instrument_all()
agent = Agent('openai:gpt-4o')
result = agent.run_sync('What is the capital of France?')
print(result.output)
#> Paris
```

<<<<<<< HEAD
## Using W&B Weave

[W&B Weave](https://weave-docs.wandb.ai/) is an observability platform by Weights & Biases that can receive and visualize OpenTelemetry traces from your PydanticAI applications.

Since PydanticAI uses OpenTelemetry for instrumentation, you can send your agent and tool traces to Weave for visualization and analysis.

### Setup

To use W&B Weave with PydanticAI, you'll need to install the required OpenTelemetry dependencies:

```bash
pip install opentelemetry-sdk opentelemetry-exporter-otlp-proto-http
```

### Configuring OTEL for Weave

Configure OpenTelemetry to send traces to Weave by setting up a tracer provider and exporter:

```python
import base64
import os
from opentelemetry.exporter.otlp.proto.http.trace_exporter import OTLPSpanExporter
from opentelemetry.sdk import trace as trace_sdk
from opentelemetry.sdk.trace.export import SimpleSpanProcessor

# Load sensitive values from environment variables
WANDB_BASE_URL = "https://trace.wandb.ai"
PROJECT_ID = os.environ.get("WANDB_PROJECT_ID")  # Your W&B entity/project name e.g. "myteam/myproject"
WANDB_API_KEY = os.environ.get("WANDB_API_KEY")  # Your W&B API key (can be found at https://wandb.ai/authorize)

OTEL_EXPORTER_OTLP_ENDPOINT = f"{WANDB_BASE_URL}/otel/v1/traces"
AUTH = base64.b64encode(f"api:{WANDB_API_KEY}".encode()).decode()

OTEL_EXPORTER_OTLP_HEADERS = {
    "Authorization": f"Basic {AUTH}",
    "project_id": PROJECT_ID,
}

# Create the OTLP span exporter with endpoint and headers
exporter = OTLPSpanExporter(
    endpoint=OTEL_EXPORTER_OTLP_ENDPOINT,
    headers=OTEL_EXPORTER_OTLP_HEADERS,
)

# Create a tracer provider and add the exporter
tracer_provider = trace_sdk.TracerProvider()
tracer_provider.add_span_processor(SimpleSpanProcessor(exporter))
```

!!! tip "Secure your credentials"
    Store sensitive values like your API key in environment variables or a secure credentials manager, not directly in your code.

### Tracing PydanticAI agents

To trace your agents, pass an `InstrumentationSettings` object with your configured tracer provider:

```python
from pydantic_ai import Agent
from pydantic_ai.models.instrumented import InstrumentationSettings

# Create a PydanticAI agent with OTEL tracing
agent = Agent(
    "openai:gpt-4o",
    instrument=InstrumentationSettings(tracer_provider=tracer_provider),
)

result = agent.run_sync("What is the capital of France?")
print(result.output)
#> Paris
```

### Tracing tools

When your agent uses tools, both the agent calls and tool executions will be traced:

```python
from pydantic_ai import Agent
from pydantic_ai.models.instrumented import InstrumentationSettings

# Create an agent with a system prompt and OTEL tracing
agent = Agent(
    "openai:gpt-4o",
    system_prompt=(
        "You are a helpful assistant that can multiply numbers. "
        "When asked to multiply numbers, use the multiply tool."
    ),
    instrument=InstrumentationSettings(tracer_provider=tracer_provider),
)

# Define a tool
@agent.tool_plain
def multiply(a: int, b: int) -> int:
    """Multiply two numbers."""
    return a * b

# Ask the agent to use the tool
result = agent.run_sync("What is 7 multiplied by 8?")
print(result.output)
#> 56
```

### Instrumenting all agents with Weave

To apply Weave tracing to all agents in your application:

```python
from pydantic_ai import Agent
from pydantic_ai.models.instrumented import InstrumentationSettings

# Set up default instrumentation for all agents
Agent.instrument_all(InstrumentationSettings(tracer_provider=tracer_provider))

# Now, any new agent will use this instrumentation by default
agent = Agent("openai:gpt-4o")
result = agent.run_sync("What is the capital of France?")
print(result.output)
#> Paris
```

For more information, see the [W&B Weave documentation on PydanticAI integration](https://weave-docs.wandb.ai/guides/integrations/pydantic_ai).

## Data format
=======
## Advanced usage
>>>>>>> 4e65ec43

### Configuring data format

PydanticAI follows the [OpenTelemetry Semantic Conventions for Generative AI systems](https://opentelemetry.io/docs/specs/semconv/gen-ai/), with one caveat. The semantic conventions specify that messages should be captured as individual events (logs) that are children of the request span. By default, PydanticAI instead collects these events into a JSON array which is set as a single large attribute called `events` on the request span. To change this, use `event_mode='logs'`:

```python {title="instrumentation_settings_event_mode.py"}
import logfire

from pydantic_ai import Agent

logfire.configure()
logfire.instrument_pydantic_ai(event_mode='logs')
agent = Agent('openai:gpt-4o')
result = agent.run_sync('What is the capital of France?')
print(result.output)
#> Paris
```

For now, this won't look as good in the Logfire UI, but we're working on it.

If you have very long conversations, the `events` span attribute may be truncated. Using `event_mode='logs'` will help avoid this issue.

Note that the OpenTelemetry Semantic Conventions are still experimental and are likely to change.

### Setting OpenTelemetry SDK providers

By default, the global `TracerProvider` and `EventLoggerProvider` are used. These are set automatically by `logfire.configure()`. They can also be set by the `set_tracer_provider` and `set_event_logger_provider` functions in the OpenTelemetry Python SDK. You can set custom providers with [`InstrumentationSettings`][pydantic_ai.models.instrumented.InstrumentationSettings].

```python {title="instrumentation_settings_providers.py"}
from opentelemetry.sdk._events import EventLoggerProvider
from opentelemetry.sdk.trace import TracerProvider

from pydantic_ai.agent import Agent, InstrumentationSettings

instrumentation_settings = InstrumentationSettings(
    tracer_provider=TracerProvider(),
    event_logger_provider=EventLoggerProvider(),
)

agent = Agent('gpt-4o', instrument=instrumentation_settings)
# or to instrument all agents:
Agent.instrument_all(instrumentation_settings)
```

### Instrumenting a specific `Model`

```python {title="instrumented_model_example.py"}
from pydantic_ai import Agent
from pydantic_ai.models.instrumented import InstrumentationSettings, InstrumentedModel

settings = InstrumentationSettings()
model = InstrumentedModel('gpt-4o', settings)
agent = Agent(model)
```

### Excluding binary content

```python {title="excluding_binary_content.py"}
from pydantic_ai.agent import Agent, InstrumentationSettings

instrumentation_settings = InstrumentationSettings(include_binary_content=False)

agent = Agent('gpt-4o', instrument=instrumentation_settings)
# or to instrument all agents:
Agent.instrument_all(instrumentation_settings)
```<|MERGE_RESOLUTION|>--- conflicted
+++ resolved
@@ -238,7 +238,6 @@
 #> Paris
 ```
 
-<<<<<<< HEAD
 ## Using W&B Weave
 
 [W&B Weave](https://weave-docs.wandb.ai/) is an observability platform by Weights & Biases that can receive and visualize OpenTelemetry traces from your PydanticAI applications.
@@ -360,10 +359,7 @@
 
 For more information, see the [W&B Weave documentation on PydanticAI integration](https://weave-docs.wandb.ai/guides/integrations/pydantic_ai).
 
-## Data format
-=======
 ## Advanced usage
->>>>>>> 4e65ec43
 
 ### Configuring data format
 
