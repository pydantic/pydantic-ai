## Introduction

Agents are PydanticAI's primary interface for interacting with LLMs.

In some use cases a single Agent will control an entire application or component,
but multiple agents can also interact to embody more complex workflows.

The [`Agent`][pydantic_ai.Agent] class has full API documentation, but conceptually you can think of an agent as a container for:

* A [system prompt](#system-prompts) — a set of instructions for the LLM written by the developer
* One or more [function tool](tools.md) — functions that the LLM may call to get information while generating a response
* An optional structured [result type](results.md) — the structured datatype the LLM must return at the end of a run
* A [dependency](dependencies.md) type constraint — system prompt functions, tools and result validators may all use dependencies when they're run
* Agents may optionally also have a default [LLM model](api/models/base.md) associated with them; the model to use can also be specified when running the agent

In typing terms, agents are generic in their dependency and result types, e.g., an agent which required dependencies of type `#!python Foobar` and returned results of type `#!python list[str]` would have type `cAgent[Foobar, list[str]]`. In practice, you shouldn't need to care about this, it should just mean your IDE can tell you when you have the right type, and if you choose to use [static type checking](#static-type-checking) it should work well with PydanticAI.

Here's a toy example of an agent that simulates a roulette wheel:

```python {title="roulette_wheel.py"}
from pydantic_ai import Agent, RunContext

roulette_agent = Agent(  # (1)!
    'openai:gpt-4o',
    deps_type=int,
    result_type=bool,
    system_prompt=(
        'Use the `roulette_wheel` function to see if the '
        'customer has won based on the number they provide.'
    ),
)


@roulette_agent.tool
async def roulette_wheel(ctx: RunContext[int], square: int) -> str:  # (2)!
    """check if the square is a winner"""
    return 'winner' if square == ctx.deps else 'loser'


# Run the agent
success_number = 18  # (3)!
result = roulette_agent.run_sync('Put my money on square eighteen', deps=success_number)
print(result.data)  # (4)!
#> True

result = roulette_agent.run_sync('I bet five is the winner', deps=success_number)
print(result.data)
#> False
```

1. Create an agent, which expects an integer dependency and returns a boolean result. This agent will have type `#!python Agent[int, bool]`.
2. Define a tool that checks if the square is a winner. Here [`RunContext`][pydantic_ai.tools.RunContext] is parameterized with the dependency type `int`; if you got the dependency type wrong you'd get a typing error.
3. In reality, you might want to use a random number here e.g. `random.randint(0, 36)`.
4. `result.data` will be a boolean indicating if the square is a winner. Pydantic performs the result validation, it'll be typed as a `bool` since its type is derived from the `result_type` generic parameter of the agent.


!!! tip "Agents are designed for reuse, like FastAPI Apps"
    Agents are intended to be instantiated once (frequently as module globals) and reused throughout your application, similar to a small [FastAPI][fastapi.FastAPI] app or an [APIRouter][fastapi.APIRouter].

## Running Agents

There are three ways to run an agent:

1. [`agent.run()`][pydantic_ai.Agent.run] — a coroutine which returns a [`RunResult`][pydantic_ai.result.RunResult] containing a completed response
2. [`agent.run_sync()`][pydantic_ai.Agent.run_sync] — a plain, synchronous function which returns a [`RunResult`][pydantic_ai.result.RunResult] containing a completed response (internally, this just calls `loop.run_until_complete(self.run())`)
3. [`agent.run_stream()`][pydantic_ai.Agent.run_stream] — a coroutine which returns a [`StreamedRunResult`][pydantic_ai.result.StreamedRunResult], which contains methods to stream a response as an async iterable

Here's a simple example demonstrating all three:

```python {title="run_agent.py"}
from pydantic_ai import Agent

agent = Agent('openai:gpt-4o')

result_sync = agent.run_sync('What is the capital of Italy?')
print(result_sync.data)
#> Rome


async def main():
    result = await agent.run('What is the capital of France?')
    print(result.data)
    #> Paris

    async with agent.run_stream('What is the capital of the UK?') as response:
        print(await response.get_data())
        #> London
```
_(This example is complete, it can be run "as is")_

You can also pass messages from previous runs to continue a conversation or provide context, as described in [Messages and Chat History](message-history.md).

!!! note "jupyter notebooks"
    If you're running `pydantic-ai` in a jupyter notebook, you might consider using [`nest-asyncio`](https://pypi.org/project/nest-asyncio/)
    to manage conflicts between event loops that occur between jupyter's event loops and `pydantic-ai`'s.

    Before you execute any agent runs, do the following:
    ```python {test="skip" lint="skip"}
    import nest_asyncio

    nest_asyncio.apply()
    ```

## Runs vs. Conversations

An agent **run** might represent an entire conversation — there's no limit to how many messages can be exchanged in a single run. However, a **conversation** might also be composed of multiple runs, especially if you need to maintain state between separate interactions or API calls.

Here's an example of a conversation comprised of multiple runs:

```python {title="conversation_example.py" hl_lines="13"}
from pydantic_ai import Agent

agent = Agent('openai:gpt-4o')

# First run
result1 = agent.run_sync('Who was Albert Einstein?')
print(result1.data)
#> Albert Einstein was a German-born theoretical physicist.

# Second run, passing previous messages
result2 = agent.run_sync(
    'What was his most famous equation?',
    message_history=result1.new_messages(),  # (1)!
)
print(result2.data)
#> Albert Einstein's most famous equation is (E = mc^2).
```

1. Continue the conversation; without `message_history` the model would not know who "his" was referring to.

_(This example is complete, it can be run "as is")_

## Type safe by design {#static-type-checking}

PydanticAI is designed to work well with static type checkers, like mypy and pyright.

!!! tip "Typing is (somewhat) optional"
    PydanticAI is designed to make type checking as useful as possible for you if you choose to use it, but you don't have to use types everywhere all the time.

    That said, because PydanticAI uses Pydantic, and Pydantic uses type hints as the definition for schema and validation, some types (specifically type hints on parameters to tools, and the `result_type` arguments to [`Agent`][pydantic_ai.Agent]) are used at runtime.

    We (the library developers) have messed up if type hints are confusing you more than they're help you, if you find this, please create an [issue](https://github.com/pydantic/pydantic-ai/issues) explaining what's annoying you!

In particular, agents are generic in both the type of their dependencies and the type of results they return, so you can use the type hints to ensure you're using the right types.

Consider the following script with type mistakes:

```python {title="type_mistakes.py" hl_lines="18 28"}
from dataclasses import dataclass

from pydantic_ai import Agent, RunContext


@dataclass
class User:
    name: str


agent = Agent(
    'test',
    deps_type=User,  # (1)!
    result_type=bool,
)


@agent.system_prompt
def add_user_name(ctx: RunContext[str]) -> str:  # (2)!
    return f"The user's name is {ctx.deps}."


def foobar(x: bytes) -> None:
    pass


result = agent.run_sync('Does their name start with "A"?', deps=User('Anne'))
foobar(result.data)  # (3)!
```

1. The agent is defined as expecting an instance of `User` as `deps`.
2. But here `add_user_name` is defined as taking a `str` as the dependency, not a `User`.
3. Since the agent is defined as returning a `bool`, this will raise a type error since `foobar` expects `bytes`.

Running `mypy` on this will give the following output:

```bash
➤ uv run mypy type_mistakes.py
type_mistakes.py:18: error: Argument 1 to "system_prompt" of "Agent" has incompatible type "Callable[[RunContext[str]], str]"; expected "Callable[[RunContext[User]], str]"  [arg-type]
type_mistakes.py:28: error: Argument 1 to "foobar" has incompatible type "bool"; expected "bytes"  [arg-type]
Found 2 errors in 1 file (checked 1 source file)
```

Running `pyright` would identify the same issues.

## System Prompts

System prompts might seem simple at first glance since they're just strings (or sequences of strings that are concatenated), but crafting the right system prompt is key to getting the model to behave as you want.

Generally, system prompts fall into two categories:

1. **Static system prompts**: These are known when writing the code and can be defined via the `system_prompt` parameter of the [`Agent` constructor][pydantic_ai.Agent.__init__].
2. **Dynamic system prompts**: These depend in some way on context that isn't known until runtime, and should be defined via functions decorated with [`@agent.system_prompt`][pydantic_ai.Agent.system_prompt].

You can add both to a single agent; they're appended in the order they're defined at runtime.

Here's an example using both types of system prompts:

```python {title="system_prompts.py"}
from datetime import date

from pydantic_ai import Agent, RunContext

agent = Agent(
    'openai:gpt-4o',
    deps_type=str,  # (1)!
    system_prompt="Use the customer's name while replying to them.",  # (2)!
)


@agent.system_prompt  # (3)!
def add_the_users_name(ctx: RunContext[str]) -> str:
    return f"The user's named is {ctx.deps}."


@agent.system_prompt
def add_the_date() -> str:  # (4)!
    return f'The date is {date.today()}.'


result = agent.run_sync('What is the date?', deps='Frank')
print(result.data)
#> Hello Frank, the date today is 2032-01-02.
```

1. The agent expects a string dependency.
2. Static system prompt defined at agent creation time.
3. Dynamic system prompt defined via a decorator with [`RunContext`][pydantic_ai.tools.RunContext], this is called just after `run_sync`, not when the agent is created, so can benefit from runtime information like the dependencies used on that run.
4. Another dynamic system prompt, system prompts don't have to have the `RunContext` parameter.

_(This example is complete, it can be run "as is")_

<<<<<<< HEAD
## Function Tools

Function tools provide a mechanism for models to retrieve extra information to help them generate a response.

They're useful when it is impractical or impossible to put all the context an agent might need into the system prompt, or when you want to make agents' behavior more deterministic or reliable by deferring some of the logic required to generate a response to another (not necessarily AI-powered) tool.

!!! info "Function tools vs. RAG"
    Function tools are basically the "R" of RAG (Retrieval-Augmented Generation) — they augment what the model can do by letting it request extra information.

    The main semantic difference between PydanticAI Tools and RAG is RAG is synonymous with vector search, while PydanticAI tools are more general-purpose. (Note: we may add support for vector search functionality in the future, particularly an API for generating embeddings. See [#58](https://github.com/pydantic/pydantic-ai/issues/58))

There are a number of ways to register tools with an agent:

* via the [`@agent.tool`][pydantic_ai.Agent.tool] decorator — for tools that need access to the agent [context][pydantic_ai.tools.RunContext]
* via the [`@agent.tool_plain`][pydantic_ai.Agent.tool_plain] decorator — for tools that do not need access to the agent [context][pydantic_ai.tools.RunContext]
* via the [`tools`][pydantic_ai.Agent.__init__] keyword argument to `Agent` which can take either plain functions, or instances of [`Tool`][pydantic_ai.tools.Tool]

`@agent.tool` is considered the default decorator since in the majority of cases tools will need access to the agent context.

Here's an example using both:

```python {title="dice_game.py"}
import random

from pydantic_ai import Agent, RunContext

agent = Agent(
    'gemini-1.5-flash',  # (1)!
    deps_type=str,  # (2)!
    system_prompt=(
        "You're a dice game, you should roll the die and see if the number "
        "you get back matches the user's guess. If so, tell them they're a winner. "
        "Use the player's name in the response."
    ),
)


@agent.tool_plain  # (3)!
def roll_die() -> str:
    """Roll a six-sided die and return the result."""
    return str(random.randint(1, 6))


@agent.tool  # (4)!
def get_player_name(ctx: RunContext[str]) -> str:
    """Get the player's name."""
    return ctx.deps


dice_result = agent.run_sync('My guess is 4', deps='Anne')  # (5)!
print(dice_result.data)
#> Congratulations Anne, you guessed correctly! You're a winner!
```

1. This is a pretty simple task, so we can use the fast and cheap Gemini flash model.
2. We pass the user's name as the dependency, to keep things simple we use just the name as a string as the dependency.
3. This tool doesn't need any context, it just returns a random number. You could probably use a dynamic system prompt in this case.
4. This tool needs the player's name, so it uses `RunContext` to access dependencies which are just the player's name in this case.
5. Run the agent, passing the player's name as the dependency.

_(This example is complete, it can be run "as is")_

Let's print the messages from that game to see what happened:

```python {title="dice_game_messages.py"}
from dice_game import dice_result

print(dice_result.all_messages())
"""
[
    SystemPrompt(
        content="You're a dice game, you should roll the die and see if the number you get back matches the user's guess. If so, tell them they're a winner. Use the player's name in the response.",
        role='system',
    ),
    UserPrompt(
        content='My guess is 4',
        timestamp=datetime.datetime(...),
        role='user',
    ),
    ModelResponse(
        items=[
            ToolCall(
                tool_name='roll_die',
                args=ArgsDict(args_dict={}),
                tool_call_id=None,
                kind='tool-call',
            )
        ],
        role='model-response',
        timestamp=datetime.datetime(...),
    ),
    ToolReturn(
        tool_name='roll_die',
        content='4',
        tool_call_id=None,
        timestamp=datetime.datetime(...),
        role='tool-return',
    ),
    ModelResponse(
        items=[
            ToolCall(
                tool_name='get_player_name',
                args=ArgsDict(args_dict={}),
                tool_call_id=None,
                kind='tool-call',
            )
        ],
        role='model-response',
        timestamp=datetime.datetime(...),
    ),
    ToolReturn(
        tool_name='get_player_name',
        content='Anne',
        tool_call_id=None,
        timestamp=datetime.datetime(...),
        role='tool-return',
    ),
    ModelResponse(
        items=[
            TextItem(
                content="Congratulations Anne, you guessed correctly! You're a winner!",
                kind='text-item',
            )
        ],
        role='model-response',
        timestamp=datetime.datetime(...),
    ),
]
"""
```

We can represent this with a diagram:

```mermaid
sequenceDiagram
    participant Agent
    participant LLM

    Note over Agent: Send prompts
    Agent ->> LLM: System: "You're a dice game..."<br>User: "My guess is 4"
    activate LLM
    Note over LLM: LLM decides to use<br>a tool

    LLM ->> Agent: Call tool<br>roll_die()
    deactivate LLM
    activate Agent
    Note over Agent: Rolls a six-sided die

    Agent -->> LLM: ToolReturn<br>"4"
    deactivate Agent
    activate LLM
    Note over LLM: LLM decides to use<br>another tool

    LLM ->> Agent: Call tool<br>get_player_name()
    deactivate LLM
    activate Agent
    Note over Agent: Retrieves player name
    Agent -->> LLM: ToolReturn<br>"Anne"
    deactivate Agent
    activate LLM
    Note over LLM: LLM constructs final response

    LLM ->> Agent: ModelTextResponse<br>"Congratulations Anne, ..."
    deactivate LLM
    Note over Agent: Game session complete
```

### Registering Function Tools via kwarg

As well as using the decorators, we can register tools via the `tools` argument to the [`Agent` constructor][pydantic_ai.Agent.__init__]. This is useful when you want to re-use tools, and can also give more fine-grained control over the tools.

```python {title="dice_game_tool_kwarg.py"}
import random

from pydantic_ai import Agent, RunContext, Tool


def roll_die() -> str:
    """Roll a six-sided die and return the result."""
    return str(random.randint(1, 6))


def get_player_name(ctx: RunContext[str]) -> str:
    """Get the player's name."""
    return ctx.deps


agent_a = Agent(
    'gemini-1.5-flash',
    deps_type=str,
    tools=[roll_die, get_player_name],  # (1)!
)
agent_b = Agent(
    'gemini-1.5-flash',
    deps_type=str,
    tools=[  # (2)!
        Tool(roll_die, takes_ctx=False),
        Tool(get_player_name, takes_ctx=True),
    ],
)
dice_result = agent_b.run_sync('My guess is 4', deps='Anne')
print(dice_result.data)
#> Congratulations Anne, you guessed correctly! You're a winner!
```

1. The simplest way to register tools via the `Agent` constructor is to pass a list of functions, the function signature is inspected to determine if the tool takes [`RunContext`][pydantic_ai.tools.RunContext].
2. `agent_a` and `agent_b` are identical — but we can use [`Tool`][pydantic_ai.tools.Tool] to reuse tool definitions and give more fine-grained control over how tools are defined, e.g. setting their name or description, or using a custom [`prepare`](#tool-prepare) method.

_(This example is complete, it can be run "as is")_

### Function Tools vs. Structured Results

As the name suggests, function tools use the model's "tools" or "functions" API to let the model know what is available to call. Tools or functions are also used to define the schema(s) for structured responses, thus a model might have access to many tools, some of which call function tools while others end the run and return a result.

### Function tools and schema

Function parameters are extracted from the function signature, and all parameters except `RunContext` are used to build the schema for that tool call.

Even better, PydanticAI extracts the docstring from functions and (thanks to [griffe](https://mkdocstrings.github.io/griffe/)) extracts parameter descriptions from the docstring and adds them to the schema.

[Griffe supports](https://mkdocstrings.github.io/griffe/reference/docstrings/#docstrings) extracting parameter descriptions from `google`, `numpy` and `sphinx` style docstrings, and PydanticAI will infer the format to use based on the docstring. We plan to add support in the future to explicitly set the style to use, and warn/error if not all parameters are documented; see [#59](https://github.com/pydantic/pydantic-ai/issues/59).

To demonstrate a tool's schema, here we use [`FunctionModel`][pydantic_ai.models.function.FunctionModel] to print the schema a model would receive:

```python {title="tool_schema.py"}
from pydantic_ai import Agent
from pydantic_ai.messages import Message, ModelResponse, TextItem
from pydantic_ai.models.function import AgentInfo, FunctionModel

agent = Agent()


@agent.tool_plain
def foobar(a: int, b: str, c: dict[str, list[float]]) -> str:
    """Get me foobar.

    Args:
        a: apple pie
        b: banana cake
        c: carrot smoothie
    """
    return f'{a} {b} {c}'


def print_schema(messages: list[Message], info: AgentInfo) -> ModelResponse:
    tool = info.function_tools[0]
    print(tool.description)
    #> Get me foobar.
    print(tool.parameters_json_schema)
    """
    {
        'properties': {
            'a': {'description': 'apple pie', 'title': 'A', 'type': 'integer'},
            'b': {'description': 'banana cake', 'title': 'B', 'type': 'string'},
            'c': {
                'additionalProperties': {'items': {'type': 'number'}, 'type': 'array'},
                'description': 'carrot smoothie',
                'title': 'C',
                'type': 'object',
            },
        },
        'required': ['a', 'b', 'c'],
        'type': 'object',
        'additionalProperties': False,
    }
    """
    return ModelResponse(items=[TextItem(content='foobar')])


agent.run_sync('hello', model=FunctionModel(print_schema))
```

_(This example is complete, it can be run "as is")_

The return type of tool can be anything which Pydantic can serialize to JSON as some models (e.g. Gemini) support semi-structured return values, some expect text (OpenAI) but seem to be just as good at extracting meaning from the data. If a Python object is returned and the model expects a string, the value will be serialized to JSON.

If a tool has a single parameter that can be represented as an object in JSON schema (e.g. dataclass, TypedDict, pydantic model), the schema for the tool is simplified to be just that object.

Here's an example, we use [`TestModel.agent_model_function_tools`][pydantic_ai.models.test.TestModel.agent_model_function_tools] to inspect the tool schema that would be passed to the model.

```python {title="single_parameter_tool.py"}
from pydantic import BaseModel

from pydantic_ai import Agent
from pydantic_ai.models.test import TestModel

agent = Agent()


class Foobar(BaseModel):
    """This is a Foobar"""

    x: int
    y: str
    z: float = 3.14


@agent.tool_plain
def foobar(f: Foobar) -> str:
    return str(f)


test_model = TestModel()
result = agent.run_sync('hello', model=test_model)
print(result.data)
#> {"foobar":"x=0 y='a' z=3.14"}
print(test_model.agent_model_function_tools)
"""
[
    ToolDefinition(
        name='foobar',
        description='This is a Foobar',
        parameters_json_schema={
            'properties': {
                'x': {'title': 'X', 'type': 'integer'},
                'y': {'title': 'Y', 'type': 'string'},
                'z': {'default': 3.14, 'title': 'Z', 'type': 'number'},
            },
            'required': ['x', 'y'],
            'title': 'Foobar',
            'type': 'object',
        },
        outer_typed_dict_key=None,
    )
]
"""
```

_(This example is complete, it can be run "as is")_

### Dynamic Function tools {#tool-prepare}

Tools can optionally be defined with another function: `prepare`, which is called at each step of a run to
customize the definition of the tool passed to the model, or omit the tool completely from that step.

A `prepare` method can be registered via the `prepare` kwarg to any of the tool registration mechanisms:

* [`@agent.tool`][pydantic_ai.Agent.tool] decorator
* [`@agent.tool_plain`][pydantic_ai.Agent.tool_plain] decorator
* [`Tool`][pydantic_ai.tools.Tool] dataclass

The `prepare` method, should be of type [`ToolPrepareFunc`][pydantic_ai.tools.ToolPrepareFunc], a function which takes [`RunContext`][pydantic_ai.tools.RunContext] and a pre-built [`ToolDefinition`][pydantic_ai.tools.ToolDefinition], and should either return that `ToolDefinition` with or without modifying it, return a new `ToolDefinition`, or return `None` to indicate this tools should not be registered for that step.

Here's a simple `prepare` method that only includes the tool if the value of the dependency is `42`.

As with the previous example, we use [`TestModel`][pydantic_ai.models.test.TestModel] to demonstrate the behavior without calling a real model.

```python {title="tool_only_if_42.py"}
from typing import Union

from pydantic_ai import Agent, RunContext
from pydantic_ai.tools import ToolDefinition

agent = Agent('test')


async def only_if_42(
    ctx: RunContext[int], tool_def: ToolDefinition
) -> Union[ToolDefinition, None]:
    if ctx.deps == 42:
        return tool_def


@agent.tool(prepare=only_if_42)
def hitchhiker(ctx: RunContext[int], answer: str) -> str:
    return f'{ctx.deps} {answer}'


result = agent.run_sync('testing...', deps=41)
print(result.data)
#> success (no tool calls)
result = agent.run_sync('testing...', deps=42)
print(result.data)
#> {"hitchhiker":"42 a"}
```

_(This example is complete, it can be run "as is")_

Here's a more complex example where we change the description of the `name` parameter to based on the value of `deps`

For the sake of variation, we create this tool using the [`Tool`][pydantic_ai.tools.Tool] dataclass.

```python {title="customize_name.py"}
from __future__ import annotations

from typing import Literal

from pydantic_ai import Agent, RunContext
from pydantic_ai.models.test import TestModel
from pydantic_ai.tools import Tool, ToolDefinition


def greet(name: str) -> str:
    return f'hello {name}'


async def prepare_greet(
    ctx: RunContext[Literal['human', 'machine']], tool_def: ToolDefinition
) -> ToolDefinition | None:
    d = f'Name of the {ctx.deps} to greet.'
    tool_def.parameters_json_schema['properties']['name']['description'] = d
    return tool_def


greet_tool = Tool(greet, prepare=prepare_greet)
test_model = TestModel()
agent = Agent(test_model, tools=[greet_tool], deps_type=Literal['human', 'machine'])

result = agent.run_sync('testing...', deps='human')
print(result.data)
#> {"greet":"hello a"}
print(test_model.agent_model_function_tools)
"""
[
    ToolDefinition(
        name='greet',
        description='',
        parameters_json_schema={
            'properties': {
                'name': {
                    'title': 'Name',
                    'type': 'string',
                    'description': 'Name of the human to greet.',
                }
            },
            'required': ['name'],
            'type': 'object',
            'additionalProperties': False,
        },
        outer_typed_dict_key=None,
    )
]
"""
```

_(This example is complete, it can be run "as is")_

=======
>>>>>>> 84c11908
## Reflection and self-correction

Validation errors from both function tool parameter validation and [structured result validation](results.md#structured-result-validation) can be passed back to the model with a request to retry.

You can also raise [`ModelRetry`][pydantic_ai.exceptions.ModelRetry] from within a [tool](tools.md) or [result validator function](results.md#result-validators-functions) to tell the model it should retry generating a response.

- The default retry count is **1** but can be altered for the [entire agent][pydantic_ai.Agent.__init__], a [specific tool][pydantic_ai.Agent.tool], or a [result validator][pydantic_ai.Agent.__init__].
- You can access the current retry count from within a tool or result validator via [`ctx.retry`][pydantic_ai.tools.RunContext].

Here's an example:

```python {title="tool_retry.py"}
from pydantic import BaseModel

from pydantic_ai import Agent, RunContext, ModelRetry

from fake_database import DatabaseConn


class ChatResult(BaseModel):
    user_id: int
    message: str


agent = Agent(
    'openai:gpt-4o',
    deps_type=DatabaseConn,
    result_type=ChatResult,
)


@agent.tool(retries=2)
def get_user_by_name(ctx: RunContext[DatabaseConn], name: str) -> int:
    """Get a user's ID from their full name."""
    print(name)
    #> John
    #> John Doe
    user_id = ctx.deps.users.get(name=name)
    if user_id is None:
        raise ModelRetry(
            f'No user found with name {name!r}, remember to provide their full name'
        )
    return user_id


result = agent.run_sync(
    'Send a message to John Doe asking for coffee next week', deps=DatabaseConn()
)
print(result.data)
"""
user_id=123 message='Hello John, would you be free for coffee sometime next week? Let me know what works for you!'
"""
```

## Model errors

If models behave unexpectedly (e.g., the retry limit is exceeded, or their API returns `503`), agent runs will raise [`UnexpectedModelBehavior`][pydantic_ai.exceptions.UnexpectedModelBehavior].

In these cases, [`agent.last_run_messages`][pydantic_ai.Agent.last_run_messages] can be used to access the messages exchanged during the run to help diagnose the issue.

```python
from pydantic_ai import Agent, ModelRetry, UnexpectedModelBehavior

agent = Agent('openai:gpt-4o')


@agent.tool_plain
def calc_volume(size: int) -> int:  # (1)!
    if size == 42:
        return size**3
    else:
        raise ModelRetry('Please try again.')


try:
    result = agent.run_sync('Please get me the volume of a box with size 6.')
except UnexpectedModelBehavior as e:
    print('An error occurred:', e)
    #> An error occurred: Tool exceeded max retries count of 1
    print('cause:', repr(e.__cause__))
    #> cause: ModelRetry('Please try again.')
    print('messages:', agent.last_run_messages)
    """
    messages:
    [
        UserPrompt(
            content='Please get me the volume of a box with size 6.',
            timestamp=datetime.datetime(...),
            role='user',
        ),
        ModelResponse(
            items=[
                ToolCall(
                    tool_name='calc_volume',
                    args=ArgsDict(args_dict={'size': 6}),
                    tool_call_id=None,
                    kind='tool-call',
                )
            ],
            role='model-response',
            timestamp=datetime.datetime(...),
        ),
        RetryPrompt(
            content='Please try again.',
            tool_name='calc_volume',
            tool_call_id=None,
            timestamp=datetime.datetime(...),
            role='retry-prompt',
        ),
        ModelResponse(
            items=[
                ToolCall(
                    tool_name='calc_volume',
                    args=ArgsDict(args_dict={'size': 6}),
                    tool_call_id=None,
                    kind='tool-call',
                )
            ],
            role='model-response',
            timestamp=datetime.datetime(...),
        ),
    ]
    """
else:
    print(result.data)
```
1. Define a tool that will raise `ModelRetry` repeatedly in this case.

_(This example is complete, it can be run "as is")_<|MERGE_RESOLUTION|>--- conflicted
+++ resolved
@@ -238,446 +238,6 @@
 
 _(This example is complete, it can be run "as is")_
 
-<<<<<<< HEAD
-## Function Tools
-
-Function tools provide a mechanism for models to retrieve extra information to help them generate a response.
-
-They're useful when it is impractical or impossible to put all the context an agent might need into the system prompt, or when you want to make agents' behavior more deterministic or reliable by deferring some of the logic required to generate a response to another (not necessarily AI-powered) tool.
-
-!!! info "Function tools vs. RAG"
-    Function tools are basically the "R" of RAG (Retrieval-Augmented Generation) — they augment what the model can do by letting it request extra information.
-
-    The main semantic difference between PydanticAI Tools and RAG is RAG is synonymous with vector search, while PydanticAI tools are more general-purpose. (Note: we may add support for vector search functionality in the future, particularly an API for generating embeddings. See [#58](https://github.com/pydantic/pydantic-ai/issues/58))
-
-There are a number of ways to register tools with an agent:
-
-* via the [`@agent.tool`][pydantic_ai.Agent.tool] decorator — for tools that need access to the agent [context][pydantic_ai.tools.RunContext]
-* via the [`@agent.tool_plain`][pydantic_ai.Agent.tool_plain] decorator — for tools that do not need access to the agent [context][pydantic_ai.tools.RunContext]
-* via the [`tools`][pydantic_ai.Agent.__init__] keyword argument to `Agent` which can take either plain functions, or instances of [`Tool`][pydantic_ai.tools.Tool]
-
-`@agent.tool` is considered the default decorator since in the majority of cases tools will need access to the agent context.
-
-Here's an example using both:
-
-```python {title="dice_game.py"}
-import random
-
-from pydantic_ai import Agent, RunContext
-
-agent = Agent(
-    'gemini-1.5-flash',  # (1)!
-    deps_type=str,  # (2)!
-    system_prompt=(
-        "You're a dice game, you should roll the die and see if the number "
-        "you get back matches the user's guess. If so, tell them they're a winner. "
-        "Use the player's name in the response."
-    ),
-)
-
-
-@agent.tool_plain  # (3)!
-def roll_die() -> str:
-    """Roll a six-sided die and return the result."""
-    return str(random.randint(1, 6))
-
-
-@agent.tool  # (4)!
-def get_player_name(ctx: RunContext[str]) -> str:
-    """Get the player's name."""
-    return ctx.deps
-
-
-dice_result = agent.run_sync('My guess is 4', deps='Anne')  # (5)!
-print(dice_result.data)
-#> Congratulations Anne, you guessed correctly! You're a winner!
-```
-
-1. This is a pretty simple task, so we can use the fast and cheap Gemini flash model.
-2. We pass the user's name as the dependency, to keep things simple we use just the name as a string as the dependency.
-3. This tool doesn't need any context, it just returns a random number. You could probably use a dynamic system prompt in this case.
-4. This tool needs the player's name, so it uses `RunContext` to access dependencies which are just the player's name in this case.
-5. Run the agent, passing the player's name as the dependency.
-
-_(This example is complete, it can be run "as is")_
-
-Let's print the messages from that game to see what happened:
-
-```python {title="dice_game_messages.py"}
-from dice_game import dice_result
-
-print(dice_result.all_messages())
-"""
-[
-    SystemPrompt(
-        content="You're a dice game, you should roll the die and see if the number you get back matches the user's guess. If so, tell them they're a winner. Use the player's name in the response.",
-        role='system',
-    ),
-    UserPrompt(
-        content='My guess is 4',
-        timestamp=datetime.datetime(...),
-        role='user',
-    ),
-    ModelResponse(
-        items=[
-            ToolCall(
-                tool_name='roll_die',
-                args=ArgsDict(args_dict={}),
-                tool_call_id=None,
-                kind='tool-call',
-            )
-        ],
-        role='model-response',
-        timestamp=datetime.datetime(...),
-    ),
-    ToolReturn(
-        tool_name='roll_die',
-        content='4',
-        tool_call_id=None,
-        timestamp=datetime.datetime(...),
-        role='tool-return',
-    ),
-    ModelResponse(
-        items=[
-            ToolCall(
-                tool_name='get_player_name',
-                args=ArgsDict(args_dict={}),
-                tool_call_id=None,
-                kind='tool-call',
-            )
-        ],
-        role='model-response',
-        timestamp=datetime.datetime(...),
-    ),
-    ToolReturn(
-        tool_name='get_player_name',
-        content='Anne',
-        tool_call_id=None,
-        timestamp=datetime.datetime(...),
-        role='tool-return',
-    ),
-    ModelResponse(
-        items=[
-            TextItem(
-                content="Congratulations Anne, you guessed correctly! You're a winner!",
-                kind='text-item',
-            )
-        ],
-        role='model-response',
-        timestamp=datetime.datetime(...),
-    ),
-]
-"""
-```
-
-We can represent this with a diagram:
-
-```mermaid
-sequenceDiagram
-    participant Agent
-    participant LLM
-
-    Note over Agent: Send prompts
-    Agent ->> LLM: System: "You're a dice game..."<br>User: "My guess is 4"
-    activate LLM
-    Note over LLM: LLM decides to use<br>a tool
-
-    LLM ->> Agent: Call tool<br>roll_die()
-    deactivate LLM
-    activate Agent
-    Note over Agent: Rolls a six-sided die
-
-    Agent -->> LLM: ToolReturn<br>"4"
-    deactivate Agent
-    activate LLM
-    Note over LLM: LLM decides to use<br>another tool
-
-    LLM ->> Agent: Call tool<br>get_player_name()
-    deactivate LLM
-    activate Agent
-    Note over Agent: Retrieves player name
-    Agent -->> LLM: ToolReturn<br>"Anne"
-    deactivate Agent
-    activate LLM
-    Note over LLM: LLM constructs final response
-
-    LLM ->> Agent: ModelTextResponse<br>"Congratulations Anne, ..."
-    deactivate LLM
-    Note over Agent: Game session complete
-```
-
-### Registering Function Tools via kwarg
-
-As well as using the decorators, we can register tools via the `tools` argument to the [`Agent` constructor][pydantic_ai.Agent.__init__]. This is useful when you want to re-use tools, and can also give more fine-grained control over the tools.
-
-```python {title="dice_game_tool_kwarg.py"}
-import random
-
-from pydantic_ai import Agent, RunContext, Tool
-
-
-def roll_die() -> str:
-    """Roll a six-sided die and return the result."""
-    return str(random.randint(1, 6))
-
-
-def get_player_name(ctx: RunContext[str]) -> str:
-    """Get the player's name."""
-    return ctx.deps
-
-
-agent_a = Agent(
-    'gemini-1.5-flash',
-    deps_type=str,
-    tools=[roll_die, get_player_name],  # (1)!
-)
-agent_b = Agent(
-    'gemini-1.5-flash',
-    deps_type=str,
-    tools=[  # (2)!
-        Tool(roll_die, takes_ctx=False),
-        Tool(get_player_name, takes_ctx=True),
-    ],
-)
-dice_result = agent_b.run_sync('My guess is 4', deps='Anne')
-print(dice_result.data)
-#> Congratulations Anne, you guessed correctly! You're a winner!
-```
-
-1. The simplest way to register tools via the `Agent` constructor is to pass a list of functions, the function signature is inspected to determine if the tool takes [`RunContext`][pydantic_ai.tools.RunContext].
-2. `agent_a` and `agent_b` are identical — but we can use [`Tool`][pydantic_ai.tools.Tool] to reuse tool definitions and give more fine-grained control over how tools are defined, e.g. setting their name or description, or using a custom [`prepare`](#tool-prepare) method.
-
-_(This example is complete, it can be run "as is")_
-
-### Function Tools vs. Structured Results
-
-As the name suggests, function tools use the model's "tools" or "functions" API to let the model know what is available to call. Tools or functions are also used to define the schema(s) for structured responses, thus a model might have access to many tools, some of which call function tools while others end the run and return a result.
-
-### Function tools and schema
-
-Function parameters are extracted from the function signature, and all parameters except `RunContext` are used to build the schema for that tool call.
-
-Even better, PydanticAI extracts the docstring from functions and (thanks to [griffe](https://mkdocstrings.github.io/griffe/)) extracts parameter descriptions from the docstring and adds them to the schema.
-
-[Griffe supports](https://mkdocstrings.github.io/griffe/reference/docstrings/#docstrings) extracting parameter descriptions from `google`, `numpy` and `sphinx` style docstrings, and PydanticAI will infer the format to use based on the docstring. We plan to add support in the future to explicitly set the style to use, and warn/error if not all parameters are documented; see [#59](https://github.com/pydantic/pydantic-ai/issues/59).
-
-To demonstrate a tool's schema, here we use [`FunctionModel`][pydantic_ai.models.function.FunctionModel] to print the schema a model would receive:
-
-```python {title="tool_schema.py"}
-from pydantic_ai import Agent
-from pydantic_ai.messages import Message, ModelResponse, TextItem
-from pydantic_ai.models.function import AgentInfo, FunctionModel
-
-agent = Agent()
-
-
-@agent.tool_plain
-def foobar(a: int, b: str, c: dict[str, list[float]]) -> str:
-    """Get me foobar.
-
-    Args:
-        a: apple pie
-        b: banana cake
-        c: carrot smoothie
-    """
-    return f'{a} {b} {c}'
-
-
-def print_schema(messages: list[Message], info: AgentInfo) -> ModelResponse:
-    tool = info.function_tools[0]
-    print(tool.description)
-    #> Get me foobar.
-    print(tool.parameters_json_schema)
-    """
-    {
-        'properties': {
-            'a': {'description': 'apple pie', 'title': 'A', 'type': 'integer'},
-            'b': {'description': 'banana cake', 'title': 'B', 'type': 'string'},
-            'c': {
-                'additionalProperties': {'items': {'type': 'number'}, 'type': 'array'},
-                'description': 'carrot smoothie',
-                'title': 'C',
-                'type': 'object',
-            },
-        },
-        'required': ['a', 'b', 'c'],
-        'type': 'object',
-        'additionalProperties': False,
-    }
-    """
-    return ModelResponse(items=[TextItem(content='foobar')])
-
-
-agent.run_sync('hello', model=FunctionModel(print_schema))
-```
-
-_(This example is complete, it can be run "as is")_
-
-The return type of tool can be anything which Pydantic can serialize to JSON as some models (e.g. Gemini) support semi-structured return values, some expect text (OpenAI) but seem to be just as good at extracting meaning from the data. If a Python object is returned and the model expects a string, the value will be serialized to JSON.
-
-If a tool has a single parameter that can be represented as an object in JSON schema (e.g. dataclass, TypedDict, pydantic model), the schema for the tool is simplified to be just that object.
-
-Here's an example, we use [`TestModel.agent_model_function_tools`][pydantic_ai.models.test.TestModel.agent_model_function_tools] to inspect the tool schema that would be passed to the model.
-
-```python {title="single_parameter_tool.py"}
-from pydantic import BaseModel
-
-from pydantic_ai import Agent
-from pydantic_ai.models.test import TestModel
-
-agent = Agent()
-
-
-class Foobar(BaseModel):
-    """This is a Foobar"""
-
-    x: int
-    y: str
-    z: float = 3.14
-
-
-@agent.tool_plain
-def foobar(f: Foobar) -> str:
-    return str(f)
-
-
-test_model = TestModel()
-result = agent.run_sync('hello', model=test_model)
-print(result.data)
-#> {"foobar":"x=0 y='a' z=3.14"}
-print(test_model.agent_model_function_tools)
-"""
-[
-    ToolDefinition(
-        name='foobar',
-        description='This is a Foobar',
-        parameters_json_schema={
-            'properties': {
-                'x': {'title': 'X', 'type': 'integer'},
-                'y': {'title': 'Y', 'type': 'string'},
-                'z': {'default': 3.14, 'title': 'Z', 'type': 'number'},
-            },
-            'required': ['x', 'y'],
-            'title': 'Foobar',
-            'type': 'object',
-        },
-        outer_typed_dict_key=None,
-    )
-]
-"""
-```
-
-_(This example is complete, it can be run "as is")_
-
-### Dynamic Function tools {#tool-prepare}
-
-Tools can optionally be defined with another function: `prepare`, which is called at each step of a run to
-customize the definition of the tool passed to the model, or omit the tool completely from that step.
-
-A `prepare` method can be registered via the `prepare` kwarg to any of the tool registration mechanisms:
-
-* [`@agent.tool`][pydantic_ai.Agent.tool] decorator
-* [`@agent.tool_plain`][pydantic_ai.Agent.tool_plain] decorator
-* [`Tool`][pydantic_ai.tools.Tool] dataclass
-
-The `prepare` method, should be of type [`ToolPrepareFunc`][pydantic_ai.tools.ToolPrepareFunc], a function which takes [`RunContext`][pydantic_ai.tools.RunContext] and a pre-built [`ToolDefinition`][pydantic_ai.tools.ToolDefinition], and should either return that `ToolDefinition` with or without modifying it, return a new `ToolDefinition`, or return `None` to indicate this tools should not be registered for that step.
-
-Here's a simple `prepare` method that only includes the tool if the value of the dependency is `42`.
-
-As with the previous example, we use [`TestModel`][pydantic_ai.models.test.TestModel] to demonstrate the behavior without calling a real model.
-
-```python {title="tool_only_if_42.py"}
-from typing import Union
-
-from pydantic_ai import Agent, RunContext
-from pydantic_ai.tools import ToolDefinition
-
-agent = Agent('test')
-
-
-async def only_if_42(
-    ctx: RunContext[int], tool_def: ToolDefinition
-) -> Union[ToolDefinition, None]:
-    if ctx.deps == 42:
-        return tool_def
-
-
-@agent.tool(prepare=only_if_42)
-def hitchhiker(ctx: RunContext[int], answer: str) -> str:
-    return f'{ctx.deps} {answer}'
-
-
-result = agent.run_sync('testing...', deps=41)
-print(result.data)
-#> success (no tool calls)
-result = agent.run_sync('testing...', deps=42)
-print(result.data)
-#> {"hitchhiker":"42 a"}
-```
-
-_(This example is complete, it can be run "as is")_
-
-Here's a more complex example where we change the description of the `name` parameter to based on the value of `deps`
-
-For the sake of variation, we create this tool using the [`Tool`][pydantic_ai.tools.Tool] dataclass.
-
-```python {title="customize_name.py"}
-from __future__ import annotations
-
-from typing import Literal
-
-from pydantic_ai import Agent, RunContext
-from pydantic_ai.models.test import TestModel
-from pydantic_ai.tools import Tool, ToolDefinition
-
-
-def greet(name: str) -> str:
-    return f'hello {name}'
-
-
-async def prepare_greet(
-    ctx: RunContext[Literal['human', 'machine']], tool_def: ToolDefinition
-) -> ToolDefinition | None:
-    d = f'Name of the {ctx.deps} to greet.'
-    tool_def.parameters_json_schema['properties']['name']['description'] = d
-    return tool_def
-
-
-greet_tool = Tool(greet, prepare=prepare_greet)
-test_model = TestModel()
-agent = Agent(test_model, tools=[greet_tool], deps_type=Literal['human', 'machine'])
-
-result = agent.run_sync('testing...', deps='human')
-print(result.data)
-#> {"greet":"hello a"}
-print(test_model.agent_model_function_tools)
-"""
-[
-    ToolDefinition(
-        name='greet',
-        description='',
-        parameters_json_schema={
-            'properties': {
-                'name': {
-                    'title': 'Name',
-                    'type': 'string',
-                    'description': 'Name of the human to greet.',
-                }
-            },
-            'required': ['name'],
-            'type': 'object',
-            'additionalProperties': False,
-        },
-        outer_typed_dict_key=None,
-    )
-]
-"""
-```
-
-_(This example is complete, it can be run "as is")_
-
-=======
->>>>>>> 84c11908
 ## Reflection and self-correction
 
 Validation errors from both function tool parameter validation and [structured result validation](results.md#structured-result-validation) can be passed back to the model with a request to retry.
