--- conflicted
+++ resolved
@@ -226,18 +226,13 @@
     ],
     system_prompt=system_prompt,
 )
-<<<<<<< HEAD
-dice_result = agent_b.run_sync('My guess is 4', deps='Anne')
-print(dice_result.output)
-=======
 
 dice_result = {}
 dice_result['a'] = agent_a.run_sync('My guess is 6', deps='Yashar')
 dice_result['b'] = agent_b.run_sync('My guess is 4', deps='Anne')
-print(dice_result['a'].data)
+print(dice_result['a'].output)
 #> Tough luck, Yashar, you rolled a 4. Better luck next time.
-print(dice_result['b'].data)
->>>>>>> 1a78d7e3
+print(dice_result['b'].output)
 #> Congratulations Anne, you guessed correctly! You're a winner!
 ```
 
