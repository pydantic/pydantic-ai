--- conflicted
+++ resolved
@@ -108,7 +108,6 @@
 
 Support for file URLs varies depending on type and provider:
 
-<<<<<<< HEAD
 | Model | Supported URL types | Sends URL directly |
 |-------|---------------------|-------------------|
 | [`OpenAIChatModel`][pydantic_ai.models.openai.OpenAIChatModel] | `ImageUrl`, `AudioUrl`, `DocumentUrl` | `ImageUrl` only |
@@ -117,14 +116,7 @@
 | [`GoogleModel`][pydantic_ai.models.google.GoogleModel] (Vertex) | All URL types | Yes |
 | [`GoogleModel`][pydantic_ai.models.google.GoogleModel] (GLA) | All URL types | [YouTube](models/google.md#document-image-audio-and-video-input) and [Files API](https://ai.google.dev/gemini-api/docs/files) URLs only |
 | [`MistralModel`][pydantic_ai.models.mistral.MistralModel] | `ImageUrl`, `DocumentUrl` (PDF) | Yes |
-| [`BedrockConverseModel`][pydantic_ai.models.bedrock.BedrockConverseModel] | `ImageUrl`, `DocumentUrl`, `VideoUrl` | No, always downloads |
-=======
-- [`OpenAIChatModel`][pydantic_ai.models.openai.OpenAIChatModel]: `AudioUrl` and `DocumentUrl`
-- [`OpenAIResponsesModel`][pydantic_ai.models.openai.OpenAIResponsesModel]: All URLs
-- [`AnthropicModel`][pydantic_ai.models.anthropic.AnthropicModel]: `DocumentUrl` with media type `text/plain`
-- [`GoogleModel`][pydantic_ai.models.google.GoogleModel] using GLA (Gemini Developer API): All URLs except YouTube video URLs and files uploaded to the [Files API](https://ai.google.dev/gemini-api/docs/files).
-- [`BedrockConverseModel`][pydantic_ai.models.bedrock.BedrockConverseModel]: All URLs except S3 URLs, specifically starting with `s3://`.
->>>>>>> 1894f350
+| [`BedrockConverseModel`][pydantic_ai.models.bedrock.BedrockConverseModel] | `ImageUrl`, `DocumentUrl`, `VideoUrl` | S3 URLs (`s3://`) only |
 
 A model API may be unable to download a file (e.g., because of crawling or access restrictions) even if it supports file URLs. For example, [`GoogleModel`][pydantic_ai.models.google.GoogleModel] on Vertex AI limits YouTube video URLs to one URL per request. In such cases, you can instruct Pydantic AI to download the file content locally and send that instead of the URL by setting `force_download` on the URL object:
 
