<<<<<<< HEAD
# Image, Audio, Document & File URL Input
=======
# Image, Audio, Video & Document Input
>>>>>>> 1e561011

Some LLMs are now capable of understanding audio, video, image and document content.

## Image Input

!!! info
    Some models do not support image input. Please check the model's documentation to confirm whether it supports image input.

If you have a direct URL for the image, you can use [`ImageUrl`][pydantic_ai.ImageUrl]:

```py {title="main.py" test="skip" lint="skip"}
from pydantic_ai import Agent, ImageUrl

agent = Agent(model='openai:gpt-4o')
result = agent.run_sync(
    [
        'What company is this logo from?',
        ImageUrl(url='https://iili.io/3Hs4FMg.png'),
    ]
)
print(result.output)
# > This is the logo for Pydantic, a data validation and settings management library in Python.
```

If you have the image locally, you can also use [`BinaryContent`][pydantic_ai.BinaryContent]:

```py {title="main.py" test="skip" lint="skip"}
import httpx

from pydantic_ai import Agent, BinaryContent

image_response = httpx.get('https://iili.io/3Hs4FMg.png')  # Pydantic logo

agent = Agent(model='openai:gpt-4o')
result = agent.run_sync(
    [
        'What company is this logo from?',
        BinaryContent(data=image_response.content, media_type='image/png'),  # (1)!
    ]
)
print(result.output)
# > This is the logo for Pydantic, a data validation and settings management library in Python.
```

1. To ensure the example is runnable we download this image from the web, but you can also use `Path().read_bytes()` to read a local file's contents.

## Audio Input

!!! info
    Some models do not support audio input. Please check the model's documentation to confirm whether it supports audio input.

You can provide audio input using either [`AudioUrl`][pydantic_ai.AudioUrl] or [`BinaryContent`][pydantic_ai.BinaryContent]. The process is analogous to the examples above.

## Video Input

!!! info
    Some models do not support video input. Please check the model's documentation to confirm whether it supports video input.

You can provide video input using either [`VideoUrl`][pydantic_ai.VideoUrl] or [`BinaryContent`][pydantic_ai.BinaryContent]. The process is analogous to the examples above.

## Document Input

!!! info
    Some models do not support document input. Please check the model's documentation to confirm whether it supports document input.

!!! warning
    When using Gemini models, the document content will always be sent as binary data, regardless of whether you use `DocumentUrl` or `BinaryContent`. This is due to differences in how Vertex AI and Google AI handle document inputs.

    On Vertex AI, you can instead use [`FileUrl`][pydantic_ai.FileUrl] to instruct Gemini models to fetch document content themselves as explained in the [section below](#file-url-input).

You can provide document input using either [`DocumentUrl`][pydantic_ai.DocumentUrl] or [`BinaryContent`][pydantic_ai.BinaryContent]. The process is similar to the examples above.

If you have a direct URL for the document, you can use [`DocumentUrl`][pydantic_ai.DocumentUrl]:

```py {title="main.py" test="skip" lint="skip"}
from pydantic_ai import Agent, DocumentUrl

agent = Agent(model='anthropic:claude-3-sonnet')
result = agent.run_sync(
    [
        'What is the main content of this document?',
        DocumentUrl(url='https://storage.googleapis.com/cloud-samples-data/generative-ai/pdf/2403.05530.pdf'),
    ]
)
print(result.output)
# > This document is the technical report introducing Gemini 1.5, Google's latest large language model...
```

The supported document formats vary by model.

You can also use [`BinaryContent`][pydantic_ai.BinaryContent] to pass document data directly:

```py {title="main.py" test="skip" lint="skip"}
from pathlib import Path
from pydantic_ai import Agent, BinaryContent

pdf_path = Path('document.pdf')
agent = Agent(model='anthropic:claude-3-sonnet')
result = agent.run_sync(
    [
        'What is the main content of this document?',
        BinaryContent(data=pdf_path.read_bytes(), media_type='application/pdf'),
    ]
)
<<<<<<< HEAD
print(result.data)
#> The document discusses...
```

## File URL input

!!! info
    Only Gemini models support direct file URL as input.

You can provide a file URL directly to a Gemini model by using [`FileUrl`][pydantic_ai.FileUrl]. The process is similar to the examples above, but no download is performed by PydanticAI and various formats and URL types are supported.

The following URLs are supported on Vertex AI:

- Google Cloud Storage bucket URI (whose protocol is `gs://`)
- Public HTTP URL
- Public YouTube video URL

See the [Vertex AI Gemini API docs](https://cloud.google.com/vertex-ai/generative-ai/docs/model-reference/inference#filedata) and the [GLA Gemini API docs](https://ai.google.dev/api/caching#FileData) for use cases and limitations.

Here's an example of using PDF URLs with the VertexAI provider (`media_type` is required):

```py {title="main.py" test="skip" lint="skip"}
from pydantic_ai import Agent, FileUrl

agent = Agent(model='google-vertex:gemini-2.0-flash')
result = agent.run_sync(
    [
        'What is the main content of this document?',
        FileUrl(
            url='https://storage.googleapis.com/cloud-samples-data/generative-ai/pdf/2403.05530.pdf',
            media_type='application/pdf',
        ),
    ]
)
print(result.data)
#> The document is...
```

And similarly, for Youtube URLs and the GLA provider (`media_type` is optional):

```py {title="main.py" test="skip" lint="skip"}
from pydantic_ai import Agent, FileUrl

agent = Agent(model='google-gla:gemini-2.0-flash')
result = agent.run_sync(
    [
        'What is the main content of this video?',
        FileUrl(
            url='https://www.youtube.com/watch?v=bG2NQIwyEUU'
        ),
    ]
)
print(result.data)
#> The video shows a comparison...
=======
print(result.output)
# > The document discusses...
>>>>>>> 1e561011
```<|MERGE_RESOLUTION|>--- conflicted
+++ resolved
@@ -1,8 +1,4 @@
-<<<<<<< HEAD
-# Image, Audio, Document & File URL Input
-=======
-# Image, Audio, Video & Document Input
->>>>>>> 1e561011
+# Image, Audio, Video, Document & File URL Input
 
 Some LLMs are now capable of understanding audio, video, image and document content.
 
@@ -107,9 +103,8 @@
         BinaryContent(data=pdf_path.read_bytes(), media_type='application/pdf'),
     ]
 )
-<<<<<<< HEAD
-print(result.data)
-#> The document discusses...
+print(result.output)
+# > The document discusses...
 ```
 
 ## File URL input
@@ -142,7 +137,7 @@
         ),
     ]
 )
-print(result.data)
+print(result.output)
 #> The document is...
 ```
 
@@ -160,10 +155,6 @@
         ),
     ]
 )
-print(result.data)
+print(result.output)
 #> The video shows a comparison...
-=======
-print(result.output)
-# > The document discusses...
->>>>>>> 1e561011
 ```