# Command Line Interface (CLI)

**PydanticAI** comes with a CLI, `clai` (pronounced "clay") which you can use to interact with various LLMs from the command line.
It provides a convenient way to chat with language models and quickly get answers right in the terminal.

We originally developed this CLI for our own use, but found ourselves using it so frequently that we decided to share it as part of the PydanticAI package.

We plan to continue adding new features, such as interaction with MCP servers, access to tools, and more.

## Usage

<!-- Keep this in sync with clai/README.md -->

You'll need to set an environment variable depending on the provider you intend to use.

E.g. if you're using OpenAI, set the `OPENAI_API_KEY` environment variable:

```bash
export OPENAI_API_KEY='your-api-key-here'
```

Then with [`uvx`](https://docs.astral.sh/uv/guides/tools/), run:

```bash
uvx clai
```

Or to install `clai` globally [with `uv`](https://docs.astral.sh/uv/guides/tools/#installing-tools), run:

```bash
uv tool install clai
...
clai
```

Or with `pip`, run:

```bash
pip install clai
...
clai
```

Either way, running `clai` will start an interactive session where you can chat with the AI model. Special commands available in interactive mode:

- `/exit`: Exit the session
- `/markdown`: Show the last response in markdown format
- `/multiline`: Toggle multiline input mode (use Ctrl+D to submit)

### Help

To get help on the CLI, use the `--help` flag:

```bash
uvx clai --help
```

### Choose a model

You can specify which model to use with the `--model` flag:

```bash
<<<<<<< HEAD
uvx --from pydantic-ai pai
```

### Custom Agents

You can specify a custom agent using the `--agent` flag with a module path and variable name:

```bash
pai --agent mymodule.submodule:my_agent "What's the weather today?"
```

The format must be `module:variable` where:
- `module` is the importable Python module path
- `variable` is the name of the Agent instance in that module


Additionally, you can directly launch CLI mode from an `Agent` instance using `Agent.run_cli()`.
=======
uvx clai --model anthropic:claude-3-7-sonnet-latest
```

(a full list of models available can be printed with `uvx clai --list-models`)
>>>>>>> e7ce6750
<|MERGE_RESOLUTION|>--- conflicted
+++ resolved
@@ -60,7 +60,16 @@
 You can specify which model to use with the `--model` flag:
 
 ```bash
-<<<<<<< HEAD
+uvx clai --model anthropic:claude-3-7-sonnet-latest
+```
+
+(a full list of models available can be printed with `uvx clai --list-models`)
+
+### Usage with `uvx`
+
+If you have [uv](https://docs.astral.sh/uv/) installed, the quickest way to run the CLI is with `uvx`:
+
+```bash
 uvx --from pydantic-ai pai
 ```
 
@@ -77,10 +86,4 @@
 - `variable` is the name of the Agent instance in that module
 
 
-Additionally, you can directly launch CLI mode from an `Agent` instance using `Agent.run_cli()`.
-=======
-uvx clai --model anthropic:claude-3-7-sonnet-latest
-```
-
-(a full list of models available can be printed with `uvx clai --list-models`)
->>>>>>> e7ce6750
+Additionally, you can directly launch CLI mode from an `Agent` instance using `Agent.run_cli()`.