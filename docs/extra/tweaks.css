--- conflicted
+++ resolved
@@ -17,7 +17,6 @@
   max-width: 500px;
 }
 
-<<<<<<< HEAD
 .pydantic-pink {
   color: #FF007F;
 }
@@ -44,10 +43,10 @@
 
 .vertical-middle {
   vertical-align: middle;
-=======
+}
+
 .text-emphasis {
   font-size: 1rem;
   font-weight: 300;
   font-style: italic;
->>>>>>> 339f89c7
 }