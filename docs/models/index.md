# Model Providers

Pydantic AI is model-agnostic and has built-in support for multiple model providers:

<<<<<<< HEAD
- [OpenAI](openai.md)
- [Anthropic](anthropic.md)
- [Gemini](gemini.md) (via two different APIs: Generative Language API and VertexAI API)
- [Groq](groq.md)
- [Mistral](mistral.md)
- [Cohere](cohere.md)
- [Bedrock](bedrock.md)
=======
* [OpenAI](openai.md)
* [Anthropic](anthropic.md)
* [Gemini](gemini.md) (via two different APIs: Generative Language API and VertexAI API)
* [Groq](groq.md)
* [Mistral](mistral.md)
* [Cohere](cohere.md)
* [Bedrock](bedrock.md)
* [Hugging Face](huggingface.md)
>>>>>>> 7bd03fc8

## OpenAI-compatible Providers

In addition, many providers are compatible with the OpenAI API, and can be used with `OpenAIModel` in Pydantic AI:

- [DeepSeek](openai.md#deepseek)
- [Grok (xAI)](openai.md#grok-xai)
- [Ollama](openai.md#ollama)
- [OpenRouter](openai.md#openrouter)
- [Perplexity](openai.md#perplexity)
- [Fireworks AI](openai.md#fireworks-ai)
- [Together AI](openai.md#together-ai)
- [Azure AI Foundry](openai.md#azure-ai-foundry)
- [Heroku](openai.md#heroku-ai)
- [GitHub Models](openai.md#github-models)

Pydantic AI also comes with [`TestModel`](../api/models/test.md) and [`FunctionModel`](../api/models/function.md)
for testing and development.

To use each model provider, you need to configure your local environment and make sure you have the right
packages installed.

## Models and Providers

Pydantic AI uses a few key terms to describe how it interacts with different LLMs:

- **Model**: This refers to the Pydantic AI class used to make requests following a specific LLM API
  (generally by wrapping a vendor-provided SDK, like the `openai` python SDK). These classes implement a
  vendor-SDK-agnostic API, ensuring a single Pydantic AI agent is portable to different LLM vendors without
  any other code changes just by swapping out the Model it uses. Model classes are named
  roughly in the format `<VendorSdk>Model`, for example, we have `OpenAIModel`, `AnthropicModel`, `GeminiModel`,
  etc. When using a Model class, you specify the actual LLM model name (e.g., `gpt-4o`,
  `claude-3-5-sonnet-latest`, `gemini-1.5-flash`) as a parameter.
- **Provider**: This refers to provider-specific classes which handle the authentication and connections
  to an LLM vendor. Passing a non-default _Provider_ as a parameter to a Model is how you can ensure
  that your agent will make requests to a specific endpoint, or make use of a specific approach to
  authentication (e.g., you can use Vertex-specific auth with the `GeminiModel` by way of the `VertexProvider`).
  In particular, this is how you can make use of an AI gateway, or an LLM vendor that offers API compatibility
  with the vendor SDK used by an existing Model (such as `OpenAIModel`).
- **Profile**: This refers to a description of how requests to a specific model or family of models need to be
  constructed to get the best results, independent of the model and provider classes used.
  For example, different models have different restrictions on the JSON schemas that can be used for tools,
  and the same schema transformer needs to be used for Gemini models whether you're using `GoogleModel`
  with model name `gemini-2.5-pro-preview`, or `OpenAIModel` with `OpenRouterProvider` and model name `google/gemini-2.5-pro-preview`.

When you instantiate an [`Agent`][pydantic_ai.Agent] with just a name formatted as `<provider>:<model>`, e.g. `openai:gpt-4o` or `openrouter:google/gemini-2.5-pro-preview`,
Pydantic AI will automatically select the appropriate model class, provider, and profile.
If you want to use a different provider or profile, you can instantiate a model class directly and pass in `provider` and/or `profile` arguments.

## Custom Models

To implement support for a model API that's not already supported, you will need to subclass the [`Model`][pydantic_ai.models.Model] abstract base class.
For streaming, you'll also need to implement the [`StreamedResponse`][pydantic_ai.models.StreamedResponse] abstract base class.

The best place to start is to review the source code for existing implementations, e.g. [`OpenAIModel`](https://github.com/pydantic/pydantic-ai/blob/main/pydantic_ai_slim/pydantic_ai/models/openai.py).

For details on when we'll accept contributions adding new models to Pydantic AI, see the [contributing guidelines](../contributing.md#new-model-rules).

If a model API is compatible with the OpenAI API, you do not need a custom model class and can provide your own [custom provider](openai.md#openai-compatible-models) instead.

<!-- TODO(Marcelo): We need to create a section in the docs about reliability. -->

## Fallback Model

You can use [`FallbackModel`][pydantic_ai.models.fallback.FallbackModel] to attempt multiple models
in sequence until one successfully returns a result. Under the hood, Pydantic AI automatically switches
from one model to the next if the current model returns a 4xx or 5xx status code.

In the following example, the agent first makes a request to the OpenAI model (which fails due to an invalid API key),
and then falls back to the Anthropic model.

<!-- TODO(Marcelo): Do not skip this test. For some reason it becomes a flaky test if we don't skip it. -->

```python {title="fallback_model.py" test="skip"}
from pydantic_ai import Agent
from pydantic_ai.models.anthropic import AnthropicModel
from pydantic_ai.models.fallback import FallbackModel
from pydantic_ai.models.openai import OpenAIModel

openai_model = OpenAIModel('gpt-4o')
anthropic_model = AnthropicModel('claude-3-5-sonnet-latest')
fallback_model = FallbackModel(openai_model, anthropic_model)

agent = Agent(fallback_model)
response = agent.run_sync('What is the capital of France?')
print(response.data)
#> Paris

print(response.all_messages())
"""
[
    ModelRequest(
        parts=[
            UserPromptPart(
                content='What is the capital of France?',
                timestamp=datetime.datetime(...),
                part_kind='user-prompt',
            )
        ],
        kind='request',
    ),
    ModelResponse(
        parts=[TextPart(content='Paris', part_kind='text')],
        model_name='claude-3-5-sonnet-latest',
        timestamp=datetime.datetime(...),
        kind='response',
        vendor_id=None,
    ),
]
"""
```

The `ModelResponse` message above indicates in the `model_name` field that the output was returned by the Anthropic model, which is the second model specified in the `FallbackModel`.

!!! note
    Each model's options should be configured individually. For example, `base_url`, `api_key`, and custom clients should be set on each model itself, not on the `FallbackModel`.

### Per-Model Settings

You can configure different [`ModelSettings`][pydantic_ai.settings.ModelSettings] for each model in a fallback chain by passing the `settings` parameter when creating each model. This is particularly useful when different providers have different optimal configurations:

```python {title="fallback_model_per_settings.py"}
from pydantic_ai import Agent
from pydantic_ai.models.anthropic import AnthropicModel
from pydantic_ai.models.fallback import FallbackModel
from pydantic_ai.models.openai import OpenAIModel
from pydantic_ai.settings import ModelSettings

# Configure each model with provider-specific optimal settings
openai_model = OpenAIModel(
    'gpt-4o',
    settings=ModelSettings(temperature=0.7, max_tokens=1000)  # Higher creativity for OpenAI
)
anthropic_model = AnthropicModel(
    'claude-3-5-sonnet-latest',
    settings=ModelSettings(temperature=0.2, max_tokens=1000)  # Lower temperature for consistency
)

fallback_model = FallbackModel(openai_model, anthropic_model)
agent = Agent(fallback_model)

result = agent.run_sync('Write a creative story about space exploration')
print(result.output)
"""
In the year 2157, Captain Maya Chen piloted her spacecraft through the vast expanse of the Andromeda Galaxy. As she discovered a planet with crystalline mountains that sang in harmony with the cosmic winds, she realized that space exploration was not just about finding new worlds, but about finding new ways to understand the universe and our place within it.
"""
```

In this example, if the OpenAI model fails, the agent will automatically fall back to the Anthropic model with its own configured settings. The `FallbackModel` itself doesn't have settings - it uses the individual settings of whichever model successfully handles the request.

In this next example, we demonstrate the exception-handling capabilities of `FallbackModel`.
If all models fail, a [`FallbackExceptionGroup`][pydantic_ai.exceptions.FallbackExceptionGroup] is raised, which
contains all the exceptions encountered during the `run` execution.

=== "Python >=3.11"

    ```python {title="fallback_model_failure.py" py="3.11"}
    from pydantic_ai import Agent
    from pydantic_ai.exceptions import ModelHTTPError
    from pydantic_ai.models.anthropic import AnthropicModel
    from pydantic_ai.models.fallback import FallbackModel
    from pydantic_ai.models.openai import OpenAIModel

    openai_model = OpenAIModel('gpt-4o')
    anthropic_model = AnthropicModel('claude-3-5-sonnet-latest')
    fallback_model = FallbackModel(openai_model, anthropic_model)

    agent = Agent(fallback_model)
    try:
        response = agent.run_sync('What is the capital of France?')
    except* ModelHTTPError as exc_group:
        for exc in exc_group.exceptions:
            print(exc)
    ```

=== "Python <3.11"

    Since [`except*`](https://docs.python.org/3/reference/compound_stmts.html#except-star) is only supported
    in Python 3.11+, we use the [`exceptiongroup`](https://github.com/agronholm/exceptiongroup) backport
    package for earlier Python versions:

    ```python {title="fallback_model_failure.py" noqa="F821" test="skip"}
    from exceptiongroup import catch

    from pydantic_ai import Agent
    from pydantic_ai.exceptions import ModelHTTPError
    from pydantic_ai.models.anthropic import AnthropicModel
    from pydantic_ai.models.fallback import FallbackModel
    from pydantic_ai.models.openai import OpenAIModel


    def model_status_error_handler(exc_group: BaseExceptionGroup) -> None:
        for exc in exc_group.exceptions:
            print(exc)


    openai_model = OpenAIModel('gpt-4o')
    anthropic_model = AnthropicModel('claude-3-5-sonnet-latest')
    fallback_model = FallbackModel(openai_model, anthropic_model)

    agent = Agent(fallback_model)
    with catch({ModelHTTPError: model_status_error_handler}):
        response = agent.run_sync('What is the capital of France?')
    ```

By default, the `FallbackModel` only moves on to the next model if the current model raises a
[`ModelHTTPError`][pydantic_ai.exceptions.ModelHTTPError]. You can customize this behavior by
passing a custom `fallback_on` argument to the `FallbackModel` constructor.<|MERGE_RESOLUTION|>--- conflicted
+++ resolved
@@ -2,15 +2,6 @@
 
 Pydantic AI is model-agnostic and has built-in support for multiple model providers:
 
-<<<<<<< HEAD
-- [OpenAI](openai.md)
-- [Anthropic](anthropic.md)
-- [Gemini](gemini.md) (via two different APIs: Generative Language API and VertexAI API)
-- [Groq](groq.md)
-- [Mistral](mistral.md)
-- [Cohere](cohere.md)
-- [Bedrock](bedrock.md)
-=======
 * [OpenAI](openai.md)
 * [Anthropic](anthropic.md)
 * [Gemini](gemini.md) (via two different APIs: Generative Language API and VertexAI API)
@@ -19,7 +10,6 @@
 * [Cohere](cohere.md)
 * [Bedrock](bedrock.md)
 * [Hugging Face](huggingface.md)
->>>>>>> 7bd03fc8
 
 ## OpenAI-compatible Providers
 
