PydanticAI is Model-agnostic and has built in support for the following model providers:

* [OpenAI](#openai)
* [Anthropic](#anthropic)
* Gemini via two different APIs: [Generative Language API](#gemini) and [VertexAI API](#gemini-via-vertexai)
* [Ollama](#ollama)
* [Groq](#groq)
* [Mistral](#mistral)

See [OpenAI-compatible models](#openai-compatible-models) for more examples on how to use models such as [OpenRouter](#openrouter), [Grok (xAI)](#grok-xai) and [DeepSeek](#deepseek) that support the OpenAI SDK.

You can also [add support for other models](#implementing-custom-models).

PydanticAI also comes with [`TestModel`](api/models/test.md) and [`FunctionModel`](api/models/function.md) for testing and development.

To use each model provider, you need to configure your local environment and make sure you have the right packages installed.

## OpenAI

### Install

To use OpenAI models, you need to either install [`pydantic-ai`](install.md), or install [`pydantic-ai-slim`](install.md#slim-install) with the `openai` optional group:

```bash
pip/uv-add 'pydantic-ai-slim[openai]'
```

### Configuration

To use [`OpenAIModel`][pydantic_ai.models.openai.OpenAIModel] through their main API, go to [platform.openai.com](https://platform.openai.com/) and follow your nose until you find the place to generate an API key.

### Environment variable

Once you have the API key, you can set it as an environment variable:

```bash
export OPENAI_API_KEY='your-api-key'
```

You can then use [`OpenAIModel`][pydantic_ai.models.openai.OpenAIModel] by name:

```python {title="openai_model_by_name.py"}
from pydantic_ai import Agent

agent = Agent('openai:gpt-4o')
...
```

Or initialise the model directly with just the model name:

```python {title="openai_model_init.py"}
from pydantic_ai import Agent
from pydantic_ai.models.openai import OpenAIModel

model = OpenAIModel('gpt-4o')
agent = Agent(model)
...
```

### `api_key` argument

If you don't want to or can't set the environment variable, you can pass it at runtime via the [`api_key` argument][pydantic_ai.models.openai.OpenAIModel.__init__]:

```python {title="openai_model_api_key.py"}
from pydantic_ai import Agent
from pydantic_ai.models.openai import OpenAIModel

model = OpenAIModel('gpt-4o', api_key='your-api-key')
agent = Agent(model)
...
```

### Custom OpenAI Client

`OpenAIModel` also accepts a custom `AsyncOpenAI` client via the [`openai_client` parameter][pydantic_ai.models.openai.OpenAIModel.__init__],
so you can customise the `organization`, `project`, `base_url` etc. as defined in the [OpenAI API docs](https://platform.openai.com/docs/api-reference).

You could also use the [`AsyncAzureOpenAI`](https://learn.microsoft.com/en-us/azure/ai-services/openai/how-to/switching-endpoints) client to use the Azure OpenAI API.

```python {title="openai_azure.py"}
from openai import AsyncAzureOpenAI

from pydantic_ai import Agent
from pydantic_ai.models.openai import OpenAIModel

client = AsyncAzureOpenAI(
    azure_endpoint='...',
    api_version='2024-07-01-preview',
    api_key='your-api-key',
)

model = OpenAIModel('gpt-4o', openai_client=client)
agent = Agent(model)
...
```

## Anthropic

### Install

To use [`AnthropicModel`][pydantic_ai.models.anthropic.AnthropicModel] models, you need to either install [`pydantic-ai`](install.md), or install [`pydantic-ai-slim`](install.md#slim-install) with the `anthropic` optional group:

```bash
pip/uv-add 'pydantic-ai-slim[anthropic]'
```

### Configuration

To use [Anthropic](https://anthropic.com) through their API, go to [console.anthropic.com/settings/keys](https://console.anthropic.com/settings/keys) to generate an API key.

[`AnthropicModelName`][pydantic_ai.models.anthropic.AnthropicModelName] contains a list of available Anthropic models.

### Environment variable

Once you have the API key, you can set it as an environment variable:

```bash
export ANTHROPIC_API_KEY='your-api-key'
```

You can then use [`AnthropicModel`][pydantic_ai.models.anthropic.AnthropicModel] by name:

```py title="anthropic_model_by_name.py"
from pydantic_ai import Agent

agent = Agent('claude-3-5-sonnet-latest')
...
```

Or initialise the model directly with just the model name:

```py title="anthropic_model_init.py"
from pydantic_ai import Agent
from pydantic_ai.models.anthropic import AnthropicModel

model = AnthropicModel('claude-3-5-sonnet-latest')
agent = Agent(model)
...
```

### `api_key` argument

If you don't want to or can't set the environment variable, you can pass it at runtime via the [`api_key` argument][pydantic_ai.models.anthropic.AnthropicModel.__init__]:

```py title="anthropic_model_api_key.py"
from pydantic_ai import Agent
from pydantic_ai.models.anthropic import AnthropicModel

model = AnthropicModel('claude-3-5-sonnet-latest', api_key='your-api-key')
agent = Agent(model)
...
```

## Gemini

!!! warning "For prototyping only"
    Google themselves refer to this API as the "hobby" API, I've received 503 responses from it a number of times.
    The API is easy to use and useful for prototyping and simple demos, but I would not rely on it in production.

    If you want to run Gemini models in production, you should use the [VertexAI API](#gemini-via-vertexai) described below.

### Install

To use [`GeminiModel`][pydantic_ai.models.gemini.GeminiModel] models, you just need to install [`pydantic-ai`](install.md) or [`pydantic-ai-slim`](install.md#slim-install), no extra dependencies are required.

### Configuration

[`GeminiModel`][pydantic_ai.models.gemini.GeminiModel] let's you use the Google's Gemini models through their [Generative Language API](https://ai.google.dev/api/all-methods), `generativelanguage.googleapis.com`.

[`GeminiModelName`][pydantic_ai.models.gemini.GeminiModelName] contains a list of available Gemini models that can be used through this interface.

To use `GeminiModel`, go to [aistudio.google.com](https://aistudio.google.com/) and follow your nose until you find the place to generate an API key.

### Environment variable

Once you have the API key, you can set it as an environment variable:

```bash
export GEMINI_API_KEY=your-api-key
```

You can then use [`GeminiModel`][pydantic_ai.models.gemini.GeminiModel] by name:

```python {title="gemini_model_by_name.py"}
from pydantic_ai import Agent

agent = Agent('google-gla:gemini-1.5-flash')
...
```

!!! note
    The `google-gla` provider prefix represents the [Google **G**enerative **L**anguage **A**PI](https://ai.google.dev/api/all-methods) for `GeminiModel`s.
    `google-vertex` is used with [Vertex AI](https://cloud.google.com/vertex-ai/generative-ai/docs/learn/models) for `VertexAIModel`s.

Or initialise the model directly with just the model name:

```python {title="gemini_model_init.py"}
from pydantic_ai import Agent
from pydantic_ai.models.gemini import GeminiModel

model = GeminiModel('gemini-1.5-flash')
agent = Agent(model)
...
```

### `api_key` argument

If you don't want to or can't set the environment variable, you can pass it at runtime via the [`api_key` argument][pydantic_ai.models.gemini.GeminiModel.__init__]:

```python {title="gemini_model_api_key.py"}
from pydantic_ai import Agent
from pydantic_ai.models.gemini import GeminiModel

model = GeminiModel('gemini-1.5-flash', api_key='your-api-key')
agent = Agent(model)
...
```

## Gemini via VertexAI

To run Google's Gemini models in production, you should use [`VertexAIModel`][pydantic_ai.models.vertexai.VertexAIModel] which uses the `*-aiplatform.googleapis.com` API.

[`GeminiModelName`][pydantic_ai.models.gemini.GeminiModelName] contains a list of available Gemini models that can be used through this interface.

### Install

To use [`VertexAIModel`][pydantic_ai.models.vertexai.VertexAIModel], you need to either install [`pydantic-ai`](install.md), or install [`pydantic-ai-slim`](install.md#slim-install) with the `vertexai` optional group:

```bash
pip/uv-add 'pydantic-ai-slim[vertexai]'
```

### Configuration

This interface has a number of advantages over `generativelanguage.googleapis.com` documented above:

1. The VertexAI API is more reliably and marginally lower latency in our experience.
2. You can
   [purchase provisioned throughput](https://cloud.google.com/vertex-ai/generative-ai/docs/provisioned-throughput#purchase-provisioned-throughput)
   with VertexAI to guarantee capacity.
3. If you're running PydanticAI inside GCP, you don't need to set up authentication, it should "just work".
4. You can decide which region to use, which might be important from a regulatory perspective,
   and might improve latency.

The big disadvantage is that for local development you may need to create and configure a "service account", which I've found extremely painful to get right in the past.

Whichever way you authenticate, you'll need to have VertexAI enabled in your GCP account.

### Application default credentials

Luckily if you're running PydanticAI inside GCP, or you have the [`gcloud` CLI](https://cloud.google.com/sdk/gcloud) installed and configured, you should be able to use `VertexAIModel` without any additional setup.

To use `VertexAIModel`, with [application default credentials](https://cloud.google.com/docs/authentication/application-default-credentials) configured (e.g. with `gcloud`), you can simply use:

```python {title="vertexai_application_default_credentials.py"}
from pydantic_ai import Agent
from pydantic_ai.models.vertexai import VertexAIModel

model = VertexAIModel('gemini-1.5-flash')
agent = Agent(model)
...
```

Internally this uses [`google.auth.default()`](https://google-auth.readthedocs.io/en/master/reference/google.auth.html) from the `google-auth` package to obtain credentials.

!!! note "Won't fail until `agent.run()`"
<<<<<<< HEAD
    Because `google.auth.default()` requires network requests and can be slow, it's not run until you call `agent.run()`. Meaning any configuration or permissions error will only be raised when you try to use the model. For this check to be run, call [`await model.ainit()`][pydantic_ai.models.vertexai.VertexAIModel.ainit].
=======
    Because `google.auth.default()` requires network requests and can be slow, it's not run until you call `agent.run()`. Meaning any configuration or permissions error will only be raised when you try to use the model. To initialize the model for this check to be run, call [`await model.ainit()`][pydantic_ai.models.vertexai.VertexAIModel.ainit].
>>>>>>> 0adb76a2

You may also need to pass the [`project_id` argument to `VertexAIModel`][pydantic_ai.models.vertexai.VertexAIModel.__init__] if application default credentials don't set a project, if you pass `project_id` and it conflicts with the project set by application default credentials, an error is raised.

### Service account

If instead of application default credentials, you want to authenticate with a service account, you'll need to create a service account, add it to your GCP project (note: AFAIK this step is necessary even if you created the service account within the project), give that service account the "Vertex AI Service Agent" role, and download the service account JSON file.

Once you have the JSON file, you can use it thus:

```python {title="vertexai_service_account.py"}
from pydantic_ai import Agent
from pydantic_ai.models.vertexai import VertexAIModel

model = VertexAIModel(
    'gemini-1.5-flash',
    service_account_file='path/to/service-account.json',
)
agent = Agent(model)
...
```

### Customising region

Whichever way you authenticate, you can specify which region requests will be sent to via the [`region` argument][pydantic_ai.models.vertexai.VertexAIModel.__init__].

Using a region close to your application can improve latency and might be important from a regulatory perspective.

```python {title="vertexai_region.py"}
from pydantic_ai import Agent
from pydantic_ai.models.vertexai import VertexAIModel

model = VertexAIModel('gemini-1.5-flash', region='asia-east1')
agent = Agent(model)
...
```

[`VertexAiRegion`][pydantic_ai.models.vertexai.VertexAiRegion] contains a list of available regions.

## Ollama

### Install

To use [`OllamaModel`][pydantic_ai.models.ollama.OllamaModel], you need to either install [`pydantic-ai`](install.md), or install [`pydantic-ai-slim`](install.md#slim-install) with the `openai` optional group:

```bash
pip/uv-add 'pydantic-ai-slim[openai]'
```

**This is because internally, `OllamaModel` uses the OpenAI API.**

### Configuration

To use [Ollama](https://ollama.com/), you must first download the Ollama client, and then download a model using the [Ollama model library](https://ollama.com/library).

You must also ensure the Ollama server is running when trying to make requests to it. For more information, please see the [Ollama documentation](https://github.com/ollama/ollama/tree/main/docs).

For detailed setup and example, please see the [Ollama setup documentation](https://github.com/pydantic/pydantic-ai/blob/main/docs/api/models/ollama.md).

## Groq

### Install

To use [`GroqModel`][pydantic_ai.models.groq.GroqModel], you need to either install [`pydantic-ai`](install.md), or install [`pydantic-ai-slim`](install.md#slim-install) with the `groq` optional group:

```bash
pip/uv-add 'pydantic-ai-slim[groq]'
```

### Configuration

To use [Groq](https://groq.com/) through their API, go to [console.groq.com/keys](https://console.groq.com/keys) and follow your nose until you find the place to generate an API key.

[`GroqModelName`][pydantic_ai.models.groq.GroqModelName] contains a list of available Groq models.

### Environment variable

Once you have the API key, you can set it as an environment variable:

```bash
export GROQ_API_KEY='your-api-key'
```

You can then use [`GroqModel`][pydantic_ai.models.groq.GroqModel] by name:

```python {title="groq_model_by_name.py"}
from pydantic_ai import Agent

agent = Agent('groq:llama-3.3-70b-versatile')
...
```

Or initialise the model directly with just the model name:

```python {title="groq_model_init.py"}
from pydantic_ai import Agent
from pydantic_ai.models.groq import GroqModel

model = GroqModel('llama-3.3-70b-versatile')
agent = Agent(model)
...
```

### `api_key` argument

If you don't want to or can't set the environment variable, you can pass it at runtime via the [`api_key` argument][pydantic_ai.models.groq.GroqModel.__init__]:

```python {title="groq_model_api_key.py"}
from pydantic_ai import Agent
from pydantic_ai.models.groq import GroqModel

model = GroqModel('llama-3.3-70b-versatile', api_key='your-api-key')
agent = Agent(model)
...
```

## Mistral

### Install

To use [`MistralModel`][pydantic_ai.models.mistral.MistralModel], you need to either install [`pydantic-ai`](install.md), or install [`pydantic-ai-slim`](install.md#slim-install) with the `mistral` optional group:

```bash
pip/uv-add 'pydantic-ai-slim[mistral]'
```

### Configuration

To use [Mistral](https://mistral.ai) through their API, go to [console.mistral.ai/api-keys/](https://console.mistral.ai/api-keys/) and follow your nose until you find the place to generate an API key.

[`NamedMistralModels`][pydantic_ai.models.mistral.NamedMistralModels] contains a list of the most popular Mistral models.

### Environment variable

Once you have the API key, you can set it as an environment variable:

```bash
export MISTRAL_API_KEY='your-api-key'
```

You can then use [`MistralModel`][pydantic_ai.models.mistral.MistralModel] by name:

```python {title="mistral_model_by_name.py"}
from pydantic_ai import Agent

agent = Agent('mistral:mistral-large-latest')
...
```

Or initialise the model directly with just the model name:

```python {title="mistral_model_init.py"}
from pydantic_ai import Agent
from pydantic_ai.models.mistral import MistralModel

model = MistralModel('mistral-small-latest')
agent = Agent(model)
...
```

### `api_key` argument

If you don't want to or can't set the environment variable, you can pass it at runtime via the [`api_key` argument][pydantic_ai.models.mistral.MistralModel.__init__]:

```python {title="mistral_model_api_key.py"}
from pydantic_ai import Agent
from pydantic_ai.models.mistral import MistralModel

model = MistralModel('mistral-small-latest', api_key='your-api-key')
agent = Agent(model)
...
```

## OpenAI-compatible Models

Many of the models are compatible with OpenAI API, and thus can be used with [`OpenAIModel`][pydantic_ai.models.openai.OpenAIModel] in PydanticAI.
Before getting started, check the [OpenAI](#openai) section for installation and configuration instructions.

To use another OpenAI-compatible API, you can make use of the [`base_url`][pydantic_ai.models.openai.OpenAIModel.__init__] and [`api_key`][pydantic_ai.models.openai.OpenAIModel.__init__] arguments:

```python {title="openai_model_base_url.py" hl_lines="5-6"}
from pydantic_ai.models.openai import OpenAIModel

model = OpenAIModel(
    'model_name',
    base_url='https://<openai-compatible-api-endpoint>.com',
    api_key='your-api-key',
)
...
```

### OpenRouter

To use [OpenRouter](https://openrouter.ai), first create an API key at [openrouter.ai/keys](https://openrouter.ai/keys).

Once you have the API key, you can pass it to [`OpenAIModel`][pydantic_ai.models.openai.OpenAIModel] as the `api_key` argument:

```python {title="openrouter_model_init.py"}
from pydantic_ai import Agent
from pydantic_ai.models.openai import OpenAIModel

model = OpenAIModel(
    'anthropic/claude-3.5-sonnet',
    base_url='https://openrouter.ai/api/v1',
    api_key='your-openrouter-api-key',
)
agent = Agent(model)
...
```

### Grok (xAI)

Go to [xAI API Console](https://console.x.ai/) and create an API key.
Once you have the API key, follow the [xAI API Documentation](https://docs.x.ai/docs/overview), and set the `base_url` and `api_key` arguments appropriately:

```python {title="grok_model_init.py"}
from pydantic_ai import Agent
from pydantic_ai.models.openai import OpenAIModel

model = OpenAIModel(
    'grok-2-1212',
    base_url='https://api.x.ai/v1',
    api_key='your-xai-api-key',
)
agent = Agent(model)
...
```

### DeepSeek

Go to [DeepSeek API Platform](https://platform.deepseek.com/api_keys) and create an API key.
Once you have the API key, follow the [DeepSeek API Documentation](https://platform.deepseek.com/docs/api/overview), and set the `base_url` and `api_key` arguments appropriately:

```python {title="deepseek_model_init.py"}
from pydantic_ai import Agent
from pydantic_ai.models.openai import OpenAIModel

model = OpenAIModel(
    'deepseek-chat',
    base_url='https://api.deepseek.com',
    api_key='your-deepseek-api-key',
)
agent = Agent(model)
...
```

## Implementing Custom Models

To implement support for models not already supported, you will need to subclass the [`Model`][pydantic_ai.models.Model] abstract base class.

This in turn will require you to implement the following other abstract base classes:

* [`AgentModel`][pydantic_ai.models.AgentModel]
* [`StreamedResponse`][pydantic_ai.models.StreamedResponse]

The best place to start is to review the source code for existing implementations, e.g. [`OpenAIModel`](https://github.com/pydantic/pydantic-ai/blob/main/pydantic_ai_slim/pydantic_ai/models/openai.py).

For details on when we'll accept contributions adding new models to PydanticAI, see the [contributing guidelines](contributing.md#new-model-rules).<|MERGE_RESOLUTION|>--- conflicted
+++ resolved
@@ -264,11 +264,8 @@
 Internally this uses [`google.auth.default()`](https://google-auth.readthedocs.io/en/master/reference/google.auth.html) from the `google-auth` package to obtain credentials.
 
 !!! note "Won't fail until `agent.run()`"
-<<<<<<< HEAD
-    Because `google.auth.default()` requires network requests and can be slow, it's not run until you call `agent.run()`. Meaning any configuration or permissions error will only be raised when you try to use the model. For this check to be run, call [`await model.ainit()`][pydantic_ai.models.vertexai.VertexAIModel.ainit].
-=======
+
     Because `google.auth.default()` requires network requests and can be slow, it's not run until you call `agent.run()`. Meaning any configuration or permissions error will only be raised when you try to use the model. To initialize the model for this check to be run, call [`await model.ainit()`][pydantic_ai.models.vertexai.VertexAIModel.ainit].
->>>>>>> 0adb76a2
 
 You may also need to pass the [`project_id` argument to `VertexAIModel`][pydantic_ai.models.vertexai.VertexAIModel.__init__] if application default credentials don't set a project, if you pass `project_id` and it conflicts with the project set by application default credentials, an error is raised.
 
