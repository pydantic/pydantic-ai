# Introduction {.hide}

--8<-- "docs/.partials/index-header.html"

<<<<<<< HEAD
FastAPI revolutionized web development by offering an innovative and ergonomic design, built on the foundation of [Pydantic](https://docs.pydantic.dev) and modern Python features like type hints.

Yet despite the fact that virtually every agent framework and LLM library in Python uses Pydantic, when we began to use LLMs in [Pydantic Logfire](https://pydantic.dev/logfire), we couldn't find anything that gave us the same feeling.

We built Pydantic AI with one simple aim: to bring that FastAPI feeling to GenAI app and agent development.

## Why use Pydantic AI

1. __Built by the Pydantic Team__:
[Pydantic](https://docs.pydantic.dev/latest/) is the validation layer of the OpenAI SDK, the Google ADK, the Anthropic SDK, LangChain, LlamaIndex, AutoGPT, Transformers, CrewAI, Instructor and many more. _Why use the derivative when you can go straight to the source?_ :smiley:

2. __Model-agnostic__:
Supports virtually every [model](models/index.md) and provider under the sun: OpenAI, Anthropic, Gemini, DeepSeek, Ollama, Grok, Cohere, and Mistral; Azure AI Foundry, Amazon Bedrock, Google Vertex AI, Groq, Together AI, Fireworks AI, OpenRouter, and Heroku. If your favorite model or provider is not listed, you can easily implement a [custom model](models/index.md#custom-models).

3. __Seamless Observability__:
Tightly [integrates](logfire.md) with [Pydantic Logfire](https://pydantic.dev/logfire), our general-purpose OpenTelemetry observability platform, for real-time debugging, evals-based performance monitoring, and behavior and cost tracking. If you already have an observability platform that supports OTel, you can use that too.

4. __Fully Type-safe__:
Designed to give your IDE or AI coding agent as much context as possible for auto-completion and [type checking](agents.md#static-type-checking), moving entire classes of errors from runtime to write-time for a bit of that Rust "if it compiles, it works" feel.

5. __Powerful Evals__:
Enables you to systematically test and [evaluate](evals.md) the performance and accuracy of the agentic systems you build, and monitor the performance over time in Pydantic Logfire.

6. __MCP and A2A__:
Integrates the [Model Context Protocol](mcp/index.md) and [Agent2Agent](a2a.md) standards to give your agent access to external tools and data and let it interoperate with other agents.

7. __Multi-Modal Input__:
Lets you easily share images, documents, videos and audio [input](input.md) with the LLM to go beyond the limitations of text.

8. __Streamed Outputs__:
Provides the ability to [stream](output.md#streamed-results) structured output continuously, with immediate validation, ensuring real time access to generated data.

9. __Dependency Injection__:
Offers an optional [dependency injection](dependencies.md) system to provide data and services to your agent's [instructions](agents.md#instructions), [tools](tools.md) and [output functions](output.md#output-functions).

10. __Graph Support__:
Provides a powerful way to define [graphs](graph.md) using type hints, for use in complex applications where standard control flow can degrade to spaghetti code.

Realistically though, no list is going to be as convincing as [giving it a try](#next-steps) and seeing how it makes you feel!
=======
!!! info "🎉 Pydantic AI V1 Beta Released!"
    We'd love your feedback as we prepare for V1:

    ```bash
    pip install pydantic-ai==1.0.0b1
    ```

    - 🐛 [Report issues on GitHub](https://github.com/pydantic/pydantic-ai/issues)
    - 💬 [Join our Slack](https://logfire.pydantic.dev/docs/join-slack/)

FastAPI revolutionized web development by offering an innovative and ergonomic design, built on the foundation of [Pydantic Validation](https://docs.pydantic.dev).

Similarly, virtually every agent framework and LLM library in Python uses Pydantic Validation, yet when we began to use LLMs in [Pydantic Logfire](https://pydantic.dev/logfire), we couldn't find anything that gave us the same feeling.

We built Pydantic AI with one simple aim: to bring that FastAPI feeling to GenAI app development.

## Why use Pydantic AI

- **Built by the Pydantic Team**:
  Built by the team behind [Pydantic Validation](https://docs.pydantic.dev/latest/) (the validation layer of the OpenAI SDK, the Anthropic SDK, LangChain, LlamaIndex, AutoGPT, Transformers, CrewAI, Instructor and many more).

- **Model-agnostic**:
  Supports OpenAI, Anthropic, Gemini, Deepseek, Ollama, Groq, Cohere, and Mistral, and there is a simple interface to implement support for [other models](models/overview.md).

- **Pydantic Logfire Integration**:
  Seamlessly [integrates](logfire.md) with [Pydantic Logfire](https://pydantic.dev/logfire) for real-time debugging, performance monitoring, and behavior tracking of your LLM-powered applications.

- **Type-safe**:
  Designed to make [type checking](agents.md#static-type-checking) as powerful and informative as possible for you.

- **Python-centric Design**:
  Leverages Python's familiar control flow and agent composition to build your AI-driven projects, making it easy to apply standard Python best practices you'd use in any other (non-AI) project.

- **Structured Responses**:
  Harnesses the power of [Pydantic Validation](https://docs.pydantic.dev/latest/) to [validate and structure](output.md#structured-output) model outputs, ensuring responses are consistent across runs.

- **Dependency Injection System**:
  Offers an optional [dependency injection](dependencies.md) system to provide data and services to your agent's [system prompts](agents.md#system-prompts), [tools](tools.md) and [output validators](output.md#output-validator-functions).
  This is useful for testing and eval-driven iterative development.

- **Streamed Responses**:
  Provides the ability to [stream](output.md#streamed-results) LLM responses continuously, with immediate validation, ensuring real time access to validated outputs.

- **Graph Support**:
  [Pydantic Graph](graph.md) provides a powerful way to define graphs using typing hints, this is useful in complex applications where standard control flow can degrade to spaghetti code.

**Sign up for our newsletter, *The Pydantic Stack*, with updates & tutorials on Pydantic AI, Logfire, and Pydantic:**

  <form method="POST" action="https://eu.customerioforms.com/forms/submit_action?site_id=53d2086c3c4214eaecaa&form_id=14b22611745b458&success_url=https://ai.pydantic.dev/" class="md-typeset" style="display: flex; align-items: center; gap: 0.5rem; width: 100%;">
      <input
      type="email"
      id="email_input"
      name="email"
      class="md-input md-input--stretch"
      style="flex: 1; background: var(--md-default-bg-color); color: var(--md-default-fg-color);"
      required
      placeholder="Email"
      data-1p-ignore
      data-lpignore="true"
      data-protonpass-ignore="true"
      data-bwignore="true"
      />
      <input type="hidden" id="source_input" name="source" value="pydantic-ai" />
      <button type="submit" class="md-button md-button--primary">Subscribe</button>
  </form>
>>>>>>> e090747c

## Hello World Example

Here's a minimal example of Pydantic AI:

```python {title="hello_world.py"}
from pydantic_ai import Agent

agent = Agent(  # (1)!
    'anthropic:claude-sonnet-4-0',
    instructions='Be concise, reply with one sentence.',  # (2)!
)

result = agent.run_sync('Where does "hello world" come from?')  # (3)!
print(result.output)
"""
The first known use of "hello, world" was in a 1974 textbook about the C programming language.
"""
```

<<<<<<< HEAD
1. We configure the agent to use [Anthropic's Claude Sonnet 4.0](api/models/anthropic.md) model, but you can also set the model when running the agent.
2. Register static [instructions](agents.md#instructions) using a keyword argument to the agent.
3. [Run the agent](agents.md#running-agents) synchronously, starting a conversation with the LLM.
=======
1. We configure the agent to use [Gemini 1.5's Flash](api/models/google.md) model, but you can also set the model when running the agent.
2. Register a static [system prompt](agents.md#system-prompts) using a keyword argument to the agent.
3. [Run the agent](agents.md#running-agents) synchronously, conducting a conversation with the LLM.
>>>>>>> e090747c

_(This example is complete, it can be run "as is", assuming you've [installed the `pydantic_ai` package](install.md))_

<<<<<<< HEAD
The exchange will be very short: Pydantic AI will send the instructions and the user prompt to the LLM, and the model will return a text response.
=======
The exchange should be very short: Pydantic AI will send the system prompt and the user query to the LLM, the model will return a text response.
>>>>>>> e090747c

Not very interesting yet, but we can easily add [tools](tools.md), [dynamic instructions](agents.md#instructions), and [structured outputs](output.md) to build more powerful agents.

## Tools & Dependency Injection Example

Here is a concise example using Pydantic AI to build a support agent for a bank:

```python {title="bank_support.py"}
from dataclasses import dataclass

from pydantic import BaseModel, Field
from pydantic_ai import Agent, RunContext

from bank_database import DatabaseConn


@dataclass
class SupportDependencies:  # (3)!
    customer_id: int
    db: DatabaseConn  # (12)!


class SupportOutput(BaseModel):  # (13)!
    support_advice: str
    """Advice returned to the customer""" # (14)!
    block_card: bool
    """Whether to block the customer's card"""
    risk: int = Field(ge=0, le=10)
    """Risk level of query"""


support_agent = Agent(  # (1)!
    'openai:gpt-4o',  # (2)!
    deps_type=SupportDependencies,
    output_type=SupportOutput,  # (9)!
    instructions=(  # (4)!
        'You are a support agent in our bank, give the '
        'customer support and judge the risk level of their query.'
    ),
)


@support_agent.instructions  # (5)!
async def add_customer_name(ctx: RunContext[SupportDependencies]) -> str:
    customer_name = await ctx.deps.db.customer_name(id=ctx.deps.customer_id)
    return f"The customer's name is {customer_name!r}"


@support_agent.tool  # (6)!
async def customer_balance(
    ctx: RunContext[SupportDependencies], include_pending: bool
) -> float:
    """Returns the customer's current account balance."""  # (7)!
    return await ctx.deps.db.customer_balance(
        id=ctx.deps.customer_id,
        include_pending=include_pending,
    )


...  # (11)!


async def main():
    deps = SupportDependencies(customer_id=123, db=DatabaseConn())
    result = await support_agent.run('What is my balance?', deps=deps)  # (8)!
    print(result.output)  # (10)!
    """
    support_advice='Hello John, your current account balance, including pending transactions, is $123.45.' block_card=False risk=1
    """

    result = await support_agent.run('I just lost my card!', deps=deps)
    print(result.output)
    """
    support_advice="I'm sorry to hear that, John. We are temporarily blocking your card to prevent unauthorized transactions." block_card=True risk=8
    """
```

1. This [agent](agents.md) will act as first-tier support in a bank. Agents are generic in the type of dependencies they accept and the type of output they return. In this case, the support agent has type `#!python Agent[SupportDependencies, SupportOutput]`.
2. Here we configure the agent to use [OpenAI's GPT-4o model](api/models/openai.md), you can also set the model when running the agent.
<<<<<<< HEAD
3. The `SupportDependencies` dataclass is used to pass data, connections, and logic into the model that will be needed when running [instructions](agents.md#instructions) and [tool](tools.md) functions. Pydantic AI's system of dependency injection provides a [type-safe](agents.md#static-type-checking) way to customise the behavior of your agents, and can be especially useful when running [unit tests](testing.md) and evals.
4. Static [instructions](agents.md#instructions) can be registered with the [`instructions` keyword argument][pydantic_ai.Agent.__init__] to the agent.
5. Dynamic [instructions](agents.md#instructions) can be registered with the [`@agent.instructions`][pydantic_ai.Agent.instructions] decorator, and can make use of dependency injection. Dependencies are carried via the [`RunContext`][pydantic_ai.tools.RunContext] argument, which is parameterized with the `deps_type` from above. If the type annotation here is wrong, static type checkers will catch it.
6. The [`@agent.tool`](tools.md) decorator let you register functions which the LLM may call while responding to a user. Again, dependencies are carried via [`RunContext`][pydantic_ai.tools.RunContext], any other arguments become the tool schema passed to the LLM. Pydantic is used to validate these arguments, and errors are passed back to the LLM so it can retry.
=======
3. The `SupportDependencies` dataclass is used to pass data, connections, and logic into the model that will be needed when running [system prompt](agents.md#system-prompts) and [tool](tools.md) functions. Pydantic AI's system of dependency injection provides a [type-safe](agents.md#static-type-checking) way to customise the behavior of your agents, and can be especially useful when running [unit tests](testing.md) and evals.
4. Static [system prompts](agents.md#system-prompts) can be registered with the [`system_prompt` keyword argument][pydantic_ai.Agent.__init__] to the agent.
5. Dynamic [system prompts](agents.md#system-prompts) can be registered with the [`@agent.system_prompt`][pydantic_ai.Agent.system_prompt] decorator, and can make use of dependency injection. Dependencies are carried via the [`RunContext`][pydantic_ai.tools.RunContext] argument, which is parameterized with the `deps_type` from above. If the type annotation here is wrong, static type checkers will catch it.
6. [`tool`](tools.md) let you register functions which the LLM may call while responding to a user. Again, dependencies are carried via [`RunContext`][pydantic_ai.tools.RunContext], any other arguments become the tool schema passed to the LLM. Pydantic is used to validate these arguments, and errors are passed back to the LLM so it can retry.
>>>>>>> e090747c
7. The docstring of a tool is also passed to the LLM as the description of the tool. Parameter descriptions are [extracted](tools.md#function-tools-and-schema) from the docstring and added to the parameter schema sent to the LLM.
8. [Run the agent](agents.md#running-agents) asynchronously, conducting a conversation with the LLM until a final response is reached. Even in this fairly simple case, the agent will exchange multiple messages with the LLM as tools are called to retrieve an output.
9. The response from the agent will be guaranteed to be a `SupportOutput`. If validation fails [reflection](agents.md#reflection-and-self-correction), the agent is prompted to try again.
10. The output will be validated with Pydantic to guarantee it is a `SupportOutput`, since the agent is generic, it'll also be typed as a `SupportOutput` to aid with static type checking.
11. In a real use case, you'd add more tools and longer instructions to the agent to extend the context it's equipped with and support it can provide.
12. This is a simple sketch of a database connection, used to keep the example short and readable. In reality, you'd be connecting to an external database (e.g. PostgreSQL) to get information about customers.
13. This [Pydantic](https://docs.pydantic.dev) model is used to constrain the structured data returned by the agent. From this simple definition, Pydantic builds the JSON Schema that tells the LLM how to return the data, and performs validation to guarantee the data is correct at the end of the run.
14. The docstrings of fields on a Pydantic model are passed to the LLM as part of the structured outputs definition, so that it has all the context needed to generate a value.

!!! tip "Complete `bank_support.py` example"
    The code included here is incomplete for the sake of brevity (the definition of `DatabaseConn` is missing); you can find the complete `bank_support.py` example [here](examples/bank-support.md).

## Instrumentation with Pydantic Logfire

Even a simple agent with just a handful of tools can result in a lot of back-and-forth with the LLM, making it nearly impossible to be confident of what's going on just from reading the code.
To understand the flow of the above runs, we can watch the agent in action using Pydantic Logfire.

To do this, we need to [set up Logfire](logfire.md#using-logfire), and add the following to our code:

```python {title="bank_support_with_logfire.py" hl_lines="6-10" test="skip" lint="skip"}
...
from pydantic_ai import Agent, RunContext

from bank_database import DatabaseConn

import logfire

logfire.configure()  # (1)!
logfire.instrument_pydantic_ai()  # (2)!
logfire.instrument_asyncpg()  # (3)!

...

support_agent = Agent(
    'openai:gpt-4o',
    deps_type=SupportDependencies,
    output_type=SupportOutput,
    system_prompt=(
        'You are a support agent in our bank, give the '
        'customer support and judge the risk level of their query.'
    ),
)
```

1. Configure the Logfire SDK, this will fail if project is not set up.
2. This will instrument all Pydantic AI agents used from here on out. If you want to instrument only a specific agent, you can pass the [`instrument=True` keyword argument][pydantic_ai.Agent.__init__] to the agent.
3. In our demo, `DatabaseConn` uses [`asyncpg`]() to connect to a PostgreSQL database, so [`logfire.instrument_asyncpg()`](https://magicstack.github.io/asyncpg/current/) is used to log the database queries.

That's enough to get the following view of your agent in action:

{{ video('9078b98c4f75d01f912a0368bbbdb97a', 25, 55) }}

See [Monitoring and Performance](logfire.md) to learn more.

## `llms.txt`

The Pydantic AI documentation is available in the [llms.txt](https://llmstxt.org/) format.
<<<<<<< HEAD
This format is defined in Markdown and suited for LLMs and AI coding assistants and agents.
=======
This format is defined in Markdown and suited for large language models.
>>>>>>> e090747c

Two formats are available:

- [`llms.txt`](https://ai.pydantic.dev/llms.txt): a file containing a brief description
  of the project, along with links to the different sections of the documentation. The structure
  of this file is described in details [here](https://llmstxt.org/#format).
- [`llms-full.txt`](https://ai.pydantic.dev/llms-full.txt): Similar to the `llms.txt` file,
  but every link content is included. Note that this file may be too large for some LLMs.

<<<<<<< HEAD
As of today, these files are not automatically leveraged by IDEs or coding agents, but they will use it if you provide a link or the full text.
=======
As of today, these files _cannot_ be natively leveraged by LLM frameworks or IDEs. Alternatively,
an [MCP server](https://modelcontextprotocol.io/) can be implemented to properly parse the `llms.txt`
file.
>>>>>>> e090747c

## Next Steps

<<<<<<< HEAD
To try Pydantic AI for yourself, [install it](install.md) and follow the instructions [in the examples](examples/index.md).

Read the [docs](agents.md) to learn more about building applications with Pydantic AI.

Read the [API Reference](api/agent.md) to understand Pydantic AI's interface.

Join [Slack](https://logfire.pydantic.dev/docs/join-slack/) or file an issue on [GitHub](https://github.com/pydantic/pydantic-ai/issues) if you have any questions.
=======
To try Pydantic AI yourself, follow the instructions [in the examples](examples/setup.md).

Read the [docs](agents.md) to learn more about building applications with Pydantic AI.

Read the [API Reference](api/agent.md) to understand Pydantic AI's interface.
>>>>>>> e090747c
<|MERGE_RESOLUTION|>--- conflicted
+++ resolved
@@ -2,92 +2,45 @@
 
 --8<-- "docs/.partials/index-header.html"
 
-<<<<<<< HEAD
-FastAPI revolutionized web development by offering an innovative and ergonomic design, built on the foundation of [Pydantic](https://docs.pydantic.dev) and modern Python features like type hints.
-
-Yet despite the fact that virtually every agent framework and LLM library in Python uses Pydantic, when we began to use LLMs in [Pydantic Logfire](https://pydantic.dev/logfire), we couldn't find anything that gave us the same feeling.
+FastAPI revolutionized web development by offering an innovative and ergonomic design, built on the foundation of [Pydantic Validation](https://docs.pydantic.dev) and modern Python features like type hints.
+
+Yet despite virtually every Python agent framework and LLM library using Pydantic Validation, when we began to use LLMs in [Pydantic Logfire](https://pydantic.dev/logfire), we couldn't find anything that gave us the same feeling.
 
 We built Pydantic AI with one simple aim: to bring that FastAPI feeling to GenAI app and agent development.
 
 ## Why use Pydantic AI
 
-1. __Built by the Pydantic Team__:
-[Pydantic](https://docs.pydantic.dev/latest/) is the validation layer of the OpenAI SDK, the Google ADK, the Anthropic SDK, LangChain, LlamaIndex, AutoGPT, Transformers, CrewAI, Instructor and many more. _Why use the derivative when you can go straight to the source?_ :smiley:
-
-2. __Model-agnostic__:
-Supports virtually every [model](models/index.md) and provider under the sun: OpenAI, Anthropic, Gemini, DeepSeek, Ollama, Grok, Cohere, and Mistral; Azure AI Foundry, Amazon Bedrock, Google Vertex AI, Groq, Together AI, Fireworks AI, OpenRouter, and Heroku. If your favorite model or provider is not listed, you can easily implement a [custom model](models/index.md#custom-models).
-
-3. __Seamless Observability__:
+1. **Built by the Pydantic Team**:
+[Pydantic Validation](https://docs.pydantic.dev/latest/) is the validation layer of the OpenAI SDK, the Google ADK, the Anthropic SDK, LangChain, LlamaIndex, AutoGPT, Transformers, CrewAI, Instructor and many more. _Why use the derivative when you can go straight to the source?_ :smiley:
+
+2. **Model-agnostic**:
+Supports virtually every [model](models/index.md) and provider: OpenAI, Anthropic, Gemini, DeepSeek, Grok, Cohere, Mistral, and Perplexity; Azure AI Foundry, Amazon Bedrock, Google Vertex AI, Ollama, LiteLLM, Groq, OpenRouter, Together AI, Fireworks AI, Cerebras, Hugging Face, GitHub, Heroku, Vercel. If your favorite model or provider is not listed, you can easily implement a [custom model](models/index.md#custom-models).
+
+3. **Seamless Observability**:
 Tightly [integrates](logfire.md) with [Pydantic Logfire](https://pydantic.dev/logfire), our general-purpose OpenTelemetry observability platform, for real-time debugging, evals-based performance monitoring, and behavior and cost tracking. If you already have an observability platform that supports OTel, you can use that too.
 
-4. __Fully Type-safe__:
+4. **Fully Type-safe**:
 Designed to give your IDE or AI coding agent as much context as possible for auto-completion and [type checking](agents.md#static-type-checking), moving entire classes of errors from runtime to write-time for a bit of that Rust "if it compiles, it works" feel.
 
-5. __Powerful Evals__:
+5. **Powerful Evals**:
 Enables you to systematically test and [evaluate](evals.md) the performance and accuracy of the agentic systems you build, and monitor the performance over time in Pydantic Logfire.
 
-6. __MCP and A2A__:
+6. **MCP and A2A**:
 Integrates the [Model Context Protocol](mcp/index.md) and [Agent2Agent](a2a.md) standards to give your agent access to external tools and data and let it interoperate with other agents.
 
-7. __Multi-Modal Input__:
+7. **Multi-Modal Input**:
 Lets you easily share images, documents, videos and audio [input](input.md) with the LLM to go beyond the limitations of text.
 
-8. __Streamed Outputs__:
+8. **Streamed Outputs**:
 Provides the ability to [stream](output.md#streamed-results) structured output continuously, with immediate validation, ensuring real time access to generated data.
 
-9. __Dependency Injection__:
+9. **Dependency Injection**:
 Offers an optional [dependency injection](dependencies.md) system to provide data and services to your agent's [instructions](agents.md#instructions), [tools](tools.md) and [output functions](output.md#output-functions).
 
-10. __Graph Support__:
+10. **Graph Support**:
 Provides a powerful way to define [graphs](graph.md) using type hints, for use in complex applications where standard control flow can degrade to spaghetti code.
 
 Realistically though, no list is going to be as convincing as [giving it a try](#next-steps) and seeing how it makes you feel!
-=======
-!!! info "🎉 Pydantic AI V1 Beta Released!"
-    We'd love your feedback as we prepare for V1:
-
-    ```bash
-    pip install pydantic-ai==1.0.0b1
-    ```
-
-    - 🐛 [Report issues on GitHub](https://github.com/pydantic/pydantic-ai/issues)
-    - 💬 [Join our Slack](https://logfire.pydantic.dev/docs/join-slack/)
-
-FastAPI revolutionized web development by offering an innovative and ergonomic design, built on the foundation of [Pydantic Validation](https://docs.pydantic.dev).
-
-Similarly, virtually every agent framework and LLM library in Python uses Pydantic Validation, yet when we began to use LLMs in [Pydantic Logfire](https://pydantic.dev/logfire), we couldn't find anything that gave us the same feeling.
-
-We built Pydantic AI with one simple aim: to bring that FastAPI feeling to GenAI app development.
-
-## Why use Pydantic AI
-
-- **Built by the Pydantic Team**:
-  Built by the team behind [Pydantic Validation](https://docs.pydantic.dev/latest/) (the validation layer of the OpenAI SDK, the Anthropic SDK, LangChain, LlamaIndex, AutoGPT, Transformers, CrewAI, Instructor and many more).
-
-- **Model-agnostic**:
-  Supports OpenAI, Anthropic, Gemini, Deepseek, Ollama, Groq, Cohere, and Mistral, and there is a simple interface to implement support for [other models](models/overview.md).
-
-- **Pydantic Logfire Integration**:
-  Seamlessly [integrates](logfire.md) with [Pydantic Logfire](https://pydantic.dev/logfire) for real-time debugging, performance monitoring, and behavior tracking of your LLM-powered applications.
-
-- **Type-safe**:
-  Designed to make [type checking](agents.md#static-type-checking) as powerful and informative as possible for you.
-
-- **Python-centric Design**:
-  Leverages Python's familiar control flow and agent composition to build your AI-driven projects, making it easy to apply standard Python best practices you'd use in any other (non-AI) project.
-
-- **Structured Responses**:
-  Harnesses the power of [Pydantic Validation](https://docs.pydantic.dev/latest/) to [validate and structure](output.md#structured-output) model outputs, ensuring responses are consistent across runs.
-
-- **Dependency Injection System**:
-  Offers an optional [dependency injection](dependencies.md) system to provide data and services to your agent's [system prompts](agents.md#system-prompts), [tools](tools.md) and [output validators](output.md#output-validator-functions).
-  This is useful for testing and eval-driven iterative development.
-
-- **Streamed Responses**:
-  Provides the ability to [stream](output.md#streamed-results) LLM responses continuously, with immediate validation, ensuring real time access to validated outputs.
-
-- **Graph Support**:
-  [Pydantic Graph](graph.md) provides a powerful way to define graphs using typing hints, this is useful in complex applications where standard control flow can degrade to spaghetti code.
 
 **Sign up for our newsletter, *The Pydantic Stack*, with updates & tutorials on Pydantic AI, Logfire, and Pydantic:**
 
@@ -108,7 +61,6 @@
       <input type="hidden" id="source_input" name="source" value="pydantic-ai" />
       <button type="submit" class="md-button md-button--primary">Subscribe</button>
   </form>
->>>>>>> e090747c
 
 ## Hello World Example
 
@@ -129,28 +81,19 @@
 """
 ```
 
-<<<<<<< HEAD
 1. We configure the agent to use [Anthropic's Claude Sonnet 4.0](api/models/anthropic.md) model, but you can also set the model when running the agent.
 2. Register static [instructions](agents.md#instructions) using a keyword argument to the agent.
 3. [Run the agent](agents.md#running-agents) synchronously, starting a conversation with the LLM.
-=======
-1. We configure the agent to use [Gemini 1.5's Flash](api/models/google.md) model, but you can also set the model when running the agent.
-2. Register a static [system prompt](agents.md#system-prompts) using a keyword argument to the agent.
-3. [Run the agent](agents.md#running-agents) synchronously, conducting a conversation with the LLM.
->>>>>>> e090747c
 
 _(This example is complete, it can be run "as is", assuming you've [installed the `pydantic_ai` package](install.md))_
 
-<<<<<<< HEAD
 The exchange will be very short: Pydantic AI will send the instructions and the user prompt to the LLM, and the model will return a text response.
-=======
-The exchange should be very short: Pydantic AI will send the system prompt and the user query to the LLM, the model will return a text response.
->>>>>>> e090747c
 
 Not very interesting yet, but we can easily add [tools](tools.md), [dynamic instructions](agents.md#instructions), and [structured outputs](output.md) to build more powerful agents.
 
 ## Tools & Dependency Injection Example
 
+Here is a concise example using Pydantic AI to build a support agent for a bank:
 Here is a concise example using Pydantic AI to build a support agent for a bank:
 
 ```python {title="bank_support.py"}
@@ -178,7 +121,7 @@
 
 
 support_agent = Agent(  # (1)!
-    'openai:gpt-4o',  # (2)!
+    'openai:gpt-5',  # (2)!
     deps_type=SupportDependencies,
     output_type=SupportOutput,  # (9)!
     instructions=(  # (4)!
@@ -224,18 +167,11 @@
 ```
 
 1. This [agent](agents.md) will act as first-tier support in a bank. Agents are generic in the type of dependencies they accept and the type of output they return. In this case, the support agent has type `#!python Agent[SupportDependencies, SupportOutput]`.
-2. Here we configure the agent to use [OpenAI's GPT-4o model](api/models/openai.md), you can also set the model when running the agent.
-<<<<<<< HEAD
+2. Here we configure the agent to use [OpenAI's GPT-5 model](api/models/openai.md), you can also set the model when running the agent.
 3. The `SupportDependencies` dataclass is used to pass data, connections, and logic into the model that will be needed when running [instructions](agents.md#instructions) and [tool](tools.md) functions. Pydantic AI's system of dependency injection provides a [type-safe](agents.md#static-type-checking) way to customise the behavior of your agents, and can be especially useful when running [unit tests](testing.md) and evals.
 4. Static [instructions](agents.md#instructions) can be registered with the [`instructions` keyword argument][pydantic_ai.Agent.__init__] to the agent.
 5. Dynamic [instructions](agents.md#instructions) can be registered with the [`@agent.instructions`][pydantic_ai.Agent.instructions] decorator, and can make use of dependency injection. Dependencies are carried via the [`RunContext`][pydantic_ai.tools.RunContext] argument, which is parameterized with the `deps_type` from above. If the type annotation here is wrong, static type checkers will catch it.
 6. The [`@agent.tool`](tools.md) decorator let you register functions which the LLM may call while responding to a user. Again, dependencies are carried via [`RunContext`][pydantic_ai.tools.RunContext], any other arguments become the tool schema passed to the LLM. Pydantic is used to validate these arguments, and errors are passed back to the LLM so it can retry.
-=======
-3. The `SupportDependencies` dataclass is used to pass data, connections, and logic into the model that will be needed when running [system prompt](agents.md#system-prompts) and [tool](tools.md) functions. Pydantic AI's system of dependency injection provides a [type-safe](agents.md#static-type-checking) way to customise the behavior of your agents, and can be especially useful when running [unit tests](testing.md) and evals.
-4. Static [system prompts](agents.md#system-prompts) can be registered with the [`system_prompt` keyword argument][pydantic_ai.Agent.__init__] to the agent.
-5. Dynamic [system prompts](agents.md#system-prompts) can be registered with the [`@agent.system_prompt`][pydantic_ai.Agent.system_prompt] decorator, and can make use of dependency injection. Dependencies are carried via the [`RunContext`][pydantic_ai.tools.RunContext] argument, which is parameterized with the `deps_type` from above. If the type annotation here is wrong, static type checkers will catch it.
-6. [`tool`](tools.md) let you register functions which the LLM may call while responding to a user. Again, dependencies are carried via [`RunContext`][pydantic_ai.tools.RunContext], any other arguments become the tool schema passed to the LLM. Pydantic is used to validate these arguments, and errors are passed back to the LLM so it can retry.
->>>>>>> e090747c
 7. The docstring of a tool is also passed to the LLM as the description of the tool. Parameter descriptions are [extracted](tools.md#function-tools-and-schema) from the docstring and added to the parameter schema sent to the LLM.
 8. [Run the agent](agents.md#running-agents) asynchronously, conducting a conversation with the LLM until a final response is reached. Even in this fairly simple case, the agent will exchange multiple messages with the LLM as tools are called to retrieve an output.
 9. The response from the agent will be guaranteed to be a `SupportOutput`. If validation fails [reflection](agents.md#reflection-and-self-correction), the agent is prompted to try again.
@@ -293,11 +229,7 @@
 ## `llms.txt`
 
 The Pydantic AI documentation is available in the [llms.txt](https://llmstxt.org/) format.
-<<<<<<< HEAD
 This format is defined in Markdown and suited for LLMs and AI coding assistants and agents.
-=======
-This format is defined in Markdown and suited for large language models.
->>>>>>> e090747c
 
 Two formats are available:
 
@@ -307,28 +239,15 @@
 - [`llms-full.txt`](https://ai.pydantic.dev/llms-full.txt): Similar to the `llms.txt` file,
   but every link content is included. Note that this file may be too large for some LLMs.
 
-<<<<<<< HEAD
 As of today, these files are not automatically leveraged by IDEs or coding agents, but they will use it if you provide a link or the full text.
-=======
-As of today, these files _cannot_ be natively leveraged by LLM frameworks or IDEs. Alternatively,
-an [MCP server](https://modelcontextprotocol.io/) can be implemented to properly parse the `llms.txt`
-file.
->>>>>>> e090747c
+
 
 ## Next Steps
 
-<<<<<<< HEAD
 To try Pydantic AI for yourself, [install it](install.md) and follow the instructions [in the examples](examples/index.md).
 
 Read the [docs](agents.md) to learn more about building applications with Pydantic AI.
 
 Read the [API Reference](api/agent.md) to understand Pydantic AI's interface.
 
-Join [Slack](https://logfire.pydantic.dev/docs/join-slack/) or file an issue on [GitHub](https://github.com/pydantic/pydantic-ai/issues) if you have any questions.
-=======
-To try Pydantic AI yourself, follow the instructions [in the examples](examples/setup.md).
-
-Read the [docs](agents.md) to learn more about building applications with Pydantic AI.
-
-Read the [API Reference](api/agent.md) to understand Pydantic AI's interface.
->>>>>>> e090747c
+Join [:simple-slack: Slack](https://logfire.pydantic.dev/docs/join-slack/) or file an issue on [:simple-github: GitHub](https://github.com/pydantic/pydantic-ai/issues) if you have any questions.