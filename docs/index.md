# Introduction {.hide}

--8<-- "docs/.partials/index-header.html"

PydanticAI is a Python Agent Framework designed to make it less painful to
build production grade applications with Generative AI.

FastAPI revolutionized web development by offering an innovative and ergonomic design, built on the foundation of [Pydantic](https://docs.pydantic.dev).

Similarly, virtually every agent framework and LLM library in Python uses Pydantic, yet when we began to use LLMs in [Pydantic Logfire](https://pydantic.dev/logfire), we couldn't find anything that gave us the same feeling.

We built PydanticAI with one simple aim: to bring that FastAPI feeling to GenAI app development.

## Why use PydanticAI

* __Built by the Pydantic Team__:
Built by the team behind [Pydantic](https://docs.pydantic.dev/latest/) (the validation layer of the OpenAI SDK, the Anthropic SDK, LangChain, LlamaIndex, AutoGPT, Transformers, CrewAI, Instructor and many more).

<<<<<<< HEAD
* __Model-agnostic__:
Supports OpenAI, Anthropic, Gemini, Ollama, Groq, and Mistral, and there is a simple interface to implement support for [other models](models.md).
=======
:fontawesome-solid-shapes:{ .md .middle .shapes-orange }&nbsp;<strong class="vertical-middle">Model-agnostic</strong><br>
Supports OpenAI, Anthropic, Gemini, Deepseek, Ollama, Groq, Cohere, and Mistral, and there is a simple interface to implement support for [other models](models.md).
>>>>>>> 273ebeed

* __Pydantic Logfire Integration__:
Seamlessly [integrates](logfire.md) with [Pydantic Logfire](https://pydantic.dev/logfire) for real-time debugging, performance monitoring, and behavior tracking of your LLM-powered applications.

* __Type-safe__:
Designed to make [type checking](agents.md#static-type-checking) as powerful and informative as possible for you.

* __Python-centric Design__:
Leverages Python's familiar control flow and agent composition to build your AI-driven projects, making it easy to apply standard Python best practices you'd use in any other (non-AI) project.

* __Structured Responses__:
Harnesses the power of [Pydantic](https://docs.pydantic.dev/latest/) to [validate and structure](results.md#structured-result-validation) model outputs, ensuring responses are consistent across runs.

* __Dependency Injection System__:
Offers an optional [dependency injection](dependencies.md) system to provide data and services to your agent's [system prompts](agents.md#system-prompts), [tools](tools.md) and [result validators](results.md#result-validators-functions).
This is useful for testing and eval-driven iterative development.

* __Streamed Responses__:
Provides the ability to [stream](results.md#streamed-results) LLM outputs continuously, with immediate validation, ensuring rapid and accurate results.

* __Graph Support__:
[Pydantic Graph](graph.md) provides a powerful way to define graphs using typing hints, this is useful in complex applications where standard control flow can degrade to spaghetti code.

!!! example "In Beta"
    PydanticAI is in early beta, the API is still subject to change and there's a lot more to do.
    [Feedback](https://github.com/pydantic/pydantic-ai/issues) is very welcome!

## Hello World Example

Here's a minimal example of PydanticAI:

```python {title="hello_world.py"}
from pydantic_ai import Agent

agent = Agent(  # (1)!
    'gemini-1.5-flash',
    system_prompt='Be concise, reply with one sentence.',  # (2)!
)

result = agent.run_sync('Where does "hello world" come from?')  # (3)!
print(result.data)
"""
The first known use of "hello, world" was in a 1974 textbook about the C programming language.
"""
```

1. We configure the agent to use [Gemini 1.5's Flash](api/models/gemini.md) model, but you can also set the model when running the agent.
2. Register a static [system prompt](agents.md#system-prompts) using a keyword argument to the agent.
3. [Run the agent](agents.md#running-agents) synchronously, conducting a conversation with the LLM.

_(This example is complete, it can be run "as is")_

The exchange should be very short: PydanticAI will send the system prompt and the user query to the LLM, the model will return a text response.

Not very interesting yet, but we can easily add "tools", dynamic system prompts, and structured responses to build more powerful agents.

## Tools & Dependency Injection Example

Here is a concise example using PydanticAI to build a support agent for a bank:

```python {title="bank_support.py"}
from dataclasses import dataclass

from pydantic import BaseModel, Field
from pydantic_ai import Agent, RunContext

from bank_database import DatabaseConn


@dataclass
class SupportDependencies:  # (3)!
    customer_id: int
    db: DatabaseConn  # (12)!


class SupportResult(BaseModel):  # (13)!
    support_advice: str = Field(description='Advice returned to the customer')
    block_card: bool = Field(description="Whether to block the customer's card")
    risk: int = Field(description='Risk level of query', ge=0, le=10)


support_agent = Agent(  # (1)!
    'openai:gpt-4o',  # (2)!
    deps_type=SupportDependencies,
    result_type=SupportResult,  # (9)!
    system_prompt=(  # (4)!
        'You are a support agent in our bank, give the '
        'customer support and judge the risk level of their query.'
    ),
)


@support_agent.system_prompt  # (5)!
async def add_customer_name(ctx: RunContext[SupportDependencies]) -> str:
    customer_name = await ctx.deps.db.customer_name(id=ctx.deps.customer_id)
    return f"The customer's name is {customer_name!r}"


@support_agent.tool  # (6)!
async def customer_balance(
    ctx: RunContext[SupportDependencies], include_pending: bool
) -> float:
    """Returns the customer's current account balance."""  # (7)!
    return await ctx.deps.db.customer_balance(
        id=ctx.deps.customer_id,
        include_pending=include_pending,
    )


...  # (11)!


async def main():
    deps = SupportDependencies(customer_id=123, db=DatabaseConn())
    result = await support_agent.run('What is my balance?', deps=deps)  # (8)!
    print(result.data)  # (10)!
    """
    support_advice='Hello John, your current account balance, including pending transactions, is $123.45.' block_card=False risk=1
    """

    result = await support_agent.run('I just lost my card!', deps=deps)
    print(result.data)
    """
    support_advice="I'm sorry to hear that, John. We are temporarily blocking your card to prevent unauthorized transactions." block_card=True risk=8
    """
```

1. This [agent](agents.md) will act as first-tier support in a bank. Agents are generic in the type of dependencies they accept and the type of result they return. In this case, the support agent has type `#!python Agent[SupportDependencies, SupportResult]`.
2. Here we configure the agent to use [OpenAI's GPT-4o model](api/models/openai.md), you can also set the model when running the agent.
3. The `SupportDependencies` dataclass is used to pass data, connections, and logic into the model that will be needed when running [system prompt](agents.md#system-prompts) and [tool](tools.md) functions. PydanticAI's system of dependency injection provides a [type-safe](agents.md#static-type-checking) way to customise the behavior of your agents, and can be especially useful when running [unit tests](testing-evals.md) and evals.
4. Static [system prompts](agents.md#system-prompts) can be registered with the [`system_prompt` keyword argument][pydantic_ai.Agent.__init__] to the agent.
5. Dynamic [system prompts](agents.md#system-prompts) can be registered with the [`@agent.system_prompt`][pydantic_ai.Agent.system_prompt] decorator, and can make use of dependency injection. Dependencies are carried via the [`RunContext`][pydantic_ai.tools.RunContext] argument, which is parameterized with the `deps_type` from above. If the type annotation here is wrong, static type checkers will catch it.
6. [`tool`](tools.md) let you register functions which the LLM may call while responding to a user. Again, dependencies are carried via [`RunContext`][pydantic_ai.tools.RunContext], any other arguments become the tool schema passed to the LLM. Pydantic is used to validate these arguments, and errors are passed back to the LLM so it can retry.
7. The docstring of a tool is also passed to the LLM as the description of the tool. Parameter descriptions are [extracted](tools.md#function-tools-and-schema) from the docstring and added to the parameter schema sent to the LLM.
8. [Run the agent](agents.md#running-agents) asynchronously, conducting a conversation with the LLM until a final response is reached. Even in this fairly simple case, the agent will exchange multiple messages with the LLM as tools are called to retrieve a result.
9. The response from the agent will, be guaranteed to be a `SupportResult`, if validation fails [reflection](agents.md#reflection-and-self-correction) will mean the agent is prompted to try again.
10. The result will be validated with Pydantic to guarantee it is a `SupportResult`, since the agent is generic, it'll also be typed as a `SupportResult` to aid with static type checking.
11. In a real use case, you'd add more tools and a longer system prompt to the agent to extend the context it's equipped with and support it can provide.
12. This is a simple sketch of a database connection, used to keep the example short and readable. In reality, you'd be connecting to an external database (e.g. PostgreSQL) to get information about customers.
13. This [Pydantic](https://docs.pydantic.dev) model is used to constrain the structured data returned by the agent. From this simple definition, Pydantic builds the JSON Schema that tells the LLM how to return the data, and performs validation to guarantee the data is correct at the end of the run.

!!! tip "Complete `bank_support.py` example"
    The code included here is incomplete for the sake of brevity (the definition of `DatabaseConn` is missing); you can find the complete `bank_support.py` example [here](examples/bank-support.md).

## Instrumentation with Pydantic Logfire

To understand the flow of the above runs, we can watch the agent in action using Pydantic Logfire.

To do this, we need to set up logfire, and add the following to our code:

```python {title="bank_support_with_logfire.py" hl_lines="4-6" test="skip" lint="skip"}
...
from bank_database import DatabaseConn

import logfire
logfire.configure()  # (1)!
logfire.instrument_asyncpg()  # (2)!
...
```

1. Configure logfire, this will fail if project is not set up.
2. In our demo, `DatabaseConn` uses [`asyncpg`]() to connect to a PostgreSQL database, so [`logfire.instrument_asyncpg()`](https://magicstack.github.io/asyncpg/current/) is used to log the database queries.

That's enough to get the following view of your agent in action:

{{ video('9078b98c4f75d01f912a0368bbbdb97a', 25, 55) }}

See [Monitoring and Performance](logfire.md) to learn more.

## Next Steps

To try PydanticAI yourself, follow the instructions [in the examples](examples/index.md).

Read the [docs](agents.md) to learn more about building applications with PydanticAI.

Read the [API Reference](api/agent.md) to understand PydanticAI's interface.<|MERGE_RESOLUTION|>--- conflicted
+++ resolved
@@ -16,13 +16,8 @@
 * __Built by the Pydantic Team__:
 Built by the team behind [Pydantic](https://docs.pydantic.dev/latest/) (the validation layer of the OpenAI SDK, the Anthropic SDK, LangChain, LlamaIndex, AutoGPT, Transformers, CrewAI, Instructor and many more).
 
-<<<<<<< HEAD
 * __Model-agnostic__:
-Supports OpenAI, Anthropic, Gemini, Ollama, Groq, and Mistral, and there is a simple interface to implement support for [other models](models.md).
-=======
-:fontawesome-solid-shapes:{ .md .middle .shapes-orange }&nbsp;<strong class="vertical-middle">Model-agnostic</strong><br>
 Supports OpenAI, Anthropic, Gemini, Deepseek, Ollama, Groq, Cohere, and Mistral, and there is a simple interface to implement support for [other models](models.md).
->>>>>>> 273ebeed
 
 * __Pydantic Logfire Integration__:
 Seamlessly [integrates](logfire.md) with [Pydantic Logfire](https://pydantic.dev/logfire) for real-time debugging, performance monitoring, and behavior tracking of your LLM-powered applications.
