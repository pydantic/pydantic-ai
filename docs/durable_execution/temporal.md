--- conflicted
+++ resolved
@@ -159,13 +159,10 @@
 
 When `TemporalAgent` dynamically creates activities for the wrapped agent's model requests and toolsets (specifically those that implement their own tool listing and calling, i.e. [`FunctionToolset`][pydantic_ai.toolsets.FunctionToolset] and [`MCPServer`][pydantic_ai.mcp.MCPServer]), their names are derived from the agent's [`name`][pydantic_ai.agent.AbstractAgent.name] and the toolsets' [`id`s][pydantic_ai.toolsets.AbstractToolset.id]. These fields are normally optional, but are required to be set when using Temporal. They should not be changed once the durable agent has been deployed to production as this would break active workflows.
 
-<<<<<<< HEAD
-=======
 For dynamic toolsets created with the [`@agent.toolset`][pydantic_ai.Agent.toolset] decorator, the `id` parameter must be set explicitly. Note that with Temporal, `per_run_step=False` is not respected, as the toolset always needs to be created on-the-fly in the activity.
 
 Other than that, any agent and toolset will just work!
 
->>>>>>> 6440ce73
 ### Agent Run Context and Dependencies
 
 As workflows and activities run in separate processes, any values passed between them need to be serializable. As these payloads are stored in the workflow execution event history, Temporal limits their size to 2MB.
