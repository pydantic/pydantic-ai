--- conflicted
+++ resolved
@@ -2,13 +2,8 @@
 
 import inspect
 import types
-<<<<<<< HEAD
-from collections.abc import AsyncIterator, Iterator, Sequence
-from contextlib import AbstractContextManager, ExitStack, contextmanager
-=======
 from collections.abc import AsyncIterator, Sequence
-from contextlib import ExitStack, asynccontextmanager
->>>>>>> 6207bcdf
+from contextlib import AbstractContextManager, ExitStack, asynccontextmanager
 from dataclasses import dataclass, field
 from functools import cached_property
 from time import perf_counter
@@ -193,13 +188,8 @@
         state: StateT = None,
         deps: DepsT = None,
         infer_name: bool = True,
-<<<<<<< HEAD
         span: AbstractContextManager[Any] | None = None,
-    ) -> Iterator[GraphRun[StateT, DepsT, T]]:
-=======
-        span: LogfireSpan | None = None,
     ) -> AsyncIterator[GraphRun[StateT, DepsT, T]]:
->>>>>>> 6207bcdf
         """A contextmanager which can be used to iterate over the graph's nodes as they are executed.
 
         This method returns a `GraphRun` object which can be used to async-iterate over the nodes of this `Graph` as
