[build-system]
requires = ["hatchling", "uv-dynamic-versioning>=0.7.0"]
build-backend = "hatchling.build"

[tool.hatch.version]
source = "uv-dynamic-versioning"

[tool.uv-dynamic-versioning]
vcs = "git"
style = "pep440"
bump = true

[project]
name = "pydantic-ai-slim"
dynamic = ["version", "dependencies", "optional-dependencies"]
description = "Agent Framework / shim to use Pydantic with LLMs, slim package"
authors = [
    { name = "Samuel Colvin", email = "samuel@pydantic.dev" },
    { name = "Marcelo Trylesinski", email = "marcelotryle@gmail.com" },
    { name = "David Montague", email = "david@pydantic.dev" },
    { name = "Alex Hall", email = "alex@pydantic.dev" },
    { name = "Douwe Maan", email = "douwe@pydantic.dev" },
]
license = "MIT"
readme = "README.md"
classifiers = [
    "Development Status :: 4 - Beta",
    "Programming Language :: Python",
    "Programming Language :: Python :: 3",
    "Programming Language :: Python :: 3 :: Only",
    "Programming Language :: Python :: 3.9",
    "Programming Language :: Python :: 3.10",
    "Programming Language :: Python :: 3.11",
    "Programming Language :: Python :: 3.12",
    "Programming Language :: Python :: 3.13",
    "Intended Audience :: Developers",
    "Intended Audience :: Information Technology",
    "Intended Audience :: System Administrators",
    "License :: OSI Approved :: MIT License",
    "Operating System :: Unix",
    "Operating System :: POSIX :: Linux",
    "Environment :: Console",
    "Environment :: MacOS X",
    "Topic :: Software Development :: Libraries :: Python Modules",
    "Topic :: Internet",
]
requires-python = ">=3.9"

[tool.hatch.metadata.hooks.uv-dynamic-versioning]
dependencies = [
    "eval-type-backport>=0.2.0",
    "griffe>=1.3.2",
    "httpx>=0.27",
    "pydantic>=2.10",
    "pydantic-graph=={{ version }}",
    "exceptiongroup; python_version < '3.11'",
    "opentelemetry-api>=1.28.0",
    "typing-inspection>=0.4.0",
]

[tool.hatch.metadata.hooks.uv-dynamic-versioning.optional-dependencies]
# WARNING if you add optional groups, please update docs/install.md
logfire = ["logfire>=3.14.1"]
# Models
<<<<<<< HEAD
openai = ["openai>=1.99.7"]
=======
openai = ["openai>=1.99.9"]
>>>>>>> 851df075
cohere = ["cohere>=5.16.0; platform_system != 'Emscripten'"]
vertexai = ["google-auth>=2.36.0", "requests>=2.32.2"]
google = ["google-genai>=1.28.0"]
anthropic = ["anthropic>=0.61.0"]
groq = ["groq>=0.25.0"]
mistral = ["mistralai>=1.9.2"]
bedrock = ["boto3>=1.39.0"]
huggingface = ["huggingface-hub[inference]>=0.33.5"]
# Tools
duckduckgo = ["ddgs>=9.0.0"]
tavily = ["tavily-python>=0.5.0"]
# CLI
cli = ["rich>=13", "prompt-toolkit>=3", "argcomplete>=3.5.0"]
# MCP
mcp = ["mcp>=1.10.0; python_version >= '3.10'"]
# Evals
evals = ["pydantic-evals=={{ version }}"]
# A2A
a2a = ["fasta2a>=0.4.1"]
# AG-UI
ag-ui = ["ag-ui-protocol>=0.1.8", "starlette>=0.45.3"]
# Retries
retries = ["tenacity>=8.2.3"]
# Temporal
temporal = ["temporalio>=1.15.0"]

[tool.hatch.metadata]
allow-direct-references = true

[project.scripts]
pai = "pydantic_ai._cli:cli_exit"  # TODO remove this when clai has been out for a while

[tool.hatch.build.targets.wheel]
packages = ["pydantic_ai"]

[tool.uv.sources]
pydantic-graph = { workspace = true }<|MERGE_RESOLUTION|>--- conflicted
+++ resolved
@@ -62,11 +62,7 @@
 # WARNING if you add optional groups, please update docs/install.md
 logfire = ["logfire>=3.14.1"]
 # Models
-<<<<<<< HEAD
-openai = ["openai>=1.99.7"]
-=======
 openai = ["openai>=1.99.9"]
->>>>>>> 851df075
 cohere = ["cohere>=5.16.0; platform_system != 'Emscripten'"]
 vertexai = ["google-auth>=2.36.0", "requests>=2.32.2"]
 google = ["google-genai>=1.28.0"]
