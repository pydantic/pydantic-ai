--- conflicted
+++ resolved
@@ -65,13 +65,13 @@
 openai = ["openai>=1.92.0"]
 cohere = ["cohere>=5.16.0; platform_system != 'Emscripten'"]
 vertexai = ["google-auth>=2.36.0", "requests>=2.32.2"]
-<<<<<<< HEAD
-google = ["google-genai>=1.24.0"]
+
+
 anthropic = ["anthropic>=0.61.0"]
-=======
+
 google = ["google-genai>=1.28.0"]
-anthropic = ["anthropic>=0.52.0"]
->>>>>>> 3ae5e6c7
+
+
 groq = ["groq>=0.19.0"]
 mistral = ["mistralai>=1.9.2"]
 bedrock = ["boto3>=1.37.24"]
