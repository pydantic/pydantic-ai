--- conflicted
+++ resolved
@@ -100,13 +100,10 @@
 temporal = ["temporalio==1.18.0"]
 # DBOS
 dbos = ["dbos>=1.14.0"]
-<<<<<<< HEAD
 # Memory providers
 mem0 = ["mem0ai>=0.1.118"]
-=======
 # Prefect
 prefect = ["prefect>=3.4.21"]
->>>>>>> c5b14958
 
 [tool.hatch.metadata]
 allow-direct-references = true
