--- conflicted
+++ resolved
@@ -45,13 +45,8 @@
 # WARNING if you add optional groups, please update docs/install.md
 logfire = ["logfire>=2.3"]
 graph = ["pydantic-graph==0.0.19"]
-<<<<<<< HEAD
 openai = ["openai>=1.59.0"]
-cohere = ["cohere>=5.13.4"]
-=======
-openai = ["openai>=1.54.3"]
 cohere = ["cohere>=5.13.11"]
->>>>>>> 6f58f573
 vertexai = ["google-auth>=2.36.0", "requests>=2.32.3"]
 anthropic = ["anthropic>=0.40.0"]
 groq = ["groq>=0.12.0"]
