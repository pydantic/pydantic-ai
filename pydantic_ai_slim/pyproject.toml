[build-system]
requires = ["hatchling", "uv-dynamic-versioning>=0.7.0"]
build-backend = "hatchling.build"

[tool.hatch.version]
source = "uv-dynamic-versioning"

[tool.uv-dynamic-versioning]
vcs = "git"
style = "pep440"
bump = true

[project]
name = "pydantic-ai-slim"
dynamic = ["version", "dependencies", "optional-dependencies"]
description = "Agent Framework / shim to use Pydantic with LLMs, slim package"
authors = [
    { name = "Samuel Colvin", email = "samuel@pydantic.dev" },
    { name = "Marcelo Trylesinski", email = "marcelotryle@gmail.com" },
    { name = "David Montague", email = "david@pydantic.dev" },
    { name = "Alex Hall", email = "alex@pydantic.dev" },
    { name = "Douwe Maan", email = "douwe@pydantic.dev" },
]
license = "MIT"
readme = "README.md"
classifiers = [
    "Development Status :: 5 - Production/Stable",
    "Programming Language :: Python",
    "Programming Language :: Python :: 3",
    "Programming Language :: Python :: 3 :: Only",
    "Programming Language :: Python :: 3.10",
    "Programming Language :: Python :: 3.11",
    "Programming Language :: Python :: 3.12",
    "Programming Language :: Python :: 3.13",
    "Intended Audience :: Developers",
    "Intended Audience :: Information Technology",
    "Intended Audience :: System Administrators",
    "License :: OSI Approved :: MIT License",
    "Operating System :: Unix",
    "Operating System :: POSIX :: Linux",
    "Environment :: Console",
    "Environment :: MacOS X",
    "Topic :: Software Development :: Libraries :: Python Modules",
    "Topic :: Internet",
]
requires-python = ">=3.10"

[project.urls]
Homepage = "https://github.com/pydantic/pydantic-ai/tree/main/pydantic_ai_slim"
Source = "https://github.com/pydantic/pydantic-ai/tree/main/pydantic_ai_slim"
Documentation = "https://ai.pydantic.dev/install/#slim-install"
Changelog = "https://github.com/pydantic/pydantic-ai/releases"

[tool.hatch.metadata.hooks.uv-dynamic-versioning]
dependencies = [
    "griffe>=1.14.0",
    "httpx>=0.27",
    "pydantic>=2.10",
    "pydantic-graph=={{ version }}",
    "exceptiongroup>=1.2.2; python_version < '3.11'",
    "opentelemetry-api>=1.28.0",
    "typing-inspection>=0.4.0",
<<<<<<< HEAD
    "genai-prices>=0.0.40",
    "pyyaml>=6.0",
=======
    "genai-prices>=0.0.48",
>>>>>>> 06c72fcc
]

[tool.hatch.metadata.hooks.uv-dynamic-versioning.optional-dependencies]
# WARNING if you add optional groups, please update docs/install.md
logfire = ["logfire[httpx]>=4.16.0"]
# Models
openai = ["openai>=2.11.0", "tiktoken>=0.12.0"]
cohere = ["cohere>=5.18.0; platform_system != 'Emscripten'"]
vertexai = ["google-auth>=2.36.0", "requests>=2.32.2"]
google = ["google-genai>=1.55.0"]
anthropic = ["anthropic>=0.75.0"]
groq = ["groq>=0.25.0"]
openrouter = ["openai>=2.8.0"]
mistral = ["mistralai>=1.9.10"]
bedrock = ["boto3>=1.42.14"]
huggingface = ["huggingface-hub[inference]>=0.33.5,<1.0.0"]
sentence-transformers = ["sentence-transformers"]
outlines-transformers = [
    "outlines[transformers]>=1.0.0,<1.3.0; (sys_platform != 'darwin' or platform_machine != 'x86_64')",
    "transformers>=4.0.0",
    "pillow>=11.0.0",
    "torch>=2.8.0; (sys_platform != 'darwin' or platform_machine != 'x86_64')"
]
outlines-llamacpp = ["outlines[llamacpp]>=1.0.0,<1.3.0"]
outlines-mlxlm = ["outlines[mlxlm]>=1.0.0,<1.3.0; platform_system == 'Darwin' and platform_machine == 'arm64'"]
outlines-sglang = ["outlines[sglang]>=1.0.0,<1.3.0", "pillow>=11.0.0"]
outlines-vllm-offline = [
    "vllm>=0.11.0; python_version < '3.12' and (sys_platform != 'darwin' or platform_machine != 'x86_64')",
    "torch>=2.8.0; (sys_platform != 'darwin' or platform_machine != 'x86_64')",
    "outlines>=1.0.0, <1.3.0"
]
# Tools
duckduckgo = ["ddgs>=9.0.0"]
tavily = ["tavily-python>=0.5.0"]
# CLI
cli = [
    "rich>=13",
    "prompt-toolkit>=3",
    "argcomplete>=3.5.0",
    "pyperclip>=1.9.0",
]
# MCP
mcp = ["mcp>=1.18.0"]
# FastMCP
fastmcp = ["fastmcp>=2.12.0"]
# Evals
evals = ["pydantic-evals=={{ version }}"]
# UI
ui = ["starlette>=0.45.3"]
# A2A
a2a = ["fasta2a>=0.4.1"]
# AG-UI
ag-ui = ["ag-ui-protocol>=0.1.10", "starlette>=0.45.3"]
# Web
web = ["starlette>=0.45.3", "httpx>=0.27.0", "uvicorn>=0.38.0"]
# Retries
retries = ["tenacity>=8.2.3"]
# Temporal
temporal = ["temporalio==1.20.0"]
# DBOS
dbos = ["dbos>=1.14.0"]
# Prefect
prefect = ["prefect>=3.4.21"]

[tool.hatch.metadata]
allow-direct-references = true

[project.scripts]
pai = "pydantic_ai._cli:cli_exit" # TODO remove this when clai has been out for a while

[tool.hatch.build.targets.wheel]
packages = ["pydantic_ai"]

[tool.uv.sources]
pydantic-graph = { workspace = true }<|MERGE_RESOLUTION|>--- conflicted
+++ resolved
@@ -60,12 +60,8 @@
     "exceptiongroup>=1.2.2; python_version < '3.11'",
     "opentelemetry-api>=1.28.0",
     "typing-inspection>=0.4.0",
-<<<<<<< HEAD
-    "genai-prices>=0.0.40",
     "pyyaml>=6.0",
-=======
     "genai-prices>=0.0.48",
->>>>>>> 06c72fcc
 ]
 
 [tool.hatch.metadata.hooks.uv-dynamic-versioning.optional-dependencies]
