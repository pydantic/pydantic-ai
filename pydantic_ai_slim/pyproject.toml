[build-system]
requires = ["hatchling", "uv-dynamic-versioning>=0.7.0"]
build-backend = "hatchling.build"

[tool.hatch.version]
source = "uv-dynamic-versioning"

[tool.uv-dynamic-versioning]
vcs = "git"
style = "pep440"
bump = true

[project]
name = "pydantic-ai-slim"
dynamic = ["version", "dependencies", "optional-dependencies"]
description = "Agent Framework / shim to use Pydantic with LLMs, slim package"
authors = [
    { name = "Samuel Colvin", email = "samuel@pydantic.dev" },
    { name = "Marcelo Trylesinski", email = "marcelotryle@gmail.com" },
    { name = "David Montague", email = "david@pydantic.dev" },
    { name = "Alex Hall", email = "alex@pydantic.dev" },
    { name = "Douwe Maan", email = "douwe@pydantic.dev" },
]
license = "MIT"
readme = "README.md"
classifiers = [
    "Development Status :: 5 - Production/Stable",
    "Programming Language :: Python",
    "Programming Language :: Python :: 3",
    "Programming Language :: Python :: 3 :: Only",
    "Programming Language :: Python :: 3.10",
    "Programming Language :: Python :: 3.11",
    "Programming Language :: Python :: 3.12",
    "Programming Language :: Python :: 3.13",
    "Intended Audience :: Developers",
    "Intended Audience :: Information Technology",
    "Intended Audience :: System Administrators",
    "License :: OSI Approved :: MIT License",
    "Operating System :: Unix",
    "Operating System :: POSIX :: Linux",
    "Environment :: Console",
    "Environment :: MacOS X",
    "Topic :: Software Development :: Libraries :: Python Modules",
    "Topic :: Internet",
]
requires-python = ">=3.10"

[project.urls]
Homepage = "https://github.com/pydantic/pydantic-ai/tree/main/pydantic_ai_slim"
Source = "https://github.com/pydantic/pydantic-ai/tree/main/pydantic_ai_slim"
Documentation = "https://ai.pydantic.dev/install/#slim-install"
Changelog = "https://github.com/pydantic/pydantic-ai/releases"

[tool.hatch.metadata.hooks.uv-dynamic-versioning]
dependencies = [
    "griffe>=1.14.0",
    "httpx>=0.27",
    "pydantic>=2.10",
    "pydantic-graph=={{ version }}",
    "exceptiongroup>=1.2.2; python_version < '3.11'",
    "opentelemetry-api>=1.28.0",
    "typing-inspection>=0.4.0",
    "genai-prices>=0.0.40",
]

[tool.hatch.metadata.hooks.uv-dynamic-versioning.optional-dependencies]
# WARNING if you add optional groups, please update docs/install.md
logfire = ["logfire[httpx]>=4.16.0"]
# Models
openai = ["openai>=2.11.0"]
cohere = ["cohere>=5.18.0; platform_system != 'Emscripten'"]
vertexai = ["google-auth>=2.36.0", "requests>=2.32.2"]
google = ["google-genai>=1.55.0"]
anthropic = ["anthropic>=0.75.0"]
groq = ["groq>=0.25.0"]
openrouter = ["openai>=2.8.0"]
mistral = ["mistralai>=1.9.10"]
bedrock = ["boto3>=1.42.14"]
huggingface = ["huggingface-hub[inference]>=0.33.5,<1.0.0"]
<<<<<<< HEAD
outlines-transformers = ["outlines[transformers]>=1.0.0, <1.3.0; sys_platform == 'linux' or (sys_platform == 'darwin' and platform_machine == 'arm64')", "transformers>=4.0.0", "pillow", "torch; sys_platform == 'linux' or (sys_platform == 'darwin' and platform_machine == 'arm64')"]
outlines-llamacpp = ["outlines[llamacpp]>=1.0.0, <1.3.0"]
outlines-mlxlm = ["outlines[mlxlm]>=1.0.0, <1.3.0; platform_system == 'Darwin' and platform_machine == 'arm64'"]
outlines-sglang = ["outlines[sglang]>=1.0.0, <1.3.0", "pillow"]
outlines-vllm-offline = ["vllm>=0.10.0; sys_platform == 'linux'", "torch; sys_platform == 'linux'", "outlines>=1.0.0, <1.3.0"]
=======
outlines-transformers = [
    "outlines[transformers]>=1.0.0,<1.3.0; (sys_platform != 'darwin' or platform_machine != 'x86_64')",
    "transformers>=4.0.0",
    "pillow>=11.0.0",
    "torch>=2.8.0; (sys_platform != 'darwin' or platform_machine != 'x86_64')"
]
outlines-llamacpp = ["outlines[llamacpp]>=1.0.0,<1.3.0"]
outlines-mlxlm = ["outlines[mlxlm]>=1.0.0,<1.3.0; platform_system == 'Darwin' and platform_machine == 'arm64'"]
outlines-sglang = ["outlines[sglang]>=1.0.0,<1.3.0", "pillow>=11.0.0"]
outlines-vllm-offline = [
    "vllm>=0.11.0; python_version < '3.12' and (sys_platform != 'darwin' or platform_machine != 'x86_64')",
    "torch>=2.8.0; (sys_platform != 'darwin' or platform_machine != 'x86_64')",
    "outlines>=1.0.0, <1.3.0"
]
>>>>>>> ba58e3cd
# Tools
duckduckgo = ["ddgs>=9.0.0"]
tavily = ["tavily-python>=0.5.0"]
# CLI
cli = [
    "rich>=13",
    "prompt-toolkit>=3",
    "argcomplete>=3.5.0",
    "pyperclip>=1.9.0",
]
# MCP
mcp = ["mcp>=1.18.0"]
# FastMCP
fastmcp = ["fastmcp>=2.12.0"]
# Evals
evals = ["pydantic-evals=={{ version }}"]
# UI
ui = ["starlette>=0.45.3"]
# A2A
a2a = ["fasta2a>=0.4.1"]
# AG-UI
ag-ui = ["ag-ui-protocol>=0.1.10", "starlette>=0.45.3"]
# Web
web = ["starlette>=0.45.3", "httpx>=0.27.0", "uvicorn>=0.38.0"]
# Retries
retries = ["tenacity>=8.2.3"]
# Temporal
temporal = ["temporalio==1.20.0"]
# DBOS
dbos = ["dbos>=1.14.0"]
# Prefect
prefect = ["prefect>=3.6.7"]

[tool.hatch.metadata]
allow-direct-references = true

[project.scripts]
pai = "pydantic_ai._cli:cli_exit" # TODO remove this when clai has been out for a while

[tool.hatch.build.targets.wheel]
packages = ["pydantic_ai"]

[tool.uv.sources]
pydantic-graph = { workspace = true }<|MERGE_RESOLUTION|>--- conflicted
+++ resolved
@@ -77,13 +77,6 @@
 mistral = ["mistralai>=1.9.10"]
 bedrock = ["boto3>=1.42.14"]
 huggingface = ["huggingface-hub[inference]>=0.33.5,<1.0.0"]
-<<<<<<< HEAD
-outlines-transformers = ["outlines[transformers]>=1.0.0, <1.3.0; sys_platform == 'linux' or (sys_platform == 'darwin' and platform_machine == 'arm64')", "transformers>=4.0.0", "pillow", "torch; sys_platform == 'linux' or (sys_platform == 'darwin' and platform_machine == 'arm64')"]
-outlines-llamacpp = ["outlines[llamacpp]>=1.0.0, <1.3.0"]
-outlines-mlxlm = ["outlines[mlxlm]>=1.0.0, <1.3.0; platform_system == 'Darwin' and platform_machine == 'arm64'"]
-outlines-sglang = ["outlines[sglang]>=1.0.0, <1.3.0", "pillow"]
-outlines-vllm-offline = ["vllm>=0.10.0; sys_platform == 'linux'", "torch; sys_platform == 'linux'", "outlines>=1.0.0, <1.3.0"]
-=======
 outlines-transformers = [
     "outlines[transformers]>=1.0.0,<1.3.0; (sys_platform != 'darwin' or platform_machine != 'x86_64')",
     "transformers>=4.0.0",
@@ -98,7 +91,6 @@
     "torch>=2.8.0; (sys_platform != 'darwin' or platform_machine != 'x86_64')",
     "outlines>=1.0.0, <1.3.0"
 ]
->>>>>>> ba58e3cd
 # Tools
 duckduckgo = ["ddgs>=9.0.0"]
 tavily = ["tavily-python>=0.5.0"]
