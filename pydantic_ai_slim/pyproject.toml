[build-system]
requires = ["hatchling"]
build-backend = "hatchling.build"

[project]
name = "pydantic-ai-slim"
version = "0.0.21"
description = "Agent Framework / shim to use Pydantic with LLMs, slim package"
authors = [
    { name = "Samuel Colvin", email = "samuel@pydantic.dev" },
]
license = "MIT"
readme = "README.md"
classifiers = [
    "Development Status :: 4 - Beta",
    "Programming Language :: Python",
    "Programming Language :: Python :: 3",
    "Programming Language :: Python :: 3 :: Only",
    "Programming Language :: Python :: 3.9",
    "Programming Language :: Python :: 3.10",
    "Programming Language :: Python :: 3.11",
    "Programming Language :: Python :: 3.12",
    "Programming Language :: Python :: 3.13",
    "Intended Audience :: Developers",
    "Intended Audience :: Information Technology",
    "Intended Audience :: System Administrators",
    "License :: OSI Approved :: MIT License",
    "Operating System :: Unix",
    "Operating System :: POSIX :: Linux",
    "Environment :: Console",
    "Environment :: MacOS X",
    "Topic :: Software Development :: Libraries :: Python Modules",
    "Topic :: Internet",
]
requires-python = ">=3.9"
dependencies = [
    "eval-type-backport>=0.2.0",
    "griffe>=1.3.2",
    "httpx>=0.27",
    "logfire-api>=1.2.0",
    "pydantic>=2.10",
    "pydantic-graph==0.0.20",
]

[project.optional-dependencies]
# WARNING if you add optional groups, please update docs/install.md
logfire = ["logfire>=2.3"]
<<<<<<< HEAD
=======
graph = ["pydantic-graph==0.0.21"]
>>>>>>> 0a5c40d3
openai = ["openai>=1.59.0"]
cohere = ["cohere>=5.13.11"]
vertexai = ["google-auth>=2.36.0", "requests>=2.32.3"]
anthropic = ["anthropic>=0.40.0"]
groq = ["groq>=0.12.0"]
mistral = ["mistralai>=1.2.5"]

[dependency-groups]
dev = [
    "anyio>=4.5.0",
    "devtools>=0.12.2",
    "coverage[toml]>=7.6.2",
    "dirty-equals>=0.9.0",
    "inline-snapshot>=0.19.3",
    "pytest>=8.3.3",
    "pytest-examples>=0.0.14",
    "pytest-mock>=3.14.0",
    "pytest-pretty>=1.2.0",
    "diff-cover>=9.2.0",
]

[tool.hatch.build.targets.wheel]
packages = ["pydantic_ai"]

[tool.uv.sources]
pydantic-graph = { workspace = true }<|MERGE_RESOLUTION|>--- conflicted
+++ resolved
@@ -39,16 +39,12 @@
     "httpx>=0.27",
     "logfire-api>=1.2.0",
     "pydantic>=2.10",
-    "pydantic-graph==0.0.20",
+    "pydantic-graph==0.0.21",
 ]
 
 [project.optional-dependencies]
 # WARNING if you add optional groups, please update docs/install.md
 logfire = ["logfire>=2.3"]
-<<<<<<< HEAD
-=======
-graph = ["pydantic-graph==0.0.21"]
->>>>>>> 0a5c40d3
 openai = ["openai>=1.59.0"]
 cohere = ["cohere>=5.13.11"]
 vertexai = ["google-auth>=2.36.0", "requests>=2.32.3"]
