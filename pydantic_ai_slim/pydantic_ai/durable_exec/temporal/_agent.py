from __future__ import annotations

from collections.abc import AsyncIterable, AsyncIterator, Callable, Iterator, Mapping, Sequence
from contextlib import AbstractAsyncContextManager, asynccontextmanager, contextmanager
from contextvars import ContextVar
from dataclasses import dataclass
from datetime import timedelta
from typing import Any, Literal, overload

from pydantic import ConfigDict, with_config
from pydantic.errors import PydanticUserError
from pydantic_core import PydanticSerializationError
from temporalio import activity, workflow
from temporalio.common import RetryPolicy
from temporalio.workflow import ActivityConfig
from typing_extensions import Never

from pydantic_ai import (
    AbstractToolset,
    AgentRunResultEvent,
    _utils,
    messages as _messages,
    models,
    usage as _usage,
)
from pydantic_ai.agent import AbstractAgent, AgentRun, AgentRunResult, EventStreamHandler, WrapperAgent
from pydantic_ai.agent.abstract import Instructions, RunOutputDataT
from pydantic_ai.builtin_tools import AbstractBuiltinTool
from pydantic_ai.exceptions import UserError
from pydantic_ai.models import Model
from pydantic_ai.output import OutputDataT, OutputSpec
from pydantic_ai.result import StreamedRunResult
from pydantic_ai.settings import ModelSettings
from pydantic_ai.tools import (
    AgentDepsT,
    BuiltinToolFunc,
    DeferredToolResults,
    RunContext,
    Tool,
    ToolFuncEither,
)

from ._model import TemporalModel, TemporalProviderFactory
from ._run_context import TemporalRunContext
from ._toolset import TemporalWrapperToolset, temporalize_toolset


@dataclass
@with_config(ConfigDict(arbitrary_types_allowed=True))
class _EventStreamHandlerParams:
    event: _messages.AgentStreamEvent
    serialized_run_context: Any


class TemporalAgent(WrapperAgent[AgentDepsT, OutputDataT]):
    def __init__(
        self,
        wrapped: AbstractAgent[AgentDepsT, OutputDataT],
        *,
        name: str | None = None,
        models: Mapping[str, Model] | None = None,
        provider_factory: TemporalProviderFactory | None = None,
        event_stream_handler: EventStreamHandler[AgentDepsT] | None = None,
        activity_config: ActivityConfig | None = None,
        model_activity_config: ActivityConfig | None = None,
        toolset_activity_config: dict[str, ActivityConfig] | None = None,
        tool_activity_config: dict[str, dict[str, ActivityConfig | Literal[False]]] | None = None,
        run_context_type: type[TemporalRunContext[AgentDepsT]] = TemporalRunContext[AgentDepsT],
        temporalize_toolset_func: Callable[
            [
                AbstractToolset[AgentDepsT],
                str,
                ActivityConfig,
                dict[str, ActivityConfig | Literal[False]],
                type[AgentDepsT],
                type[TemporalRunContext[AgentDepsT]],
            ],
            AbstractToolset[AgentDepsT],
        ] = temporalize_toolset,
    ):
        """Wrap an agent to enable it to be used inside a Temporal workflow, by automatically offloading model requests, tool calls, and MCP server communication to Temporal activities.

        After wrapping, the original agent can still be used as normal outside of the Temporal workflow, but any changes to its model or toolsets after wrapping will not be reflected in the durable agent.

        Args:
            wrapped: The agent to wrap.
            name: Optional unique agent name to use in the Temporal activities' names. If not provided, the agent's `name` will be used.
            models:
                Optional mapping of models to register with the agent.
                Keys define the names that can be referenced at runtime and the values are `Model` instances.
                Registered model instances can be passed directly to `run(model=...)` and will be resolved to their key.
                Model strings (e.g., `'openai:gpt-4'`) don't need to be pre-registered and can be passed directly to `run(model=...)`.
            provider_factory:
                Optional callable used when instantiating models from provider strings (both pre-registered and those supplied at runtime).
                The callable receives the provider name, the current run context (if available) and the run dependencies, allowing custom configuration such as injecting API keys stored on `deps`.
            event_stream_handler: Optional event stream handler to use instead of the one set on the wrapped agent.
            activity_config: The base Temporal activity config to use for all activities. If no config is provided, a `start_to_close_timeout` of 60 seconds is used.
            model_activity_config: The Temporal activity config to use for model request activities. This is merged with the base activity config.
            toolset_activity_config: The Temporal activity config to use for get-tools and call-tool activities for specific toolsets identified by ID. This is merged with the base activity config.
            tool_activity_config: The Temporal activity config to use for specific tool call activities identified by toolset ID and tool name.
                This is merged with the base and toolset-specific activity configs.
                If a tool does not use IO, you can specify `False` to disable using an activity.
                Note that the tool is required to be defined as an `async` function as non-async tools are run in threads which are non-deterministic and thus not supported outside of activities.
            run_context_type: The `TemporalRunContext` subclass to use to serialize and deserialize the run context for use inside a Temporal activity.
                By default, only the `deps`, `retries`, `tool_call_id`, `tool_name`, `retry` and `run_step` attributes will be available.
                To make another attribute available, create a `TemporalRunContext` subclass with a custom `serialize_run_context` class method that returns a dictionary that includes the attribute.
            temporalize_toolset_func: Optional function to use to prepare "leaf" toolsets (i.e. those that implement their own tool listing and calling) for Temporal by wrapping them in a `TemporalWrapperToolset` that moves methods that require IO to Temporal activities.
                If not provided, only `FunctionToolset` and `MCPServer` will be prepared for Temporal.
                The function takes the toolset, the activity name prefix, the toolset-specific activity config, the tool-specific activity configs and the run context type.
        """
        super().__init__(wrapped)

        self._name = name
        self._event_stream_handler = event_stream_handler
        self.run_context_type = run_context_type

        if self.name is None:
            raise UserError(
                "An agent needs to have a unique `name` in order to be used with Temporal. The name will be used to identify the agent's activities within the workflow."
            )

        # Initialize models_by_id registry and populate with wrapped agent's model and registered models
        self._models_by_id: dict[str, Model] = {}
        if isinstance(wrapped.model, Model):
            wrapped_model = wrapped.model
        else:
            wrapped_model = None
        if wrapped_model is not None:
            self._models_by_id['default'] = wrapped_model

        if models:
            for model_id, model_instance in models.items():
                model_id = self._validate_model_id(model_id)
                self._models_by_id[model_id] = model_instance

        if not self._models_by_id:
            raise UserError(
                "The wrapped agent's `model` or the TemporalAgent's `models` parameter must provide at least one Model instance to be used with Temporal. Models cannot be set at agent run time."
            )

        # start_to_close_timeout is required
        activity_config = activity_config or ActivityConfig(start_to_close_timeout=timedelta(seconds=60))

        # `pydantic_ai.exceptions.UserError` and `pydantic.errors.PydanticUserError` are not retryable
        retry_policy = activity_config.get('retry_policy') or RetryPolicy()
        retry_policy.non_retryable_error_types = [
            *(retry_policy.non_retryable_error_types or []),
            UserError.__name__,
            PydanticUserError.__name__,
        ]
        activity_config['retry_policy'] = retry_policy
        self.activity_config = activity_config

        model_activity_config = model_activity_config or {}
        toolset_activity_config = toolset_activity_config or {}
        tool_activity_config = tool_activity_config or {}

        activity_name_prefix = f'agent__{self.name}'

        activities: list[Callable[..., Any]] = []

        async def event_stream_handler_activity(params: _EventStreamHandlerParams, deps: AgentDepsT) -> None:
            # We can never get here without an `event_stream_handler`, as `TemporalAgent.run_stream` and `TemporalAgent.iter` raise an error saying to use `TemporalAgent.run` instead,
            # and that only ends up calling `event_stream_handler` if it is set.
            assert self.event_stream_handler is not None

            run_context = self.run_context_type.deserialize_run_context(params.serialized_run_context, deps=deps)

            async def streamed_response():
                yield params.event

            await self.event_stream_handler(run_context, streamed_response())

        # Set type hint explicitly so that Temporal can take care of serialization and deserialization
        event_stream_handler_activity.__annotations__['deps'] = self.deps_type

        self.event_stream_handler_activity = activity.defn(name=f'{activity_name_prefix}__event_stream_handler')(
            event_stream_handler_activity
        )
        activities.append(self.event_stream_handler_activity)

        # Use wrapped_model if available, otherwise first registered model
        if wrapped_model is not None:
            primary_model = wrapped_model
        else:
            primary_model = next(iter(self._models_by_id.values()))
        temporal_model = TemporalModel(
            primary_model,
            activity_name_prefix=activity_name_prefix,
            activity_config=activity_config | model_activity_config,
            deps_type=self.deps_type,
            run_context_type=self.run_context_type,
            event_stream_handler=self.event_stream_handler,
            models_by_id=self._models_by_id,
            provider_factory=provider_factory,
        )
        activities.extend(temporal_model.temporal_activities)
        self._temporal_model = temporal_model

        def temporalize_toolset(toolset: AbstractToolset[AgentDepsT]) -> AbstractToolset[AgentDepsT]:
            id = toolset.id
            if id is None:
                raise UserError(
                    "Toolsets that are 'leaves' (i.e. those that implement their own tool listing and calling) need to have a unique `id` in order to be used with Temporal. The ID will be used to identify the toolset's activities within the workflow."
                )

            toolset = temporalize_toolset_func(
                toolset,
                activity_name_prefix,
                activity_config | toolset_activity_config.get(id, {}),
                tool_activity_config.get(id, {}),
                self.deps_type,
                self.run_context_type,
            )
            if isinstance(toolset, TemporalWrapperToolset):
                activities.extend(toolset.temporal_activities)
            return toolset

        temporal_toolsets = [toolset.visit_and_replace(temporalize_toolset) for toolset in wrapped.toolsets]

        self._toolsets = temporal_toolsets
        self._temporal_activities = activities

        self._temporal_overrides_active: ContextVar[bool] = ContextVar('_temporal_overrides_active', default=False)

    def _validate_model_id(self, model_id: str) -> str:
        """Validate a model ID for registration.

        Args:
            model_id: The model ID to validate.

        Returns:
            The validated model ID.

        Raises:
            UserError: If the model ID is invalid or already registered.
        """
        if model_id == 'default':
            raise UserError("Model ID 'default' is reserved for the agent's primary model.")
        if model_id in self._models_by_id:
            raise UserError(f'Duplicate model ID {model_id!r} provided to `models`.')
        return model_id

    def _get_model_id(self, model: models.Model | models.KnownModelName | str | None = None) -> str | None:
        """Get the model ID for the given model parameter.

        Returns a string that will be checked against registered model IDs,
        or passed to infer_model if not found. Returns None to use the default model.
        """
        if model is None or model == 'default':
            return None

        if isinstance(model, Model):
            # Check if this model instance is already registered
            for model_id, registered_model in self._models_by_id.items():
                if registered_model is model:
                    if model_id == 'default':
                        return None
                    return model_id
            raise UserError(
                'Unregistered model instances cannot be selected at runtime inside a Temporal workflow. '
                'Register the model via `models` or reference a registered model by ID.'
            )

        return model

    @property
    def name(self) -> str | None:
        return self._name or super().name

    @name.setter
    def name(self, value: str | None) -> None:  # pragma: no cover
        raise UserError(
            'The agent name cannot be changed after creation. If you need to change the name, create a new agent.'
        )

    @property
    def model(self) -> Model:
        return self._temporal_model

    @property
    def event_stream_handler(self) -> EventStreamHandler[AgentDepsT] | None:
        handler = self._event_stream_handler or super().event_stream_handler
        if handler is None:
            return None
        elif workflow.in_workflow():
            return self._call_event_stream_handler_activity
        else:
            return handler

    async def _call_event_stream_handler_activity(
        self, ctx: RunContext[AgentDepsT], stream: AsyncIterable[_messages.AgentStreamEvent]
    ) -> None:
        serialized_run_context = self.run_context_type.serialize_run_context(ctx)
        async for event in stream:
            await workflow.execute_activity(
                activity=self.event_stream_handler_activity,
                args=[
                    _EventStreamHandlerParams(
                        event=event,
                        serialized_run_context=serialized_run_context,
                    ),
                    ctx.deps,
                ],
                **self.activity_config,
            )

    @property
    def toolsets(self) -> Sequence[AbstractToolset[AgentDepsT]]:
        if workflow.in_workflow():
            with self._temporal_overrides():
                return super().toolsets
        else:
            with super().override(toolsets=self._toolsets, tools=[]):
                return super().toolsets

    @property
    def temporal_activities(self) -> list[Callable[..., Any]]:
        return self._temporal_activities

    @contextmanager
    def _temporal_overrides(self, *, model_id: str | None = None) -> Iterator[None]:
        """Context manager for workflow-specific overrides. Only call this when inside a workflow."""
        # We reset tools here as the temporalized function toolset is already in self._toolsets.
<<<<<<< HEAD
        # Override model and set the model_id for workflow execution
        with (
            super().override(model=self._temporal_model, toolsets=self._toolsets, tools=[]),
            self._temporal_model.using_model(model_id),
        ):
            token = self._temporal_overrides_active.set(True)
=======
        with (
            super().override(model=self._model, toolsets=self._toolsets, tools=[]),
            _utils.disable_threads(),
        ):
            temporal_active_token = self._temporal_overrides_active.set(True)
>>>>>>> 64a6fe4d
            try:
                yield
            except PydanticSerializationError as e:
                raise UserError(
                    "The `deps` object failed to be serialized. Temporal requires all objects that are passed to activities to be serializable using Pydantic's `TypeAdapter`."
                ) from e
            finally:
                self._temporal_overrides_active.reset(temporal_active_token)

    @overload
    async def run(
        self,
        user_prompt: str | Sequence[_messages.UserContent] | None = None,
        *,
        output_type: None = None,
        message_history: Sequence[_messages.ModelMessage] | None = None,
        deferred_tool_results: DeferredToolResults | None = None,
        model: models.Model | models.KnownModelName | str | None = None,
        instructions: Instructions[AgentDepsT] = None,
        deps: AgentDepsT = None,
        model_settings: ModelSettings | None = None,
        usage_limits: _usage.UsageLimits | None = None,
        usage: _usage.RunUsage | None = None,
        infer_name: bool = True,
        toolsets: Sequence[AbstractToolset[AgentDepsT]] | None = None,
        builtin_tools: Sequence[AbstractBuiltinTool | BuiltinToolFunc[AgentDepsT]] | None = None,
        event_stream_handler: EventStreamHandler[AgentDepsT] | None = None,
    ) -> AgentRunResult[OutputDataT]: ...

    @overload
    async def run(
        self,
        user_prompt: str | Sequence[_messages.UserContent] | None = None,
        *,
        output_type: OutputSpec[RunOutputDataT],
        message_history: Sequence[_messages.ModelMessage] | None = None,
        deferred_tool_results: DeferredToolResults | None = None,
        model: models.Model | models.KnownModelName | str | None = None,
        instructions: Instructions[AgentDepsT] = None,
        deps: AgentDepsT = None,
        model_settings: ModelSettings | None = None,
        usage_limits: _usage.UsageLimits | None = None,
        usage: _usage.RunUsage | None = None,
        infer_name: bool = True,
        toolsets: Sequence[AbstractToolset[AgentDepsT]] | None = None,
        builtin_tools: Sequence[AbstractBuiltinTool | BuiltinToolFunc[AgentDepsT]] | None = None,
        event_stream_handler: EventStreamHandler[AgentDepsT] | None = None,
    ) -> AgentRunResult[RunOutputDataT]: ...

    async def run(
        self,
        user_prompt: str | Sequence[_messages.UserContent] | None = None,
        *,
        output_type: OutputSpec[RunOutputDataT] | None = None,
        message_history: Sequence[_messages.ModelMessage] | None = None,
        deferred_tool_results: DeferredToolResults | None = None,
        model: models.Model | models.KnownModelName | str | None = None,
        instructions: Instructions[AgentDepsT] = None,
        deps: AgentDepsT = None,
        model_settings: ModelSettings | None = None,
        usage_limits: _usage.UsageLimits | None = None,
        usage: _usage.RunUsage | None = None,
        infer_name: bool = True,
        toolsets: Sequence[AbstractToolset[AgentDepsT]] | None = None,
        builtin_tools: Sequence[AbstractBuiltinTool | BuiltinToolFunc[AgentDepsT]] | None = None,
        event_stream_handler: EventStreamHandler[AgentDepsT] | None = None,
        **_deprecated_kwargs: Never,
    ) -> AgentRunResult[Any]:
        """Run the agent with a user prompt in async mode.

        This method builds an internal agent graph (using system prompts, tools and result schemas) and then
        runs the graph to completion. The result of the run is returned.

        Example:
        ```python
        from pydantic_ai import Agent

        agent = Agent('openai:gpt-4o')

        async def main():
            agent_run = await agent.run('What is the capital of France?')
            print(agent_run.output)
            #> The capital of France is Paris.
        ```

        Args:
            user_prompt: User input to start/continue the conversation.
            output_type: Custom output type to use for this run, `output_type` may only be used if the agent has no
                output validators since output validators would expect an argument that matches the agent's output type.
            message_history: History of the conversation so far.
            deferred_tool_results: Optional results for deferred tool calls in the message history.
            model: Optional model to use for this run, required if `model` was not set when creating the agent.
                Inside workflows, only registered model instances, registered names, or provider strings are valid.
            instructions: Optional additional instructions to use for this run.
            deps: Optional dependencies to use for this run.
            model_settings: Optional settings to use for this model's request.
            usage_limits: Optional limits on model request count or token usage.
            usage: Optional usage to start with, useful for resuming a conversation or agents used in tools.
            infer_name: Whether to try to infer the agent name from the call frame if it's not set.
            toolsets: Optional additional toolsets for this run.
            event_stream_handler: Optional event stream handler to use for this run.
            builtin_tools: Optional additional builtin tools for this run.

        Returns:
            The result of the run.
        """
        if workflow.in_workflow() and event_stream_handler is not None:
            raise UserError(
                'Event stream handler cannot be set at agent run time inside a Temporal workflow, it must be set at agent creation time.'
            )

        if workflow.in_workflow():
            # In workflow: convert model to model_id for the temporal model to use
            model_id: str | None = None
            if model is not None:
                model_id = self._get_model_id(model)

            with self._temporal_overrides(model_id=model_id):
                return await super().run(
                    user_prompt,
                    output_type=output_type,
                    message_history=message_history,
                    deferred_tool_results=deferred_tool_results,
                    model=None,
                    instructions=instructions,
                    deps=deps,
                    model_settings=model_settings,
                    usage_limits=usage_limits,
                    usage=usage,
                    infer_name=infer_name,
                    toolsets=toolsets,
                    builtin_tools=builtin_tools,
                    event_stream_handler=event_stream_handler or self.event_stream_handler,
                    **_deprecated_kwargs,
                )
        else:
            # Outside workflow: resolve registered model IDs to actual model instances
            resolved_model: models.Model | models.KnownModelName | str | None = model
            if isinstance(model, str) and model in self._models_by_id:
                resolved_model = self._models_by_id[model]

            with super().override(toolsets=self._toolsets, tools=[]):
                return await super().run(
                    user_prompt,
                    output_type=output_type,
                    message_history=message_history,
                    deferred_tool_results=deferred_tool_results,
                    model=resolved_model,
                    instructions=instructions,
                    deps=deps,
                    model_settings=model_settings,
                    usage_limits=usage_limits,
                    usage=usage,
                    infer_name=infer_name,
                    toolsets=toolsets,
                    builtin_tools=builtin_tools,
                    event_stream_handler=event_stream_handler or self.event_stream_handler,
                    **_deprecated_kwargs,
                )

    @overload
    def run_sync(
        self,
        user_prompt: str | Sequence[_messages.UserContent] | None = None,
        *,
        output_type: None = None,
        message_history: Sequence[_messages.ModelMessage] | None = None,
        deferred_tool_results: DeferredToolResults | None = None,
        model: models.Model | models.KnownModelName | str | None = None,
        instructions: Instructions[AgentDepsT] = None,
        deps: AgentDepsT = None,
        model_settings: ModelSettings | None = None,
        usage_limits: _usage.UsageLimits | None = None,
        usage: _usage.RunUsage | None = None,
        infer_name: bool = True,
        toolsets: Sequence[AbstractToolset[AgentDepsT]] | None = None,
        builtin_tools: Sequence[AbstractBuiltinTool | BuiltinToolFunc[AgentDepsT]] | None = None,
        event_stream_handler: EventStreamHandler[AgentDepsT] | None = None,
    ) -> AgentRunResult[OutputDataT]: ...

    @overload
    def run_sync(
        self,
        user_prompt: str | Sequence[_messages.UserContent] | None = None,
        *,
        output_type: OutputSpec[RunOutputDataT],
        message_history: Sequence[_messages.ModelMessage] | None = None,
        deferred_tool_results: DeferredToolResults | None = None,
        model: models.Model | models.KnownModelName | str | None = None,
        instructions: Instructions[AgentDepsT] = None,
        deps: AgentDepsT = None,
        model_settings: ModelSettings | None = None,
        usage_limits: _usage.UsageLimits | None = None,
        usage: _usage.RunUsage | None = None,
        infer_name: bool = True,
        toolsets: Sequence[AbstractToolset[AgentDepsT]] | None = None,
        builtin_tools: Sequence[AbstractBuiltinTool | BuiltinToolFunc[AgentDepsT]] | None = None,
        event_stream_handler: EventStreamHandler[AgentDepsT] | None = None,
    ) -> AgentRunResult[RunOutputDataT]: ...

    def run_sync(
        self,
        user_prompt: str | Sequence[_messages.UserContent] | None = None,
        *,
        output_type: OutputSpec[RunOutputDataT] | None = None,
        message_history: Sequence[_messages.ModelMessage] | None = None,
        deferred_tool_results: DeferredToolResults | None = None,
        model: models.Model | models.KnownModelName | str | None = None,
        instructions: Instructions[AgentDepsT] = None,
        deps: AgentDepsT = None,
        model_settings: ModelSettings | None = None,
        usage_limits: _usage.UsageLimits | None = None,
        usage: _usage.RunUsage | None = None,
        infer_name: bool = True,
        toolsets: Sequence[AbstractToolset[AgentDepsT]] | None = None,
        builtin_tools: Sequence[AbstractBuiltinTool | BuiltinToolFunc[AgentDepsT]] | None = None,
        event_stream_handler: EventStreamHandler[AgentDepsT] | None = None,
        **_deprecated_kwargs: Never,
    ) -> AgentRunResult[Any]:
        """Synchronously run the agent with a user prompt.

        This is a convenience method that wraps [`self.run`][pydantic_ai.agent.AbstractAgent.run] with `loop.run_until_complete(...)`.
        You therefore can't use this method inside async code or if there's an active event loop.

        Example:
        ```python
        from pydantic_ai import Agent

        agent = Agent('openai:gpt-4o')

        result_sync = agent.run_sync('What is the capital of Italy?')
        print(result_sync.output)
        #> The capital of Italy is Rome.
        ```

        Args:
            user_prompt: User input to start/continue the conversation.
            output_type: Custom output type to use for this run, `output_type` may only be used if the agent has no
                output validators since output validators would expect an argument that matches the agent's output type.
            message_history: History of the conversation so far.
            deferred_tool_results: Optional results for deferred tool calls in the message history.
            model: Optional model to use for this run, required if `model` was not set when creating the agent.
            instructions: Optional additional instructions to use for this run.
            deps: Optional dependencies to use for this run.
            model_settings: Optional settings to use for this model's request.
            usage_limits: Optional limits on model request count or token usage.
            usage: Optional usage to start with, useful for resuming a conversation or agents used in tools.
            infer_name: Whether to try to infer the agent name from the call frame if it's not set.
            toolsets: Optional additional toolsets for this run.
            event_stream_handler: Optional event stream handler to use for this run.
            builtin_tools: Optional additional builtin tools for this run.

        Returns:
            The result of the run.
        """
        if workflow.in_workflow():
            raise UserError(
                '`agent.run_sync()` cannot be used inside a Temporal workflow. Use `await agent.run()` instead.'
            )

        return super().run_sync(
            user_prompt,
            output_type=output_type,
            message_history=message_history,
            deferred_tool_results=deferred_tool_results,
            model=model,
            instructions=instructions,
            deps=deps,
            model_settings=model_settings,
            usage_limits=usage_limits,
            usage=usage,
            infer_name=infer_name,
            toolsets=toolsets,
            builtin_tools=builtin_tools,
            event_stream_handler=event_stream_handler,
            **_deprecated_kwargs,
        )

    @overload
    def run_stream(
        self,
        user_prompt: str | Sequence[_messages.UserContent] | None = None,
        *,
        output_type: None = None,
        message_history: Sequence[_messages.ModelMessage] | None = None,
        deferred_tool_results: DeferredToolResults | None = None,
        model: models.Model | models.KnownModelName | str | None = None,
        instructions: Instructions[AgentDepsT] = None,
        deps: AgentDepsT = None,
        model_settings: ModelSettings | None = None,
        usage_limits: _usage.UsageLimits | None = None,
        usage: _usage.RunUsage | None = None,
        infer_name: bool = True,
        toolsets: Sequence[AbstractToolset[AgentDepsT]] | None = None,
        builtin_tools: Sequence[AbstractBuiltinTool | BuiltinToolFunc[AgentDepsT]] | None = None,
        event_stream_handler: EventStreamHandler[AgentDepsT] | None = None,
    ) -> AbstractAsyncContextManager[StreamedRunResult[AgentDepsT, OutputDataT]]: ...

    @overload
    def run_stream(
        self,
        user_prompt: str | Sequence[_messages.UserContent] | None = None,
        *,
        output_type: OutputSpec[RunOutputDataT],
        message_history: Sequence[_messages.ModelMessage] | None = None,
        deferred_tool_results: DeferredToolResults | None = None,
        model: models.Model | models.KnownModelName | str | None = None,
        instructions: Instructions[AgentDepsT] = None,
        deps: AgentDepsT = None,
        model_settings: ModelSettings | None = None,
        usage_limits: _usage.UsageLimits | None = None,
        usage: _usage.RunUsage | None = None,
        infer_name: bool = True,
        toolsets: Sequence[AbstractToolset[AgentDepsT]] | None = None,
        builtin_tools: Sequence[AbstractBuiltinTool | BuiltinToolFunc[AgentDepsT]] | None = None,
        event_stream_handler: EventStreamHandler[AgentDepsT] | None = None,
    ) -> AbstractAsyncContextManager[StreamedRunResult[AgentDepsT, RunOutputDataT]]: ...

    @asynccontextmanager
    async def run_stream(
        self,
        user_prompt: str | Sequence[_messages.UserContent] | None = None,
        *,
        output_type: OutputSpec[RunOutputDataT] | None = None,
        message_history: Sequence[_messages.ModelMessage] | None = None,
        deferred_tool_results: DeferredToolResults | None = None,
        model: models.Model | models.KnownModelName | str | None = None,
        instructions: Instructions[AgentDepsT] = None,
        deps: AgentDepsT = None,
        model_settings: ModelSettings | None = None,
        usage_limits: _usage.UsageLimits | None = None,
        usage: _usage.RunUsage | None = None,
        infer_name: bool = True,
        toolsets: Sequence[AbstractToolset[AgentDepsT]] | None = None,
        builtin_tools: Sequence[AbstractBuiltinTool | BuiltinToolFunc[AgentDepsT]] | None = None,
        event_stream_handler: EventStreamHandler[AgentDepsT] | None = None,
        **_deprecated_kwargs: Never,
    ) -> AsyncIterator[StreamedRunResult[AgentDepsT, Any]]:
        """Run the agent with a user prompt in async mode, returning a streamed response.

        Example:
        ```python
        from pydantic_ai import Agent

        agent = Agent('openai:gpt-4o')

        async def main():
            async with agent.run_stream('What is the capital of the UK?') as response:
                print(await response.get_output())
                #> The capital of the UK is London.
        ```

        Args:
            user_prompt: User input to start/continue the conversation.
            output_type: Custom output type to use for this run, `output_type` may only be used if the agent has no
                output validators since output validators would expect an argument that matches the agent's output type.
            message_history: History of the conversation so far.
            deferred_tool_results: Optional results for deferred tool calls in the message history.
            model: Optional model to use for this run, required if `model` was not set when creating the agent.
            instructions: Optional additional instructions to use for this run.
            deps: Optional dependencies to use for this run.
            model_settings: Optional settings to use for this model's request.
            usage_limits: Optional limits on model request count or token usage.
            usage: Optional usage to start with, useful for resuming a conversation or agents used in tools.
            infer_name: Whether to try to infer the agent name from the call frame if it's not set.
            toolsets: Optional additional toolsets for this run.
            builtin_tools: Optional additional builtin tools for this run.
            event_stream_handler: Optional event stream handler to use for this run. It will receive all the events up until the final result is found, which you can then read or stream from inside the context manager.

        Returns:
            The result of the run.
        """
        if workflow.in_workflow():
            raise UserError(
                '`agent.run_stream()` cannot be used inside a Temporal workflow. '
                'Set an `event_stream_handler` on the agent and use `agent.run()` instead.'
            )

        async with super().run_stream(
            user_prompt,
            output_type=output_type,
            message_history=message_history,
            deferred_tool_results=deferred_tool_results,
            model=model,
            instructions=instructions,
            deps=deps,
            model_settings=model_settings,
            usage_limits=usage_limits,
            usage=usage,
            infer_name=infer_name,
            toolsets=toolsets,
            event_stream_handler=event_stream_handler,
            builtin_tools=builtin_tools,
            **_deprecated_kwargs,
        ) as result:
            yield result

    @overload
    def run_stream_events(
        self,
        user_prompt: str | Sequence[_messages.UserContent] | None = None,
        *,
        output_type: None = None,
        message_history: Sequence[_messages.ModelMessage] | None = None,
        deferred_tool_results: DeferredToolResults | None = None,
        model: models.Model | models.KnownModelName | str | None = None,
        instructions: Instructions[AgentDepsT] = None,
        deps: AgentDepsT = None,
        model_settings: ModelSettings | None = None,
        usage_limits: _usage.UsageLimits | None = None,
        usage: _usage.RunUsage | None = None,
        infer_name: bool = True,
        toolsets: Sequence[AbstractToolset[AgentDepsT]] | None = None,
        builtin_tools: Sequence[AbstractBuiltinTool | BuiltinToolFunc[AgentDepsT]] | None = None,
    ) -> AsyncIterator[_messages.AgentStreamEvent | AgentRunResultEvent[OutputDataT]]: ...

    @overload
    def run_stream_events(
        self,
        user_prompt: str | Sequence[_messages.UserContent] | None = None,
        *,
        output_type: OutputSpec[RunOutputDataT],
        message_history: Sequence[_messages.ModelMessage] | None = None,
        deferred_tool_results: DeferredToolResults | None = None,
        model: models.Model | models.KnownModelName | str | None = None,
        instructions: Instructions[AgentDepsT] = None,
        deps: AgentDepsT = None,
        model_settings: ModelSettings | None = None,
        usage_limits: _usage.UsageLimits | None = None,
        usage: _usage.RunUsage | None = None,
        infer_name: bool = True,
        toolsets: Sequence[AbstractToolset[AgentDepsT]] | None = None,
        builtin_tools: Sequence[AbstractBuiltinTool | BuiltinToolFunc[AgentDepsT]] | None = None,
    ) -> AsyncIterator[_messages.AgentStreamEvent | AgentRunResultEvent[RunOutputDataT]]: ...

    def run_stream_events(
        self,
        user_prompt: str | Sequence[_messages.UserContent] | None = None,
        *,
        output_type: OutputSpec[RunOutputDataT] | None = None,
        message_history: Sequence[_messages.ModelMessage] | None = None,
        deferred_tool_results: DeferredToolResults | None = None,
        model: models.Model | models.KnownModelName | str | None = None,
        instructions: Instructions[AgentDepsT] = None,
        deps: AgentDepsT = None,
        model_settings: ModelSettings | None = None,
        usage_limits: _usage.UsageLimits | None = None,
        usage: _usage.RunUsage | None = None,
        infer_name: bool = True,
        toolsets: Sequence[AbstractToolset[AgentDepsT]] | None = None,
        builtin_tools: Sequence[AbstractBuiltinTool | BuiltinToolFunc[AgentDepsT]] | None = None,
    ) -> AsyncIterator[_messages.AgentStreamEvent | AgentRunResultEvent[Any]]:
        """Run the agent with a user prompt in async mode and stream events from the run.

        This is a convenience method that wraps [`self.run`][pydantic_ai.agent.AbstractAgent.run] and
        uses the `event_stream_handler` kwarg to get a stream of events from the run.

        Example:
        ```python
        from pydantic_ai import Agent, AgentRunResultEvent, AgentStreamEvent

        agent = Agent('openai:gpt-4o')

        async def main():
            events: list[AgentStreamEvent | AgentRunResultEvent] = []
            async for event in agent.run_stream_events('What is the capital of France?'):
                events.append(event)
            print(events)
            '''
            [
                PartStartEvent(index=0, part=TextPart(content='The capital of ')),
                FinalResultEvent(tool_name=None, tool_call_id=None),
                PartDeltaEvent(index=0, delta=TextPartDelta(content_delta='France is Paris. ')),
                PartEndEvent(
                    index=0, part=TextPart(content='The capital of France is Paris. ')
                ),
                AgentRunResultEvent(
                    result=AgentRunResult(output='The capital of France is Paris. ')
                ),
            ]
            '''
        ```

        Arguments are the same as for [`self.run`][pydantic_ai.agent.AbstractAgent.run],
        except that `event_stream_handler` is now allowed.

        Args:
            user_prompt: User input to start/continue the conversation.
            output_type: Custom output type to use for this run, `output_type` may only be used if the agent has no
                output validators since output validators would expect an argument that matches the agent's output type.
            message_history: History of the conversation so far.
            deferred_tool_results: Optional results for deferred tool calls in the message history.
            model: Optional model to use for this run, required if `model` was not set when creating the agent.
            instructions: Optional additional instructions to use for this run.
            deps: Optional dependencies to use for this run.
            model_settings: Optional settings to use for this model's request.
            usage_limits: Optional limits on model request count or token usage.
            usage: Optional usage to start with, useful for resuming a conversation or agents used in tools.
            infer_name: Whether to try to infer the agent name from the call frame if it's not set.
            toolsets: Optional additional toolsets for this run.
            builtin_tools: Optional additional builtin tools for this run.

        Returns:
            An async iterable of stream events `AgentStreamEvent` and finally a `AgentRunResultEvent` with the final
            run result.
        """
        if workflow.in_workflow():
            raise UserError(
                '`agent.run_stream_events()` cannot be used inside a Temporal workflow. '
                'Set an `event_stream_handler` on the agent and use `agent.run()` instead.'
            )

        return super().run_stream_events(
            user_prompt,
            output_type=output_type,
            message_history=message_history,
            deferred_tool_results=deferred_tool_results,
            model=model,
            instructions=instructions,
            deps=deps,
            model_settings=model_settings,
            usage_limits=usage_limits,
            usage=usage,
            infer_name=infer_name,
            toolsets=toolsets,
            builtin_tools=builtin_tools,
        )

    @overload
    def iter(
        self,
        user_prompt: str | Sequence[_messages.UserContent] | None = None,
        *,
        output_type: None = None,
        message_history: Sequence[_messages.ModelMessage] | None = None,
        deferred_tool_results: DeferredToolResults | None = None,
        model: models.Model | models.KnownModelName | str | None = None,
        instructions: Instructions[AgentDepsT] = None,
        deps: AgentDepsT = None,
        model_settings: ModelSettings | None = None,
        usage_limits: _usage.UsageLimits | None = None,
        usage: _usage.RunUsage | None = None,
        infer_name: bool = True,
        builtin_tools: Sequence[AbstractBuiltinTool | BuiltinToolFunc[AgentDepsT]] | None = None,
        toolsets: Sequence[AbstractToolset[AgentDepsT]] | None = None,
        **_deprecated_kwargs: Never,
    ) -> AbstractAsyncContextManager[AgentRun[AgentDepsT, OutputDataT]]: ...

    @overload
    def iter(
        self,
        user_prompt: str | Sequence[_messages.UserContent] | None = None,
        *,
        output_type: OutputSpec[RunOutputDataT],
        message_history: Sequence[_messages.ModelMessage] | None = None,
        deferred_tool_results: DeferredToolResults | None = None,
        model: models.Model | models.KnownModelName | str | None = None,
        instructions: Instructions[AgentDepsT] = None,
        deps: AgentDepsT = None,
        model_settings: ModelSettings | None = None,
        usage_limits: _usage.UsageLimits | None = None,
        usage: _usage.RunUsage | None = None,
        infer_name: bool = True,
        toolsets: Sequence[AbstractToolset[AgentDepsT]] | None = None,
        builtin_tools: Sequence[AbstractBuiltinTool | BuiltinToolFunc[AgentDepsT]] | None = None,
        **_deprecated_kwargs: Never,
    ) -> AbstractAsyncContextManager[AgentRun[AgentDepsT, RunOutputDataT]]: ...

    @asynccontextmanager
    async def iter(
        self,
        user_prompt: str | Sequence[_messages.UserContent] | None = None,
        *,
        output_type: OutputSpec[RunOutputDataT] | None = None,
        message_history: Sequence[_messages.ModelMessage] | None = None,
        deferred_tool_results: DeferredToolResults | None = None,
        model: models.Model | models.KnownModelName | str | None = None,
        instructions: Instructions[AgentDepsT] = None,
        deps: AgentDepsT = None,
        model_settings: ModelSettings | None = None,
        usage_limits: _usage.UsageLimits | None = None,
        usage: _usage.RunUsage | None = None,
        infer_name: bool = True,
        toolsets: Sequence[AbstractToolset[AgentDepsT]] | None = None,
        builtin_tools: Sequence[AbstractBuiltinTool | BuiltinToolFunc[AgentDepsT]] | None = None,
        **_deprecated_kwargs: Never,
    ) -> AsyncIterator[AgentRun[AgentDepsT, Any]]:
        """A contextmanager which can be used to iterate over the agent graph's nodes as they are executed.

        This method builds an internal agent graph (using system prompts, tools and output schemas) and then returns an
        `AgentRun` object. The `AgentRun` can be used to async-iterate over the nodes of the graph as they are
        executed. This is the API to use if you want to consume the outputs coming from each LLM model response, or the
        stream of events coming from the execution of tools.

        The `AgentRun` also provides methods to access the full message history, new messages, and usage statistics,
        and the final result of the run once it has completed.

        For more details, see the documentation of `AgentRun`.

        Example:
        ```python
        from pydantic_ai import Agent

        agent = Agent('openai:gpt-4o')

        async def main():
            nodes = []
            async with agent.iter('What is the capital of France?') as agent_run:
                async for node in agent_run:
                    nodes.append(node)
            print(nodes)
            '''
            [
                UserPromptNode(
                    user_prompt='What is the capital of France?',
                    instructions_functions=[],
                    system_prompts=(),
                    system_prompt_functions=[],
                    system_prompt_dynamic_functions={},
                ),
                ModelRequestNode(
                    request=ModelRequest(
                        parts=[
                            UserPromptPart(
                                content='What is the capital of France?',
                                timestamp=datetime.datetime(...),
                            )
                        ],
                        run_id='...',
                    )
                ),
                CallToolsNode(
                    model_response=ModelResponse(
                        parts=[TextPart(content='The capital of France is Paris.')],
                        usage=RequestUsage(input_tokens=56, output_tokens=7),
                        model_name='gpt-4o',
                        timestamp=datetime.datetime(...),
                        run_id='...',
                    )
                ),
                End(data=FinalResult(output='The capital of France is Paris.')),
            ]
            '''
            print(agent_run.result.output)
            #> The capital of France is Paris.
        ```

        Args:
            user_prompt: User input to start/continue the conversation.
            output_type: Custom output type to use for this run, `output_type` may only be used if the agent has no
                output validators since output validators would expect an argument that matches the agent's output type.
            message_history: History of the conversation so far.
            deferred_tool_results: Optional results for deferred tool calls in the message history.
            model: Optional model to use for this run, required if `model` was not set when creating the agent.
            instructions: Optional additional instructions to use for this run.
            deps: Optional dependencies to use for this run.
            model_settings: Optional settings to use for this model's request.
            usage_limits: Optional limits on model request count or token usage.
            usage: Optional usage to start with, useful for resuming a conversation or agents used in tools.
            infer_name: Whether to try to infer the agent name from the call frame if it's not set.
            toolsets: Optional additional toolsets for this run.
            builtin_tools: Optional additional builtin tools for this run.

        Returns:
            The result of the run.
        """
        if workflow.in_workflow():
            if not self._temporal_overrides_active.get():
                raise UserError(
                    '`agent.iter()` cannot be used inside a Temporal workflow. '
                    'Set an `event_stream_handler` on the agent and use `agent.run()` instead.'
                )

            if model is not None:  # pragma: no cover
                raise UserError(
                    'Model cannot be set at agent iter time inside a Temporal workflow, it must be set at agent run time or agent creation time.'
                )

            if toolsets is not None:
                raise UserError(
                    'Toolsets cannot be set at agent run time inside a Temporal workflow, it must be set at agent creation time.'
                )

        async with super().iter(
            user_prompt=user_prompt,
            output_type=output_type,
            message_history=message_history,
            deferred_tool_results=deferred_tool_results,
            model=model,
            instructions=instructions,
            deps=deps,
            model_settings=model_settings,
            usage_limits=usage_limits,
            usage=usage,
            infer_name=infer_name,
            toolsets=toolsets,
            builtin_tools=builtin_tools,
            **_deprecated_kwargs,
        ) as run:
            yield run

    @contextmanager
    def override(
        self,
        *,
        name: str | _utils.Unset = _utils.UNSET,
        deps: AgentDepsT | _utils.Unset = _utils.UNSET,
        model: models.Model | models.KnownModelName | str | _utils.Unset = _utils.UNSET,
        toolsets: Sequence[AbstractToolset[AgentDepsT]] | _utils.Unset = _utils.UNSET,
        tools: Sequence[Tool[AgentDepsT] | ToolFuncEither[AgentDepsT, ...]] | _utils.Unset = _utils.UNSET,
        instructions: Instructions[AgentDepsT] | _utils.Unset = _utils.UNSET,
    ) -> Iterator[None]:
        """Context manager to temporarily override agent name, dependencies, model, toolsets, tools, or instructions.

        This is particularly useful when testing.
        You can find an example of this [here](../testing.md#overriding-model-via-pytest-fixtures).

        Args:
            name: The name to use instead of the name passed to the agent constructor and agent run.
            deps: The dependencies to use instead of the dependencies passed to the agent run.
            model: The model to use instead of the model passed to the agent run.
            toolsets: The toolsets to use instead of the toolsets passed to the agent constructor and agent run.
            tools: The tools to use instead of the tools registered with the agent.
            instructions: The instructions to use instead of the instructions registered with the agent.
        """
        if workflow.in_workflow():
            if _utils.is_set(model):
                raise UserError(
                    'Model cannot be contextually overridden inside a Temporal workflow, it must be set at agent creation time.'
                )
            if _utils.is_set(toolsets):
                raise UserError(
                    'Toolsets cannot be contextually overridden inside a Temporal workflow, they must be set at agent creation time.'
                )
            if _utils.is_set(tools):
                raise UserError(
                    'Tools cannot be contextually overridden inside a Temporal workflow, they must be set at agent creation time.'
                )

        with super().override(
            name=name,
            deps=deps,
            model=model,
            toolsets=toolsets,
            tools=tools,
            instructions=instructions,
        ):
            yield<|MERGE_RESOLUTION|>--- conflicted
+++ resolved
@@ -322,20 +322,13 @@
     def _temporal_overrides(self, *, model_id: str | None = None) -> Iterator[None]:
         """Context manager for workflow-specific overrides. Only call this when inside a workflow."""
         # We reset tools here as the temporalized function toolset is already in self._toolsets.
-<<<<<<< HEAD
         # Override model and set the model_id for workflow execution
         with (
             super().override(model=self._temporal_model, toolsets=self._toolsets, tools=[]),
             self._temporal_model.using_model(model_id),
-        ):
-            token = self._temporal_overrides_active.set(True)
-=======
-        with (
-            super().override(model=self._model, toolsets=self._toolsets, tools=[]),
             _utils.disable_threads(),
         ):
             temporal_active_token = self._temporal_overrides_active.set(True)
->>>>>>> 64a6fe4d
             try:
                 yield
             except PydanticSerializationError as e:
