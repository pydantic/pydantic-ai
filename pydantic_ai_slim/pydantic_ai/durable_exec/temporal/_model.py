--- conflicted
+++ resolved
@@ -29,14 +29,9 @@
 @dataclass
 @with_config(ConfigDict(arbitrary_types_allowed=True))
 class _RequestParams:
-<<<<<<< HEAD
     messages: Sequence[ModelMessage]
-    model_settings: ModelSettings | None
-=======
-    messages: list[ModelMessage]
     # `model_settings` can't be a `ModelSettings` because Temporal would end up dropping fields only defined on its subclasses.
     model_settings: dict[str, Any] | None
->>>>>>> a2883d26
     model_request_parameters: ModelRequestParameters
     serialized_run_context: Any
 
