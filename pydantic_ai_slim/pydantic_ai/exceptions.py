from __future__ import annotations as _annotations

import json
import sys
from typing import TYPE_CHECKING, Any

from pydantic_core import core_schema

if sys.version_info < (3, 11):
    from exceptiongroup import ExceptionGroup as ExceptionGroup  # pragma: lax no cover
else:
    ExceptionGroup = ExceptionGroup  # pragma: lax no cover

if TYPE_CHECKING:
    from .messages import RetryPromptPart

__all__ = (
    'ModelRetry',
    'CallDeferred',
    'ApprovalRequired',
    'UserError',
    'AgentRunError',
    'UnexpectedModelBehavior',
    'UsageLimitExceeded',
    'ModelHTTPError',
<<<<<<< HEAD
    'MCPError',
    'MCPServerCapabilitiesError',
    'MCPServerError',
=======
    'IncompleteToolCall',
>>>>>>> e3002517
    'FallbackExceptionGroup',
)


class ModelRetry(Exception):
    """Exception to raise when a tool function should be retried.

    The agent will return the message to the model and ask it to try calling the function/tool again.
    """

    message: str
    """The message to return to the model."""

    def __init__(self, message: str):
        self.message = message
        super().__init__(message)

    def __eq__(self, other: Any) -> bool:
        return isinstance(other, self.__class__) and other.message == self.message

    @classmethod
    def __get_pydantic_core_schema__(cls, _: Any, __: Any) -> core_schema.CoreSchema:
        """Pydantic core schema to allow `ModelRetry` to be (de)serialized."""
        schema = core_schema.typed_dict_schema(
            {
                'message': core_schema.typed_dict_field(core_schema.str_schema()),
                'kind': core_schema.typed_dict_field(core_schema.literal_schema(['model-retry'])),
            }
        )
        return core_schema.no_info_after_validator_function(
            lambda dct: ModelRetry(dct['message']),
            schema,
            serialization=core_schema.plain_serializer_function_ser_schema(
                lambda x: {'message': x.message, 'kind': 'model-retry'},
                return_schema=schema,
            ),
        )


class CallDeferred(Exception):
    """Exception to raise when a tool call should be deferred.

    See [tools docs](../deferred-tools.md#deferred-tools) for more information.
    """

    pass


class ApprovalRequired(Exception):
    """Exception to raise when a tool call requires human-in-the-loop approval.

    See [tools docs](../deferred-tools.md#human-in-the-loop-tool-approval) for more information.
    """

    pass


class UserError(RuntimeError):
    """Error caused by a usage mistake by the application developer — You!"""

    message: str
    """Description of the mistake."""

    def __init__(self, message: str):
        self.message = message
        super().__init__(message)


class AgentRunError(RuntimeError):
    """Base class for errors occurring during an agent run."""

    message: str
    """The error message."""

    def __init__(self, message: str):
        self.message = message
        super().__init__(message)

    def __str__(self) -> str:
        return self.message


class UsageLimitExceeded(AgentRunError):
    """Error raised when a Model's usage exceeds the specified limits."""


class UnexpectedModelBehavior(AgentRunError):
    """Error caused by unexpected Model behavior, e.g. an unexpected response code."""

    message: str
    """Description of the unexpected behavior."""
    body: str | None
    """The body of the response, if available."""

    def __init__(self, message: str, body: str | None = None):
        self.message = message
        if body is None:
            self.body: str | None = None
        else:
            try:
                self.body = json.dumps(json.loads(body), indent=2)
            except ValueError:
                self.body = body
        super().__init__(message)

    def __str__(self) -> str:
        if self.body:
            return f'{self.message}, body:\n{self.body}'
        else:
            return self.message


class ModelHTTPError(AgentRunError):
    """Raised when an model provider response has a status code of 4xx or 5xx."""

    status_code: int
    """The HTTP status code returned by the API."""

    model_name: str
    """The name of the model associated with the error."""

    body: object | None
    """The body of the response, if available."""

    message: str
    """The error message with the status code and response body, if available."""

    def __init__(self, status_code: int, model_name: str, body: object | None = None):
        self.status_code = status_code
        self.model_name = model_name
        self.body = body
        message = f'status_code: {status_code}, model_name: {model_name}, body: {body}'
        super().__init__(message)


<<<<<<< HEAD
class MCPError(RuntimeError):
    """Base class for errors occurring during interaction with an MCP server."""

    message: str
    """The error message."""

    def __init__(self, message: str):
        self.message = message
        super().__init__(message)

    def __str__(self) -> str:
        return self.message


class MCPServerCapabilitiesError(MCPError):
    """Raised when attempting to access server capabilities that aren't present."""


class MCPServerError(MCPError):
    """Raised when an MCP server returns an error response.

    This exception wraps error responses from MCP servers, following the ErrorData schema
    from the MCP specification.
    """

    code: int
    """The error code returned by the server."""

    data: Any | None
    """Additional information about the error, if provided by the server."""

    def __init__(self, message: str, code: int, data: Any | None = None):
        super().__init__(message)
        self.code = code
        self.data = data

    @classmethod
    def from_mcp_sdk_error(cls, error: Any) -> MCPServerError:
        """Create an MCPServerError from an MCP SDK McpError.

        Args:
            error: An McpError from the MCP SDK.

        Returns:
            A new MCPServerError instance with the error data.
        """
        # Extract error data from the McpError.error attribute
        error_data = error.error
        return cls(message=error_data.message, code=error_data.code, data=error_data.data)

    def __str__(self) -> str:
        if self.data:
            return f'{self.message} (code: {self.code}, data: {self.data})'
        return f'{self.message} (code: {self.code})'


class FallbackExceptionGroup(ExceptionGroup):
=======
class FallbackExceptionGroup(ExceptionGroup[Any]):
>>>>>>> e3002517
    """A group of exceptions that can be raised when all fallback models fail."""


class ToolRetryError(Exception):
    """Exception used to signal a `ToolRetry` message should be returned to the LLM."""

    def __init__(self, tool_retry: RetryPromptPart):
        self.tool_retry = tool_retry
        super().__init__()


class IncompleteToolCall(UnexpectedModelBehavior):
    """Error raised when a model stops due to token limit while emitting a tool call."""<|MERGE_RESOLUTION|>--- conflicted
+++ resolved
@@ -23,13 +23,10 @@
     'UnexpectedModelBehavior',
     'UsageLimitExceeded',
     'ModelHTTPError',
-<<<<<<< HEAD
     'MCPError',
     'MCPServerCapabilitiesError',
     'MCPServerError',
-=======
     'IncompleteToolCall',
->>>>>>> e3002517
     'FallbackExceptionGroup',
 )
 
@@ -165,7 +162,6 @@
         super().__init__(message)
 
 
-<<<<<<< HEAD
 class MCPError(RuntimeError):
     """Base class for errors occurring during interaction with an MCP server."""
 
@@ -222,10 +218,7 @@
         return f'{self.message} (code: {self.code})'
 
 
-class FallbackExceptionGroup(ExceptionGroup):
-=======
 class FallbackExceptionGroup(ExceptionGroup[Any]):
->>>>>>> e3002517
     """A group of exceptions that can be raised when all fallback models fail."""
 
 
