--- conflicted
+++ resolved
@@ -10,11 +10,7 @@
 from dataclasses import field, replace
 from datetime import timedelta
 from pathlib import Path
-<<<<<<< HEAD
-from typing import Annotated, Any, Callable
-=======
-from typing import Any
->>>>>>> 29a1c4ac
+from typing import Annotated, Any
 
 import anyio
 import httpx
