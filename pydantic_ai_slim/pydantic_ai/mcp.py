from __future__ import annotations

import base64
import functools
from abc import ABC, abstractmethod
from collections.abc import AsyncIterator, Awaitable, Sequence
from contextlib import AbstractAsyncContextManager, AsyncExitStack, asynccontextmanager
from dataclasses import dataclass
from pathlib import Path
from types import TracebackType
from typing import Any, Callable

import anyio
import httpx
import pydantic_core
from anyio.streams.memory import MemoryObjectReceiveStream, MemoryObjectSendStream
<<<<<<< HEAD
from typing_extensions import Self, assert_never, deprecated

=======
from mcp.client.streamable_http import GetSessionIdCallback, streamablehttp_client
from mcp.shared.exceptions import McpError
from mcp.shared.message import SessionMessage
from mcp.types import (
    AudioContent,
    BlobResourceContents,
    CallToolRequest,
    CallToolRequestParams,
    CallToolResult,
    ClientRequest,
    Content,
    EmbeddedResource,
    ImageContent,
    LoggingLevel,
    RequestParams,
    TextContent,
    TextResourceContents,
)
from typing_extensions import Self, assert_never, deprecated

from pydantic_ai.exceptions import ModelRetry
from pydantic_ai.messages import BinaryContent
from pydantic_ai.tools import RunContext, ToolDefinition

>>>>>>> f2646ded
try:
    from mcp import types as mcp_types
    from mcp.client.session import ClientSession, LoggingFnT
    from mcp.client.sse import sse_client
    from mcp.client.stdio import StdioServerParameters, stdio_client
    from mcp.client.streamable_http import GetSessionIdCallback, streamablehttp_client
    from mcp.shared.context import RequestContext
    from mcp.shared.message import SessionMessage
except ImportError as _import_error:
    raise ImportError(
        'Please install the `mcp` package to use the MCP server, '
        'you can use the `mcp` optional group — `pip install "pydantic-ai-slim[mcp]"`'
    ) from _import_error

# after mcp imports so any import error maps to this file, not _mcp.py
from . import _mcp, exceptions, messages, models, tools

__all__ = 'MCPServer', 'MCPServerStdio', 'MCPServerHTTP', 'MCPServerSSE', 'MCPServerStreamableHTTP'


class MCPServer(ABC):
    """Base class for attaching agents to MCP servers.

    See <https://modelcontextprotocol.io> for more information.
    """

    # these three fields should be re-defined by dataclass subclasses so they appear as fields
    tool_prefix: str | None = None
    log_level: mcp_types.LoggingLevel | None = None
    log_handler: LoggingFnT | None = None
    init_timeout: float = 5

<<<<<<< HEAD
    _running_count: int = 0
=======
    process_tool_call: ProcessToolCallback | None = None
    """Hook to customize tool calling and optionally pass extra metadata."""

>>>>>>> f2646ded
    _client: ClientSession
    _read_stream: MemoryObjectReceiveStream[SessionMessage | Exception]
    _write_stream: MemoryObjectSendStream[SessionMessage]
    _exit_stack: AsyncExitStack
    sampling_model: models.Model | None = None

    @abstractmethod
    @asynccontextmanager
    async def client_streams(
        self,
    ) -> AsyncIterator[
        tuple[
            MemoryObjectReceiveStream[SessionMessage | Exception],
            MemoryObjectSendStream[SessionMessage],
        ]
    ]:
        """Create the streams for the MCP server."""
        raise NotImplementedError('MCP Server subclasses must implement this method.')
        yield

    def get_prefixed_tool_name(self, tool_name: str) -> str:
        """Get the tool name with prefix if `tool_prefix` is set."""
        return f'{self.tool_prefix}_{tool_name}' if self.tool_prefix else tool_name

    def get_unprefixed_tool_name(self, tool_name: str) -> str:
        """Get original tool name without prefix for calling tools."""
        return tool_name.removeprefix(f'{self.tool_prefix}_') if self.tool_prefix else tool_name

    @property
    def is_running(self) -> bool:
        """Check if the MCP server is running."""
        return bool(self._running_count)

    async def list_tools(self) -> list[tools.ToolDefinition]:
        """Retrieve tools that are currently active on the server.

        Note:
        - We don't cache tools as they might change.
        - We also don't subscribe to the server to avoid complexity.
        """
        mcp_tools = await self._client.list_tools()
        return [
            tools.ToolDefinition(
                name=self.get_prefixed_tool_name(tool.name),
                description=tool.description or '',
                parameters_json_schema=tool.inputSchema,
            )
            for tool in mcp_tools.tools
        ]

    async def call_tool(
<<<<<<< HEAD
        self, tool_name: str, arguments: dict[str, Any]
    ) -> (
        str
        | messages.BinaryContent
        | dict[str, Any]
        | list[Any]
        | Sequence[str | messages.BinaryContent | dict[str, Any] | list[Any]]
    ):
=======
        self,
        tool_name: str,
        arguments: dict[str, Any],
        metadata: dict[str, Any] | None = None,
    ) -> ToolResult:
>>>>>>> f2646ded
        """Call a tool on the server.

        Args:
            tool_name: The name of the tool to call.
            arguments: The arguments to pass to the tool.
            metadata: Request-level metadata (optional)

        Returns:
            The result of the tool call.

        Raises:
            ModelRetry: If the tool call fails.
        """
        try:
            # meta param is not provided by session yet, so build and can send_request directly.
            result = await self._client.send_request(
                ClientRequest(
                    CallToolRequest(
                        method='tools/call',
                        params=CallToolRequestParams(
                            name=self.get_unprefixed_tool_name(tool_name),
                            arguments=arguments,
                            _meta=RequestParams.Meta(**metadata) if metadata else None,
                        ),
                    )
                ),
                CallToolResult,
            )
        except McpError as e:
            raise ModelRetry(e.error.message)

        content = [self._map_tool_result_part(part) for part in result.content]

        if result.isError:
            text = '\n'.join(str(part) for part in content)
            raise exceptions.ModelRetry(text)
        else:
            return content[0] if len(content) == 1 else content

    async def __aenter__(self) -> Self:
        if self._running_count == 0:
            self._exit_stack = AsyncExitStack()

            self._read_stream, self._write_stream = await self._exit_stack.enter_async_context(self.client_streams())
            client = ClientSession(
                read_stream=self._read_stream,
                write_stream=self._write_stream,
                sampling_callback=self._sampling_callback,
                logging_callback=self.log_handler,
            )
            self._client = await self._exit_stack.enter_async_context(client)

            with anyio.fail_after(self.init_timeout):
                await self._client.initialize()

                if log_level := self.log_level:
                    await self._client.set_logging_level(log_level)
        self._running_count += 1
        return self

    async def __aexit__(
        self,
        exc_type: type[BaseException] | None,
        exc_value: BaseException | None,
        traceback: TracebackType | None,
    ) -> bool | None:
        self._running_count -= 1
        if self._running_count <= 0:
            await self._exit_stack.aclose()

    async def _sampling_callback(
        self, context: RequestContext[ClientSession, Any], params: mcp_types.CreateMessageRequestParams
    ) -> mcp_types.CreateMessageResult | mcp_types.ErrorData:
        """MCP sampling callback."""
        if self.sampling_model is None:
            raise ValueError('Sampling model is not set')

        pai_messages = _mcp.map_from_mcp_params(params)
        model_settings = models.ModelSettings()
        if max_tokens := params.maxTokens:
            model_settings['max_tokens'] = max_tokens
        if temperature := params.temperature:
            model_settings['temperature'] = temperature
        if stop_sequences := params.stopSequences:
            model_settings['stop_sequences'] = stop_sequences

        model_response = await self.sampling_model.request(
            pai_messages,
            model_settings,
            models.ModelRequestParameters(),
        )
        return mcp_types.CreateMessageResult(
            role='assistant',
            content=_mcp.map_from_model_response(model_response),
            model=self.sampling_model.model_name,
        )

    def _map_tool_result_part(
        self, part: mcp_types.Content
    ) -> str | messages.BinaryContent | dict[str, Any] | list[Any]:
        # See https://github.com/jlowin/fastmcp/blob/main/docs/servers/tools.mdx#return-values

        if isinstance(part, mcp_types.TextContent):
            text = part.text
            if text.startswith(('[', '{')):
                try:
                    return pydantic_core.from_json(text)
                except ValueError:
                    pass
            return text
        elif isinstance(part, mcp_types.ImageContent):
            return messages.BinaryContent(data=base64.b64decode(part.data), media_type=part.mimeType)
        elif isinstance(part, mcp_types.AudioContent):
            # NOTE: The FastMCP server doesn't support audio content.
            # See <https://github.com/modelcontextprotocol/python-sdk/issues/952> for more details.
            return messages.BinaryContent(
                data=base64.b64decode(part.data), media_type=part.mimeType
            )  # pragma: no cover
        elif isinstance(part, mcp_types.EmbeddedResource):
            resource = part.resource
            if isinstance(resource, mcp_types.TextResourceContents):
                return resource.text
            elif isinstance(resource, mcp_types.BlobResourceContents):
                return messages.BinaryContent(
                    data=base64.b64decode(resource.blob),
                    media_type=resource.mimeType or 'application/octet-stream',
                )
            else:
                assert_never(resource)
        else:
            assert_never(part)


@dataclass
class MCPServerStdio(MCPServer):
    """Runs an MCP server in a subprocess and communicates with it over stdin/stdout.

    This class implements the stdio transport from the MCP specification.
    See <https://spec.modelcontextprotocol.io/specification/2024-11-05/basic/transports/#stdio> for more information.

    !!! note
        Using this class as an async context manager will start the server as a subprocess when entering the context,
        and stop it when exiting the context.

    Example:
    ```python {py="3.10"}
    from pydantic_ai import Agent
    from pydantic_ai.mcp import MCPServerStdio

    server = MCPServerStdio(  # (1)!
        'deno',
        args=[
            'run',
            '-N',
            '-R=node_modules',
            '-W=node_modules',
            '--node-modules-dir=auto',
            'jsr:@pydantic/mcp-run-python',
            'stdio',
        ]
    )
    agent = Agent('openai:gpt-4o', mcp_servers=[server])

    async def main():
        async with agent.run_mcp_servers():  # (2)!
            ...
    ```

    1. See [MCP Run Python](../mcp/run-python.md) for more information.
    2. This will start the server as a subprocess and connect to it.
    """

    command: str
    """The command to run."""

    args: Sequence[str]
    """The arguments to pass to the command."""

    env: dict[str, str] | None = None
    """The environment variables the CLI server will have access to.

    By default the subprocess will not inherit any environment variables from the parent process.
    If you want to inherit the environment variables from the parent process, use `env=os.environ`.
    """

    cwd: str | Path | None = None
    """The working directory to use when spawning the process."""

    # last fields are re-defined from the parent class so they appear as fields
    tool_prefix: str | None = None
    """A prefix to add to all tools that are registered with the server.

    If not empty, will include a trailing underscore(`_`).

    e.g. if `tool_prefix='foo'`, then a tool named `bar` will be registered as `foo_bar`
    """

<<<<<<< HEAD
    log_level: mcp_types.LoggingLevel | None = None
    """The log level to set when connecting to the server, if any.

    See <https://modelcontextprotocol.io/specification/2025-03-26/server/utilities/logging#logging> for more details.

    If `None`, no log level will be set.
    """
    log_handler: LoggingFnT | None = None
    """A handler for logging messages from the server."""

    init_timeout: float = 5
    """The timeout in seconds to wait for the client to initialize."""
=======
    process_tool_call: ProcessToolCallback | None = None
    """Hook to customize tool calling and optionally pass extra metadata."""

    timeout: float = 5
    """ The timeout in seconds to wait for the client to initialize."""
>>>>>>> f2646ded

    @asynccontextmanager
    async def client_streams(
        self,
    ) -> AsyncIterator[
        tuple[
            MemoryObjectReceiveStream[SessionMessage | Exception],
            MemoryObjectSendStream[SessionMessage],
        ]
    ]:
        server = StdioServerParameters(command=self.command, args=list(self.args), env=self.env, cwd=self.cwd)
        async with stdio_client(server=server) as (read_stream, write_stream):
            yield read_stream, write_stream

    def __repr__(self) -> str:
        return f'MCPServerStdio(command={self.command!r}, args={self.args!r}, tool_prefix={self.tool_prefix!r})'


@dataclass
class _MCPServerHTTP(MCPServer):
    url: str
    """The URL of the endpoint on the MCP server."""

    headers: dict[str, Any] | None = None
    """Optional HTTP headers to be sent with each request to the endpoint.

    These headers will be passed directly to the underlying `httpx.AsyncClient`.
    Useful for authentication, custom headers, or other HTTP-specific configurations.

    !!! note
        You can either pass `headers` or `http_client`, but not both.

        See [`MCPServerHTTP.http_client`][pydantic_ai.mcp.MCPServerHTTP.http_client] for more information.
    """

    http_client: httpx.AsyncClient | None = None
    """An `httpx.AsyncClient` to use with the endpoint.

    This client may be configured to use customized connection parameters like self-signed certificates.

    !!! note
        You can either pass `headers` or `http_client`, but not both.

        If you want to use both, you can pass the headers to the `http_client` instead.

        ```python {py="3.10" test="skip"}
        import httpx

        from pydantic_ai.mcp import MCPServerSSE

        http_client = httpx.AsyncClient(headers={'Authorization': 'Bearer ...'})
        server = MCPServerSSE('http://localhost:3001/sse', http_client=http_client)
        ```
    """

    timeout: float = 5
    """Initial connection timeout in seconds for establishing the connection.

    This timeout applies to the initial connection setup and handshake.
    If the connection cannot be established within this time, the operation will fail.
    """

    sse_read_timeout: float = 5 * 60
    """Maximum time in seconds to wait for new SSE messages before timing out.

    This timeout applies to the long-lived SSE connection after it's established.
    If no new messages are received within this time, the connection will be considered stale
    and may be closed. Defaults to 5 minutes (300 seconds).
    """

    # last fields are re-defined from the parent class so they appear as fields
    tool_prefix: str | None = None
    """A prefix to add to all tools that are registered with the server.

    If not empty, will include a trailing underscore (`_`).

    For example, if `tool_prefix='foo'`, then a tool named `bar` will be registered as `foo_bar`
    """

<<<<<<< HEAD
    log_level: mcp_types.LoggingLevel | None = None
    """The log level to set when connecting to the server, if any.

    See <https://modelcontextprotocol.io/introduction#logging> for more details.

    If `None`, no log level will be set.
    """
    log_handler: LoggingFnT | None = None
    """A handler for logging messages from the server."""

    init_timeout: float = 5
    """The timeout in seconds to wait for the client to initialize."""
=======
    process_tool_call: ProcessToolCallback | None = None
    """Hook to customize tool calling and optionally pass extra metadata."""
>>>>>>> f2646ded

    @property
    @abstractmethod
    def _transport_client(
        self,
    ) -> Callable[
        ...,
        AbstractAsyncContextManager[
            tuple[
                MemoryObjectReceiveStream[SessionMessage | Exception],
                MemoryObjectSendStream[SessionMessage],
                GetSessionIdCallback,
            ],
        ]
        | AbstractAsyncContextManager[
            tuple[
                MemoryObjectReceiveStream[SessionMessage | Exception],
                MemoryObjectSendStream[SessionMessage],
            ]
        ],
    ]: ...

    @asynccontextmanager
    async def client_streams(
        self,
    ) -> AsyncIterator[
        tuple[
            MemoryObjectReceiveStream[SessionMessage | Exception],
            MemoryObjectSendStream[SessionMessage],
        ]
    ]:  # pragma: no cover
        if self.http_client and self.headers:
            raise ValueError('`http_client` is mutually exclusive with `headers`.')

        transport_client_partial = functools.partial(
            self._transport_client,
            url=self.url,
            timeout=self.timeout,
            sse_read_timeout=self.sse_read_timeout,
        )

        if self.http_client is not None:

            def httpx_client_factory(
                headers: dict[str, str] | None = None,
                timeout: httpx.Timeout | None = None,
                auth: httpx.Auth | None = None,
            ) -> httpx.AsyncClient:
                assert self.http_client is not None
                return self.http_client

            async with transport_client_partial(httpx_client_factory=httpx_client_factory) as (
                read_stream,
                write_stream,
                *_,
            ):
                yield read_stream, write_stream
        else:
            async with transport_client_partial(headers=self.headers) as (read_stream, write_stream, *_):
                yield read_stream, write_stream

    def __repr__(self) -> str:  # pragma: no cover
        return f'{self.__class__.__name__}(url={self.url!r}, tool_prefix={self.tool_prefix!r})'


@dataclass
class MCPServerSSE(_MCPServerHTTP):
    """An MCP server that connects over streamable HTTP connections.

    This class implements the SSE transport from the MCP specification.
    See <https://spec.modelcontextprotocol.io/specification/2024-11-05/basic/transports/#http-with-sse> for more information.

    !!! note
        Using this class as an async context manager will create a new pool of HTTP connections to connect
        to a server which should already be running.

    Example:
    ```python {py="3.10"}
    from pydantic_ai import Agent
    from pydantic_ai.mcp import MCPServerSSE

    server = MCPServerSSE('http://localhost:3001/sse')  # (1)!
    agent = Agent('openai:gpt-4o', mcp_servers=[server])

    async def main():
        async with agent.run_mcp_servers():  # (2)!
            ...
    ```

    1. E.g. you might be connecting to a server run with [`mcp-run-python`](../mcp/run-python.md).
    2. This will connect to a server running on `localhost:3001`.
    """

    @property
    def _transport_client(self):
        return sse_client  # pragma: no cover


@deprecated('The `MCPServerHTTP` class is deprecated, use `MCPServerSSE` instead.')
@dataclass
class MCPServerHTTP(MCPServerSSE):
    """An MCP server that connects over HTTP using the old SSE transport.

    This class implements the SSE transport from the MCP specification.
    See <https://spec.modelcontextprotocol.io/specification/2024-11-05/basic/transports/#http-with-sse> for more information.

    !!! note
        Using this class as an async context manager will create a new pool of HTTP connections to connect
        to a server which should already be running.

    Example:
    ```python {py="3.10" test="skip"}
    from pydantic_ai import Agent
    from pydantic_ai.mcp import MCPServerHTTP

    server = MCPServerHTTP('http://localhost:3001/sse')  # (1)!
    agent = Agent('openai:gpt-4o', mcp_servers=[server])

    async def main():
        async with agent.run_mcp_servers():  # (2)!
            ...
    ```

    1. E.g. you might be connecting to a server run with [`mcp-run-python`](../mcp/run-python.md).
    2. This will connect to a server running on `localhost:3001`.
    """


@dataclass
class MCPServerStreamableHTTP(_MCPServerHTTP):
    """An MCP server that connects over HTTP using the Streamable HTTP transport.

    This class implements the Streamable HTTP transport from the MCP specification.
    See <https://modelcontextprotocol.io/introduction#streamable-http> for more information.

    !!! note
        Using this class as an async context manager will create a new pool of HTTP connections to connect
        to a server which should already be running.

    Example:
    ```python {py="3.10"}
    from pydantic_ai import Agent
    from pydantic_ai.mcp import MCPServerStreamableHTTP

    server = MCPServerStreamableHTTP('http://localhost:8000/mcp')  # (1)!
    agent = Agent('openai:gpt-4o', mcp_servers=[server])

    async def main():
        async with agent.run_mcp_servers():  # (2)!
            ...
    ```
    """

    @property
    def _transport_client(self):
        return streamablehttp_client  # pragma: no cover


ToolResult = (
    str | BinaryContent | dict[str, Any] | list[Any] | Sequence[str | BinaryContent | dict[str, Any] | list[Any]]
)
"""The result type of a tool call."""

CallToolFunc = Callable[[str, dict[str, Any], dict[str, Any] | None], Awaitable[ToolResult]]
"""A function type that represents a tool call."""

ProcessToolCallback = Callable[
    [
        RunContext[Any],
        CallToolFunc,
        str,
        dict[str, Any],
    ],
    Awaitable[ToolResult],
]
"""A process tool callback.

It accepts a run context, the original tool call function, a tool name, and arguments.

Allows wrapping an MCP server tool call to customize it, including adding extra request
metadata.
"""<|MERGE_RESOLUTION|>--- conflicted
+++ resolved
@@ -14,35 +14,8 @@
 import httpx
 import pydantic_core
 from anyio.streams.memory import MemoryObjectReceiveStream, MemoryObjectSendStream
-<<<<<<< HEAD
 from typing_extensions import Self, assert_never, deprecated
 
-=======
-from mcp.client.streamable_http import GetSessionIdCallback, streamablehttp_client
-from mcp.shared.exceptions import McpError
-from mcp.shared.message import SessionMessage
-from mcp.types import (
-    AudioContent,
-    BlobResourceContents,
-    CallToolRequest,
-    CallToolRequestParams,
-    CallToolResult,
-    ClientRequest,
-    Content,
-    EmbeddedResource,
-    ImageContent,
-    LoggingLevel,
-    RequestParams,
-    TextContent,
-    TextResourceContents,
-)
-from typing_extensions import Self, assert_never, deprecated
-
-from pydantic_ai.exceptions import ModelRetry
-from pydantic_ai.messages import BinaryContent
-from pydantic_ai.tools import RunContext, ToolDefinition
-
->>>>>>> f2646ded
 try:
     from mcp import types as mcp_types
     from mcp.client.session import ClientSession, LoggingFnT
@@ -50,6 +23,7 @@
     from mcp.client.stdio import StdioServerParameters, stdio_client
     from mcp.client.streamable_http import GetSessionIdCallback, streamablehttp_client
     from mcp.shared.context import RequestContext
+    from mcp.shared.exceptions import McpError
     from mcp.shared.message import SessionMessage
 except ImportError as _import_error:
     raise ImportError(
@@ -69,19 +43,16 @@
     See <https://modelcontextprotocol.io> for more information.
     """
 
-    # these three fields should be re-defined by dataclass subclasses so they appear as fields
+    # these fields should be re-defined by dataclass subclasses so they appear as fields {
     tool_prefix: str | None = None
     log_level: mcp_types.LoggingLevel | None = None
     log_handler: LoggingFnT | None = None
     init_timeout: float = 5
-
-<<<<<<< HEAD
+    process_tool_call: ProcessToolCallback | None = None
+    # } end of "abstract fields"
+
     _running_count: int = 0
-=======
-    process_tool_call: ProcessToolCallback | None = None
-    """Hook to customize tool calling and optionally pass extra metadata."""
-
->>>>>>> f2646ded
+
     _client: ClientSession
     _read_stream: MemoryObjectReceiveStream[SessionMessage | Exception]
     _write_stream: MemoryObjectSendStream[SessionMessage]
@@ -133,22 +104,11 @@
         ]
 
     async def call_tool(
-<<<<<<< HEAD
-        self, tool_name: str, arguments: dict[str, Any]
-    ) -> (
-        str
-        | messages.BinaryContent
-        | dict[str, Any]
-        | list[Any]
-        | Sequence[str | messages.BinaryContent | dict[str, Any] | list[Any]]
-    ):
-=======
         self,
         tool_name: str,
         arguments: dict[str, Any],
         metadata: dict[str, Any] | None = None,
     ) -> ToolResult:
->>>>>>> f2646ded
         """Call a tool on the server.
 
         Args:
@@ -165,20 +125,20 @@
         try:
             # meta param is not provided by session yet, so build and can send_request directly.
             result = await self._client.send_request(
-                ClientRequest(
-                    CallToolRequest(
+                mcp_types.ClientRequest(
+                    mcp_types.CallToolRequest(
                         method='tools/call',
-                        params=CallToolRequestParams(
+                        params=mcp_types.CallToolRequestParams(
                             name=self.get_unprefixed_tool_name(tool_name),
                             arguments=arguments,
-                            _meta=RequestParams.Meta(**metadata) if metadata else None,
+                            _meta=mcp_types.RequestParams.Meta(**metadata) if metadata else None,
                         ),
                     )
                 ),
-                CallToolResult,
+                mcp_types.CallToolResult,
             )
         except McpError as e:
-            raise ModelRetry(e.error.message)
+            raise exceptions.ModelRetry(e.error.message)
 
         content = [self._map_tool_result_part(part) for part in result.content]
 
@@ -346,7 +306,6 @@
     e.g. if `tool_prefix='foo'`, then a tool named `bar` will be registered as `foo_bar`
     """
 
-<<<<<<< HEAD
     log_level: mcp_types.LoggingLevel | None = None
     """The log level to set when connecting to the server, if any.
 
@@ -359,13 +318,12 @@
 
     init_timeout: float = 5
     """The timeout in seconds to wait for the client to initialize."""
-=======
+
+    timeout: float = 5
+    """ The timeout in seconds to wait for the client to initialize."""
+
     process_tool_call: ProcessToolCallback | None = None
     """Hook to customize tool calling and optionally pass extra metadata."""
-
-    timeout: float = 5
-    """ The timeout in seconds to wait for the client to initialize."""
->>>>>>> f2646ded
 
     @asynccontextmanager
     async def client_streams(
@@ -445,7 +403,6 @@
     For example, if `tool_prefix='foo'`, then a tool named `bar` will be registered as `foo_bar`
     """
 
-<<<<<<< HEAD
     log_level: mcp_types.LoggingLevel | None = None
     """The log level to set when connecting to the server, if any.
 
@@ -458,10 +415,9 @@
 
     init_timeout: float = 5
     """The timeout in seconds to wait for the client to initialize."""
-=======
+
     process_tool_call: ProcessToolCallback | None = None
     """Hook to customize tool calling and optionally pass extra metadata."""
->>>>>>> f2646ded
 
     @property
     @abstractmethod
@@ -621,7 +577,11 @@
 
 
 ToolResult = (
-    str | BinaryContent | dict[str, Any] | list[Any] | Sequence[str | BinaryContent | dict[str, Any] | list[Any]]
+    str
+    | messages.BinaryContent
+    | dict[str, Any]
+    | list[Any]
+    | Sequence[str | messages.BinaryContent | dict[str, Any] | list[Any]]
 )
 """The result type of a tool call."""
 
@@ -630,7 +590,7 @@
 
 ProcessToolCallback = Callable[
     [
-        RunContext[Any],
+        tools.RunContext[Any],
         CallToolFunc,
         str,
         dict[str, Any],
