from __future__ import annotations

import base64
import functools
from abc import ABC, abstractmethod
from collections.abc import AsyncIterator, Sequence
from contextlib import AbstractAsyncContextManager, AsyncExitStack, asynccontextmanager
from dataclasses import dataclass
from pathlib import Path
from types import TracebackType
from typing import Any, Callable

import anyio
import httpx
import pydantic_core
from anyio.streams.memory import MemoryObjectReceiveStream, MemoryObjectSendStream
from typing_extensions import Self, assert_never, deprecated

from pydantic_ai._run_context import RunContext
from pydantic_ai.tools import ToolDefinition

from .exceptions import UserError
from .toolset import AbstractToolset, FrozenToolset, PrefixedToolset, ProcessedToolset, ToolProcessFunc

try:
    from mcp import types as mcp_types
    from mcp.client.session import ClientSession, LoggingFnT
    from mcp.client.sse import sse_client
    from mcp.client.stdio import StdioServerParameters, stdio_client
    from mcp.client.streamable_http import GetSessionIdCallback, streamablehttp_client
    from mcp.shared.context import RequestContext
    from mcp.shared.exceptions import McpError
    from mcp.shared.message import SessionMessage
except ImportError as _import_error:
    raise ImportError(
        'Please install the `mcp` package to use the MCP server, '
        'you can use the `mcp` optional group — `pip install "pydantic-ai-slim[mcp]"`'
    ) from _import_error

# after mcp imports so any import error maps to this file, not _mcp.py
from . import _mcp, exceptions, messages, models

__all__ = 'MCPServer', 'MCPServerStdio', 'MCPServerHTTP', 'MCPServerSSE', 'MCPServerStreamableHTTP'


class MCPServer(AbstractToolset[Any], ABC):
    """Base class for attaching agents to MCP servers.

    See <https://modelcontextprotocol.io> for more information.
    """

    # these fields should be re-defined by dataclass subclasses so they appear as fields {
    tool_prefix: str | None = None
    log_level: mcp_types.LoggingLevel | None = None
    log_handler: LoggingFnT | None = None
<<<<<<< HEAD
    init_timeout: float = 5
    process_tool_call: ToolProcessFunc[Any] | None = None
=======
    timeout: float = 5
    process_tool_call: ProcessToolCallback | None = None
    allow_sampling: bool = True
>>>>>>> a25eb963
    # } end of "abstract fields"

    _running_count: int = 0

    _client: ClientSession
    _read_stream: MemoryObjectReceiveStream[SessionMessage | Exception]
    _write_stream: MemoryObjectSendStream[SessionMessage]
    _exit_stack: AsyncExitStack
    sampling_model: models.Model | None = None

    @abstractmethod
    @asynccontextmanager
    async def client_streams(
        self,
    ) -> AsyncIterator[
        tuple[
            MemoryObjectReceiveStream[SessionMessage | Exception],
            MemoryObjectSendStream[SessionMessage],
        ]
    ]:
        """Create the streams for the MCP server."""
        raise NotImplementedError('MCP Server subclasses must implement this method.')
        yield

    @property
    def is_running(self) -> bool:
        """Check if the MCP server is running."""
        return bool(self._running_count)

    @property
    def name(self) -> str:
        return repr(self)

    @property
    def name_conflict_hint(self) -> str:
        return 'Consider setting `tool_prefix` to avoid name conflicts.'

    async def list_tools(self) -> list[mcp_types.Tool]:
        """Retrieve tools that are currently active on the server.

        Note:
        - We don't cache tools as they might change.
        - We also don't subscribe to the server to avoid complexity.
        """
        if not self.is_running:  # pragma: no cover
            raise UserError(f'MCP server is not running: {self}')
        result = await self._client.list_tools()
        return result.tools

    async def call_tool(
        self,
        ctx: RunContext[Any],
        name: str,
        tool_args: dict[str, Any],
        *args: Any,
        metadata: dict[str, Any] | None = None,
        **kwargs: Any,
    ) -> ToolResult:
        """Call a tool on the server.

        Args:
            ctx: The run context of the tool call.
            name: The name of the tool to call.
            tool_args: The arguments to pass to the tool.
            *args: Additional arguments passed by a tool call processor.
            metadata: Request-level metadata (optional)
            **kwargs: Additional keyword arguments passed by a tool call processor.

        Returns:
            The result of the tool call.

        Raises:
            ModelRetry: If the tool call fails.
        """
        if not self.is_running:  # pragma: no cover
            raise UserError(f'MCP server is not running: {self}')
        try:
            # meta param is not provided by session yet, so build and can send_request directly.
            result = await self._client.send_request(
                mcp_types.ClientRequest(
                    mcp_types.CallToolRequest(
                        method='tools/call',
                        params=mcp_types.CallToolRequestParams(
                            name=name,
                            arguments=tool_args,
                            _meta=mcp_types.RequestParams.Meta(**metadata) if metadata else None,
                        ),
                    )
                ),
                mcp_types.CallToolResult,
            )
        except McpError as e:
            raise exceptions.ModelRetry(e.error.message)

        content = [self._map_tool_result_part(part) for part in result.content]

        if result.isError:
            text = '\n'.join(str(part) for part in content)
            raise exceptions.ModelRetry(text)
        else:
            return content[0] if len(content) == 1 else content

    async def freeze_for_run(self, ctx: RunContext[Any]) -> FrozenToolset[Any]:
        frozen_self = FrozenToolset[Any](self, ctx, await self.list_tool_defs())
        toolset = frozen_self
        if self.process_tool_call:
            toolset = ProcessedToolset(toolset, self.process_tool_call)
        if self.tool_prefix:
            toolset = PrefixedToolset(toolset, self.tool_prefix)
        return FrozenToolset[Any](toolset, ctx, original=self)

    @property
    def tool_defs(self) -> list[ToolDefinition]:
        return []

    async def list_tool_defs(self) -> list[ToolDefinition]:
        mcp_tools = await self.list_tools()
        return [
            ToolDefinition(
                name=mcp_tool.name,
                description=mcp_tool.description or '',
                parameters_json_schema=mcp_tool.inputSchema,
            )
            for mcp_tool in mcp_tools
        ]

    def get_tool_args_validator(self, ctx: RunContext[Any], name: str) -> pydantic_core.SchemaValidator:
        return pydantic_core.SchemaValidator(
            schema=pydantic_core.core_schema.dict_schema(
                pydantic_core.core_schema.str_schema(), pydantic_core.core_schema.any_schema()
            )
        )

    def max_retries_for_tool(self, name: str) -> int:
        return 1

    def set_mcp_sampling_model(self, model: models.Model) -> None:
        self.sampling_model = model

    async def __aenter__(self) -> Self:
        if self._running_count == 0:
            self._exit_stack = AsyncExitStack()

            self._read_stream, self._write_stream = await self._exit_stack.enter_async_context(self.client_streams())
            client = ClientSession(
                read_stream=self._read_stream,
                write_stream=self._write_stream,
                sampling_callback=self._sampling_callback if self.allow_sampling else None,
                logging_callback=self.log_handler,
            )
            self._client = await self._exit_stack.enter_async_context(client)

            with anyio.fail_after(self.timeout):
                await self._client.initialize()

                if log_level := self.log_level:
                    await self._client.set_logging_level(log_level)
        self._running_count += 1
        return self

    async def __aexit__(
        self,
        exc_type: type[BaseException] | None,
        exc_value: BaseException | None,
        traceback: TracebackType | None,
    ) -> bool | None:
        self._running_count -= 1
        if self._running_count <= 0:
            await self._exit_stack.aclose()

    async def _sampling_callback(
        self, context: RequestContext[ClientSession, Any], params: mcp_types.CreateMessageRequestParams
    ) -> mcp_types.CreateMessageResult | mcp_types.ErrorData:
        """MCP sampling callback."""
        if self.sampling_model is None:
            raise ValueError('Sampling model is not set')  # pragma: no cover

        pai_messages = _mcp.map_from_mcp_params(params)
        model_settings = models.ModelSettings()
        if max_tokens := params.maxTokens:  # pragma: no branch
            model_settings['max_tokens'] = max_tokens
        if temperature := params.temperature:  # pragma: no branch
            model_settings['temperature'] = temperature
        if stop_sequences := params.stopSequences:  # pragma: no branch
            model_settings['stop_sequences'] = stop_sequences

        model_response = await self.sampling_model.request(
            pai_messages,
            model_settings,
            models.ModelRequestParameters(),
        )
        return mcp_types.CreateMessageResult(
            role='assistant',
            content=_mcp.map_from_model_response(model_response),
            model=self.sampling_model.model_name,
        )

    def _map_tool_result_part(
        self, part: mcp_types.Content
    ) -> str | messages.BinaryContent | dict[str, Any] | list[Any]:
        # See https://github.com/jlowin/fastmcp/blob/main/docs/servers/tools.mdx#return-values

        if isinstance(part, mcp_types.TextContent):
            text = part.text
            if text.startswith(('[', '{')):
                try:
                    return pydantic_core.from_json(text)
                except ValueError:
                    pass
            return text
        elif isinstance(part, mcp_types.ImageContent):
            return messages.BinaryContent(data=base64.b64decode(part.data), media_type=part.mimeType)
        elif isinstance(part, mcp_types.AudioContent):
            # NOTE: The FastMCP server doesn't support audio content.
            # See <https://github.com/modelcontextprotocol/python-sdk/issues/952> for more details.
            return messages.BinaryContent(
                data=base64.b64decode(part.data), media_type=part.mimeType
            )  # pragma: no cover
        elif isinstance(part, mcp_types.EmbeddedResource):
            resource = part.resource
            if isinstance(resource, mcp_types.TextResourceContents):
                return resource.text
            elif isinstance(resource, mcp_types.BlobResourceContents):
                return messages.BinaryContent(
                    data=base64.b64decode(resource.blob),
                    media_type=resource.mimeType or 'application/octet-stream',
                )
            else:
                assert_never(resource)
        else:
            assert_never(part)


@dataclass
class MCPServerStdio(MCPServer):
    """Runs an MCP server in a subprocess and communicates with it over stdin/stdout.

    This class implements the stdio transport from the MCP specification.
    See <https://spec.modelcontextprotocol.io/specification/2024-11-05/basic/transports/#stdio> for more information.

    !!! note
        Using this class as an async context manager will start the server as a subprocess when entering the context,
        and stop it when exiting the context.

    Example:
    ```python {py="3.10"}
    from pydantic_ai import Agent
    from pydantic_ai.mcp import MCPServerStdio

    server = MCPServerStdio(  # (1)!
        'deno',
        args=[
            'run',
            '-N',
            '-R=node_modules',
            '-W=node_modules',
            '--node-modules-dir=auto',
            'jsr:@pydantic/mcp-run-python',
            'stdio',
        ]
    )
    agent = Agent('openai:gpt-4o', mcp_servers=[server])

    async def main():
        async with agent.run_toolsets():  # (2)!
            ...
    ```

    1. See [MCP Run Python](../mcp/run-python.md) for more information.
    2. This will start the server as a subprocess and connect to it.
    """

    command: str
    """The command to run."""

    args: Sequence[str]
    """The arguments to pass to the command."""

    env: dict[str, str] | None = None
    """The environment variables the CLI server will have access to.

    By default the subprocess will not inherit any environment variables from the parent process.
    If you want to inherit the environment variables from the parent process, use `env=os.environ`.
    """

    cwd: str | Path | None = None
    """The working directory to use when spawning the process."""

    # last fields are re-defined from the parent class so they appear as fields
    tool_prefix: str | None = None
    """A prefix to add to all tools that are registered with the server.

    If not empty, will include a trailing underscore(`_`).

    e.g. if `tool_prefix='foo'`, then a tool named `bar` will be registered as `foo_bar`
    """

    log_level: mcp_types.LoggingLevel | None = None
    """The log level to set when connecting to the server, if any.

    See <https://modelcontextprotocol.io/specification/2025-03-26/server/utilities/logging#logging> for more details.

    If `None`, no log level will be set.
    """

    log_handler: LoggingFnT | None = None
    """A handler for logging messages from the server."""

    timeout: float = 5
    """The timeout in seconds to wait for the client to initialize."""

    process_tool_call: ToolProcessFunc[Any] | None = None
    """Hook to customize tool calling and optionally pass extra metadata."""

    allow_sampling: bool = True
    """Whether to allow MCP sampling through this client."""

    @asynccontextmanager
    async def client_streams(
        self,
    ) -> AsyncIterator[
        tuple[
            MemoryObjectReceiveStream[SessionMessage | Exception],
            MemoryObjectSendStream[SessionMessage],
        ]
    ]:
        server = StdioServerParameters(command=self.command, args=list(self.args), env=self.env, cwd=self.cwd)
        async with stdio_client(server=server) as (read_stream, write_stream):
            yield read_stream, write_stream

    def __repr__(self) -> str:
        return f'MCPServerStdio(command={self.command!r}, args={self.args!r}, tool_prefix={self.tool_prefix!r})'


@dataclass
class _MCPServerHTTP(MCPServer):
    url: str
    """The URL of the endpoint on the MCP server."""

    headers: dict[str, Any] | None = None
    """Optional HTTP headers to be sent with each request to the endpoint.

    These headers will be passed directly to the underlying `httpx.AsyncClient`.
    Useful for authentication, custom headers, or other HTTP-specific configurations.

    !!! note
        You can either pass `headers` or `http_client`, but not both.

        See [`MCPServerHTTP.http_client`][pydantic_ai.mcp.MCPServerHTTP.http_client] for more information.
    """

    http_client: httpx.AsyncClient | None = None
    """An `httpx.AsyncClient` to use with the endpoint.

    This client may be configured to use customized connection parameters like self-signed certificates.

    !!! note
        You can either pass `headers` or `http_client`, but not both.

        If you want to use both, you can pass the headers to the `http_client` instead.

        ```python {py="3.10" test="skip"}
        import httpx

        from pydantic_ai.mcp import MCPServerSSE

        http_client = httpx.AsyncClient(headers={'Authorization': 'Bearer ...'})
        server = MCPServerSSE('http://localhost:3001/sse', http_client=http_client)
        ```
    """

    sse_read_timeout: float = 5 * 60
    """Maximum time in seconds to wait for new SSE messages before timing out.

    This timeout applies to the long-lived SSE connection after it's established.
    If no new messages are received within this time, the connection will be considered stale
    and may be closed. Defaults to 5 minutes (300 seconds).
    """

    # last fields are re-defined from the parent class so they appear as fields
    tool_prefix: str | None = None
    """A prefix to add to all tools that are registered with the server.

    If not empty, will include a trailing underscore (`_`).

    For example, if `tool_prefix='foo'`, then a tool named `bar` will be registered as `foo_bar`
    """

    log_level: mcp_types.LoggingLevel | None = None
    """The log level to set when connecting to the server, if any.

    See <https://modelcontextprotocol.io/introduction#logging> for more details.

    If `None`, no log level will be set.
    """

    log_handler: LoggingFnT | None = None
    """A handler for logging messages from the server."""

    timeout: float = 5
    """Initial connection timeout in seconds for establishing the connection.

    This timeout applies to the initial connection setup and handshake.
    If the connection cannot be established within this time, the operation will fail.
    """

    process_tool_call: ToolProcessFunc[Any] | None = None
    """Hook to customize tool calling and optionally pass extra metadata."""

    allow_sampling: bool = True
    """Whether to allow MCP sampling through this client."""

    @property
    @abstractmethod
    def _transport_client(
        self,
    ) -> Callable[
        ...,
        AbstractAsyncContextManager[
            tuple[
                MemoryObjectReceiveStream[SessionMessage | Exception],
                MemoryObjectSendStream[SessionMessage],
                GetSessionIdCallback,
            ],
        ]
        | AbstractAsyncContextManager[
            tuple[
                MemoryObjectReceiveStream[SessionMessage | Exception],
                MemoryObjectSendStream[SessionMessage],
            ]
        ],
    ]: ...

    @asynccontextmanager
    async def client_streams(
        self,
    ) -> AsyncIterator[
        tuple[
            MemoryObjectReceiveStream[SessionMessage | Exception],
            MemoryObjectSendStream[SessionMessage],
        ]
    ]:  # pragma: no cover
        if self.http_client and self.headers:
            raise ValueError('`http_client` is mutually exclusive with `headers`.')

        transport_client_partial = functools.partial(
            self._transport_client,
            url=self.url,
            timeout=self.timeout,
            sse_read_timeout=self.sse_read_timeout,
        )

        if self.http_client is not None:

            def httpx_client_factory(
                headers: dict[str, str] | None = None,
                timeout: httpx.Timeout | None = None,
                auth: httpx.Auth | None = None,
            ) -> httpx.AsyncClient:
                assert self.http_client is not None
                return self.http_client

            async with transport_client_partial(httpx_client_factory=httpx_client_factory) as (
                read_stream,
                write_stream,
                *_,
            ):
                yield read_stream, write_stream
        else:
            async with transport_client_partial(headers=self.headers) as (read_stream, write_stream, *_):
                yield read_stream, write_stream

    def __repr__(self) -> str:  # pragma: no cover
        return f'{self.__class__.__name__}(url={self.url!r}, tool_prefix={self.tool_prefix!r})'


@dataclass
class MCPServerSSE(_MCPServerHTTP):
    """An MCP server that connects over streamable HTTP connections.

    This class implements the SSE transport from the MCP specification.
    See <https://spec.modelcontextprotocol.io/specification/2024-11-05/basic/transports/#http-with-sse> for more information.

    !!! note
        Using this class as an async context manager will create a new pool of HTTP connections to connect
        to a server which should already be running.

    Example:
    ```python {py="3.10"}
    from pydantic_ai import Agent
    from pydantic_ai.mcp import MCPServerSSE

    server = MCPServerSSE('http://localhost:3001/sse')  # (1)!
    agent = Agent('openai:gpt-4o', mcp_servers=[server])

    async def main():
        async with agent.run_toolsets():  # (2)!
            ...
    ```

    1. E.g. you might be connecting to a server run with [`mcp-run-python`](../mcp/run-python.md).
    2. This will connect to a server running on `localhost:3001`.
    """

    @property
    def _transport_client(self):
        return sse_client  # pragma: no cover


@deprecated('The `MCPServerHTTP` class is deprecated, use `MCPServerSSE` instead.')
@dataclass
class MCPServerHTTP(MCPServerSSE):
    """An MCP server that connects over HTTP using the old SSE transport.

    This class implements the SSE transport from the MCP specification.
    See <https://spec.modelcontextprotocol.io/specification/2024-11-05/basic/transports/#http-with-sse> for more information.

    !!! note
        Using this class as an async context manager will create a new pool of HTTP connections to connect
        to a server which should already be running.

    Example:
    ```python {py="3.10" test="skip"}
    from pydantic_ai import Agent
    from pydantic_ai.mcp import MCPServerHTTP

    server = MCPServerHTTP('http://localhost:3001/sse')  # (1)!
    agent = Agent('openai:gpt-4o', mcp_servers=[server])

    async def main():
        async with agent.run_toolsets():  # (2)!
            ...
    ```

    1. E.g. you might be connecting to a server run with [`mcp-run-python`](../mcp/run-python.md).
    2. This will connect to a server running on `localhost:3001`.
    """


@dataclass
class MCPServerStreamableHTTP(_MCPServerHTTP):
    """An MCP server that connects over HTTP using the Streamable HTTP transport.

    This class implements the Streamable HTTP transport from the MCP specification.
    See <https://modelcontextprotocol.io/introduction#streamable-http> for more information.

    !!! note
        Using this class as an async context manager will create a new pool of HTTP connections to connect
        to a server which should already be running.

    Example:
    ```python {py="3.10"}
    from pydantic_ai import Agent
    from pydantic_ai.mcp import MCPServerStreamableHTTP

    server = MCPServerStreamableHTTP('http://localhost:8000/mcp')  # (1)!
    agent = Agent('openai:gpt-4o', mcp_servers=[server])

    async def main():
        async with agent.run_toolsets():  # (2)!
            ...
    ```
    """

    @property
    def _transport_client(self):
        return streamablehttp_client  # pragma: no cover


ToolResult = (
    str
    | messages.BinaryContent
    | dict[str, Any]
    | list[Any]
    | Sequence[str | messages.BinaryContent | dict[str, Any] | list[Any]]
)
"""The result type of an MCP tool call."""<|MERGE_RESOLUTION|>--- conflicted
+++ resolved
@@ -53,14 +53,9 @@
     tool_prefix: str | None = None
     log_level: mcp_types.LoggingLevel | None = None
     log_handler: LoggingFnT | None = None
-<<<<<<< HEAD
-    init_timeout: float = 5
+    timeout: float = 5
     process_tool_call: ToolProcessFunc[Any] | None = None
-=======
-    timeout: float = 5
-    process_tool_call: ProcessToolCallback | None = None
     allow_sampling: bool = True
->>>>>>> a25eb963
     # } end of "abstract fields"
 
     _running_count: int = 0
