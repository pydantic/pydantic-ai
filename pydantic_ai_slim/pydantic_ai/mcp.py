--- conflicted
+++ resolved
@@ -259,11 +259,8 @@
     _read_stream: MemoryObjectReceiveStream[SessionMessage | Exception]
     _write_stream: MemoryObjectSendStream[SessionMessage]
     _server_info: mcp_types.Implementation
-<<<<<<< HEAD
     _server_capabilities: ServerCapabilities
-=======
     _instructions: str | None
->>>>>>> eae558b8
 
     def __init__(
         self,
@@ -343,7 +340,6 @@
         return self._server_info
 
     @property
-<<<<<<< HEAD
     def capabilities(self) -> ServerCapabilities:
         """Access the capabilities advertised by the MCP server during initialization."""
         if getattr(self, '_server_capabilities', None) is None:
@@ -351,7 +347,8 @@
                 f'The `{self.__class__.__name__}.capabilities` is only instantiated after initialization.'
             )
         return self._server_capabilities
-=======
+      
+    @property
     def instructions(self) -> str | None:
         """Access the instructions sent by the MCP server during initialization."""
         if not hasattr(self, '_instructions'):
@@ -359,7 +356,6 @@
                 f'The `{self.__class__.__name__}.instructions` is only available after initialization.'
             )
         return self._instructions
->>>>>>> eae558b8
 
     async def list_tools(self) -> list[mcp_types.Tool]:
         """Retrieve tools that are currently active on the server.
@@ -579,11 +575,8 @@
                     with anyio.fail_after(self.timeout):
                         result = await self._client.initialize()
                         self._server_info = result.serverInfo
-<<<<<<< HEAD
                         self._server_capabilities = _mcp.map_from_mcp_server_capabilities(result.capabilities)
-=======
                         self._instructions = result.instructions
->>>>>>> eae558b8
                         if log_level := self.log_level:
                             await self._client.set_logging_level(log_level)
 
