--- conflicted
+++ resolved
@@ -103,21 +103,9 @@
         - We don't cache tools as they might change.
         - We also don't subscribe to the server to avoid complexity.
         """
-<<<<<<< HEAD
         async with self:  # Ensure server is running
             result = await self._client.list_tools()
         return result.tools
-=======
-        mcp_tools = await self._client.list_tools()
-        return [
-            tools.ToolDefinition(
-                name=self.get_prefixed_tool_name(tool.name),
-                description=tool.description,
-                parameters_json_schema=tool.inputSchema,
-            )
-            for tool in mcp_tools.tools
-        ]
->>>>>>> 11d1cde2
 
     async def _call_tool(
         self,
@@ -190,7 +178,7 @@
         return [
             ToolDefinition(
                 name=mcp_tool.name,
-                description=mcp_tool.description or '',
+                description=mcp_tool.description,
                 parameters_json_schema=mcp_tool.inputSchema,
             )
             for mcp_tool in mcp_tools
