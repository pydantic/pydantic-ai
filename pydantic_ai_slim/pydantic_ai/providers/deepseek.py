--- conflicted
+++ resolved
@@ -45,14 +45,11 @@
         # This was not the case when using a DeepSeek model with another model class (e.g. BedrockConverseModel or GroqModel),
         # so we won't do this in `deepseek_model_profile` unless we learn it's always needed.
         return OpenAIModelProfile(
-<<<<<<< HEAD
             json_schema_transformer=OpenAIJsonSchemaTransformer,
+            supports_json_object_output=True,
             openai_chat_thinking_field='reasoning_content',
             # Starting from DeepSeek v3.2, DeepSeek requires sending thinking parts for optimal agentic performance.
             openai_chat_send_back_thinking_parts='field',
-=======
-            json_schema_transformer=OpenAIJsonSchemaTransformer, supports_json_object_output=True
->>>>>>> 6c01b525
         ).update(profile)
 
     @overload
