from __future__ import annotations as _annotations

import asyncio
import inspect
from abc import ABC, abstractmethod
from collections.abc import AsyncIterable, AsyncIterator, Awaitable, Callable, Iterator, Mapping, Sequence
from contextlib import AbstractAsyncContextManager, asynccontextmanager, contextmanager
from types import FrameType
from typing import TYPE_CHECKING, Any, Generic, TypeAlias, cast, overload

import anyio
from typing_extensions import Self, TypeIs, TypeVar

from pydantic_graph import End
from pydantic_graph._utils import get_event_loop

from .. import (
    _agent_graph,
    _system_prompt,
    _utils,
    exceptions,
    messages as _messages,
    models,
    result,
    usage as _usage,
)
from .._tool_manager import ToolManager
from ..builtin_tools import AbstractBuiltinTool
from ..output import OutputDataT, OutputSpec
from ..result import AgentStream, FinalResult, StreamedRunResult
from ..run import AgentRun, AgentRunResult, AgentRunResultEvent
from ..settings import ModelSettings
from ..tools import (
    AgentDepsT,
    DeferredToolResults,
    RunContext,
    Tool,
    ToolFuncEither,
)
from ..toolsets import AbstractToolset
from ..usage import RunUsage, UsageLimits

if TYPE_CHECKING:
    from fasta2a.applications import FastA2A
    from fasta2a.broker import Broker
    from fasta2a.schema import AgentProvider, Skill
    from fasta2a.storage import Storage
    from starlette.middleware import Middleware
    from starlette.routing import BaseRoute, Route
    from starlette.types import ExceptionHandler, Lifespan

    from ..ag_ui import AGUIApp


T = TypeVar('T')
S = TypeVar('S')
NoneType = type(None)
RunOutputDataT = TypeVar('RunOutputDataT')
"""Type variable for the result data of a run where `output_type` was customized on the run call."""

EventStreamHandler: TypeAlias = Callable[
    [RunContext[AgentDepsT], AsyncIterable[_messages.AgentStreamEvent]], Awaitable[None]
]
"""A function that receives agent [`RunContext`][pydantic_ai.tools.RunContext] and an async iterable of events from the model's streaming response and the agent's execution of tools."""


Instructions = (
    str
    | _system_prompt.SystemPromptFunc[AgentDepsT]
    | Sequence[str | _system_prompt.SystemPromptFunc[AgentDepsT]]
    | None
)


class AbstractAgent(Generic[AgentDepsT, OutputDataT], ABC):
    """Abstract superclass for [`Agent`][pydantic_ai.agent.Agent], [`WrapperAgent`][pydantic_ai.agent.WrapperAgent], and your own custom agent implementations."""

    @property
    @abstractmethod
    def model(self) -> models.Model | models.KnownModelName | str | None:
        """The default model configured for this agent."""
        raise NotImplementedError

    @property
    @abstractmethod
    def name(self) -> str | None:
        """The name of the agent, used for logging.

        If `None`, we try to infer the agent name from the call frame when the agent is first run.
        """
        raise NotImplementedError

    @name.setter
    @abstractmethod
    def name(self, value: str | None) -> None:
        """Set the name of the agent, used for logging."""
        raise NotImplementedError

    @property
    @abstractmethod
    def deps_type(self) -> type:
        """The type of dependencies used by the agent."""
        raise NotImplementedError

    @property
    @abstractmethod
    def output_type(self) -> OutputSpec[OutputDataT]:
        """The type of data output by agent runs, used to validate the data returned by the model, defaults to `str`."""
        raise NotImplementedError

    @property
    @abstractmethod
    def event_stream_handler(self) -> EventStreamHandler[AgentDepsT] | None:
        """Optional handler for events from the model's streaming response and the agent's execution of tools."""
        raise NotImplementedError

    @property
    @abstractmethod
    def toolsets(self) -> Sequence[AbstractToolset[AgentDepsT]]:
        """All toolsets registered on the agent.

        Output tools are not included.
        """
        raise NotImplementedError

    @overload
    async def run(
        self,
        user_prompt: str | Sequence[_messages.UserContent] | None = None,
        *,
        output_type: None = None,
        message_history: Sequence[_messages.ModelMessage] | None = None,
        deferred_tool_results: DeferredToolResults | None = None,
        model: models.Model | models.KnownModelName | str | None = None,
        deps: AgentDepsT = None,
        model_settings: ModelSettings | None = None,
        usage_limits: _usage.UsageLimits | None = None,
        usage: _usage.RunUsage | None = None,
        infer_name: bool = True,
        toolsets: Sequence[AbstractToolset[AgentDepsT]] | None = None,
        builtin_tools: Sequence[AbstractBuiltinTool] | None = None,
        event_stream_handler: EventStreamHandler[AgentDepsT] | None = None,
    ) -> AgentRunResult[OutputDataT]: ...

    @overload
    async def run(
        self,
        user_prompt: str | Sequence[_messages.UserContent] | None = None,
        *,
        output_type: OutputSpec[RunOutputDataT],
        message_history: Sequence[_messages.ModelMessage] | None = None,
        deferred_tool_results: DeferredToolResults | None = None,
        model: models.Model | models.KnownModelName | str | None = None,
        deps: AgentDepsT = None,
        model_settings: ModelSettings | None = None,
        usage_limits: _usage.UsageLimits | None = None,
        usage: _usage.RunUsage | None = None,
        infer_name: bool = True,
        toolsets: Sequence[AbstractToolset[AgentDepsT]] | None = None,
        builtin_tools: Sequence[AbstractBuiltinTool] | None = None,
        event_stream_handler: EventStreamHandler[AgentDepsT] | None = None,
    ) -> AgentRunResult[RunOutputDataT]: ...

    async def run(
        self,
        user_prompt: str | Sequence[_messages.UserContent] | None = None,
        *,
        output_type: OutputSpec[RunOutputDataT] | None = None,
        message_history: Sequence[_messages.ModelMessage] | None = None,
        deferred_tool_results: DeferredToolResults | None = None,
        model: models.Model | models.KnownModelName | str | None = None,
        deps: AgentDepsT = None,
        model_settings: ModelSettings | None = None,
        usage_limits: _usage.UsageLimits | None = None,
        usage: _usage.RunUsage | None = None,
        infer_name: bool = True,
        toolsets: Sequence[AbstractToolset[AgentDepsT]] | None = None,
        builtin_tools: Sequence[AbstractBuiltinTool] | None = None,
        event_stream_handler: EventStreamHandler[AgentDepsT] | None = None,
    ) -> AgentRunResult[Any]:
        """Run the agent with a user prompt in async mode.

        This method builds an internal agent graph (using system prompts, tools and output schemas) and then
        runs the graph to completion. The result of the run is returned.

        Example:
        ```python
        from pydantic_ai import Agent

        agent = Agent('openai:gpt-4o')

        async def main():
            agent_run = await agent.run('What is the capital of France?')
            print(agent_run.output)
            #> The capital of France is Paris.
        ```

        Args:
            user_prompt: User input to start/continue the conversation.
            output_type: Custom output type to use for this run, `output_type` may only be used if the agent has no
                output validators since output validators would expect an argument that matches the agent's output type.
            message_history: History of the conversation so far.
            deferred_tool_results: Optional results for deferred tool calls in the message history.
            model: Optional model to use for this run, required if `model` was not set when creating the agent.
            deps: Optional dependencies to use for this run.
            model_settings: Optional settings to use for this model's request.
            usage_limits: Optional limits on model request count or token usage.
            usage: Optional usage to start with, useful for resuming a conversation or agents used in tools.
            infer_name: Whether to try to infer the agent name from the call frame if it's not set.
            toolsets: Optional additional toolsets for this run.
            event_stream_handler: Optional handler for events from the model's streaming response and the agent's execution of tools to use for this run.
            builtin_tools: Optional additional builtin tools for this run.

        Returns:
            The result of the run.
        """
        if infer_name and self.name is None:
            self._infer_name(inspect.currentframe())

        event_stream_handler = event_stream_handler or self.event_stream_handler

        async with self.iter(
            user_prompt=user_prompt,
            output_type=output_type,
            message_history=message_history,
            deferred_tool_results=deferred_tool_results,
            model=model,
            deps=deps,
            model_settings=model_settings,
            usage_limits=usage_limits,
            usage=usage,
            toolsets=toolsets,
            builtin_tools=builtin_tools,
        ) as agent_run:
            async for node in agent_run:
                if event_stream_handler is not None and (
                    self.is_model_request_node(node) or self.is_call_tools_node(node)
                ):
                    async with node.stream(agent_run.ctx) as stream:
                        await event_stream_handler(_agent_graph.build_run_context(agent_run.ctx), stream)

        assert agent_run.result is not None, 'The graph run did not finish properly'
        return agent_run.result

    @overload
    def run_sync(
        self,
        user_prompt: str | Sequence[_messages.UserContent] | None = None,
        *,
        output_type: None = None,
        message_history: Sequence[_messages.ModelMessage] | None = None,
        deferred_tool_results: DeferredToolResults | None = None,
        model: models.Model | models.KnownModelName | str | None = None,
        deps: AgentDepsT = None,
        model_settings: ModelSettings | None = None,
        usage_limits: _usage.UsageLimits | None = None,
        usage: _usage.RunUsage | None = None,
        infer_name: bool = True,
        toolsets: Sequence[AbstractToolset[AgentDepsT]] | None = None,
        builtin_tools: Sequence[AbstractBuiltinTool] | None = None,
        event_stream_handler: EventStreamHandler[AgentDepsT] | None = None,
    ) -> AgentRunResult[OutputDataT]: ...

    @overload
    def run_sync(
        self,
        user_prompt: str | Sequence[_messages.UserContent] | None = None,
        *,
        output_type: OutputSpec[RunOutputDataT],
        message_history: Sequence[_messages.ModelMessage] | None = None,
        deferred_tool_results: DeferredToolResults | None = None,
        model: models.Model | models.KnownModelName | str | None = None,
        deps: AgentDepsT = None,
        model_settings: ModelSettings | None = None,
        usage_limits: _usage.UsageLimits | None = None,
        usage: _usage.RunUsage | None = None,
        infer_name: bool = True,
        toolsets: Sequence[AbstractToolset[AgentDepsT]] | None = None,
        builtin_tools: Sequence[AbstractBuiltinTool] | None = None,
        event_stream_handler: EventStreamHandler[AgentDepsT] | None = None,
    ) -> AgentRunResult[RunOutputDataT]: ...

    def run_sync(
        self,
        user_prompt: str | Sequence[_messages.UserContent] | None = None,
        *,
        output_type: OutputSpec[RunOutputDataT] | None = None,
        message_history: Sequence[_messages.ModelMessage] | None = None,
        deferred_tool_results: DeferredToolResults | None = None,
        model: models.Model | models.KnownModelName | str | None = None,
        deps: AgentDepsT = None,
        model_settings: ModelSettings | None = None,
        usage_limits: _usage.UsageLimits | None = None,
        usage: _usage.RunUsage | None = None,
        infer_name: bool = True,
        toolsets: Sequence[AbstractToolset[AgentDepsT]] | None = None,
        builtin_tools: Sequence[AbstractBuiltinTool] | None = None,
        event_stream_handler: EventStreamHandler[AgentDepsT] | None = None,
    ) -> AgentRunResult[Any]:
        """Synchronously run the agent with a user prompt.

        This is a convenience method that wraps [`self.run`][pydantic_ai.agent.AbstractAgent.run] with `loop.run_until_complete(...)`.
        You therefore can't use this method inside async code or if there's an active event loop.

        Example:
        ```python
        from pydantic_ai import Agent

        agent = Agent('openai:gpt-4o')

        result_sync = agent.run_sync('What is the capital of Italy?')
        print(result_sync.output)
        #> The capital of Italy is Rome.
        ```

        Args:
            user_prompt: User input to start/continue the conversation.
            output_type: Custom output type to use for this run, `output_type` may only be used if the agent has no
                output validators since output validators would expect an argument that matches the agent's output type.
            message_history: History of the conversation so far.
            deferred_tool_results: Optional results for deferred tool calls in the message history.
            model: Optional model to use for this run, required if `model` was not set when creating the agent.
            deps: Optional dependencies to use for this run.
            model_settings: Optional settings to use for this model's request.
            usage_limits: Optional limits on model request count or token usage.
            usage: Optional usage to start with, useful for resuming a conversation or agents used in tools.
            infer_name: Whether to try to infer the agent name from the call frame if it's not set.
            toolsets: Optional additional toolsets for this run.
            event_stream_handler: Optional handler for events from the model's streaming response and the agent's execution of tools to use for this run.
            builtin_tools: Optional additional builtin tools for this run.

        Returns:
            The result of the run.
        """
        if infer_name and self.name is None:
            self._infer_name(inspect.currentframe())

        return get_event_loop().run_until_complete(
            self.run(
                user_prompt,
                output_type=output_type,
                message_history=message_history,
                deferred_tool_results=deferred_tool_results,
                model=model,
                deps=deps,
                model_settings=model_settings,
                usage_limits=usage_limits,
                usage=usage,
                infer_name=False,
                toolsets=toolsets,
                builtin_tools=builtin_tools,
                event_stream_handler=event_stream_handler,
            )
        )

    @overload
    def run_stream(
        self,
        user_prompt: str | Sequence[_messages.UserContent] | None = None,
        *,
        output_type: None = None,
        message_history: Sequence[_messages.ModelMessage] | None = None,
        deferred_tool_results: DeferredToolResults | None = None,
        model: models.Model | models.KnownModelName | str | None = None,
        deps: AgentDepsT = None,
        model_settings: ModelSettings | None = None,
        usage_limits: _usage.UsageLimits | None = None,
        usage: _usage.RunUsage | None = None,
        infer_name: bool = True,
        toolsets: Sequence[AbstractToolset[AgentDepsT]] | None = None,
        builtin_tools: Sequence[AbstractBuiltinTool] | None = None,
        event_stream_handler: EventStreamHandler[AgentDepsT] | None = None,
    ) -> AbstractAsyncContextManager[result.StreamedRunResult[AgentDepsT, OutputDataT]]: ...

    @overload
    def run_stream(
        self,
        user_prompt: str | Sequence[_messages.UserContent] | None = None,
        *,
        output_type: OutputSpec[RunOutputDataT],
        message_history: Sequence[_messages.ModelMessage] | None = None,
        deferred_tool_results: DeferredToolResults | None = None,
        model: models.Model | models.KnownModelName | str | None = None,
        deps: AgentDepsT = None,
        model_settings: ModelSettings | None = None,
        usage_limits: _usage.UsageLimits | None = None,
        usage: _usage.RunUsage | None = None,
        infer_name: bool = True,
        toolsets: Sequence[AbstractToolset[AgentDepsT]] | None = None,
        builtin_tools: Sequence[AbstractBuiltinTool] | None = None,
        event_stream_handler: EventStreamHandler[AgentDepsT] | None = None,
    ) -> AbstractAsyncContextManager[result.StreamedRunResult[AgentDepsT, RunOutputDataT]]: ...

    @asynccontextmanager
    async def run_stream(  # noqa C901
        self,
        user_prompt: str | Sequence[_messages.UserContent] | None = None,
        *,
        output_type: OutputSpec[RunOutputDataT] | None = None,
        message_history: Sequence[_messages.ModelMessage] | None = None,
        deferred_tool_results: DeferredToolResults | None = None,
        model: models.Model | models.KnownModelName | str | None = None,
        deps: AgentDepsT = None,
        model_settings: ModelSettings | None = None,
        usage_limits: _usage.UsageLimits | None = None,
        usage: _usage.RunUsage | None = None,
        infer_name: bool = True,
        toolsets: Sequence[AbstractToolset[AgentDepsT]] | None = None,
        builtin_tools: Sequence[AbstractBuiltinTool] | None = None,
        event_stream_handler: EventStreamHandler[AgentDepsT] | None = None,
    ) -> AsyncIterator[result.StreamedRunResult[AgentDepsT, Any]]:
        """Run the agent with a user prompt in async streaming mode.

        This method builds an internal agent graph (using system prompts, tools and output schemas) and then
        runs the graph until the model produces output matching the `output_type`, for example text or structured data.
        At this point, a streaming run result object is yielded from which you can stream the output as it comes in,
        and -- once this output has completed streaming -- get the complete output, message history, and usage.

        As this method will consider the first output matching the `output_type` to be the final output,
        it will stop running the agent graph and will not execute any tool calls made by the model after this "final" output.
        If you want to always run the agent graph to completion and stream events and output at the same time,
        use [`agent.run()`][pydantic_ai.agent.AbstractAgent.run] with an `event_stream_handler` or [`agent.iter()`][pydantic_ai.agent.AbstractAgent.iter] instead.

        Example:
        ```python
        from pydantic_ai import Agent

        agent = Agent('openai:gpt-4o')

        async def main():
            async with agent.run_stream('What is the capital of the UK?') as response:
                print(await response.get_output())
                #> The capital of the UK is London.
        ```

        Args:
            user_prompt: User input to start/continue the conversation.
            output_type: Custom output type to use for this run, `output_type` may only be used if the agent has no
                output validators since output validators would expect an argument that matches the agent's output type.
            message_history: History of the conversation so far.
            deferred_tool_results: Optional results for deferred tool calls in the message history.
            model: Optional model to use for this run, required if `model` was not set when creating the agent.
            deps: Optional dependencies to use for this run.
            model_settings: Optional settings to use for this model's request.
            usage_limits: Optional limits on model request count or token usage.
            usage: Optional usage to start with, useful for resuming a conversation or agents used in tools.
            infer_name: Whether to try to infer the agent name from the call frame if it's not set.
            toolsets: Optional additional toolsets for this run.
            builtin_tools: Optional additional builtin tools for this run.
            event_stream_handler: Optional handler for events from the model's streaming response and the agent's execution of tools to use for this run.
                It will receive all the events up until the final result is found, which you can then read or stream from inside the context manager.
                Note that it does _not_ receive any events after the final result is found.

        Returns:
            The result of the run.
        """
        if infer_name and self.name is None:
            # f_back because `asynccontextmanager` adds one frame
            if frame := inspect.currentframe():  # pragma: no branch
                self._infer_name(frame.f_back)

        event_stream_handler = event_stream_handler or self.event_stream_handler

        yielded = False
        async with self.iter(
            user_prompt,
            output_type=output_type,
            message_history=message_history,
            deferred_tool_results=deferred_tool_results,
            model=model,
            deps=deps,
            model_settings=model_settings,
            usage_limits=usage_limits,
            usage=usage,
            infer_name=False,
            toolsets=toolsets,
            builtin_tools=builtin_tools,
        ) as agent_run:
            first_node = agent_run.next_node  # start with the first node
            assert isinstance(first_node, _agent_graph.UserPromptNode)  # the first node should be a user prompt node
            node = first_node
            while True:
                graph_ctx = agent_run.ctx
                if self.is_model_request_node(node):
                    async with node.stream(graph_ctx) as stream:
                        final_result_event = None

                        async def stream_to_final(
                            stream: AgentStream,
                        ) -> AsyncIterator[_messages.ModelResponseStreamEvent]:
                            nonlocal final_result_event
                            async for event in stream:
                                yield event
                                if isinstance(event, _messages.FinalResultEvent):
                                    final_result_event = event
                                    break

                        if event_stream_handler is not None:
                            await event_stream_handler(
                                _agent_graph.build_run_context(graph_ctx), stream_to_final(stream)
                            )
                        else:
                            async for _ in stream_to_final(stream):
                                pass

                        if final_result_event is not None:
                            final_result = FinalResult(
                                None, final_result_event.tool_name, final_result_event.tool_call_id
                            )
                            if yielded:
                                raise exceptions.AgentRunError('Agent run produced final results')  # pragma: no cover
                            yielded = True

                            messages = graph_ctx.state.message_history.copy()

                            async def on_complete() -> None:
                                """Called when the stream has completed.

                                The model response will have been added to messages by now
                                by `StreamedRunResult._marked_completed`.
                                """
                                nonlocal final_result
                                final_result = FinalResult(
                                    await stream.get_output(), final_result.tool_name, final_result.tool_call_id
                                )

                                parts: list[_messages.ModelRequestPart] = []
                                async for _event in _agent_graph.process_tool_calls(
                                    tool_manager=graph_ctx.deps.tool_manager,
                                    tool_calls=stream.response.tool_calls,
                                    tool_call_results=None,
                                    final_result=final_result,
                                    ctx=graph_ctx,
                                    output_parts=parts,
                                ):
                                    pass
                                if parts:
                                    messages.append(_messages.ModelRequest(parts))

                            yield StreamedRunResult(
                                messages,
                                graph_ctx.deps.new_message_index,
                                stream,
                                on_complete,
                            )
                            break
                elif self.is_call_tools_node(node) and event_stream_handler is not None:
                    async with node.stream(agent_run.ctx) as stream:
                        await event_stream_handler(_agent_graph.build_run_context(agent_run.ctx), stream)

                next_node = await agent_run.next(node)
                if isinstance(next_node, End) and agent_run.result is not None:
                    # A final output could have been produced by the CallToolsNode rather than the ModelRequestNode,
                    # if a tool function raised CallDeferred or ApprovalRequired.
                    # In this case there's no response to stream, but we still let the user access the output etc as normal.
                    yield StreamedRunResult(
                        graph_ctx.state.message_history,
                        graph_ctx.deps.new_message_index,
                        run_result=agent_run.result,
                    )
                    yielded = True
                    break
                if not isinstance(next_node, _agent_graph.AgentNode):
                    raise exceptions.AgentRunError(  # pragma: no cover
                        'Should have produced a StreamedRunResult before getting here'
                    )
                node = cast(_agent_graph.AgentNode[Any, Any], next_node)

        if not yielded:
            raise exceptions.AgentRunError('Agent run finished without producing a final result')  # pragma: no cover

    @overload
    def run_stream_events(
        self,
        user_prompt: str | Sequence[_messages.UserContent] | None = None,
        *,
        output_type: None = None,
<<<<<<< HEAD
        message_history: list[_messages.ModelMessage] | None = None,
=======
        message_history: Sequence[_messages.ModelMessage] | None = None,
>>>>>>> f2b9e9fa
        deferred_tool_results: DeferredToolResults | None = None,
        model: models.Model | models.KnownModelName | str | None = None,
        deps: AgentDepsT = None,
        model_settings: ModelSettings | None = None,
        usage_limits: _usage.UsageLimits | None = None,
        usage: _usage.RunUsage | None = None,
        infer_name: bool = True,
        toolsets: Sequence[AbstractToolset[AgentDepsT]] | None = None,
<<<<<<< HEAD
=======
        builtin_tools: Sequence[AbstractBuiltinTool] | None = None,
>>>>>>> f2b9e9fa
    ) -> AsyncIterator[_messages.AgentStreamEvent | AgentRunResultEvent[OutputDataT]]: ...

    @overload
    def run_stream_events(
        self,
        user_prompt: str | Sequence[_messages.UserContent] | None = None,
        *,
        output_type: OutputSpec[RunOutputDataT],
<<<<<<< HEAD
        message_history: list[_messages.ModelMessage] | None = None,
=======
        message_history: Sequence[_messages.ModelMessage] | None = None,
>>>>>>> f2b9e9fa
        deferred_tool_results: DeferredToolResults | None = None,
        model: models.Model | models.KnownModelName | str | None = None,
        deps: AgentDepsT = None,
        model_settings: ModelSettings | None = None,
        usage_limits: _usage.UsageLimits | None = None,
        usage: _usage.RunUsage | None = None,
        infer_name: bool = True,
        toolsets: Sequence[AbstractToolset[AgentDepsT]] | None = None,
<<<<<<< HEAD
=======
        builtin_tools: Sequence[AbstractBuiltinTool] | None = None,
>>>>>>> f2b9e9fa
    ) -> AsyncIterator[_messages.AgentStreamEvent | AgentRunResultEvent[RunOutputDataT]]: ...

    def run_stream_events(
        self,
        user_prompt: str | Sequence[_messages.UserContent] | None = None,
        *,
        output_type: OutputSpec[RunOutputDataT] | None = None,
<<<<<<< HEAD
        message_history: list[_messages.ModelMessage] | None = None,
=======
        message_history: Sequence[_messages.ModelMessage] | None = None,
>>>>>>> f2b9e9fa
        deferred_tool_results: DeferredToolResults | None = None,
        model: models.Model | models.KnownModelName | str | None = None,
        deps: AgentDepsT = None,
        model_settings: ModelSettings | None = None,
        usage_limits: _usage.UsageLimits | None = None,
        usage: _usage.RunUsage | None = None,
        infer_name: bool = True,
        toolsets: Sequence[AbstractToolset[AgentDepsT]] | None = None,
<<<<<<< HEAD
=======
        builtin_tools: Sequence[AbstractBuiltinTool] | None = None,
>>>>>>> f2b9e9fa
    ) -> AsyncIterator[_messages.AgentStreamEvent | AgentRunResultEvent[Any]]:
        """Run the agent with a user prompt in async mode and stream events from the run.

        This is a convenience method that wraps [`self.run`][pydantic_ai.agent.AbstractAgent.run] and
        uses the `event_stream_handler` kwarg to get a stream of events from the run.

        Example:
        ```python
        from pydantic_ai import Agent, AgentRunResultEvent, AgentStreamEvent

        agent = Agent('openai:gpt-4o')

        async def main():
            events: list[AgentStreamEvent | AgentRunResultEvent] = []
            async for event in agent.run_stream_events('What is the capital of France?'):
                events.append(event)
            print(events)
            '''
            [
                PartStartEvent(index=0, part=TextPart(content='The capital of ')),
                FinalResultEvent(tool_name=None, tool_call_id=None),
                PartDeltaEvent(index=0, delta=TextPartDelta(content_delta='France is Paris. ')),
                AgentRunResultEvent(
                    result=AgentRunResult(output='The capital of France is Paris. ')
                ),
            ]
            '''
        ```

        Arguments are the same as for [`self.run`][pydantic_ai.agent.AbstractAgent.run],
        except that `event_stream_handler` is now allowed.

        Args:
            user_prompt: User input to start/continue the conversation.
            output_type: Custom output type to use for this run, `output_type` may only be used if the agent has no
                output validators since output validators would expect an argument that matches the agent's output type.
            message_history: History of the conversation so far.
            deferred_tool_results: Optional results for deferred tool calls in the message history.
            model: Optional model to use for this run, required if `model` was not set when creating the agent.
            deps: Optional dependencies to use for this run.
            model_settings: Optional settings to use for this model's request.
            usage_limits: Optional limits on model request count or token usage.
            usage: Optional usage to start with, useful for resuming a conversation or agents used in tools.
            infer_name: Whether to try to infer the agent name from the call frame if it's not set.
            toolsets: Optional additional toolsets for this run.
<<<<<<< HEAD
=======
            builtin_tools: Optional additional builtin tools for this run.
>>>>>>> f2b9e9fa

        Returns:
            An async iterable of stream events `AgentStreamEvent` and finally a `AgentRunResultEvent` with the final
            run result.
        """
        # unfortunately this hack of returning a generator rather than defining it right here is
        # required to allow overloads of this method to work in python's typing system, or at least with pyright
        # or at least I couldn't make it work without
        return self._run_stream_events(
            user_prompt,
            output_type=output_type,
            message_history=message_history,
            deferred_tool_results=deferred_tool_results,
            model=model,
            deps=deps,
            model_settings=model_settings,
            usage_limits=usage_limits,
            usage=usage,
            infer_name=infer_name,
            toolsets=toolsets,
<<<<<<< HEAD
=======
            builtin_tools=builtin_tools,
>>>>>>> f2b9e9fa
        )

    async def _run_stream_events(
        self,
        user_prompt: str | Sequence[_messages.UserContent] | None = None,
        *,
        output_type: OutputSpec[RunOutputDataT] | None = None,
<<<<<<< HEAD
        message_history: list[_messages.ModelMessage] | None = None,
=======
        message_history: Sequence[_messages.ModelMessage] | None = None,
>>>>>>> f2b9e9fa
        deferred_tool_results: DeferredToolResults | None = None,
        model: models.Model | models.KnownModelName | str | None = None,
        deps: AgentDepsT = None,
        model_settings: ModelSettings | None = None,
        usage_limits: _usage.UsageLimits | None = None,
        usage: _usage.RunUsage | None = None,
        infer_name: bool = True,
        toolsets: Sequence[AbstractToolset[AgentDepsT]] | None = None,
<<<<<<< HEAD
=======
        builtin_tools: Sequence[AbstractBuiltinTool] | None = None,
>>>>>>> f2b9e9fa
    ) -> AsyncIterator[_messages.AgentStreamEvent | AgentRunResultEvent[Any]]:
        send_stream, receive_stream = anyio.create_memory_object_stream[
            _messages.AgentStreamEvent | AgentRunResultEvent[Any]
        ]()

        async def event_stream_handler(
            _: RunContext[AgentDepsT], events: AsyncIterable[_messages.AgentStreamEvent]
        ) -> None:
            async for event in events:
                await send_stream.send(event)

        async def run_agent() -> AgentRunResult[Any]:
            async with send_stream:
                return await self.run(
                    user_prompt,
                    output_type=output_type,
                    message_history=message_history,
                    deferred_tool_results=deferred_tool_results,
                    model=model,
                    deps=deps,
                    model_settings=model_settings,
                    usage_limits=usage_limits,
                    usage=usage,
                    infer_name=infer_name,
                    toolsets=toolsets,
<<<<<<< HEAD
=======
                    builtin_tools=builtin_tools,
>>>>>>> f2b9e9fa
                    event_stream_handler=event_stream_handler,
                )

        task = asyncio.create_task(run_agent())

        async with receive_stream:
            async for message in receive_stream:
                yield message

        result = await task
        yield AgentRunResultEvent(result)

    @overload
    def iter(
        self,
        user_prompt: str | Sequence[_messages.UserContent] | None = None,
        *,
        output_type: None = None,
        message_history: Sequence[_messages.ModelMessage] | None = None,
        deferred_tool_results: DeferredToolResults | None = None,
        model: models.Model | models.KnownModelName | str | None = None,
        deps: AgentDepsT = None,
        model_settings: ModelSettings | None = None,
        usage_limits: _usage.UsageLimits | None = None,
        usage: _usage.RunUsage | None = None,
        infer_name: bool = True,
        toolsets: Sequence[AbstractToolset[AgentDepsT]] | None = None,
        builtin_tools: Sequence[AbstractBuiltinTool] | None = None,
    ) -> AbstractAsyncContextManager[AgentRun[AgentDepsT, OutputDataT]]: ...

    @overload
    def iter(
        self,
        user_prompt: str | Sequence[_messages.UserContent] | None = None,
        *,
        output_type: OutputSpec[RunOutputDataT],
        message_history: Sequence[_messages.ModelMessage] | None = None,
        deferred_tool_results: DeferredToolResults | None = None,
        model: models.Model | models.KnownModelName | str | None = None,
        deps: AgentDepsT = None,
        model_settings: ModelSettings | None = None,
        usage_limits: _usage.UsageLimits | None = None,
        usage: _usage.RunUsage | None = None,
        infer_name: bool = True,
        toolsets: Sequence[AbstractToolset[AgentDepsT]] | None = None,
        builtin_tools: Sequence[AbstractBuiltinTool] | None = None,
    ) -> AbstractAsyncContextManager[AgentRun[AgentDepsT, RunOutputDataT]]: ...

    @asynccontextmanager
    @abstractmethod
    async def iter(
        self,
        user_prompt: str | Sequence[_messages.UserContent] | None = None,
        *,
        output_type: OutputSpec[RunOutputDataT] | None = None,
        message_history: Sequence[_messages.ModelMessage] | None = None,
        deferred_tool_results: DeferredToolResults | None = None,
        model: models.Model | models.KnownModelName | str | None = None,
        deps: AgentDepsT = None,
        model_settings: ModelSettings | None = None,
        usage_limits: _usage.UsageLimits | None = None,
        usage: _usage.RunUsage | None = None,
        infer_name: bool = True,
        toolsets: Sequence[AbstractToolset[AgentDepsT]] | None = None,
        builtin_tools: Sequence[AbstractBuiltinTool] | None = None,
    ) -> AsyncIterator[AgentRun[AgentDepsT, Any]]:
        """A contextmanager which can be used to iterate over the agent graph's nodes as they are executed.

        This method builds an internal agent graph (using system prompts, tools and output schemas) and then returns an
        `AgentRun` object. The `AgentRun` can be used to async-iterate over the nodes of the graph as they are
        executed. This is the API to use if you want to consume the outputs coming from each LLM model response, or the
        stream of events coming from the execution of tools.

        The `AgentRun` also provides methods to access the full message history, new messages, and usage statistics,
        and the final result of the run once it has completed.

        For more details, see the documentation of `AgentRun`.

        Example:
        ```python
        from pydantic_ai import Agent

        agent = Agent('openai:gpt-4o')

        async def main():
            nodes = []
            async with agent.iter('What is the capital of France?') as agent_run:
                async for node in agent_run:
                    nodes.append(node)
            print(nodes)
            '''
            [
                UserPromptNode(
                    user_prompt='What is the capital of France?',
                    instructions_functions=[],
                    system_prompts=(),
                    system_prompt_functions=[],
                    system_prompt_dynamic_functions={},
                ),
                ModelRequestNode(
                    request=ModelRequest(
                        parts=[
                            UserPromptPart(
                                content='What is the capital of France?',
                                timestamp=datetime.datetime(...),
                            )
                        ]
                    )
                ),
                CallToolsNode(
                    model_response=ModelResponse(
                        parts=[TextPart(content='The capital of France is Paris.')],
                        usage=RequestUsage(input_tokens=56, output_tokens=7),
                        model_name='gpt-4o',
                        timestamp=datetime.datetime(...),
                    )
                ),
                End(data=FinalResult(output='The capital of France is Paris.')),
            ]
            '''
            print(agent_run.result.output)
            #> The capital of France is Paris.
        ```

        Args:
            user_prompt: User input to start/continue the conversation.
            output_type: Custom output type to use for this run, `output_type` may only be used if the agent has no
                output validators since output validators would expect an argument that matches the agent's output type.
            message_history: History of the conversation so far.
            deferred_tool_results: Optional results for deferred tool calls in the message history.
            model: Optional model to use for this run, required if `model` was not set when creating the agent.
            deps: Optional dependencies to use for this run.
            model_settings: Optional settings to use for this model's request.
            usage_limits: Optional limits on model request count or token usage.
            usage: Optional usage to start with, useful for resuming a conversation or agents used in tools.
            infer_name: Whether to try to infer the agent name from the call frame if it's not set.
            toolsets: Optional additional toolsets for this run.
            builtin_tools: Optional additional builtin tools for this run.

        Returns:
            The result of the run.
        """
        raise NotImplementedError
        yield

    @contextmanager
    @abstractmethod
    def override(
        self,
        *,
        name: str | _utils.Unset = _utils.UNSET,
        deps: AgentDepsT | _utils.Unset = _utils.UNSET,
        model: models.Model | models.KnownModelName | str | _utils.Unset = _utils.UNSET,
        toolsets: Sequence[AbstractToolset[AgentDepsT]] | _utils.Unset = _utils.UNSET,
        tools: Sequence[Tool[AgentDepsT] | ToolFuncEither[AgentDepsT, ...]] | _utils.Unset = _utils.UNSET,
        instructions: Instructions[AgentDepsT] | _utils.Unset = _utils.UNSET,
    ) -> Iterator[None]:
<<<<<<< HEAD
        """Context manager to temporarily override agent dependencies, model, toolsets, tools, or instructions.
=======
        """Context manager to temporarily override agent name, dependencies, model, toolsets, tools, or instructions.
>>>>>>> f2b9e9fa

        This is particularly useful when testing.
        You can find an example of this [here](../testing.md#overriding-model-via-pytest-fixtures).

        Args:
            name: The name to use instead of the name passed to the agent constructor and agent run.
            deps: The dependencies to use instead of the dependencies passed to the agent run.
            model: The model to use instead of the model passed to the agent run.
            toolsets: The toolsets to use instead of the toolsets passed to the agent constructor and agent run.
            tools: The tools to use instead of the tools registered with the agent.
            instructions: The instructions to use instead of the instructions registered with the agent.
        """
        raise NotImplementedError
        yield

    def _infer_name(self, function_frame: FrameType | None) -> None:
        """Infer the agent name from the call frame.

        RunUsage should be `self._infer_name(inspect.currentframe())`.
        """
        assert self.name is None, 'Name already set'
        if function_frame is not None:  # pragma: no branch
            if parent_frame := function_frame.f_back:  # pragma: no branch
                for name, item in parent_frame.f_locals.items():
                    if item is self:
                        self.name = name
                        return
                if parent_frame.f_locals != parent_frame.f_globals:  # pragma: no branch
                    # if we couldn't find the agent in locals and globals are a different dict, try globals
                    for name, item in parent_frame.f_globals.items():
                        if item is self:
                            self.name = name
                            return

    @staticmethod
    @contextmanager
    def sequential_tool_calls() -> Iterator[None]:
        """Run tool calls sequentially during the context."""
        with ToolManager.sequential_tool_calls():
            yield

    @staticmethod
    def is_model_request_node(
        node: _agent_graph.AgentNode[T, S] | End[result.FinalResult[S]],
    ) -> TypeIs[_agent_graph.ModelRequestNode[T, S]]:
        """Check if the node is a `ModelRequestNode`, narrowing the type if it is.

        This method preserves the generic parameters while narrowing the type, unlike a direct call to `isinstance`.
        """
        return isinstance(node, _agent_graph.ModelRequestNode)

    @staticmethod
    def is_call_tools_node(
        node: _agent_graph.AgentNode[T, S] | End[result.FinalResult[S]],
    ) -> TypeIs[_agent_graph.CallToolsNode[T, S]]:
        """Check if the node is a `CallToolsNode`, narrowing the type if it is.

        This method preserves the generic parameters while narrowing the type, unlike a direct call to `isinstance`.
        """
        return isinstance(node, _agent_graph.CallToolsNode)

    @staticmethod
    def is_user_prompt_node(
        node: _agent_graph.AgentNode[T, S] | End[result.FinalResult[S]],
    ) -> TypeIs[_agent_graph.UserPromptNode[T, S]]:
        """Check if the node is a `UserPromptNode`, narrowing the type if it is.

        This method preserves the generic parameters while narrowing the type, unlike a direct call to `isinstance`.
        """
        return isinstance(node, _agent_graph.UserPromptNode)

    @staticmethod
    def is_end_node(
        node: _agent_graph.AgentNode[T, S] | End[result.FinalResult[S]],
    ) -> TypeIs[End[result.FinalResult[S]]]:
        """Check if the node is a `End`, narrowing the type if it is.

        This method preserves the generic parameters while narrowing the type, unlike a direct call to `isinstance`.
        """
        return isinstance(node, End)

    @abstractmethod
    async def __aenter__(self) -> AbstractAgent[AgentDepsT, OutputDataT]:
        raise NotImplementedError

    @abstractmethod
    async def __aexit__(self, *args: Any) -> bool | None:
        raise NotImplementedError

    def to_ag_ui(
        self,
        *,
        # Agent.iter parameters
        output_type: OutputSpec[OutputDataT] | None = None,
        model: models.Model | models.KnownModelName | str | None = None,
        deps: AgentDepsT = None,
        model_settings: ModelSettings | None = None,
        usage_limits: UsageLimits | None = None,
        usage: RunUsage | None = None,
        infer_name: bool = True,
        toolsets: Sequence[AbstractToolset[AgentDepsT]] | None = None,
        # Starlette
        debug: bool = False,
        routes: Sequence[BaseRoute] | None = None,
        middleware: Sequence[Middleware] | None = None,
        exception_handlers: Mapping[Any, ExceptionHandler] | None = None,
        on_startup: Sequence[Callable[[], Any]] | None = None,
        on_shutdown: Sequence[Callable[[], Any]] | None = None,
        lifespan: Lifespan[AGUIApp[AgentDepsT, OutputDataT]] | None = None,
    ) -> AGUIApp[AgentDepsT, OutputDataT]:
        """Returns an ASGI application that handles every AG-UI request by running the agent.

        Note that the `deps` will be the same for each request, with the exception of the AG-UI state that's
        injected into the `state` field of a `deps` object that implements the [`StateHandler`][pydantic_ai.ag_ui.StateHandler] protocol.
        To provide different `deps` for each request (e.g. based on the authenticated user),
        use [`pydantic_ai.ag_ui.run_ag_ui`][pydantic_ai.ag_ui.run_ag_ui] or
        [`pydantic_ai.ag_ui.handle_ag_ui_request`][pydantic_ai.ag_ui.handle_ag_ui_request] instead.

        Example:
        ```python
        from pydantic_ai import Agent

        agent = Agent('openai:gpt-4o')
        app = agent.to_ag_ui()
        ```

        The `app` is an ASGI application that can be used with any ASGI server.

        To run the application, you can use the following command:

        ```bash
        uvicorn app:app --host 0.0.0.0 --port 8000
        ```

        See [AG-UI docs](../ag-ui.md) for more information.

        Args:
            output_type: Custom output type to use for this run, `output_type` may only be used if the agent has
                no output validators since output validators would expect an argument that matches the agent's
                output type.
            model: Optional model to use for this run, required if `model` was not set when creating the agent.
            deps: Optional dependencies to use for this run.
            model_settings: Optional settings to use for this model's request.
            usage_limits: Optional limits on model request count or token usage.
            usage: Optional usage to start with, useful for resuming a conversation or agents used in tools.
            infer_name: Whether to try to infer the agent name from the call frame if it's not set.
            toolsets: Optional additional toolsets for this run.

            debug: Boolean indicating if debug tracebacks should be returned on errors.
            routes: A list of routes to serve incoming HTTP and WebSocket requests.
            middleware: A list of middleware to run for every request. A starlette application will always
                automatically include two middleware classes. `ServerErrorMiddleware` is added as the very
                outermost middleware, to handle any uncaught errors occurring anywhere in the entire stack.
                `ExceptionMiddleware` is added as the very innermost middleware, to deal with handled
                exception cases occurring in the routing or endpoints.
            exception_handlers: A mapping of either integer status codes, or exception class types onto
                callables which handle the exceptions. Exception handler callables should be of the form
                `handler(request, exc) -> response` and may be either standard functions, or async functions.
            on_startup: A list of callables to run on application startup. Startup handler callables do not
                take any arguments, and may be either standard functions, or async functions.
            on_shutdown: A list of callables to run on application shutdown. Shutdown handler callables do
                not take any arguments, and may be either standard functions, or async functions.
            lifespan: A lifespan context function, which can be used to perform startup and shutdown tasks.
                This is a newer style that replaces the `on_startup` and `on_shutdown` handlers. Use one or
                the other, not both.

        Returns:
            An ASGI application for running Pydantic AI agents with AG-UI protocol support.
        """
        from ..ag_ui import AGUIApp

        return AGUIApp(
            agent=self,
            # Agent.iter parameters
            output_type=output_type,
            model=model,
            deps=deps,
            model_settings=model_settings,
            usage_limits=usage_limits,
            usage=usage,
            infer_name=infer_name,
            toolsets=toolsets,
            # Starlette
            debug=debug,
            routes=routes,
            middleware=middleware,
            exception_handlers=exception_handlers,
            on_startup=on_startup,
            on_shutdown=on_shutdown,
            lifespan=lifespan,
        )

    def to_a2a(
        self,
        *,
        storage: Storage | None = None,
        broker: Broker | None = None,
        # Agent card
        name: str | None = None,
        url: str = 'http://localhost:8000',
        version: str = '1.0.0',
        description: str | None = None,
        provider: AgentProvider | None = None,
        skills: list[Skill] | None = None,
        # Starlette
        debug: bool = False,
        routes: Sequence[Route] | None = None,
        middleware: Sequence[Middleware] | None = None,
        exception_handlers: dict[Any, ExceptionHandler] | None = None,
        lifespan: Lifespan[FastA2A] | None = None,
    ) -> FastA2A:
        """Convert the agent to a FastA2A application.

        Example:
        ```python
        from pydantic_ai import Agent

        agent = Agent('openai:gpt-4o')
        app = agent.to_a2a()
        ```

        The `app` is an ASGI application that can be used with any ASGI server.

        To run the application, you can use the following command:

        ```bash
        uvicorn app:app --host 0.0.0.0 --port 8000
        ```
        """
        from .._a2a import agent_to_a2a

        return agent_to_a2a(
            self,
            storage=storage,
            broker=broker,
            name=name,
            url=url,
            version=version,
            description=description,
            provider=provider,
            skills=skills,
            debug=debug,
            routes=routes,
            middleware=middleware,
            exception_handlers=exception_handlers,
            lifespan=lifespan,
        )

    async def to_cli(
        self: Self,
        deps: AgentDepsT = None,
        prog_name: str = 'pydantic-ai',
        message_history: Sequence[_messages.ModelMessage] | None = None,
    ) -> None:
        """Run the agent in a CLI chat interface.

        Args:
            deps: The dependencies to pass to the agent.
            prog_name: The name of the program to use for the CLI. Defaults to 'pydantic-ai'.
            message_history: History of the conversation so far.

        Example:
        ```python {title="agent_to_cli.py" test="skip"}
        from pydantic_ai import Agent

        agent = Agent('openai:gpt-4o', instructions='You always respond in Italian.')

        async def main():
            await agent.to_cli()
        ```
        """
        from rich.console import Console

        from pydantic_ai._cli import run_chat

        await run_chat(
            stream=True,
            agent=self,
            deps=deps,
            console=Console(),
            code_theme='monokai',
            prog_name=prog_name,
            message_history=message_history,
        )

    def to_cli_sync(
        self: Self,
        deps: AgentDepsT = None,
        prog_name: str = 'pydantic-ai',
        message_history: Sequence[_messages.ModelMessage] | None = None,
    ) -> None:
        """Run the agent in a CLI chat interface with the non-async interface.

        Args:
            deps: The dependencies to pass to the agent.
            prog_name: The name of the program to use for the CLI. Defaults to 'pydantic-ai'.
            message_history: History of the conversation so far.

        ```python {title="agent_to_cli_sync.py" test="skip"}
        from pydantic_ai import Agent

        agent = Agent('openai:gpt-4o', instructions='You always respond in Italian.')
        agent.to_cli_sync()
        agent.to_cli_sync(prog_name='assistant')
        ```
        """
        return get_event_loop().run_until_complete(
            self.to_cli(deps=deps, prog_name=prog_name, message_history=message_history)
        )<|MERGE_RESOLUTION|>--- conflicted
+++ resolved
@@ -575,23 +575,16 @@
         user_prompt: str | Sequence[_messages.UserContent] | None = None,
         *,
         output_type: None = None,
-<<<<<<< HEAD
-        message_history: list[_messages.ModelMessage] | None = None,
-=======
-        message_history: Sequence[_messages.ModelMessage] | None = None,
->>>>>>> f2b9e9fa
-        deferred_tool_results: DeferredToolResults | None = None,
-        model: models.Model | models.KnownModelName | str | None = None,
-        deps: AgentDepsT = None,
-        model_settings: ModelSettings | None = None,
-        usage_limits: _usage.UsageLimits | None = None,
-        usage: _usage.RunUsage | None = None,
-        infer_name: bool = True,
-        toolsets: Sequence[AbstractToolset[AgentDepsT]] | None = None,
-<<<<<<< HEAD
-=======
-        builtin_tools: Sequence[AbstractBuiltinTool] | None = None,
->>>>>>> f2b9e9fa
+        message_history: Sequence[_messages.ModelMessage] | None = None,
+        deferred_tool_results: DeferredToolResults | None = None,
+        model: models.Model | models.KnownModelName | str | None = None,
+        deps: AgentDepsT = None,
+        model_settings: ModelSettings | None = None,
+        usage_limits: _usage.UsageLimits | None = None,
+        usage: _usage.RunUsage | None = None,
+        infer_name: bool = True,
+        toolsets: Sequence[AbstractToolset[AgentDepsT]] | None = None,
+        builtin_tools: Sequence[AbstractBuiltinTool] | None = None,
     ) -> AsyncIterator[_messages.AgentStreamEvent | AgentRunResultEvent[OutputDataT]]: ...
 
     @overload
@@ -600,23 +593,16 @@
         user_prompt: str | Sequence[_messages.UserContent] | None = None,
         *,
         output_type: OutputSpec[RunOutputDataT],
-<<<<<<< HEAD
-        message_history: list[_messages.ModelMessage] | None = None,
-=======
-        message_history: Sequence[_messages.ModelMessage] | None = None,
->>>>>>> f2b9e9fa
-        deferred_tool_results: DeferredToolResults | None = None,
-        model: models.Model | models.KnownModelName | str | None = None,
-        deps: AgentDepsT = None,
-        model_settings: ModelSettings | None = None,
-        usage_limits: _usage.UsageLimits | None = None,
-        usage: _usage.RunUsage | None = None,
-        infer_name: bool = True,
-        toolsets: Sequence[AbstractToolset[AgentDepsT]] | None = None,
-<<<<<<< HEAD
-=======
-        builtin_tools: Sequence[AbstractBuiltinTool] | None = None,
->>>>>>> f2b9e9fa
+        message_history: Sequence[_messages.ModelMessage] | None = None,
+        deferred_tool_results: DeferredToolResults | None = None,
+        model: models.Model | models.KnownModelName | str | None = None,
+        deps: AgentDepsT = None,
+        model_settings: ModelSettings | None = None,
+        usage_limits: _usage.UsageLimits | None = None,
+        usage: _usage.RunUsage | None = None,
+        infer_name: bool = True,
+        toolsets: Sequence[AbstractToolset[AgentDepsT]] | None = None,
+        builtin_tools: Sequence[AbstractBuiltinTool] | None = None,
     ) -> AsyncIterator[_messages.AgentStreamEvent | AgentRunResultEvent[RunOutputDataT]]: ...
 
     def run_stream_events(
@@ -624,23 +610,16 @@
         user_prompt: str | Sequence[_messages.UserContent] | None = None,
         *,
         output_type: OutputSpec[RunOutputDataT] | None = None,
-<<<<<<< HEAD
-        message_history: list[_messages.ModelMessage] | None = None,
-=======
-        message_history: Sequence[_messages.ModelMessage] | None = None,
->>>>>>> f2b9e9fa
-        deferred_tool_results: DeferredToolResults | None = None,
-        model: models.Model | models.KnownModelName | str | None = None,
-        deps: AgentDepsT = None,
-        model_settings: ModelSettings | None = None,
-        usage_limits: _usage.UsageLimits | None = None,
-        usage: _usage.RunUsage | None = None,
-        infer_name: bool = True,
-        toolsets: Sequence[AbstractToolset[AgentDepsT]] | None = None,
-<<<<<<< HEAD
-=======
-        builtin_tools: Sequence[AbstractBuiltinTool] | None = None,
->>>>>>> f2b9e9fa
+        message_history: Sequence[_messages.ModelMessage] | None = None,
+        deferred_tool_results: DeferredToolResults | None = None,
+        model: models.Model | models.KnownModelName | str | None = None,
+        deps: AgentDepsT = None,
+        model_settings: ModelSettings | None = None,
+        usage_limits: _usage.UsageLimits | None = None,
+        usage: _usage.RunUsage | None = None,
+        infer_name: bool = True,
+        toolsets: Sequence[AbstractToolset[AgentDepsT]] | None = None,
+        builtin_tools: Sequence[AbstractBuiltinTool] | None = None,
     ) -> AsyncIterator[_messages.AgentStreamEvent | AgentRunResultEvent[Any]]:
         """Run the agent with a user prompt in async mode and stream events from the run.
 
@@ -686,10 +665,7 @@
             usage: Optional usage to start with, useful for resuming a conversation or agents used in tools.
             infer_name: Whether to try to infer the agent name from the call frame if it's not set.
             toolsets: Optional additional toolsets for this run.
-<<<<<<< HEAD
-=======
             builtin_tools: Optional additional builtin tools for this run.
->>>>>>> f2b9e9fa
 
         Returns:
             An async iterable of stream events `AgentStreamEvent` and finally a `AgentRunResultEvent` with the final
@@ -710,10 +686,7 @@
             usage=usage,
             infer_name=infer_name,
             toolsets=toolsets,
-<<<<<<< HEAD
-=======
             builtin_tools=builtin_tools,
->>>>>>> f2b9e9fa
         )
 
     async def _run_stream_events(
@@ -721,23 +694,16 @@
         user_prompt: str | Sequence[_messages.UserContent] | None = None,
         *,
         output_type: OutputSpec[RunOutputDataT] | None = None,
-<<<<<<< HEAD
-        message_history: list[_messages.ModelMessage] | None = None,
-=======
-        message_history: Sequence[_messages.ModelMessage] | None = None,
->>>>>>> f2b9e9fa
-        deferred_tool_results: DeferredToolResults | None = None,
-        model: models.Model | models.KnownModelName | str | None = None,
-        deps: AgentDepsT = None,
-        model_settings: ModelSettings | None = None,
-        usage_limits: _usage.UsageLimits | None = None,
-        usage: _usage.RunUsage | None = None,
-        infer_name: bool = True,
-        toolsets: Sequence[AbstractToolset[AgentDepsT]] | None = None,
-<<<<<<< HEAD
-=======
-        builtin_tools: Sequence[AbstractBuiltinTool] | None = None,
->>>>>>> f2b9e9fa
+        message_history: Sequence[_messages.ModelMessage] | None = None,
+        deferred_tool_results: DeferredToolResults | None = None,
+        model: models.Model | models.KnownModelName | str | None = None,
+        deps: AgentDepsT = None,
+        model_settings: ModelSettings | None = None,
+        usage_limits: _usage.UsageLimits | None = None,
+        usage: _usage.RunUsage | None = None,
+        infer_name: bool = True,
+        toolsets: Sequence[AbstractToolset[AgentDepsT]] | None = None,
+        builtin_tools: Sequence[AbstractBuiltinTool] | None = None,
     ) -> AsyncIterator[_messages.AgentStreamEvent | AgentRunResultEvent[Any]]:
         send_stream, receive_stream = anyio.create_memory_object_stream[
             _messages.AgentStreamEvent | AgentRunResultEvent[Any]
@@ -763,10 +729,7 @@
                     usage=usage,
                     infer_name=infer_name,
                     toolsets=toolsets,
-<<<<<<< HEAD
-=======
                     builtin_tools=builtin_tools,
->>>>>>> f2b9e9fa
                     event_stream_handler=event_stream_handler,
                 )
 
@@ -924,11 +887,7 @@
         tools: Sequence[Tool[AgentDepsT] | ToolFuncEither[AgentDepsT, ...]] | _utils.Unset = _utils.UNSET,
         instructions: Instructions[AgentDepsT] | _utils.Unset = _utils.UNSET,
     ) -> Iterator[None]:
-<<<<<<< HEAD
-        """Context manager to temporarily override agent dependencies, model, toolsets, tools, or instructions.
-=======
         """Context manager to temporarily override agent name, dependencies, model, toolsets, tools, or instructions.
->>>>>>> f2b9e9fa
 
         This is particularly useful when testing.
         You can find an example of this [here](../testing.md#overriding-model-via-pytest-fixtures).
