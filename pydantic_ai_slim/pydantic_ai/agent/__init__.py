from __future__ import annotations as _annotations

import dataclasses
import inspect
import json
import warnings
from asyncio import Lock
from collections.abc import AsyncIterator, Awaitable, Callable, Iterator, Sequence
from contextlib import AbstractAsyncContextManager, AsyncExitStack, asynccontextmanager, contextmanager
from contextvars import ContextVar
from typing import TYPE_CHECKING, Any, ClassVar, cast, overload

from opentelemetry.trace import NoOpTracer, use_span
from pydantic.json_schema import GenerateJsonSchema
from typing_extensions import Self, TypeVar, deprecated

from pydantic_ai._instrumentation import DEFAULT_INSTRUMENTATION_VERSION, InstrumentationNames
from pydantic_graph import Graph

from .. import (
    _agent_graph,
    _output,
    _system_prompt,
    _utils,
    exceptions,
    messages as _messages,
    models,
    usage as _usage,
)
from .._agent_graph import (
    CallToolsNode,
    EndStrategy,
    HistoryProcessor,
    ModelRequestNode,
    UserPromptNode,
    capture_run_messages,
)
from .._output import OutputToolset
from .._tool_manager import ToolManager
from ..builtin_tools import AbstractBuiltinTool
from ..models.instrumented import InstrumentationSettings, InstrumentedModel, instrument_model
from ..output import OutputDataT, OutputSpec
from ..profiles import ModelProfile
from ..result import FinalResult
from ..run import AgentRun, AgentRunResult
from ..settings import ModelSettings, merge_model_settings
from ..tools import (
    AgentDepsT,
    DeferredToolResults,
    DocstringFormat,
    GenerateToolJsonSchema,
    RunContext,
    Tool,
    ToolFuncContext,
    ToolFuncEither,
    ToolFuncPlain,
    ToolParams,
    ToolPrepareFunc,
    ToolsPrepareFunc,
)
from ..toolsets import AbstractToolset
from ..toolsets._dynamic import (
    DynamicToolset,
    ToolsetFunc,
)
from ..toolsets.combined import CombinedToolset
from ..toolsets.function import FunctionToolset
from ..toolsets.prepared import PreparedToolset
from .abstract import AbstractAgent, EventStreamHandler, Instructions, RunOutputDataT
from .wrapper import WrapperAgent

if TYPE_CHECKING:
    from ..mcp import MCPServer

__all__ = (
    'Agent',
    'AgentRun',
    'AgentRunResult',
    'capture_run_messages',
    'EndStrategy',
    'CallToolsNode',
    'ModelRequestNode',
    'UserPromptNode',
    'InstrumentationSettings',
    'WrapperAgent',
    'AbstractAgent',
    'EventStreamHandler',
)


T = TypeVar('T')
S = TypeVar('S')
NoneType = type(None)


@dataclasses.dataclass(init=False)
class Agent(AbstractAgent[AgentDepsT, OutputDataT]):
    """Class for defining "agents" - a way to have a specific type of "conversation" with an LLM.

    Agents are generic in the dependency type they take [`AgentDepsT`][pydantic_ai.tools.AgentDepsT]
    and the output type they return, [`OutputDataT`][pydantic_ai.output.OutputDataT].

    By default, if neither generic parameter is customised, agents have type `Agent[None, str]`.

    Minimal usage example:

    ```python
    from pydantic_ai import Agent

    agent = Agent('openai:gpt-4o')
    result = agent.run_sync('What is the capital of France?')
    print(result.output)
    #> The capital of France is Paris.
    ```
    """

    _model: models.Model | models.KnownModelName | str | None

    _name: str | None
    end_strategy: EndStrategy
    """Strategy for handling tool calls when a final result is found."""

    model_settings: ModelSettings | None
    """Optional model request settings to use for this agents's runs, by default.

    Note, if `model_settings` is provided by `run`, `run_sync`, or `run_stream`, those settings will
    be merged with this value, with the runtime argument taking priority.
    """

    _output_type: OutputSpec[OutputDataT]

    instrument: InstrumentationSettings | bool | None
    """Options to automatically instrument with OpenTelemetry."""

    _instrument_default: ClassVar[InstrumentationSettings | bool] = False

    _deps_type: type[AgentDepsT] = dataclasses.field(repr=False)
    _output_schema: _output.BaseOutputSchema[OutputDataT] = dataclasses.field(repr=False)
    _output_validators: list[_output.OutputValidator[AgentDepsT, OutputDataT]] = dataclasses.field(repr=False)
    _instructions: list[str | _system_prompt.SystemPromptFunc[AgentDepsT]] = dataclasses.field(repr=False)
    _system_prompts: tuple[str, ...] = dataclasses.field(repr=False)
    _system_prompt_functions: list[_system_prompt.SystemPromptRunner[AgentDepsT]] = dataclasses.field(repr=False)
    _system_prompt_dynamic_functions: dict[str, _system_prompt.SystemPromptRunner[AgentDepsT]] = dataclasses.field(
        repr=False
    )
    _function_toolset: FunctionToolset[AgentDepsT] = dataclasses.field(repr=False)
    _output_toolset: OutputToolset[AgentDepsT] | None = dataclasses.field(repr=False)
    _user_toolsets: list[AbstractToolset[AgentDepsT]] = dataclasses.field(repr=False)
    _prepare_tools: ToolsPrepareFunc[AgentDepsT] | None = dataclasses.field(repr=False)
    _prepare_output_tools: ToolsPrepareFunc[AgentDepsT] | None = dataclasses.field(repr=False)
    _max_result_retries: int = dataclasses.field(repr=False)
    _max_tool_retries: int = dataclasses.field(repr=False)

    _event_stream_handler: EventStreamHandler[AgentDepsT] | None = dataclasses.field(repr=False)

    _enter_lock: Lock = dataclasses.field(repr=False)
    _entered_count: int = dataclasses.field(repr=False)
    _exit_stack: AsyncExitStack | None = dataclasses.field(repr=False)

    @overload
    def __init__(
        self,
        model: models.Model | models.KnownModelName | str | None = None,
        *,
        output_type: OutputSpec[OutputDataT] = str,
        instructions: Instructions[AgentDepsT] = None,
        system_prompt: str | Sequence[str] = (),
        deps_type: type[AgentDepsT] = NoneType,
        name: str | None = None,
        model_settings: ModelSettings | None = None,
        retries: int = 1,
        output_retries: int | None = None,
        tools: Sequence[Tool[AgentDepsT] | ToolFuncEither[AgentDepsT, ...]] = (),
        builtin_tools: Sequence[AbstractBuiltinTool] = (),
        prepare_tools: ToolsPrepareFunc[AgentDepsT] | None = None,
        prepare_output_tools: ToolsPrepareFunc[AgentDepsT] | None = None,
        toolsets: Sequence[AbstractToolset[AgentDepsT] | ToolsetFunc[AgentDepsT]] | None = None,
        defer_model_check: bool = False,
        end_strategy: EndStrategy = 'early',
        instrument: InstrumentationSettings | bool | None = None,
        history_processors: Sequence[HistoryProcessor[AgentDepsT]] | None = None,
        event_stream_handler: EventStreamHandler[AgentDepsT] | None = None,
    ) -> None: ...

    @overload
    @deprecated('`mcp_servers` is deprecated, use `toolsets` instead.')
    def __init__(
        self,
        model: models.Model | models.KnownModelName | str | None = None,
        *,
        output_type: OutputSpec[OutputDataT] = str,
        instructions: Instructions[AgentDepsT] = None,
        system_prompt: str | Sequence[str] = (),
        deps_type: type[AgentDepsT] = NoneType,
        name: str | None = None,
        model_settings: ModelSettings | None = None,
        retries: int = 1,
        output_retries: int | None = None,
        tools: Sequence[Tool[AgentDepsT] | ToolFuncEither[AgentDepsT, ...]] = (),
        builtin_tools: Sequence[AbstractBuiltinTool] = (),
        prepare_tools: ToolsPrepareFunc[AgentDepsT] | None = None,
        prepare_output_tools: ToolsPrepareFunc[AgentDepsT] | None = None,
        mcp_servers: Sequence[MCPServer] = (),
        defer_model_check: bool = False,
        end_strategy: EndStrategy = 'early',
        instrument: InstrumentationSettings | bool | None = None,
        history_processors: Sequence[HistoryProcessor[AgentDepsT]] | None = None,
        event_stream_handler: EventStreamHandler[AgentDepsT] | None = None,
    ) -> None: ...

    def __init__(
        self,
        model: models.Model | models.KnownModelName | str | None = None,
        *,
        output_type: OutputSpec[OutputDataT] = str,
        instructions: Instructions[AgentDepsT] = None,
        system_prompt: str | Sequence[str] = (),
        deps_type: type[AgentDepsT] = NoneType,
        name: str | None = None,
        model_settings: ModelSettings | None = None,
        retries: int = 1,
        output_retries: int | None = None,
        tools: Sequence[Tool[AgentDepsT] | ToolFuncEither[AgentDepsT, ...]] = (),
        builtin_tools: Sequence[AbstractBuiltinTool] = (),
        prepare_tools: ToolsPrepareFunc[AgentDepsT] | None = None,
        prepare_output_tools: ToolsPrepareFunc[AgentDepsT] | None = None,
        toolsets: Sequence[AbstractToolset[AgentDepsT] | ToolsetFunc[AgentDepsT]] | None = None,
        defer_model_check: bool = False,
        end_strategy: EndStrategy = 'early',
        instrument: InstrumentationSettings | bool | None = None,
        history_processors: Sequence[HistoryProcessor[AgentDepsT]] | None = None,
        event_stream_handler: EventStreamHandler[AgentDepsT] | None = None,
        **_deprecated_kwargs: Any,
    ):
        """Create an agent.

        Args:
            model: The default model to use for this agent, if not provided,
                you must provide the model when calling it. We allow `str` here since the actual list of allowed models changes frequently.
            output_type: The type of the output data, used to validate the data returned by the model,
                defaults to `str`.
            instructions: Instructions to use for this agent, you can also register instructions via a function with
                [`instructions`][pydantic_ai.Agent.instructions].
            system_prompt: Static system prompts to use for this agent, you can also register system
                prompts via a function with [`system_prompt`][pydantic_ai.Agent.system_prompt].
            deps_type: The type used for dependency injection, this parameter exists solely to allow you to fully
                parameterize the agent, and therefore get the best out of static type checking.
                If you're not using deps, but want type checking to pass, you can set `deps=None` to satisfy Pyright
                or add a type hint `: Agent[None, <return type>]`.
            name: The name of the agent, used for logging. If `None`, we try to infer the agent name from the call frame
                when the agent is first run.
            model_settings: Optional model request settings to use for this agent's runs, by default.
            retries: The default number of retries to allow for tool calls and output validation, before raising an error.
                For model request retries, see the [HTTP Request Retries](../retries.md) documentation.
            output_retries: The maximum number of retries to allow for output validation, defaults to `retries`.
            tools: Tools to register with the agent, you can also register tools via the decorators
                [`@agent.tool`][pydantic_ai.Agent.tool] and [`@agent.tool_plain`][pydantic_ai.Agent.tool_plain].
            builtin_tools: The builtin tools that the agent will use. This depends on the model, as some models may not
                support certain tools. If the model doesn't support the builtin tools, an error will be raised.
            prepare_tools: Custom function to prepare the tool definition of all tools for each step, except output tools.
                This is useful if you want to customize the definition of multiple tools or you want to register
                a subset of tools for a given step. See [`ToolsPrepareFunc`][pydantic_ai.tools.ToolsPrepareFunc]
            prepare_output_tools: Custom function to prepare the tool definition of all output tools for each step.
                This is useful if you want to customize the definition of multiple output tools or you want to register
                a subset of output tools for a given step. See [`ToolsPrepareFunc`][pydantic_ai.tools.ToolsPrepareFunc]
            toolsets: Toolsets to register with the agent, including MCP servers and functions which take a run context
                and return a toolset. See [`ToolsetFunc`][pydantic_ai.toolsets.ToolsetFunc] for more information.
            defer_model_check: by default, if you provide a [named][pydantic_ai.models.KnownModelName] model,
                it's evaluated to create a [`Model`][pydantic_ai.models.Model] instance immediately,
                which checks for the necessary environment variables. Set this to `false`
                to defer the evaluation until the first run. Useful if you want to
                [override the model][pydantic_ai.Agent.override] for testing.
            end_strategy: Strategy for handling tool calls that are requested alongside a final result.
                See [`EndStrategy`][pydantic_ai.agent.EndStrategy] for more information.
            instrument: Set to True to automatically instrument with OpenTelemetry,
                which will use Logfire if it's configured.
                Set to an instance of [`InstrumentationSettings`][pydantic_ai.agent.InstrumentationSettings] to customize.
                If this isn't set, then the last value set by
                [`Agent.instrument_all()`][pydantic_ai.Agent.instrument_all]
                will be used, which defaults to False.
                See the [Debugging and Monitoring guide](https://ai.pydantic.dev/logfire/) for more info.
            history_processors: Optional list of callables to process the message history before sending it to the model.
                Each processor takes a list of messages and returns a modified list of messages.
                Processors can be sync or async and are applied in sequence.
            event_stream_handler: Optional handler for events from the model's streaming response and the agent's execution of tools.
        """
        if model is None or defer_model_check:
            self._model = model
        else:
            self._model = models.infer_model(model)

        self._name = name
        self.end_strategy = end_strategy
        self.model_settings = model_settings

        self._output_type = output_type
        self.instrument = instrument
        self._deps_type = deps_type

        if mcp_servers := _deprecated_kwargs.pop('mcp_servers', None):
            if toolsets is not None:  # pragma: no cover
                raise TypeError('`mcp_servers` and `toolsets` cannot be set at the same time.')
            warnings.warn('`mcp_servers` is deprecated, use `toolsets` instead', DeprecationWarning)
            toolsets = mcp_servers

        _utils.validate_empty_kwargs(_deprecated_kwargs)

        default_output_mode = (
            self.model.profile.default_structured_output_mode if isinstance(self.model, models.Model) else None
        )

        self._output_schema = _output.OutputSchema[OutputDataT].build(output_type, default_mode=default_output_mode)
        self._output_validators = []

        self._instructions = self._normalize_instructions(instructions)

        self._system_prompts = (system_prompt,) if isinstance(system_prompt, str) else tuple(system_prompt)
        self._system_prompt_functions = []
        self._system_prompt_dynamic_functions = {}

        self._max_result_retries = output_retries if output_retries is not None else retries
        self._max_tool_retries = retries

        self._builtin_tools = builtin_tools

        self._prepare_tools = prepare_tools
        self._prepare_output_tools = prepare_output_tools

        self._output_toolset = self._output_schema.toolset
        if self._output_toolset:
            self._output_toolset.max_retries = self._max_result_retries

        self._function_toolset = _AgentFunctionToolset(
            tools, max_retries=self._max_tool_retries, output_schema=self._output_schema
        )
        self._dynamic_toolsets = [
            DynamicToolset[AgentDepsT](toolset_func=toolset)
            for toolset in toolsets or []
            if not isinstance(toolset, AbstractToolset)
        ]
        self._user_toolsets = [toolset for toolset in toolsets or [] if isinstance(toolset, AbstractToolset)]

        self.history_processors = history_processors or []

        self._event_stream_handler = event_stream_handler

        self._override_name: ContextVar[_utils.Option[str]] = ContextVar('_override_name', default=None)
        self._override_deps: ContextVar[_utils.Option[AgentDepsT]] = ContextVar('_override_deps', default=None)
        self._override_model: ContextVar[_utils.Option[models.Model]] = ContextVar('_override_model', default=None)
        self._override_toolsets: ContextVar[_utils.Option[Sequence[AbstractToolset[AgentDepsT]]]] = ContextVar(
            '_override_toolsets', default=None
        )
        self._override_tools: ContextVar[
            _utils.Option[Sequence[Tool[AgentDepsT] | ToolFuncEither[AgentDepsT, ...]]]
        ] = ContextVar('_override_tools', default=None)
        self._override_instructions: ContextVar[
            _utils.Option[list[str | _system_prompt.SystemPromptFunc[AgentDepsT]]]
        ] = ContextVar('_override_instructions', default=None)

        self._enter_lock = Lock()
        self._entered_count = 0
        self._exit_stack = None

    @staticmethod
    def instrument_all(instrument: InstrumentationSettings | bool = True) -> None:
        """Set the instrumentation options for all agents where `instrument` is not set."""
        Agent._instrument_default = instrument

    @property
    def model(self) -> models.Model | models.KnownModelName | str | None:
        """The default model configured for this agent."""
        return self._model

    @model.setter
    def model(self, value: models.Model | models.KnownModelName | str | None) -> None:
        """Set the default model configured for this agent.

        We allow `str` here since the actual list of allowed models changes frequently.
        """
        self._model = value

    @property
    def name(self) -> str | None:
        """The name of the agent, used for logging.

        If `None`, we try to infer the agent name from the call frame when the agent is first run.
        """
        name_ = self._override_name.get()
        return name_.value if name_ else self._name

    @name.setter
    def name(self, value: str | None) -> None:
        """Set the name of the agent, used for logging."""
        self._name = value

    @property
    def deps_type(self) -> type:
        """The type of dependencies used by the agent."""
        return self._deps_type

    @property
    def output_type(self) -> OutputSpec[OutputDataT]:
        """The type of data output by agent runs, used to validate the data returned by the model, defaults to `str`."""
        return self._output_type

    @property
    def event_stream_handler(self) -> EventStreamHandler[AgentDepsT] | None:
        """Optional handler for events from the model's streaming response and the agent's execution of tools."""
        return self._event_stream_handler

    def __repr__(self) -> str:
        return f'{type(self).__name__}(model={self.model!r}, name={self.name!r}, end_strategy={self.end_strategy!r}, model_settings={self.model_settings!r}, output_type={self.output_type!r}, instrument={self.instrument!r})'

    @overload
    def iter(
        self,
        user_prompt: str | Sequence[_messages.UserContent] | None = None,
        *,
        output_type: None = None,
        message_history: Sequence[_messages.ModelMessage] | None = None,
        deferred_tool_results: DeferredToolResults | None = None,
        model: models.Model | models.KnownModelName | str | None = None,
        deps: AgentDepsT = None,
        model_settings: ModelSettings | None = None,
        usage_limits: _usage.UsageLimits | None = None,
        usage: _usage.RunUsage | None = None,
        infer_name: bool = True,
        toolsets: Sequence[AbstractToolset[AgentDepsT]] | None = None,
        builtin_tools: Sequence[AbstractBuiltinTool] | None = None,
    ) -> AbstractAsyncContextManager[AgentRun[AgentDepsT, OutputDataT]]: ...

    @overload
    def iter(
        self,
        user_prompt: str | Sequence[_messages.UserContent] | None = None,
        *,
        output_type: OutputSpec[RunOutputDataT],
        message_history: Sequence[_messages.ModelMessage] | None = None,
        deferred_tool_results: DeferredToolResults | None = None,
        model: models.Model | models.KnownModelName | str | None = None,
        deps: AgentDepsT = None,
        model_settings: ModelSettings | None = None,
        usage_limits: _usage.UsageLimits | None = None,
        usage: _usage.RunUsage | None = None,
        infer_name: bool = True,
        toolsets: Sequence[AbstractToolset[AgentDepsT]] | None = None,
        builtin_tools: Sequence[AbstractBuiltinTool] | None = None,
    ) -> AbstractAsyncContextManager[AgentRun[AgentDepsT, RunOutputDataT]]: ...

    @asynccontextmanager
    async def iter(
        self,
        user_prompt: str | Sequence[_messages.UserContent] | None = None,
        *,
        output_type: OutputSpec[RunOutputDataT] | None = None,
        message_history: Sequence[_messages.ModelMessage] | None = None,
        deferred_tool_results: DeferredToolResults | None = None,
        model: models.Model | models.KnownModelName | str | None = None,
        deps: AgentDepsT = None,
        model_settings: ModelSettings | None = None,
        usage_limits: _usage.UsageLimits | None = None,
        usage: _usage.RunUsage | None = None,
        infer_name: bool = True,
        toolsets: Sequence[AbstractToolset[AgentDepsT]] | None = None,
        builtin_tools: Sequence[AbstractBuiltinTool] | None = None,
    ) -> AsyncIterator[AgentRun[AgentDepsT, Any]]:
        """A contextmanager which can be used to iterate over the agent graph's nodes as they are executed.

        This method builds an internal agent graph (using system prompts, tools and output schemas) and then returns an
        `AgentRun` object. The `AgentRun` can be used to async-iterate over the nodes of the graph as they are
        executed. This is the API to use if you want to consume the outputs coming from each LLM model response, or the
        stream of events coming from the execution of tools.

        The `AgentRun` also provides methods to access the full message history, new messages, and usage statistics,
        and the final result of the run once it has completed.

        For more details, see the documentation of `AgentRun`.

        Example:
        ```python
        from pydantic_ai import Agent

        agent = Agent('openai:gpt-4o')

        async def main():
            nodes = []
            async with agent.iter('What is the capital of France?') as agent_run:
                async for node in agent_run:
                    nodes.append(node)
            print(nodes)
            '''
            [
                UserPromptNode(
                    user_prompt='What is the capital of France?',
                    instructions_functions=[],
                    system_prompts=(),
                    system_prompt_functions=[],
                    system_prompt_dynamic_functions={},
                ),
                ModelRequestNode(
                    request=ModelRequest(
                        parts=[
                            UserPromptPart(
                                content='What is the capital of France?',
                                timestamp=datetime.datetime(...),
                            )
                        ]
                    )
                ),
                CallToolsNode(
                    model_response=ModelResponse(
                        parts=[TextPart(content='The capital of France is Paris.')],
                        usage=RequestUsage(input_tokens=56, output_tokens=7),
                        model_name='gpt-4o',
                        timestamp=datetime.datetime(...),
                    )
                ),
                End(data=FinalResult(output='The capital of France is Paris.')),
            ]
            '''
            print(agent_run.result.output)
            #> The capital of France is Paris.
        ```

        Args:
            user_prompt: User input to start/continue the conversation.
            output_type: Custom output type to use for this run, `output_type` may only be used if the agent has no
                output validators since output validators would expect an argument that matches the agent's output type.
            message_history: History of the conversation so far.
            deferred_tool_results: Optional results for deferred tool calls in the message history.
            model: Optional model to use for this run, required if `model` was not set when creating the agent.
            deps: Optional dependencies to use for this run.
            model_settings: Optional settings to use for this model's request.
            usage_limits: Optional limits on model request count or token usage.
            usage: Optional usage to start with, useful for resuming a conversation or agents used in tools.
            infer_name: Whether to try to infer the agent name from the call frame if it's not set.
            toolsets: Optional additional toolsets for this run.
            builtin_tools: Optional additional builtin tools for this run.

        Returns:
            The result of the run.
        """
        if infer_name and self.name is None:
            self._infer_name(inspect.currentframe())
        model_used = self._get_model(model)
        del model

        deps = self._get_deps(deps)
        output_schema = self._prepare_output_schema(output_type, model_used.profile)

        output_type_ = output_type or self.output_type

        # We consider it a user error if a user tries to restrict the result type while having an output validator that
        # may change the result type from the restricted type to something else. Therefore, we consider the following
        # typecast reasonable, even though it is possible to violate it with otherwise-type-checked code.
        output_validators = cast(list[_output.OutputValidator[AgentDepsT, RunOutputDataT]], self._output_validators)

        output_toolset = self._output_toolset
        if output_schema != self._output_schema or output_validators:
            output_toolset = cast(OutputToolset[AgentDepsT], output_schema.toolset)
            if output_toolset:
                output_toolset.max_retries = self._max_result_retries
                output_toolset.output_validators = output_validators
        toolset = self._get_toolset(output_toolset=output_toolset, additional_toolsets=toolsets)
        tool_manager = ToolManager[AgentDepsT](toolset)

        # Build the graph
        graph: Graph[_agent_graph.GraphAgentState, _agent_graph.GraphAgentDeps[AgentDepsT, Any], FinalResult[Any]] = (
            _agent_graph.build_agent_graph(self.name, self._deps_type, output_type_)
        )

        # Build the initial state
        usage = usage or _usage.RunUsage()
        state = _agent_graph.GraphAgentState(
            message_history=list(message_history) if message_history else [],
            usage=usage,
            retries=0,
            run_step=0,
        )

        # Merge model settings in order of precedence: run > agent > model
        merged_settings = merge_model_settings(model_used.settings, self.model_settings)
        model_settings = merge_model_settings(merged_settings, model_settings)
        usage_limits = usage_limits or _usage.UsageLimits()

        instructions_literal, instructions_functions = self._get_instructions()

        async def get_instructions(run_context: RunContext[AgentDepsT]) -> str | None:
            parts = [
                instructions_literal,
                *[await func.run(run_context) for func in instructions_functions],
            ]

            model_profile = model_used.profile
            if isinstance(output_schema, _output.PromptedOutputSchema):
                instructions = output_schema.instructions(model_profile.prompted_output_template)
                parts.append(instructions)

            parts = [p for p in parts if p]
            if not parts:
                return None
            return '\n\n'.join(parts).strip()

        if isinstance(model_used, InstrumentedModel):
            instrumentation_settings = model_used.instrumentation_settings
            tracer = model_used.instrumentation_settings.tracer
        else:
            instrumentation_settings = None
            tracer = NoOpTracer()
        if builtin_tools:
            # Deduplicate builtin tools passed to the agent and the run based on type
            builtin_tools = list(
                {
                    **({type(tool): tool for tool in self._builtin_tools or []}),
                    **({type(tool): tool for tool in builtin_tools}),
                }.values()
            )
        else:
            builtin_tools = list(self._builtin_tools)
        graph_deps = _agent_graph.GraphAgentDeps[AgentDepsT, RunOutputDataT](
            user_deps=deps,
            prompt=user_prompt,
            new_message_index=len(message_history) if message_history else 0,
            model=model_used,
            model_settings=model_settings,
            usage_limits=usage_limits,
            max_result_retries=self._max_result_retries,
            end_strategy=self.end_strategy,
            output_schema=output_schema,
            output_validators=output_validators,
            history_processors=self.history_processors,
            builtin_tools=builtin_tools,
            tool_manager=tool_manager,
            tracer=tracer,
            get_instructions=get_instructions,
            instrumentation_settings=instrumentation_settings,
        )

        start_node = _agent_graph.UserPromptNode[AgentDepsT](
            user_prompt=user_prompt,
            deferred_tool_results=deferred_tool_results,
            instructions=instructions_literal,
            instructions_functions=instructions_functions,
            system_prompts=self._system_prompts,
            system_prompt_functions=self._system_prompt_functions,
            system_prompt_dynamic_functions=self._system_prompt_dynamic_functions,
        )

        agent_name = self.name or 'agent'
        instrumentation_names = InstrumentationNames.for_version(
            instrumentation_settings.version if instrumentation_settings else DEFAULT_INSTRUMENTATION_VERSION
        )

        run_span = tracer.start_span(
            instrumentation_names.get_agent_run_span_name(agent_name),
            attributes={
                'model_name': model_used.model_name if model_used else 'no-model',
                'agent_name': agent_name,
                'gen_ai.agent.name': agent_name,
                'logfire.msg': f'{agent_name} run',
            },
        )

        try:
            async with toolset:
                async with graph.iter(
                    start_node,
                    state=state,
                    deps=graph_deps,
                    span=use_span(run_span) if run_span.is_recording() else None,
                    infer_name=False,
                ) as graph_run:
                    agent_run = AgentRun(graph_run)
                    yield agent_run
                    if (final_result := agent_run.result) is not None and run_span.is_recording():
                        if instrumentation_settings and instrumentation_settings.include_content:
                            run_span.set_attribute(
                                'final_result',
                                (
                                    final_result.output
                                    if isinstance(final_result.output, str)
                                    else json.dumps(InstrumentedModel.serialize_any(final_result.output))
                                ),
                            )
        finally:
            try:
                if instrumentation_settings and run_span.is_recording():
                    run_span.set_attributes(
                        self._run_span_end_attributes(
                            instrumentation_settings, usage, state.message_history, graph_deps.new_message_index
                        )
                    )
            finally:
                run_span.end()

    def _run_span_end_attributes(
        self,
        settings: InstrumentationSettings,
        usage: _usage.RunUsage,
        message_history: list[_messages.ModelMessage],
        new_message_index: int,
    ):
        literal_instructions, _ = self._get_instructions()

        if settings.version == 1:
            attrs = {
                'all_messages_events': json.dumps(
                    [InstrumentedModel.event_to_dict(e) for e in settings.messages_to_otel_events(message_history)]
                )
            }
        else:
<<<<<<< HEAD
            attrs = {
                'pydantic_ai.all_messages': json.dumps(settings.messages_to_otel_messages(state.message_history)),
                **settings.system_instructions_attributes(literal_instructions),
=======
            # Store the last instructions here for convenience
            last_instructions = InstrumentedModel._get_instructions(message_history)  # pyright: ignore[reportPrivateUsage]
            attrs: dict[str, Any] = {
                'pydantic_ai.all_messages': json.dumps(settings.messages_to_otel_messages(list(message_history))),
                **settings.system_instructions_attributes(last_instructions),
>>>>>>> f2b9e9fa
            }

            # If this agent run was provided with existing history, store an attribute indicating the point at which the
            # new messages begin.
            if new_message_index > 0:
                attrs['pydantic_ai.new_message_index'] = new_message_index

            # If the instructions for this agent run were not always the same, store an attribute that indicates that.
            # This can signal to an observability UI that different steps in the agent run had different instructions.
            # Note: We purposely only look at "new" messages because they are the only ones produced by this agent run.
            if any(
                (
                    isinstance(m, _messages.ModelRequest)
                    and m.instructions is not None
                    and m.instructions != last_instructions
                )
                for m in message_history[new_message_index:]
            ):
                attrs['pydantic_ai.variable_instructions'] = True

        return {
            **usage.opentelemetry_attributes(),
            **attrs,
            'logfire.json_schema': json.dumps(
                {
                    'type': 'object',
                    'properties': {
                        **{k: {'type': 'array'} if isinstance(v, str) else {} for k, v in attrs.items()},
                        'final_result': {'type': 'object'},
                    },
                }
            ),
        }

    @contextmanager
    def override(
        self,
        *,
        name: str | _utils.Unset = _utils.UNSET,
        deps: AgentDepsT | _utils.Unset = _utils.UNSET,
        model: models.Model | models.KnownModelName | str | _utils.Unset = _utils.UNSET,
        toolsets: Sequence[AbstractToolset[AgentDepsT]] | _utils.Unset = _utils.UNSET,
        tools: Sequence[Tool[AgentDepsT] | ToolFuncEither[AgentDepsT, ...]] | _utils.Unset = _utils.UNSET,
        instructions: Instructions[AgentDepsT] | _utils.Unset = _utils.UNSET,
    ) -> Iterator[None]:
<<<<<<< HEAD
        """Context manager to temporarily override agent dependencies, model, toolsets, tools, or instructions.
=======
        """Context manager to temporarily override agent name, dependencies, model, toolsets, tools, or instructions.
>>>>>>> f2b9e9fa

        This is particularly useful when testing.
        You can find an example of this [here](../testing.md#overriding-model-via-pytest-fixtures).

        Args:
            name: The name to use instead of the name passed to the agent constructor and agent run.
            deps: The dependencies to use instead of the dependencies passed to the agent run.
            model: The model to use instead of the model passed to the agent run.
            toolsets: The toolsets to use instead of the toolsets passed to the agent constructor and agent run.
            tools: The tools to use instead of the tools registered with the agent.
            instructions: The instructions to use instead of the instructions registered with the agent.
        """
        if _utils.is_set(name):
            name_token = self._override_name.set(_utils.Some(name))
        else:
            name_token = None

        if _utils.is_set(deps):
            deps_token = self._override_deps.set(_utils.Some(deps))
        else:
            deps_token = None

        if _utils.is_set(model):
            model_token = self._override_model.set(_utils.Some(models.infer_model(model)))
        else:
            model_token = None

        if _utils.is_set(toolsets):
            toolsets_token = self._override_toolsets.set(_utils.Some(toolsets))
        else:
            toolsets_token = None

        if _utils.is_set(tools):
            tools_token = self._override_tools.set(_utils.Some(tools))
        else:
            tools_token = None

        if _utils.is_set(instructions):
            normalized_instructions = self._normalize_instructions(instructions)
            instructions_token = self._override_instructions.set(_utils.Some(normalized_instructions))
        else:
            instructions_token = None

        try:
            yield
        finally:
            if name_token is not None:
                self._override_name.reset(name_token)
            if deps_token is not None:
                self._override_deps.reset(deps_token)
            if model_token is not None:
                self._override_model.reset(model_token)
            if toolsets_token is not None:
                self._override_toolsets.reset(toolsets_token)
            if tools_token is not None:
                self._override_tools.reset(tools_token)
            if instructions_token is not None:
                self._override_instructions.reset(instructions_token)

    @overload
    def instructions(
        self, func: Callable[[RunContext[AgentDepsT]], str], /
    ) -> Callable[[RunContext[AgentDepsT]], str]: ...

    @overload
    def instructions(
        self, func: Callable[[RunContext[AgentDepsT]], Awaitable[str]], /
    ) -> Callable[[RunContext[AgentDepsT]], Awaitable[str]]: ...

    @overload
    def instructions(self, func: Callable[[], str], /) -> Callable[[], str]: ...

    @overload
    def instructions(self, func: Callable[[], Awaitable[str]], /) -> Callable[[], Awaitable[str]]: ...

    @overload
    def instructions(
        self, /
    ) -> Callable[[_system_prompt.SystemPromptFunc[AgentDepsT]], _system_prompt.SystemPromptFunc[AgentDepsT]]: ...

    def instructions(
        self,
        func: _system_prompt.SystemPromptFunc[AgentDepsT] | None = None,
        /,
    ) -> (
        Callable[[_system_prompt.SystemPromptFunc[AgentDepsT]], _system_prompt.SystemPromptFunc[AgentDepsT]]
        | _system_prompt.SystemPromptFunc[AgentDepsT]
    ):
        """Decorator to register an instructions function.

        Optionally takes [`RunContext`][pydantic_ai.tools.RunContext] as its only argument.
        Can decorate a sync or async functions.

        The decorator can be used bare (`agent.instructions`).

        Overloads for every possible signature of `instructions` are included so the decorator doesn't obscure
        the type of the function.

        Example:
        ```python
        from pydantic_ai import Agent, RunContext

        agent = Agent('test', deps_type=str)

        @agent.instructions
        def simple_instructions() -> str:
            return 'foobar'

        @agent.instructions
        async def async_instructions(ctx: RunContext[str]) -> str:
            return f'{ctx.deps} is the best'
        ```
        """
        if func is None:

            def decorator(
                func_: _system_prompt.SystemPromptFunc[AgentDepsT],
            ) -> _system_prompt.SystemPromptFunc[AgentDepsT]:
                self._instructions.append(func_)
                return func_

            return decorator
        else:
            self._instructions.append(func)
            return func

    @overload
    def system_prompt(
        self, func: Callable[[RunContext[AgentDepsT]], str], /
    ) -> Callable[[RunContext[AgentDepsT]], str]: ...

    @overload
    def system_prompt(
        self, func: Callable[[RunContext[AgentDepsT]], Awaitable[str]], /
    ) -> Callable[[RunContext[AgentDepsT]], Awaitable[str]]: ...

    @overload
    def system_prompt(self, func: Callable[[], str], /) -> Callable[[], str]: ...

    @overload
    def system_prompt(self, func: Callable[[], Awaitable[str]], /) -> Callable[[], Awaitable[str]]: ...

    @overload
    def system_prompt(
        self, /, *, dynamic: bool = False
    ) -> Callable[[_system_prompt.SystemPromptFunc[AgentDepsT]], _system_prompt.SystemPromptFunc[AgentDepsT]]: ...

    def system_prompt(
        self,
        func: _system_prompt.SystemPromptFunc[AgentDepsT] | None = None,
        /,
        *,
        dynamic: bool = False,
    ) -> (
        Callable[[_system_prompt.SystemPromptFunc[AgentDepsT]], _system_prompt.SystemPromptFunc[AgentDepsT]]
        | _system_prompt.SystemPromptFunc[AgentDepsT]
    ):
        """Decorator to register a system prompt function.

        Optionally takes [`RunContext`][pydantic_ai.tools.RunContext] as its only argument.
        Can decorate a sync or async functions.

        The decorator can be used either bare (`agent.system_prompt`) or as a function call
        (`agent.system_prompt(...)`), see the examples below.

        Overloads for every possible signature of `system_prompt` are included so the decorator doesn't obscure
        the type of the function, see `tests/typed_agent.py` for tests.

        Args:
            func: The function to decorate
            dynamic: If True, the system prompt will be reevaluated even when `messages_history` is provided,
                see [`SystemPromptPart.dynamic_ref`][pydantic_ai.messages.SystemPromptPart.dynamic_ref]

        Example:
        ```python
        from pydantic_ai import Agent, RunContext

        agent = Agent('test', deps_type=str)

        @agent.system_prompt
        def simple_system_prompt() -> str:
            return 'foobar'

        @agent.system_prompt(dynamic=True)
        async def async_system_prompt(ctx: RunContext[str]) -> str:
            return f'{ctx.deps} is the best'
        ```
        """
        if func is None:

            def decorator(
                func_: _system_prompt.SystemPromptFunc[AgentDepsT],
            ) -> _system_prompt.SystemPromptFunc[AgentDepsT]:
                runner = _system_prompt.SystemPromptRunner[AgentDepsT](func_, dynamic=dynamic)
                self._system_prompt_functions.append(runner)
                if dynamic:  # pragma: lax no cover
                    self._system_prompt_dynamic_functions[func_.__qualname__] = runner
                return func_

            return decorator
        else:
            assert not dynamic, "dynamic can't be True in this case"
            self._system_prompt_functions.append(_system_prompt.SystemPromptRunner[AgentDepsT](func, dynamic=dynamic))
            return func

    @overload
    def output_validator(
        self, func: Callable[[RunContext[AgentDepsT], OutputDataT], OutputDataT], /
    ) -> Callable[[RunContext[AgentDepsT], OutputDataT], OutputDataT]: ...

    @overload
    def output_validator(
        self, func: Callable[[RunContext[AgentDepsT], OutputDataT], Awaitable[OutputDataT]], /
    ) -> Callable[[RunContext[AgentDepsT], OutputDataT], Awaitable[OutputDataT]]: ...

    @overload
    def output_validator(
        self, func: Callable[[OutputDataT], OutputDataT], /
    ) -> Callable[[OutputDataT], OutputDataT]: ...

    @overload
    def output_validator(
        self, func: Callable[[OutputDataT], Awaitable[OutputDataT]], /
    ) -> Callable[[OutputDataT], Awaitable[OutputDataT]]: ...

    def output_validator(
        self, func: _output.OutputValidatorFunc[AgentDepsT, OutputDataT], /
    ) -> _output.OutputValidatorFunc[AgentDepsT, OutputDataT]:
        """Decorator to register an output validator function.

        Optionally takes [`RunContext`][pydantic_ai.tools.RunContext] as its first argument.
        Can decorate a sync or async functions.

        Overloads for every possible signature of `output_validator` are included so the decorator doesn't obscure
        the type of the function, see `tests/typed_agent.py` for tests.

        Example:
        ```python
        from pydantic_ai import Agent, ModelRetry, RunContext

        agent = Agent('test', deps_type=str)

        @agent.output_validator
        def output_validator_simple(data: str) -> str:
            if 'wrong' in data:
                raise ModelRetry('wrong response')
            return data

        @agent.output_validator
        async def output_validator_deps(ctx: RunContext[str], data: str) -> str:
            if ctx.deps in data:
                raise ModelRetry('wrong response')
            return data

        result = agent.run_sync('foobar', deps='spam')
        print(result.output)
        #> success (no tool calls)
        ```
        """
        self._output_validators.append(_output.OutputValidator[AgentDepsT, Any](func))
        return func

    @overload
    def tool(self, func: ToolFuncContext[AgentDepsT, ToolParams], /) -> ToolFuncContext[AgentDepsT, ToolParams]: ...

    @overload
    def tool(
        self,
        /,
        *,
        name: str | None = None,
        retries: int | None = None,
        prepare: ToolPrepareFunc[AgentDepsT] | None = None,
        docstring_format: DocstringFormat = 'auto',
        require_parameter_descriptions: bool = False,
        schema_generator: type[GenerateJsonSchema] = GenerateToolJsonSchema,
        strict: bool | None = None,
        sequential: bool = False,
        requires_approval: bool = False,
        metadata: dict[str, Any] | None = None,
    ) -> Callable[[ToolFuncContext[AgentDepsT, ToolParams]], ToolFuncContext[AgentDepsT, ToolParams]]: ...

    def tool(
        self,
        func: ToolFuncContext[AgentDepsT, ToolParams] | None = None,
        /,
        *,
        name: str | None = None,
        retries: int | None = None,
        prepare: ToolPrepareFunc[AgentDepsT] | None = None,
        docstring_format: DocstringFormat = 'auto',
        require_parameter_descriptions: bool = False,
        schema_generator: type[GenerateJsonSchema] = GenerateToolJsonSchema,
        strict: bool | None = None,
        sequential: bool = False,
        requires_approval: bool = False,
        metadata: dict[str, Any] | None = None,
    ) -> Any:
        """Decorator to register a tool function which takes [`RunContext`][pydantic_ai.tools.RunContext] as its first argument.

        Can decorate a sync or async functions.

        The docstring is inspected to extract both the tool description and description of each parameter,
        [learn more](../tools.md#function-tools-and-schema).

        We can't add overloads for every possible signature of tool, since the return type is a recursive union
        so the signature of functions decorated with `@agent.tool` is obscured.

        Example:
        ```python
        from pydantic_ai import Agent, RunContext

        agent = Agent('test', deps_type=int)

        @agent.tool
        def foobar(ctx: RunContext[int], x: int) -> int:
            return ctx.deps + x

        @agent.tool(retries=2)
        async def spam(ctx: RunContext[str], y: float) -> float:
            return ctx.deps + y

        result = agent.run_sync('foobar', deps=1)
        print(result.output)
        #> {"foobar":1,"spam":1.0}
        ```

        Args:
            func: The tool function to register.
            name: The name of the tool, defaults to the function name.
            retries: The number of retries to allow for this tool, defaults to the agent's default retries,
                which defaults to 1.
            prepare: custom method to prepare the tool definition for each step, return `None` to omit this
                tool from a given step. This is useful if you want to customise a tool at call time,
                or omit it completely from a step. See [`ToolPrepareFunc`][pydantic_ai.tools.ToolPrepareFunc].
            docstring_format: The format of the docstring, see [`DocstringFormat`][pydantic_ai.tools.DocstringFormat].
                Defaults to `'auto'`, such that the format is inferred from the structure of the docstring.
            require_parameter_descriptions: If True, raise an error if a parameter description is missing. Defaults to False.
            schema_generator: The JSON schema generator class to use for this tool. Defaults to `GenerateToolJsonSchema`.
            strict: Whether to enforce JSON schema compliance (only affects OpenAI).
                See [`ToolDefinition`][pydantic_ai.tools.ToolDefinition] for more info.
            sequential: Whether the function requires a sequential/serial execution environment. Defaults to False.
            requires_approval: Whether this tool requires human-in-the-loop approval. Defaults to False.
                See the [tools documentation](../deferred-tools.md#human-in-the-loop-tool-approval) for more info.
            metadata: Optional metadata for the tool. This is not sent to the model but can be used for filtering and tool behavior customization.
        """

        def tool_decorator(
            func_: ToolFuncContext[AgentDepsT, ToolParams],
        ) -> ToolFuncContext[AgentDepsT, ToolParams]:
            # noinspection PyTypeChecker
            self._function_toolset.add_function(
                func_,
                takes_ctx=True,
                name=name,
                retries=retries,
                prepare=prepare,
                docstring_format=docstring_format,
                require_parameter_descriptions=require_parameter_descriptions,
                schema_generator=schema_generator,
                strict=strict,
                sequential=sequential,
                requires_approval=requires_approval,
                metadata=metadata,
            )
            return func_

        return tool_decorator if func is None else tool_decorator(func)

    @overload
    def tool_plain(self, func: ToolFuncPlain[ToolParams], /) -> ToolFuncPlain[ToolParams]: ...

    @overload
    def tool_plain(
        self,
        /,
        *,
        name: str | None = None,
        retries: int | None = None,
        prepare: ToolPrepareFunc[AgentDepsT] | None = None,
        docstring_format: DocstringFormat = 'auto',
        require_parameter_descriptions: bool = False,
        schema_generator: type[GenerateJsonSchema] = GenerateToolJsonSchema,
        strict: bool | None = None,
        sequential: bool = False,
        requires_approval: bool = False,
        metadata: dict[str, Any] | None = None,
    ) -> Callable[[ToolFuncPlain[ToolParams]], ToolFuncPlain[ToolParams]]: ...

    def tool_plain(
        self,
        func: ToolFuncPlain[ToolParams] | None = None,
        /,
        *,
        name: str | None = None,
        retries: int | None = None,
        prepare: ToolPrepareFunc[AgentDepsT] | None = None,
        docstring_format: DocstringFormat = 'auto',
        require_parameter_descriptions: bool = False,
        schema_generator: type[GenerateJsonSchema] = GenerateToolJsonSchema,
        strict: bool | None = None,
        sequential: bool = False,
        requires_approval: bool = False,
        metadata: dict[str, Any] | None = None,
    ) -> Any:
        """Decorator to register a tool function which DOES NOT take `RunContext` as an argument.

        Can decorate a sync or async functions.

        The docstring is inspected to extract both the tool description and description of each parameter,
        [learn more](../tools.md#function-tools-and-schema).

        We can't add overloads for every possible signature of tool, since the return type is a recursive union
        so the signature of functions decorated with `@agent.tool` is obscured.

        Example:
        ```python
        from pydantic_ai import Agent, RunContext

        agent = Agent('test')

        @agent.tool
        def foobar(ctx: RunContext[int]) -> int:
            return 123

        @agent.tool(retries=2)
        async def spam(ctx: RunContext[str]) -> float:
            return 3.14

        result = agent.run_sync('foobar', deps=1)
        print(result.output)
        #> {"foobar":123,"spam":3.14}
        ```

        Args:
            func: The tool function to register.
            name: The name of the tool, defaults to the function name.
            retries: The number of retries to allow for this tool, defaults to the agent's default retries,
                which defaults to 1.
            prepare: custom method to prepare the tool definition for each step, return `None` to omit this
                tool from a given step. This is useful if you want to customise a tool at call time,
                or omit it completely from a step. See [`ToolPrepareFunc`][pydantic_ai.tools.ToolPrepareFunc].
            docstring_format: The format of the docstring, see [`DocstringFormat`][pydantic_ai.tools.DocstringFormat].
                Defaults to `'auto'`, such that the format is inferred from the structure of the docstring.
            require_parameter_descriptions: If True, raise an error if a parameter description is missing. Defaults to False.
            schema_generator: The JSON schema generator class to use for this tool. Defaults to `GenerateToolJsonSchema`.
            strict: Whether to enforce JSON schema compliance (only affects OpenAI).
                See [`ToolDefinition`][pydantic_ai.tools.ToolDefinition] for more info.
            sequential: Whether the function requires a sequential/serial execution environment. Defaults to False.
            requires_approval: Whether this tool requires human-in-the-loop approval. Defaults to False.
                See the [tools documentation](../deferred-tools.md#human-in-the-loop-tool-approval) for more info.
            metadata: Optional metadata for the tool. This is not sent to the model but can be used for filtering and tool behavior customization.
        """

        def tool_decorator(func_: ToolFuncPlain[ToolParams]) -> ToolFuncPlain[ToolParams]:
            # noinspection PyTypeChecker
            self._function_toolset.add_function(
                func_,
                takes_ctx=False,
                name=name,
                retries=retries,
                prepare=prepare,
                docstring_format=docstring_format,
                require_parameter_descriptions=require_parameter_descriptions,
                schema_generator=schema_generator,
                strict=strict,
                sequential=sequential,
                requires_approval=requires_approval,
                metadata=metadata,
            )
            return func_

        return tool_decorator if func is None else tool_decorator(func)

    @overload
    def toolset(self, func: ToolsetFunc[AgentDepsT], /) -> ToolsetFunc[AgentDepsT]: ...

    @overload
    def toolset(
        self,
        /,
        *,
        per_run_step: bool = True,
    ) -> Callable[[ToolsetFunc[AgentDepsT]], ToolsetFunc[AgentDepsT]]: ...

    def toolset(
        self,
        func: ToolsetFunc[AgentDepsT] | None = None,
        /,
        *,
        per_run_step: bool = True,
    ) -> Any:
        """Decorator to register a toolset function which takes [`RunContext`][pydantic_ai.tools.RunContext] as its only argument.

        Can decorate a sync or async functions.

        The decorator can be used bare (`agent.toolset`).

        Example:
        ```python
        from pydantic_ai import AbstractToolset, Agent, FunctionToolset, RunContext

        agent = Agent('test', deps_type=str)

        @agent.toolset
        async def simple_toolset(ctx: RunContext[str]) -> AbstractToolset[str]:
            return FunctionToolset()
        ```

        Args:
            func: The toolset function to register.
            per_run_step: Whether to re-evaluate the toolset for each run step. Defaults to True.
        """

        def toolset_decorator(func_: ToolsetFunc[AgentDepsT]) -> ToolsetFunc[AgentDepsT]:
            self._dynamic_toolsets.append(DynamicToolset(func_, per_run_step=per_run_step))
            return func_

        return toolset_decorator if func is None else toolset_decorator(func)

    def _get_model(self, model: models.Model | models.KnownModelName | str | None) -> models.Model:
        """Create a model configured for this agent.

        Args:
            model: model to use for this run, required if `model` was not set when creating the agent.

        Returns:
            The model used
        """
        model_: models.Model
        if some_model := self._override_model.get():
            # we don't want `override()` to cover up errors from the model not being defined, hence this check
            if model is None and self.model is None:
                raise exceptions.UserError(
                    '`model` must either be set on the agent or included when calling it. '
                    '(Even when `override(model=...)` is customizing the model that will actually be called)'
                )
            model_ = some_model.value
        elif model is not None:
            model_ = models.infer_model(model)
        elif self.model is not None:
            # noinspection PyTypeChecker
            model_ = self.model = models.infer_model(self.model)
        else:
            raise exceptions.UserError('`model` must either be set on the agent or included when calling it.')

        instrument = self.instrument
        if instrument is None:
            instrument = self._instrument_default

        return instrument_model(model_, instrument)

    def _get_deps(self: Agent[T, OutputDataT], deps: T) -> T:
        """Get deps for a run.

        If we've overridden deps via `_override_deps`, use that, otherwise use the deps passed to the call.

        We could do runtime type checking of deps against `self._deps_type`, but that's a slippery slope.
        """
        if some_deps := self._override_deps.get():
            return some_deps.value
        else:
            return deps

    def _normalize_instructions(
        self,
        instructions: Instructions[AgentDepsT],
    ) -> list[str | _system_prompt.SystemPromptFunc[AgentDepsT]]:
        if instructions is None:
            return []
        if isinstance(instructions, str) or callable(instructions):
            return [instructions]
        return list(instructions)

    def _get_instructions(
        self,
    ) -> tuple[str | None, list[_system_prompt.SystemPromptRunner[AgentDepsT]]]:
        override_instructions = self._override_instructions.get()
        instructions = override_instructions.value if override_instructions else self._instructions

        literal_parts: list[str] = []
        functions: list[_system_prompt.SystemPromptRunner[AgentDepsT]] = []

        for instruction in instructions:
            if isinstance(instruction, str):
                literal_parts.append(instruction)
            else:
                functions.append(_system_prompt.SystemPromptRunner[AgentDepsT](instruction))

        literal = '\n'.join(literal_parts).strip() or None
        return literal, functions

    def _get_toolset(
        self,
        output_toolset: AbstractToolset[AgentDepsT] | None | _utils.Unset = _utils.UNSET,
        additional_toolsets: Sequence[AbstractToolset[AgentDepsT]] | None = None,
    ) -> AbstractToolset[AgentDepsT]:
        """Get the complete toolset.

        Args:
            output_toolset: The output toolset to use instead of the one built at agent construction time.
            additional_toolsets: Additional toolsets to add, unless toolsets have been overridden.
        """
        toolsets = self.toolsets
        # Don't add additional toolsets if the toolsets have been overridden
        if additional_toolsets and self._override_toolsets.get() is None:
            toolsets = [*toolsets, *additional_toolsets]

        toolset = CombinedToolset(toolsets)

        # Copy the dynamic toolsets to ensure each run has its own instances
        def copy_dynamic_toolsets(toolset: AbstractToolset[AgentDepsT]) -> AbstractToolset[AgentDepsT]:
            if isinstance(toolset, DynamicToolset):
                return dataclasses.replace(toolset)
            else:
                return toolset

        toolset = toolset.visit_and_replace(copy_dynamic_toolsets)

        if self._prepare_tools:
            toolset = PreparedToolset(toolset, self._prepare_tools)

        output_toolset = output_toolset if _utils.is_set(output_toolset) else self._output_toolset
        if output_toolset is not None:
            if self._prepare_output_tools:
                output_toolset = PreparedToolset(output_toolset, self._prepare_output_tools)
            toolset = CombinedToolset([output_toolset, toolset])

        return toolset

    @property
    def toolsets(self) -> Sequence[AbstractToolset[AgentDepsT]]:
        """All toolsets registered on the agent, including a function toolset holding tools that were registered on the agent directly.

        Output tools are not included.
        """
        toolsets: list[AbstractToolset[AgentDepsT]] = []

        if some_tools := self._override_tools.get():
            function_toolset = _AgentFunctionToolset(
                some_tools.value, max_retries=self._max_tool_retries, output_schema=self._output_schema
            )
        else:
            function_toolset = self._function_toolset
        toolsets.append(function_toolset)

        if some_user_toolsets := self._override_toolsets.get():
            user_toolsets = some_user_toolsets.value
        else:
            user_toolsets = [*self._user_toolsets, *self._dynamic_toolsets]
        toolsets.extend(user_toolsets)

        return toolsets

    def _prepare_output_schema(
        self, output_type: OutputSpec[RunOutputDataT] | None, model_profile: ModelProfile
    ) -> _output.OutputSchema[RunOutputDataT]:
        if output_type is not None:
            if self._output_validators:
                raise exceptions.UserError('Cannot set a custom run `output_type` when the agent has output validators')
            schema = _output.OutputSchema[RunOutputDataT].build(
                output_type, default_mode=model_profile.default_structured_output_mode
            )
        else:
            schema = self._output_schema.with_default_mode(model_profile.default_structured_output_mode)

        schema.raise_if_unsupported(model_profile)

        return schema  # pyright: ignore[reportReturnType]

    async def __aenter__(self) -> Self:
        """Enter the agent context.

        This will start all [`MCPServerStdio`s][pydantic_ai.mcp.MCPServerStdio] registered as `toolsets` so they are ready to be used.

        This is a no-op if the agent has already been entered.
        """
        async with self._enter_lock:
            if self._entered_count == 0:
                async with AsyncExitStack() as exit_stack:
                    toolset = self._get_toolset()
                    await exit_stack.enter_async_context(toolset)

                    self._exit_stack = exit_stack.pop_all()
            self._entered_count += 1
        return self

    async def __aexit__(self, *args: Any) -> bool | None:
        async with self._enter_lock:
            self._entered_count -= 1
            if self._entered_count == 0 and self._exit_stack is not None:
                await self._exit_stack.aclose()
                self._exit_stack = None

    def set_mcp_sampling_model(self, model: models.Model | models.KnownModelName | str | None = None) -> None:
        """Set the sampling model on all MCP servers registered with the agent.

        If no sampling model is provided, the agent's model will be used.
        """
        try:
            sampling_model = models.infer_model(model) if model else self._get_model(None)
        except exceptions.UserError as e:
            raise exceptions.UserError('No sampling model provided and no model set on the agent.') from e

        from ..mcp import MCPServer

        def _set_sampling_model(toolset: AbstractToolset[AgentDepsT]) -> None:
            if isinstance(toolset, MCPServer):
                toolset.sampling_model = sampling_model

        self._get_toolset().apply(_set_sampling_model)

    @asynccontextmanager
    @deprecated(
        '`run_mcp_servers` is deprecated, use `async with agent:` instead. If you need to set a sampling model on all MCP servers, use `agent.set_mcp_sampling_model()`.'
    )
    async def run_mcp_servers(
        self, model: models.Model | models.KnownModelName | str | None = None
    ) -> AsyncIterator[None]:
        """Run [`MCPServerStdio`s][pydantic_ai.mcp.MCPServerStdio] so they can be used by the agent.

        Deprecated: use [`async with agent`][pydantic_ai.agent.Agent.__aenter__] instead.
        If you need to set a sampling model on all MCP servers, use [`agent.set_mcp_sampling_model()`][pydantic_ai.agent.Agent.set_mcp_sampling_model].

        Returns: a context manager to start and shutdown the servers.
        """
        try:
            self.set_mcp_sampling_model(model)
        except exceptions.UserError:
            if model is not None:
                raise

        async with self:
            yield


@dataclasses.dataclass(init=False)
class _AgentFunctionToolset(FunctionToolset[AgentDepsT]):
    output_schema: _output.BaseOutputSchema[Any]

    def __init__(
        self,
        tools: Sequence[Tool[AgentDepsT] | ToolFuncEither[AgentDepsT, ...]] = [],
        *,
        max_retries: int = 1,
        id: str | None = None,
        output_schema: _output.BaseOutputSchema[Any],
    ):
        self.output_schema = output_schema
        super().__init__(tools, max_retries=max_retries, id=id)

    @property
    def id(self) -> str:
        return '<agent>'

    @property
    def label(self) -> str:
        return 'the agent'

    def add_tool(self, tool: Tool[AgentDepsT]) -> None:
        if tool.requires_approval and not self.output_schema.allows_deferred_tools:
            raise exceptions.UserError(
                'To use tools that require approval, add `DeferredToolRequests` to the list of output types for this agent.'
            )
        super().add_tool(tool)<|MERGE_RESOLUTION|>--- conflicted
+++ resolved
@@ -700,8 +700,6 @@
         message_history: list[_messages.ModelMessage],
         new_message_index: int,
     ):
-        literal_instructions, _ = self._get_instructions()
-
         if settings.version == 1:
             attrs = {
                 'all_messages_events': json.dumps(
@@ -709,17 +707,11 @@
                 )
             }
         else:
-<<<<<<< HEAD
-            attrs = {
-                'pydantic_ai.all_messages': json.dumps(settings.messages_to_otel_messages(state.message_history)),
-                **settings.system_instructions_attributes(literal_instructions),
-=======
             # Store the last instructions here for convenience
             last_instructions = InstrumentedModel._get_instructions(message_history)  # pyright: ignore[reportPrivateUsage]
             attrs: dict[str, Any] = {
                 'pydantic_ai.all_messages': json.dumps(settings.messages_to_otel_messages(list(message_history))),
                 **settings.system_instructions_attributes(last_instructions),
->>>>>>> f2b9e9fa
             }
 
             # If this agent run was provided with existing history, store an attribute indicating the point at which the
@@ -765,11 +757,7 @@
         tools: Sequence[Tool[AgentDepsT] | ToolFuncEither[AgentDepsT, ...]] | _utils.Unset = _utils.UNSET,
         instructions: Instructions[AgentDepsT] | _utils.Unset = _utils.UNSET,
     ) -> Iterator[None]:
-<<<<<<< HEAD
-        """Context manager to temporarily override agent dependencies, model, toolsets, tools, or instructions.
-=======
         """Context manager to temporarily override agent name, dependencies, model, toolsets, tools, or instructions.
->>>>>>> f2b9e9fa
 
         This is particularly useful when testing.
         You can find an example of this [here](../testing.md#overriding-model-via-pytest-fixtures).
