from __future__ import annotations as _annotations

import dataclasses
import inspect
import json
import warnings
from asyncio import Lock
from collections.abc import AsyncIterator, Awaitable, Callable, Iterator, Sequence
from contextlib import AbstractAsyncContextManager, AsyncExitStack, asynccontextmanager, contextmanager
from contextvars import ContextVar
from typing import TYPE_CHECKING, Any, ClassVar, cast, overload

from opentelemetry.trace import NoOpTracer, use_span
from pydantic.json_schema import GenerateJsonSchema
from typing_extensions import Self, TypeVar, deprecated

from pydantic_ai._instrumentation import DEFAULT_INSTRUMENTATION_VERSION, InstrumentationNames

from .. import (
    _agent_graph,
    _output,
    _system_prompt,
    _utils,
    exceptions,
    messages as _messages,
    models,
    usage as _usage,
)
from .._agent_graph import (
    CallToolsNode,
    EndStrategy,
    HistoryProcessor,
    ModelRequestNode,
    UserPromptNode,
    capture_run_messages,
)
from .._output import OutputToolset
from .._tool_manager import ToolManager
from ..builtin_tools import AbstractBuiltinTool
from ..models.instrumented import InstrumentationSettings, InstrumentedModel, instrument_model
from ..output import OutputDataT, OutputSpec
from ..profiles import ModelProfile
from ..run import AgentRun, AgentRunResult
from ..settings import ModelSettings, merge_model_settings
from ..tools import (
    AgentDepsT,
    DeferredToolResults,
    DocstringFormat,
    GenerateToolJsonSchema,
    RunContext,
    Tool,
    ToolFuncContext,
    ToolFuncEither,
    ToolFuncPlain,
    ToolParams,
    ToolPrepareFunc,
    ToolsPrepareFunc,
)
from ..toolsets import AbstractToolset
from ..toolsets._dynamic import (
    DynamicToolset,
    ToolsetFunc,
)
from ..toolsets.combined import CombinedToolset
from ..toolsets.function import FunctionToolset
from ..toolsets.prepared import PreparedToolset
from .abstract import AbstractAgent, EventStreamHandler, Instructions, RunOutputDataT
from .wrapper import WrapperAgent

if TYPE_CHECKING:
    from ..mcp import MCPServer

__all__ = (
    'Agent',
    'AgentRun',
    'AgentRunResult',
    'capture_run_messages',
    'EndStrategy',
    'CallToolsNode',
    'ModelRequestNode',
    'UserPromptNode',
    'InstrumentationSettings',
    'WrapperAgent',
    'AbstractAgent',
    'EventStreamHandler',
)


T = TypeVar('T')
S = TypeVar('S')
NoneType = type(None)


@dataclasses.dataclass(init=False)
class Agent(AbstractAgent[AgentDepsT, OutputDataT]):
    """Class for defining "agents" - a way to have a specific type of "conversation" with an LLM.

    Agents are generic in the dependency type they take [`AgentDepsT`][pydantic_ai.tools.AgentDepsT]
    and the output type they return, [`OutputDataT`][pydantic_ai.output.OutputDataT].

    By default, if neither generic parameter is customised, agents have type `Agent[None, str]`.

    Minimal usage example:

    ```python
    from pydantic_ai import Agent

    agent = Agent('openai:gpt-4o')
    result = agent.run_sync('What is the capital of France?')
    print(result.output)
    #> The capital of France is Paris.
    ```
    """

    _model: models.Model | models.KnownModelName | str | None

    _name: str | None
    end_strategy: EndStrategy
    """Strategy for handling tool calls when a final result is found."""

    model_settings: ModelSettings | None
    """Optional model request settings to use for this agents's runs, by default.

    Note, if `model_settings` is provided by `run`, `run_sync`, or `run_stream`, those settings will
    be merged with this value, with the runtime argument taking priority.
    """

    _output_type: OutputSpec[OutputDataT]

    instrument: InstrumentationSettings | bool | None
    """Options to automatically instrument with OpenTelemetry."""

    _instrument_default: ClassVar[InstrumentationSettings | bool] = False

    _deps_type: type[AgentDepsT] = dataclasses.field(repr=False)
    _output_schema: _output.BaseOutputSchema[OutputDataT] = dataclasses.field(repr=False)
    _output_validators: list[_output.OutputValidator[AgentDepsT, OutputDataT]] = dataclasses.field(repr=False)
    _instructions: list[str | _system_prompt.SystemPromptFunc[AgentDepsT]] = dataclasses.field(repr=False)
    _system_prompts: tuple[str, ...] = dataclasses.field(repr=False)
    _system_prompt_functions: list[_system_prompt.SystemPromptRunner[AgentDepsT]] = dataclasses.field(repr=False)
    _system_prompt_dynamic_functions: dict[str, _system_prompt.SystemPromptRunner[AgentDepsT]] = dataclasses.field(
        repr=False
    )
    _function_toolset: FunctionToolset[AgentDepsT] = dataclasses.field(repr=False)
    _output_toolset: OutputToolset[AgentDepsT] | None = dataclasses.field(repr=False)
    _user_toolsets: list[AbstractToolset[AgentDepsT]] = dataclasses.field(repr=False)
    _prepare_tools: ToolsPrepareFunc[AgentDepsT] | None = dataclasses.field(repr=False)
    _prepare_output_tools: ToolsPrepareFunc[AgentDepsT] | None = dataclasses.field(repr=False)
    _max_result_retries: int = dataclasses.field(repr=False)
    _max_tool_retries: int = dataclasses.field(repr=False)

    _event_stream_handler: EventStreamHandler[AgentDepsT] | None = dataclasses.field(repr=False)

    _enter_lock: Lock = dataclasses.field(repr=False)
    _entered_count: int = dataclasses.field(repr=False)
    _exit_stack: AsyncExitStack | None = dataclasses.field(repr=False)

    @overload
    def __init__(
        self,
        model: models.Model | models.KnownModelName | str | None = None,
        *,
        output_type: OutputSpec[OutputDataT] = str,
        instructions: Instructions[AgentDepsT] = None,
        system_prompt: str | Sequence[str] = (),
        deps_type: type[AgentDepsT] = NoneType,
        name: str | None = None,
        model_settings: ModelSettings | None = None,
        retries: int = 1,
        output_retries: int | None = None,
        tools: Sequence[Tool[AgentDepsT] | ToolFuncEither[AgentDepsT, ...]] = (),
        builtin_tools: Sequence[AbstractBuiltinTool] = (),
        prepare_tools: ToolsPrepareFunc[AgentDepsT] | None = None,
        prepare_output_tools: ToolsPrepareFunc[AgentDepsT] | None = None,
        toolsets: Sequence[AbstractToolset[AgentDepsT] | ToolsetFunc[AgentDepsT]] | None = None,
        defer_model_check: bool = False,
        end_strategy: EndStrategy = 'early',
        instrument: InstrumentationSettings | bool | None = None,
        history_processors: Sequence[HistoryProcessor[AgentDepsT]] | None = None,
        event_stream_handler: EventStreamHandler[AgentDepsT] | None = None,
    ) -> None: ...

    @overload
    @deprecated('`mcp_servers` is deprecated, use `toolsets` instead.')
    def __init__(
        self,
        model: models.Model | models.KnownModelName | str | None = None,
        *,
        output_type: OutputSpec[OutputDataT] = str,
        instructions: Instructions[AgentDepsT] = None,
        system_prompt: str | Sequence[str] = (),
        deps_type: type[AgentDepsT] = NoneType,
        name: str | None = None,
        model_settings: ModelSettings | None = None,
        retries: int = 1,
        output_retries: int | None = None,
        tools: Sequence[Tool[AgentDepsT] | ToolFuncEither[AgentDepsT, ...]] = (),
        builtin_tools: Sequence[AbstractBuiltinTool] = (),
        prepare_tools: ToolsPrepareFunc[AgentDepsT] | None = None,
        prepare_output_tools: ToolsPrepareFunc[AgentDepsT] | None = None,
        mcp_servers: Sequence[MCPServer] = (),
        defer_model_check: bool = False,
        end_strategy: EndStrategy = 'early',
        instrument: InstrumentationSettings | bool | None = None,
        history_processors: Sequence[HistoryProcessor[AgentDepsT]] | None = None,
        event_stream_handler: EventStreamHandler[AgentDepsT] | None = None,
    ) -> None: ...

    def __init__(
        self,
        model: models.Model | models.KnownModelName | str | None = None,
        *,
        output_type: OutputSpec[OutputDataT] = str,
        instructions: Instructions[AgentDepsT] = None,
        system_prompt: str | Sequence[str] = (),
        deps_type: type[AgentDepsT] = NoneType,
        name: str | None = None,
        model_settings: ModelSettings | None = None,
        retries: int = 1,
        output_retries: int | None = None,
        tools: Sequence[Tool[AgentDepsT] | ToolFuncEither[AgentDepsT, ...]] = (),
        builtin_tools: Sequence[AbstractBuiltinTool] = (),
        prepare_tools: ToolsPrepareFunc[AgentDepsT] | None = None,
        prepare_output_tools: ToolsPrepareFunc[AgentDepsT] | None = None,
        toolsets: Sequence[AbstractToolset[AgentDepsT] | ToolsetFunc[AgentDepsT]] | None = None,
        defer_model_check: bool = False,
        end_strategy: EndStrategy = 'early',
        instrument: InstrumentationSettings | bool | None = None,
        history_processors: Sequence[HistoryProcessor[AgentDepsT]] | None = None,
        event_stream_handler: EventStreamHandler[AgentDepsT] | None = None,
        **_deprecated_kwargs: Any,
    ):
        """Create an agent.

        Args:
            model: The default model to use for this agent, if not provided,
                you must provide the model when calling it. We allow `str` here since the actual list of allowed models changes frequently.
            output_type: The type of the output data, used to validate the data returned by the model,
                defaults to `str`.
            instructions: Instructions to use for this agent, you can also register instructions via a function with
                [`instructions`][pydantic_ai.Agent.instructions].
            system_prompt: Static system prompts to use for this agent, you can also register system
                prompts via a function with [`system_prompt`][pydantic_ai.Agent.system_prompt].
            deps_type: The type used for dependency injection, this parameter exists solely to allow you to fully
                parameterize the agent, and therefore get the best out of static type checking.
                If you're not using deps, but want type checking to pass, you can set `deps=None` to satisfy Pyright
                or add a type hint `: Agent[None, <return type>]`.
            name: The name of the agent, used for logging. If `None`, we try to infer the agent name from the call frame
                when the agent is first run.
            model_settings: Optional model request settings to use for this agent's runs, by default.
            retries: The default number of retries to allow for tool calls and output validation, before raising an error.
                For model request retries, see the [HTTP Request Retries](../retries.md) documentation.
            output_retries: The maximum number of retries to allow for output validation, defaults to `retries`.
            tools: Tools to register with the agent, you can also register tools via the decorators
                [`@agent.tool`][pydantic_ai.Agent.tool] and [`@agent.tool_plain`][pydantic_ai.Agent.tool_plain].
            builtin_tools: The builtin tools that the agent will use. This depends on the model, as some models may not
                support certain tools. If the model doesn't support the builtin tools, an error will be raised.
            prepare_tools: Custom function to prepare the tool definition of all tools for each step, except output tools.
                This is useful if you want to customize the definition of multiple tools or you want to register
                a subset of tools for a given step. See [`ToolsPrepareFunc`][pydantic_ai.tools.ToolsPrepareFunc]
            prepare_output_tools: Custom function to prepare the tool definition of all output tools for each step.
                This is useful if you want to customize the definition of multiple output tools or you want to register
                a subset of output tools for a given step. See [`ToolsPrepareFunc`][pydantic_ai.tools.ToolsPrepareFunc]
            toolsets: Toolsets to register with the agent, including MCP servers and functions which take a run context
                and return a toolset. See [`ToolsetFunc`][pydantic_ai.toolsets.ToolsetFunc] for more information.
            defer_model_check: by default, if you provide a [named][pydantic_ai.models.KnownModelName] model,
                it's evaluated to create a [`Model`][pydantic_ai.models.Model] instance immediately,
                which checks for the necessary environment variables. Set this to `false`
                to defer the evaluation until the first run. Useful if you want to
                [override the model][pydantic_ai.Agent.override] for testing.
            end_strategy: Strategy for handling tool calls that are requested alongside a final result.
                See [`EndStrategy`][pydantic_ai.agent.EndStrategy] for more information.
            instrument: Set to True to automatically instrument with OpenTelemetry,
                which will use Logfire if it's configured.
                Set to an instance of [`InstrumentationSettings`][pydantic_ai.agent.InstrumentationSettings] to customize.
                If this isn't set, then the last value set by
                [`Agent.instrument_all()`][pydantic_ai.Agent.instrument_all]
                will be used, which defaults to False.
                See the [Debugging and Monitoring guide](https://ai.pydantic.dev/logfire/) for more info.
            history_processors: Optional list of callables to process the message history before sending it to the model.
                Each processor takes a list of messages and returns a modified list of messages.
                Processors can be sync or async and are applied in sequence.
            event_stream_handler: Optional handler for events from the model's streaming response and the agent's execution of tools.
        """
        if model is None or defer_model_check:
            self._model = model
        else:
            self._model = models.infer_model(model)

        self._name = name
        self.end_strategy = end_strategy
        self.model_settings = model_settings

        self._output_type = output_type
        self.instrument = instrument
        self._deps_type = deps_type

        if mcp_servers := _deprecated_kwargs.pop('mcp_servers', None):
            if toolsets is not None:  # pragma: no cover
                raise TypeError('`mcp_servers` and `toolsets` cannot be set at the same time.')
            warnings.warn('`mcp_servers` is deprecated, use `toolsets` instead', DeprecationWarning)
            toolsets = mcp_servers

        _utils.validate_empty_kwargs(_deprecated_kwargs)

        default_output_mode = (
            self.model.profile.default_structured_output_mode if isinstance(self.model, models.Model) else None
        )

        self._output_schema = _output.OutputSchema[OutputDataT].build(output_type, default_mode=default_output_mode)
        self._output_validators = []

        self._instructions = self._normalize_instructions(instructions)

        self._system_prompts = (system_prompt,) if isinstance(system_prompt, str) else tuple(system_prompt)
        self._system_prompt_functions = []
        self._system_prompt_dynamic_functions = {}

        self._max_result_retries = output_retries if output_retries is not None else retries
        self._max_tool_retries = retries

        self._builtin_tools = builtin_tools

        self._prepare_tools = prepare_tools
        self._prepare_output_tools = prepare_output_tools

        self._output_toolset = self._output_schema.toolset
        if self._output_toolset:
            self._output_toolset.max_retries = self._max_result_retries

        self._function_toolset = _AgentFunctionToolset(
            tools, max_retries=self._max_tool_retries, output_schema=self._output_schema
        )
        self._dynamic_toolsets = [
            DynamicToolset[AgentDepsT](toolset_func=toolset)
            for toolset in toolsets or []
            if not isinstance(toolset, AbstractToolset)
        ]
        self._user_toolsets = [toolset for toolset in toolsets or [] if isinstance(toolset, AbstractToolset)]

        self.history_processors = history_processors or []

        self._event_stream_handler = event_stream_handler

        self._override_name: ContextVar[_utils.Option[str]] = ContextVar('_override_name', default=None)
        self._override_deps: ContextVar[_utils.Option[AgentDepsT]] = ContextVar('_override_deps', default=None)
        self._override_model: ContextVar[_utils.Option[models.Model]] = ContextVar('_override_model', default=None)
        self._override_toolsets: ContextVar[_utils.Option[Sequence[AbstractToolset[AgentDepsT]]]] = ContextVar(
            '_override_toolsets', default=None
        )
        self._override_tools: ContextVar[
            _utils.Option[Sequence[Tool[AgentDepsT] | ToolFuncEither[AgentDepsT, ...]]]
        ] = ContextVar('_override_tools', default=None)
        self._override_instructions: ContextVar[
            _utils.Option[list[str | _system_prompt.SystemPromptFunc[AgentDepsT]]]
        ] = ContextVar('_override_instructions', default=None)

        self._enter_lock = Lock()
        self._entered_count = 0
        self._exit_stack = None

    @staticmethod
    def instrument_all(instrument: InstrumentationSettings | bool = True) -> None:
        """Set the instrumentation options for all agents where `instrument` is not set."""
        Agent._instrument_default = instrument

    @property
    def model(self) -> models.Model | models.KnownModelName | str | None:
        """The default model configured for this agent."""
        return self._model

    @model.setter
    def model(self, value: models.Model | models.KnownModelName | str | None) -> None:
        """Set the default model configured for this agent.

        We allow `str` here since the actual list of allowed models changes frequently.
        """
        self._model = value

    @property
    def name(self) -> str | None:
        """The name of the agent, used for logging.

        If `None`, we try to infer the agent name from the call frame when the agent is first run.
        """
        name_ = self._override_name.get()
        return name_.value if name_ else self._name

    @name.setter
    def name(self, value: str | None) -> None:
        """Set the name of the agent, used for logging."""
        self._name = value

    @property
    def deps_type(self) -> type:
        """The type of dependencies used by the agent."""
        return self._deps_type

    @property
    def output_type(self) -> OutputSpec[OutputDataT]:
        """The type of data output by agent runs, used to validate the data returned by the model, defaults to `str`."""
        return self._output_type

    @property
    def event_stream_handler(self) -> EventStreamHandler[AgentDepsT] | None:
        """Optional handler for events from the model's streaming response and the agent's execution of tools."""
        return self._event_stream_handler

    def __repr__(self) -> str:
        return f'{type(self).__name__}(model={self.model!r}, name={self.name!r}, end_strategy={self.end_strategy!r}, model_settings={self.model_settings!r}, output_type={self.output_type!r}, instrument={self.instrument!r})'

    @overload
    def iter(
        self,
        user_prompt: str | Sequence[_messages.UserContent] | None = None,
        *,
        output_type: None = None,
        message_history: Sequence[_messages.ModelMessage] | None = None,
        deferred_tool_results: DeferredToolResults | None = None,
        model: models.Model | models.KnownModelName | str | None = None,
        deps: AgentDepsT = None,
        model_settings: ModelSettings | None = None,
        usage_limits: _usage.UsageLimits | None = None,
        usage: _usage.RunUsage | None = None,
        infer_name: bool = True,
        toolsets: Sequence[AbstractToolset[AgentDepsT]] | None = None,
        builtin_tools: Sequence[AbstractBuiltinTool] | None = None,
    ) -> AbstractAsyncContextManager[AgentRun[AgentDepsT, OutputDataT]]: ...

    @overload
    def iter(
        self,
        user_prompt: str | Sequence[_messages.UserContent] | None = None,
        *,
        output_type: OutputSpec[RunOutputDataT],
        message_history: Sequence[_messages.ModelMessage] | None = None,
        deferred_tool_results: DeferredToolResults | None = None,
        model: models.Model | models.KnownModelName | str | None = None,
        deps: AgentDepsT = None,
        model_settings: ModelSettings | None = None,
        usage_limits: _usage.UsageLimits | None = None,
        usage: _usage.RunUsage | None = None,
        infer_name: bool = True,
        toolsets: Sequence[AbstractToolset[AgentDepsT]] | None = None,
        builtin_tools: Sequence[AbstractBuiltinTool] | None = None,
    ) -> AbstractAsyncContextManager[AgentRun[AgentDepsT, RunOutputDataT]]: ...

    @asynccontextmanager
    async def iter(
        self,
        user_prompt: str | Sequence[_messages.UserContent] | None = None,
        *,
        output_type: OutputSpec[RunOutputDataT] | None = None,
        message_history: Sequence[_messages.ModelMessage] | None = None,
        deferred_tool_results: DeferredToolResults | None = None,
        model: models.Model | models.KnownModelName | str | None = None,
        deps: AgentDepsT = None,
        model_settings: ModelSettings | None = None,
        usage_limits: _usage.UsageLimits | None = None,
        usage: _usage.RunUsage | None = None,
        infer_name: bool = True,
        toolsets: Sequence[AbstractToolset[AgentDepsT]] | None = None,
        builtin_tools: Sequence[AbstractBuiltinTool] | None = None,
    ) -> AsyncIterator[AgentRun[AgentDepsT, Any]]:
        """A contextmanager which can be used to iterate over the agent graph's nodes as they are executed.

        This method builds an internal agent graph (using system prompts, tools and output schemas) and then returns an
        `AgentRun` object. The `AgentRun` can be used to async-iterate over the nodes of the graph as they are
        executed. This is the API to use if you want to consume the outputs coming from each LLM model response, or the
        stream of events coming from the execution of tools.

        The `AgentRun` also provides methods to access the full message history, new messages, and usage statistics,
        and the final result of the run once it has completed.

        For more details, see the documentation of `AgentRun`.

        Example:
        ```python
        from pydantic_ai import Agent

        agent = Agent('openai:gpt-4o')

        async def main():
            nodes = []
            async with agent.iter('What is the capital of France?') as agent_run:
                async for node in agent_run:
                    nodes.append(node)
            print(nodes)
            '''
            [
                UserPromptNode(
                    user_prompt='What is the capital of France?',
                    instructions_functions=[],
                    system_prompts=(),
                    system_prompt_functions=[],
                    system_prompt_dynamic_functions={},
                ),
                ModelRequestNode(
                    request=ModelRequest(
                        parts=[
                            UserPromptPart(
                                content='What is the capital of France?',
                                timestamp=datetime.datetime(...),
                            )
                        ]
                    )
                ),
                CallToolsNode(
                    model_response=ModelResponse(
                        parts=[TextPart(content='The capital of France is Paris.')],
                        usage=RequestUsage(input_tokens=56, output_tokens=7),
                        model_name='gpt-4o',
                        timestamp=datetime.datetime(...),
                    )
                ),
                End(data=FinalResult(output='The capital of France is Paris.')),
            ]
            '''
            print(agent_run.result.output)
            #> The capital of France is Paris.
        ```

        Args:
            user_prompt: User input to start/continue the conversation.
            output_type: Custom output type to use for this run, `output_type` may only be used if the agent has no
                output validators since output validators would expect an argument that matches the agent's output type.
            message_history: History of the conversation so far.
            deferred_tool_results: Optional results for deferred tool calls in the message history.
            model: Optional model to use for this run, required if `model` was not set when creating the agent.
            deps: Optional dependencies to use for this run.
            model_settings: Optional settings to use for this model's request.
            usage_limits: Optional limits on model request count or token usage.
            usage: Optional usage to start with, useful for resuming a conversation or agents used in tools.
            infer_name: Whether to try to infer the agent name from the call frame if it's not set.
            toolsets: Optional additional toolsets for this run.
            builtin_tools: Optional additional builtin tools for this run.

        Returns:
            The result of the run.
        """
        if infer_name and self.name is None:
            self._infer_name(inspect.currentframe())
        model_used = self._get_model(model)
        del model

        deps = self._get_deps(deps)
        output_schema = self._prepare_output_schema(output_type, model_used.profile)

        output_type_ = output_type or self.output_type

        # We consider it a user error if a user tries to restrict the result type while having an output validator that
        # may change the result type from the restricted type to something else. Therefore, we consider the following
        # typecast reasonable, even though it is possible to violate it with otherwise-type-checked code.
        output_validators = cast(list[_output.OutputValidator[AgentDepsT, RunOutputDataT]], self._output_validators)

        output_toolset = self._output_toolset
        if output_schema != self._output_schema or output_validators:
            output_toolset = cast(OutputToolset[AgentDepsT], output_schema.toolset)
            if output_toolset:
                output_toolset.max_retries = self._max_result_retries
                output_toolset.output_validators = output_validators
        toolset = self._get_toolset(output_toolset=output_toolset, additional_toolsets=toolsets)
        tool_manager = ToolManager[AgentDepsT](toolset)

        # Build the graph
        graph = _agent_graph.build_agent_graph(self.name, self._deps_type, output_type_)

        # Build the initial state
        usage = usage or _usage.RunUsage()
        state = _agent_graph.GraphAgentState(
            message_history=list(message_history) if message_history else [],
            usage=usage,
            retries=0,
            run_step=0,
        )

        # Merge model settings in order of precedence: run > agent > model
        merged_settings = merge_model_settings(model_used.settings, self.model_settings)
        model_settings = merge_model_settings(merged_settings, model_settings)
        usage_limits = usage_limits or _usage.UsageLimits()

        instructions_literal, instructions_functions = self._get_instructions()

        async def get_instructions(run_context: RunContext[AgentDepsT]) -> str | None:
            parts = [
                instructions_literal,
                *[await func.run(run_context) for func in instructions_functions],
            ]

            model_profile = model_used.profile
            if isinstance(output_schema, _output.PromptedOutputSchema):
                instructions = output_schema.instructions(model_profile.prompted_output_template)
                parts.append(instructions)

            parts = [p for p in parts if p]
            if not parts:
                return None
            return '\n\n'.join(parts).strip()

        if isinstance(model_used, InstrumentedModel):
            instrumentation_settings = model_used.instrumentation_settings
            tracer = model_used.instrumentation_settings.tracer
        else:
            instrumentation_settings = None
            tracer = NoOpTracer()
        if builtin_tools:
            # Deduplicate builtin tools passed to the agent and the run based on type
            builtin_tools = list(
                {
                    **({type(tool): tool for tool in self._builtin_tools or []}),
                    **({type(tool): tool for tool in builtin_tools}),
                }.values()
            )
        else:
            builtin_tools = list(self._builtin_tools)
        graph_deps = _agent_graph.GraphAgentDeps[AgentDepsT, RunOutputDataT](
            user_deps=deps,
            prompt=user_prompt,
            new_message_index=len(message_history) if message_history else 0,
            model=model_used,
            model_settings=model_settings,
            usage_limits=usage_limits,
            max_result_retries=self._max_result_retries,
            end_strategy=self.end_strategy,
            output_schema=output_schema,
            output_validators=output_validators,
            history_processors=self.history_processors,
            builtin_tools=builtin_tools,
            tool_manager=tool_manager,
            tracer=tracer,
            get_instructions=get_instructions,
            instrumentation_settings=instrumentation_settings,
        )

        user_prompt_node = _agent_graph.UserPromptNode[AgentDepsT](
            user_prompt=user_prompt,
            deferred_tool_results=deferred_tool_results,
            instructions=instructions_literal,
            instructions_functions=instructions_functions,
            system_prompts=self._system_prompts,
            system_prompt_functions=self._system_prompt_functions,
            system_prompt_dynamic_functions=self._system_prompt_dynamic_functions,
        )

        agent_name = self.name or 'agent'
        instrumentation_names = InstrumentationNames.for_version(
            instrumentation_settings.version if instrumentation_settings else DEFAULT_INSTRUMENTATION_VERSION
        )

        run_span = tracer.start_span(
            instrumentation_names.get_agent_run_span_name(agent_name),
            attributes={
                'model_name': model_used.model_name if model_used else 'no-model',
                'agent_name': agent_name,
                'gen_ai.agent.name': agent_name,
                'logfire.msg': f'{agent_name} run',
            },
        )

        try:
<<<<<<< HEAD
            async with toolset:
                async with graph.iter(
                    inputs=user_prompt_node,
                    state=state,
                    deps=graph_deps,
                    span=use_span(run_span) if run_span.is_recording() else None,
                    infer_name=False,
                ) as graph_run:
=======
            async with graph.iter(
                start_node,
                state=state,
                deps=graph_deps,
                span=use_span(run_span) if run_span.is_recording() else None,
                infer_name=False,
            ) as graph_run:
                async with toolset:
>>>>>>> c317d5eb
                    agent_run = AgentRun(graph_run)
                    yield agent_run
                    if (final_result := agent_run.result) is not None and run_span.is_recording():
                        if instrumentation_settings and instrumentation_settings.include_content:
                            run_span.set_attribute(
                                'final_result',
                                (
                                    final_result.output
                                    if isinstance(final_result.output, str)
                                    else json.dumps(InstrumentedModel.serialize_any(final_result.output))
                                ),
                            )
        finally:
            try:
                if instrumentation_settings and run_span.is_recording():
                    run_span.set_attributes(
                        self._run_span_end_attributes(
                            instrumentation_settings, usage, state.message_history, graph_deps.new_message_index
                        )
                    )
            finally:
                run_span.end()

    def _run_span_end_attributes(
        self,
        settings: InstrumentationSettings,
        usage: _usage.RunUsage,
        message_history: list[_messages.ModelMessage],
        new_message_index: int,
    ):
        if settings.version == 1:
            attrs = {
                'all_messages_events': json.dumps(
                    [InstrumentedModel.event_to_dict(e) for e in settings.messages_to_otel_events(message_history)]
                )
            }
        else:
            # Store the last instructions here for convenience
            last_instructions = InstrumentedModel._get_instructions(message_history)  # pyright: ignore[reportPrivateUsage]
            attrs: dict[str, Any] = {
                'pydantic_ai.all_messages': json.dumps(settings.messages_to_otel_messages(list(message_history))),
                **settings.system_instructions_attributes(last_instructions),
            }

            # If this agent run was provided with existing history, store an attribute indicating the point at which the
            # new messages begin.
            if new_message_index > 0:
                attrs['pydantic_ai.new_message_index'] = new_message_index

            # If the instructions for this agent run were not always the same, store an attribute that indicates that.
            # This can signal to an observability UI that different steps in the agent run had different instructions.
            # Note: We purposely only look at "new" messages because they are the only ones produced by this agent run.
            if any(
                (
                    isinstance(m, _messages.ModelRequest)
                    and m.instructions is not None
                    and m.instructions != last_instructions
                )
                for m in message_history[new_message_index:]
            ):
                attrs['pydantic_ai.variable_instructions'] = True

        return {
            **usage.opentelemetry_attributes(),
            **attrs,
            'logfire.json_schema': json.dumps(
                {
                    'type': 'object',
                    'properties': {
                        **{k: {'type': 'array'} if isinstance(v, str) else {} for k, v in attrs.items()},
                        'final_result': {'type': 'object'},
                    },
                }
            ),
        }

    @contextmanager
    def override(
        self,
        *,
        name: str | _utils.Unset = _utils.UNSET,
        deps: AgentDepsT | _utils.Unset = _utils.UNSET,
        model: models.Model | models.KnownModelName | str | _utils.Unset = _utils.UNSET,
        toolsets: Sequence[AbstractToolset[AgentDepsT]] | _utils.Unset = _utils.UNSET,
        tools: Sequence[Tool[AgentDepsT] | ToolFuncEither[AgentDepsT, ...]] | _utils.Unset = _utils.UNSET,
        instructions: Instructions[AgentDepsT] | _utils.Unset = _utils.UNSET,
    ) -> Iterator[None]:
        """Context manager to temporarily override agent name, dependencies, model, toolsets, tools, or instructions.

        This is particularly useful when testing.
        You can find an example of this [here](../testing.md#overriding-model-via-pytest-fixtures).

        Args:
            name: The name to use instead of the name passed to the agent constructor and agent run.
            deps: The dependencies to use instead of the dependencies passed to the agent run.
            model: The model to use instead of the model passed to the agent run.
            toolsets: The toolsets to use instead of the toolsets passed to the agent constructor and agent run.
            tools: The tools to use instead of the tools registered with the agent.
            instructions: The instructions to use instead of the instructions registered with the agent.
        """
        if _utils.is_set(name):
            name_token = self._override_name.set(_utils.Some(name))
        else:
            name_token = None

        if _utils.is_set(deps):
            deps_token = self._override_deps.set(_utils.Some(deps))
        else:
            deps_token = None

        if _utils.is_set(model):
            model_token = self._override_model.set(_utils.Some(models.infer_model(model)))
        else:
            model_token = None

        if _utils.is_set(toolsets):
            toolsets_token = self._override_toolsets.set(_utils.Some(toolsets))
        else:
            toolsets_token = None

        if _utils.is_set(tools):
            tools_token = self._override_tools.set(_utils.Some(tools))
        else:
            tools_token = None

        if _utils.is_set(instructions):
            normalized_instructions = self._normalize_instructions(instructions)
            instructions_token = self._override_instructions.set(_utils.Some(normalized_instructions))
        else:
            instructions_token = None

        try:
            yield
        finally:
            if name_token is not None:
                self._override_name.reset(name_token)
            if deps_token is not None:
                self._override_deps.reset(deps_token)
            if model_token is not None:
                self._override_model.reset(model_token)
            if toolsets_token is not None:
                self._override_toolsets.reset(toolsets_token)
            if tools_token is not None:
                self._override_tools.reset(tools_token)
            if instructions_token is not None:
                self._override_instructions.reset(instructions_token)

    @overload
    def instructions(
        self, func: Callable[[RunContext[AgentDepsT]], str], /
    ) -> Callable[[RunContext[AgentDepsT]], str]: ...

    @overload
    def instructions(
        self, func: Callable[[RunContext[AgentDepsT]], Awaitable[str]], /
    ) -> Callable[[RunContext[AgentDepsT]], Awaitable[str]]: ...

    @overload
    def instructions(self, func: Callable[[], str], /) -> Callable[[], str]: ...

    @overload
    def instructions(self, func: Callable[[], Awaitable[str]], /) -> Callable[[], Awaitable[str]]: ...

    @overload
    def instructions(
        self, /
    ) -> Callable[[_system_prompt.SystemPromptFunc[AgentDepsT]], _system_prompt.SystemPromptFunc[AgentDepsT]]: ...

    def instructions(
        self,
        func: _system_prompt.SystemPromptFunc[AgentDepsT] | None = None,
        /,
    ) -> (
        Callable[[_system_prompt.SystemPromptFunc[AgentDepsT]], _system_prompt.SystemPromptFunc[AgentDepsT]]
        | _system_prompt.SystemPromptFunc[AgentDepsT]
    ):
        """Decorator to register an instructions function.

        Optionally takes [`RunContext`][pydantic_ai.tools.RunContext] as its only argument.
        Can decorate a sync or async functions.

        The decorator can be used bare (`agent.instructions`).

        Overloads for every possible signature of `instructions` are included so the decorator doesn't obscure
        the type of the function.

        Example:
        ```python
        from pydantic_ai import Agent, RunContext

        agent = Agent('test', deps_type=str)

        @agent.instructions
        def simple_instructions() -> str:
            return 'foobar'

        @agent.instructions
        async def async_instructions(ctx: RunContext[str]) -> str:
            return f'{ctx.deps} is the best'
        ```
        """
        if func is None:

            def decorator(
                func_: _system_prompt.SystemPromptFunc[AgentDepsT],
            ) -> _system_prompt.SystemPromptFunc[AgentDepsT]:
                self._instructions.append(func_)
                return func_

            return decorator
        else:
            self._instructions.append(func)
            return func

    @overload
    def system_prompt(
        self, func: Callable[[RunContext[AgentDepsT]], str], /
    ) -> Callable[[RunContext[AgentDepsT]], str]: ...

    @overload
    def system_prompt(
        self, func: Callable[[RunContext[AgentDepsT]], Awaitable[str]], /
    ) -> Callable[[RunContext[AgentDepsT]], Awaitable[str]]: ...

    @overload
    def system_prompt(self, func: Callable[[], str], /) -> Callable[[], str]: ...

    @overload
    def system_prompt(self, func: Callable[[], Awaitable[str]], /) -> Callable[[], Awaitable[str]]: ...

    @overload
    def system_prompt(
        self, /, *, dynamic: bool = False
    ) -> Callable[[_system_prompt.SystemPromptFunc[AgentDepsT]], _system_prompt.SystemPromptFunc[AgentDepsT]]: ...

    def system_prompt(
        self,
        func: _system_prompt.SystemPromptFunc[AgentDepsT] | None = None,
        /,
        *,
        dynamic: bool = False,
    ) -> (
        Callable[[_system_prompt.SystemPromptFunc[AgentDepsT]], _system_prompt.SystemPromptFunc[AgentDepsT]]
        | _system_prompt.SystemPromptFunc[AgentDepsT]
    ):
        """Decorator to register a system prompt function.

        Optionally takes [`RunContext`][pydantic_ai.tools.RunContext] as its only argument.
        Can decorate a sync or async functions.

        The decorator can be used either bare (`agent.system_prompt`) or as a function call
        (`agent.system_prompt(...)`), see the examples below.

        Overloads for every possible signature of `system_prompt` are included so the decorator doesn't obscure
        the type of the function, see `tests/typed_agent.py` for tests.

        Args:
            func: The function to decorate
            dynamic: If True, the system prompt will be reevaluated even when `messages_history` is provided,
                see [`SystemPromptPart.dynamic_ref`][pydantic_ai.messages.SystemPromptPart.dynamic_ref]

        Example:
        ```python
        from pydantic_ai import Agent, RunContext

        agent = Agent('test', deps_type=str)

        @agent.system_prompt
        def simple_system_prompt() -> str:
            return 'foobar'

        @agent.system_prompt(dynamic=True)
        async def async_system_prompt(ctx: RunContext[str]) -> str:
            return f'{ctx.deps} is the best'
        ```
        """
        if func is None:

            def decorator(
                func_: _system_prompt.SystemPromptFunc[AgentDepsT],
            ) -> _system_prompt.SystemPromptFunc[AgentDepsT]:
                runner = _system_prompt.SystemPromptRunner[AgentDepsT](func_, dynamic=dynamic)
                self._system_prompt_functions.append(runner)
                if dynamic:  # pragma: lax no cover
                    self._system_prompt_dynamic_functions[func_.__qualname__] = runner
                return func_

            return decorator
        else:
            assert not dynamic, "dynamic can't be True in this case"
            self._system_prompt_functions.append(_system_prompt.SystemPromptRunner[AgentDepsT](func, dynamic=dynamic))
            return func

    @overload
    def output_validator(
        self, func: Callable[[RunContext[AgentDepsT], OutputDataT], OutputDataT], /
    ) -> Callable[[RunContext[AgentDepsT], OutputDataT], OutputDataT]: ...

    @overload
    def output_validator(
        self, func: Callable[[RunContext[AgentDepsT], OutputDataT], Awaitable[OutputDataT]], /
    ) -> Callable[[RunContext[AgentDepsT], OutputDataT], Awaitable[OutputDataT]]: ...

    @overload
    def output_validator(
        self, func: Callable[[OutputDataT], OutputDataT], /
    ) -> Callable[[OutputDataT], OutputDataT]: ...

    @overload
    def output_validator(
        self, func: Callable[[OutputDataT], Awaitable[OutputDataT]], /
    ) -> Callable[[OutputDataT], Awaitable[OutputDataT]]: ...

    def output_validator(
        self, func: _output.OutputValidatorFunc[AgentDepsT, OutputDataT], /
    ) -> _output.OutputValidatorFunc[AgentDepsT, OutputDataT]:
        """Decorator to register an output validator function.

        Optionally takes [`RunContext`][pydantic_ai.tools.RunContext] as its first argument.
        Can decorate a sync or async functions.

        Overloads for every possible signature of `output_validator` are included so the decorator doesn't obscure
        the type of the function, see `tests/typed_agent.py` for tests.

        Example:
        ```python
        from pydantic_ai import Agent, ModelRetry, RunContext

        agent = Agent('test', deps_type=str)

        @agent.output_validator
        def output_validator_simple(data: str) -> str:
            if 'wrong' in data:
                raise ModelRetry('wrong response')
            return data

        @agent.output_validator
        async def output_validator_deps(ctx: RunContext[str], data: str) -> str:
            if ctx.deps in data:
                raise ModelRetry('wrong response')
            return data

        result = agent.run_sync('foobar', deps='spam')
        print(result.output)
        #> success (no tool calls)
        ```
        """
        self._output_validators.append(_output.OutputValidator[AgentDepsT, Any](func))
        return func

    @overload
    def tool(self, func: ToolFuncContext[AgentDepsT, ToolParams], /) -> ToolFuncContext[AgentDepsT, ToolParams]: ...

    @overload
    def tool(
        self,
        /,
        *,
        name: str | None = None,
        description: str | None = None,
        retries: int | None = None,
        prepare: ToolPrepareFunc[AgentDepsT] | None = None,
        docstring_format: DocstringFormat = 'auto',
        require_parameter_descriptions: bool = False,
        schema_generator: type[GenerateJsonSchema] = GenerateToolJsonSchema,
        strict: bool | None = None,
        sequential: bool = False,
        requires_approval: bool = False,
        metadata: dict[str, Any] | None = None,
    ) -> Callable[[ToolFuncContext[AgentDepsT, ToolParams]], ToolFuncContext[AgentDepsT, ToolParams]]: ...

    def tool(
        self,
        func: ToolFuncContext[AgentDepsT, ToolParams] | None = None,
        /,
        *,
        name: str | None = None,
        description: str | None = None,
        retries: int | None = None,
        prepare: ToolPrepareFunc[AgentDepsT] | None = None,
        docstring_format: DocstringFormat = 'auto',
        require_parameter_descriptions: bool = False,
        schema_generator: type[GenerateJsonSchema] = GenerateToolJsonSchema,
        strict: bool | None = None,
        sequential: bool = False,
        requires_approval: bool = False,
        metadata: dict[str, Any] | None = None,
    ) -> Any:
        """Decorator to register a tool function which takes [`RunContext`][pydantic_ai.tools.RunContext] as its first argument.

        Can decorate a sync or async functions.

        The docstring is inspected to extract both the tool description and description of each parameter,
        [learn more](../tools.md#function-tools-and-schema).

        We can't add overloads for every possible signature of tool, since the return type is a recursive union
        so the signature of functions decorated with `@agent.tool` is obscured.

        Example:
        ```python
        from pydantic_ai import Agent, RunContext

        agent = Agent('test', deps_type=int)

        @agent.tool
        def foobar(ctx: RunContext[int], x: int) -> int:
            return ctx.deps + x

        @agent.tool(retries=2)
        async def spam(ctx: RunContext[str], y: float) -> float:
            return ctx.deps + y

        result = agent.run_sync('foobar', deps=1)
        print(result.output)
        #> {"foobar":1,"spam":1.0}
        ```

        Args:
            func: The tool function to register.
            name: The name of the tool, defaults to the function name.
            description: The description of the tool, defaults to the function docstring.
            retries: The number of retries to allow for this tool, defaults to the agent's default retries,
                which defaults to 1.
            prepare: custom method to prepare the tool definition for each step, return `None` to omit this
                tool from a given step. This is useful if you want to customise a tool at call time,
                or omit it completely from a step. See [`ToolPrepareFunc`][pydantic_ai.tools.ToolPrepareFunc].
            docstring_format: The format of the docstring, see [`DocstringFormat`][pydantic_ai.tools.DocstringFormat].
                Defaults to `'auto'`, such that the format is inferred from the structure of the docstring.
            require_parameter_descriptions: If True, raise an error if a parameter description is missing. Defaults to False.
            schema_generator: The JSON schema generator class to use for this tool. Defaults to `GenerateToolJsonSchema`.
            strict: Whether to enforce JSON schema compliance (only affects OpenAI).
                See [`ToolDefinition`][pydantic_ai.tools.ToolDefinition] for more info.
            sequential: Whether the function requires a sequential/serial execution environment. Defaults to False.
            requires_approval: Whether this tool requires human-in-the-loop approval. Defaults to False.
                See the [tools documentation](../deferred-tools.md#human-in-the-loop-tool-approval) for more info.
            metadata: Optional metadata for the tool. This is not sent to the model but can be used for filtering and tool behavior customization.
        """

        def tool_decorator(
            func_: ToolFuncContext[AgentDepsT, ToolParams],
        ) -> ToolFuncContext[AgentDepsT, ToolParams]:
            # noinspection PyTypeChecker
            self._function_toolset.add_function(
                func_,
                takes_ctx=True,
                name=name,
                description=description,
                retries=retries,
                prepare=prepare,
                docstring_format=docstring_format,
                require_parameter_descriptions=require_parameter_descriptions,
                schema_generator=schema_generator,
                strict=strict,
                sequential=sequential,
                requires_approval=requires_approval,
                metadata=metadata,
            )
            return func_

        return tool_decorator if func is None else tool_decorator(func)

    @overload
    def tool_plain(self, func: ToolFuncPlain[ToolParams], /) -> ToolFuncPlain[ToolParams]: ...

    @overload
    def tool_plain(
        self,
        /,
        *,
        name: str | None = None,
        description: str | None = None,
        retries: int | None = None,
        prepare: ToolPrepareFunc[AgentDepsT] | None = None,
        docstring_format: DocstringFormat = 'auto',
        require_parameter_descriptions: bool = False,
        schema_generator: type[GenerateJsonSchema] = GenerateToolJsonSchema,
        strict: bool | None = None,
        sequential: bool = False,
        requires_approval: bool = False,
        metadata: dict[str, Any] | None = None,
    ) -> Callable[[ToolFuncPlain[ToolParams]], ToolFuncPlain[ToolParams]]: ...

    def tool_plain(
        self,
        func: ToolFuncPlain[ToolParams] | None = None,
        /,
        *,
        name: str | None = None,
        description: str | None = None,
        retries: int | None = None,
        prepare: ToolPrepareFunc[AgentDepsT] | None = None,
        docstring_format: DocstringFormat = 'auto',
        require_parameter_descriptions: bool = False,
        schema_generator: type[GenerateJsonSchema] = GenerateToolJsonSchema,
        strict: bool | None = None,
        sequential: bool = False,
        requires_approval: bool = False,
        metadata: dict[str, Any] | None = None,
    ) -> Any:
        """Decorator to register a tool function which DOES NOT take `RunContext` as an argument.

        Can decorate a sync or async functions.

        The docstring is inspected to extract both the tool description and description of each parameter,
        [learn more](../tools.md#function-tools-and-schema).

        We can't add overloads for every possible signature of tool, since the return type is a recursive union
        so the signature of functions decorated with `@agent.tool` is obscured.

        Example:
        ```python
        from pydantic_ai import Agent, RunContext

        agent = Agent('test')

        @agent.tool
        def foobar(ctx: RunContext[int]) -> int:
            return 123

        @agent.tool(retries=2)
        async def spam(ctx: RunContext[str]) -> float:
            return 3.14

        result = agent.run_sync('foobar', deps=1)
        print(result.output)
        #> {"foobar":123,"spam":3.14}
        ```

        Args:
            func: The tool function to register.
            name: The name of the tool, defaults to the function name.
            description: The description of the tool, defaults to the function docstring.
            retries: The number of retries to allow for this tool, defaults to the agent's default retries,
                which defaults to 1.
            prepare: custom method to prepare the tool definition for each step, return `None` to omit this
                tool from a given step. This is useful if you want to customise a tool at call time,
                or omit it completely from a step. See [`ToolPrepareFunc`][pydantic_ai.tools.ToolPrepareFunc].
            docstring_format: The format of the docstring, see [`DocstringFormat`][pydantic_ai.tools.DocstringFormat].
                Defaults to `'auto'`, such that the format is inferred from the structure of the docstring.
            require_parameter_descriptions: If True, raise an error if a parameter description is missing. Defaults to False.
            schema_generator: The JSON schema generator class to use for this tool. Defaults to `GenerateToolJsonSchema`.
            strict: Whether to enforce JSON schema compliance (only affects OpenAI).
                See [`ToolDefinition`][pydantic_ai.tools.ToolDefinition] for more info.
            sequential: Whether the function requires a sequential/serial execution environment. Defaults to False.
            requires_approval: Whether this tool requires human-in-the-loop approval. Defaults to False.
                See the [tools documentation](../deferred-tools.md#human-in-the-loop-tool-approval) for more info.
            metadata: Optional metadata for the tool. This is not sent to the model but can be used for filtering and tool behavior customization.
        """

        def tool_decorator(func_: ToolFuncPlain[ToolParams]) -> ToolFuncPlain[ToolParams]:
            # noinspection PyTypeChecker
            self._function_toolset.add_function(
                func_,
                takes_ctx=False,
                name=name,
                description=description,
                retries=retries,
                prepare=prepare,
                docstring_format=docstring_format,
                require_parameter_descriptions=require_parameter_descriptions,
                schema_generator=schema_generator,
                strict=strict,
                sequential=sequential,
                requires_approval=requires_approval,
                metadata=metadata,
            )
            return func_

        return tool_decorator if func is None else tool_decorator(func)

    @overload
    def toolset(self, func: ToolsetFunc[AgentDepsT], /) -> ToolsetFunc[AgentDepsT]: ...

    @overload
    def toolset(
        self,
        /,
        *,
        per_run_step: bool = True,
    ) -> Callable[[ToolsetFunc[AgentDepsT]], ToolsetFunc[AgentDepsT]]: ...

    def toolset(
        self,
        func: ToolsetFunc[AgentDepsT] | None = None,
        /,
        *,
        per_run_step: bool = True,
    ) -> Any:
        """Decorator to register a toolset function which takes [`RunContext`][pydantic_ai.tools.RunContext] as its only argument.

        Can decorate a sync or async functions.

        The decorator can be used bare (`agent.toolset`).

        Example:
        ```python
        from pydantic_ai import AbstractToolset, Agent, FunctionToolset, RunContext

        agent = Agent('test', deps_type=str)

        @agent.toolset
        async def simple_toolset(ctx: RunContext[str]) -> AbstractToolset[str]:
            return FunctionToolset()
        ```

        Args:
            func: The toolset function to register.
            per_run_step: Whether to re-evaluate the toolset for each run step. Defaults to True.
        """

        def toolset_decorator(func_: ToolsetFunc[AgentDepsT]) -> ToolsetFunc[AgentDepsT]:
            self._dynamic_toolsets.append(DynamicToolset(func_, per_run_step=per_run_step))
            return func_

        return toolset_decorator if func is None else toolset_decorator(func)

    def _get_model(self, model: models.Model | models.KnownModelName | str | None) -> models.Model:
        """Create a model configured for this agent.

        Args:
            model: model to use for this run, required if `model` was not set when creating the agent.

        Returns:
            The model used
        """
        model_: models.Model
        if some_model := self._override_model.get():
            # we don't want `override()` to cover up errors from the model not being defined, hence this check
            if model is None and self.model is None:
                raise exceptions.UserError(
                    '`model` must either be set on the agent or included when calling it. '
                    '(Even when `override(model=...)` is customizing the model that will actually be called)'
                )
            model_ = some_model.value
        elif model is not None:
            model_ = models.infer_model(model)
        elif self.model is not None:
            # noinspection PyTypeChecker
            model_ = self.model = models.infer_model(self.model)
        else:
            raise exceptions.UserError('`model` must either be set on the agent or included when calling it.')

        instrument = self.instrument
        if instrument is None:
            instrument = self._instrument_default

        return instrument_model(model_, instrument)

    def _get_deps(self: Agent[T, OutputDataT], deps: T) -> T:
        """Get deps for a run.

        If we've overridden deps via `_override_deps`, use that, otherwise use the deps passed to the call.

        We could do runtime type checking of deps against `self._deps_type`, but that's a slippery slope.
        """
        if some_deps := self._override_deps.get():
            return some_deps.value
        else:
            return deps

    def _normalize_instructions(
        self,
        instructions: Instructions[AgentDepsT],
    ) -> list[str | _system_prompt.SystemPromptFunc[AgentDepsT]]:
        if instructions is None:
            return []
        if isinstance(instructions, str) or callable(instructions):
            return [instructions]
        return list(instructions)

    def _get_instructions(
        self,
    ) -> tuple[str | None, list[_system_prompt.SystemPromptRunner[AgentDepsT]]]:
        override_instructions = self._override_instructions.get()
        instructions = override_instructions.value if override_instructions else self._instructions

        literal_parts: list[str] = []
        functions: list[_system_prompt.SystemPromptRunner[AgentDepsT]] = []

        for instruction in instructions:
            if isinstance(instruction, str):
                literal_parts.append(instruction)
            else:
                functions.append(_system_prompt.SystemPromptRunner[AgentDepsT](instruction))

        literal = '\n'.join(literal_parts).strip() or None
        return literal, functions

    def _get_toolset(
        self,
        output_toolset: AbstractToolset[AgentDepsT] | None | _utils.Unset = _utils.UNSET,
        additional_toolsets: Sequence[AbstractToolset[AgentDepsT]] | None = None,
    ) -> AbstractToolset[AgentDepsT]:
        """Get the complete toolset.

        Args:
            output_toolset: The output toolset to use instead of the one built at agent construction time.
            additional_toolsets: Additional toolsets to add, unless toolsets have been overridden.
        """
        toolsets = self.toolsets
        # Don't add additional toolsets if the toolsets have been overridden
        if additional_toolsets and self._override_toolsets.get() is None:
            toolsets = [*toolsets, *additional_toolsets]

        toolset = CombinedToolset(toolsets)

        # Copy the dynamic toolsets to ensure each run has its own instances
        def copy_dynamic_toolsets(toolset: AbstractToolset[AgentDepsT]) -> AbstractToolset[AgentDepsT]:
            if isinstance(toolset, DynamicToolset):
                return dataclasses.replace(toolset)
            else:
                return toolset

        toolset = toolset.visit_and_replace(copy_dynamic_toolsets)

        if self._prepare_tools:
            toolset = PreparedToolset(toolset, self._prepare_tools)

        output_toolset = output_toolset if _utils.is_set(output_toolset) else self._output_toolset
        if output_toolset is not None:
            if self._prepare_output_tools:
                output_toolset = PreparedToolset(output_toolset, self._prepare_output_tools)
            toolset = CombinedToolset([output_toolset, toolset])

        return toolset

    @property
    def toolsets(self) -> Sequence[AbstractToolset[AgentDepsT]]:
        """All toolsets registered on the agent, including a function toolset holding tools that were registered on the agent directly.

        Output tools are not included.
        """
        toolsets: list[AbstractToolset[AgentDepsT]] = []

        if some_tools := self._override_tools.get():
            function_toolset = _AgentFunctionToolset(
                some_tools.value, max_retries=self._max_tool_retries, output_schema=self._output_schema
            )
        else:
            function_toolset = self._function_toolset
        toolsets.append(function_toolset)

        if some_user_toolsets := self._override_toolsets.get():
            user_toolsets = some_user_toolsets.value
        else:
            user_toolsets = [*self._user_toolsets, *self._dynamic_toolsets]
        toolsets.extend(user_toolsets)

        return toolsets

    def _prepare_output_schema(
        self, output_type: OutputSpec[RunOutputDataT] | None, model_profile: ModelProfile
    ) -> _output.OutputSchema[RunOutputDataT]:
        if output_type is not None:
            if self._output_validators:
                raise exceptions.UserError('Cannot set a custom run `output_type` when the agent has output validators')
            schema = _output.OutputSchema[RunOutputDataT].build(
                output_type, default_mode=model_profile.default_structured_output_mode
            )
        else:
            schema = self._output_schema.with_default_mode(model_profile.default_structured_output_mode)

        schema.raise_if_unsupported(model_profile)

        return schema  # pyright: ignore[reportReturnType]

    async def __aenter__(self) -> Self:
        """Enter the agent context.

        This will start all [`MCPServerStdio`s][pydantic_ai.mcp.MCPServerStdio] registered as `toolsets` so they are ready to be used.

        This is a no-op if the agent has already been entered.
        """
        async with self._enter_lock:
            if self._entered_count == 0:
                async with AsyncExitStack() as exit_stack:
                    toolset = self._get_toolset()
                    await exit_stack.enter_async_context(toolset)

                    self._exit_stack = exit_stack.pop_all()
            self._entered_count += 1
        return self

    async def __aexit__(self, *args: Any) -> bool | None:
        async with self._enter_lock:
            self._entered_count -= 1
            if self._entered_count == 0 and self._exit_stack is not None:
                await self._exit_stack.aclose()
                self._exit_stack = None

    def set_mcp_sampling_model(self, model: models.Model | models.KnownModelName | str | None = None) -> None:
        """Set the sampling model on all MCP servers registered with the agent.

        If no sampling model is provided, the agent's model will be used.
        """
        try:
            sampling_model = models.infer_model(model) if model else self._get_model(None)
        except exceptions.UserError as e:
            raise exceptions.UserError('No sampling model provided and no model set on the agent.') from e

        from ..mcp import MCPServer

        def _set_sampling_model(toolset: AbstractToolset[AgentDepsT]) -> None:
            if isinstance(toolset, MCPServer):
                toolset.sampling_model = sampling_model

        self._get_toolset().apply(_set_sampling_model)

    @asynccontextmanager
    @deprecated(
        '`run_mcp_servers` is deprecated, use `async with agent:` instead. If you need to set a sampling model on all MCP servers, use `agent.set_mcp_sampling_model()`.'
    )
    async def run_mcp_servers(
        self, model: models.Model | models.KnownModelName | str | None = None
    ) -> AsyncIterator[None]:
        """Run [`MCPServerStdio`s][pydantic_ai.mcp.MCPServerStdio] so they can be used by the agent.

        Deprecated: use [`async with agent`][pydantic_ai.agent.Agent.__aenter__] instead.
        If you need to set a sampling model on all MCP servers, use [`agent.set_mcp_sampling_model()`][pydantic_ai.agent.Agent.set_mcp_sampling_model].

        Returns: a context manager to start and shutdown the servers.
        """
        try:
            self.set_mcp_sampling_model(model)
        except exceptions.UserError:
            if model is not None:
                raise

        async with self:
            yield


@dataclasses.dataclass(init=False)
class _AgentFunctionToolset(FunctionToolset[AgentDepsT]):
    output_schema: _output.BaseOutputSchema[Any]

    def __init__(
        self,
        tools: Sequence[Tool[AgentDepsT] | ToolFuncEither[AgentDepsT, ...]] = [],
        *,
        max_retries: int = 1,
        id: str | None = None,
        output_schema: _output.BaseOutputSchema[Any],
    ):
        self.output_schema = output_schema
        super().__init__(tools, max_retries=max_retries, id=id)

    @property
    def id(self) -> str:
        return '<agent>'

    @property
    def label(self) -> str:
        return 'the agent'

    def add_tool(self, tool: Tool[AgentDepsT]) -> None:
        if tool.requires_approval and not self.output_schema.allows_deferred_tools:
            raise exceptions.UserError(
                'To use tools that require approval, add `DeferredToolRequests` to the list of output types for this agent.'
            )
        super().add_tool(tool)<|MERGE_RESOLUTION|>--- conflicted
+++ resolved
@@ -658,25 +658,14 @@
         )
 
         try:
-<<<<<<< HEAD
-            async with toolset:
-                async with graph.iter(
-                    inputs=user_prompt_node,
-                    state=state,
-                    deps=graph_deps,
-                    span=use_span(run_span) if run_span.is_recording() else None,
-                    infer_name=False,
-                ) as graph_run:
-=======
             async with graph.iter(
-                start_node,
+                inputs=user_prompt_node,
                 state=state,
                 deps=graph_deps,
                 span=use_span(run_span) if run_span.is_recording() else None,
                 infer_name=False,
             ) as graph_run:
                 async with toolset:
->>>>>>> c317d5eb
                     agent_run = AgentRun(graph_run)
                     yield agent_run
                     if (final_result := agent_run.result) is not None and run_span.is_recording():
