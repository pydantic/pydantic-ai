--- conflicted
+++ resolved
@@ -17,11 +17,8 @@
 from .exceptions import ModelRetry, UnexpectedModelBehavior
 
 if TYPE_CHECKING:
-<<<<<<< HEAD
     from typing import Protocol
 
-=======
->>>>>>> 76fe4dd2
     from .models import Model
     from .result import Usage
 
@@ -327,7 +324,6 @@
         self.docstring_format = docstring_format
         self.require_parameter_descriptions = require_parameter_descriptions
         self.strict = strict
-<<<<<<< HEAD
 
     @staticmethod
     def from_schema(function: Callable[..., Any], json_schema: JsonSchemaValue) -> Tool[None]:
@@ -401,8 +397,6 @@
         proxy.__doc__ = function_description
 
         return cls.from_schema(function=proxy, json_schema=schema)
-=======
->>>>>>> 76fe4dd2
 
     async def prepare_tool_def(self, ctx: RunContext[AgentDepsT]) -> ToolDefinition | None:
         """Get the tool definition.
