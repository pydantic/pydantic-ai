from __future__ import annotations as _annotations

import dataclasses
import inspect
import json
from collections.abc import Awaitable, Sequence
from dataclasses import dataclass, field
from typing import TYPE_CHECKING, Any, Callable, Generic, Literal, Union, cast

from opentelemetry.trace import Tracer
from pydantic import ValidationError
from pydantic.json_schema import GenerateJsonSchema, JsonSchemaValue
from pydantic_core import SchemaValidator, core_schema
from typing_extensions import Concatenate, ParamSpec, TypeAlias, TypeVar

from . import _pydantic, _utils, messages as _messages, models
from .exceptions import ModelRetry, UnexpectedModelBehavior

if TYPE_CHECKING:
    from .result import Usage

__all__ = (
    'AgentDepsT',
    'DocstringFormat',
    'RunContext',
    'SystemPromptFunc',
    'ToolFuncContext',
    'ToolFuncPlain',
    'ToolFuncEither',
    'ToolParams',
    'ToolPrepareFunc',
    'Tool',
    'ObjectJsonSchema',
    'ToolDefinition',
)

AgentDepsT = TypeVar('AgentDepsT', default=None, contravariant=True)
"""Type variable for agent dependencies."""


@dataclasses.dataclass
class RunContext(Generic[AgentDepsT]):
    """Information about the current call."""

    deps: AgentDepsT
    """Dependencies for the agent."""
    model: models.Model
    """The model used in this run."""
    usage: Usage
    """LLM usage associated with the run."""
    prompt: str | Sequence[_messages.UserContent]
    """The original user prompt passed to the run."""
    messages: list[_messages.ModelMessage] = field(default_factory=list)
    """Messages exchanged in the conversation so far."""
    tool_call_id: str | None = None
    """The ID of the tool call."""
    tool_name: str | None = None
    """Name of the tool being called."""
    retry: int = 0
    """Number of retries so far."""
    run_step: int = 0
    """The current step in the run."""

    def replace_with(
        self, retry: int | None = None, tool_name: str | None | _utils.Unset = _utils.UNSET
    ) -> RunContext[AgentDepsT]:
        # Create a new `RunContext` a new `retry` value and `tool_name`.
        kwargs = {}
        if retry is not None:
            kwargs['retry'] = retry
        if tool_name is not _utils.UNSET:
            kwargs['tool_name'] = tool_name
        return dataclasses.replace(self, **kwargs)


ToolParams = ParamSpec('ToolParams', default=...)
"""Retrieval function param spec."""

SystemPromptFunc = Union[
    Callable[[RunContext[AgentDepsT]], str],
    Callable[[RunContext[AgentDepsT]], Awaitable[str]],
    Callable[[], str],
    Callable[[], Awaitable[str]],
]
"""A function that may or maybe not take `RunContext` as an argument, and may or may not be async.

Usage `SystemPromptFunc[AgentDepsT]`.
"""

ToolFuncContext = Callable[Concatenate[RunContext[AgentDepsT], ToolParams], Any]
"""A tool function that takes `RunContext` as the first argument.

Usage `ToolContextFunc[AgentDepsT, ToolParams]`.
"""
ToolFuncPlain = Callable[ToolParams, Any]
"""A tool function that does not take `RunContext` as the first argument.

Usage `ToolPlainFunc[ToolParams]`.
"""
ToolFuncEither = Union[ToolFuncContext[AgentDepsT, ToolParams], ToolFuncPlain[ToolParams]]
"""Either kind of tool function.

This is just a union of [`ToolFuncContext`][pydantic_ai.tools.ToolFuncContext] and
[`ToolFuncPlain`][pydantic_ai.tools.ToolFuncPlain].

Usage `ToolFuncEither[AgentDepsT, ToolParams]`.
"""
ToolPrepareFunc: TypeAlias = 'Callable[[RunContext[AgentDepsT], ToolDefinition], Awaitable[ToolDefinition | None]]'
"""Definition of a function that can prepare a tool definition at call time.

See [tool docs](../tools.md#tool-prepare) for more information.

Example — here `only_if_42` is valid as a `ToolPrepareFunc`:

```python {noqa="I001"}
from typing import Union

from pydantic_ai import RunContext, Tool
from pydantic_ai.tools import ToolDefinition

async def only_if_42(
    ctx: RunContext[int], tool_def: ToolDefinition
) -> Union[ToolDefinition, None]:
    if ctx.deps == 42:
        return tool_def

def hitchhiker(ctx: RunContext[int], answer: str) -> str:
    return f'{ctx.deps} {answer}'

hitchhiker = Tool(hitchhiker, prepare=only_if_42)
```

Usage `ToolPrepareFunc[AgentDepsT]`.
"""

DocstringFormat = Literal['google', 'numpy', 'sphinx', 'auto']
"""Supported docstring formats.

* `'google'` — [Google-style](https://google.github.io/styleguide/pyguide.html#381-docstrings) docstrings.
* `'numpy'` — [Numpy-style](https://numpydoc.readthedocs.io/en/latest/format.html) docstrings.
* `'sphinx'` — [Sphinx-style](https://sphinx-rtd-tutorial.readthedocs.io/en/latest/docstrings.html#the-sphinx-docstring-format) docstrings.
* `'auto'` — Automatically infer the format based on the structure of the docstring.
"""

A = TypeVar('A')


class GenerateToolJsonSchema(GenerateJsonSchema):
    def typed_dict_schema(self, schema: core_schema.TypedDictSchema) -> JsonSchemaValue:
        s = super().typed_dict_schema(schema)
        total = schema.get('total')
        if 'additionalProperties' not in s and (total is True or total is None):
            s['additionalProperties'] = False
        return s

    def _named_required_fields_schema(self, named_required_fields: Sequence[tuple[str, bool, Any]]) -> JsonSchemaValue:
        # Remove largely-useless property titles
        s = super()._named_required_fields_schema(named_required_fields)
        for p in s.get('properties', {}):
            s['properties'][p].pop('title', None)
        return s


@dataclass(init=False)
class Tool(Generic[AgentDepsT]):
    """A tool function for an agent."""

    function: ToolFuncEither[AgentDepsT]
    takes_ctx: bool
    max_retries: int | None
    name: str
    description: str
    prepare: ToolPrepareFunc[AgentDepsT] | None
    docstring_format: DocstringFormat
    require_parameter_descriptions: bool
    strict: bool | None
    _is_async: bool = field(init=False)
    _single_arg_name: str | None = field(init=False)
    _positional_fields: list[str] = field(init=False)
    _var_positional_field: str | None = field(init=False)
    _validator: SchemaValidator = field(init=False, repr=False)
    _base_parameters_json_schema: ObjectJsonSchema = field(init=False)
    """
    The base JSON schema for the tool's parameters.

    This schema may be modified by the `prepare` function or by the Model class prior to including it in an API request.
    """

    # TODO: Move this state off the Tool class, which is otherwise stateless.
    #   This should be tracked inside a specific agent run, not the tool.
    current_retry: int = field(default=0, init=False)

    def __init__(
        self,
        function: ToolFuncEither[AgentDepsT],
        *,
        takes_ctx: bool | None = None,
        max_retries: int | None = None,
        name: str | None = None,
        description: str | None = None,
        prepare: ToolPrepareFunc[AgentDepsT] | None = None,
        docstring_format: DocstringFormat = 'auto',
        require_parameter_descriptions: bool = False,
        schema_generator: type[GenerateJsonSchema] = GenerateToolJsonSchema,
        strict: bool | None = None,
    ):
        """Create a new tool instance.

        Example usage:

        ```python {noqa="I001"}
        from pydantic_ai import Agent, RunContext, Tool

        async def my_tool(ctx: RunContext[int], x: int, y: int) -> str:
            return f'{ctx.deps} {x} {y}'

        agent = Agent('test', tools=[Tool(my_tool)])
        ```

        or with a custom prepare method:

        ```python {noqa="I001"}
        from typing import Union

        from pydantic_ai import Agent, RunContext, Tool
        from pydantic_ai.tools import ToolDefinition

        async def my_tool(ctx: RunContext[int], x: int, y: int) -> str:
            return f'{ctx.deps} {x} {y}'

        async def prep_my_tool(
            ctx: RunContext[int], tool_def: ToolDefinition
        ) -> Union[ToolDefinition, None]:
            # only register the tool if `deps == 42`
            if ctx.deps == 42:
                return tool_def

        agent = Agent('test', tools=[Tool(my_tool, prepare=prep_my_tool)])
        ```


        Args:
            function: The Python function to call as the tool.
            takes_ctx: Whether the function takes a [`RunContext`][pydantic_ai.tools.RunContext] first argument,
                this is inferred if unset.
            max_retries: Maximum number of retries allowed for this tool, set to the agent default if `None`.
            name: Name of the tool, inferred from the function if `None`.
            description: Description of the tool, inferred from the function if `None`.
            prepare: custom method to prepare the tool definition for each step, return `None` to omit this
                tool from a given step. This is useful if you want to customise a tool at call time,
                or omit it completely from a step. See [`ToolPrepareFunc`][pydantic_ai.tools.ToolPrepareFunc].
            docstring_format: The format of the docstring, see [`DocstringFormat`][pydantic_ai.tools.DocstringFormat].
                Defaults to `'auto'`, such that the format is inferred from the structure of the docstring.
            require_parameter_descriptions: If True, raise an error if a parameter description is missing. Defaults to False.
            schema_generator: The JSON schema generator class to use. Defaults to `GenerateToolJsonSchema`.
            strict: Whether to enforce JSON schema compliance (only affects OpenAI).
                See [`ToolDefinition`][pydantic_ai.tools.ToolDefinition] for more info.
        """
        if takes_ctx is None:
            takes_ctx = _pydantic.takes_ctx(function)

        f = _pydantic.function_schema(
            function, takes_ctx, docstring_format, require_parameter_descriptions, schema_generator
        )
        self.function = function
        self.takes_ctx = takes_ctx
        self.max_retries = max_retries
        self.name = name or function.__name__
        self.description = description or f['description']
        self.prepare = prepare
        self.docstring_format = docstring_format
        self.require_parameter_descriptions = require_parameter_descriptions
        self.strict = strict
        self._is_async = inspect.iscoroutinefunction(self.function)
        self._single_arg_name = f['single_arg_name']
        self._positional_fields = f['positional_fields']
        self._var_positional_field = f['var_positional_field']
        self._validator = f['validator']
        self._base_parameters_json_schema = f['json_schema']

    async def prepare_tool_def(self, ctx: RunContext[AgentDepsT]) -> ToolDefinition | None:
        """Get the tool definition.

        By default, this method creates a tool definition, then either returns it, or calls `self.prepare`
        if it's set.

        Returns:
            return a `ToolDefinition` or `None` if the tools should not be registered for this run.
        """
        tool_def = ToolDefinition(
            name=self.name,
            description=self.description,
            parameters_json_schema=self._base_parameters_json_schema,
            strict=self.strict,
        )
        if self.prepare is not None:
            return await self.prepare(ctx, tool_def)
        else:
            return tool_def

    async def run(
        self, message: _messages.ToolCallPart, run_context: RunContext[AgentDepsT], tracer: Tracer
    ) -> _messages.ToolReturnPart | _messages.RetryPromptPart:
        """Run the tool function asynchronously.

        This method wraps `_run` in an OpenTelemetry span.

        See <https://opentelemetry.io/docs/specs/semconv/gen-ai/gen-ai-spans/#execute-tool-span>.
        """
        span_attributes = {
            'gen_ai.tool.name': self.name,
            # NOTE: this means `gen_ai.tool.call.id` will be included even if it was generated by pydantic-ai
            'gen_ai.tool.call.id': message.tool_call_id,
            'tool_arguments': message.args_as_json_str(),
            'logfire.msg': f'running tool: {self.name}',
            # add the JSON schema so these attributes are formatted nicely in Logfire
            'logfire.json_schema': json.dumps(
                {
                    'type': 'object',
                    'properties': {
                        'tool_arguments': {'type': 'object'},
                        'gen_ai.tool.name': {},
                        'gen_ai.tool.call.id': {},
                    },
                }
            ),
        }
        with tracer.start_as_current_span('running tool', attributes=span_attributes):
            return await self._run(message, run_context)

    async def _run(
        self, message: _messages.ToolCallPart, run_context: RunContext[AgentDepsT]
    ) -> _messages.ToolReturnPart | _messages.RetryPromptPart:
        try:
            if isinstance(message.args, str):
                args_dict = self._validator.validate_json(message.args)
            else:
                args_dict = self._validator.validate_python(message.args)
        except ValidationError as e:
            return self._on_error(e, message)

        args, kwargs = self._call_args(args_dict, message, run_context)
        try:
            if self._is_async:
                function = cast(Callable[[Any], Awaitable[str]], self.function)
                response_content = await function(*args, **kwargs)
            else:
                function = cast(Callable[[Any], str], self.function)
                response_content = await _utils.run_in_executor(function, *args, **kwargs)
        except ModelRetry as e:
            return self._on_error(e, message)

        self.current_retry = 0
        return _messages.ToolReturnPart(
            tool_name=message.tool_name,
            content=response_content,
            tool_call_id=message.tool_call_id,
        )

    def _call_args(
        self,
        args_dict: dict[str, Any],
        message: _messages.ToolCallPart,
        run_context: RunContext[AgentDepsT],
    ) -> tuple[list[Any], dict[str, Any]]:
        if self._single_arg_name:
            args_dict = {self._single_arg_name: args_dict}

        ctx = dataclasses.replace(
            run_context,
            retry=self.current_retry,
            tool_name=message.tool_name,
            tool_call_id=message.tool_call_id,
        )
        args = [ctx] if self.takes_ctx else []
        for positional_field in self._positional_fields:
            args.append(args_dict.pop(positional_field))
        if self._var_positional_field:
            args.extend(args_dict.pop(self._var_positional_field))

        return args, args_dict

    def _on_error(
        self, exc: ValidationError | ModelRetry, call_message: _messages.ToolCallPart
    ) -> _messages.RetryPromptPart:
        self.current_retry += 1
        if self.max_retries is None or self.current_retry > self.max_retries:
            raise UnexpectedModelBehavior(f'Tool exceeded max retries count of {self.max_retries}') from exc
        else:
            if isinstance(exc, ValidationError):
                content = exc.errors(include_url=False)
            else:
                content = exc.message
            return _messages.RetryPromptPart(
                tool_name=call_message.tool_name,
                content=content,
                tool_call_id=call_message.tool_call_id,
            )


ObjectJsonSchema: TypeAlias = dict[str, Any]
"""Type representing JSON schema of an object, e.g. where `"type": "object"`.

This type is used to define tools parameters (aka arguments) in [ToolDefinition][pydantic_ai.tools.ToolDefinition].

With PEP-728 this should be a TypedDict with `type: Literal['object']`, and `extra_parts=Any`
"""


@dataclass
class ToolDefinition:
    """Definition of a tool passed to a model.

<<<<<<< HEAD
    This is used for both function tools and output tools.
=======
    This is used for both function tools and result tools.
>>>>>>> b22f95c2
    """

    name: str
    """The name of the tool."""

    description: str
    """The description of the tool."""

    parameters_json_schema: ObjectJsonSchema
    """The JSON schema for the tool's parameters."""

    outer_typed_dict_key: str | None = None
    """The key in the outer [TypedDict] that wraps an output tool.

<<<<<<< HEAD
    This will only be set for output tools which don't have an `object` JSON schema.
=======
    This will only be set for result tools which don't have an `object` JSON schema.
    """

    strict: bool | None = None
    """Whether to enforce (vendor-specific) strict JSON schema validation for tool calls.

    Setting this to `True` while using a supported model generally imposes some restrictions on the tool's JSON schema
    in exchange for guaranteeing the API responses strictly match that schema.

    When `False`, the model may be free to generate other properties or types (depending on the vendor).
    When `None` (the default), the value will be inferred based on the compatibility of the parameters_json_schema.

    Note: this is currently only supported by OpenAI models.
>>>>>>> b22f95c2
    """<|MERGE_RESOLUTION|>--- conflicted
+++ resolved
@@ -411,11 +411,7 @@
 class ToolDefinition:
     """Definition of a tool passed to a model.
 
-<<<<<<< HEAD
     This is used for both function tools and output tools.
-=======
-    This is used for both function tools and result tools.
->>>>>>> b22f95c2
     """
 
     name: str
@@ -430,10 +426,7 @@
     outer_typed_dict_key: str | None = None
     """The key in the outer [TypedDict] that wraps an output tool.
 
-<<<<<<< HEAD
     This will only be set for output tools which don't have an `object` JSON schema.
-=======
-    This will only be set for result tools which don't have an `object` JSON schema.
     """
 
     strict: bool | None = None
@@ -446,5 +439,4 @@
     When `None` (the default), the value will be inferred based on the compatibility of the parameters_json_schema.
 
     Note: this is currently only supported by OpenAI models.
->>>>>>> b22f95c2
     """