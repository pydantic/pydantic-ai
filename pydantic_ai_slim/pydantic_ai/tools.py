from __future__ import annotations as _annotations

import dataclasses
import inspect
from collections.abc import Awaitable, Sequence
from dataclasses import dataclass, field
from typing import TYPE_CHECKING, Any, Callable, Generic, Literal, Union, cast

from pydantic import ValidationError
<<<<<<< HEAD
from pydantic_core import SchemaValidator
from typing_extensions import Concatenate, ParamSpec, TypeAlias, TypedDict, TypeVar
=======
from pydantic.json_schema import GenerateJsonSchema, JsonSchemaValue
from pydantic_core import SchemaValidator, core_schema
from typing_extensions import Concatenate, ParamSpec, TypeAlias, TypeVar
>>>>>>> 80d5c074

from . import _pydantic, _utils, messages as _messages, models
from .exceptions import ModelRetry, UnexpectedModelBehavior

if TYPE_CHECKING:
    from .result import Usage

__all__ = (
    'AgentDepsT',
    'DocstringFormat',
    'FunctionSchema',
    'RunContext',
    'SystemPromptFunc',
    'ToolFuncContext',
    'ToolFuncPlain',
    'ToolFuncEither',
    'ToolParams',
    'ToolPrepareFunc',
    'Tool',
    'ObjectJsonSchema',
    'ToolDefinition',
)

AgentDepsT = TypeVar('AgentDepsT', default=None, contravariant=True)
"""Type variable for agent dependencies."""


class FunctionSchema(TypedDict):
    """Internal information about a function schema."""

    description: str
    validator: SchemaValidator
    json_schema: ObjectJsonSchema
    # if not None, the function takes a single by that name (besides potentially `info`)
    single_arg_name: str | None
    positional_fields: list[str]
    var_positional_field: str | None


@dataclasses.dataclass
class RunContext(Generic[AgentDepsT]):
    """Information about the current call."""

    deps: AgentDepsT
    """Dependencies for the agent."""
    model: models.Model
    """The model used in this run."""
    usage: Usage
    """LLM usage associated with the run."""
    prompt: str | Sequence[_messages.UserContent]
    """The original user prompt passed to the run."""
    messages: list[_messages.ModelMessage] = field(default_factory=list)
    """Messages exchanged in the conversation so far."""
    tool_call_id: str | None = None
    """The ID of the tool call."""
    tool_name: str | None = None
    """Name of the tool being called."""
    retry: int = 0
    """Number of retries so far."""
    run_step: int = 0
    """The current step in the run."""

    def replace_with(
        self, retry: int | None = None, tool_name: str | None | _utils.Unset = _utils.UNSET
    ) -> RunContext[AgentDepsT]:
        # Create a new `RunContext` a new `retry` value and `tool_name`.
        kwargs = {}
        if retry is not None:
            kwargs['retry'] = retry
        if tool_name is not _utils.UNSET:
            kwargs['tool_name'] = tool_name
        return dataclasses.replace(self, **kwargs)


ToolParams = ParamSpec('ToolParams', default=...)
"""Retrieval function param spec."""

SystemPromptFunc = Union[
    Callable[[RunContext[AgentDepsT]], str],
    Callable[[RunContext[AgentDepsT]], Awaitable[str]],
    Callable[[], str],
    Callable[[], Awaitable[str]],
]
"""A function that may or maybe not take `RunContext` as an argument, and may or may not be async.

Usage `SystemPromptFunc[AgentDepsT]`.
"""

ToolFuncContext = Callable[Concatenate[RunContext[AgentDepsT], ToolParams], Any]
"""A tool function that takes `RunContext` as the first argument.

Usage `ToolContextFunc[AgentDepsT, ToolParams]`.
"""
ToolFuncPlain = Callable[ToolParams, Any]
"""A tool function that does not take `RunContext` as the first argument.

Usage `ToolPlainFunc[ToolParams]`.
"""
ToolFuncEither = Union[ToolFuncContext[AgentDepsT, ToolParams], ToolFuncPlain[ToolParams]]
"""Either kind of tool function.

This is just a union of [`ToolFuncContext`][pydantic_ai.tools.ToolFuncContext] and
[`ToolFuncPlain`][pydantic_ai.tools.ToolFuncPlain].

Usage `ToolFuncEither[AgentDepsT, ToolParams]`.
"""
ToolPrepareFunc: TypeAlias = 'Callable[[RunContext[AgentDepsT], ToolDefinition], Awaitable[ToolDefinition | None]]'
"""Definition of a function that can prepare a tool definition at call time.

See [tool docs](../tools.md#tool-prepare) for more information.

Example — here `only_if_42` is valid as a `ToolPrepareFunc`:

```python {noqa="I001"}
from typing import Union

from pydantic_ai import RunContext, Tool
from pydantic_ai.tools import ToolDefinition

async def only_if_42(
    ctx: RunContext[int], tool_def: ToolDefinition
) -> Union[ToolDefinition, None]:
    if ctx.deps == 42:
        return tool_def

def hitchhiker(ctx: RunContext[int], answer: str) -> str:
    return f'{ctx.deps} {answer}'

hitchhiker = Tool(hitchhiker, prepare=only_if_42)
```

Usage `ToolPrepareFunc[AgentDepsT]`.
"""

DocstringFormat = Literal['google', 'numpy', 'sphinx', 'auto']
"""Supported docstring formats.

* `'google'` — [Google-style](https://google.github.io/styleguide/pyguide.html#381-docstrings) docstrings.
* `'numpy'` — [Numpy-style](https://numpydoc.readthedocs.io/en/latest/format.html) docstrings.
* `'sphinx'` — [Sphinx-style](https://sphinx-rtd-tutorial.readthedocs.io/en/latest/docstrings.html#the-sphinx-docstring-format) docstrings.
* `'auto'` — Automatically infer the format based on the structure of the docstring.
"""

A = TypeVar('A')


class GenerateToolJsonSchema(GenerateJsonSchema):
    def typed_dict_schema(self, schema: core_schema.TypedDictSchema) -> JsonSchemaValue:
        s = super().typed_dict_schema(schema)
        total = schema.get('total')
        if total is not None:
            s['additionalProperties'] = not total
        return s

    def _named_required_fields_schema(self, named_required_fields: Sequence[tuple[str, bool, Any]]) -> JsonSchemaValue:
        # Remove largely-useless property titles
        s = super()._named_required_fields_schema(named_required_fields)
        for p in s.get('properties', {}):
            s['properties'][p].pop('title', None)
        return s


@dataclass(init=False)
class Tool(Generic[AgentDepsT]):
    """A tool function for an agent."""

    function: ToolFuncEither[AgentDepsT]
    takes_ctx: bool
    max_retries: int | None
    name: str
    description: str
    function_schema: _pydantic.FunctionSchema | None
    prepare: ToolPrepareFunc[AgentDepsT] | None
    docstring_format: DocstringFormat
    require_parameter_descriptions: bool
    _is_async: bool = field(init=False)
    _single_arg_name: str | None = field(init=False)
    _positional_fields: list[str] = field(init=False)
    _var_positional_field: str | None = field(init=False)
    _validator: SchemaValidator = field(init=False, repr=False)
    _parameters_json_schema: ObjectJsonSchema = field(init=False)

    # TODO: Move this state off the Tool class, which is otherwise stateless.
    #   This should be tracked inside a specific agent run, not the tool.
    current_retry: int = field(default=0, init=False)

    def __init__(
        self,
        function: ToolFuncEither[AgentDepsT],
        *,
        takes_ctx: bool | None = None,
        max_retries: int | None = None,
        name: str | None = None,
        description: str | None = None,
        function_schema: _pydantic.FunctionSchema | None = None,
        prepare: ToolPrepareFunc[AgentDepsT] | None = None,
        docstring_format: DocstringFormat = 'auto',
        require_parameter_descriptions: bool = False,
        schema_generator: type[GenerateJsonSchema] = GenerateToolJsonSchema,
    ):
        """Create a new tool instance.

        Example usage:

        ```python {noqa="I001"}
        from pydantic_ai import Agent, RunContext, Tool

        async def my_tool(ctx: RunContext[int], x: int, y: int) -> str:
            return f'{ctx.deps} {x} {y}'

        agent = Agent('test', tools=[Tool(my_tool)])
        ```

        or with a custom prepare method:

        ```python {noqa="I001"}
        from typing import Union

        from pydantic_ai import Agent, RunContext, Tool
        from pydantic_ai.tools import ToolDefinition

        async def my_tool(ctx: RunContext[int], x: int, y: int) -> str:
            return f'{ctx.deps} {x} {y}'

        async def prep_my_tool(
            ctx: RunContext[int], tool_def: ToolDefinition
        ) -> Union[ToolDefinition, None]:
            # only register the tool if `deps == 42`
            if ctx.deps == 42:
                return tool_def

        agent = Agent('test', tools=[Tool(my_tool, prepare=prep_my_tool)])
        ```


        Args:
            function: The Python function to call as the tool.
            takes_ctx: Whether the function takes a [`RunContext`][pydantic_ai.tools.RunContext] first argument,
                this is inferred if unset.
            max_retries: Maximum number of retries allowed for this tool, set to the agent default if `None`.
            name: Name of the tool, inferred from the function if `None`.
            description: Description of the tool, inferred from the function if `None`.
            function_schema: Function schema of the tool, inferred from the function if `None`.
            prepare: custom method to prepare the tool definition for each step, return `None` to omit this
                tool from a given step. This is useful if you want to customise a tool at call time,
                or omit it completely from a step. See [`ToolPrepareFunc`][pydantic_ai.tools.ToolPrepareFunc].
            docstring_format: The format of the docstring, see [`DocstringFormat`][pydantic_ai.tools.DocstringFormat].
                Defaults to `'auto'`, such that the format is inferred from the structure of the docstring.
            require_parameter_descriptions: If True, raise an error if a parameter description is missing. Defaults to False.
            schema_generator: The JSON schema generator class to use. Defaults to `GenerateToolJsonSchema`.
        """
        if takes_ctx is None:
            takes_ctx = _pydantic.takes_ctx(function)

<<<<<<< HEAD
        f = self.function_schema = function_schema or _pydantic.function_schema(
            function, takes_ctx, docstring_format, require_parameter_descriptions
        )

=======
        f = _pydantic.function_schema(
            function, takes_ctx, docstring_format, require_parameter_descriptions, schema_generator
        )
>>>>>>> 80d5c074
        self.function = function
        self.takes_ctx = takes_ctx
        self.max_retries = max_retries
        self.name = name or function.__name__
        self.description = description or f['description']
        self.prepare = prepare
        self.docstring_format = docstring_format
        self.require_parameter_descriptions = require_parameter_descriptions
        self._is_async = inspect.iscoroutinefunction(self.function)
        self._single_arg_name = f['single_arg_name']
        self._positional_fields = f['positional_fields']
        self._var_positional_field = f['var_positional_field']
        self._validator = f['validator']
        self._parameters_json_schema = f['json_schema']

    async def prepare_tool_def(self, ctx: RunContext[AgentDepsT]) -> ToolDefinition | None:
        """Get the tool definition.

        By default, this method creates a tool definition, then either returns it, or calls `self.prepare`
        if it's set.

        Returns:
            return a `ToolDefinition` or `None` if the tools should not be registered for this run.
        """
        tool_def = ToolDefinition(
            name=self.name,
            description=self.description,
            parameters_json_schema=self._parameters_json_schema,
        )
        if self.prepare is not None:
            return await self.prepare(ctx, tool_def)
        else:
            return tool_def

    async def run(
        self, message: _messages.ToolCallPart, run_context: RunContext[AgentDepsT]
    ) -> _messages.ToolReturnPart | _messages.RetryPromptPart:
        """Run the tool function asynchronously."""
        try:
            if isinstance(message.args, str):
                args_dict = self._validator.validate_json(message.args)
            else:
                args_dict = self._validator.validate_python(message.args)
        except ValidationError as e:
            return self._on_error(e, message)

        args, kwargs = self._call_args(args_dict, message, run_context)
        try:
            if self._is_async:
                function = cast(Callable[[Any], Awaitable[str]], self.function)
                response_content = await function(*args, **kwargs)
            else:
                function = cast(Callable[[Any], str], self.function)
                response_content = await _utils.run_in_executor(function, *args, **kwargs)
        except ModelRetry as e:
            return self._on_error(e, message)

        self.current_retry = 0
        return _messages.ToolReturnPart(
            tool_name=message.tool_name,
            content=response_content,
            tool_call_id=message.tool_call_id,
        )

    def _call_args(
        self,
        args_dict: dict[str, Any],
        message: _messages.ToolCallPart,
        run_context: RunContext[AgentDepsT],
    ) -> tuple[list[Any], dict[str, Any]]:
        if self._single_arg_name:
            args_dict = {self._single_arg_name: args_dict}

        ctx = dataclasses.replace(
            run_context,
            retry=self.current_retry,
            tool_name=message.tool_name,
            tool_call_id=message.tool_call_id,
        )
        args = [ctx] if self.takes_ctx else []
        for positional_field in self._positional_fields:
            args.append(args_dict.pop(positional_field))
        if self._var_positional_field:
            args.extend(args_dict.pop(self._var_positional_field))

        return args, args_dict

    def _on_error(
        self, exc: ValidationError | ModelRetry, call_message: _messages.ToolCallPart
    ) -> _messages.RetryPromptPart:
        self.current_retry += 1
        if self.max_retries is None or self.current_retry > self.max_retries:
            raise UnexpectedModelBehavior(f'Tool exceeded max retries count of {self.max_retries}') from exc
        else:
            if isinstance(exc, ValidationError):
                content = exc.errors(include_url=False)
            else:
                content = exc.message
            return _messages.RetryPromptPart(
                tool_name=call_message.tool_name,
                content=content,
                tool_call_id=call_message.tool_call_id,
            )


ObjectJsonSchema: TypeAlias = dict[str, Any]
"""Type representing JSON schema of an object, e.g. where `"type": "object"`.

This type is used to define tools parameters (aka arguments) in [ToolDefinition][pydantic_ai.tools.ToolDefinition].

With PEP-728 this should be a TypedDict with `type: Literal['object']`, and `extra_parts=Any`
"""


@dataclass
class ToolDefinition:
    """Definition of a tool passed to a model.

    This is used for both function tools result tools.
    """

    name: str
    """The name of the tool."""

    description: str
    """The description of the tool."""

    parameters_json_schema: ObjectJsonSchema
    """The JSON schema for the tool's parameters."""

    outer_typed_dict_key: str | None = None
    """The key in the outer [TypedDict] that wraps a result tool.

    This will only be set for result tools which don't have an `object` JSON schema.
    """<|MERGE_RESOLUTION|>--- conflicted
+++ resolved
@@ -7,14 +7,9 @@
 from typing import TYPE_CHECKING, Any, Callable, Generic, Literal, Union, cast
 
 from pydantic import ValidationError
-<<<<<<< HEAD
-from pydantic_core import SchemaValidator
-from typing_extensions import Concatenate, ParamSpec, TypeAlias, TypedDict, TypeVar
-=======
 from pydantic.json_schema import GenerateJsonSchema, JsonSchemaValue
 from pydantic_core import SchemaValidator, core_schema
-from typing_extensions import Concatenate, ParamSpec, TypeAlias, TypeVar
->>>>>>> 80d5c074
+from typing_extensions import Concatenate, ParamSpec, TypeAlias, TypedDict, TypeVar
 
 from . import _pydantic, _utils, messages as _messages, models
 from .exceptions import ModelRetry, UnexpectedModelBehavior
@@ -269,16 +264,9 @@
         if takes_ctx is None:
             takes_ctx = _pydantic.takes_ctx(function)
 
-<<<<<<< HEAD
         f = self.function_schema = function_schema or _pydantic.function_schema(
-            function, takes_ctx, docstring_format, require_parameter_descriptions
-        )
-
-=======
-        f = _pydantic.function_schema(
             function, takes_ctx, docstring_format, require_parameter_descriptions, schema_generator
         )
->>>>>>> 80d5c074
         self.function = function
         self.takes_ctx = takes_ctx
         self.max_retries = max_retries
