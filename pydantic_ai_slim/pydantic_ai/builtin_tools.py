from __future__ import annotations as _annotations

from abc import ABC
from dataclasses import dataclass
from typing import Annotated, Any, Literal, Union

import pydantic
from pydantic_core import core_schema
from typing_extensions import TypedDict

__all__ = (
    'AbstractBuiltinTool',
    'WebSearchTool',
    'WebSearchUserLocation',
    'CodeExecutionTool',
    'UrlContextTool',
    'ImageGenerationTool',
    'MemoryTool',
    'MCPServerTool',
)

_BUILTIN_TOOL_TYPES: dict[str, type[AbstractBuiltinTool]] = {}


@dataclass(kw_only=True)
class AbstractBuiltinTool(ABC):
    """A builtin tool that can be used by an agent.

    This class is abstract and cannot be instantiated directly.

    The builtin tools are passed to the model as part of the `ModelRequestParameters`.
    """

    kind: str = 'unknown_builtin_tool'
    """Built-in tool identifier, this should be available on all built-in tools as a discriminator."""

    def __init_subclass__(cls, **kwargs: Any) -> None:
        super().__init_subclass__(**kwargs)
        _BUILTIN_TOOL_TYPES[cls.kind] = cls

    @classmethod
    def __get_pydantic_core_schema__(
        cls, _source_type: Any, handler: pydantic.GetCoreSchemaHandler
    ) -> core_schema.CoreSchema:
        if cls is not AbstractBuiltinTool:
            return handler(cls)

        tools = _BUILTIN_TOOL_TYPES.values()
        if len(tools) == 1:  # pragma: no cover
            tools_type = next(iter(tools))
        else:
            tools_annotated = [Annotated[tool, pydantic.Tag(tool.kind)] for tool in tools]
            tools_type = Annotated[Union[tuple(tools_annotated)], pydantic.Discriminator(_tool_discriminator)]  # noqa: UP007

        return handler(tools_type)


@dataclass(kw_only=True)
class WebSearchTool(AbstractBuiltinTool):
    """A builtin tool that allows your agent to search the web for information.

    The parameters that PydanticAI passes depend on the model, as some parameters may not be supported by certain models.

    Supported by:

    * Anthropic
    * OpenAI Responses
    * Groq
    * Google
    """

    search_context_size: Literal['low', 'medium', 'high'] = 'medium'
    """The `search_context_size` parameter controls how much context is retrieved from the web to help the tool formulate a response.

    Supported by:

    * OpenAI Responses
    """

    user_location: WebSearchUserLocation | None = None
    """The `user_location` parameter allows you to localize search results based on a user's location.

    Supported by:

    * Anthropic
    * OpenAI Responses
    """

    blocked_domains: list[str] | None = None
    """If provided, these domains will never appear in results.

    With Anthropic, you can only use one of `blocked_domains` or `allowed_domains`, not both.

    Supported by:

    * Anthropic, see <https://docs.anthropic.com/en/docs/build-with-claude/tool-use/web-search-tool#domain-filtering>
    * Groq, see <https://console.groq.com/docs/agentic-tooling#search-settings>
    """

    allowed_domains: list[str] | None = None
    """If provided, only these domains will be included in results.

    With Anthropic, you can only use one of `blocked_domains` or `allowed_domains`, not both.

    Supported by:

    * Anthropic, see <https://docs.anthropic.com/en/docs/build-with-claude/tool-use/web-search-tool#domain-filtering>
    * Groq, see <https://console.groq.com/docs/agentic-tooling#search-settings>
    """

    max_uses: int | None = None
    """If provided, the tool will stop searching the web after the given number of uses.

    Supported by:

    * Anthropic
    """

    kind: str = 'web_search'
    """The kind of tool."""


class WebSearchUserLocation(TypedDict, total=False):
    """Allows you to localize search results based on a user's location.

    Supported by:

    * Anthropic
    * OpenAI Responses
    """

    city: str
    """The city where the user is located."""

    country: str
    """The country where the user is located. For OpenAI, this must be a 2-letter country code (e.g., 'US', 'GB')."""

    region: str
    """The region or state where the user is located."""

    timezone: str
    """The timezone of the user's location."""


@dataclass(kw_only=True)
class CodeExecutionTool(AbstractBuiltinTool):
    """A builtin tool that allows your agent to execute code.

    Supported by:

    * Anthropic
    * OpenAI Responses
    * Google
    """

    kind: str = 'code_execution'
    """The kind of tool."""


@dataclass(kw_only=True)
class UrlContextTool(AbstractBuiltinTool):
    """Allows your agent to access contents from URLs.

    Supported by:

    * Google
    """

    kind: str = 'url_context'
    """The kind of tool."""


@dataclass(kw_only=True)
class ImageGenerationTool(AbstractBuiltinTool):
    """A builtin tool that allows your agent to generate images.

    Supported by:

    * OpenAI Responses
    * Google
    """

    background: Literal['transparent', 'opaque', 'auto'] = 'auto'
    """Background type for the generated image.

    Supported by:

    * OpenAI Responses. 'transparent' is only supported for 'png' and 'webp' output formats.
    """

    input_fidelity: Literal['high', 'low'] | None = None
    """
    Control how much effort the model will exert to match the style and features,
    especially facial features, of input images.

    Supported by:

    * OpenAI Responses. Default: 'low'.
    """

    moderation: Literal['auto', 'low'] = 'auto'
    """Moderation level for the generated image.

    Supported by:

    * OpenAI Responses
    """

    output_compression: int = 100
    """Compression level for the output image.

    Supported by:

    * OpenAI Responses. Only supported for 'png' and 'webp' output formats.
    """

    output_format: Literal['png', 'webp', 'jpeg'] | None = None
    """The output format of the generated image.

    Supported by:

    * OpenAI Responses. Default: 'png'.
    """

    partial_images: int = 0
    """
    Number of partial images to generate in streaming mode.

    Supported by:

    * OpenAI Responses. Supports 0 to 3.
    """

    quality: Literal['low', 'medium', 'high', 'auto'] = 'auto'
    """The quality of the generated image.

    Supported by:

    * OpenAI Responses
    """

    size: Literal['1024x1024', '1024x1536', '1536x1024', 'auto'] = 'auto'
    """The size of the generated image.

    Supported by:

    * OpenAI Responses
    """

    kind: str = 'image_generation'
    """The kind of tool."""


@dataclass(kw_only=True)
class MemoryTool(AbstractBuiltinTool):
    """A builtin tool that allows your agent to use memory.

    Supported by:

    * Anthropic
    """

    kind: str = 'memory'
    """The kind of tool."""


<<<<<<< HEAD
@dataclass(kw_only=True)
class MCPServerTool(AbstractBuiltinTool):
    """A builtin tool that allows your agent to use MCP servers.

    Supported by:

    * OpenAI Responses
    * Anthropic
    """

    id: str
    """The ID of the MCP server."""

    url: str
    """The URL of the MCP server to use.

    For OpenAI Responses, it is possible to use `connector_id` by providing it as `x-openai-connector:<connector_id>`.
    """

    authorization_token: str | None = None
    """Authorization header to use when making requests to the MCP server.

    Supported by:

    * OpenAI Responses
    * Anthropic
    """

    description: str | None = None
    """A description of the MCP server.

    Supported by:

    * OpenAI Responses
    """

    allowed_tools: list[str] | None = None
    """A list of tools that the MCP server can use.

    Supported by:

    * OpenAI Responses
    * Anthropic
    """

    headers: dict[str, str] | None = None
    """Optional HTTP headers to send to the MCP server.

    Use for authentication or other purposes.

    Supported by:

    * OpenAI Responses
    """

    kind: str = 'mcp_server'

    LIST_TOOLS: Literal['mcp_server:list_tools'] = 'mcp_server:list_tools'
    CALL_TOOL: Literal['mcp_server:call_tool'] = 'mcp_server:call_tool'
=======
def _tool_discriminator(tool_data: dict[str, Any] | AbstractBuiltinTool) -> str:
    if isinstance(tool_data, dict):
        return tool_data.get('kind', AbstractBuiltinTool.kind)
    else:
        return tool_data.kind
>>>>>>> 7f439680
<|MERGE_RESOLUTION|>--- conflicted
+++ resolved
@@ -264,7 +264,6 @@
     """The kind of tool."""
 
 
-<<<<<<< HEAD
 @dataclass(kw_only=True)
 class MCPServerTool(AbstractBuiltinTool):
     """A builtin tool that allows your agent to use MCP servers.
@@ -324,10 +323,10 @@
 
     LIST_TOOLS: Literal['mcp_server:list_tools'] = 'mcp_server:list_tools'
     CALL_TOOL: Literal['mcp_server:call_tool'] = 'mcp_server:call_tool'
-=======
+
+
 def _tool_discriminator(tool_data: dict[str, Any] | AbstractBuiltinTool) -> str:
     if isinstance(tool_data, dict):
         return tool_data.get('kind', AbstractBuiltinTool.kind)
     else:
-        return tool_data.kind
->>>>>>> 7f439680
+        return tool_data.kind