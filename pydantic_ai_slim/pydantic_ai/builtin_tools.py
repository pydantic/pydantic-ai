--- conflicted
+++ resolved
@@ -6,12 +6,9 @@
 
 from typing_extensions import TypedDict
 
-<<<<<<< HEAD
-=======
 if TYPE_CHECKING:
     from .builtin_tools import AbstractBuiltinTool
 
->>>>>>> f2b9e9fa
 __all__ = (
     'AbstractBuiltinTool',
     'WebSearchTool',
