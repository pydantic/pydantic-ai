--- conflicted
+++ resolved
@@ -136,7 +136,9 @@
     * Google
     """
 
-<<<<<<< HEAD
+    kind: str = 'url_context'
+    """The kind of tool."""
+
 
 def merge_builtin_tools(
     base: Sequence[AbstractBuiltinTool] | None, runtime: Sequence[AbstractBuiltinTool] | None
@@ -171,8 +173,4 @@
     for tool in runtime:
         tool_map[type(tool)] = tool
 
-    return list(tool_map.values())
-=======
-    kind: str = 'url_context'
-    """The kind of tool."""
->>>>>>> bfcccbab
+    return list(tool_map.values())