--- conflicted
+++ resolved
@@ -310,7 +310,6 @@
                 ctx.deps.output_schema,
                 ctx.deps.output_validators,
                 build_run_context(ctx),
-                _output.build_trace_context(ctx),
                 ctx.deps.usage_limits,
                 ctx.deps.tool_manager,
             )
@@ -491,29 +490,8 @@
     ) -> AsyncIterator[_messages.HandleResponseEvent]:
         run_context = build_run_context(ctx)
 
-<<<<<<< HEAD
         output_parts: list[_messages.ModelRequestPart] = []
         output_final_result: deque[result.FinalResult[NodeRunEndT]] = deque(maxlen=1)
-=======
-        final_result: result.FinalResult[NodeRunEndT] | None = None
-        parts: list[_messages.ModelRequestPart] = []
-
-        # first, look for the output tool call
-        if isinstance(output_schema, _output.ToolOutputSchema):
-            for call, output_tool in output_schema.find_tool(tool_calls):
-                try:
-                    trace_context = _output.build_trace_context(ctx)
-                    result_data = await output_tool.process(call, run_context, trace_context)
-                    result_data = await _validate_output(result_data, ctx, call)
-                except _output.ToolRetryError as e:
-                    # TODO: Should only increment retry stuff once per node execution, not for each tool call
-                    #   Also, should increment the tool-specific retry count rather than the run retry count
-                    ctx.state.increment_retries(ctx.deps.max_result_retries, e)
-                    parts.append(e.tool_retry)
-                else:
-                    final_result = result.FinalResult(result_data, call.tool_name, call.tool_call_id)
-                    break
->>>>>>> f9f1c030
 
         async for event in process_function_tools(
             ctx.deps.tool_manager, tool_calls, None, ctx, output_parts, output_final_result
@@ -561,13 +539,7 @@
         try:
             run_context = build_run_context(ctx)
             if isinstance(output_schema, _output.TextOutputSchema):
-<<<<<<< HEAD
                 result_data = await output_schema.process(text, run_context)
-=======
-                run_context = build_run_context(ctx)
-                trace_context = _output.build_trace_context(ctx)
-                result_data = await output_schema.process(text, run_context, trace_context)
->>>>>>> f9f1c030
             else:
                 m = _messages.RetryPromptPart(
                     content='Plain text responses are not permitted, please include your response in a tool call',
@@ -591,6 +563,9 @@
         usage=ctx.state.usage,
         prompt=ctx.deps.prompt,
         messages=ctx.state.message_history,
+        tracer=ctx.deps.tracer,
+        trace_include_content=ctx.deps.instrumentation_settings is not None
+        and ctx.deps.instrumentation_settings.include_content,
         run_step=ctx.state.run_step,
     )
 
