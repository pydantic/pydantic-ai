--- conflicted
+++ resolved
@@ -8,7 +8,7 @@
 from contextlib import asynccontextmanager, contextmanager
 from contextvars import ContextVar
 from dataclasses import field
-from typing import TYPE_CHECKING, Any, Generic, Literal, TypeGuard, Union, cast
+from typing import TYPE_CHECKING, Any, Generic, Literal, TypeGuard, cast
 
 from opentelemetry.trace import Tracer
 from typing_extensions import TypeVar, assert_never
@@ -166,7 +166,7 @@
 
     async def run(
         self, ctx: GraphRunContext[GraphAgentState, GraphAgentDeps[DepsT, NodeRunEndT]]
-    ) -> Union[ModelRequestNode[DepsT, NodeRunEndT], CallToolsNode[DepsT, NodeRunEndT]]:  # noqa UP007
+    ) -> ModelRequestNode[DepsT, NodeRunEndT] | CallToolsNode[DepsT, NodeRunEndT]:
         try:
             ctx_messages = get_captured_run_messages()
         except LookupError:
@@ -482,7 +482,7 @@
 
     async def run(
         self, ctx: GraphRunContext[GraphAgentState, GraphAgentDeps[DepsT, NodeRunEndT]]
-    ) -> Union[ModelRequestNode[DepsT, NodeRunEndT], End[result.FinalResult[NodeRunEndT]]]:  # noqa UP007
+    ) -> ModelRequestNode[DepsT, NodeRunEndT] | End[result.FinalResult[NodeRunEndT]]:
         async with self.stream(ctx):
             pass
         assert self._next_node is not None, 'the stream should set `self._next_node` before it ends'
@@ -818,7 +818,6 @@
     for call in tool_calls:
         yield _messages.FunctionToolCallEvent(call)
 
-<<<<<<< HEAD
     # Run all tool tasks in parallel
     with tracer.start_as_current_span(
         'running tools',
@@ -831,20 +830,6 @@
             asyncio.create_task(
                 _call_tool(tool_manager, call, deferred_tool_results.get(call.tool_call_id)),
                 name=call.tool_name,
-=======
-    if isinstance(tool_result, _messages.ToolReturn):
-        if (
-            isinstance(tool_result.return_value, _messages.MultiModalContent)
-            or isinstance(tool_result.return_value, list)
-            and any(
-                isinstance(content, _messages.MultiModalContent)
-                for content in tool_result.return_value  # type: ignore
-            )
-        ):
-            raise exceptions.UserError(
-                f'The `return_value` of tool {tool_call.tool_name!r} contains invalid nested `MultiModalContent` objects. '
-                f'Please use `content` instead.'
->>>>>>> 4e28eb79
             )
             for call in tool_calls
         ]
@@ -944,15 +929,15 @@
         )
 
     if (
-        isinstance(tool_return.return_value, _messages.MultiModalContentTypes)
+        isinstance(tool_return.return_value, _messages.MultiModalContent)
         or isinstance(tool_return.return_value, list)
         and any(
-            isinstance(content, _messages.MultiModalContentTypes)
+            isinstance(content, _messages.MultiModalContent)
             for content in tool_return.return_value  # type: ignore
         )
     ):
         raise exceptions.UserError(
-            f'The `return_value` of tool {tool_call.tool_name!r} contains invalid nested `MultiModalContentTypes` objects. '
+            f'The `return_value` of tool {tool_call.tool_name!r} contains invalid nested `MultiModalContent` objects. '
             f'Please use `content` instead.'
         )
 
