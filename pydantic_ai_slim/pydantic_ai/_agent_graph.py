from __future__ import annotations as _annotations

import asyncio
import dataclasses
import hashlib
from collections import defaultdict, deque
from collections.abc import AsyncIterator, Awaitable, Iterator, Sequence
from contextlib import asynccontextmanager, contextmanager
from contextvars import ContextVar
from dataclasses import field
from typing import TYPE_CHECKING, Any, Callable, Generic, Literal, Union, cast

from opentelemetry.trace import Tracer
from typing_extensions import TypeGuard, TypeVar, assert_never

from pydantic_ai._function_schema import _takes_ctx as is_takes_ctx  # type: ignore
from pydantic_ai._tool_manager import ToolManager
from pydantic_ai._utils import is_async_callable, run_in_executor
from pydantic_ai.builtin_tools import AbstractBuiltinTool
from pydantic_graph import BaseNode, Graph, GraphRunContext
from pydantic_graph.nodes import End, NodeRunEndT

from . import _output, _system_prompt, exceptions, messages as _messages, models, result, usage as _usage
from .exceptions import ToolRetryError
from .output import OutputDataT, OutputSpec
from .settings import ModelSettings, merge_model_settings
from .tools import RunContext, ToolDefinition, ToolKind

if TYPE_CHECKING:
    from .models.instrumented import InstrumentationSettings

__all__ = (
    'GraphAgentState',
    'GraphAgentDeps',
    'UserPromptNode',
    'ModelRequestNode',
    'CallToolsNode',
    'build_run_context',
    'capture_run_messages',
    'HistoryProcessor',
)


T = TypeVar('T')
S = TypeVar('S')
NoneType = type(None)
EndStrategy = Literal['early', 'exhaustive']
"""The strategy for handling multiple tool calls when a final result is found.

- `'early'`: Stop processing other tool calls once a final result is found
- `'exhaustive'`: Process all tool calls even after finding a final result
"""
DepsT = TypeVar('DepsT')
OutputT = TypeVar('OutputT')

_HistoryProcessorSync = Callable[[list[_messages.ModelMessage]], list[_messages.ModelMessage]]
_HistoryProcessorAsync = Callable[[list[_messages.ModelMessage]], Awaitable[list[_messages.ModelMessage]]]
_HistoryProcessorSyncWithCtx = Callable[[RunContext[DepsT], list[_messages.ModelMessage]], list[_messages.ModelMessage]]
_HistoryProcessorAsyncWithCtx = Callable[
    [RunContext[DepsT], list[_messages.ModelMessage]], Awaitable[list[_messages.ModelMessage]]
]
HistoryProcessor = Union[
    _HistoryProcessorSync,
    _HistoryProcessorAsync,
    _HistoryProcessorSyncWithCtx[DepsT],
    _HistoryProcessorAsyncWithCtx[DepsT],
]
"""A function that processes a list of model messages and returns a list of model messages.

Can optionally accept a `RunContext` as a parameter.
"""


@dataclasses.dataclass
class GraphAgentState:
    """State kept across the execution of the agent graph."""

    message_history: list[_messages.ModelMessage]
    usage: _usage.Usage
    retries: int
    run_step: int

    def increment_retries(self, max_result_retries: int, error: BaseException | None = None) -> None:
        self.retries += 1
        if self.retries > max_result_retries:
            message = f'Exceeded maximum retries ({max_result_retries}) for output validation'
            if error:
                if isinstance(error, exceptions.UnexpectedModelBehavior) and error.__cause__ is not None:
                    error = error.__cause__
                raise exceptions.UnexpectedModelBehavior(message) from error
            else:
                raise exceptions.UnexpectedModelBehavior(message)


@dataclasses.dataclass
class GraphAgentDeps(Generic[DepsT, OutputDataT]):
    """Dependencies/config passed to the agent graph."""

    user_deps: DepsT

    prompt: str | Sequence[_messages.UserContent] | None
    new_message_index: int

    model: models.Model
    model_settings: ModelSettings | None
    usage_limits: _usage.UsageLimits
    max_result_retries: int
    end_strategy: EndStrategy
    get_instructions: Callable[[RunContext[DepsT]], Awaitable[str | None]]

    output_schema: _output.OutputSchema[OutputDataT]
    output_validators: list[_output.OutputValidator[DepsT, OutputDataT]]

    history_processors: Sequence[HistoryProcessor[DepsT]]

    builtin_tools: list[AbstractBuiltinTool] = dataclasses.field(repr=False)
    tool_manager: ToolManager[DepsT]

    tracer: Tracer
    instrumentation_settings: InstrumentationSettings | None = None


class AgentNode(BaseNode[GraphAgentState, GraphAgentDeps[DepsT, Any], result.FinalResult[NodeRunEndT]]):
    """The base class for all agent nodes.

    Using subclass of `BaseNode` for all nodes reduces the amount of boilerplate of generics everywhere
    """


def is_agent_node(
    node: BaseNode[GraphAgentState, GraphAgentDeps[T, Any], result.FinalResult[S]] | End[result.FinalResult[S]],
) -> TypeGuard[AgentNode[T, S]]:
    """Check if the provided node is an instance of `AgentNode`.

    Usage:

        if is_agent_node(node):
            # `node` is an AgentNode
            ...

    This method preserves the generic parameters on the narrowed type, unlike `isinstance(node, AgentNode)`.
    """
    return isinstance(node, AgentNode)


@dataclasses.dataclass
class UserPromptNode(AgentNode[DepsT, NodeRunEndT]):
    """The node that handles the user prompt and instructions."""

    user_prompt: str | Sequence[_messages.UserContent] | None

    instructions: str | None
    instructions_functions: list[_system_prompt.SystemPromptRunner[DepsT]]

    system_prompts: tuple[str, ...]
    system_prompt_functions: list[_system_prompt.SystemPromptRunner[DepsT]]
    system_prompt_dynamic_functions: dict[str, _system_prompt.SystemPromptRunner[DepsT]]

    async def run(
        self, ctx: GraphRunContext[GraphAgentState, GraphAgentDeps[DepsT, NodeRunEndT]]
    ) -> ModelRequestNode[DepsT, NodeRunEndT]:
        return ModelRequestNode[DepsT, NodeRunEndT](request=await self._get_first_message(ctx))

    async def _get_first_message(
        self, ctx: GraphRunContext[GraphAgentState, GraphAgentDeps[DepsT, NodeRunEndT]]
    ) -> _messages.ModelRequest:
        run_context = build_run_context(ctx)
        history, next_message = await self._prepare_messages(
            self.user_prompt, ctx.state.message_history, ctx.deps.get_instructions, run_context
        )
        ctx.state.message_history = history
        run_context.messages = history

        return next_message

    async def _prepare_messages(
        self,
        user_prompt: str | Sequence[_messages.UserContent] | None,
        message_history: list[_messages.ModelMessage] | None,
        get_instructions: Callable[[RunContext[DepsT]], Awaitable[str | None]],
        run_context: RunContext[DepsT],
    ) -> tuple[list[_messages.ModelMessage], _messages.ModelRequest]:
        try:
            ctx_messages = get_captured_run_messages()
        except LookupError:
            messages: list[_messages.ModelMessage] = []
        else:
            if ctx_messages.used:
                messages = []
            else:
                messages = ctx_messages.messages
                ctx_messages.used = True

        parts: list[_messages.ModelRequestPart] = []
        instructions = await get_instructions(run_context)
        if message_history:
            # Shallow copy messages
            messages.extend(message_history)
            # Reevaluate any dynamic system prompt parts
            await self._reevaluate_dynamic_prompts(messages, run_context)
        else:
            parts.extend(await self._sys_parts(run_context))

        if user_prompt is not None:
            parts.append(_messages.UserPromptPart(user_prompt))
        elif (
            len(parts) == 0
            and message_history
            and (last_message := message_history[-1])
            and isinstance(last_message, _messages.ModelRequest)
        ):
            # Drop last message that came from history and reuse its parts
            messages.pop()
            parts.extend(last_message.parts)

        return messages, _messages.ModelRequest(parts, instructions=instructions)

    async def _reevaluate_dynamic_prompts(
        self, messages: list[_messages.ModelMessage], run_context: RunContext[DepsT]
    ) -> None:
        """Reevaluate any `SystemPromptPart` with dynamic_ref in the provided messages by running the associated runner function."""
        # Only proceed if there's at least one dynamic runner.
        if self.system_prompt_dynamic_functions:
            for msg in messages:
                if isinstance(msg, _messages.ModelRequest):
                    for i, part in enumerate(msg.parts):
                        if isinstance(part, _messages.SystemPromptPart) and part.dynamic_ref:
                            # Look up the runner by its ref
                            if runner := self.system_prompt_dynamic_functions.get(  # pragma: lax no cover
                                part.dynamic_ref
                            ):
                                updated_part_content = await runner.run(run_context)
                                msg.parts[i] = _messages.SystemPromptPart(
                                    updated_part_content, dynamic_ref=part.dynamic_ref
                                )

    async def _sys_parts(self, run_context: RunContext[DepsT]) -> list[_messages.ModelRequestPart]:
        """Build the initial messages for the conversation."""
        messages: list[_messages.ModelRequestPart] = [_messages.SystemPromptPart(p) for p in self.system_prompts]
        for sys_prompt_runner in self.system_prompt_functions:
            prompt = await sys_prompt_runner.run(run_context)
            if sys_prompt_runner.dynamic:
                messages.append(_messages.SystemPromptPart(prompt, dynamic_ref=sys_prompt_runner.function.__qualname__))
            else:
                messages.append(_messages.SystemPromptPart(prompt))
        return messages


async def _prepare_request_parameters(
    ctx: GraphRunContext[GraphAgentState, GraphAgentDeps[DepsT, NodeRunEndT]],
) -> models.ModelRequestParameters:
    """Build tools and create an agent model."""
    run_context = build_run_context(ctx)
    ctx.deps.tool_manager = await ctx.deps.tool_manager.for_run_step(run_context)

    output_schema = ctx.deps.output_schema
    output_object = None
    if isinstance(output_schema, _output.NativeOutputSchema):
        output_object = output_schema.object_def

    # ToolOrTextOutputSchema, NativeOutputSchema, and PromptedOutputSchema all inherit from TextOutputSchema
    allow_text_output = isinstance(output_schema, _output.TextOutputSchema)

    function_tools: list[ToolDefinition] = []
    output_tools: list[ToolDefinition] = []
    for tool_def in ctx.deps.tool_manager.tool_defs:
        if tool_def.kind == 'output':
            output_tools.append(tool_def)
        else:
            function_tools.append(tool_def)

    return models.ModelRequestParameters(
        function_tools=function_tools,
        builtin_tools=ctx.deps.builtin_tools,
        output_mode=output_schema.mode,
        output_tools=output_tools,
        output_object=output_object,
        allow_text_output=allow_text_output,
    )


@dataclasses.dataclass
class ModelRequestNode(AgentNode[DepsT, NodeRunEndT]):
    """The node that makes a request to the model using the last message in state.message_history."""

    request: _messages.ModelRequest

    _result: CallToolsNode[DepsT, NodeRunEndT] | None = field(default=None, repr=False)
    _did_stream: bool = field(default=False, repr=False)

    async def run(
        self, ctx: GraphRunContext[GraphAgentState, GraphAgentDeps[DepsT, NodeRunEndT]]
    ) -> CallToolsNode[DepsT, NodeRunEndT]:
        if self._result is not None:
            return self._result

        if self._did_stream:
            # `self._result` gets set when exiting the `stream` contextmanager, so hitting this
            # means that the stream was started but not finished before `run()` was called
            raise exceptions.AgentRunError('You must finish streaming before calling run()')  # pragma: no cover

        return await self._make_request(ctx)

    @asynccontextmanager
    async def stream(
        self,
        ctx: GraphRunContext[GraphAgentState, GraphAgentDeps[DepsT, T]],
    ) -> AsyncIterator[result.AgentStream[DepsT, T]]:
        assert not self._did_stream, 'stream() should only be called once per node'

        model_settings, model_request_parameters, message_history, run_context = await self._prepare_request(ctx)
        async with ctx.deps.model.request_stream(
            message_history, model_settings, model_request_parameters, run_context
        ) as streamed_response:
            self._did_stream = True
            ctx.state.usage.requests += 1
            agent_stream = result.AgentStream[DepsT, T](
                streamed_response,
                ctx.deps.output_schema,
                model_request_parameters,
                ctx.deps.output_validators,
                build_run_context(ctx),
                ctx.deps.usage_limits,
                ctx.deps.tool_manager,
            )
            yield agent_stream
            # In case the user didn't manually consume the full stream, ensure it is fully consumed here,
            # otherwise usage won't be properly counted:
            async for _ in agent_stream:
                pass

<<<<<<< HEAD
    @asynccontextmanager
    async def _stream(
        self,
        ctx: GraphRunContext[GraphAgentState, GraphAgentDeps[DepsT, T]],
    ) -> AsyncIterator[models.StreamedResponse]:
        assert not self._did_stream, 'stream() should only be called once per node'

        model_settings, model_request_parameters, message_history = await self._prepare_request(ctx)
        model_request_parameters = ctx.deps.model.customize_request_parameters(model_request_parameters)

        async with ctx.deps.model.request_stream(
            message_history, model_settings, model_request_parameters
        ) as streamed_response:
            self._did_stream = True
            ctx.state.usage.requests += 1
            yield streamed_response
            # In case the user didn't manually consume the full stream, ensure it is fully consumed here,
            # otherwise usage won't be properly counted:
            async for _ in streamed_response:
                pass
=======
>>>>>>> 57454023
        model_response = streamed_response.get()

        self._finish_handling(ctx, model_response)
        assert self._result is not None  # this should be set by the previous line

    async def _make_request(
        self, ctx: GraphRunContext[GraphAgentState, GraphAgentDeps[DepsT, NodeRunEndT]]
    ) -> CallToolsNode[DepsT, NodeRunEndT]:
        if self._result is not None:
            return self._result  # pragma: no cover

<<<<<<< HEAD
        model_settings, model_request_parameters, message_history = await self._prepare_request(ctx)
        model_request_parameters = ctx.deps.model.customize_request_parameters(model_request_parameters)
=======
        model_settings, model_request_parameters, message_history, _ = await self._prepare_request(ctx)
>>>>>>> 57454023
        model_response = await ctx.deps.model.request(message_history, model_settings, model_request_parameters)
        ctx.state.usage.incr(_usage.Usage())

        return self._finish_handling(ctx, model_response)

    async def _prepare_request(
        self, ctx: GraphRunContext[GraphAgentState, GraphAgentDeps[DepsT, NodeRunEndT]]
<<<<<<< HEAD
    ) -> tuple[ModelSettings | None, models.ModelRequestParameters, list[_messages.ModelMessage]]:
=======
    ) -> tuple[ModelSettings | None, models.ModelRequestParameters, list[_messages.ModelMessage], RunContext[DepsT]]:
>>>>>>> 57454023
        ctx.state.message_history.append(self.request)

        model_settings = merge_model_settings(ctx.deps.model_settings, None)
        model_request_parameters = await _prepare_request_parameters(ctx)

        # Increment run_step
        ctx.state.run_step += 1

<<<<<<< HEAD
        # Process message history
        message_history = await _process_message_history(
            ctx.state.message_history, ctx.deps.history_processors, build_run_context(ctx)
        )

        # Check usage
        if ctx.deps.usage_limits:  # pragma: no branch
            ctx.deps.usage_limits.check_before_request(ctx.state.usage)
            if ctx.deps.usage_limits.count_tokens_before_request:
                temp_usage = dataclasses.replace(ctx.state.usage)
                token_count = await ctx.deps.model.count_tokens(
                    message_history, ctx.deps.model_settings, model_request_parameters
                )
                temp_usage.incr(token_count)
                ctx.deps.usage_limits.check_tokens(temp_usage)

        return model_settings, model_request_parameters, message_history
=======
        run_context = build_run_context(ctx)

        model_settings = merge_model_settings(ctx.deps.model_settings, None)

        model_request_parameters = await _prepare_request_parameters(ctx)
        model_request_parameters = ctx.deps.model.customize_request_parameters(model_request_parameters)

        message_history = await _process_message_history(
            ctx.state.message_history, ctx.deps.history_processors, run_context
        )

        return model_settings, model_request_parameters, message_history, run_context
>>>>>>> 57454023

    def _finish_handling(
        self,
        ctx: GraphRunContext[GraphAgentState, GraphAgentDeps[DepsT, NodeRunEndT]],
        response: _messages.ModelResponse,
    ) -> CallToolsNode[DepsT, NodeRunEndT]:
        # Update usage
        ctx.state.usage.incr(response.usage)
        if ctx.deps.usage_limits:  # pragma: no branch
            ctx.deps.usage_limits.check_tokens(ctx.state.usage)

        # Append the model response to state.message_history
        ctx.state.message_history.append(response)

        # Set the `_result` attribute since we can't use `return` in an async iterator
        self._result = CallToolsNode(response)

        return self._result


@dataclasses.dataclass
class CallToolsNode(AgentNode[DepsT, NodeRunEndT]):
    """The node that processes a model response, and decides whether to end the run or make a new request."""

    model_response: _messages.ModelResponse

    _events_iterator: AsyncIterator[_messages.HandleResponseEvent] | None = field(default=None, repr=False)
    _next_node: ModelRequestNode[DepsT, NodeRunEndT] | End[result.FinalResult[NodeRunEndT]] | None = field(
        default=None, repr=False
    )

    async def run(
        self, ctx: GraphRunContext[GraphAgentState, GraphAgentDeps[DepsT, NodeRunEndT]]
    ) -> Union[ModelRequestNode[DepsT, NodeRunEndT], End[result.FinalResult[NodeRunEndT]]]:  # noqa UP007
        async with self.stream(ctx):
            pass
        assert self._next_node is not None, 'the stream should set `self._next_node` before it ends'
        return self._next_node

    @asynccontextmanager
    async def stream(
        self, ctx: GraphRunContext[GraphAgentState, GraphAgentDeps[DepsT, NodeRunEndT]]
    ) -> AsyncIterator[AsyncIterator[_messages.HandleResponseEvent]]:
        """Process the model response and yield events for the start and end of each function tool call."""
        stream = self._run_stream(ctx)
        yield stream

        # Run the stream to completion if it was not finished:
        async for _event in stream:
            pass

    async def _run_stream(  # noqa: C901
        self, ctx: GraphRunContext[GraphAgentState, GraphAgentDeps[DepsT, NodeRunEndT]]
    ) -> AsyncIterator[_messages.HandleResponseEvent]:
        if self._events_iterator is None:
            # Ensure that the stream is only run once

            async def _run_stream() -> AsyncIterator[_messages.HandleResponseEvent]:
                texts: list[str] = []
                tool_calls: list[_messages.ToolCallPart] = []
                for part in self.model_response.parts:
                    if isinstance(part, _messages.TextPart):
                        # ignore empty content for text parts, see #437
                        if part.content:
                            texts.append(part.content)
                    elif isinstance(part, _messages.ToolCallPart):
                        tool_calls.append(part)
                    elif isinstance(part, _messages.BuiltinToolCallPart):
                        yield _messages.BuiltinToolCallEvent(part)
                    elif isinstance(part, _messages.BuiltinToolReturnPart):
                        yield _messages.BuiltinToolResultEvent(part)
                    elif isinstance(part, _messages.ThinkingPart):
                        # We don't need to do anything with thinking parts in this tool-calling node.
                        # We need to handle text parts in case there are no tool calls and/or the desired output comes
                        # from the text, but thinking parts should not directly influence the execution of tools or
                        # determination of the next node of graph execution here.
                        pass
                    else:
                        assert_never(part)

                # At the moment, we prioritize at least executing tool calls if they are present.
                # In the future, we'd consider making this configurable at the agent or run level.
                # This accounts for cases like anthropic returns that might contain a text response
                # and a tool call response, where the text response just indicates the tool call will happen.
                if tool_calls:
                    async for event in self._handle_tool_calls(ctx, tool_calls):
                        yield event
                elif texts:
                    # No events are emitted during the handling of text responses, so we don't need to yield anything
                    self._next_node = await self._handle_text_response(ctx, texts)
                else:
                    # we've got an empty response, this sometimes happens with anthropic (and perhaps other models)
                    # when the model has already returned text along side tool calls
                    # in this scenario, if text responses are allowed, we return text from the most recent model
                    # response, if any
                    if isinstance(ctx.deps.output_schema, _output.TextOutputSchema):
                        for message in reversed(ctx.state.message_history):
                            if isinstance(message, _messages.ModelResponse):
                                last_texts = [p.content for p in message.parts if isinstance(p, _messages.TextPart)]
                                if last_texts:
                                    self._next_node = await self._handle_text_response(ctx, last_texts)
                                    return

                    raise exceptions.UnexpectedModelBehavior('Received empty model response')

            self._events_iterator = _run_stream()

        async for event in self._events_iterator:
            yield event

    async def _handle_tool_calls(
        self,
        ctx: GraphRunContext[GraphAgentState, GraphAgentDeps[DepsT, NodeRunEndT]],
        tool_calls: list[_messages.ToolCallPart],
    ) -> AsyncIterator[_messages.HandleResponseEvent]:
        run_context = build_run_context(ctx)

        output_parts: list[_messages.ModelRequestPart] = []
        output_final_result: deque[result.FinalResult[NodeRunEndT]] = deque(maxlen=1)

        async for event in process_function_tools(
            ctx.deps.tool_manager, tool_calls, None, ctx, output_parts, output_final_result
        ):
            yield event

        if output_final_result:
            final_result = output_final_result[0]
            self._next_node = self._handle_final_result(ctx, final_result, output_parts)
        elif deferred_tool_calls := ctx.deps.tool_manager.get_deferred_tool_calls(tool_calls):
            if not ctx.deps.output_schema.allows_deferred_tool_calls:
                raise exceptions.UserError(
                    'A deferred tool call was present, but `DeferredToolCalls` is not among output types. To resolve this, add `DeferredToolCalls` to the list of output types for this agent.'
                )
            final_result = result.FinalResult(cast(NodeRunEndT, deferred_tool_calls), None, None)
            self._next_node = self._handle_final_result(ctx, final_result, output_parts)
        else:
            instructions = await ctx.deps.get_instructions(run_context)
            self._next_node = ModelRequestNode[DepsT, NodeRunEndT](
                _messages.ModelRequest(parts=output_parts, instructions=instructions)
            )

    def _handle_final_result(
        self,
        ctx: GraphRunContext[GraphAgentState, GraphAgentDeps[DepsT, NodeRunEndT]],
        final_result: result.FinalResult[NodeRunEndT],
        tool_responses: list[_messages.ModelRequestPart],
    ) -> End[result.FinalResult[NodeRunEndT]]:
        messages = ctx.state.message_history

        # For backwards compatibility, append a new ModelRequest using the tool returns and retries
        if tool_responses:
            messages.append(_messages.ModelRequest(parts=tool_responses))

        return End(final_result)

    async def _handle_text_response(
        self,
        ctx: GraphRunContext[GraphAgentState, GraphAgentDeps[DepsT, NodeRunEndT]],
        texts: list[str],
    ) -> ModelRequestNode[DepsT, NodeRunEndT] | End[result.FinalResult[NodeRunEndT]]:
        output_schema = ctx.deps.output_schema

        text = '\n\n'.join(texts)
        try:
            run_context = build_run_context(ctx)
            if isinstance(output_schema, _output.TextOutputSchema):
                result_data = await output_schema.process(text, run_context)
            else:
                m = _messages.RetryPromptPart(
                    content='Plain text responses are not permitted, please include your response in a tool call',
                )
                raise ToolRetryError(m)

            for validator in ctx.deps.output_validators:
                result_data = await validator.validate(result_data, run_context)
        except ToolRetryError as e:
            ctx.state.increment_retries(ctx.deps.max_result_retries, e)
            return ModelRequestNode[DepsT, NodeRunEndT](_messages.ModelRequest(parts=[e.tool_retry]))
        else:
            return self._handle_final_result(ctx, result.FinalResult(result_data, None, None), [])


def build_run_context(ctx: GraphRunContext[GraphAgentState, GraphAgentDeps[DepsT, Any]]) -> RunContext[DepsT]:
    """Build a `RunContext` object from the current agent graph run context."""
    return RunContext[DepsT](
        deps=ctx.deps.user_deps,
        model=ctx.deps.model,
        usage=ctx.state.usage,
        prompt=ctx.deps.prompt,
        messages=ctx.state.message_history,
        tracer=ctx.deps.tracer,
        trace_include_content=ctx.deps.instrumentation_settings is not None
        and ctx.deps.instrumentation_settings.include_content,
        run_step=ctx.state.run_step,
    )


def multi_modal_content_identifier(identifier: str | bytes) -> str:
    """Generate stable identifier for multi-modal content to help LLM in finding a specific file in tool call responses."""
    if isinstance(identifier, str):
        identifier = identifier.encode('utf-8')
    return hashlib.sha1(identifier).hexdigest()[:6]


async def process_function_tools(  # noqa: C901
    tool_manager: ToolManager[DepsT],
    tool_calls: list[_messages.ToolCallPart],
    final_result: result.FinalResult[NodeRunEndT] | None,
    ctx: GraphRunContext[GraphAgentState, GraphAgentDeps[DepsT, NodeRunEndT]],
    output_parts: list[_messages.ModelRequestPart],
    output_final_result: deque[result.FinalResult[NodeRunEndT]] = deque(maxlen=1),
) -> AsyncIterator[_messages.HandleResponseEvent]:
    """Process function (i.e., non-result) tool calls in parallel.

    Also add stub return parts for any other tools that need it.

    Because async iterators can't have return values, we use `output_parts` and `output_final_result` as output arguments.
    """
    tool_calls_by_kind: dict[ToolKind | Literal['unknown'], list[_messages.ToolCallPart]] = defaultdict(list)
    for call in tool_calls:
        tool_def = tool_manager.get_tool_def(call.tool_name)
        kind = tool_def.kind if tool_def else 'unknown'
        tool_calls_by_kind[kind].append(call)

    # First, we handle output tool calls
    for call in tool_calls_by_kind['output']:
        if final_result:
            if final_result.tool_call_id == call.tool_call_id:
                part = _messages.ToolReturnPart(
                    tool_name=call.tool_name,
                    content='Final result processed.',
                    tool_call_id=call.tool_call_id,
                )
            else:
                yield _messages.FunctionToolCallEvent(call)
                part = _messages.ToolReturnPart(
                    tool_name=call.tool_name,
                    content='Output tool not used - a final result was already processed.',
                    tool_call_id=call.tool_call_id,
                )
                yield _messages.FunctionToolResultEvent(part)

            output_parts.append(part)
        else:
            try:
                result_data = await tool_manager.handle_call(call)
            except exceptions.UnexpectedModelBehavior as e:
                ctx.state.increment_retries(ctx.deps.max_result_retries, e)
                raise e  # pragma: lax no cover
            except ToolRetryError as e:
                ctx.state.increment_retries(ctx.deps.max_result_retries, e)
                yield _messages.FunctionToolCallEvent(call)
                output_parts.append(e.tool_retry)
                yield _messages.FunctionToolResultEvent(e.tool_retry)
            else:
                part = _messages.ToolReturnPart(
                    tool_name=call.tool_name,
                    content='Final result processed.',
                    tool_call_id=call.tool_call_id,
                )
                output_parts.append(part)
                final_result = result.FinalResult(result_data, call.tool_name, call.tool_call_id)

    # Then, we handle function tool calls
    calls_to_run: list[_messages.ToolCallPart] = []
    if final_result and ctx.deps.end_strategy == 'early':
        output_parts.extend(
            [
                _messages.ToolReturnPart(
                    tool_name=call.tool_name,
                    content='Tool not executed - a final result was already processed.',
                    tool_call_id=call.tool_call_id,
                )
                for call in tool_calls_by_kind['function']
            ]
        )
    else:
        calls_to_run.extend(tool_calls_by_kind['function'])

    # Then, we handle unknown tool calls
    if tool_calls_by_kind['unknown']:
        ctx.state.increment_retries(ctx.deps.max_result_retries)
        calls_to_run.extend(tool_calls_by_kind['unknown'])

    for call in calls_to_run:
        yield _messages.FunctionToolCallEvent(call)

    user_parts_by_index: dict[int, list[_messages.UserPromptPart]] = defaultdict(list)

    if calls_to_run:
        # Run all tool tasks in parallel
        tool_parts_by_index: dict[int, _messages.ModelRequestPart] = {}
        with ctx.deps.tracer.start_as_current_span(
            'running tools',
            attributes={
                'tools': [call.tool_name for call in calls_to_run],
                'logfire.msg': f'running {len(calls_to_run)} tool{"" if len(calls_to_run) == 1 else "s"}',
            },
        ):
            tasks = [
                asyncio.create_task(_call_function_tool(tool_manager, call), name=call.tool_name)
                for call in calls_to_run
            ]

            pending = tasks
            while pending:
                done, pending = await asyncio.wait(pending, return_when=asyncio.FIRST_COMPLETED)
                for task in done:
                    index = tasks.index(task)
                    tool_part, tool_user_parts = task.result()
                    yield _messages.FunctionToolResultEvent(tool_part)

                    tool_parts_by_index[index] = tool_part
                    user_parts_by_index[index] = tool_user_parts

        # We append the results at the end, rather than as they are received, to retain a consistent ordering
        # This is mostly just to simplify testing
        for k in sorted(tool_parts_by_index):
            output_parts.append(tool_parts_by_index[k])

    # Finally, we handle deferred tool calls
    for call in tool_calls_by_kind['deferred']:
        if final_result:
            output_parts.append(
                _messages.ToolReturnPart(
                    tool_name=call.tool_name,
                    content='Tool not executed - a final result was already processed.',
                    tool_call_id=call.tool_call_id,
                )
            )
        else:
            yield _messages.FunctionToolCallEvent(call)

    for k in sorted(user_parts_by_index):
        output_parts.extend(user_parts_by_index[k])

    if final_result:
        output_final_result.append(final_result)


async def _call_function_tool(
    tool_manager: ToolManager[DepsT],
    tool_call: _messages.ToolCallPart,
) -> tuple[_messages.ToolReturnPart | _messages.RetryPromptPart, list[_messages.UserPromptPart]]:
    try:
        tool_result = await tool_manager.handle_call(tool_call)
    except ToolRetryError as e:
        return (e.tool_retry, [])

    tool_part = _messages.ToolReturnPart(
        tool_name=tool_call.tool_name,
        content=tool_result,
        tool_call_id=tool_call.tool_call_id,
    )
    user_parts: list[_messages.UserPromptPart] = []

    if isinstance(tool_result, _messages.ToolReturn):
        if (
            isinstance(tool_result.return_value, _messages.MultiModalContentTypes)
            or isinstance(tool_result.return_value, list)
            and any(
                isinstance(content, _messages.MultiModalContentTypes)
                for content in tool_result.return_value  # type: ignore
            )
        ):
            raise exceptions.UserError(
                f'The `return_value` of tool {tool_call.tool_name!r} contains invalid nested `MultiModalContentTypes` objects. '
                f'Please use `content` instead.'
            )

        tool_part.content = tool_result.return_value  # type: ignore
        tool_part.metadata = tool_result.metadata
        if tool_result.content:
            user_parts.append(
                _messages.UserPromptPart(
                    content=tool_result.content,
                    part_kind='user-prompt',
                )
            )
    else:

        def process_content(content: Any) -> Any:
            if isinstance(content, _messages.ToolReturn):
                raise exceptions.UserError(
                    f'The return value of tool {tool_call.tool_name!r} contains invalid nested `ToolReturn` objects. '
                    f'`ToolReturn` should be used directly.'
                )
            elif isinstance(content, _messages.MultiModalContentTypes):
                if isinstance(content, _messages.BinaryContent):
                    identifier = content.identifier or multi_modal_content_identifier(content.data)
                else:
                    identifier = multi_modal_content_identifier(content.url)

                user_parts.append(
                    _messages.UserPromptPart(
                        content=[f'This is file {identifier}:', content],
                        part_kind='user-prompt',
                    )
                )
                return f'See file {identifier}'

            return content

        if isinstance(tool_result, list):
            contents = cast(list[Any], tool_result)
            tool_part.content = [process_content(content) for content in contents]
        else:
            tool_part.content = process_content(tool_result)

    return (tool_part, user_parts)


@dataclasses.dataclass
class _RunMessages:
    messages: list[_messages.ModelMessage]
    used: bool = False


_messages_ctx_var: ContextVar[_RunMessages] = ContextVar('var')


@contextmanager
def capture_run_messages() -> Iterator[list[_messages.ModelMessage]]:
    """Context manager to access the messages used in a [`run`][pydantic_ai.agent.AbstractAgent.run], [`run_sync`][pydantic_ai.agent.AbstractAgent.run_sync], or [`run_stream`][pydantic_ai.agent.AbstractAgent.run_stream] call.

    Useful when a run may raise an exception, see [model errors](../agents.md#model-errors) for more information.

    Examples:
    ```python
    from pydantic_ai import Agent, capture_run_messages

    agent = Agent('test')

    with capture_run_messages() as messages:
        try:
            result = agent.run_sync('foobar')
        except Exception:
            print(messages)
            raise
    ```

    !!! note
        If you call `run`, `run_sync`, or `run_stream` more than once within a single `capture_run_messages` context,
        `messages` will represent the messages exchanged during the first call only.
    """
    token = None
    messages: list[_messages.ModelMessage] = []

    # Try to reuse existing message context if available
    try:
        messages = _messages_ctx_var.get().messages
    except LookupError:
        # No existing context, create a new one
        token = _messages_ctx_var.set(_RunMessages(messages))

    try:
        yield messages
    finally:
        # Clean up context if we created it
        if token is not None:
            _messages_ctx_var.reset(token)


def get_captured_run_messages() -> _RunMessages:
    return _messages_ctx_var.get()


def build_agent_graph(
    name: str | None,
    deps_type: type[DepsT],
    output_type: OutputSpec[OutputT],
) -> Graph[GraphAgentState, GraphAgentDeps[DepsT, result.FinalResult[OutputT]], result.FinalResult[OutputT]]:
    """Build the execution [Graph][pydantic_graph.Graph] for a given agent."""
    nodes = (
        UserPromptNode[DepsT],
        ModelRequestNode[DepsT],
        CallToolsNode[DepsT],
    )
    graph = Graph[GraphAgentState, GraphAgentDeps[DepsT, Any], result.FinalResult[OutputT]](
        nodes=nodes,
        name=name or 'Agent',
        state_type=GraphAgentState,
        run_end_type=result.FinalResult[OutputT],
        auto_instrument=False,
    )
    return graph


async def _process_message_history(
    messages: list[_messages.ModelMessage],
    processors: Sequence[HistoryProcessor[DepsT]],
    run_context: RunContext[DepsT],
) -> list[_messages.ModelMessage]:
    """Process message history through a sequence of processors."""
    for processor in processors:
        takes_ctx = is_takes_ctx(processor)

        if is_async_callable(processor):
            if takes_ctx:
                messages = await processor(run_context, messages)
            else:
                async_processor = cast(_HistoryProcessorAsync, processor)
                messages = await async_processor(messages)
        else:
            if takes_ctx:
                sync_processor_with_ctx = cast(_HistoryProcessorSyncWithCtx[DepsT], processor)
                messages = await run_in_executor(sync_processor_with_ctx, run_context, messages)
            else:
                sync_processor = cast(_HistoryProcessorSync, processor)
                messages = await run_in_executor(sync_processor, messages)
    return messages<|MERGE_RESOLUTION|>--- conflicted
+++ resolved
@@ -329,29 +329,6 @@
             async for _ in agent_stream:
                 pass
 
-<<<<<<< HEAD
-    @asynccontextmanager
-    async def _stream(
-        self,
-        ctx: GraphRunContext[GraphAgentState, GraphAgentDeps[DepsT, T]],
-    ) -> AsyncIterator[models.StreamedResponse]:
-        assert not self._did_stream, 'stream() should only be called once per node'
-
-        model_settings, model_request_parameters, message_history = await self._prepare_request(ctx)
-        model_request_parameters = ctx.deps.model.customize_request_parameters(model_request_parameters)
-
-        async with ctx.deps.model.request_stream(
-            message_history, model_settings, model_request_parameters
-        ) as streamed_response:
-            self._did_stream = True
-            ctx.state.usage.requests += 1
-            yield streamed_response
-            # In case the user didn't manually consume the full stream, ensure it is fully consumed here,
-            # otherwise usage won't be properly counted:
-            async for _ in streamed_response:
-                pass
-=======
->>>>>>> 57454023
         model_response = streamed_response.get()
 
         self._finish_handling(ctx, model_response)
@@ -363,12 +340,6 @@
         if self._result is not None:
             return self._result  # pragma: no cover
 
-<<<<<<< HEAD
-        model_settings, model_request_parameters, message_history = await self._prepare_request(ctx)
-        model_request_parameters = ctx.deps.model.customize_request_parameters(model_request_parameters)
-=======
-        model_settings, model_request_parameters, message_history, _ = await self._prepare_request(ctx)
->>>>>>> 57454023
         model_response = await ctx.deps.model.request(message_history, model_settings, model_request_parameters)
         ctx.state.usage.incr(_usage.Usage())
 
@@ -376,11 +347,7 @@
 
     async def _prepare_request(
         self, ctx: GraphRunContext[GraphAgentState, GraphAgentDeps[DepsT, NodeRunEndT]]
-<<<<<<< HEAD
-    ) -> tuple[ModelSettings | None, models.ModelRequestParameters, list[_messages.ModelMessage]]:
-=======
     ) -> tuple[ModelSettings | None, models.ModelRequestParameters, list[_messages.ModelMessage], RunContext[DepsT]]:
->>>>>>> 57454023
         ctx.state.message_history.append(self.request)
 
         model_settings = merge_model_settings(ctx.deps.model_settings, None)
@@ -389,25 +356,6 @@
         # Increment run_step
         ctx.state.run_step += 1
 
-<<<<<<< HEAD
-        # Process message history
-        message_history = await _process_message_history(
-            ctx.state.message_history, ctx.deps.history_processors, build_run_context(ctx)
-        )
-
-        # Check usage
-        if ctx.deps.usage_limits:  # pragma: no branch
-            ctx.deps.usage_limits.check_before_request(ctx.state.usage)
-            if ctx.deps.usage_limits.count_tokens_before_request:
-                temp_usage = dataclasses.replace(ctx.state.usage)
-                token_count = await ctx.deps.model.count_tokens(
-                    message_history, ctx.deps.model_settings, model_request_parameters
-                )
-                temp_usage.incr(token_count)
-                ctx.deps.usage_limits.check_tokens(temp_usage)
-
-        return model_settings, model_request_parameters, message_history
-=======
         run_context = build_run_context(ctx)
 
         model_settings = merge_model_settings(ctx.deps.model_settings, None)
@@ -420,7 +368,6 @@
         )
 
         return model_settings, model_request_parameters, message_history, run_context
->>>>>>> 57454023
 
     def _finish_handling(
         self,
