--- conflicted
+++ resolved
@@ -8,13 +8,8 @@
 from dataclasses import field
 from typing import Any, Generic, Literal, Union, cast
 
-<<<<<<< HEAD
 from opentelemetry.trace import Span, Tracer
-from typing_extensions import TypeVar, assert_never
-=======
-import logfire_api
 from typing_extensions import TypeGuard, TypeVar, assert_never
->>>>>>> 28cc2afb
 
 from pydantic_graph import BaseNode, Graph, GraphRunContext
 from pydantic_graph.nodes import End, NodeRunEndT
