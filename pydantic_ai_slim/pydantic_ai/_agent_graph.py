--- conflicted
+++ resolved
@@ -735,47 +735,6 @@
     deferred_tool_results: dict[str, DeferredToolResult] = {}
     if build_run_context(ctx).tool_call_approved and ctx.deps.tool_call_results is not None:
         deferred_tool_results = ctx.deps.tool_call_results
-
-<<<<<<< HEAD
-    if calls_to_run:
-        # Run all tool tasks in parallel
-        tool_parts_by_index: dict[int, _messages.ModelRequestPart] = {}
-        with ctx.deps.tracer.start_as_current_span(
-            'running tools',
-            attributes={
-                'tools': [call.tool_name for call in calls_to_run],
-                'logfire.msg': f'running {len(calls_to_run)} tool{"" if len(calls_to_run) == 1 else "s"}',
-            },
-        ):
-
-            def store_and_return(
-                tool_part: _messages.ToolReturnPart | _messages.RetryPromptPart,
-                tool_user_parts: list[_messages.UserPromptPart],
-                index: int,
-            ) -> _messages.FunctionToolResultEvent:
-                tool_parts_by_index[index] = tool_part
-                user_parts_by_index[index] = tool_user_parts
-                return _messages.FunctionToolResultEvent(tool_part)
-
-            if tool_manager.should_sequential_tool_call(calls_to_run):
-                for call in calls_to_run:
-                    index = calls_to_run.index(call)
-                    tool_part, tool_user_parts = await _call_function_tool(tool_manager, call)
-                    yield store_and_return(tool_part, tool_user_parts, index)
-            else:
-                tasks = [
-                    asyncio.create_task(_call_function_tool(tool_manager, call), name=call.tool_name)
-                    for call in calls_to_run
-                ]
-
-                pending = tasks
-                while pending:
-                    done, pending = await asyncio.wait(pending, return_when=asyncio.FIRST_COMPLETED)
-                    for task in done:
-                        index = tasks.index(task)
-                        tool_part, tool_user_parts = task.result()
-                        yield store_and_return(tool_part, tool_user_parts, index)
-=======
         # Deferred tool calls are "run" as well, by reading their value from the tool call results
         calls_to_run.extend(tool_calls_by_kind['external'])
         calls_to_run.extend(tool_calls_by_kind['unapproved'])
@@ -789,7 +748,6 @@
             )
 
     deferred_calls: dict[Literal['external', 'unapproved'], list[_messages.ToolCallPart]] = defaultdict(list)
->>>>>>> e090747c
 
     if calls_to_run:
         async for event in _call_tools(
@@ -863,31 +821,43 @@
             'logfire.msg': f'running {len(tool_calls)} tool{"" if len(tool_calls) == 1 else "s"}',
         },
     ):
-        tasks = [
-            asyncio.create_task(
-                _call_tool(tool_manager, call, deferred_tool_results.get(call.tool_call_id), usage_limits),
-                name=call.tool_name,
-            )
-            for call in tool_calls
-        ]
-
-        pending = tasks
-        while pending:
-            done, pending = await asyncio.wait(pending, return_when=asyncio.FIRST_COMPLETED)
-            for task in done:
-                index = tasks.index(task)
-                try:
-                    tool_part, tool_user_part = task.result()
-                except exceptions.CallDeferred:
-                    deferred_calls_by_index[index] = 'external'
-                except exceptions.ApprovalRequired:
-                    deferred_calls_by_index[index] = 'unapproved'
-                else:
-                    yield _messages.FunctionToolResultEvent(tool_part)
-
-                    tool_parts_by_index[index] = tool_part
-                    if tool_user_part:
-                        user_parts_by_index[index] = tool_user_part
+            if tool_manager.should_sequential_tool_call(calls_to_run):
+                for call in calls_to_run:
+                    index = calls_to_run.index(call)
+                    try:
+                        tool_part, tool_user_parts = await _call_function_tool(tool_manager, call)
+                    except exceptions.CallDeferred:
+                        deferred_calls_by_index[index] = 'external'
+                    except exceptions.ApprovalRequired:
+                        deferred_calls_by_index[index] = 'unapproved'
+                        yield _messages.FunctionToolResultEvent(tool_part)
+
+                        tool_parts_by_index[index] = tool_part
+                        if tool_user_part:
+                            user_parts_by_index[index] = tool_user_part
+            else:
+                tasks = [
+                    asyncio.create_task(_call_function_tool(tool_manager, call), name=call.tool_name)
+                    for call in calls_to_run
+                ]
+
+                pending = tasks
+                while pending:
+                    done, pending = await asyncio.wait(pending, return_when=asyncio.FIRST_COMPLETED)
+                    for task in done:
+                        index = tasks.index(task)
+                        try:
+                            tool_part, tool_user_part = task.result()
+                        except exceptions.CallDeferred:
+                            deferred_calls_by_index[index] = 'external'
+                        except exceptions.ApprovalRequired:
+                            deferred_calls_by_index[index] = 'unapproved'
+                        else:
+                            yield _messages.FunctionToolResultEvent(tool_part)
+
+                            tool_parts_by_index[index] = tool_part
+                            if tool_user_part:
+                                user_parts_by_index[index] = tool_user_part
 
     # We append the results at the end, rather than as they are received, to retain a consistent ordering
     # This is mostly just to simplify testing
