from __future__ import annotations as _annotations

import asyncio
import dataclasses
import inspect
from asyncio import Task
from collections import defaultdict, deque
from collections.abc import AsyncIterator, Awaitable, Callable, Iterator, Sequence
from contextlib import asynccontextmanager, contextmanager
from contextvars import ContextVar
from copy import deepcopy
from dataclasses import field, replace
from typing import TYPE_CHECKING, Any, Generic, Literal, TypeGuard, cast

from opentelemetry.trace import Tracer
from typing_extensions import TypeVar, assert_never

from pydantic_ai._function_schema import _takes_ctx as is_takes_ctx  # type: ignore
from pydantic_ai._instrumentation import DEFAULT_INSTRUMENTATION_VERSION
from pydantic_ai._tool_manager import ToolManager
from pydantic_ai._utils import dataclasses_no_defaults_repr, get_union_args, is_async_callable, run_in_executor
from pydantic_ai.builtin_tools import AbstractBuiltinTool
from pydantic_graph import BaseNode, GraphRunContext
from pydantic_graph.beta import Graph, GraphBuilder
from pydantic_graph.nodes import End, NodeRunEndT

from . import _output, _system_prompt, exceptions, messages as _messages, models, result, usage as _usage
from .exceptions import ToolRetryError
from .output import OutputDataT, OutputSpec
from .settings import ModelSettings
from .tools import (
    DeferredToolCallResult,
    DeferredToolResult,
    DeferredToolResults,
    RunContext,
    ToolApproved,
    ToolDefinition,
    ToolDenied,
    ToolKind,
)

if TYPE_CHECKING:
    from .models.instrumented import InstrumentationSettings

__all__ = (
    'GraphAgentState',
    'GraphAgentDeps',
    'UserPromptNode',
    'ModelRequestNode',
    'CallToolsNode',
    'build_run_context',
    'capture_run_messages',
    'HistoryProcessor',
)


T = TypeVar('T')
S = TypeVar('S')
NoneType = type(None)
EndStrategy = Literal['early', 'exhaustive']
"""The strategy for handling multiple tool calls when a final result is found.

- `'early'`: Stop processing other tool calls once a final result is found
- `'exhaustive'`: Process all tool calls even after finding a final result
"""
DepsT = TypeVar('DepsT')
OutputT = TypeVar('OutputT')

_HistoryProcessorSync = Callable[[list[_messages.ModelMessage]], list[_messages.ModelMessage]]
_HistoryProcessorAsync = Callable[[list[_messages.ModelMessage]], Awaitable[list[_messages.ModelMessage]]]
_HistoryProcessorSyncWithCtx = Callable[[RunContext[DepsT], list[_messages.ModelMessage]], list[_messages.ModelMessage]]
_HistoryProcessorAsyncWithCtx = Callable[
    [RunContext[DepsT], list[_messages.ModelMessage]], Awaitable[list[_messages.ModelMessage]]
]
HistoryProcessor = (
    _HistoryProcessorSync
    | _HistoryProcessorAsync
    | _HistoryProcessorSyncWithCtx[DepsT]
    | _HistoryProcessorAsyncWithCtx[DepsT]
)
"""A function that processes a list of model messages and returns a list of model messages.

Can optionally accept a `RunContext` as a parameter.
"""


@dataclasses.dataclass(kw_only=True)
class GraphAgentState:
    """State kept across the execution of the agent graph."""

    message_history: list[_messages.ModelMessage] = dataclasses.field(default_factory=list)
    usage: _usage.RunUsage = dataclasses.field(default_factory=_usage.RunUsage)
    retries: int = 0
    run_step: int = 0

    def increment_retries(self, max_result_retries: int, error: BaseException | None = None) -> None:
        self.retries += 1
        if self.retries > max_result_retries:
            message = f'Exceeded maximum retries ({max_result_retries}) for output validation'
            if error:
                if isinstance(error, exceptions.UnexpectedModelBehavior) and error.__cause__ is not None:
                    error = error.__cause__
                raise exceptions.UnexpectedModelBehavior(message) from error
            else:
                raise exceptions.UnexpectedModelBehavior(message)


@dataclasses.dataclass(kw_only=True)
class GraphAgentDeps(Generic[DepsT, OutputDataT]):
    """Dependencies/config passed to the agent graph."""

    user_deps: DepsT

    prompt: str | Sequence[_messages.UserContent] | None
    new_message_index: int

    model: models.Model
    model_settings: ModelSettings | None
    usage_limits: _usage.UsageLimits
    max_result_retries: int
    end_strategy: EndStrategy
    get_instructions: Callable[[RunContext[DepsT]], Awaitable[str | None]]

    output_schema: _output.OutputSchema[OutputDataT]
    output_validators: list[_output.OutputValidator[DepsT, OutputDataT]]

    history_processors: Sequence[HistoryProcessor[DepsT]]

    builtin_tools: list[AbstractBuiltinTool] = dataclasses.field(repr=False)
    tool_manager: ToolManager[DepsT]

    tracer: Tracer
    instrumentation_settings: InstrumentationSettings | None


class AgentNode(BaseNode[GraphAgentState, GraphAgentDeps[DepsT, Any], result.FinalResult[NodeRunEndT]]):
    """The base class for all agent nodes.

    Using subclass of `BaseNode` for all nodes reduces the amount of boilerplate of generics everywhere
    """


def is_agent_node(
    node: BaseNode[GraphAgentState, GraphAgentDeps[T, Any], result.FinalResult[S]] | End[result.FinalResult[S]],
) -> TypeGuard[AgentNode[T, S]]:
    """Check if the provided node is an instance of `AgentNode`.

    Usage:

        if is_agent_node(node):
            # `node` is an AgentNode
            ...

    This method preserves the generic parameters on the narrowed type, unlike `isinstance(node, AgentNode)`.
    """
    return isinstance(node, AgentNode)


@dataclasses.dataclass
class UserPromptNode(AgentNode[DepsT, NodeRunEndT]):
    """The node that handles the user prompt and instructions."""

    user_prompt: str | Sequence[_messages.UserContent] | None

    _: dataclasses.KW_ONLY

    deferred_tool_results: DeferredToolResults | None = None

    instructions: str | None = None
    instructions_functions: list[_system_prompt.SystemPromptRunner[DepsT]] = dataclasses.field(default_factory=list)

    system_prompts: tuple[str, ...] = dataclasses.field(default_factory=tuple)
    system_prompt_functions: list[_system_prompt.SystemPromptRunner[DepsT]] = dataclasses.field(default_factory=list)
    system_prompt_dynamic_functions: dict[str, _system_prompt.SystemPromptRunner[DepsT]] = dataclasses.field(
        default_factory=dict
    )

    async def run(  # noqa: C901
        self, ctx: GraphRunContext[GraphAgentState, GraphAgentDeps[DepsT, NodeRunEndT]]
    ) -> ModelRequestNode[DepsT, NodeRunEndT] | CallToolsNode[DepsT, NodeRunEndT]:
        try:
            ctx_messages = get_captured_run_messages()
        except LookupError:
            messages: list[_messages.ModelMessage] = []
        else:
            if ctx_messages.used:
                messages = []
            else:
                messages = ctx_messages.messages
                ctx_messages.used = True

        # Replace the `capture_run_messages` list with the message history
        messages[:] = _clean_message_history(ctx.state.message_history)
        # Use the `capture_run_messages` list as the message history so that new messages are added to it
        ctx.state.message_history = messages
        ctx.deps.new_message_index = len(messages)

        if self.deferred_tool_results is not None:
            return await self._handle_deferred_tool_results(self.deferred_tool_results, messages, ctx)

        next_message: _messages.ModelRequest | None = None

        if messages and (last_message := messages[-1]):
            if isinstance(last_message, _messages.ModelRequest) and self.user_prompt is None:
                # Drop last message from history and reuse its parts
                messages.pop()
                next_message = _messages.ModelRequest(parts=last_message.parts)

                # Extract `UserPromptPart` content from the popped message and add to `ctx.deps.prompt`
                user_prompt_parts = [part for part in last_message.parts if isinstance(part, _messages.UserPromptPart)]
                if user_prompt_parts:
                    if len(user_prompt_parts) == 1:
                        ctx.deps.prompt = user_prompt_parts[0].content
                    else:
                        combined_content: list[_messages.UserContent] = []
                        for part in user_prompt_parts:
                            if isinstance(part.content, str):
                                combined_content.append(part.content)
                            else:
                                combined_content.extend(part.content)
                        ctx.deps.prompt = combined_content
            elif isinstance(last_message, _messages.ModelResponse):
                if self.user_prompt is None:
                    # Skip ModelRequestNode and go directly to CallToolsNode
                    return CallToolsNode[DepsT, NodeRunEndT](last_message)
                elif last_message.tool_calls:
                    raise exceptions.UserError(
                        'Cannot provide a new user prompt when the message history contains unprocessed tool calls.'
                    )

        # Build the run context after `ctx.deps.prompt` has been updated
        run_context = build_run_context(ctx)

        if messages:
            await self._reevaluate_dynamic_prompts(messages, run_context)

        if next_message:
            await self._reevaluate_dynamic_prompts([next_message], run_context)
        else:
            parts: list[_messages.ModelRequestPart] = []
            if not messages:
                parts.extend(await self._sys_parts(run_context))

            if self.user_prompt is not None:
                parts.append(_messages.UserPromptPart(self.user_prompt))

            next_message = _messages.ModelRequest(parts=parts)

        next_message.instructions = await ctx.deps.get_instructions(run_context)

        return ModelRequestNode[DepsT, NodeRunEndT](request=next_message)

    async def _handle_deferred_tool_results(  # noqa: C901
        self,
        deferred_tool_results: DeferredToolResults,
        messages: list[_messages.ModelMessage],
        ctx: GraphRunContext[GraphAgentState, GraphAgentDeps[DepsT, NodeRunEndT]],
    ) -> CallToolsNode[DepsT, NodeRunEndT]:
        if not messages:
            raise exceptions.UserError('Tool call results were provided, but the message history is empty.')

        last_model_request: _messages.ModelRequest | None = None
        last_model_response: _messages.ModelResponse | None = None
        for message in reversed(messages):
            if isinstance(message, _messages.ModelRequest):
                last_model_request = message
            elif isinstance(message, _messages.ModelResponse):  # pragma: no branch
                last_model_response = message
                break

        if not last_model_response:
            raise exceptions.UserError(
                'Tool call results were provided, but the message history does not contain a `ModelResponse`.'
            )
        if not last_model_response.tool_calls:
            raise exceptions.UserError(
                'Tool call results were provided, but the message history does not contain any unprocessed tool calls.'
            )
        if self.user_prompt is not None:
            raise exceptions.UserError(
                'Cannot provide a new user prompt when the message history contains unprocessed tool calls.'
            )

        tool_call_results: dict[str, DeferredToolResult | Literal['skip']] | None = None
        tool_call_results = {}
        for tool_call_id, approval in deferred_tool_results.approvals.items():
            if approval is True:
                approval = ToolApproved()
            elif approval is False:
                approval = ToolDenied()
            tool_call_results[tool_call_id] = approval

        if calls := deferred_tool_results.calls:
            call_result_types = get_union_args(DeferredToolCallResult)
            for tool_call_id, result in calls.items():
                if not isinstance(result, call_result_types):
                    result = _messages.ToolReturn(result)
                tool_call_results[tool_call_id] = result

        if last_model_request:
            for part in last_model_request.parts:
                if isinstance(part, _messages.ToolReturnPart | _messages.RetryPromptPart):
                    if part.tool_call_id in tool_call_results:
                        raise exceptions.UserError(
                            f'Tool call {part.tool_call_id!r} was already executed and its result cannot be overridden.'
                        )
                    tool_call_results[part.tool_call_id] = 'skip'

        # Skip ModelRequestNode and go directly to CallToolsNode
        return CallToolsNode[DepsT, NodeRunEndT](last_model_response, tool_call_results=tool_call_results)

    async def _reevaluate_dynamic_prompts(
        self, messages: list[_messages.ModelMessage], run_context: RunContext[DepsT]
    ) -> None:
        """Reevaluate any `SystemPromptPart` with dynamic_ref in the provided messages by running the associated runner function."""
        # Only proceed if there's at least one dynamic runner.
        if self.system_prompt_dynamic_functions:
            for msg in messages:
                if isinstance(msg, _messages.ModelRequest):
                    reevaluated_message_parts: list[_messages.ModelRequestPart] = []
                    for part in msg.parts:
                        if isinstance(part, _messages.SystemPromptPart) and part.dynamic_ref:
                            # Look up the runner by its ref
                            if runner := self.system_prompt_dynamic_functions.get(  # pragma: lax no cover
                                part.dynamic_ref
                            ):
                                updated_part_content = await runner.run(run_context)
                                part = _messages.SystemPromptPart(updated_part_content, dynamic_ref=part.dynamic_ref)

                        reevaluated_message_parts.append(part)

                    # Replace message parts with reevaluated ones to prevent mutating parts list
                    if reevaluated_message_parts != msg.parts:
                        msg.parts = reevaluated_message_parts

    async def _sys_parts(self, run_context: RunContext[DepsT]) -> list[_messages.ModelRequestPart]:
        """Build the initial messages for the conversation."""
        messages: list[_messages.ModelRequestPart] = [_messages.SystemPromptPart(p) for p in self.system_prompts]
        for sys_prompt_runner in self.system_prompt_functions:
            prompt = await sys_prompt_runner.run(run_context)
            if sys_prompt_runner.dynamic:
                messages.append(_messages.SystemPromptPart(prompt, dynamic_ref=sys_prompt_runner.function.__qualname__))
            else:
                messages.append(_messages.SystemPromptPart(prompt))
        return messages

    __repr__ = dataclasses_no_defaults_repr


async def _prepare_request_parameters(
    ctx: GraphRunContext[GraphAgentState, GraphAgentDeps[DepsT, NodeRunEndT]],
) -> models.ModelRequestParameters:
    """Build tools and create an agent model."""
    output_schema = ctx.deps.output_schema
    output_object = None
    if isinstance(output_schema, _output.NativeOutputSchema):
        output_object = output_schema.object_def

    function_tools: list[ToolDefinition] = []
    output_tools: list[ToolDefinition] = []
    for tool_def in ctx.deps.tool_manager.tool_defs:
        if tool_def.kind == 'output':
            output_tools.append(tool_def)
        else:
            function_tools.append(tool_def)

    return models.ModelRequestParameters(
        function_tools=function_tools,
        builtin_tools=ctx.deps.builtin_tools,
        output_mode=output_schema.mode,
        output_tools=output_tools,
        output_object=output_object,
        allow_text_output=output_schema.allows_text,
        allow_image_output=output_schema.allows_image,
    )


@dataclasses.dataclass
class ModelRequestNode(AgentNode[DepsT, NodeRunEndT]):
    """The node that makes a request to the model using the last message in state.message_history."""

    request: _messages.ModelRequest

    _result: CallToolsNode[DepsT, NodeRunEndT] | None = field(repr=False, init=False, default=None)
    _did_stream: bool = field(repr=False, init=False, default=False)

    async def run(
        self, ctx: GraphRunContext[GraphAgentState, GraphAgentDeps[DepsT, NodeRunEndT]]
    ) -> CallToolsNode[DepsT, NodeRunEndT]:
        if self._result is not None:
            return self._result

        if self._did_stream:
            # `self._result` gets set when exiting the `stream` contextmanager, so hitting this
            # means that the stream was started but not finished before `run()` was called
            raise exceptions.AgentRunError('You must finish streaming before calling run()')  # pragma: no cover

        return await self._make_request(ctx)

    @asynccontextmanager
    async def stream(
        self,
        ctx: GraphRunContext[GraphAgentState, GraphAgentDeps[DepsT, T]],
    ) -> AsyncIterator[result.AgentStream[DepsT, T]]:
        assert not self._did_stream, 'stream() should only be called once per node'

        model_settings, model_request_parameters, message_history, run_context = await self._prepare_request(ctx)
        async with ctx.deps.model.request_stream(
            message_history, model_settings, model_request_parameters, run_context
        ) as streamed_response:
            self._did_stream = True
            ctx.state.usage.requests += 1
            agent_stream = result.AgentStream[DepsT, T](
                _raw_stream_response=streamed_response,
                _output_schema=ctx.deps.output_schema,
                _model_request_parameters=model_request_parameters,
                _output_validators=ctx.deps.output_validators,
                _run_ctx=build_run_context(ctx),
                _usage_limits=ctx.deps.usage_limits,
                _tool_manager=ctx.deps.tool_manager,
            )
            yield agent_stream
            # In case the user didn't manually consume the full stream, ensure it is fully consumed here,
            # otherwise usage won't be properly counted:
            async for _ in agent_stream:
                pass

        model_response = streamed_response.get()

        self._finish_handling(ctx, model_response)
        assert self._result is not None  # this should be set by the previous line

    async def _make_request(
        self, ctx: GraphRunContext[GraphAgentState, GraphAgentDeps[DepsT, NodeRunEndT]]
    ) -> CallToolsNode[DepsT, NodeRunEndT]:
        if self._result is not None:
            return self._result  # pragma: no cover

        model_settings, model_request_parameters, message_history, _ = await self._prepare_request(ctx)
        model_response = await ctx.deps.model.request(message_history, model_settings, model_request_parameters)
        ctx.state.usage.requests += 1

        return self._finish_handling(ctx, model_response)

    async def _prepare_request(
        self, ctx: GraphRunContext[GraphAgentState, GraphAgentDeps[DepsT, NodeRunEndT]]
    ) -> tuple[ModelSettings | None, models.ModelRequestParameters, list[_messages.ModelMessage], RunContext[DepsT]]:
        ctx.state.message_history.append(self.request)

        ctx.state.run_step += 1

        run_context = build_run_context(ctx)

        # This will raise errors for any tool name conflicts
        ctx.deps.tool_manager = await ctx.deps.tool_manager.for_run_step(run_context)

        original_history = ctx.state.message_history[:]
        message_history = await _process_message_history(original_history, ctx.deps.history_processors, run_context)
        # `ctx.state.message_history` is the same list used by `capture_run_messages`, so we should replace its contents, not the reference
        ctx.state.message_history[:] = message_history
        # Update the new message index to ensure `result.new_messages()` returns the correct messages
        ctx.deps.new_message_index -= len(original_history) - len(message_history)

        # Merge possible consecutive trailing `ModelRequest`s into one, with tool call parts before user parts,
        # but don't store it in the message history on state. This is just for the benefit of model classes that want clear user/assistant boundaries.
        # See `tests/test_tools.py::test_parallel_tool_return_with_deferred` for an example where this is necessary
        message_history = _clean_message_history(message_history)

        model_request_parameters = await _prepare_request_parameters(ctx)
        model_request_parameters = ctx.deps.model.customize_request_parameters(model_request_parameters)

        model_settings = ctx.deps.model_settings
        usage = ctx.state.usage
        if ctx.deps.usage_limits.count_tokens_before_request:
            # Copy to avoid modifying the original usage object with the counted usage
            usage = deepcopy(usage)

            counted_usage = await ctx.deps.model.count_tokens(message_history, model_settings, model_request_parameters)
            usage.incr(counted_usage)

        ctx.deps.usage_limits.check_before_request(usage)

        return model_settings, model_request_parameters, message_history, run_context

    def _finish_handling(
        self,
        ctx: GraphRunContext[GraphAgentState, GraphAgentDeps[DepsT, NodeRunEndT]],
        response: _messages.ModelResponse,
    ) -> CallToolsNode[DepsT, NodeRunEndT]:
        # Update usage
        ctx.state.usage.incr(response.usage)
        if ctx.deps.usage_limits:  # pragma: no branch
            ctx.deps.usage_limits.check_tokens(ctx.state.usage)

        # Append the model response to state.message_history
        ctx.state.message_history.append(response)

        # Set the `_result` attribute since we can't use `return` in an async iterator
        self._result = CallToolsNode(response)

        return self._result

    __repr__ = dataclasses_no_defaults_repr


@dataclasses.dataclass
class CallToolsNode(AgentNode[DepsT, NodeRunEndT]):
    """The node that processes a model response, and decides whether to end the run or make a new request."""

    model_response: _messages.ModelResponse
    tool_call_results: dict[str, DeferredToolResult | Literal['skip']] | None = None

    _events_iterator: AsyncIterator[_messages.HandleResponseEvent] | None = field(default=None, init=False, repr=False)
    _next_node: ModelRequestNode[DepsT, NodeRunEndT] | End[result.FinalResult[NodeRunEndT]] | None = field(
        default=None, init=False, repr=False
    )

    async def run(
        self, ctx: GraphRunContext[GraphAgentState, GraphAgentDeps[DepsT, NodeRunEndT]]
    ) -> ModelRequestNode[DepsT, NodeRunEndT] | End[result.FinalResult[NodeRunEndT]]:
        async with self.stream(ctx):
            pass
        assert self._next_node is not None, 'the stream should set `self._next_node` before it ends'
        return self._next_node

    @asynccontextmanager
    async def stream(
        self, ctx: GraphRunContext[GraphAgentState, GraphAgentDeps[DepsT, NodeRunEndT]]
    ) -> AsyncIterator[AsyncIterator[_messages.HandleResponseEvent]]:
        """Process the model response and yield events for the start and end of each function tool call."""
        stream = self._run_stream(ctx)
        yield stream

        # Run the stream to completion if it was not finished:
        async for _event in stream:
            pass

    async def _run_stream(  # noqa: C901
        self, ctx: GraphRunContext[GraphAgentState, GraphAgentDeps[DepsT, NodeRunEndT]]
    ) -> AsyncIterator[_messages.HandleResponseEvent]:
        if self._events_iterator is None:
            # Ensure that the stream is only run once

            output_schema = ctx.deps.output_schema

            async def _run_stream() -> AsyncIterator[_messages.HandleResponseEvent]:  # noqa: C901
                if not self.model_response.parts:
                    # we got an empty response.
                    # this sometimes happens with anthropic (and perhaps other models)
                    # when the model has already returned text along side tool calls
                    if text_processor := output_schema.text_processor:
                        # in this scenario, if text responses are allowed, we return text from the most recent model
                        # response, if any
                        for message in reversed(ctx.state.message_history):
                            if isinstance(message, _messages.ModelResponse):
                                text = ''
                                for part in message.parts:
                                    if isinstance(part, _messages.TextPart):
                                        text += part.content
                                    elif isinstance(part, _messages.BuiltinToolCallPart):
                                        # Text parts before a built-in tool call are essentially thoughts,
                                        # not part of the final result output, so we reset the accumulated text
                                        text = ''  # pragma: no cover
                                if text:
                                    self._next_node = await self._handle_text_response(ctx, text, text_processor)
                                    return

                    # Go back to the model request node with an empty request, which means we'll essentially
                    # resubmit the most recent request that resulted in an empty response,
                    # as the empty response and request will not create any items in the API payload,
                    # in the hope the model will return a non-empty response this time.
                    ctx.state.increment_retries(ctx.deps.max_result_retries)
                    self._next_node = ModelRequestNode[DepsT, NodeRunEndT](_messages.ModelRequest(parts=[]))
                    return

                text = ''
                tool_calls: list[_messages.ToolCallPart] = []
                files: list[_messages.BinaryContent] = []

                for part in self.model_response.parts:
                    if isinstance(part, _messages.TextPart):
                        text += part.content
                    elif isinstance(part, _messages.ToolCallPart):
                        tool_calls.append(part)
                    elif isinstance(part, _messages.FilePart):
                        files.append(part.content)
                    elif isinstance(part, _messages.BuiltinToolCallPart):
                        # Text parts before a built-in tool call are essentially thoughts,
                        # not part of the final result output, so we reset the accumulated text
                        text = ''
                        yield _messages.BuiltinToolCallEvent(part)  # pyright: ignore[reportDeprecated]
                    elif isinstance(part, _messages.BuiltinToolReturnPart):
                        yield _messages.BuiltinToolResultEvent(part)  # pyright: ignore[reportDeprecated]
                    elif isinstance(part, _messages.ThinkingPart):
                        pass
                    else:
                        assert_never(part)

                # At the moment, we prioritize at least executing tool calls if they are present.
                # In the future, we'd consider making this configurable at the agent or run level.
                # This accounts for cases like anthropic returns that might contain a text response
                # and a tool call response, where the text response just indicates the tool call will happen.
                try:
                    alternatives: list[str] = []
                    if tool_calls:
                        async for event in self._handle_tool_calls(ctx, tool_calls):
                            yield event
                        return
                    elif output_schema.toolset:
                        alternatives.append('include your response in a tool call')
                    else:
                        alternatives.append('call a tool')

                    if output_schema.allows_image:
                        if image := next((file for file in files if isinstance(file, _messages.BinaryImage)), None):
                            self._next_node = await self._handle_image_response(ctx, image)
                            return
                        alternatives.append('return an image')

                    if text_processor := output_schema.text_processor:
                        if text:
                            self._next_node = await self._handle_text_response(ctx, text, text_processor)
                            return
                        alternatives.insert(0, 'return text')

                    # handle responses with only parts that don't constitute output.
                    # This can happen with models that support thinking mode when they don't provide
                    # actionable output alongside their thinking content. so we tell the model to try again.
                    m = _messages.RetryPromptPart(
                        content=f'Please {" or ".join(alternatives)}.',
                    )
                    raise ToolRetryError(m)
                except ToolRetryError as e:
                    ctx.state.increment_retries(ctx.deps.max_result_retries, e)
                    self._next_node = ModelRequestNode[DepsT, NodeRunEndT](_messages.ModelRequest(parts=[e.tool_retry]))

            self._events_iterator = _run_stream()

        async for event in self._events_iterator:
            yield event

    async def _handle_tool_calls(
        self,
        ctx: GraphRunContext[GraphAgentState, GraphAgentDeps[DepsT, NodeRunEndT]],
        tool_calls: list[_messages.ToolCallPart],
    ) -> AsyncIterator[_messages.HandleResponseEvent]:
        run_context = build_run_context(ctx)

        # This will raise errors for any tool name conflicts
        ctx.deps.tool_manager = await ctx.deps.tool_manager.for_run_step(run_context)

        output_parts: list[_messages.ModelRequestPart] = []
        output_final_result: deque[result.FinalResult[NodeRunEndT]] = deque(maxlen=1)

        async for event in process_tool_calls(
            tool_manager=ctx.deps.tool_manager,
            tool_calls=tool_calls,
            tool_call_results=self.tool_call_results,
            final_result=None,
            ctx=ctx,
            output_parts=output_parts,
            output_final_result=output_final_result,
        ):
            yield event

        if output_final_result:
            final_result = output_final_result[0]
            self._next_node = self._handle_final_result(ctx, final_result, output_parts)
        else:
            instructions = await ctx.deps.get_instructions(run_context)
            self._next_node = ModelRequestNode[DepsT, NodeRunEndT](
                _messages.ModelRequest(parts=output_parts, instructions=instructions)
            )

    async def _handle_text_response(
        self,
        ctx: GraphRunContext[GraphAgentState, GraphAgentDeps[DepsT, NodeRunEndT]],
        text: str,
        text_processor: _output.BaseOutputProcessor[NodeRunEndT],
    ) -> ModelRequestNode[DepsT, NodeRunEndT] | End[result.FinalResult[NodeRunEndT]]:
        run_context = build_run_context(ctx)

        result_data = await text_processor.process(text, run_context)

        for validator in ctx.deps.output_validators:
            result_data = await validator.validate(result_data, run_context)
        return self._handle_final_result(ctx, result.FinalResult(result_data), [])

    async def _handle_image_response(
        self,
        ctx: GraphRunContext[GraphAgentState, GraphAgentDeps[DepsT, NodeRunEndT]],
        image: _messages.BinaryImage,
    ) -> ModelRequestNode[DepsT, NodeRunEndT] | End[result.FinalResult[NodeRunEndT]]:
        result_data = cast(NodeRunEndT, image)
        return self._handle_final_result(ctx, result.FinalResult(result_data), [])

    def _handle_final_result(
        self,
        ctx: GraphRunContext[GraphAgentState, GraphAgentDeps[DepsT, NodeRunEndT]],
        final_result: result.FinalResult[NodeRunEndT],
        tool_responses: list[_messages.ModelRequestPart],
    ) -> End[result.FinalResult[NodeRunEndT]]:
        messages = ctx.state.message_history

        # For backwards compatibility, append a new ModelRequest using the tool returns and retries
        if tool_responses:
            messages.append(_messages.ModelRequest(parts=tool_responses))

        return End(final_result)

    __repr__ = dataclasses_no_defaults_repr


@dataclasses.dataclass
class SetFinalResult(AgentNode[DepsT, NodeRunEndT]):
    """A node that immediately ends the graph run after a streaming response produced a final result."""

    final_result: result.FinalResult[NodeRunEndT]

    async def run(
        self, ctx: GraphRunContext[GraphAgentState, GraphAgentDeps[DepsT, NodeRunEndT]]
    ) -> End[result.FinalResult[NodeRunEndT]]:
        return End(self.final_result)


def build_run_context(ctx: GraphRunContext[GraphAgentState, GraphAgentDeps[DepsT, Any]]) -> RunContext[DepsT]:
    """Build a `RunContext` object from the current agent graph run context."""
    return RunContext[DepsT](
        deps=ctx.deps.user_deps,
        model=ctx.deps.model,
        usage=ctx.state.usage,
        prompt=ctx.deps.prompt,
        messages=ctx.state.message_history,
        tracer=ctx.deps.tracer,
        trace_include_content=ctx.deps.instrumentation_settings is not None
        and ctx.deps.instrumentation_settings.include_content,
        instrumentation_version=ctx.deps.instrumentation_settings.version
        if ctx.deps.instrumentation_settings
        else DEFAULT_INSTRUMENTATION_VERSION,
        run_step=ctx.state.run_step,
        tool_call_approved=ctx.state.run_step == 0,
    )


async def process_tool_calls(  # noqa: C901
    tool_manager: ToolManager[DepsT],
    tool_calls: list[_messages.ToolCallPart],
    tool_call_results: dict[str, DeferredToolResult | Literal['skip']] | None,
    final_result: result.FinalResult[NodeRunEndT] | None,
    ctx: GraphRunContext[GraphAgentState, GraphAgentDeps[DepsT, NodeRunEndT]],
    output_parts: list[_messages.ModelRequestPart],
    output_final_result: deque[result.FinalResult[NodeRunEndT]] = deque(maxlen=1),
) -> AsyncIterator[_messages.HandleResponseEvent]:
    """Process function (i.e., non-result) tool calls in parallel.

    Also add stub return parts for any other tools that need it.

    Because async iterators can't have return values, we use `output_parts` and `output_final_result` as output arguments.
    """
    tool_calls_by_kind: dict[ToolKind | Literal['unknown'], list[_messages.ToolCallPart]] = defaultdict(list)
    for call in tool_calls:
        tool_def = tool_manager.get_tool_def(call.tool_name)
        if tool_def:
            kind = tool_def.kind
        else:
            kind = 'unknown'
        tool_calls_by_kind[kind].append(call)

    # First, we handle output tool calls
    for call in tool_calls_by_kind['output']:
        if final_result:
            if final_result.tool_call_id == call.tool_call_id:
                part = _messages.ToolReturnPart(
                    tool_name=call.tool_name,
                    content='Final result processed.',
                    tool_call_id=call.tool_call_id,
                )
            else:
                yield _messages.FunctionToolCallEvent(call)
                part = _messages.ToolReturnPart(
                    tool_name=call.tool_name,
                    content='Output tool not used - a final result was already processed.',
                    tool_call_id=call.tool_call_id,
                )
                yield _messages.FunctionToolResultEvent(part)

            output_parts.append(part)
        else:
            try:
                result_data = await tool_manager.handle_call(call)
            except exceptions.UnexpectedModelBehavior as e:
                ctx.state.increment_retries(ctx.deps.max_result_retries, e)
                raise e  # pragma: lax no cover
            except ToolRetryError as e:
                ctx.state.increment_retries(ctx.deps.max_result_retries, e)
                yield _messages.FunctionToolCallEvent(call)
                output_parts.append(e.tool_retry)
                yield _messages.FunctionToolResultEvent(e.tool_retry)
            else:
                part = _messages.ToolReturnPart(
                    tool_name=call.tool_name,
                    content='Final result processed.',
                    tool_call_id=call.tool_call_id,
                )
                output_parts.append(part)
                final_result = result.FinalResult(result_data, call.tool_name, call.tool_call_id)

    # Then, we handle function tool calls
    calls_to_run: list[_messages.ToolCallPart] = []
    if final_result and ctx.deps.end_strategy == 'early':
        for call in tool_calls_by_kind['function']:
            output_parts.append(
                _messages.ToolReturnPart(
                    tool_name=call.tool_name,
                    content='Tool not executed - a final result was already processed.',
                    tool_call_id=call.tool_call_id,
                )
            )
    else:
        calls_to_run.extend(tool_calls_by_kind['function'])

    # Then, we handle unknown tool calls
    if tool_calls_by_kind['unknown']:
        ctx.state.increment_retries(ctx.deps.max_result_retries)
        calls_to_run.extend(tool_calls_by_kind['unknown'])

    calls_to_run_results: dict[str, DeferredToolResult] = {}
    if tool_call_results is not None:
        # Deferred tool calls are "run" as well, by reading their value from the tool call results
        calls_to_run.extend(tool_calls_by_kind['external'])
        calls_to_run.extend(tool_calls_by_kind['unapproved'])

        result_tool_call_ids = set(tool_call_results.keys())
        tool_call_ids_to_run = {call.tool_call_id for call in calls_to_run}
        if tool_call_ids_to_run != result_tool_call_ids:
            raise exceptions.UserError(
                'Tool call results need to be provided for all deferred tool calls. '
                f'Expected: {tool_call_ids_to_run}, got: {result_tool_call_ids}'
            )

        # Filter out calls that were already executed before and should now be skipped
        calls_to_run_results = {call_id: result for call_id, result in tool_call_results.items() if result != 'skip'}
        calls_to_run = [call for call in calls_to_run if call.tool_call_id in calls_to_run_results]

    deferred_calls: dict[Literal['external', 'unapproved'], list[_messages.ToolCallPart]] = defaultdict(list)

    if calls_to_run:
        async for event in _call_tools(
            tool_manager=tool_manager,
            tool_calls=calls_to_run,
            tool_call_results=calls_to_run_results,
            tracer=ctx.deps.tracer,
            usage=ctx.state.usage,
            usage_limits=ctx.deps.usage_limits,
            output_parts=output_parts,
            output_deferred_calls=deferred_calls,
        ):
            yield event

    # Finally, we handle deferred tool calls (unless they were already included in the run because results were provided)
    if tool_call_results is None:
        calls = [*tool_calls_by_kind['external'], *tool_calls_by_kind['unapproved']]
        if final_result:
            # If the run was already determined to end on deferred tool calls,
            # we shouldn't insert return parts as the deferred tools will still get a real result.
            if not isinstance(final_result.output, _output.DeferredToolRequests):
                for call in calls:
                    output_parts.append(
                        _messages.ToolReturnPart(
                            tool_name=call.tool_name,
                            content='Tool not executed - a final result was already processed.',
                            tool_call_id=call.tool_call_id,
                        )
                    )
        elif calls:
            deferred_calls['external'].extend(tool_calls_by_kind['external'])
            deferred_calls['unapproved'].extend(tool_calls_by_kind['unapproved'])

            for call in calls:
                yield _messages.FunctionToolCallEvent(call)

    if not final_result and deferred_calls:
        if not ctx.deps.output_schema.allows_deferred_tools:
            raise exceptions.UserError(
                'A deferred tool call was present, but `DeferredToolRequests` is not among output types. To resolve this, add `DeferredToolRequests` to the list of output types for this agent.'
            )
        deferred_tool_requests = _output.DeferredToolRequests(
            calls=deferred_calls['external'],
            approvals=deferred_calls['unapproved'],
        )

        final_result = result.FinalResult(cast(NodeRunEndT, deferred_tool_requests), None, None)

    if final_result:
        output_final_result.append(final_result)


async def _call_tools(
    tool_manager: ToolManager[DepsT],
    tool_calls: list[_messages.ToolCallPart],
    tool_call_results: dict[str, DeferredToolResult],
    tracer: Tracer,
    usage: _usage.RunUsage,
    usage_limits: _usage.UsageLimits,
    output_parts: list[_messages.ModelRequestPart],
    output_deferred_calls: dict[Literal['external', 'unapproved'], list[_messages.ToolCallPart]],
) -> AsyncIterator[_messages.HandleResponseEvent]:
    tool_parts_by_index: dict[int, _messages.ModelRequestPart] = {}
    user_parts_by_index: dict[int, _messages.UserPromptPart] = {}
    deferred_calls_by_index: dict[int, Literal['external', 'unapproved']] = {}

    if usage_limits.tool_calls_limit is not None:
        projected_usage = deepcopy(usage)
        projected_usage.tool_calls += len(tool_calls)
        usage_limits.check_before_tool_call(projected_usage)

    for call in tool_calls:
        yield _messages.FunctionToolCallEvent(call)

    with tracer.start_as_current_span(
        'running tools',
        attributes={
            'tools': [call.tool_name for call in tool_calls],
            'logfire.msg': f'running {len(tool_calls)} tool{"" if len(tool_calls) == 1 else "s"}',
        },
    ):

        async def handle_call_or_result(
            coro_or_task: Awaitable[
                tuple[
                    _messages.ToolReturnPart | _messages.RetryPromptPart, str | Sequence[_messages.UserContent] | None
                ]
            ]
            | Task[
                tuple[
                    _messages.ToolReturnPart | _messages.RetryPromptPart, str | Sequence[_messages.UserContent] | None
                ]
            ],
            index: int,
        ) -> _messages.HandleResponseEvent | None:
            try:
                tool_part, tool_user_content = (
                    (await coro_or_task) if inspect.isawaitable(coro_or_task) else coro_or_task.result()
                )
            except exceptions.CallDeferred:
                deferred_calls_by_index[index] = 'external'
            except exceptions.ApprovalRequired:
                deferred_calls_by_index[index] = 'unapproved'
            else:
                tool_parts_by_index[index] = tool_part
                if tool_user_content:
                    user_parts_by_index[index] = _messages.UserPromptPart(content=tool_user_content)

                return _messages.FunctionToolResultEvent(tool_part, content=tool_user_content)

        if tool_manager.should_call_sequentially(tool_calls):
            for index, call in enumerate(tool_calls):
                if event := await handle_call_or_result(
                    _call_tool(tool_manager, call, tool_call_results.get(call.tool_call_id)),
                    index,
                ):
                    yield event

        else:
            tasks = [
                asyncio.create_task(
                    _call_tool(tool_manager, call, tool_call_results.get(call.tool_call_id)),
                    name=call.tool_name,
                )
                for call in tool_calls
            ]

            pending = tasks
            while pending:
                done, pending = await asyncio.wait(pending, return_when=asyncio.FIRST_COMPLETED)
                for task in done:
                    index = tasks.index(task)
                    if event := await handle_call_or_result(coro_or_task=task, index=index):
                        yield event

    # We append the results at the end, rather than as they are received, to retain a consistent ordering
    # This is mostly just to simplify testing
    output_parts.extend([tool_parts_by_index[k] for k in sorted(tool_parts_by_index)])
    output_parts.extend([user_parts_by_index[k] for k in sorted(user_parts_by_index)])

    for k in sorted(deferred_calls_by_index):
        output_deferred_calls[deferred_calls_by_index[k]].append(tool_calls[k])


async def _call_tool(
    tool_manager: ToolManager[DepsT],
    tool_call: _messages.ToolCallPart,
    tool_call_result: DeferredToolResult | None,
) -> tuple[_messages.ToolReturnPart | _messages.RetryPromptPart, str | Sequence[_messages.UserContent] | None]:
    try:
        if tool_call_result is None:
            tool_result = await tool_manager.handle_call(tool_call)
        elif isinstance(tool_call_result, ToolApproved):
            if tool_call_result.override_args is not None:
                tool_call = dataclasses.replace(tool_call, args=tool_call_result.override_args)
            tool_result = await tool_manager.handle_call(tool_call)
        elif isinstance(tool_call_result, ToolDenied):
            return _messages.ToolReturnPart(
                tool_name=tool_call.tool_name,
                content=tool_call_result.message,
                tool_call_id=tool_call.tool_call_id,
            ), None
        elif isinstance(tool_call_result, exceptions.ModelRetry):
            m = _messages.RetryPromptPart(
                content=tool_call_result.message,
                tool_name=tool_call.tool_name,
                tool_call_id=tool_call.tool_call_id,
            )
            raise ToolRetryError(m)
        elif isinstance(tool_call_result, _messages.RetryPromptPart):
            tool_call_result.tool_name = tool_call.tool_name
            tool_call_result.tool_call_id = tool_call.tool_call_id
            raise ToolRetryError(tool_call_result)
        else:
            tool_result = tool_call_result
    except ToolRetryError as e:
        return e.tool_retry, None

    if isinstance(tool_result, _messages.ToolReturn):
        tool_return = tool_result
    else:
        result_is_list = isinstance(tool_result, list)
        contents = cast(list[Any], tool_result) if result_is_list else [tool_result]

        return_values: list[Any] = []
        user_contents: list[str | _messages.UserContent] = []
        for content in contents:
            if isinstance(content, _messages.ToolReturn):
                raise exceptions.UserError(
                    f'The return value of tool {tool_call.tool_name!r} contains invalid nested `ToolReturn` objects. '
                    f'`ToolReturn` should be used directly.'
                )
            elif isinstance(content, _messages.MultiModalContent):
                identifier = content.identifier

                return_values.append(f'See file {identifier}')
                user_contents.extend([f'This is file {identifier}:', content])
            else:
                return_values.append(content)

        tool_return = _messages.ToolReturn(
            return_value=return_values[0] if len(return_values) == 1 and not result_is_list else return_values,
            content=user_contents,
        )

    if (
        isinstance(tool_return.return_value, _messages.MultiModalContent)
        or isinstance(tool_return.return_value, list)
        and any(
            isinstance(content, _messages.MultiModalContent)
            for content in tool_return.return_value  # type: ignore
        )
    ):
        raise exceptions.UserError(
            f'The `return_value` of tool {tool_call.tool_name!r} contains invalid nested `MultiModalContent` objects. '
            f'Please use `content` instead.'
        )

    return_part = _messages.ToolReturnPart(
        tool_name=tool_call.tool_name,
        tool_call_id=tool_call.tool_call_id,
        content=tool_return.return_value,  # type: ignore
        metadata=tool_return.metadata,
    )

    return return_part, tool_return.content or None


@dataclasses.dataclass
class _RunMessages:
    messages: list[_messages.ModelMessage]
    used: bool = False


_messages_ctx_var: ContextVar[_RunMessages] = ContextVar('var')


@contextmanager
def capture_run_messages() -> Iterator[list[_messages.ModelMessage]]:
    """Context manager to access the messages used in a [`run`][pydantic_ai.agent.AbstractAgent.run], [`run_sync`][pydantic_ai.agent.AbstractAgent.run_sync], or [`run_stream`][pydantic_ai.agent.AbstractAgent.run_stream] call.

    Useful when a run may raise an exception, see [model errors](../agents.md#model-errors) for more information.

    Examples:
    ```python
    from pydantic_ai import Agent, capture_run_messages

    agent = Agent('test')

    with capture_run_messages() as messages:
        try:
            result = agent.run_sync('foobar')
        except Exception:
            print(messages)
            raise
    ```

    !!! note
        If you call `run`, `run_sync`, or `run_stream` more than once within a single `capture_run_messages` context,
        `messages` will represent the messages exchanged during the first call only.
    """
    token = None
    messages: list[_messages.ModelMessage] = []

    # Try to reuse existing message context if available
    try:
        messages = _messages_ctx_var.get().messages
    except LookupError:
        # No existing context, create a new one
        token = _messages_ctx_var.set(_RunMessages(messages))

    try:
        yield messages
    finally:
        # Clean up context if we created it
        if token is not None:
            _messages_ctx_var.reset(token)


def get_captured_run_messages() -> _RunMessages:
    return _messages_ctx_var.get()


def build_agent_graph(
    name: str | None,
    deps_type: type[DepsT],
    output_type: OutputSpec[OutputT],
) -> Graph[
    GraphAgentState,
    GraphAgentDeps[DepsT, OutputT],
    UserPromptNode[DepsT, OutputT],
    result.FinalResult[OutputT],
]:
    """Build the execution [Graph][pydantic_graph.Graph] for a given agent."""
<<<<<<< HEAD
    g = GraphBuilder(
=======
    nodes = (
        UserPromptNode[DepsT],
        ModelRequestNode[DepsT],
        CallToolsNode[DepsT],
        SetFinalResult[DepsT],
    )
    graph = Graph[GraphAgentState, GraphAgentDeps[DepsT, Any], result.FinalResult[OutputT]](
        nodes=nodes,
>>>>>>> 92289ce2
        name=name or 'Agent',
        state_type=GraphAgentState,
        deps_type=GraphAgentDeps[DepsT, OutputT],
        input_type=UserPromptNode[DepsT, OutputT],
        output_type=result.FinalResult[OutputT],
        auto_instrument=False,
    )

    g.add(
        g.edge_from(g.start_node).to(UserPromptNode[DepsT, OutputT]),
        g.node(UserPromptNode[DepsT, OutputT]),
        g.node(ModelRequestNode[DepsT, OutputT]),
        g.node(CallToolsNode[DepsT, OutputT]),
    )
    return g.build()


async def _process_message_history(
    messages: list[_messages.ModelMessage],
    processors: Sequence[HistoryProcessor[DepsT]],
    run_context: RunContext[DepsT],
) -> list[_messages.ModelMessage]:
    """Process message history through a sequence of processors."""
    for processor in processors:
        takes_ctx = is_takes_ctx(processor)

        if is_async_callable(processor):
            if takes_ctx:
                messages = await processor(run_context, messages)
            else:
                async_processor = cast(_HistoryProcessorAsync, processor)
                messages = await async_processor(messages)
        else:
            if takes_ctx:
                sync_processor_with_ctx = cast(_HistoryProcessorSyncWithCtx[DepsT], processor)
                messages = await run_in_executor(sync_processor_with_ctx, run_context, messages)
            else:
                sync_processor = cast(_HistoryProcessorSync, processor)
                messages = await run_in_executor(sync_processor, messages)

    if len(messages) == 0:
        raise exceptions.UserError('Processed history cannot be empty.')

    if not isinstance(messages[-1], _messages.ModelRequest):
        raise exceptions.UserError('Processed history must end with a `ModelRequest`.')

    return messages


def _clean_message_history(messages: list[_messages.ModelMessage]) -> list[_messages.ModelMessage]:
    """Clean the message history by merging consecutive messages of the same type."""
    clean_messages: list[_messages.ModelMessage] = []
    for message in messages:
        last_message = clean_messages[-1] if len(clean_messages) > 0 else None

        if isinstance(message, _messages.ModelRequest):
            if (
                last_message
                and isinstance(last_message, _messages.ModelRequest)
                # Requests can only be merged if they have the same instructions
                and (
                    not last_message.instructions
                    or not message.instructions
                    or last_message.instructions == message.instructions
                )
            ):
                parts = [*last_message.parts, *message.parts]
                parts.sort(
                    # Tool return parts always need to be at the start
                    key=lambda x: 0 if isinstance(x, _messages.ToolReturnPart | _messages.RetryPromptPart) else 1
                )
                merged_message = _messages.ModelRequest(
                    parts=parts,
                    instructions=last_message.instructions or message.instructions,
                )
                clean_messages[-1] = merged_message
            else:
                clean_messages.append(message)
        elif isinstance(message, _messages.ModelResponse):  # pragma: no branch
            if (
                last_message
                and isinstance(last_message, _messages.ModelResponse)
                # Responses can only be merged if they didn't really come from an API
                and last_message.provider_response_id is None
                and last_message.provider_name is None
                and last_message.model_name is None
                and message.provider_response_id is None
                and message.provider_name is None
                and message.model_name is None
            ):
                merged_message = replace(last_message, parts=[*last_message.parts, *message.parts])
                clean_messages[-1] = merged_message
            else:
                clean_messages.append(message)
    return clean_messages<|MERGE_RESOLUTION|>--- conflicted
+++ resolved
@@ -1137,18 +1137,7 @@
     result.FinalResult[OutputT],
 ]:
     """Build the execution [Graph][pydantic_graph.Graph] for a given agent."""
-<<<<<<< HEAD
     g = GraphBuilder(
-=======
-    nodes = (
-        UserPromptNode[DepsT],
-        ModelRequestNode[DepsT],
-        CallToolsNode[DepsT],
-        SetFinalResult[DepsT],
-    )
-    graph = Graph[GraphAgentState, GraphAgentDeps[DepsT, Any], result.FinalResult[OutputT]](
-        nodes=nodes,
->>>>>>> 92289ce2
         name=name or 'Agent',
         state_type=GraphAgentState,
         deps_type=GraphAgentDeps[DepsT, OutputT],
@@ -1162,6 +1151,9 @@
         g.node(UserPromptNode[DepsT, OutputT]),
         g.node(ModelRequestNode[DepsT, OutputT]),
         g.node(CallToolsNode[DepsT, OutputT]),
+        g.node(
+            SetFinalResult[DepsT, OutputT],
+        ),
     )
     return g.build()
 
