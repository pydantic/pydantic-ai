from __future__ import annotations as _annotations

import asyncio
import dataclasses
import hashlib
from collections.abc import AsyncIterator, Awaitable, Iterator, Sequence
from contextlib import asynccontextmanager, contextmanager
from contextvars import ContextVar
from dataclasses import field
from typing import TYPE_CHECKING, Any, Callable, Generic, Literal, Union, cast

from opentelemetry.trace import Tracer
from typing_extensions import TypeGuard, TypeVar, assert_never

from pydantic_ai._function_schema import _takes_ctx as is_takes_ctx  # type: ignore
from pydantic_ai._utils import is_async_callable, run_in_executor
from pydantic_ai.builtin_tools import AbstractBuiltinTool
from pydantic_graph import BaseNode, Graph, GraphRunContext
from pydantic_graph.nodes import End, NodeRunEndT

from . import _output, _system_prompt, exceptions, messages as _messages, models, result, usage as _usage
from .output import OutputDataT, OutputSpec
from .settings import ModelSettings, merge_model_settings
from .tools import RunContext, Tool, ToolDefinition, ToolsPrepareFunc

if TYPE_CHECKING:
    from .mcp import MCPServer
    from .models.instrumented import InstrumentationSettings

__all__ = (
    'GraphAgentState',
    'GraphAgentDeps',
    'UserPromptNode',
    'ModelRequestNode',
    'CallToolsNode',
    'build_run_context',
    'capture_run_messages',
    'HistoryProcessor',
)


T = TypeVar('T')
S = TypeVar('S')
NoneType = type(None)
EndStrategy = Literal['early', 'exhaustive']
"""The strategy for handling multiple tool calls when a final result is found.

- `'early'`: Stop processing other tool calls once a final result is found
- `'exhaustive'`: Process all tool calls even after finding a final result
"""
DepsT = TypeVar('DepsT')
OutputT = TypeVar('OutputT')

_HistoryProcessorSync = Callable[[list[_messages.ModelMessage]], list[_messages.ModelMessage]]
_HistoryProcessorAsync = Callable[[list[_messages.ModelMessage]], Awaitable[list[_messages.ModelMessage]]]
_HistoryProcessorSyncWithCtx = Callable[[RunContext[DepsT], list[_messages.ModelMessage]], list[_messages.ModelMessage]]
_HistoryProcessorAsyncWithCtx = Callable[
    [RunContext[DepsT], list[_messages.ModelMessage]], Awaitable[list[_messages.ModelMessage]]
]
HistoryProcessor = Union[
    _HistoryProcessorSync,
    _HistoryProcessorAsync,
    _HistoryProcessorSyncWithCtx[DepsT],
    _HistoryProcessorAsyncWithCtx[DepsT],
]
"""A function that processes a list of model messages and returns a list of model messages.

Can optionally accept a `RunContext` as a parameter.
"""


@dataclasses.dataclass
class GraphAgentState:
    """State kept across the execution of the agent graph."""

    message_history: list[_messages.ModelMessage]
    usage: _usage.Usage
    retries: int
    run_step: int

    def increment_retries(self, max_result_retries: int, error: Exception | None = None) -> None:
        self.retries += 1
        if self.retries > max_result_retries:
            message = f'Exceeded maximum retries ({max_result_retries}) for result validation'
            if error:
                raise exceptions.UnexpectedModelBehavior(message) from error
            else:
                raise exceptions.UnexpectedModelBehavior(message)


@dataclasses.dataclass
class GraphAgentDeps(Generic[DepsT, OutputDataT]):
    """Dependencies/config passed to the agent graph."""

    user_deps: DepsT

    prompt: str | Sequence[_messages.UserContent] | None
    new_message_index: int

    model: models.Model
    model_settings: ModelSettings | None
    usage_limits: _usage.UsageLimits
    max_result_retries: int
    end_strategy: EndStrategy
    get_instructions: Callable[[RunContext[DepsT]], Awaitable[str | None]]

    output_schema: _output.OutputSchema[OutputDataT]
    output_validators: list[_output.OutputValidator[DepsT, OutputDataT]]

    history_processors: Sequence[HistoryProcessor[DepsT]]

    function_tools: dict[str, Tool[DepsT]] = dataclasses.field(repr=False)
    builtin_tools: list[AbstractBuiltinTool] = dataclasses.field(repr=False)
    mcp_servers: Sequence[MCPServer] = dataclasses.field(repr=False)
    default_retries: int

    tracer: Tracer
    instrumentation_settings: InstrumentationSettings | None = None

    prepare_tools: ToolsPrepareFunc[DepsT] | None = None


class AgentNode(BaseNode[GraphAgentState, GraphAgentDeps[DepsT, Any], result.FinalResult[NodeRunEndT]]):
    """The base class for all agent nodes.

    Using subclass of `BaseNode` for all nodes reduces the amount of boilerplate of generics everywhere
    """


def is_agent_node(
    node: BaseNode[GraphAgentState, GraphAgentDeps[T, Any], result.FinalResult[S]] | End[result.FinalResult[S]],
) -> TypeGuard[AgentNode[T, S]]:
    """Check if the provided node is an instance of `AgentNode`.

    Usage:

        if is_agent_node(node):
            # `node` is an AgentNode
            ...

    This method preserves the generic parameters on the narrowed type, unlike `isinstance(node, AgentNode)`.
    """
    return isinstance(node, AgentNode)


@dataclasses.dataclass
class UserPromptNode(AgentNode[DepsT, NodeRunEndT]):
    """The node that handles the user prompt and instructions."""

    user_prompt: str | Sequence[_messages.UserContent] | None

    instructions: str | None
    instructions_functions: list[_system_prompt.SystemPromptRunner[DepsT]]

    system_prompts: tuple[str, ...]
    system_prompt_functions: list[_system_prompt.SystemPromptRunner[DepsT]]
    system_prompt_dynamic_functions: dict[str, _system_prompt.SystemPromptRunner[DepsT]]

    async def run(
        self, ctx: GraphRunContext[GraphAgentState, GraphAgentDeps[DepsT, NodeRunEndT]]
    ) -> ModelRequestNode[DepsT, NodeRunEndT]:
        return ModelRequestNode[DepsT, NodeRunEndT](request=await self._get_first_message(ctx))

    async def _get_first_message(
        self, ctx: GraphRunContext[GraphAgentState, GraphAgentDeps[DepsT, NodeRunEndT]]
    ) -> _messages.ModelRequest:
        run_context = build_run_context(ctx)
        history, next_message = await self._prepare_messages(
            self.user_prompt, ctx.state.message_history, ctx.deps.get_instructions, run_context
        )
        ctx.state.message_history = history
        run_context.messages = history

        return next_message

    async def _prepare_messages(
        self,
        user_prompt: str | Sequence[_messages.UserContent] | None,
        message_history: list[_messages.ModelMessage] | None,
        get_instructions: Callable[[RunContext[DepsT]], Awaitable[str | None]],
        run_context: RunContext[DepsT],
    ) -> tuple[list[_messages.ModelMessage], _messages.ModelRequest]:
        try:
            ctx_messages = get_captured_run_messages()
        except LookupError:
            messages: list[_messages.ModelMessage] = []
        else:
            if ctx_messages.used:
                messages = []
            else:
                messages = ctx_messages.messages
                ctx_messages.used = True

        parts: list[_messages.ModelRequestPart] = []
        instructions = await get_instructions(run_context)
        if message_history:
            # Shallow copy messages
            messages.extend(message_history)
            # Reevaluate any dynamic system prompt parts
            await self._reevaluate_dynamic_prompts(messages, run_context)
        else:
            parts.extend(await self._sys_parts(run_context))

        if user_prompt is not None:
            parts.append(_messages.UserPromptPart(user_prompt))
        elif (
            len(parts) == 0
            and message_history
            and (last_message := message_history[-1])
            and isinstance(last_message, _messages.ModelRequest)
        ):
            # Drop last message that came from history and reuse its parts
            messages.pop()
            parts.extend(last_message.parts)

        return messages, _messages.ModelRequest(parts, instructions=instructions)

    async def _reevaluate_dynamic_prompts(
        self, messages: list[_messages.ModelMessage], run_context: RunContext[DepsT]
    ) -> None:
        """Reevaluate any `SystemPromptPart` with dynamic_ref in the provided messages by running the associated runner function."""
        # Only proceed if there's at least one dynamic runner.
        if self.system_prompt_dynamic_functions:
            for msg in messages:
                if isinstance(msg, _messages.ModelRequest):
                    for i, part in enumerate(msg.parts):
                        if isinstance(part, _messages.SystemPromptPart) and part.dynamic_ref:
                            # Look up the runner by its ref
                            if runner := self.system_prompt_dynamic_functions.get(  # pragma: lax no cover
                                part.dynamic_ref
                            ):
                                updated_part_content = await runner.run(run_context)
                                msg.parts[i] = _messages.SystemPromptPart(
                                    updated_part_content, dynamic_ref=part.dynamic_ref
                                )

    async def _sys_parts(self, run_context: RunContext[DepsT]) -> list[_messages.ModelRequestPart]:
        """Build the initial messages for the conversation."""
        messages: list[_messages.ModelRequestPart] = [_messages.SystemPromptPart(p) for p in self.system_prompts]
        for sys_prompt_runner in self.system_prompt_functions:
            prompt = await sys_prompt_runner.run(run_context)
            if sys_prompt_runner.dynamic:
                messages.append(_messages.SystemPromptPart(prompt, dynamic_ref=sys_prompt_runner.function.__qualname__))
            else:
                messages.append(_messages.SystemPromptPart(prompt))
        return messages


async def _prepare_request_parameters(
    ctx: GraphRunContext[GraphAgentState, GraphAgentDeps[DepsT, NodeRunEndT]],
) -> models.ModelRequestParameters:
    """Build tools and create an agent model."""
    function_tool_defs_map: dict[str, ToolDefinition] = {}

    run_context = build_run_context(ctx)

    async def add_tool(tool: Tool[DepsT]) -> None:
        ctx = run_context.replace_with(retry=tool.current_retry, tool_name=tool.name)
        if tool_def := await tool.prepare_tool_def(ctx):
            # prepare_tool_def may change tool_def.name
            if tool_def.name in function_tool_defs_map:
                if tool_def.name != tool.name:
                    # Prepare tool def may have renamed the tool
                    raise exceptions.UserError(
                        f"Renaming tool '{tool.name}' to '{tool_def.name}' conflicts with existing tool."
                    )
                else:
                    raise exceptions.UserError(f'Tool name conflicts with existing tool: {tool.name!r}.')
            function_tool_defs_map[tool_def.name] = tool_def

    async def add_mcp_server_tools(server: MCPServer) -> None:
        if not server.is_running:
            raise exceptions.UserError(f'MCP server is not running: {server}')
        tool_defs = await server.list_tools()
        for tool_def in tool_defs:
            if tool_def.name in function_tool_defs_map:
                raise exceptions.UserError(
                    f"MCP Server '{server}' defines a tool whose name conflicts with existing tool: {tool_def.name!r}. Consider using `tool_prefix` to avoid name conflicts."
                )
            function_tool_defs_map[tool_def.name] = tool_def

    await asyncio.gather(
        *map(add_tool, ctx.deps.function_tools.values()),
        *map(add_mcp_server_tools, ctx.deps.mcp_servers),
    )
    function_tool_defs = list(function_tool_defs_map.values())
    if ctx.deps.prepare_tools:
        # Prepare the tools using the provided function
        # This also acts over tool definitions pulled from MCP servers
        function_tool_defs = await ctx.deps.prepare_tools(run_context, function_tool_defs) or []

    output_schema = ctx.deps.output_schema

    output_tools = []
    output_object = None
    if isinstance(output_schema, _output.ToolOutputSchema):
        output_tools = output_schema.tool_defs()
    elif isinstance(output_schema, _output.NativeOutputSchema):
        output_object = output_schema.object_def

    # ToolOrTextOutputSchema, NativeOutputSchema, and PromptedOutputSchema all inherit from TextOutputSchema
    allow_text_output = isinstance(output_schema, _output.TextOutputSchema)

    return models.ModelRequestParameters(
        function_tools=function_tool_defs,
<<<<<<< HEAD
        builtin_tools=ctx.deps.builtin_tools,
        allow_text_output=_output.allow_text_output(output_schema),
        output_tools=output_schema.tool_defs() if output_schema is not None else [],
=======
        output_mode=output_schema.mode,
        output_tools=output_tools,
        output_object=output_object,
        allow_text_output=allow_text_output,
>>>>>>> 81bd32b8
    )


@dataclasses.dataclass
class ModelRequestNode(AgentNode[DepsT, NodeRunEndT]):
    """The node that makes a request to the model using the last message in state.message_history."""

    request: _messages.ModelRequest

    _result: CallToolsNode[DepsT, NodeRunEndT] | None = field(default=None, repr=False)
    _did_stream: bool = field(default=False, repr=False)

    async def run(
        self, ctx: GraphRunContext[GraphAgentState, GraphAgentDeps[DepsT, NodeRunEndT]]
    ) -> CallToolsNode[DepsT, NodeRunEndT]:
        if self._result is not None:
            return self._result

        if self._did_stream:
            # `self._result` gets set when exiting the `stream` contextmanager, so hitting this
            # means that the stream was started but not finished before `run()` was called
            raise exceptions.AgentRunError('You must finish streaming before calling run()')  # pragma: no cover

        return await self._make_request(ctx)

    @asynccontextmanager
    async def stream(
        self,
        ctx: GraphRunContext[GraphAgentState, GraphAgentDeps[DepsT, T]],
    ) -> AsyncIterator[result.AgentStream[DepsT, T]]:
        async with self._stream(ctx) as streamed_response:
            agent_stream = result.AgentStream[DepsT, T](
                streamed_response,
                ctx.deps.output_schema,
                ctx.deps.output_validators,
                build_run_context(ctx),
                ctx.deps.usage_limits,
            )
            yield agent_stream
            # In case the user didn't manually consume the full stream, ensure it is fully consumed here,
            # otherwise usage won't be properly counted:
            async for _ in agent_stream:
                pass

    @asynccontextmanager
    async def _stream(
        self,
        ctx: GraphRunContext[GraphAgentState, GraphAgentDeps[DepsT, T]],
    ) -> AsyncIterator[models.StreamedResponse]:
        assert not self._did_stream, 'stream() should only be called once per node'

        model_settings, model_request_parameters = await self._prepare_request(ctx)
        model_request_parameters = ctx.deps.model.customize_request_parameters(model_request_parameters)
        message_history = await _process_message_history(
            ctx.state.message_history, ctx.deps.history_processors, build_run_context(ctx)
        )
        async with ctx.deps.model.request_stream(
            message_history, model_settings, model_request_parameters
        ) as streamed_response:
            self._did_stream = True
            ctx.state.usage.requests += 1
            yield streamed_response
            # In case the user didn't manually consume the full stream, ensure it is fully consumed here,
            # otherwise usage won't be properly counted:
            async for _ in streamed_response:
                pass
        model_response = streamed_response.get()

        self._finish_handling(ctx, model_response)
        assert self._result is not None  # this should be set by the previous line

    async def _make_request(
        self, ctx: GraphRunContext[GraphAgentState, GraphAgentDeps[DepsT, NodeRunEndT]]
    ) -> CallToolsNode[DepsT, NodeRunEndT]:
        if self._result is not None:
            return self._result  # pragma: no cover

        model_settings, model_request_parameters = await self._prepare_request(ctx)
        model_request_parameters = ctx.deps.model.customize_request_parameters(model_request_parameters)
        message_history = await _process_message_history(
            ctx.state.message_history, ctx.deps.history_processors, build_run_context(ctx)
        )
        model_response = await ctx.deps.model.request(message_history, model_settings, model_request_parameters)
        ctx.state.usage.incr(_usage.Usage())

        return self._finish_handling(ctx, model_response)

    async def _prepare_request(
        self, ctx: GraphRunContext[GraphAgentState, GraphAgentDeps[DepsT, NodeRunEndT]]
    ) -> tuple[ModelSettings | None, models.ModelRequestParameters]:
        ctx.state.message_history.append(self.request)

        # Check usage
        if ctx.deps.usage_limits:  # pragma: no branch
            ctx.deps.usage_limits.check_before_request(ctx.state.usage)

        # Increment run_step
        ctx.state.run_step += 1

        model_settings = merge_model_settings(ctx.deps.model_settings, None)
        model_request_parameters = await _prepare_request_parameters(ctx)
        return model_settings, model_request_parameters

    def _finish_handling(
        self,
        ctx: GraphRunContext[GraphAgentState, GraphAgentDeps[DepsT, NodeRunEndT]],
        response: _messages.ModelResponse,
    ) -> CallToolsNode[DepsT, NodeRunEndT]:
        # Update usage
        ctx.state.usage.incr(response.usage)
        if ctx.deps.usage_limits:  # pragma: no branch
            ctx.deps.usage_limits.check_tokens(ctx.state.usage)

        # Append the model response to state.message_history
        ctx.state.message_history.append(response)

        # Set the `_result` attribute since we can't use `return` in an async iterator
        self._result = CallToolsNode(response)

        return self._result


@dataclasses.dataclass
class CallToolsNode(AgentNode[DepsT, NodeRunEndT]):
    """The node that processes a model response, and decides whether to end the run or make a new request."""

    model_response: _messages.ModelResponse

    _events_iterator: AsyncIterator[_messages.HandleResponseEvent] | None = field(default=None, repr=False)
    _next_node: ModelRequestNode[DepsT, NodeRunEndT] | End[result.FinalResult[NodeRunEndT]] | None = field(
        default=None, repr=False
    )
    _tool_responses: list[_messages.ModelRequestPart] = field(default_factory=list, repr=False)

    async def run(
        self, ctx: GraphRunContext[GraphAgentState, GraphAgentDeps[DepsT, NodeRunEndT]]
    ) -> Union[ModelRequestNode[DepsT, NodeRunEndT], End[result.FinalResult[NodeRunEndT]]]:  # noqa UP007
        async with self.stream(ctx):
            pass
        assert self._next_node is not None, 'the stream should set `self._next_node` before it ends'
        return self._next_node

    @asynccontextmanager
    async def stream(
        self, ctx: GraphRunContext[GraphAgentState, GraphAgentDeps[DepsT, NodeRunEndT]]
    ) -> AsyncIterator[AsyncIterator[_messages.HandleResponseEvent]]:
        """Process the model response and yield events for the start and end of each function tool call."""
        stream = self._run_stream(ctx)
        yield stream

        # Run the stream to completion if it was not finished:
        async for _event in stream:
            pass

    async def _run_stream(  # noqa: C901
        self, ctx: GraphRunContext[GraphAgentState, GraphAgentDeps[DepsT, NodeRunEndT]]
    ) -> AsyncIterator[_messages.HandleResponseEvent]:
        if self._events_iterator is None:
            # Ensure that the stream is only run once

            async def _run_stream() -> AsyncIterator[_messages.HandleResponseEvent]:
                texts: list[str] = []
                tool_calls: list[_messages.ToolCallPart] = []
                for part in self.model_response.parts:
                    if isinstance(part, _messages.TextPart):
                        # ignore empty content for text parts, see #437
                        if part.content:
                            texts.append(part.content)
                    elif isinstance(part, _messages.ToolCallPart):
                        tool_calls.append(part)
                    elif isinstance(part, _messages.ServerToolCallPart):
                        yield _messages.ServerToolCallEvent(part)
                    elif isinstance(part, _messages.ServerToolReturnPart):
                        yield _messages.ServerToolResultEvent(part)
                    elif isinstance(part, _messages.ThinkingPart):
                        # We don't need to do anything with thinking parts in this tool-calling node.
                        # We need to handle text parts in case there are no tool calls and/or the desired output comes
                        # from the text, but thinking parts should not directly influence the execution of tools or
                        # determination of the next node of graph execution here.
                        pass
                    else:
                        assert_never(part)

                # At the moment, we prioritize at least executing tool calls if they are present.
                # In the future, we'd consider making this configurable at the agent or run level.
                # This accounts for cases like anthropic returns that might contain a text response
                # and a tool call response, where the text response just indicates the tool call will happen.
                if tool_calls:
                    async for event in self._handle_tool_calls(ctx, tool_calls):
                        yield event
                elif texts:
                    # No events are emitted during the handling of text responses, so we don't need to yield anything
                    self._next_node = await self._handle_text_response(ctx, texts)
                else:
                    # we've got an empty response, this sometimes happens with anthropic (and perhaps other models)
                    # when the model has already returned text along side tool calls
                    # in this scenario, if text responses are allowed, we return text from the most recent model
                    # response, if any
                    if isinstance(ctx.deps.output_schema, _output.TextOutputSchema):
                        for message in reversed(ctx.state.message_history):
                            if isinstance(message, _messages.ModelResponse):
                                last_texts = [p.content for p in message.parts if isinstance(p, _messages.TextPart)]
                                if last_texts:
                                    self._next_node = await self._handle_text_response(ctx, last_texts)
                                    return

                    raise exceptions.UnexpectedModelBehavior('Received empty model response')

            self._events_iterator = _run_stream()

        async for event in self._events_iterator:
            yield event

    async def _handle_tool_calls(
        self,
        ctx: GraphRunContext[GraphAgentState, GraphAgentDeps[DepsT, NodeRunEndT]],
        tool_calls: list[_messages.ToolCallPart],
    ) -> AsyncIterator[_messages.HandleResponseEvent]:
        output_schema = ctx.deps.output_schema
        run_context = build_run_context(ctx)

        final_result: result.FinalResult[NodeRunEndT] | None = None
        parts: list[_messages.ModelRequestPart] = []

        # first, look for the output tool call
        if isinstance(output_schema, _output.ToolOutputSchema):
            for call, output_tool in output_schema.find_tool(tool_calls):
                try:
                    result_data = await output_tool.process(call, run_context)
                    result_data = await _validate_output(result_data, ctx, call)
                except _output.ToolRetryError as e:
                    # TODO: Should only increment retry stuff once per node execution, not for each tool call
                    #   Also, should increment the tool-specific retry count rather than the run retry count
                    ctx.state.increment_retries(ctx.deps.max_result_retries, e)
                    parts.append(e.tool_retry)
                else:
                    final_result = result.FinalResult(result_data, call.tool_name, call.tool_call_id)
                    break

        # Then build the other request parts based on end strategy
        tool_responses: list[_messages.ModelRequestPart] = self._tool_responses
        async for event in process_function_tools(
            tool_calls,
            final_result and final_result.tool_name,
            final_result and final_result.tool_call_id,
            ctx,
            tool_responses,
        ):
            yield event

        if final_result:
            self._next_node = self._handle_final_result(ctx, final_result, tool_responses)
        else:
            if tool_responses:
                parts.extend(tool_responses)
            instructions = await ctx.deps.get_instructions(run_context)
            self._next_node = ModelRequestNode[DepsT, NodeRunEndT](
                _messages.ModelRequest(parts=parts, instructions=instructions)
            )

    def _handle_final_result(
        self,
        ctx: GraphRunContext[GraphAgentState, GraphAgentDeps[DepsT, NodeRunEndT]],
        final_result: result.FinalResult[NodeRunEndT],
        tool_responses: list[_messages.ModelRequestPart],
    ) -> End[result.FinalResult[NodeRunEndT]]:
        messages = ctx.state.message_history

        # For backwards compatibility, append a new ModelRequest using the tool returns and retries
        if tool_responses:
            messages.append(_messages.ModelRequest(parts=tool_responses))

        return End(final_result)

    async def _handle_text_response(
        self,
        ctx: GraphRunContext[GraphAgentState, GraphAgentDeps[DepsT, NodeRunEndT]],
        texts: list[str],
    ) -> ModelRequestNode[DepsT, NodeRunEndT] | End[result.FinalResult[NodeRunEndT]]:
        output_schema = ctx.deps.output_schema

        text = '\n\n'.join(texts)
        try:
            if isinstance(output_schema, _output.TextOutputSchema):
                run_context = build_run_context(ctx)
                result_data = await output_schema.process(text, run_context)
            else:
                m = _messages.RetryPromptPart(
                    content='Plain text responses are not permitted, please include your response in a tool call',
                )
                raise _output.ToolRetryError(m)

            result_data = await _validate_output(result_data, ctx, None)
        except _output.ToolRetryError as e:
            ctx.state.increment_retries(ctx.deps.max_result_retries, e)
            return ModelRequestNode[DepsT, NodeRunEndT](_messages.ModelRequest(parts=[e.tool_retry]))
        else:
            return self._handle_final_result(ctx, result.FinalResult(result_data, None, None), [])


def build_run_context(ctx: GraphRunContext[GraphAgentState, GraphAgentDeps[DepsT, Any]]) -> RunContext[DepsT]:
    """Build a `RunContext` object from the current agent graph run context."""
    return RunContext[DepsT](
        deps=ctx.deps.user_deps,
        model=ctx.deps.model,
        usage=ctx.state.usage,
        prompt=ctx.deps.prompt,
        messages=ctx.state.message_history,
        run_step=ctx.state.run_step,
    )


def multi_modal_content_identifier(identifier: str | bytes) -> str:
    """Generate stable identifier for multi-modal content to help LLM in finding a specific file in tool call responses."""
    if isinstance(identifier, str):
        identifier = identifier.encode('utf-8')
    return hashlib.sha1(identifier).hexdigest()[:6]


async def process_function_tools(  # noqa C901
    tool_calls: list[_messages.ToolCallPart],
    output_tool_name: str | None,
    output_tool_call_id: str | None,
    ctx: GraphRunContext[GraphAgentState, GraphAgentDeps[DepsT, NodeRunEndT]],
    output_parts: list[_messages.ModelRequestPart],
) -> AsyncIterator[_messages.HandleResponseEvent]:
    """Process function (i.e., non-result) tool calls in parallel.

    Also add stub return parts for any other tools that need it.

    Because async iterators can't have return values, we use `output_parts` as an output argument.
    """
    stub_function_tools = bool(output_tool_name) and ctx.deps.end_strategy == 'early'
    output_schema = ctx.deps.output_schema

    # we rely on the fact that if we found a result, it's the first output tool in the last
    found_used_output_tool = False
    run_context = build_run_context(ctx)

    calls_to_run: list[tuple[Tool[DepsT], _messages.ToolCallPart]] = []
    call_index_to_event_id: dict[int, str] = {}
    for call in tool_calls:
        if (
            call.tool_name == output_tool_name
            and call.tool_call_id == output_tool_call_id
            and not found_used_output_tool
        ):
            found_used_output_tool = True
            output_parts.append(
                _messages.ToolReturnPart(
                    tool_name=call.tool_name,
                    content='Final result processed.',
                    tool_call_id=call.tool_call_id,
                )
            )
        elif tool := ctx.deps.function_tools.get(call.tool_name):
            if stub_function_tools:
                output_parts.append(
                    _messages.ToolReturnPart(
                        tool_name=call.tool_name,
                        content='Tool not executed - a final result was already processed.',
                        tool_call_id=call.tool_call_id,
                    )
                )
            else:
                event = _messages.FunctionToolCallEvent(call)
                yield event
                call_index_to_event_id[len(calls_to_run)] = event.call_id
                calls_to_run.append((tool, call))
        elif mcp_tool := await _tool_from_mcp_server(call.tool_name, ctx):
            if stub_function_tools:
                # TODO(Marcelo): We should add coverage for this part of the code.
                output_parts.append(  # pragma: no cover
                    _messages.ToolReturnPart(
                        tool_name=call.tool_name,
                        content='Tool not executed - a final result was already processed.',
                        tool_call_id=call.tool_call_id,
                    )
                )
            else:
                event = _messages.FunctionToolCallEvent(call)
                yield event
                call_index_to_event_id[len(calls_to_run)] = event.call_id
                calls_to_run.append((mcp_tool, call))
        elif call.tool_name in output_schema.tools:
            # if tool_name is in output_schema, it means we found a output tool but an error occurred in
            # validation, we don't add another part here
            if output_tool_name is not None:
                yield _messages.FunctionToolCallEvent(call)
                if found_used_output_tool:
                    content = 'Output tool not used - a final result was already processed.'
                else:
                    # TODO: Include information about the validation failure, and/or merge this with the ModelRetry part
                    content = 'Output tool not used - result failed validation.'
                part = _messages.ToolReturnPart(
                    tool_name=call.tool_name,
                    content=content,
                    tool_call_id=call.tool_call_id,
                )
                yield _messages.FunctionToolResultEvent(part, tool_call_id=call.tool_call_id)
                output_parts.append(part)
        else:
            yield _messages.FunctionToolCallEvent(call)

            part = _unknown_tool(call.tool_name, call.tool_call_id, ctx)
            yield _messages.FunctionToolResultEvent(part, tool_call_id=call.tool_call_id)
            output_parts.append(part)

    if not calls_to_run:
        return

    user_parts: list[_messages.UserPromptPart] = []

    include_content = (
        ctx.deps.instrumentation_settings is not None and ctx.deps.instrumentation_settings.include_content
    )

    # Run all tool tasks in parallel
    results_by_index: dict[int, _messages.ModelRequestPart] = {}
    with ctx.deps.tracer.start_as_current_span(
        'running tools',
        attributes={
            'tools': [call.tool_name for _, call in calls_to_run],
            'logfire.msg': f'running {len(calls_to_run)} tool{"" if len(calls_to_run) == 1 else "s"}',
        },
    ):
        tasks = [
            asyncio.create_task(tool.run(call, run_context, ctx.deps.tracer, include_content), name=call.tool_name)
            for tool, call in calls_to_run
        ]

        pending = tasks
        while pending:
            done, pending = await asyncio.wait(pending, return_when=asyncio.FIRST_COMPLETED)
            for task in done:
                index = tasks.index(task)
                result = task.result()
                yield _messages.FunctionToolResultEvent(result, tool_call_id=call_index_to_event_id[index])

                if isinstance(result, _messages.RetryPromptPart):
                    results_by_index[index] = result
                elif isinstance(result, _messages.ToolReturnPart):
                    if isinstance(result.content, _messages.ToolReturn):
                        tool_return = result.content
                        if (
                            isinstance(tool_return.return_value, _messages.MultiModalContentTypes)
                            or isinstance(tool_return.return_value, list)
                            and any(
                                isinstance(content, _messages.MultiModalContentTypes)
                                for content in tool_return.return_value  # type: ignore
                            )
                        ):
                            raise exceptions.UserError(
                                f"{result.tool_name}'s `return_value` contains invalid nested MultiModalContentTypes objects. "
                                f'Please use `content` instead.'
                            )
                        result.content = tool_return.return_value  # type: ignore
                        result.metadata = tool_return.metadata
                        if tool_return.content:
                            user_parts.append(
                                _messages.UserPromptPart(
                                    content=list(tool_return.content),
                                    timestamp=result.timestamp,
                                    part_kind='user-prompt',
                                )
                            )
                    contents: list[Any]
                    single_content: bool
                    if isinstance(result.content, list):
                        contents = result.content  # type: ignore
                        single_content = False
                    else:
                        contents = [result.content]
                        single_content = True

                    processed_contents: list[Any] = []
                    for content in contents:
                        if isinstance(content, _messages.ToolReturn):
                            raise exceptions.UserError(
                                f"{result.tool_name}'s return contains invalid nested ToolReturn objects. "
                                f'ToolReturn should be used directly.'
                            )
                        elif isinstance(content, _messages.MultiModalContentTypes):
                            # Handle direct multimodal content
                            if isinstance(content, _messages.BinaryContent):
                                identifier = multi_modal_content_identifier(content.data)
                            else:
                                identifier = multi_modal_content_identifier(content.url)

                            user_parts.append(
                                _messages.UserPromptPart(
                                    content=[f'This is file {identifier}:', content],
                                    timestamp=result.timestamp,
                                    part_kind='user-prompt',
                                )
                            )
                            processed_contents.append(f'See file {identifier}')
                        else:
                            # Handle regular content
                            processed_contents.append(content)

                    if single_content:
                        result.content = processed_contents[0]
                    else:
                        result.content = processed_contents

                    results_by_index[index] = result
                else:
                    assert_never(result)

    # We append the results at the end, rather than as they are received, to retain a consistent ordering
    # This is mostly just to simplify testing
    for k in sorted(results_by_index):
        output_parts.append(results_by_index[k])

    output_parts.extend(user_parts)


async def _tool_from_mcp_server(
    tool_name: str,
    ctx: GraphRunContext[GraphAgentState, GraphAgentDeps[DepsT, NodeRunEndT]],
) -> Tool[DepsT] | None:
    """Call each MCP server to find the tool with the given name.

    Args:
        tool_name: The name of the tool to find.
        ctx: The current run context.

    Returns:
        The tool with the given name, or `None` if no tool with the given name is found.
    """

    async def run_tool(ctx: RunContext[DepsT], **args: Any) -> Any:
        # There's no normal situation where the server will not be running at this point, we check just in case
        # some weird edge case occurs.
        if not server.is_running:  # pragma: no cover
            raise exceptions.UserError(f'MCP server is not running: {server}')

        if server.process_tool_call is not None:
            result = await server.process_tool_call(ctx, server.call_tool, tool_name, args)
        else:
            result = await server.call_tool(tool_name, args)

        return result

    for server in ctx.deps.mcp_servers:
        tools = await server.list_tools()
        if tool_name in {tool.name for tool in tools}:  # pragma: no branch
            return Tool(name=tool_name, function=run_tool, takes_ctx=True, max_retries=ctx.deps.default_retries)
    return None


def _unknown_tool(
    tool_name: str,
    tool_call_id: str,
    ctx: GraphRunContext[GraphAgentState, GraphAgentDeps[DepsT, NodeRunEndT]],
) -> _messages.RetryPromptPart:
    ctx.state.increment_retries(ctx.deps.max_result_retries)
    tool_names = list(ctx.deps.function_tools.keys())

    output_schema = ctx.deps.output_schema
    if isinstance(output_schema, _output.ToolOutputSchema):
        tool_names.extend(output_schema.tool_names())

    if tool_names:
        msg = f'Available tools: {", ".join(tool_names)}'
    else:
        msg = 'No tools available.'

    return _messages.RetryPromptPart(
        tool_name=tool_name,
        tool_call_id=tool_call_id,
        content=f'Unknown tool name: {tool_name!r}. {msg}',
    )


async def _validate_output(
    result_data: T,
    ctx: GraphRunContext[GraphAgentState, GraphAgentDeps[DepsT, T]],
    tool_call: _messages.ToolCallPart | None,
) -> T:
    for validator in ctx.deps.output_validators:
        run_context = build_run_context(ctx)
        result_data = await validator.validate(result_data, tool_call, run_context)
    return result_data


@dataclasses.dataclass
class _RunMessages:
    messages: list[_messages.ModelMessage]
    used: bool = False


_messages_ctx_var: ContextVar[_RunMessages] = ContextVar('var')


@contextmanager
def capture_run_messages() -> Iterator[list[_messages.ModelMessage]]:
    """Context manager to access the messages used in a [`run`][pydantic_ai.Agent.run], [`run_sync`][pydantic_ai.Agent.run_sync], or [`run_stream`][pydantic_ai.Agent.run_stream] call.

    Useful when a run may raise an exception, see [model errors](../agents.md#model-errors) for more information.

    Examples:
    ```python
    from pydantic_ai import Agent, capture_run_messages

    agent = Agent('test')

    with capture_run_messages() as messages:
        try:
            result = agent.run_sync('foobar')
        except Exception:
            print(messages)
            raise
    ```

    !!! note
        If you call `run`, `run_sync`, or `run_stream` more than once within a single `capture_run_messages` context,
        `messages` will represent the messages exchanged during the first call only.
    """
    try:
        yield _messages_ctx_var.get().messages
    except LookupError:
        messages: list[_messages.ModelMessage] = []
        token = _messages_ctx_var.set(_RunMessages(messages))
        try:
            yield messages
        finally:
            _messages_ctx_var.reset(token)


def get_captured_run_messages() -> _RunMessages:
    return _messages_ctx_var.get()


def build_agent_graph(
    name: str | None,
    deps_type: type[DepsT],
    output_type: OutputSpec[OutputT],
) -> Graph[GraphAgentState, GraphAgentDeps[DepsT, result.FinalResult[OutputT]], result.FinalResult[OutputT]]:
    """Build the execution [Graph][pydantic_graph.Graph] for a given agent."""
    nodes = (
        UserPromptNode[DepsT],
        ModelRequestNode[DepsT],
        CallToolsNode[DepsT],
    )
    graph = Graph[GraphAgentState, GraphAgentDeps[DepsT, Any], result.FinalResult[OutputT]](
        nodes=nodes,
        name=name or 'Agent',
        state_type=GraphAgentState,
        run_end_type=result.FinalResult[OutputT],
        auto_instrument=False,
    )
    return graph


async def _process_message_history(
    messages: list[_messages.ModelMessage],
    processors: Sequence[HistoryProcessor[DepsT]],
    run_context: RunContext[DepsT],
) -> list[_messages.ModelMessage]:
    """Process message history through a sequence of processors."""
    for processor in processors:
        takes_ctx = is_takes_ctx(processor)

        if is_async_callable(processor):
            if takes_ctx:
                messages = await processor(run_context, messages)
            else:
                async_processor = cast(_HistoryProcessorAsync, processor)
                messages = await async_processor(messages)
        else:
            if takes_ctx:
                sync_processor_with_ctx = cast(_HistoryProcessorSyncWithCtx[DepsT], processor)
                messages = await run_in_executor(sync_processor_with_ctx, run_context, messages)
            else:
                sync_processor = cast(_HistoryProcessorSync, processor)
                messages = await run_in_executor(sync_processor, messages)
    return messages<|MERGE_RESOLUTION|>--- conflicted
+++ resolved
@@ -303,16 +303,11 @@
 
     return models.ModelRequestParameters(
         function_tools=function_tool_defs,
-<<<<<<< HEAD
         builtin_tools=ctx.deps.builtin_tools,
-        allow_text_output=_output.allow_text_output(output_schema),
-        output_tools=output_schema.tool_defs() if output_schema is not None else [],
-=======
         output_mode=output_schema.mode,
         output_tools=output_tools,
         output_object=output_object,
         allow_text_output=allow_text_output,
->>>>>>> 81bd32b8
     )
 
 
