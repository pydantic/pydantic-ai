from __future__ import annotations as _annotations

import asyncio
import dataclasses
import inspect
import uuid
from asyncio import Task
from collections import defaultdict, deque
from collections.abc import AsyncIterator, Awaitable, Callable, Iterator, Sequence
from contextlib import asynccontextmanager, contextmanager
from contextvars import ContextVar
from copy import deepcopy
from dataclasses import field, replace
from typing import TYPE_CHECKING, Any, Generic, Literal, TypeGuard, cast

from opentelemetry.trace import Tracer
from typing_extensions import TypeVar, assert_never

from pydantic_ai._function_schema import _takes_ctx as is_takes_ctx  # type: ignore
from pydantic_ai._instrumentation import DEFAULT_INSTRUMENTATION_VERSION
from pydantic_ai._tool_manager import ToolManager
from pydantic_ai._utils import dataclasses_no_defaults_repr, get_union_args, is_async_callable, now_utc, run_in_executor
from pydantic_ai.builtin_tools import AbstractBuiltinTool
from pydantic_graph import BaseNode, GraphRunContext
from pydantic_graph.beta import Graph, GraphBuilder
from pydantic_graph.nodes import End, NodeRunEndT

<<<<<<< HEAD
from . import (
    _output,
    _system_prompt,
    exceptions,
    messages as _messages,
    models,
    prompt_config as _prompt_config,
    result,
    usage as _usage,
)
=======
from . import _output, _system_prompt, exceptions, messages as _messages, models, result, usage as _usage
from ._run_context import set_current_run_context
>>>>>>> fbe0dfe4
from .exceptions import ToolRetryError
from .output import OutputDataT, OutputSpec
from .settings import ModelSettings
from .tools import (
    BuiltinToolFunc,
    DeferredToolCallResult,
    DeferredToolResult,
    DeferredToolResults,
    RunContext,
    ToolApproved,
    ToolDefinition,
    ToolDenied,
    ToolKind,
)

if TYPE_CHECKING:
    from .models.instrumented import InstrumentationSettings

__all__ = (
    'GraphAgentState',
    'GraphAgentDeps',
    'UserPromptNode',
    'ModelRequestNode',
    'CallToolsNode',
    'build_run_context',
    'capture_run_messages',
    'HistoryProcessor',
)


T = TypeVar('T')
S = TypeVar('S')
NoneType = type(None)
EndStrategy = Literal['early', 'exhaustive']
DepsT = TypeVar('DepsT')
OutputT = TypeVar('OutputT')

_HistoryProcessorSync = Callable[[list[_messages.ModelMessage]], list[_messages.ModelMessage]]
_HistoryProcessorAsync = Callable[[list[_messages.ModelMessage]], Awaitable[list[_messages.ModelMessage]]]
_HistoryProcessorSyncWithCtx = Callable[[RunContext[DepsT], list[_messages.ModelMessage]], list[_messages.ModelMessage]]
_HistoryProcessorAsyncWithCtx = Callable[
    [RunContext[DepsT], list[_messages.ModelMessage]], Awaitable[list[_messages.ModelMessage]]
]
HistoryProcessor = (
    _HistoryProcessorSync
    | _HistoryProcessorAsync
    | _HistoryProcessorSyncWithCtx[DepsT]
    | _HistoryProcessorAsyncWithCtx[DepsT]
)
"""A function that processes a list of model messages and returns a list of model messages.

Can optionally accept a `RunContext` as a parameter.
"""


@dataclasses.dataclass(kw_only=True)
class GraphAgentState:
    """State kept across the execution of the agent graph."""

    message_history: list[_messages.ModelMessage] = dataclasses.field(default_factory=list)
    usage: _usage.RunUsage = dataclasses.field(default_factory=_usage.RunUsage)
    retries: int = 0
    run_step: int = 0
    run_id: str = dataclasses.field(default_factory=lambda: str(uuid.uuid4()))

    def increment_retries(
        self,
        max_result_retries: int,
        error: BaseException | None = None,
        model_settings: ModelSettings | None = None,
    ) -> None:
        self.retries += 1
        if self.retries > max_result_retries:
            if (
                self.message_history
                and isinstance(model_response := self.message_history[-1], _messages.ModelResponse)
                and model_response.finish_reason == 'length'
                and model_response.parts
                and isinstance(tool_call := model_response.parts[-1], _messages.ToolCallPart)
            ):
                try:
                    tool_call.args_as_dict()
                except Exception:
                    max_tokens = model_settings.get('max_tokens') if model_settings else None
                    raise exceptions.IncompleteToolCall(
                        f'Model token limit ({max_tokens or "provider default"}) exceeded while generating a tool call, resulting in incomplete arguments. Increase the `max_tokens` model setting, or simplify the prompt to result in a shorter response that will fit within the limit.'
                    )
            message = f'Exceeded maximum retries ({max_result_retries}) for output validation'
            if error:
                if isinstance(error, exceptions.UnexpectedModelBehavior) and error.__cause__ is not None:
                    error = error.__cause__
                raise exceptions.UnexpectedModelBehavior(message) from error
            else:
                raise exceptions.UnexpectedModelBehavior(message)


@dataclasses.dataclass(kw_only=True)
class GraphAgentDeps(Generic[DepsT, OutputDataT]):
    """Dependencies/config passed to the agent graph."""

    user_deps: DepsT

    prompt: str | Sequence[_messages.UserContent] | None
    new_message_index: int

    model: models.Model
    model_settings: ModelSettings | None
    prompt_config: _prompt_config.PromptConfig | None = None
    usage_limits: _usage.UsageLimits
    max_result_retries: int
    end_strategy: EndStrategy
    get_instructions: Callable[[RunContext[DepsT]], Awaitable[str | None]]

    output_schema: _output.OutputSchema[OutputDataT]
    output_validators: list[_output.OutputValidator[DepsT, OutputDataT]]
    validation_context: Any | Callable[[RunContext[DepsT]], Any]

    history_processors: Sequence[HistoryProcessor[DepsT]]

    builtin_tools: list[AbstractBuiltinTool | BuiltinToolFunc[DepsT]] = dataclasses.field(repr=False)
    tool_manager: ToolManager[DepsT]

    tracer: Tracer
    instrumentation_settings: InstrumentationSettings | None


class AgentNode(BaseNode[GraphAgentState, GraphAgentDeps[DepsT, Any], result.FinalResult[NodeRunEndT]]):
    """The base class for all agent nodes.

    Using subclass of `BaseNode` for all nodes reduces the amount of boilerplate of generics everywhere
    """


def is_agent_node(
    node: BaseNode[GraphAgentState, GraphAgentDeps[T, Any], result.FinalResult[S]] | End[result.FinalResult[S]],
) -> TypeGuard[AgentNode[T, S]]:
    """Check if the provided node is an instance of `AgentNode`.

    Usage:

        if is_agent_node(node):
            # `node` is an AgentNode
            ...

    This method preserves the generic parameters on the narrowed type, unlike `isinstance(node, AgentNode)`.
    """
    return isinstance(node, AgentNode)


@dataclasses.dataclass
class UserPromptNode(AgentNode[DepsT, NodeRunEndT]):
    """The node that handles the user prompt and instructions."""

    user_prompt: str | Sequence[_messages.UserContent] | None

    _: dataclasses.KW_ONLY

    deferred_tool_results: DeferredToolResults | None = None

    instructions: str | None = None
    instructions_functions: list[_system_prompt.SystemPromptRunner[DepsT]] = dataclasses.field(default_factory=list)

    system_prompts: tuple[str, ...] = dataclasses.field(default_factory=tuple)
    system_prompt_functions: list[_system_prompt.SystemPromptRunner[DepsT]] = dataclasses.field(default_factory=list)
    system_prompt_dynamic_functions: dict[str, _system_prompt.SystemPromptRunner[DepsT]] = dataclasses.field(
        default_factory=dict
    )

    async def run(  # noqa: C901
        self, ctx: GraphRunContext[GraphAgentState, GraphAgentDeps[DepsT, NodeRunEndT]]
    ) -> ModelRequestNode[DepsT, NodeRunEndT] | CallToolsNode[DepsT, NodeRunEndT]:
        try:
            ctx_messages = get_captured_run_messages()
        except LookupError:
            messages: list[_messages.ModelMessage] = []
        else:
            if ctx_messages.used:
                messages = []
            else:
                messages = ctx_messages.messages
                ctx_messages.used = True

        # Replace the `capture_run_messages` list with the message history
        messages[:] = _clean_message_history(ctx.state.message_history)
        # Use the `capture_run_messages` list as the message history so that new messages are added to it
        ctx.state.message_history = messages
        ctx.deps.new_message_index = len(messages)

        if self.deferred_tool_results is not None:
            return await self._handle_deferred_tool_results(self.deferred_tool_results, messages, ctx)

        next_message: _messages.ModelRequest | None = None

        run_context: RunContext[DepsT] | None = None
        instructions: str | None = None

        if messages and (last_message := messages[-1]):
            if isinstance(last_message, _messages.ModelRequest) and self.user_prompt is None:
                # Drop last message from history and reuse its parts
                messages.pop()
                next_message = _messages.ModelRequest(parts=last_message.parts)

                # Extract `UserPromptPart` content from the popped message and add to `ctx.deps.prompt`
                user_prompt_parts = [part for part in last_message.parts if isinstance(part, _messages.UserPromptPart)]
                if user_prompt_parts:
                    if len(user_prompt_parts) == 1:
                        ctx.deps.prompt = user_prompt_parts[0].content
                    else:
                        combined_content: list[_messages.UserContent] = []
                        for part in user_prompt_parts:
                            if isinstance(part.content, str):
                                combined_content.append(part.content)
                            else:
                                combined_content.extend(part.content)
                        ctx.deps.prompt = combined_content
            elif isinstance(last_message, _messages.ModelResponse):
                if self.user_prompt is None:
                    run_context = build_run_context(ctx)
                    instructions = await ctx.deps.get_instructions(run_context)
                    if not instructions:
                        # If there's no new prompt or instructions, skip ModelRequestNode and go directly to CallToolsNode
                        return CallToolsNode[DepsT, NodeRunEndT](last_message)
                elif last_message.tool_calls:
                    raise exceptions.UserError(
                        'Cannot provide a new user prompt when the message history contains unprocessed tool calls.'
                    )

        if not run_context:
            run_context = build_run_context(ctx)
            instructions = await ctx.deps.get_instructions(run_context)

        if messages:
            await self._reevaluate_dynamic_prompts(messages, run_context)

        if next_message:
            await self._reevaluate_dynamic_prompts([next_message], run_context)
        else:
            parts: list[_messages.ModelRequestPart] = []
            if not messages:
                parts.extend(await self._sys_parts(run_context))

            if self.user_prompt is not None:
                parts.append(_messages.UserPromptPart(self.user_prompt))

            next_message = _messages.ModelRequest(parts=parts)

        next_message.instructions = instructions

        if not messages and not next_message.parts and not next_message.instructions:
            raise exceptions.UserError('No message history, user prompt, or instructions provided')

        return ModelRequestNode[DepsT, NodeRunEndT](request=next_message)

    async def _handle_deferred_tool_results(  # noqa: C901
        self,
        deferred_tool_results: DeferredToolResults,
        messages: list[_messages.ModelMessage],
        ctx: GraphRunContext[GraphAgentState, GraphAgentDeps[DepsT, NodeRunEndT]],
    ) -> CallToolsNode[DepsT, NodeRunEndT]:
        if not messages:
            raise exceptions.UserError('Tool call results were provided, but the message history is empty.')

        last_model_request: _messages.ModelRequest | None = None
        last_model_response: _messages.ModelResponse | None = None
        for message in reversed(messages):
            if isinstance(message, _messages.ModelRequest):
                last_model_request = message
            elif isinstance(message, _messages.ModelResponse):  # pragma: no branch
                last_model_response = message
                break

        if not last_model_response:
            raise exceptions.UserError(
                'Tool call results were provided, but the message history does not contain a `ModelResponse`.'
            )
        if not last_model_response.tool_calls:
            raise exceptions.UserError(
                'Tool call results were provided, but the message history does not contain any unprocessed tool calls.'
            )

        tool_call_results: dict[str, DeferredToolResult | Literal['skip']] | None = None
        tool_call_results = {}
        for tool_call_id, approval in deferred_tool_results.approvals.items():
            if approval is True:
                approval = ToolApproved()
            elif approval is False:
                approval = ToolDenied()
            tool_call_results[tool_call_id] = approval

        if calls := deferred_tool_results.calls:
            call_result_types = get_union_args(DeferredToolCallResult)
            for tool_call_id, result in calls.items():
                if not isinstance(result, call_result_types):
                    result = _messages.ToolReturn(result)
                tool_call_results[tool_call_id] = result

        if last_model_request:
            for part in last_model_request.parts:
                if isinstance(part, _messages.ToolReturnPart | _messages.RetryPromptPart):
                    if part.tool_call_id in tool_call_results:
                        raise exceptions.UserError(
                            f'Tool call {part.tool_call_id!r} was already executed and its result cannot be overridden.'
                        )
                    tool_call_results[part.tool_call_id] = 'skip'

        # Skip ModelRequestNode and go directly to CallToolsNode
        return CallToolsNode[DepsT, NodeRunEndT](
            last_model_response, tool_call_results=tool_call_results, user_prompt=self.user_prompt
        )

    async def _reevaluate_dynamic_prompts(
        self, messages: list[_messages.ModelMessage], run_context: RunContext[DepsT]
    ) -> None:
        """Reevaluate any `SystemPromptPart` with dynamic_ref in the provided messages by running the associated runner function."""
        # Only proceed if there's at least one dynamic runner.
        if self.system_prompt_dynamic_functions:
            for msg in messages:
                if isinstance(msg, _messages.ModelRequest):
                    reevaluated_message_parts: list[_messages.ModelRequestPart] = []
                    for part in msg.parts:
                        if isinstance(part, _messages.SystemPromptPart) and part.dynamic_ref:
                            # Look up the runner by its ref
                            if runner := self.system_prompt_dynamic_functions.get(  # pragma: lax no cover
                                part.dynamic_ref
                            ):
                                updated_part_content = await runner.run(run_context)
                                part = _messages.SystemPromptPart(updated_part_content, dynamic_ref=part.dynamic_ref)

                        reevaluated_message_parts.append(part)

                    # Replace message parts with reevaluated ones to prevent mutating parts list
                    if reevaluated_message_parts != msg.parts:
                        msg.parts = reevaluated_message_parts

    async def _sys_parts(self, run_context: RunContext[DepsT]) -> list[_messages.ModelRequestPart]:
        """Build the initial messages for the conversation."""
        messages: list[_messages.ModelRequestPart] = [_messages.SystemPromptPart(p) for p in self.system_prompts]
        for sys_prompt_runner in self.system_prompt_functions:
            prompt = await sys_prompt_runner.run(run_context)
            if sys_prompt_runner.dynamic:
                messages.append(_messages.SystemPromptPart(prompt, dynamic_ref=sys_prompt_runner.function.__qualname__))
            else:
                messages.append(_messages.SystemPromptPart(prompt))
        return messages

    __repr__ = dataclasses_no_defaults_repr


async def _prepare_request_parameters(
    ctx: GraphRunContext[GraphAgentState, GraphAgentDeps[DepsT, NodeRunEndT]],
) -> models.ModelRequestParameters:
    """Build tools and create an agent model."""
    output_schema = ctx.deps.output_schema

<<<<<<< HEAD
    # Get the prompted output template with precedence:
    # PromptConfig template > PromptedOutput.template > model profile default (handled downstream)
    prompted_output_template: str | None = None
    if isinstance(output_schema, _output.PromptedOutputSchema):
        if (
            (prompt_config := ctx.deps.prompt_config)
            and (prompt_templates := prompt_config.templates)
            and (template := prompt_templates.prompted_output_template)
        ):
            prompted_output_template = template
        else:
            prompted_output_template = output_schema.template
=======
    prompted_output_template = (
        output_schema.template if isinstance(output_schema, _output.StructuredTextOutputSchema) else None
    )
>>>>>>> fbe0dfe4

    function_tools: list[ToolDefinition] = []
    output_tools: list[ToolDefinition] = []
    for tool_def in ctx.deps.tool_manager.tool_defs:
        if tool_def.kind == 'output':
            output_tools.append(tool_def)
        else:
            function_tools.append(tool_def)

    # resolve dynamic builtin tools
    builtin_tools: list[AbstractBuiltinTool] = []
    if ctx.deps.builtin_tools:
        run_context = build_run_context(ctx)
        for tool in ctx.deps.builtin_tools:
            if isinstance(tool, AbstractBuiltinTool):
                builtin_tools.append(tool)
            else:
                t = tool(run_context)
                if inspect.isawaitable(t):
                    t = await t
                if t is not None:
                    builtin_tools.append(t)

    return models.ModelRequestParameters(
        function_tools=function_tools,
        builtin_tools=builtin_tools,
        output_mode=output_schema.mode,
        output_tools=output_tools,
        output_object=output_schema.object_def,
        prompted_output_template=prompted_output_template,
        allow_text_output=output_schema.allows_text,
        allow_image_output=output_schema.allows_image,
    )


@dataclasses.dataclass
class ModelRequestNode(AgentNode[DepsT, NodeRunEndT]):
    """The node that makes a request to the model using the last message in state.message_history."""

    request: _messages.ModelRequest

    _result: CallToolsNode[DepsT, NodeRunEndT] | None = field(repr=False, init=False, default=None)
    _did_stream: bool = field(repr=False, init=False, default=False)

    async def run(
        self, ctx: GraphRunContext[GraphAgentState, GraphAgentDeps[DepsT, NodeRunEndT]]
    ) -> CallToolsNode[DepsT, NodeRunEndT]:
        if self._result is not None:
            return self._result

        if self._did_stream:
            # `self._result` gets set when exiting the `stream` contextmanager, so hitting this
            # means that the stream was started but not finished before `run()` was called
            raise exceptions.AgentRunError('You must finish streaming before calling run()')  # pragma: no cover

        return await self._make_request(ctx)

    @asynccontextmanager
    async def stream(
        self,
        ctx: GraphRunContext[GraphAgentState, GraphAgentDeps[DepsT, T]],
    ) -> AsyncIterator[result.AgentStream[DepsT, T]]:
        assert not self._did_stream, 'stream() should only be called once per node'

        model_settings, model_request_parameters, message_history, run_context = await self._prepare_request(ctx)
        with set_current_run_context(run_context):
            async with ctx.deps.model.request_stream(
                message_history, model_settings, model_request_parameters, run_context
            ) as streamed_response:
                self._did_stream = True
                ctx.state.usage.requests += 1
                agent_stream = result.AgentStream[DepsT, T](
                    _raw_stream_response=streamed_response,
                    _output_schema=ctx.deps.output_schema,
                    _model_request_parameters=model_request_parameters,
                    _output_validators=ctx.deps.output_validators,
                    _run_ctx=build_run_context(ctx),
                    _usage_limits=ctx.deps.usage_limits,
                    _tool_manager=ctx.deps.tool_manager,
                )
                yield agent_stream
                # In case the user didn't manually consume the full stream, ensure it is fully consumed here,
                # otherwise usage won't be properly counted:
                async for _ in agent_stream:
                    pass

        model_response = streamed_response.get()

        self._finish_handling(ctx, model_response)
        assert self._result is not None  # this should be set by the previous line

    async def _make_request(
        self, ctx: GraphRunContext[GraphAgentState, GraphAgentDeps[DepsT, NodeRunEndT]]
    ) -> CallToolsNode[DepsT, NodeRunEndT]:
        if self._result is not None:
            return self._result  # pragma: no cover

        model_settings, model_request_parameters, message_history, run_context = await self._prepare_request(ctx)
        with set_current_run_context(run_context):
            model_response = await ctx.deps.model.request(message_history, model_settings, model_request_parameters)
        ctx.state.usage.requests += 1

        return self._finish_handling(ctx, model_response)

    async def _prepare_request(
        self, ctx: GraphRunContext[GraphAgentState, GraphAgentDeps[DepsT, NodeRunEndT]]
    ) -> tuple[ModelSettings | None, models.ModelRequestParameters, list[_messages.ModelMessage], RunContext[DepsT]]:
        self.request.timestamp = now_utc()
        self.request.run_id = self.request.run_id or ctx.state.run_id
        ctx.state.message_history.append(self.request)

        ctx.state.run_step += 1

        run_context = build_run_context(ctx)

        # This will raise errors for any tool name conflicts
        ctx.deps.tool_manager = await ctx.deps.tool_manager.for_run_step(run_context)

        original_history = ctx.state.message_history[:]
        message_history = await _process_message_history(original_history, ctx.deps.history_processors, run_context)
        # `ctx.state.message_history` is the same list used by `capture_run_messages`, so we should replace its contents, not the reference
        ctx.state.message_history[:] = message_history
        # Update the new message index to ensure `result.new_messages()` returns the correct messages
        ctx.deps.new_message_index -= len(original_history) - len(message_history)

        prompt_config = ctx.deps.prompt_config

        if prompt_config and (templates := prompt_config.templates):
            message_history = templates.apply_template_message_history(message_history, run_context)

        ctx.state.message_history[:] = message_history

        # Merge possible consecutive trailing `ModelRequest`s into one, with tool call parts before user parts,
        # but don't store it in the message history on state. This is just for the benefit of model classes that want clear user/assistant boundaries.
        # See `tests/test_tools.py::test_parallel_tool_return_with_deferred` for an example where this is necessary
        message_history = _clean_message_history(message_history)

        model_request_parameters = await _prepare_request_parameters(ctx)

        model_settings = ctx.deps.model_settings
        usage = ctx.state.usage
        if ctx.deps.usage_limits.count_tokens_before_request:
            # Copy to avoid modifying the original usage object with the counted usage
            usage = deepcopy(usage)

            counted_usage = await ctx.deps.model.count_tokens(message_history, model_settings, model_request_parameters)
            usage.incr(counted_usage)

        ctx.deps.usage_limits.check_before_request(usage)

        return model_settings, model_request_parameters, message_history, run_context

    def _finish_handling(
        self,
        ctx: GraphRunContext[GraphAgentState, GraphAgentDeps[DepsT, NodeRunEndT]],
        response: _messages.ModelResponse,
    ) -> CallToolsNode[DepsT, NodeRunEndT]:
        response.run_id = response.run_id or ctx.state.run_id
        # Update usage
        ctx.state.usage.incr(response.usage)
        if ctx.deps.usage_limits:  # pragma: no branch
            ctx.deps.usage_limits.check_tokens(ctx.state.usage)

        # Append the model response to state.message_history
        ctx.state.message_history.append(response)

        # Set the `_result` attribute since we can't use `return` in an async iterator
        self._result = CallToolsNode(response)

        return self._result

    __repr__ = dataclasses_no_defaults_repr


@dataclasses.dataclass
class CallToolsNode(AgentNode[DepsT, NodeRunEndT]):
    """The node that processes a model response, and decides whether to end the run or make a new request."""

    model_response: _messages.ModelResponse
    tool_call_results: dict[str, DeferredToolResult | Literal['skip']] | None = None
    user_prompt: str | Sequence[_messages.UserContent] | None = None
    """Optional user prompt to include alongside tool call results.

    This prompt is only sent to the model when the `model_response` contains tool calls.
    If the `model_response` has final output instead, this user prompt is ignored.
    The user prompt will be appended after all tool return parts in the next model request.
    """

    _events_iterator: AsyncIterator[_messages.HandleResponseEvent] | None = field(default=None, init=False, repr=False)
    _next_node: ModelRequestNode[DepsT, NodeRunEndT] | End[result.FinalResult[NodeRunEndT]] | None = field(
        default=None, init=False, repr=False
    )

    async def run(
        self, ctx: GraphRunContext[GraphAgentState, GraphAgentDeps[DepsT, NodeRunEndT]]
    ) -> ModelRequestNode[DepsT, NodeRunEndT] | End[result.FinalResult[NodeRunEndT]]:
        async with self.stream(ctx):
            pass
        assert self._next_node is not None, 'the stream should set `self._next_node` before it ends'
        return self._next_node

    @asynccontextmanager
    async def stream(
        self, ctx: GraphRunContext[GraphAgentState, GraphAgentDeps[DepsT, NodeRunEndT]]
    ) -> AsyncIterator[AsyncIterator[_messages.HandleResponseEvent]]:
        """Process the model response and yield events for the start and end of each function tool call."""
        stream = self._run_stream(ctx)
        yield stream

        # Run the stream to completion if it was not finished:
        async for _event in stream:
            pass

    async def _run_stream(  # noqa: C901
        self, ctx: GraphRunContext[GraphAgentState, GraphAgentDeps[DepsT, NodeRunEndT]]
    ) -> AsyncIterator[_messages.HandleResponseEvent]:
        if self._events_iterator is None:
            # Ensure that the stream is only run once

            output_schema = ctx.deps.output_schema

            async def _run_stream() -> AsyncIterator[_messages.HandleResponseEvent]:  # noqa: C901
                if not self.model_response.parts:
                    # Don't retry if the model returned an empty response because the token limit was exceeded, possibly during thinking.
                    if self.model_response.finish_reason == 'length':
                        model_settings = ctx.deps.model_settings
                        max_tokens = model_settings.get('max_tokens') if model_settings else None
                        raise exceptions.UnexpectedModelBehavior(
                            f'Model token limit ({max_tokens or "provider default"}) exceeded before any response was generated. Increase the `max_tokens` model setting, or simplify the prompt to result in a shorter response that will fit within the limit.'
                        )

                    # we got an empty response.
                    # this sometimes happens with anthropic (and perhaps other models)
                    # when the model has already returned text along side tool calls
                    if text_processor := output_schema.text_processor:  # pragma: no branch
                        # in this scenario, if text responses are allowed, we return text from the most recent model
                        # response, if any
                        for message in reversed(ctx.state.message_history):
                            if isinstance(message, _messages.ModelResponse):
                                text = ''
                                for part in message.parts:
                                    if isinstance(part, _messages.TextPart):
                                        text += part.content
                                    elif isinstance(part, _messages.BuiltinToolCallPart):
                                        # Text parts before a built-in tool call are essentially thoughts,
                                        # not part of the final result output, so we reset the accumulated text
                                        text = ''  # pragma: no cover
                                if text:
                                    try:
                                        self._next_node = await self._handle_text_response(ctx, text, text_processor)
                                        return
                                    except ToolRetryError:  # pragma: no cover
                                        # If the text from the previous response was invalid, ignore it.
                                        pass

                    # Go back to the model request node with an empty request, which means we'll essentially
                    # resubmit the most recent request that resulted in an empty response,
                    # as the empty response and request will not create any items in the API payload,
                    # in the hope the model will return a non-empty response this time.
                    ctx.state.increment_retries(ctx.deps.max_result_retries, model_settings=ctx.deps.model_settings)
                    run_context = build_run_context(ctx)
                    instructions = await ctx.deps.get_instructions(run_context)
                    self._next_node = ModelRequestNode[DepsT, NodeRunEndT](
                        _messages.ModelRequest(parts=[], instructions=instructions)
                    )
                    return

                text = ''
                tool_calls: list[_messages.ToolCallPart] = []
                files: list[_messages.BinaryContent] = []

                for part in self.model_response.parts:
                    if isinstance(part, _messages.TextPart):
                        text += part.content
                    elif isinstance(part, _messages.ToolCallPart):
                        tool_calls.append(part)
                    elif isinstance(part, _messages.FilePart):
                        files.append(part.content)
                    elif isinstance(part, _messages.BuiltinToolCallPart):
                        # Text parts before a built-in tool call are essentially thoughts,
                        # not part of the final result output, so we reset the accumulated text
                        text = ''
                        yield _messages.BuiltinToolCallEvent(part)  # pyright: ignore[reportDeprecated]
                    elif isinstance(part, _messages.BuiltinToolReturnPart):
                        yield _messages.BuiltinToolResultEvent(part)  # pyright: ignore[reportDeprecated]
                    elif isinstance(part, _messages.ThinkingPart):
                        pass
                    else:
                        assert_never(part)

                try:
                    # At the moment, we prioritize at least executing tool calls if they are present.
                    # In the future, we'd consider making this configurable at the agent or run level.
                    # This accounts for cases like anthropic returns that might contain a text response
                    # and a tool call response, where the text response just indicates the tool call will happen.
                    alternatives: list[str] = []
                    if tool_calls:
                        async for event in self._handle_tool_calls(ctx, tool_calls):
                            yield event
                        return
                    elif output_schema.toolset:
                        alternatives.append('include your response in a tool call')
                    else:
                        alternatives.append('call a tool')

                    if output_schema.allows_image:
                        if image := next((file for file in files if isinstance(file, _messages.BinaryImage)), None):
                            self._next_node = await self._handle_image_response(ctx, image)
                            return
                        alternatives.append('return an image')

                    if text_processor := output_schema.text_processor:
                        if text:
                            self._next_node = await self._handle_text_response(ctx, text, text_processor)
                            return
                        alternatives.insert(0, 'return text')

                    # handle responses with only parts that don't constitute output.
                    # This can happen with models that support thinking mode when they don't provide
                    # actionable output alongside their thinking content. so we tell the model to try again.
                    m = _messages.RetryPromptPart(
                        content=f'Please {" or ".join(alternatives)}.',
                    )
                    raise ToolRetryError(m)
                except ToolRetryError as e:
                    ctx.state.increment_retries(
                        ctx.deps.max_result_retries, error=e, model_settings=ctx.deps.model_settings
                    )
                    run_context = build_run_context(ctx)
                    instructions = await ctx.deps.get_instructions(run_context)
                    self._next_node = ModelRequestNode[DepsT, NodeRunEndT](
                        _messages.ModelRequest(parts=[e.tool_retry], instructions=instructions)
                    )

            self._events_iterator = _run_stream()

        async for event in self._events_iterator:
            yield event

    async def _handle_tool_calls(
        self,
        ctx: GraphRunContext[GraphAgentState, GraphAgentDeps[DepsT, NodeRunEndT]],
        tool_calls: list[_messages.ToolCallPart],
    ) -> AsyncIterator[_messages.HandleResponseEvent]:
        run_context = build_run_context(ctx)

        # This will raise errors for any tool name conflicts
        ctx.deps.tool_manager = await ctx.deps.tool_manager.for_run_step(run_context)

        output_parts: list[_messages.ModelRequestPart] = []
        output_final_result: deque[result.FinalResult[NodeRunEndT]] = deque(maxlen=1)

        async for event in process_tool_calls(
            tool_manager=ctx.deps.tool_manager,
            tool_calls=tool_calls,
            tool_call_results=self.tool_call_results,
            final_result=None,
            ctx=ctx,
            output_parts=output_parts,
            output_final_result=output_final_result,
        ):
            yield event

        if output_final_result:
            final_result = output_final_result[0]
            self._next_node = self._handle_final_result(ctx, final_result, output_parts)
        else:
            # Add user prompt if provided, after all tool return parts
            if self.user_prompt is not None:
                output_parts.append(_messages.UserPromptPart(self.user_prompt))

            instructions = await ctx.deps.get_instructions(run_context)
            self._next_node = ModelRequestNode[DepsT, NodeRunEndT](
                _messages.ModelRequest(parts=output_parts, instructions=instructions)
            )

    async def _handle_text_response(
        self,
        ctx: GraphRunContext[GraphAgentState, GraphAgentDeps[DepsT, NodeRunEndT]],
        text: str,
        text_processor: _output.BaseOutputProcessor[NodeRunEndT],
    ) -> ModelRequestNode[DepsT, NodeRunEndT] | End[result.FinalResult[NodeRunEndT]]:
        run_context = build_run_context(ctx)

        result_data = await text_processor.process(text, run_context=run_context)

        for validator in ctx.deps.output_validators:
            result_data = await validator.validate(result_data, run_context)
        return self._handle_final_result(ctx, result.FinalResult(result_data), [])

    async def _handle_image_response(
        self,
        ctx: GraphRunContext[GraphAgentState, GraphAgentDeps[DepsT, NodeRunEndT]],
        image: _messages.BinaryImage,
    ) -> ModelRequestNode[DepsT, NodeRunEndT] | End[result.FinalResult[NodeRunEndT]]:
        result_data = cast(NodeRunEndT, image)
        return self._handle_final_result(ctx, result.FinalResult(result_data), [])

    def _handle_final_result(
        self,
        ctx: GraphRunContext[GraphAgentState, GraphAgentDeps[DepsT, NodeRunEndT]],
        final_result: result.FinalResult[NodeRunEndT],
        tool_responses: list[_messages.ModelRequestPart],
    ) -> End[result.FinalResult[NodeRunEndT]]:
        messages = ctx.state.message_history

        # To allow this message history to be used in a future run without dangling tool calls,
        # append a new ModelRequest using the tool returns and retries
        if tool_responses:
<<<<<<< HEAD
            # Only apply templates if explicitly configured
            message = _messages.ModelRequest(parts=tool_responses, run_id=ctx.state.run_id)

            if (prompt_config := ctx.deps.prompt_config) and (prompt_templates := prompt_config.templates):
                run_ctx = build_run_context(ctx)
                message = prompt_templates.apply_template_message_history([message], run_ctx)[0]

            messages.append(message)
=======
            messages.append(_messages.ModelRequest(parts=tool_responses, run_id=ctx.state.run_id, timestamp=now_utc()))
>>>>>>> fbe0dfe4

        return End(final_result)

    __repr__ = dataclasses_no_defaults_repr


@dataclasses.dataclass
class SetFinalResult(AgentNode[DepsT, NodeRunEndT]):
    """A node that immediately ends the graph run after a streaming response produced a final result."""

    final_result: result.FinalResult[NodeRunEndT]

    async def run(
        self, ctx: GraphRunContext[GraphAgentState, GraphAgentDeps[DepsT, NodeRunEndT]]
    ) -> End[result.FinalResult[NodeRunEndT]]:
        return End(self.final_result)


def build_run_context(ctx: GraphRunContext[GraphAgentState, GraphAgentDeps[DepsT, Any]]) -> RunContext[DepsT]:
    """Build a `RunContext` object from the current agent graph run context."""
    run_context = RunContext[DepsT](
        deps=ctx.deps.user_deps,
        model=ctx.deps.model,
        usage=ctx.state.usage,
        prompt=ctx.deps.prompt,
        messages=ctx.state.message_history,
        validation_context=None,
        tracer=ctx.deps.tracer,
        trace_include_content=ctx.deps.instrumentation_settings is not None
        and ctx.deps.instrumentation_settings.include_content,
        instrumentation_version=ctx.deps.instrumentation_settings.version
        if ctx.deps.instrumentation_settings
        else DEFAULT_INSTRUMENTATION_VERSION,
        run_step=ctx.state.run_step,
        run_id=ctx.state.run_id,
    )
    validation_context = build_validation_context(ctx.deps.validation_context, run_context)
    run_context = replace(run_context, validation_context=validation_context)
    return run_context


def build_validation_context(
    validation_ctx: Any | Callable[[RunContext[DepsT]], Any],
    run_context: RunContext[DepsT],
) -> Any:
    """Build a Pydantic validation context, potentially from the current agent run context."""
    if callable(validation_ctx):
        fn = cast(Callable[[RunContext[DepsT]], Any], validation_ctx)
        return fn(run_context)
    else:
        return validation_ctx


async def process_tool_calls(  # noqa: C901
    tool_manager: ToolManager[DepsT],
    tool_calls: list[_messages.ToolCallPart],
    tool_call_results: dict[str, DeferredToolResult | Literal['skip']] | None,
    final_result: result.FinalResult[NodeRunEndT] | None,
    ctx: GraphRunContext[GraphAgentState, GraphAgentDeps[DepsT, NodeRunEndT]],
    output_parts: list[_messages.ModelRequestPart],
    output_final_result: deque[result.FinalResult[NodeRunEndT]] = deque(maxlen=1),
) -> AsyncIterator[_messages.HandleResponseEvent]:
    """Process function (i.e., non-result) tool calls in parallel.

    Also add stub return parts for any other tools that need it.

    Because async iterators can't have return values, we use `output_parts` and `output_final_result` as output arguments.
    """
    tool_calls_by_kind: dict[ToolKind | Literal['unknown'], list[_messages.ToolCallPart]] = defaultdict(list)
    for call in tool_calls:
        tool_def = tool_manager.get_tool_def(call.tool_name)
        if tool_def:
            kind = tool_def.kind
        else:
            kind = 'unknown'
        tool_calls_by_kind[kind].append(call)

    # First, we handle output tool calls
    for call in tool_calls_by_kind['output']:
        # `final_result` can be passed into `process_tool_calls` from `Agent.run_stream`
        # when streaming and there's already a final result
        if final_result and final_result.tool_call_id == call.tool_call_id:
            part = _messages.ToolReturnPart(
                tool_name=call.tool_name,
                content=_prompt_config.DEFAULT_FINAL_RESULT_PROCESSED,
                tool_call_id=call.tool_call_id,
                return_kind='final-result-processed',
            )
            output_parts.append(part)
        # Early strategy is chosen and final result is already set
        elif ctx.deps.end_strategy == 'early' and final_result:
            yield _messages.FunctionToolCallEvent(call)
            part = _messages.ToolReturnPart(
                tool_name=call.tool_name,
                content=_prompt_config.DEFAULT_OUTPUT_TOOL_NOT_EXECUTED,
                tool_call_id=call.tool_call_id,
                return_kind='output-tool-not-executed',
            )
            yield _messages.FunctionToolResultEvent(part)
            output_parts.append(part)
        # Early strategy is chosen and final result is not yet set
        # Or exhaustive strategy is chosen
        else:
            try:
                result_data = await tool_manager.handle_call(call)
            except exceptions.UnexpectedModelBehavior as e:
                # If we already have a valid final result, don't fail the entire run
                # This allows exhaustive strategy to complete successfully when at least one output tool is valid
                if final_result:
                    # If output tool fails when we already have a final result, skip it without retrying
                    yield _messages.FunctionToolCallEvent(call)
                    part = _messages.ToolReturnPart(
                        tool_name=call.tool_name,
                        content=_prompt_config.DEFAULT_OUTPUT_VALIDATION_FAILED,
                        tool_call_id=call.tool_call_id,
                        return_kind='output-validation-failed',
                    )
                    output_parts.append(part)
                    yield _messages.FunctionToolResultEvent(part)
                else:
                    # No valid result yet, so this is a real failure
                    ctx.state.increment_retries(
                        ctx.deps.max_result_retries, error=e, model_settings=ctx.deps.model_settings
                    )
                    raise e  # pragma: lax no cover
            except ToolRetryError as e:
                # If we already have a valid final result, don't increment retries for invalid output tools
                # This allows the run to succeed if at least one output tool returned a valid result
                if not final_result:
                    ctx.state.increment_retries(
                        ctx.deps.max_result_retries, error=e, model_settings=ctx.deps.model_settings
                    )
                yield _messages.FunctionToolCallEvent(call)
                output_parts.append(e.tool_retry)
                yield _messages.FunctionToolResultEvent(e.tool_retry)
            else:
                part = _messages.ToolReturnPart(
                    tool_name=call.tool_name,
                    content=_prompt_config.DEFAULT_FINAL_RESULT_PROCESSED,
                    tool_call_id=call.tool_call_id,
                    return_kind='final-result-processed',
                )
                output_parts.append(part)

                # In both `early` and `exhaustive` modes, use the first output tool's result as the final result
                if not final_result:
                    final_result = result.FinalResult(result_data, call.tool_name, call.tool_call_id)

    # Then, we handle function tool calls
    calls_to_run: list[_messages.ToolCallPart] = []
    if final_result and ctx.deps.end_strategy == 'early':
        for call in tool_calls_by_kind['function']:
            output_parts.append(
                _messages.ToolReturnPart(
                    tool_name=call.tool_name,
                    content=_prompt_config.DEFAULT_FUNCTION_TOOL_NOT_EXECUTED,
                    tool_call_id=call.tool_call_id,
                    return_kind='function-tool-not-executed',
                )
            )
    else:
        calls_to_run.extend(tool_calls_by_kind['function'])

    # Then, we handle unknown tool calls
    if tool_calls_by_kind['unknown']:
        ctx.state.increment_retries(ctx.deps.max_result_retries, model_settings=ctx.deps.model_settings)
        calls_to_run.extend(tool_calls_by_kind['unknown'])

    calls_to_run_results: dict[str, DeferredToolResult] = {}
    if tool_call_results is not None:
        # Deferred tool calls are "run" as well, by reading their value from the tool call results
        calls_to_run.extend(tool_calls_by_kind['external'])
        calls_to_run.extend(tool_calls_by_kind['unapproved'])

        result_tool_call_ids = set(tool_call_results.keys())
        tool_call_ids_to_run = {call.tool_call_id for call in calls_to_run}
        if tool_call_ids_to_run != result_tool_call_ids:
            raise exceptions.UserError(
                'Tool call results need to be provided for all deferred tool calls. '
                f'Expected: {tool_call_ids_to_run}, got: {result_tool_call_ids}'
            )

        # Filter out calls that were already executed before and should now be skipped
        calls_to_run_results = {call_id: result for call_id, result in tool_call_results.items() if result != 'skip'}
        calls_to_run = [call for call in calls_to_run if call.tool_call_id in calls_to_run_results]

    deferred_calls: dict[Literal['external', 'unapproved'], list[_messages.ToolCallPart]] = defaultdict(list)
    deferred_metadata: dict[str, dict[str, Any]] = {}

    if calls_to_run:
        async for event in _call_tools(
            tool_manager=tool_manager,
            tool_calls=calls_to_run,
            tool_call_results=calls_to_run_results,
            tracer=ctx.deps.tracer,
            usage=ctx.state.usage,
            usage_limits=ctx.deps.usage_limits,
            output_parts=output_parts,
            output_deferred_calls=deferred_calls,
            output_deferred_metadata=deferred_metadata,
        ):
            yield event

    # Finally, we handle deferred tool calls (unless they were already included in the run because results were provided)
    if tool_call_results is None:
        calls = [*tool_calls_by_kind['external'], *tool_calls_by_kind['unapproved']]
        if final_result:
            # If the run was already determined to end on deferred tool calls,
            # we shouldn't insert return parts as the deferred tools will still get a real result.
            if not isinstance(final_result.output, _output.DeferredToolRequests):
                for call in calls:
                    output_parts.append(
                        _messages.ToolReturnPart(
                            tool_name=call.tool_name,
                            content=_prompt_config.DEFAULT_FUNCTION_TOOL_NOT_EXECUTED,
                            tool_call_id=call.tool_call_id,
                            return_kind='function-tool-not-executed',
                        )
                    )
        elif calls:
            deferred_calls['external'].extend(tool_calls_by_kind['external'])
            deferred_calls['unapproved'].extend(tool_calls_by_kind['unapproved'])

            for call in calls:
                yield _messages.FunctionToolCallEvent(call)

    if not final_result and deferred_calls:
        if not ctx.deps.output_schema.allows_deferred_tools:
            raise exceptions.UserError(
                'A deferred tool call was present, but `DeferredToolRequests` is not among output types. To resolve this, add `DeferredToolRequests` to the list of output types for this agent.'
            )
        deferred_tool_requests = _output.DeferredToolRequests(
            calls=deferred_calls['external'],
            approvals=deferred_calls['unapproved'],
            metadata=deferred_metadata,
        )

        final_result = result.FinalResult(cast(NodeRunEndT, deferred_tool_requests), None, None)

    if final_result:
        output_final_result.append(final_result)


async def _call_tools(
    tool_manager: ToolManager[DepsT],
    tool_calls: list[_messages.ToolCallPart],
    tool_call_results: dict[str, DeferredToolResult],
    tracer: Tracer,
    usage: _usage.RunUsage,
    usage_limits: _usage.UsageLimits,
    output_parts: list[_messages.ModelRequestPart],
    output_deferred_calls: dict[Literal['external', 'unapproved'], list[_messages.ToolCallPart]],
    output_deferred_metadata: dict[str, dict[str, Any]],
) -> AsyncIterator[_messages.HandleResponseEvent]:
    tool_parts_by_index: dict[int, _messages.ModelRequestPart] = {}
    user_parts_by_index: dict[int, _messages.UserPromptPart] = {}
    deferred_calls_by_index: dict[int, Literal['external', 'unapproved']] = {}
    deferred_metadata_by_index: dict[int, dict[str, Any] | None] = {}

    if usage_limits.tool_calls_limit is not None:
        projected_usage = deepcopy(usage)
        projected_usage.tool_calls += len(tool_calls)
        usage_limits.check_before_tool_call(projected_usage)

    for call in tool_calls:
        yield _messages.FunctionToolCallEvent(call)

    with tracer.start_as_current_span(
        'running tools',
        attributes={
            'tools': [call.tool_name for call in tool_calls],
            'logfire.msg': f'running {len(tool_calls)} tool{"" if len(tool_calls) == 1 else "s"}',
        },
    ):

        async def handle_call_or_result(
            coro_or_task: Awaitable[
                tuple[
                    _messages.ToolReturnPart | _messages.RetryPromptPart, str | Sequence[_messages.UserContent] | None
                ]
            ]
            | Task[
                tuple[
                    _messages.ToolReturnPart | _messages.RetryPromptPart, str | Sequence[_messages.UserContent] | None
                ]
            ],
            index: int,
        ) -> _messages.HandleResponseEvent | None:
            try:
                tool_part, tool_user_content = (
                    (await coro_or_task) if inspect.isawaitable(coro_or_task) else coro_or_task.result()
                )
            except exceptions.CallDeferred as e:
                deferred_calls_by_index[index] = 'external'
                deferred_metadata_by_index[index] = e.metadata
            except exceptions.ApprovalRequired as e:
                deferred_calls_by_index[index] = 'unapproved'
                deferred_metadata_by_index[index] = e.metadata
            else:
                tool_parts_by_index[index] = tool_part
                if tool_user_content:
                    user_parts_by_index[index] = _messages.UserPromptPart(content=tool_user_content)

                return _messages.FunctionToolResultEvent(tool_part, content=tool_user_content)

        if tool_manager.should_call_sequentially(tool_calls):
            for index, call in enumerate(tool_calls):
                if event := await handle_call_or_result(
                    _call_tool(tool_manager, call, tool_call_results.get(call.tool_call_id)),
                    index,
                ):
                    yield event

        else:
            tasks = [
                asyncio.create_task(
                    _call_tool(tool_manager, call, tool_call_results.get(call.tool_call_id)),
                    name=call.tool_name,
                )
                for call in tool_calls
            ]

            pending = tasks
            while pending:
                done, pending = await asyncio.wait(pending, return_when=asyncio.FIRST_COMPLETED)
                for task in done:
                    index = tasks.index(task)
                    if event := await handle_call_or_result(coro_or_task=task, index=index):
                        yield event

    # We append the results at the end, rather than as they are received, to retain a consistent ordering
    # This is mostly just to simplify testing
    output_parts.extend([tool_parts_by_index[k] for k in sorted(tool_parts_by_index)])
    output_parts.extend([user_parts_by_index[k] for k in sorted(user_parts_by_index)])

    _populate_deferred_calls(
        tool_calls, deferred_calls_by_index, deferred_metadata_by_index, output_deferred_calls, output_deferred_metadata
    )


def _populate_deferred_calls(
    tool_calls: list[_messages.ToolCallPart],
    deferred_calls_by_index: dict[int, Literal['external', 'unapproved']],
    deferred_metadata_by_index: dict[int, dict[str, Any] | None],
    output_deferred_calls: dict[Literal['external', 'unapproved'], list[_messages.ToolCallPart]],
    output_deferred_metadata: dict[str, dict[str, Any]],
) -> None:
    """Populate deferred calls and metadata from indexed mappings."""
    for k in sorted(deferred_calls_by_index):
        call = tool_calls[k]
        output_deferred_calls[deferred_calls_by_index[k]].append(call)
        metadata = deferred_metadata_by_index[k]
        if metadata is not None:
            output_deferred_metadata[call.tool_call_id] = metadata


async def _call_tool(
    tool_manager: ToolManager[DepsT],
    tool_call: _messages.ToolCallPart,
    tool_call_result: DeferredToolResult | None,
) -> tuple[_messages.ToolReturnPart | _messages.RetryPromptPart, str | Sequence[_messages.UserContent] | None]:
    try:
        if tool_call_result is None:
            tool_result = await tool_manager.handle_call(tool_call)
        elif isinstance(tool_call_result, ToolApproved):
            if tool_call_result.override_args is not None:
                tool_call = dataclasses.replace(tool_call, args=tool_call_result.override_args)
            tool_result = await tool_manager.handle_call(tool_call, approved=True)
        elif isinstance(tool_call_result, ToolDenied):
            return _messages.ToolReturnPart(
                tool_name=tool_call.tool_name,
                content=tool_call_result.message,
                tool_call_id=tool_call.tool_call_id,
                return_kind='tool-denied',
            ), None
        elif isinstance(tool_call_result, exceptions.ModelRetry):
            m = _messages.RetryPromptPart(
                content=tool_call_result.message,
                tool_name=tool_call.tool_name,
                tool_call_id=tool_call.tool_call_id,
            )
            raise ToolRetryError(m)
        elif isinstance(tool_call_result, _messages.RetryPromptPart):
            tool_call_result.tool_name = tool_call.tool_name
            tool_call_result.tool_call_id = tool_call.tool_call_id
            raise ToolRetryError(tool_call_result)
        else:
            tool_result = tool_call_result
    except ToolRetryError as e:
        return e.tool_retry, None

    if isinstance(tool_result, _messages.ToolReturn):
        tool_return = tool_result
    else:
        result_is_list = isinstance(tool_result, list)
        contents = cast(list[Any], tool_result) if result_is_list else [tool_result]

        return_values: list[Any] = []
        user_contents: list[str | _messages.UserContent] = []
        for content in contents:
            if isinstance(content, _messages.ToolReturn):
                raise exceptions.UserError(
                    f'The return value of tool {tool_call.tool_name!r} contains invalid nested `ToolReturn` objects. '
                    f'`ToolReturn` should be used directly.'
                )
            elif isinstance(content, _messages.MultiModalContent):
                identifier = content.identifier

                return_values.append(f'See file {identifier}')
                user_contents.extend([f'This is file {identifier}:', content])
            else:
                return_values.append(content)

        tool_return = _messages.ToolReturn(
            return_value=return_values[0] if len(return_values) == 1 and not result_is_list else return_values,
            content=user_contents,
        )

    if (
        isinstance(tool_return.return_value, _messages.MultiModalContent)
        or isinstance(tool_return.return_value, list)
        and any(
            isinstance(content, _messages.MultiModalContent)
            for content in tool_return.return_value  # type: ignore
        )
    ):
        raise exceptions.UserError(
            f'The `return_value` of tool {tool_call.tool_name!r} contains invalid nested `MultiModalContent` objects. '
            f'Please use `content` instead.'
        )

    return_part = _messages.ToolReturnPart(
        tool_name=tool_call.tool_name,
        tool_call_id=tool_call.tool_call_id,
        content=tool_return.return_value,  # type: ignore
        metadata=tool_return.metadata,
        return_kind='tool-executed',
    )

    return return_part, tool_return.content or None


@dataclasses.dataclass
class _RunMessages:
    messages: list[_messages.ModelMessage]
    used: bool = False


_messages_ctx_var: ContextVar[_RunMessages] = ContextVar('var')


@contextmanager
def capture_run_messages() -> Iterator[list[_messages.ModelMessage]]:
    """Context manager to access the messages used in a [`run`][pydantic_ai.agent.AbstractAgent.run], [`run_sync`][pydantic_ai.agent.AbstractAgent.run_sync], or [`run_stream`][pydantic_ai.agent.AbstractAgent.run_stream] call.

    Useful when a run may raise an exception, see [model errors](../agents.md#model-errors) for more information.

    Examples:
    ```python
    from pydantic_ai import Agent, capture_run_messages

    agent = Agent('test')

    with capture_run_messages() as messages:
        try:
            result = agent.run_sync('foobar')
        except Exception:
            print(messages)
            raise
    ```

    !!! note
        If you call `run`, `run_sync`, or `run_stream` more than once within a single `capture_run_messages` context,
        `messages` will represent the messages exchanged during the first call only.
    """
    token = None
    messages: list[_messages.ModelMessage] = []

    # Try to reuse existing message context if available
    try:
        messages = _messages_ctx_var.get().messages
    except LookupError:
        # No existing context, create a new one
        token = _messages_ctx_var.set(_RunMessages(messages))

    try:
        yield messages
    finally:
        # Clean up context if we created it
        if token is not None:
            _messages_ctx_var.reset(token)


def get_captured_run_messages() -> _RunMessages:
    return _messages_ctx_var.get()


def build_agent_graph(
    name: str | None,
    deps_type: type[DepsT],
    output_type: OutputSpec[OutputT],
) -> Graph[
    GraphAgentState,
    GraphAgentDeps[DepsT, OutputT],
    UserPromptNode[DepsT, OutputT],
    result.FinalResult[OutputT],
]:
    """Build the execution [Graph][pydantic_graph.Graph] for a given agent."""
    g = GraphBuilder(
        name=name or 'Agent',
        state_type=GraphAgentState,
        deps_type=GraphAgentDeps[DepsT, OutputT],
        input_type=UserPromptNode[DepsT, OutputT],
        output_type=result.FinalResult[OutputT],
        auto_instrument=False,
    )

    g.add(
        g.edge_from(g.start_node).to(UserPromptNode[DepsT, OutputT]),
        g.node(UserPromptNode[DepsT, OutputT]),
        g.node(ModelRequestNode[DepsT, OutputT]),
        g.node(CallToolsNode[DepsT, OutputT]),
        g.node(
            SetFinalResult[DepsT, OutputT],
        ),
    )
    return g.build(validate_graph_structure=False)


async def _process_message_history(
    messages: list[_messages.ModelMessage],
    processors: Sequence[HistoryProcessor[DepsT]],
    run_context: RunContext[DepsT],
) -> list[_messages.ModelMessage]:
    """Process message history through a sequence of processors."""
    for processor in processors:
        takes_ctx = is_takes_ctx(processor)

        if is_async_callable(processor):
            if takes_ctx:
                messages = await processor(run_context, messages)
            else:
                async_processor = cast(_HistoryProcessorAsync, processor)
                messages = await async_processor(messages)
        else:
            if takes_ctx:
                sync_processor_with_ctx = cast(_HistoryProcessorSyncWithCtx[DepsT], processor)
                messages = await run_in_executor(sync_processor_with_ctx, run_context, messages)
            else:
                sync_processor = cast(_HistoryProcessorSync, processor)
                messages = await run_in_executor(sync_processor, messages)

    if len(messages) == 0:
        raise exceptions.UserError('Processed history cannot be empty.')

    if not isinstance(messages[-1], _messages.ModelRequest):
        raise exceptions.UserError('Processed history must end with a `ModelRequest`.')

    # Ensure the last request has a timestamp (history processors may create new ModelRequest objects without one)
    if messages[-1].timestamp is None:
        messages[-1].timestamp = now_utc()

    return messages


def _clean_message_history(messages: list[_messages.ModelMessage]) -> list[_messages.ModelMessage]:
    """Clean the message history by merging consecutive messages of the same type."""
    clean_messages: list[_messages.ModelMessage] = []
    for message in messages:
        last_message = clean_messages[-1] if len(clean_messages) > 0 else None

        if isinstance(message, _messages.ModelRequest):
            if (
                last_message
                and isinstance(last_message, _messages.ModelRequest)
                # Requests can only be merged if they have the same instructions
                and (
                    not last_message.instructions
                    or not message.instructions
                    or last_message.instructions == message.instructions
                )
            ):
                parts = [*last_message.parts, *message.parts]
                parts.sort(
                    # Tool return parts always need to be at the start
                    key=lambda x: 0 if isinstance(x, _messages.ToolReturnPart | _messages.RetryPromptPart) else 1
                )
                merged_message = _messages.ModelRequest(
                    parts=parts,
                    instructions=last_message.instructions or message.instructions,
                    timestamp=message.timestamp or last_message.timestamp,
                )
                clean_messages[-1] = merged_message
            else:
                clean_messages.append(message)
        elif isinstance(message, _messages.ModelResponse):  # pragma: no branch
            if (
                last_message
                and isinstance(last_message, _messages.ModelResponse)
                # Responses can only be merged if they didn't really come from an API
                and last_message.provider_response_id is None
                and last_message.provider_name is None
                and last_message.model_name is None
                and message.provider_response_id is None
                and message.provider_name is None
                and message.model_name is None
            ):
                merged_message = replace(last_message, parts=[*last_message.parts, *message.parts])
                clean_messages[-1] = merged_message
            else:
                clean_messages.append(message)
    return clean_messages<|MERGE_RESOLUTION|>--- conflicted
+++ resolved
@@ -25,7 +25,6 @@
 from pydantic_graph.beta import Graph, GraphBuilder
 from pydantic_graph.nodes import End, NodeRunEndT
 
-<<<<<<< HEAD
 from . import (
     _output,
     _system_prompt,
@@ -36,10 +35,7 @@
     result,
     usage as _usage,
 )
-=======
-from . import _output, _system_prompt, exceptions, messages as _messages, models, result, usage as _usage
 from ._run_context import set_current_run_context
->>>>>>> fbe0dfe4
 from .exceptions import ToolRetryError
 from .output import OutputDataT, OutputSpec
 from .settings import ModelSettings
@@ -394,11 +390,10 @@
     """Build tools and create an agent model."""
     output_schema = ctx.deps.output_schema
 
-<<<<<<< HEAD
     # Get the prompted output template with precedence:
     # PromptConfig template > PromptedOutput.template > model profile default (handled downstream)
     prompted_output_template: str | None = None
-    if isinstance(output_schema, _output.PromptedOutputSchema):
+    if isinstance(output_schema, _output.StructuredTextOutputSchema):
         if (
             (prompt_config := ctx.deps.prompt_config)
             and (prompt_templates := prompt_config.templates)
@@ -407,11 +402,6 @@
             prompted_output_template = template
         else:
             prompted_output_template = output_schema.template
-=======
-    prompted_output_template = (
-        output_schema.template if isinstance(output_schema, _output.StructuredTextOutputSchema) else None
-    )
->>>>>>> fbe0dfe4
 
     function_tools: list[ToolDefinition] = []
     output_tools: list[ToolDefinition] = []
@@ -821,18 +811,14 @@
         # To allow this message history to be used in a future run without dangling tool calls,
         # append a new ModelRequest using the tool returns and retries
         if tool_responses:
-<<<<<<< HEAD
             # Only apply templates if explicitly configured
-            message = _messages.ModelRequest(parts=tool_responses, run_id=ctx.state.run_id)
+            message = _messages.ModelRequest(parts=tool_responses, run_id=ctx.state.run_id, timestamp=now_utc())
 
             if (prompt_config := ctx.deps.prompt_config) and (prompt_templates := prompt_config.templates):
                 run_ctx = build_run_context(ctx)
                 message = prompt_templates.apply_template_message_history([message], run_ctx)[0]
 
             messages.append(message)
-=======
-            messages.append(_messages.ModelRequest(parts=tool_responses, run_id=ctx.state.run_id, timestamp=now_utc()))
->>>>>>> fbe0dfe4
 
         return End(final_result)
 
