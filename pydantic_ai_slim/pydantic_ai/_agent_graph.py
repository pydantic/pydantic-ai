from __future__ import annotations as _annotations

import asyncio
import dataclasses
import inspect
import uuid
from asyncio import Task
from collections import defaultdict, deque
from collections.abc import AsyncIterator, Awaitable, Callable, Iterator, Sequence
from contextlib import asynccontextmanager, contextmanager
from contextvars import ContextVar
from copy import deepcopy
from dataclasses import field, replace
from typing import TYPE_CHECKING, Any, Generic, Literal, TypeGuard, cast

from opentelemetry.trace import Tracer
from typing_extensions import TypeVar, assert_never

from pydantic_ai._function_schema import _takes_ctx as is_takes_ctx  # type: ignore
from pydantic_ai._instrumentation import DEFAULT_INSTRUMENTATION_VERSION
from pydantic_ai._tool_manager import ToolManager
from pydantic_ai._utils import dataclasses_no_defaults_repr, get_union_args, is_async_callable, run_in_executor
from pydantic_ai.builtin_tools import AbstractBuiltinTool
from pydantic_graph import BaseNode, GraphRunContext
from pydantic_graph.beta import Graph, GraphBuilder
from pydantic_graph.nodes import End, NodeRunEndT

from . import (
    _output,
    _system_prompt,
    exceptions,
    messages as _messages,
    models,
    prompt_config as _prompt_config,
    result,
    usage as _usage,
)
from .exceptions import ToolRetryError
from .output import OutputDataT, OutputSpec
from .settings import ModelSettings
from .tools import (
    BuiltinToolFunc,
    DeferredToolCallResult,
    DeferredToolResult,
    DeferredToolResults,
    RunContext,
    ToolApproved,
    ToolDefinition,
    ToolDenied,
    ToolKind,
)

if TYPE_CHECKING:
    from .models.instrumented import InstrumentationSettings

__all__ = (
    'GraphAgentState',
    'GraphAgentDeps',
    'UserPromptNode',
    'ModelRequestNode',
    'CallToolsNode',
    'build_run_context',
    'capture_run_messages',
    'HistoryProcessor',
)


T = TypeVar('T')
S = TypeVar('S')
NoneType = type(None)
EndStrategy = Literal['early', 'exhaustive']
DepsT = TypeVar('DepsT')
OutputT = TypeVar('OutputT')

_HistoryProcessorSync = Callable[[list[_messages.ModelMessage]], list[_messages.ModelMessage]]
_HistoryProcessorAsync = Callable[[list[_messages.ModelMessage]], Awaitable[list[_messages.ModelMessage]]]
_HistoryProcessorSyncWithCtx = Callable[[RunContext[DepsT], list[_messages.ModelMessage]], list[_messages.ModelMessage]]
_HistoryProcessorAsyncWithCtx = Callable[
    [RunContext[DepsT], list[_messages.ModelMessage]], Awaitable[list[_messages.ModelMessage]]
]
HistoryProcessor = (
    _HistoryProcessorSync
    | _HistoryProcessorAsync
    | _HistoryProcessorSyncWithCtx[DepsT]
    | _HistoryProcessorAsyncWithCtx[DepsT]
)
"""A function that processes a list of model messages and returns a list of model messages.

Can optionally accept a `RunContext` as a parameter.
"""


@dataclasses.dataclass(kw_only=True)
class GraphAgentState:
    """State kept across the execution of the agent graph."""

    message_history: list[_messages.ModelMessage] = dataclasses.field(default_factory=list)
    usage: _usage.RunUsage = dataclasses.field(default_factory=_usage.RunUsage)
    retries: int = 0
    run_step: int = 0
    run_id: str = dataclasses.field(default_factory=lambda: str(uuid.uuid4()))

    def increment_retries(
        self,
        max_result_retries: int,
        error: BaseException | None = None,
        model_settings: ModelSettings | None = None,
    ) -> None:
        self.retries += 1
        if self.retries > max_result_retries:
            if (
                self.message_history
                and isinstance(model_response := self.message_history[-1], _messages.ModelResponse)
                and model_response.finish_reason == 'length'
                and model_response.parts
                and isinstance(tool_call := model_response.parts[-1], _messages.ToolCallPart)
            ):
                try:
                    tool_call.args_as_dict()
                except Exception:
                    max_tokens = model_settings.get('max_tokens') if model_settings else None
                    raise exceptions.IncompleteToolCall(
                        f'Model token limit ({max_tokens or "provider default"}) exceeded while generating a tool call, resulting in incomplete arguments. Increase the `max_tokens` model setting, or simplify the prompt to result in a shorter response that will fit within the limit.'
                    )
            message = f'Exceeded maximum retries ({max_result_retries}) for output validation'
            if error:
                if isinstance(error, exceptions.UnexpectedModelBehavior) and error.__cause__ is not None:
                    error = error.__cause__
                raise exceptions.UnexpectedModelBehavior(message) from error
            else:
                raise exceptions.UnexpectedModelBehavior(message)


@dataclasses.dataclass(kw_only=True)
class GraphAgentDeps(Generic[DepsT, OutputDataT]):
    """Dependencies/config passed to the agent graph."""

    user_deps: DepsT

    prompt: str | Sequence[_messages.UserContent] | None
    new_message_index: int

    model: models.Model
    model_settings: ModelSettings | None
    prompt_config: _prompt_config.PromptConfig = dataclasses.field(
        default_factory=lambda: _prompt_config.DEFAULT_PROMPT_CONFIG
    )
    usage_limits: _usage.UsageLimits
    max_result_retries: int
    end_strategy: EndStrategy
    get_instructions: Callable[[RunContext[DepsT]], Awaitable[str | None]]

    output_schema: _output.OutputSchema[OutputDataT]
    output_validators: list[_output.OutputValidator[DepsT, OutputDataT]]
    validation_context: Any | Callable[[RunContext[DepsT]], Any]

    history_processors: Sequence[HistoryProcessor[DepsT]]

    builtin_tools: list[AbstractBuiltinTool | BuiltinToolFunc[DepsT]] = dataclasses.field(repr=False)
    tool_manager: ToolManager[DepsT]

    tracer: Tracer
    instrumentation_settings: InstrumentationSettings | None


class AgentNode(BaseNode[GraphAgentState, GraphAgentDeps[DepsT, Any], result.FinalResult[NodeRunEndT]]):
    """The base class for all agent nodes.

    Using subclass of `BaseNode` for all nodes reduces the amount of boilerplate of generics everywhere
    """


def is_agent_node(
    node: BaseNode[GraphAgentState, GraphAgentDeps[T, Any], result.FinalResult[S]] | End[result.FinalResult[S]],
) -> TypeGuard[AgentNode[T, S]]:
    """Check if the provided node is an instance of `AgentNode`.

    Usage:

        if is_agent_node(node):
            # `node` is an AgentNode
            ...

    This method preserves the generic parameters on the narrowed type, unlike `isinstance(node, AgentNode)`.
    """
    return isinstance(node, AgentNode)


@dataclasses.dataclass
class UserPromptNode(AgentNode[DepsT, NodeRunEndT]):
    """The node that handles the user prompt and instructions."""

    user_prompt: str | Sequence[_messages.UserContent] | None

    _: dataclasses.KW_ONLY

    deferred_tool_results: DeferredToolResults | None = None

    instructions: str | None = None
    instructions_functions: list[_system_prompt.SystemPromptRunner[DepsT]] = dataclasses.field(default_factory=list)

    system_prompts: tuple[str, ...] = dataclasses.field(default_factory=tuple)
    system_prompt_functions: list[_system_prompt.SystemPromptRunner[DepsT]] = dataclasses.field(default_factory=list)
    system_prompt_dynamic_functions: dict[str, _system_prompt.SystemPromptRunner[DepsT]] = dataclasses.field(
        default_factory=dict
    )

    async def run(  # noqa: C901
        self, ctx: GraphRunContext[GraphAgentState, GraphAgentDeps[DepsT, NodeRunEndT]]
    ) -> ModelRequestNode[DepsT, NodeRunEndT] | CallToolsNode[DepsT, NodeRunEndT]:
        try:
            ctx_messages = get_captured_run_messages()
        except LookupError:
            messages: list[_messages.ModelMessage] = []
        else:
            if ctx_messages.used:
                messages = []
            else:
                messages = ctx_messages.messages
                ctx_messages.used = True

        # Replace the `capture_run_messages` list with the message history
        messages[:] = _clean_message_history(ctx.state.message_history)
        # Use the `capture_run_messages` list as the message history so that new messages are added to it
        ctx.state.message_history = messages
        ctx.deps.new_message_index = len(messages)

        if self.deferred_tool_results is not None:
            return await self._handle_deferred_tool_results(self.deferred_tool_results, messages, ctx)

        next_message: _messages.ModelRequest | None = None

        run_context: RunContext[DepsT] | None = None
        instructions: str | None = None

        if messages and (last_message := messages[-1]):
            if isinstance(last_message, _messages.ModelRequest) and self.user_prompt is None:
                # Drop last message from history and reuse its parts
                messages.pop()
                next_message = _messages.ModelRequest(parts=last_message.parts)

                # Extract `UserPromptPart` content from the popped message and add to `ctx.deps.prompt`
                user_prompt_parts = [part for part in last_message.parts if isinstance(part, _messages.UserPromptPart)]
                if user_prompt_parts:
                    if len(user_prompt_parts) == 1:
                        ctx.deps.prompt = user_prompt_parts[0].content
                    else:
                        combined_content: list[_messages.UserContent] = []
                        for part in user_prompt_parts:
                            if isinstance(part.content, str):
                                combined_content.append(part.content)
                            else:
                                combined_content.extend(part.content)
                        ctx.deps.prompt = combined_content
            elif isinstance(last_message, _messages.ModelResponse):
                if self.user_prompt is None:
                    run_context = build_run_context(ctx)
                    instructions = await ctx.deps.get_instructions(run_context)
                    if not instructions:
                        # If there's no new prompt or instructions, skip ModelRequestNode and go directly to CallToolsNode
                        return CallToolsNode[DepsT, NodeRunEndT](last_message)
                elif last_message.tool_calls:
                    raise exceptions.UserError(
                        'Cannot provide a new user prompt when the message history contains unprocessed tool calls.'
                    )

        if not run_context:
            run_context = build_run_context(ctx)
            instructions = await ctx.deps.get_instructions(run_context)

        if messages:
            await self._reevaluate_dynamic_prompts(messages, run_context)

        if next_message:
            await self._reevaluate_dynamic_prompts([next_message], run_context)
        else:
            parts: list[_messages.ModelRequestPart] = []
            if not messages:
                parts.extend(await self._sys_parts(run_context))

            if self.user_prompt is not None:
                parts.append(_messages.UserPromptPart(self.user_prompt))

            next_message = _messages.ModelRequest(parts=parts)

        next_message.instructions = instructions

        if not messages and not next_message.parts and not next_message.instructions:
            raise exceptions.UserError('No message history, user prompt, or instructions provided')

        return ModelRequestNode[DepsT, NodeRunEndT](request=next_message)

    async def _handle_deferred_tool_results(  # noqa: C901
        self,
        deferred_tool_results: DeferredToolResults,
        messages: list[_messages.ModelMessage],
        ctx: GraphRunContext[GraphAgentState, GraphAgentDeps[DepsT, NodeRunEndT]],
    ) -> CallToolsNode[DepsT, NodeRunEndT]:
        if not messages:
            raise exceptions.UserError('Tool call results were provided, but the message history is empty.')

        last_model_request: _messages.ModelRequest | None = None
        last_model_response: _messages.ModelResponse | None = None
        for message in reversed(messages):
            if isinstance(message, _messages.ModelRequest):
                last_model_request = message
            elif isinstance(message, _messages.ModelResponse):  # pragma: no branch
                last_model_response = message
                break

        if not last_model_response:
            raise exceptions.UserError(
                'Tool call results were provided, but the message history does not contain a `ModelResponse`.'
            )
        if not last_model_response.tool_calls:
            raise exceptions.UserError(
                'Tool call results were provided, but the message history does not contain any unprocessed tool calls.'
            )

        tool_call_results: dict[str, DeferredToolResult | Literal['skip']] | None = None
        tool_call_results = {}
        for tool_call_id, approval in deferred_tool_results.approvals.items():
            if approval is True:
                approval = ToolApproved()
            elif approval is False:
                approval = ToolDenied()
            tool_call_results[tool_call_id] = approval

        if calls := deferred_tool_results.calls:
            call_result_types = get_union_args(DeferredToolCallResult)
            for tool_call_id, result in calls.items():
                if not isinstance(result, call_result_types):
                    result = _messages.ToolReturn(result)
                tool_call_results[tool_call_id] = result

        if last_model_request:
            for part in last_model_request.parts:
                if isinstance(part, _messages.ToolReturnPart | _messages.RetryPromptPart):
                    if part.tool_call_id in tool_call_results:
                        raise exceptions.UserError(
                            f'Tool call {part.tool_call_id!r} was already executed and its result cannot be overridden.'
                        )
                    tool_call_results[part.tool_call_id] = 'skip'

        # Skip ModelRequestNode and go directly to CallToolsNode
        return CallToolsNode[DepsT, NodeRunEndT](
            last_model_response, tool_call_results=tool_call_results, user_prompt=self.user_prompt
        )

    async def _reevaluate_dynamic_prompts(
        self, messages: list[_messages.ModelMessage], run_context: RunContext[DepsT]
    ) -> None:
        """Reevaluate any `SystemPromptPart` with dynamic_ref in the provided messages by running the associated runner function."""
        # Only proceed if there's at least one dynamic runner.
        if self.system_prompt_dynamic_functions:
            for msg in messages:
                if isinstance(msg, _messages.ModelRequest):
                    reevaluated_message_parts: list[_messages.ModelRequestPart] = []
                    for part in msg.parts:
                        if isinstance(part, _messages.SystemPromptPart) and part.dynamic_ref:
                            # Look up the runner by its ref
                            if runner := self.system_prompt_dynamic_functions.get(  # pragma: lax no cover
                                part.dynamic_ref
                            ):
                                updated_part_content = await runner.run(run_context)
                                part = _messages.SystemPromptPart(updated_part_content, dynamic_ref=part.dynamic_ref)

                        reevaluated_message_parts.append(part)

                    # Replace message parts with reevaluated ones to prevent mutating parts list
                    if reevaluated_message_parts != msg.parts:
                        msg.parts = reevaluated_message_parts

    async def _sys_parts(self, run_context: RunContext[DepsT]) -> list[_messages.ModelRequestPart]:
        """Build the initial messages for the conversation."""
        messages: list[_messages.ModelRequestPart] = [_messages.SystemPromptPart(p) for p in self.system_prompts]
        for sys_prompt_runner in self.system_prompt_functions:
            prompt = await sys_prompt_runner.run(run_context)
            if sys_prompt_runner.dynamic:
                messages.append(_messages.SystemPromptPart(prompt, dynamic_ref=sys_prompt_runner.function.__qualname__))
            else:
                messages.append(_messages.SystemPromptPart(prompt))
        return messages

    __repr__ = dataclasses_no_defaults_repr


async def _prepare_request_parameters(
    ctx: GraphRunContext[GraphAgentState, GraphAgentDeps[DepsT, NodeRunEndT]],
) -> models.ModelRequestParameters:
    """Build tools and create an agent model."""
    output_schema = ctx.deps.output_schema

    prompt_config = ctx.deps.prompt_config
    prompted_output_template = prompt_config.templates.get_prompted_output_template(output_schema)

    function_tools: list[ToolDefinition] = []
    output_tools: list[ToolDefinition] = []
    for tool_def in ctx.deps.tool_manager.tool_defs:
        if tool_def.kind == 'output':
            output_tools.append(tool_def)
        else:
            function_tools.append(tool_def)

    # resolve dynamic builtin tools
    builtin_tools: list[AbstractBuiltinTool] = []
    if ctx.deps.builtin_tools:
        run_context = build_run_context(ctx)
        for tool in ctx.deps.builtin_tools:
            if isinstance(tool, AbstractBuiltinTool):
                builtin_tools.append(tool)
            else:
                t = tool(run_context)
                if inspect.isawaitable(t):
                    t = await t
                if t is not None:
                    builtin_tools.append(t)

    return models.ModelRequestParameters(
        function_tools=function_tools,
        builtin_tools=builtin_tools,
        output_mode=output_schema.mode,
        output_tools=output_tools,
        output_object=output_schema.object_def,
        prompted_output_template=prompted_output_template,
        allow_text_output=output_schema.allows_text,
        allow_image_output=output_schema.allows_image,
    )


@dataclasses.dataclass
class ModelRequestNode(AgentNode[DepsT, NodeRunEndT]):
    """The node that makes a request to the model using the last message in state.message_history."""

    request: _messages.ModelRequest

    _result: CallToolsNode[DepsT, NodeRunEndT] | None = field(repr=False, init=False, default=None)
    _did_stream: bool = field(repr=False, init=False, default=False)

    async def run(
        self, ctx: GraphRunContext[GraphAgentState, GraphAgentDeps[DepsT, NodeRunEndT]]
    ) -> CallToolsNode[DepsT, NodeRunEndT]:
        if self._result is not None:
            return self._result

        if self._did_stream:
            # `self._result` gets set when exiting the `stream` contextmanager, so hitting this
            # means that the stream was started but not finished before `run()` was called
            raise exceptions.AgentRunError('You must finish streaming before calling run()')  # pragma: no cover

        return await self._make_request(ctx)

    @asynccontextmanager
    async def stream(
        self,
        ctx: GraphRunContext[GraphAgentState, GraphAgentDeps[DepsT, T]],
    ) -> AsyncIterator[result.AgentStream[DepsT, T]]:
        assert not self._did_stream, 'stream() should only be called once per node'

        model_settings, model_request_parameters, message_history, run_context = await self._prepare_request(ctx)
        async with ctx.deps.model.request_stream(
            message_history, model_settings, model_request_parameters, run_context
        ) as streamed_response:
            self._did_stream = True
            ctx.state.usage.requests += 1
            agent_stream = result.AgentStream[DepsT, T](
                _raw_stream_response=streamed_response,
                _output_schema=ctx.deps.output_schema,
                _model_request_parameters=model_request_parameters,
                _output_validators=ctx.deps.output_validators,
                _run_ctx=build_run_context(ctx),
                _usage_limits=ctx.deps.usage_limits,
                _tool_manager=ctx.deps.tool_manager,
            )
            yield agent_stream
            # In case the user didn't manually consume the full stream, ensure it is fully consumed here,
            # otherwise usage won't be properly counted:
            async for _ in agent_stream:
                pass

        model_response = streamed_response.get()

        self._finish_handling(ctx, model_response)
        assert self._result is not None  # this should be set by the previous line

    async def _make_request(
        self, ctx: GraphRunContext[GraphAgentState, GraphAgentDeps[DepsT, NodeRunEndT]]
    ) -> CallToolsNode[DepsT, NodeRunEndT]:
        if self._result is not None:
            return self._result  # pragma: no cover

        model_settings, model_request_parameters, message_history, _ = await self._prepare_request(ctx)
        model_response = await ctx.deps.model.request(message_history, model_settings, model_request_parameters)
        ctx.state.usage.requests += 1

        return self._finish_handling(ctx, model_response)

    async def _prepare_request(
        self, ctx: GraphRunContext[GraphAgentState, GraphAgentDeps[DepsT, NodeRunEndT]]
    ) -> tuple[ModelSettings | None, models.ModelRequestParameters, list[_messages.ModelMessage], RunContext[DepsT]]:
        self.request.run_id = self.request.run_id or ctx.state.run_id
        ctx.state.message_history.append(self.request)

        ctx.state.run_step += 1

        run_context = build_run_context(ctx)

        # This will raise errors for any tool name conflicts
        ctx.deps.tool_manager = await ctx.deps.tool_manager.for_run_step(run_context)

        original_history = ctx.state.message_history[:]
        message_history = await _process_message_history(original_history, ctx.deps.history_processors, run_context)
        # `ctx.state.message_history` is the same list used by `capture_run_messages`, so we should replace its contents, not the reference
        ctx.state.message_history[:] = message_history
        # Update the new message index to ensure `result.new_messages()` returns the correct messages
        ctx.deps.new_message_index -= len(original_history) - len(message_history)

        prompt_config = ctx.deps.prompt_config

        message_history = _apply_prompt_templates_to_message_history(
            message_history, prompt_config.templates, run_context
        )

        ctx.state.message_history[:] = message_history

        # Merge possible consecutive trailing `ModelRequest`s into one, with tool call parts before user parts,
        # but don't store it in the message history on state. This is just for the benefit of model classes that want clear user/assistant boundaries.
        # See `tests/test_tools.py::test_parallel_tool_return_with_deferred` for an example where this is necessary
        message_history = _clean_message_history(message_history)

        model_request_parameters = await _prepare_request_parameters(ctx)

        model_settings = ctx.deps.model_settings
        usage = ctx.state.usage
        if ctx.deps.usage_limits.count_tokens_before_request:
            # Copy to avoid modifying the original usage object with the counted usage
            usage = deepcopy(usage)

            counted_usage = await ctx.deps.model.count_tokens(message_history, model_settings, model_request_parameters)
            usage.incr(counted_usage)

        ctx.deps.usage_limits.check_before_request(usage)

        return model_settings, model_request_parameters, message_history, run_context

    def _finish_handling(
        self,
        ctx: GraphRunContext[GraphAgentState, GraphAgentDeps[DepsT, NodeRunEndT]],
        response: _messages.ModelResponse,
    ) -> CallToolsNode[DepsT, NodeRunEndT]:
        response.run_id = response.run_id or ctx.state.run_id
        # Update usage
        ctx.state.usage.incr(response.usage)
        if ctx.deps.usage_limits:  # pragma: no branch
            ctx.deps.usage_limits.check_tokens(ctx.state.usage)

        # Append the model response to state.message_history
        ctx.state.message_history.append(response)

        # Set the `_result` attribute since we can't use `return` in an async iterator
        self._result = CallToolsNode(response)

        return self._result

    __repr__ = dataclasses_no_defaults_repr


@dataclasses.dataclass
class CallToolsNode(AgentNode[DepsT, NodeRunEndT]):
    """The node that processes a model response, and decides whether to end the run or make a new request."""

    model_response: _messages.ModelResponse
    tool_call_results: dict[str, DeferredToolResult | Literal['skip']] | None = None
    user_prompt: str | Sequence[_messages.UserContent] | None = None
    """Optional user prompt to include alongside tool call results.

    This prompt is only sent to the model when the `model_response` contains tool calls.
    If the `model_response` has final output instead, this user prompt is ignored.
    The user prompt will be appended after all tool return parts in the next model request.
    """

    _events_iterator: AsyncIterator[_messages.HandleResponseEvent] | None = field(default=None, init=False, repr=False)
    _next_node: ModelRequestNode[DepsT, NodeRunEndT] | End[result.FinalResult[NodeRunEndT]] | None = field(
        default=None, init=False, repr=False
    )

    async def run(
        self, ctx: GraphRunContext[GraphAgentState, GraphAgentDeps[DepsT, NodeRunEndT]]
    ) -> ModelRequestNode[DepsT, NodeRunEndT] | End[result.FinalResult[NodeRunEndT]]:
        async with self.stream(ctx):
            pass
        assert self._next_node is not None, 'the stream should set `self._next_node` before it ends'
        return self._next_node

    @asynccontextmanager
    async def stream(
        self, ctx: GraphRunContext[GraphAgentState, GraphAgentDeps[DepsT, NodeRunEndT]]
    ) -> AsyncIterator[AsyncIterator[_messages.HandleResponseEvent]]:
        """Process the model response and yield events for the start and end of each function tool call."""
        stream = self._run_stream(ctx)
        yield stream

        # Run the stream to completion if it was not finished:
        async for _event in stream:
            pass

    async def _run_stream(  # noqa: C901
        self, ctx: GraphRunContext[GraphAgentState, GraphAgentDeps[DepsT, NodeRunEndT]]
    ) -> AsyncIterator[_messages.HandleResponseEvent]:
        if self._events_iterator is None:
            # Ensure that the stream is only run once

            output_schema = ctx.deps.output_schema

            async def _run_stream() -> AsyncIterator[_messages.HandleResponseEvent]:  # noqa: C901
                if not self.model_response.parts:
                    # Don't retry if the model returned an empty response because the token limit was exceeded, possibly during thinking.
                    if self.model_response.finish_reason == 'length':
                        model_settings = ctx.deps.model_settings
                        max_tokens = model_settings.get('max_tokens') if model_settings else None
                        raise exceptions.UnexpectedModelBehavior(
                            f'Model token limit ({max_tokens or "provider default"}) exceeded before any response was generated. Increase the `max_tokens` model setting, or simplify the prompt to result in a shorter response that will fit within the limit.'
                        )

                    # we got an empty response.
                    # this sometimes happens with anthropic (and perhaps other models)
                    # when the model has already returned text along side tool calls
                    if text_processor := output_schema.text_processor:  # pragma: no branch
                        # in this scenario, if text responses are allowed, we return text from the most recent model
                        # response, if any
                        for message in reversed(ctx.state.message_history):
                            if isinstance(message, _messages.ModelResponse):
                                text = ''
                                for part in message.parts:
                                    if isinstance(part, _messages.TextPart):
                                        text += part.content
                                    elif isinstance(part, _messages.BuiltinToolCallPart):
                                        # Text parts before a built-in tool call are essentially thoughts,
                                        # not part of the final result output, so we reset the accumulated text
                                        text = ''  # pragma: no cover
                                if text:
                                    try:
                                        self._next_node = await self._handle_text_response(ctx, text, text_processor)
                                        return
                                    except ToolRetryError:  # pragma: no cover
                                        # If the text from the previous response was invalid, ignore it.
                                        pass

                    # Go back to the model request node with an empty request, which means we'll essentially
                    # resubmit the most recent request that resulted in an empty response,
                    # as the empty response and request will not create any items in the API payload,
                    # in the hope the model will return a non-empty response this time.
                    ctx.state.increment_retries(ctx.deps.max_result_retries, model_settings=ctx.deps.model_settings)
                    run_context = build_run_context(ctx)
                    instructions = await ctx.deps.get_instructions(run_context)
                    self._next_node = ModelRequestNode[DepsT, NodeRunEndT](
                        _messages.ModelRequest(parts=[], instructions=instructions)
                    )
                    return

                text = ''
                tool_calls: list[_messages.ToolCallPart] = []
                files: list[_messages.BinaryContent] = []

                for part in self.model_response.parts:
                    if isinstance(part, _messages.TextPart):
                        text += part.content
                    elif isinstance(part, _messages.ToolCallPart):
                        tool_calls.append(part)
                    elif isinstance(part, _messages.FilePart):
                        files.append(part.content)
                    elif isinstance(part, _messages.BuiltinToolCallPart):
                        # Text parts before a built-in tool call are essentially thoughts,
                        # not part of the final result output, so we reset the accumulated text
                        text = ''
                        yield _messages.BuiltinToolCallEvent(part)  # pyright: ignore[reportDeprecated]
                    elif isinstance(part, _messages.BuiltinToolReturnPart):
                        yield _messages.BuiltinToolResultEvent(part)  # pyright: ignore[reportDeprecated]
                    elif isinstance(part, _messages.ThinkingPart):
                        pass
                    else:
                        assert_never(part)

                try:
                    # At the moment, we prioritize at least executing tool calls if they are present.
                    # In the future, we'd consider making this configurable at the agent or run level.
                    # This accounts for cases like anthropic returns that might contain a text response
                    # and a tool call response, where the text response just indicates the tool call will happen.
                    alternatives: list[str] = []
                    if tool_calls:
                        async for event in self._handle_tool_calls(ctx, tool_calls):
                            yield event
                        return
                    elif output_schema.toolset:
                        alternatives.append('include your response in a tool call')
                    else:
                        alternatives.append('call a tool')

                    if output_schema.allows_image:
                        if image := next((file for file in files if isinstance(file, _messages.BinaryImage)), None):
                            self._next_node = await self._handle_image_response(ctx, image)
                            return
                        alternatives.append('return an image')

                    if text_processor := output_schema.text_processor:
                        if text:
                            self._next_node = await self._handle_text_response(ctx, text, text_processor)
                            return
                        alternatives.insert(0, 'return text')

                    # handle responses with only parts that don't constitute output.
                    # This can happen with models that support thinking mode when they don't provide
                    # actionable output alongside their thinking content. so we tell the model to try again.
                    m = _messages.RetryPromptPart(
                        content=f'Please {" or ".join(alternatives)}.',
                    )
                    raise ToolRetryError(m)
                except ToolRetryError as e:
                    ctx.state.increment_retries(
                        ctx.deps.max_result_retries, error=e, model_settings=ctx.deps.model_settings
                    )
                    run_context = build_run_context(ctx)
                    instructions = await ctx.deps.get_instructions(run_context)
                    self._next_node = ModelRequestNode[DepsT, NodeRunEndT](
                        _messages.ModelRequest(parts=[e.tool_retry], instructions=instructions)
                    )

            self._events_iterator = _run_stream()

        async for event in self._events_iterator:
            yield event

    async def _handle_tool_calls(
        self,
        ctx: GraphRunContext[GraphAgentState, GraphAgentDeps[DepsT, NodeRunEndT]],
        tool_calls: list[_messages.ToolCallPart],
    ) -> AsyncIterator[_messages.HandleResponseEvent]:
        run_context = build_run_context(ctx)

        # This will raise errors for any tool name conflicts
        ctx.deps.tool_manager = await ctx.deps.tool_manager.for_run_step(run_context)

        output_parts: list[_messages.ModelRequestPart] = []
        output_final_result: deque[result.FinalResult[NodeRunEndT]] = deque(maxlen=1)

        async for event in process_tool_calls(
            tool_manager=ctx.deps.tool_manager,
            tool_calls=tool_calls,
            tool_call_results=self.tool_call_results,
            final_result=None,
            ctx=ctx,
            output_parts=output_parts,
            output_final_result=output_final_result,
        ):
            yield event

        if output_final_result:
            final_result = output_final_result[0]
            self._next_node = self._handle_final_result(ctx, final_result, output_parts)
        else:
            # Add user prompt if provided, after all tool return parts
            if self.user_prompt is not None:
                output_parts.append(_messages.UserPromptPart(self.user_prompt))

            instructions = await ctx.deps.get_instructions(run_context)
            self._next_node = ModelRequestNode[DepsT, NodeRunEndT](
                _messages.ModelRequest(parts=output_parts, instructions=instructions)
            )

    async def _handle_text_response(
        self,
        ctx: GraphRunContext[GraphAgentState, GraphAgentDeps[DepsT, NodeRunEndT]],
        text: str,
        text_processor: _output.BaseOutputProcessor[NodeRunEndT],
    ) -> ModelRequestNode[DepsT, NodeRunEndT] | End[result.FinalResult[NodeRunEndT]]:
        run_context = build_run_context(ctx)

        result_data = await text_processor.process(text, run_context=run_context)

        for validator in ctx.deps.output_validators:
            result_data = await validator.validate(result_data, run_context)
        return self._handle_final_result(ctx, result.FinalResult(result_data), [])

    async def _handle_image_response(
        self,
        ctx: GraphRunContext[GraphAgentState, GraphAgentDeps[DepsT, NodeRunEndT]],
        image: _messages.BinaryImage,
    ) -> ModelRequestNode[DepsT, NodeRunEndT] | End[result.FinalResult[NodeRunEndT]]:
        result_data = cast(NodeRunEndT, image)
        return self._handle_final_result(ctx, result.FinalResult(result_data), [])

    def _handle_final_result(
        self,
        ctx: GraphRunContext[GraphAgentState, GraphAgentDeps[DepsT, NodeRunEndT]],
        final_result: result.FinalResult[NodeRunEndT],
        tool_responses: list[_messages.ModelRequestPart],
    ) -> End[result.FinalResult[NodeRunEndT]]:
        messages = ctx.state.message_history

        if tool_responses:
            run_ctx = build_run_context(ctx)
            tool_responses = [ctx.deps.prompt_config.templates.apply_template(part, run_ctx) for part in tool_responses]

        # For backwards compatibility, append a new ModelRequest using the tool returns and retries
        if tool_responses:
            messages.append(_messages.ModelRequest(parts=tool_responses, run_id=ctx.state.run_id))

        return End(final_result)

    __repr__ = dataclasses_no_defaults_repr


@dataclasses.dataclass
class SetFinalResult(AgentNode[DepsT, NodeRunEndT]):
    """A node that immediately ends the graph run after a streaming response produced a final result."""

    final_result: result.FinalResult[NodeRunEndT]

    async def run(
        self, ctx: GraphRunContext[GraphAgentState, GraphAgentDeps[DepsT, NodeRunEndT]]
    ) -> End[result.FinalResult[NodeRunEndT]]:
        return End(self.final_result)


def build_run_context(ctx: GraphRunContext[GraphAgentState, GraphAgentDeps[DepsT, Any]]) -> RunContext[DepsT]:
    """Build a `RunContext` object from the current agent graph run context."""
    run_context = RunContext[DepsT](
        deps=ctx.deps.user_deps,
        model=ctx.deps.model,
        usage=ctx.state.usage,
        prompt=ctx.deps.prompt,
        messages=ctx.state.message_history,
        validation_context=None,
        tracer=ctx.deps.tracer,
        trace_include_content=ctx.deps.instrumentation_settings is not None
        and ctx.deps.instrumentation_settings.include_content,
        instrumentation_version=ctx.deps.instrumentation_settings.version
        if ctx.deps.instrumentation_settings
        else DEFAULT_INSTRUMENTATION_VERSION,
        run_step=ctx.state.run_step,
        run_id=ctx.state.run_id,
    )
    validation_context = build_validation_context(ctx.deps.validation_context, run_context)
    run_context = replace(run_context, validation_context=validation_context)
    return run_context


def build_validation_context(
    validation_ctx: Any | Callable[[RunContext[DepsT]], Any],
    run_context: RunContext[DepsT],
) -> Any:
    """Build a Pydantic validation context, potentially from the current agent run context."""
    if callable(validation_ctx):
        fn = cast(Callable[[RunContext[DepsT]], Any], validation_ctx)
        return fn(run_context)
    else:
        return validation_ctx


async def process_tool_calls(  # noqa: C901
    tool_manager: ToolManager[DepsT],
    tool_calls: list[_messages.ToolCallPart],
    tool_call_results: dict[str, DeferredToolResult | Literal['skip']] | None,
    final_result: result.FinalResult[NodeRunEndT] | None,
    ctx: GraphRunContext[GraphAgentState, GraphAgentDeps[DepsT, NodeRunEndT]],
    output_parts: list[_messages.ModelRequestPart],
    output_final_result: deque[result.FinalResult[NodeRunEndT]] = deque(maxlen=1),
) -> AsyncIterator[_messages.HandleResponseEvent]:
    """Process function (i.e., non-result) tool calls in parallel.

    Also add stub return parts for any other tools that need it.

    Because async iterators can't have return values, we use `output_parts` and `output_final_result` as output arguments.
    """
    tool_calls_by_kind: dict[ToolKind | Literal['unknown'], list[_messages.ToolCallPart]] = defaultdict(list)
    for call in tool_calls:
        tool_def = tool_manager.get_tool_def(call.tool_name)
        if tool_def:
            kind = tool_def.kind
        else:
            kind = 'unknown'
        tool_calls_by_kind[kind].append(call)

    # First, we handle output tool calls
    for call in tool_calls_by_kind['output']:
<<<<<<< HEAD
        if final_result:
            if final_result.tool_call_id == call.tool_call_id:
                part = _messages.ToolReturnPart(
                    tool_name=call.tool_name,
                    content=_prompt_config.DEFAULT_PROMPT_CONFIG.templates.final_result_processed,
                    tool_call_id=call.tool_call_id,
                    return_kind='final-result-processed',
                )
            else:
                yield _messages.FunctionToolCallEvent(call)
                part = _messages.ToolReturnPart(
                    tool_name=call.tool_name,
                    content=_prompt_config.DEFAULT_PROMPT_CONFIG.templates.output_tool_not_executed,
                    tool_call_id=call.tool_call_id,
                    return_kind='output-tool-not-executed',
                )
                yield _messages.FunctionToolResultEvent(part)

=======
        # `final_result` can be passed into `process_tool_calls` from `Agent.run_stream`
        # when streaming and there's already a final result
        if final_result and final_result.tool_call_id == call.tool_call_id:
            part = _messages.ToolReturnPart(
                tool_name=call.tool_name,
                content='Final result processed.',
                tool_call_id=call.tool_call_id,
            )
            output_parts.append(part)
        # Early strategy is chosen and final result is already set
        elif ctx.deps.end_strategy == 'early' and final_result:
            yield _messages.FunctionToolCallEvent(call)
            part = _messages.ToolReturnPart(
                tool_name=call.tool_name,
                content='Output tool not used - a final result was already processed.',
                tool_call_id=call.tool_call_id,
            )
            yield _messages.FunctionToolResultEvent(part)
>>>>>>> ccefddce
            output_parts.append(part)
        # Early strategy is chosen and final result is not yet set
        # Or exhaustive strategy is chosen
        else:
            try:
                result_data = await tool_manager.handle_call(call)
            except exceptions.UnexpectedModelBehavior as e:
                # If we already have a valid final result, don't fail the entire run
                # This allows exhaustive strategy to complete successfully when at least one output tool is valid
                if final_result:
                    # If output tool fails when we already have a final result, skip it without retrying
                    yield _messages.FunctionToolCallEvent(call)
                    part = _messages.ToolReturnPart(
                        tool_name=call.tool_name,
                        content='Output tool not used - output failed validation.',
                        tool_call_id=call.tool_call_id,
                    )
                    output_parts.append(part)
                    yield _messages.FunctionToolResultEvent(part)
                else:
                    # No valid result yet, so this is a real failure
                    ctx.state.increment_retries(
                        ctx.deps.max_result_retries, error=e, model_settings=ctx.deps.model_settings
                    )
                    raise e  # pragma: lax no cover
            except ToolRetryError as e:
                # If we already have a valid final result, don't increment retries for invalid output tools
                # This allows the run to succeed if at least one output tool returned a valid result
                if not final_result:
                    ctx.state.increment_retries(
                        ctx.deps.max_result_retries, error=e, model_settings=ctx.deps.model_settings
                    )
                yield _messages.FunctionToolCallEvent(call)
                output_parts.append(e.tool_retry)
                yield _messages.FunctionToolResultEvent(e.tool_retry)
            else:
                part = _messages.ToolReturnPart(
                    tool_name=call.tool_name,
                    content=_prompt_config.DEFAULT_PROMPT_CONFIG.templates.final_result_processed,
                    tool_call_id=call.tool_call_id,
                    return_kind='final-result-processed',
                )
                output_parts.append(part)

                # In both `early` and `exhaustive` modes, use the first output tool's result as the final result
                if not final_result:
                    final_result = result.FinalResult(result_data, call.tool_name, call.tool_call_id)

    # Then, we handle function tool calls
    calls_to_run: list[_messages.ToolCallPart] = []
    if final_result and ctx.deps.end_strategy == 'early':
        for call in tool_calls_by_kind['function']:
            output_parts.append(
                _messages.ToolReturnPart(
                    tool_name=call.tool_name,
                    content=_prompt_config.DEFAULT_PROMPT_CONFIG.templates.function_tool_not_executed,
                    tool_call_id=call.tool_call_id,
                    return_kind='function-tool-not-executed',
                )
            )
    else:
        calls_to_run.extend(tool_calls_by_kind['function'])

    # Then, we handle unknown tool calls
    if tool_calls_by_kind['unknown']:
        ctx.state.increment_retries(ctx.deps.max_result_retries, model_settings=ctx.deps.model_settings)
        calls_to_run.extend(tool_calls_by_kind['unknown'])

    calls_to_run_results: dict[str, DeferredToolResult] = {}
    if tool_call_results is not None:
        # Deferred tool calls are "run" as well, by reading their value from the tool call results
        calls_to_run.extend(tool_calls_by_kind['external'])
        calls_to_run.extend(tool_calls_by_kind['unapproved'])

        result_tool_call_ids = set(tool_call_results.keys())
        tool_call_ids_to_run = {call.tool_call_id for call in calls_to_run}
        if tool_call_ids_to_run != result_tool_call_ids:
            raise exceptions.UserError(
                'Tool call results need to be provided for all deferred tool calls. '
                f'Expected: {tool_call_ids_to_run}, got: {result_tool_call_ids}'
            )

        # Filter out calls that were already executed before and should now be skipped
        calls_to_run_results = {call_id: result for call_id, result in tool_call_results.items() if result != 'skip'}
        calls_to_run = [call for call in calls_to_run if call.tool_call_id in calls_to_run_results]

    deferred_calls: dict[Literal['external', 'unapproved'], list[_messages.ToolCallPart]] = defaultdict(list)
    deferred_metadata: dict[str, dict[str, Any]] = {}

    if calls_to_run:
        async for event in _call_tools(
            tool_manager=tool_manager,
            tool_calls=calls_to_run,
            tool_call_results=calls_to_run_results,
            tracer=ctx.deps.tracer,
            usage=ctx.state.usage,
            usage_limits=ctx.deps.usage_limits,
            output_parts=output_parts,
            output_deferred_calls=deferred_calls,
            output_deferred_metadata=deferred_metadata,
        ):
            yield event

    # Finally, we handle deferred tool calls (unless they were already included in the run because results were provided)
    if tool_call_results is None:
        calls = [*tool_calls_by_kind['external'], *tool_calls_by_kind['unapproved']]
        if final_result:
            # If the run was already determined to end on deferred tool calls,
            # we shouldn't insert return parts as the deferred tools will still get a real result.
            if not isinstance(final_result.output, _output.DeferredToolRequests):
                for call in calls:
                    output_parts.append(
                        _messages.ToolReturnPart(
                            tool_name=call.tool_name,
                            content=_prompt_config.DEFAULT_PROMPT_CONFIG.templates.function_tool_not_executed,
                            tool_call_id=call.tool_call_id,
                            return_kind='function-tool-not-executed',
                        )
                    )
        elif calls:
            deferred_calls['external'].extend(tool_calls_by_kind['external'])
            deferred_calls['unapproved'].extend(tool_calls_by_kind['unapproved'])

            for call in calls:
                yield _messages.FunctionToolCallEvent(call)

    if not final_result and deferred_calls:
        if not ctx.deps.output_schema.allows_deferred_tools:
            raise exceptions.UserError(
                'A deferred tool call was present, but `DeferredToolRequests` is not among output types. To resolve this, add `DeferredToolRequests` to the list of output types for this agent.'
            )
        deferred_tool_requests = _output.DeferredToolRequests(
            calls=deferred_calls['external'],
            approvals=deferred_calls['unapproved'],
            metadata=deferred_metadata,
        )

        final_result = result.FinalResult(cast(NodeRunEndT, deferred_tool_requests), None, None)

    if final_result:
        output_final_result.append(final_result)


async def _call_tools(
    tool_manager: ToolManager[DepsT],
    tool_calls: list[_messages.ToolCallPart],
    tool_call_results: dict[str, DeferredToolResult],
    tracer: Tracer,
    usage: _usage.RunUsage,
    usage_limits: _usage.UsageLimits,
    output_parts: list[_messages.ModelRequestPart],
    output_deferred_calls: dict[Literal['external', 'unapproved'], list[_messages.ToolCallPart]],
    output_deferred_metadata: dict[str, dict[str, Any]],
) -> AsyncIterator[_messages.HandleResponseEvent]:
    tool_parts_by_index: dict[int, _messages.ModelRequestPart] = {}
    user_parts_by_index: dict[int, _messages.UserPromptPart] = {}
    deferred_calls_by_index: dict[int, Literal['external', 'unapproved']] = {}
    deferred_metadata_by_index: dict[int, dict[str, Any] | None] = {}

    if usage_limits.tool_calls_limit is not None:
        projected_usage = deepcopy(usage)
        projected_usage.tool_calls += len(tool_calls)
        usage_limits.check_before_tool_call(projected_usage)

    for call in tool_calls:
        yield _messages.FunctionToolCallEvent(call)

    with tracer.start_as_current_span(
        'running tools',
        attributes={
            'tools': [call.tool_name for call in tool_calls],
            'logfire.msg': f'running {len(tool_calls)} tool{"" if len(tool_calls) == 1 else "s"}',
        },
    ):

        async def handle_call_or_result(
            coro_or_task: Awaitable[
                tuple[
                    _messages.ToolReturnPart | _messages.RetryPromptPart, str | Sequence[_messages.UserContent] | None
                ]
            ]
            | Task[
                tuple[
                    _messages.ToolReturnPart | _messages.RetryPromptPart, str | Sequence[_messages.UserContent] | None
                ]
            ],
            index: int,
        ) -> _messages.HandleResponseEvent | None:
            try:
                tool_part, tool_user_content = (
                    (await coro_or_task) if inspect.isawaitable(coro_or_task) else coro_or_task.result()
                )
            except exceptions.CallDeferred as e:
                deferred_calls_by_index[index] = 'external'
                deferred_metadata_by_index[index] = e.metadata
            except exceptions.ApprovalRequired as e:
                deferred_calls_by_index[index] = 'unapproved'
                deferred_metadata_by_index[index] = e.metadata
            else:
                tool_parts_by_index[index] = tool_part
                if tool_user_content:
                    user_parts_by_index[index] = _messages.UserPromptPart(content=tool_user_content)

                return _messages.FunctionToolResultEvent(tool_part, content=tool_user_content)

        if tool_manager.should_call_sequentially(tool_calls):
            for index, call in enumerate(tool_calls):
                if event := await handle_call_or_result(
                    _call_tool(tool_manager, call, tool_call_results.get(call.tool_call_id)),
                    index,
                ):
                    yield event

        else:
            tasks = [
                asyncio.create_task(
                    _call_tool(tool_manager, call, tool_call_results.get(call.tool_call_id)),
                    name=call.tool_name,
                )
                for call in tool_calls
            ]

            pending = tasks
            while pending:
                done, pending = await asyncio.wait(pending, return_when=asyncio.FIRST_COMPLETED)
                for task in done:
                    index = tasks.index(task)
                    if event := await handle_call_or_result(coro_or_task=task, index=index):
                        yield event

    # We append the results at the end, rather than as they are received, to retain a consistent ordering
    # This is mostly just to simplify testing
    output_parts.extend([tool_parts_by_index[k] for k in sorted(tool_parts_by_index)])
    output_parts.extend([user_parts_by_index[k] for k in sorted(user_parts_by_index)])

    _populate_deferred_calls(
        tool_calls, deferred_calls_by_index, deferred_metadata_by_index, output_deferred_calls, output_deferred_metadata
    )


def _populate_deferred_calls(
    tool_calls: list[_messages.ToolCallPart],
    deferred_calls_by_index: dict[int, Literal['external', 'unapproved']],
    deferred_metadata_by_index: dict[int, dict[str, Any] | None],
    output_deferred_calls: dict[Literal['external', 'unapproved'], list[_messages.ToolCallPart]],
    output_deferred_metadata: dict[str, dict[str, Any]],
) -> None:
    """Populate deferred calls and metadata from indexed mappings."""
    for k in sorted(deferred_calls_by_index):
        call = tool_calls[k]
        output_deferred_calls[deferred_calls_by_index[k]].append(call)
        metadata = deferred_metadata_by_index[k]
        if metadata is not None:
            output_deferred_metadata[call.tool_call_id] = metadata


async def _call_tool(
    tool_manager: ToolManager[DepsT],
    tool_call: _messages.ToolCallPart,
    tool_call_result: DeferredToolResult | None,
) -> tuple[_messages.ToolReturnPart | _messages.RetryPromptPart, str | Sequence[_messages.UserContent] | None]:
    try:
        if tool_call_result is None:
            tool_result = await tool_manager.handle_call(tool_call)
        elif isinstance(tool_call_result, ToolApproved):
            if tool_call_result.override_args is not None:
                tool_call = dataclasses.replace(tool_call, args=tool_call_result.override_args)
            tool_result = await tool_manager.handle_call(tool_call, approved=True)
        elif isinstance(tool_call_result, ToolDenied):
            return _messages.ToolReturnPart(
                tool_name=tool_call.tool_name,
                content=tool_call_result.message,
                tool_call_id=tool_call.tool_call_id,
                return_kind='tool-denied',
            ), None
        elif isinstance(tool_call_result, exceptions.ModelRetry):
            m = _messages.RetryPromptPart(
                content=tool_call_result.message,
                tool_name=tool_call.tool_name,
                tool_call_id=tool_call.tool_call_id,
            )
            raise ToolRetryError(m)
        elif isinstance(tool_call_result, _messages.RetryPromptPart):
            tool_call_result.tool_name = tool_call.tool_name
            tool_call_result.tool_call_id = tool_call.tool_call_id
            raise ToolRetryError(tool_call_result)
        else:
            tool_result = tool_call_result
    except ToolRetryError as e:
        return e.tool_retry, None

    if isinstance(tool_result, _messages.ToolReturn):
        tool_return = tool_result
    else:
        result_is_list = isinstance(tool_result, list)
        contents = cast(list[Any], tool_result) if result_is_list else [tool_result]

        return_values: list[Any] = []
        user_contents: list[str | _messages.UserContent] = []
        for content in contents:
            if isinstance(content, _messages.ToolReturn):
                raise exceptions.UserError(
                    f'The return value of tool {tool_call.tool_name!r} contains invalid nested `ToolReturn` objects. '
                    f'`ToolReturn` should be used directly.'
                )
            elif isinstance(content, _messages.MultiModalContent):
                identifier = content.identifier

                return_values.append(f'See file {identifier}')
                user_contents.extend([f'This is file {identifier}:', content])
            else:
                return_values.append(content)

        tool_return = _messages.ToolReturn(
            return_value=return_values[0] if len(return_values) == 1 and not result_is_list else return_values,
            content=user_contents,
        )

    if (
        isinstance(tool_return.return_value, _messages.MultiModalContent)
        or isinstance(tool_return.return_value, list)
        and any(
            isinstance(content, _messages.MultiModalContent)
            for content in tool_return.return_value  # type: ignore
        )
    ):
        raise exceptions.UserError(
            f'The `return_value` of tool {tool_call.tool_name!r} contains invalid nested `MultiModalContent` objects. '
            f'Please use `content` instead.'
        )

    return_part = _messages.ToolReturnPart(
        tool_name=tool_call.tool_name,
        tool_call_id=tool_call.tool_call_id,
        content=tool_return.return_value,  # type: ignore
        metadata=tool_return.metadata,
        return_kind='tool-executed',
    )

    return return_part, tool_return.content or None


@dataclasses.dataclass
class _RunMessages:
    messages: list[_messages.ModelMessage]
    used: bool = False


_messages_ctx_var: ContextVar[_RunMessages] = ContextVar('var')


@contextmanager
def capture_run_messages() -> Iterator[list[_messages.ModelMessage]]:
    """Context manager to access the messages used in a [`run`][pydantic_ai.agent.AbstractAgent.run], [`run_sync`][pydantic_ai.agent.AbstractAgent.run_sync], or [`run_stream`][pydantic_ai.agent.AbstractAgent.run_stream] call.

    Useful when a run may raise an exception, see [model errors](../agents.md#model-errors) for more information.

    Examples:
    ```python
    from pydantic_ai import Agent, capture_run_messages

    agent = Agent('test')

    with capture_run_messages() as messages:
        try:
            result = agent.run_sync('foobar')
        except Exception:
            print(messages)
            raise
    ```

    !!! note
        If you call `run`, `run_sync`, or `run_stream` more than once within a single `capture_run_messages` context,
        `messages` will represent the messages exchanged during the first call only.
    """
    token = None
    messages: list[_messages.ModelMessage] = []

    # Try to reuse existing message context if available
    try:
        messages = _messages_ctx_var.get().messages
    except LookupError:
        # No existing context, create a new one
        token = _messages_ctx_var.set(_RunMessages(messages))

    try:
        yield messages
    finally:
        # Clean up context if we created it
        if token is not None:
            _messages_ctx_var.reset(token)


def get_captured_run_messages() -> _RunMessages:
    return _messages_ctx_var.get()


def build_agent_graph(
    name: str | None,
    deps_type: type[DepsT],
    output_type: OutputSpec[OutputT],
) -> Graph[
    GraphAgentState,
    GraphAgentDeps[DepsT, OutputT],
    UserPromptNode[DepsT, OutputT],
    result.FinalResult[OutputT],
]:
    """Build the execution [Graph][pydantic_graph.Graph] for a given agent."""
    g = GraphBuilder(
        name=name or 'Agent',
        state_type=GraphAgentState,
        deps_type=GraphAgentDeps[DepsT, OutputT],
        input_type=UserPromptNode[DepsT, OutputT],
        output_type=result.FinalResult[OutputT],
        auto_instrument=False,
    )

    g.add(
        g.edge_from(g.start_node).to(UserPromptNode[DepsT, OutputT]),
        g.node(UserPromptNode[DepsT, OutputT]),
        g.node(ModelRequestNode[DepsT, OutputT]),
        g.node(CallToolsNode[DepsT, OutputT]),
        g.node(
            SetFinalResult[DepsT, OutputT],
        ),
    )
    return g.build(validate_graph_structure=False)


async def _process_message_history(
    messages: list[_messages.ModelMessage],
    processors: Sequence[HistoryProcessor[DepsT]],
    run_context: RunContext[DepsT],
) -> list[_messages.ModelMessage]:
    """Process message history through a sequence of processors."""
    for processor in processors:
        takes_ctx = is_takes_ctx(processor)

        if is_async_callable(processor):
            if takes_ctx:
                messages = await processor(run_context, messages)
            else:
                async_processor = cast(_HistoryProcessorAsync, processor)
                messages = await async_processor(messages)
        else:
            if takes_ctx:
                sync_processor_with_ctx = cast(_HistoryProcessorSyncWithCtx[DepsT], processor)
                messages = await run_in_executor(sync_processor_with_ctx, run_context, messages)
            else:
                sync_processor = cast(_HistoryProcessorSync, processor)
                messages = await run_in_executor(sync_processor, messages)

    if len(messages) == 0:
        raise exceptions.UserError('Processed history cannot be empty.')

    if not isinstance(messages[-1], _messages.ModelRequest):
        raise exceptions.UserError('Processed history must end with a `ModelRequest`.')

    return messages


def _clean_message_history(messages: list[_messages.ModelMessage]) -> list[_messages.ModelMessage]:
    """Clean the message history by merging consecutive messages of the same type."""
    clean_messages: list[_messages.ModelMessage] = []
    for message in messages:
        last_message = clean_messages[-1] if len(clean_messages) > 0 else None

        if isinstance(message, _messages.ModelRequest):
            if (
                last_message
                and isinstance(last_message, _messages.ModelRequest)
                # Requests can only be merged if they have the same instructions
                and (
                    not last_message.instructions
                    or not message.instructions
                    or last_message.instructions == message.instructions
                )
            ):
                parts = [*last_message.parts, *message.parts]
                parts.sort(
                    # Tool return parts always need to be at the start
                    key=lambda x: 0 if isinstance(x, _messages.ToolReturnPart | _messages.RetryPromptPart) else 1
                )
                merged_message = _messages.ModelRequest(
                    parts=parts,
                    instructions=last_message.instructions or message.instructions,
                )
                clean_messages[-1] = merged_message
            else:
                clean_messages.append(message)
        elif isinstance(message, _messages.ModelResponse):  # pragma: no branch
            if (
                last_message
                and isinstance(last_message, _messages.ModelResponse)
                # Responses can only be merged if they didn't really come from an API
                and last_message.provider_response_id is None
                and last_message.provider_name is None
                and last_message.model_name is None
                and message.provider_response_id is None
                and message.provider_name is None
                and message.model_name is None
            ):
                merged_message = replace(last_message, parts=[*last_message.parts, *message.parts])
                clean_messages[-1] = merged_message
            else:
                clean_messages.append(message)
    return clean_messages


def _apply_prompt_templates_to_message_history(
    messages: list[_messages.ModelMessage], prompt_templates: _prompt_config.PromptTemplates, ctx: RunContext[Any]
) -> list[_messages.ModelMessage]:
    messages_with_templates_applied: list[_messages.ModelMessage] = []

    for msg in messages:
        if isinstance(msg, _messages.ModelRequest):
            parts_template_applied = [prompt_templates.apply_template(part, ctx) for part in msg.parts]
            messages_with_templates_applied.append(replace(msg, parts=parts_template_applied))
        else:
            messages_with_templates_applied.append(msg)

    return messages_with_templates_applied<|MERGE_RESOLUTION|>--- conflicted
+++ resolved
@@ -883,33 +883,14 @@
 
     # First, we handle output tool calls
     for call in tool_calls_by_kind['output']:
-<<<<<<< HEAD
-        if final_result:
-            if final_result.tool_call_id == call.tool_call_id:
-                part = _messages.ToolReturnPart(
-                    tool_name=call.tool_name,
-                    content=_prompt_config.DEFAULT_PROMPT_CONFIG.templates.final_result_processed,
-                    tool_call_id=call.tool_call_id,
-                    return_kind='final-result-processed',
-                )
-            else:
-                yield _messages.FunctionToolCallEvent(call)
-                part = _messages.ToolReturnPart(
-                    tool_name=call.tool_name,
-                    content=_prompt_config.DEFAULT_PROMPT_CONFIG.templates.output_tool_not_executed,
-                    tool_call_id=call.tool_call_id,
-                    return_kind='output-tool-not-executed',
-                )
-                yield _messages.FunctionToolResultEvent(part)
-
-=======
         # `final_result` can be passed into `process_tool_calls` from `Agent.run_stream`
         # when streaming and there's already a final result
         if final_result and final_result.tool_call_id == call.tool_call_id:
             part = _messages.ToolReturnPart(
                 tool_name=call.tool_name,
-                content='Final result processed.',
+                content=_prompt_config.DEFAULT_PROMPT_CONFIG.templates.final_result_processed,
                 tool_call_id=call.tool_call_id,
+                    return_kind='final-result-processed',
             )
             output_parts.append(part)
         # Early strategy is chosen and final result is already set
@@ -917,11 +898,11 @@
             yield _messages.FunctionToolCallEvent(call)
             part = _messages.ToolReturnPart(
                 tool_name=call.tool_name,
-                content='Output tool not used - a final result was already processed.',
+                content=_prompt_config.DEFAULT_PROMPT_CONFIG.templates.output_tool_not_executed,
                 tool_call_id=call.tool_call_id,
+                    return_kind='output-tool-not-executed',
             )
             yield _messages.FunctionToolResultEvent(part)
->>>>>>> ccefddce
             output_parts.append(part)
         # Early strategy is chosen and final result is not yet set
         # Or exhaustive strategy is chosen
