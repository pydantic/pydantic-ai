from __future__ import annotations as _annotations

import asyncio
import dataclasses
import inspect
from asyncio import Task
from collections import defaultdict, deque
from collections.abc import AsyncIterator, Awaitable, Callable, Iterator, Sequence
from contextlib import asynccontextmanager, contextmanager
from contextvars import ContextVar
from copy import deepcopy
from dataclasses import field, replace
from typing import TYPE_CHECKING, Any, Generic, Literal, TypeGuard, cast

from opentelemetry.trace import Tracer
from typing_extensions import TypeVar, assert_never

from pydantic_ai._function_schema import _takes_ctx as is_takes_ctx  # type: ignore
from pydantic_ai._instrumentation import DEFAULT_INSTRUMENTATION_VERSION
from pydantic_ai._tool_manager import ToolManager
from pydantic_ai._utils import dataclasses_no_defaults_repr, get_union_args, is_async_callable, run_in_executor
from pydantic_ai.builtin_tools import AbstractBuiltinTool
from pydantic_graph import BaseNode, GraphRunContext
from pydantic_graph.beta import Graph, GraphBuilder
from pydantic_graph.nodes import End, NodeRunEndT

from . import _output, _system_prompt, exceptions, messages as _messages, models, result, usage as _usage
from .exceptions import ToolRetryError
from .output import OutputDataT, OutputSpec
from .settings import ModelSettings
from .tools import (
    DeferredToolCallResult,
    DeferredToolResult,
    DeferredToolResults,
    RunContext,
    ToolApproved,
    ToolDefinition,
    ToolDenied,
    ToolKind,
)

if TYPE_CHECKING:
    from .models.instrumented import InstrumentationSettings

__all__ = (
    'GraphAgentState',
    'GraphAgentDeps',
    'UserPromptNode',
    'ModelRequestNode',
    'CallToolsNode',
    'build_run_context',
    'capture_run_messages',
    'HistoryProcessor',
)


T = TypeVar('T')
S = TypeVar('S')
NoneType = type(None)
EndStrategy = Literal['early', 'exhaustive']
"""The strategy for handling multiple tool calls when a final result is found.

- `'early'`: Stop processing other tool calls once a final result is found
- `'exhaustive'`: Process all tool calls even after finding a final result
"""
DepsT = TypeVar('DepsT')
OutputT = TypeVar('OutputT')

_HistoryProcessorSync = Callable[[list[_messages.ModelMessage]], list[_messages.ModelMessage]]
_HistoryProcessorAsync = Callable[[list[_messages.ModelMessage]], Awaitable[list[_messages.ModelMessage]]]
_HistoryProcessorSyncWithCtx = Callable[[RunContext[DepsT], list[_messages.ModelMessage]], list[_messages.ModelMessage]]
_HistoryProcessorAsyncWithCtx = Callable[
    [RunContext[DepsT], list[_messages.ModelMessage]], Awaitable[list[_messages.ModelMessage]]
]
HistoryProcessor = (
    _HistoryProcessorSync
    | _HistoryProcessorAsync
    | _HistoryProcessorSyncWithCtx[DepsT]
    | _HistoryProcessorAsyncWithCtx[DepsT]
)
"""A function that processes a list of model messages and returns a list of model messages.

Can optionally accept a `RunContext` as a parameter.
"""


@dataclasses.dataclass(kw_only=True)
class GraphAgentState:
    """State kept across the execution of the agent graph."""

    message_history: list[_messages.ModelMessage] = dataclasses.field(default_factory=list)
    usage: _usage.RunUsage = dataclasses.field(default_factory=_usage.RunUsage)
    retries: int = 0
    run_step: int = 0

    def increment_retries(
        self,
        max_result_retries: int,
        error: BaseException | None = None,
        model_settings: ModelSettings | None = None,
    ) -> None:
        self.retries += 1
        if self.retries > max_result_retries:
            if (
                self.message_history
                and isinstance(model_response := self.message_history[-1], _messages.ModelResponse)
                and model_response.finish_reason == 'length'
                and model_response.parts
                and isinstance(tool_call := model_response.parts[-1], _messages.ToolCallPart)
            ):
                try:
                    tool_call.args_as_dict()
                except Exception:
                    max_tokens = (model_settings or {}).get('max_tokens') if model_settings else None
                    raise exceptions.IncompleteToolCall(
                        f'Model token limit ({max_tokens if max_tokens is not None else "provider default"}) exceeded while emitting a tool call, resulting in incomplete arguments. Increase max tokens or simplify tool call arguments to fit within limit.'
                    )
            message = f'Exceeded maximum retries ({max_result_retries}) for output validation'
            if error:
                if isinstance(error, exceptions.UnexpectedModelBehavior) and error.__cause__ is not None:
                    error = error.__cause__
                raise exceptions.UnexpectedModelBehavior(message) from error
            else:
                raise exceptions.UnexpectedModelBehavior(message)


@dataclasses.dataclass(kw_only=True)
class GraphAgentDeps(Generic[DepsT, OutputDataT]):
    """Dependencies/config passed to the agent graph."""

    user_deps: DepsT

    prompt: str | Sequence[_messages.UserContent] | None
    new_message_index: int

    model: models.Model
    model_settings: ModelSettings | None
    usage_limits: _usage.UsageLimits
    max_result_retries: int
    end_strategy: EndStrategy
    get_instructions: Callable[[RunContext[DepsT]], Awaitable[str | None]]

    output_schema: _output.OutputSchema[OutputDataT]
    output_validators: list[_output.OutputValidator[DepsT, OutputDataT]]

    history_processors: Sequence[HistoryProcessor[DepsT]]

    builtin_tools: list[AbstractBuiltinTool] = dataclasses.field(repr=False)
    tool_manager: ToolManager[DepsT]

    tracer: Tracer
    instrumentation_settings: InstrumentationSettings | None


class AgentNode(BaseNode[GraphAgentState, GraphAgentDeps[DepsT, Any], result.FinalResult[NodeRunEndT]]):
    """The base class for all agent nodes.

    Using subclass of `BaseNode` for all nodes reduces the amount of boilerplate of generics everywhere
    """


def is_agent_node(
    node: BaseNode[GraphAgentState, GraphAgentDeps[T, Any], result.FinalResult[S]] | End[result.FinalResult[S]],
) -> TypeGuard[AgentNode[T, S]]:
    """Check if the provided node is an instance of `AgentNode`.

    Usage:

        if is_agent_node(node):
            # `node` is an AgentNode
            ...

    This method preserves the generic parameters on the narrowed type, unlike `isinstance(node, AgentNode)`.
    """
    return isinstance(node, AgentNode)


@dataclasses.dataclass
class UserPromptNode(AgentNode[DepsT, NodeRunEndT]):
    """The node that handles the user prompt and instructions."""

    user_prompt: str | Sequence[_messages.UserContent] | None

    _: dataclasses.KW_ONLY

    deferred_tool_results: DeferredToolResults | None = None

    instructions: str | None = None
    instructions_functions: list[_system_prompt.SystemPromptRunner[DepsT]] = dataclasses.field(default_factory=list)

    system_prompts: tuple[str, ...] = dataclasses.field(default_factory=tuple)
    system_prompt_functions: list[_system_prompt.SystemPromptRunner[DepsT]] = dataclasses.field(default_factory=list)
    system_prompt_dynamic_functions: dict[str, _system_prompt.SystemPromptRunner[DepsT]] = dataclasses.field(
        default_factory=dict
    )

    async def run(  # noqa: C901
        self, ctx: GraphRunContext[GraphAgentState, GraphAgentDeps[DepsT, NodeRunEndT]]
    ) -> ModelRequestNode[DepsT, NodeRunEndT] | CallToolsNode[DepsT, NodeRunEndT]:
        try:
            ctx_messages = get_captured_run_messages()
        except LookupError:
            messages: list[_messages.ModelMessage] = []
        else:
            if ctx_messages.used:
                messages = []
            else:
                messages = ctx_messages.messages
                ctx_messages.used = True

        # Replace the `capture_run_messages` list with the message history
        messages[:] = _clean_message_history(ctx.state.message_history)
        # Use the `capture_run_messages` list as the message history so that new messages are added to it
        ctx.state.message_history = messages
        ctx.deps.new_message_index = len(messages)

        if self.deferred_tool_results is not None:
            return await self._handle_deferred_tool_results(self.deferred_tool_results, messages, ctx)

        next_message: _messages.ModelRequest | None = None

        if messages and (last_message := messages[-1]):
            if isinstance(last_message, _messages.ModelRequest) and self.user_prompt is None:
                # Drop last message from history and reuse its parts
                messages.pop()
                next_message = _messages.ModelRequest(parts=last_message.parts)

                # Extract `UserPromptPart` content from the popped message and add to `ctx.deps.prompt`
                user_prompt_parts = [part for part in last_message.parts if isinstance(part, _messages.UserPromptPart)]
                if user_prompt_parts:
                    if len(user_prompt_parts) == 1:
                        ctx.deps.prompt = user_prompt_parts[0].content
                    else:
                        combined_content: list[_messages.UserContent] = []
                        for part in user_prompt_parts:
                            if isinstance(part.content, str):
                                combined_content.append(part.content)
                            else:
                                combined_content.extend(part.content)
                        ctx.deps.prompt = combined_content
            elif isinstance(last_message, _messages.ModelResponse):
                if self.user_prompt is None:
                    # Skip ModelRequestNode and go directly to CallToolsNode
                    return CallToolsNode[DepsT, NodeRunEndT](last_message)
                elif last_message.tool_calls:
                    raise exceptions.UserError(
                        'Cannot provide a new user prompt when the message history contains unprocessed tool calls.'
                    )

        # Build the run context after `ctx.deps.prompt` has been updated
        run_context = build_run_context(ctx)

        if messages:
            await self._reevaluate_dynamic_prompts(messages, run_context)

        if next_message:
            await self._reevaluate_dynamic_prompts([next_message], run_context)
        else:
            parts: list[_messages.ModelRequestPart] = []
            if not messages:
                parts.extend(await self._sys_parts(run_context))

            if self.user_prompt is not None:
                parts.append(_messages.UserPromptPart(self.user_prompt))

            next_message = _messages.ModelRequest(parts=parts)

        next_message.instructions = await ctx.deps.get_instructions(run_context)

        if not messages and not next_message.parts and not next_message.instructions:
            raise exceptions.UserError('No message history, user prompt, or instructions provided')

        return ModelRequestNode[DepsT, NodeRunEndT](request=next_message)

    async def _handle_deferred_tool_results(  # noqa: C901
        self,
        deferred_tool_results: DeferredToolResults,
        messages: list[_messages.ModelMessage],
        ctx: GraphRunContext[GraphAgentState, GraphAgentDeps[DepsT, NodeRunEndT]],
    ) -> CallToolsNode[DepsT, NodeRunEndT]:
        if not messages:
            raise exceptions.UserError('Tool call results were provided, but the message history is empty.')

        last_model_request: _messages.ModelRequest | None = None
        last_model_response: _messages.ModelResponse | None = None
        for message in reversed(messages):
            if isinstance(message, _messages.ModelRequest):
                last_model_request = message
            elif isinstance(message, _messages.ModelResponse):  # pragma: no branch
                last_model_response = message
                break

        if not last_model_response:
            raise exceptions.UserError(
                'Tool call results were provided, but the message history does not contain a `ModelResponse`.'
            )
        if not last_model_response.tool_calls:
            raise exceptions.UserError(
                'Tool call results were provided, but the message history does not contain any unprocessed tool calls.'
            )
        if self.user_prompt is not None:
            raise exceptions.UserError(
                'Cannot provide a new user prompt when the message history contains unprocessed tool calls.'
            )

        tool_call_results: dict[str, DeferredToolResult | Literal['skip']] | None = None
        tool_call_results = {}
        for tool_call_id, approval in deferred_tool_results.approvals.items():
            if approval is True:
                approval = ToolApproved()
            elif approval is False:
                approval = ToolDenied()
            tool_call_results[tool_call_id] = approval

        if calls := deferred_tool_results.calls:
            call_result_types = get_union_args(DeferredToolCallResult)
            for tool_call_id, result in calls.items():
                if not isinstance(result, call_result_types):
                    result = _messages.ToolReturn(result)
                tool_call_results[tool_call_id] = result

        if last_model_request:
            for part in last_model_request.parts:
                if isinstance(part, _messages.ToolReturnPart | _messages.RetryPromptPart):
                    if part.tool_call_id in tool_call_results:
                        raise exceptions.UserError(
                            f'Tool call {part.tool_call_id!r} was already executed and its result cannot be overridden.'
                        )
                    tool_call_results[part.tool_call_id] = 'skip'

        # Skip ModelRequestNode and go directly to CallToolsNode
        return CallToolsNode[DepsT, NodeRunEndT](last_model_response, tool_call_results=tool_call_results)

    async def _reevaluate_dynamic_prompts(
        self, messages: list[_messages.ModelMessage], run_context: RunContext[DepsT]
    ) -> None:
        """Reevaluate any `SystemPromptPart` with dynamic_ref in the provided messages by running the associated runner function."""
        # Only proceed if there's at least one dynamic runner.
        if self.system_prompt_dynamic_functions:
            for msg in messages:
                if isinstance(msg, _messages.ModelRequest):
                    reevaluated_message_parts: list[_messages.ModelRequestPart] = []
                    for part in msg.parts:
                        if isinstance(part, _messages.SystemPromptPart) and part.dynamic_ref:
                            # Look up the runner by its ref
                            if runner := self.system_prompt_dynamic_functions.get(  # pragma: lax no cover
                                part.dynamic_ref
                            ):
                                updated_part_content = await runner.run(run_context)
                                part = _messages.SystemPromptPart(updated_part_content, dynamic_ref=part.dynamic_ref)

                        reevaluated_message_parts.append(part)

                    # Replace message parts with reevaluated ones to prevent mutating parts list
                    if reevaluated_message_parts != msg.parts:
                        msg.parts = reevaluated_message_parts

    async def _sys_parts(self, run_context: RunContext[DepsT]) -> list[_messages.ModelRequestPart]:
        """Build the initial messages for the conversation."""
        messages: list[_messages.ModelRequestPart] = [_messages.SystemPromptPart(p) for p in self.system_prompts]
        for sys_prompt_runner in self.system_prompt_functions:
            prompt = await sys_prompt_runner.run(run_context)
            if sys_prompt_runner.dynamic:
                messages.append(_messages.SystemPromptPart(prompt, dynamic_ref=sys_prompt_runner.function.__qualname__))
            else:
                messages.append(_messages.SystemPromptPart(prompt))
        return messages

    __repr__ = dataclasses_no_defaults_repr


async def _prepare_request_parameters(
    ctx: GraphRunContext[GraphAgentState, GraphAgentDeps[DepsT, NodeRunEndT]],
) -> models.ModelRequestParameters:
    """Build tools and create an agent model."""
    output_schema = ctx.deps.output_schema
    output_object = None
    if isinstance(output_schema, _output.NativeOutputSchema):
        output_object = output_schema.object_def

    function_tools: list[ToolDefinition] = []
    output_tools: list[ToolDefinition] = []
    for tool_def in ctx.deps.tool_manager.tool_defs:
        if tool_def.kind == 'output':
            output_tools.append(tool_def)
        else:
            function_tools.append(tool_def)

    return models.ModelRequestParameters(
        function_tools=function_tools,
        builtin_tools=ctx.deps.builtin_tools,
        output_mode=output_schema.mode,
        output_tools=output_tools,
        output_object=output_object,
        allow_text_output=output_schema.allows_text,
        allow_image_output=output_schema.allows_image,
    )


@dataclasses.dataclass
class ModelRequestNode(AgentNode[DepsT, NodeRunEndT]):
    """The node that makes a request to the model using the last message in state.message_history."""

    request: _messages.ModelRequest

    _result: CallToolsNode[DepsT, NodeRunEndT] | None = field(repr=False, init=False, default=None)
    _did_stream: bool = field(repr=False, init=False, default=False)

    async def run(
        self, ctx: GraphRunContext[GraphAgentState, GraphAgentDeps[DepsT, NodeRunEndT]]
    ) -> CallToolsNode[DepsT, NodeRunEndT]:
        if self._result is not None:
            return self._result

        if self._did_stream:
            # `self._result` gets set when exiting the `stream` contextmanager, so hitting this
            # means that the stream was started but not finished before `run()` was called
            raise exceptions.AgentRunError('You must finish streaming before calling run()')  # pragma: no cover

        return await self._make_request(ctx)

    @asynccontextmanager
    async def stream(
        self,
        ctx: GraphRunContext[GraphAgentState, GraphAgentDeps[DepsT, T]],
    ) -> AsyncIterator[result.AgentStream[DepsT, T]]:
        assert not self._did_stream, 'stream() should only be called once per node'

        model_settings, model_request_parameters, message_history, run_context = await self._prepare_request(ctx)
        async with ctx.deps.model.request_stream(
            message_history, model_settings, model_request_parameters, run_context
        ) as streamed_response:
            self._did_stream = True
            ctx.state.usage.requests += 1
            agent_stream = result.AgentStream[DepsT, T](
                _raw_stream_response=streamed_response,
                _output_schema=ctx.deps.output_schema,
                _model_request_parameters=model_request_parameters,
                _output_validators=ctx.deps.output_validators,
                _run_ctx=build_run_context(ctx),
                _usage_limits=ctx.deps.usage_limits,
                _tool_manager=ctx.deps.tool_manager,
            )
            yield agent_stream
            # In case the user didn't manually consume the full stream, ensure it is fully consumed here,
            # otherwise usage won't be properly counted:
            async for _ in agent_stream:
                pass

        model_response = streamed_response.get()

        self._finish_handling(ctx, model_response)
        assert self._result is not None  # this should be set by the previous line

    async def _make_request(
        self, ctx: GraphRunContext[GraphAgentState, GraphAgentDeps[DepsT, NodeRunEndT]]
    ) -> CallToolsNode[DepsT, NodeRunEndT]:
        if self._result is not None:
            return self._result  # pragma: no cover

        model_settings, model_request_parameters, message_history, _ = await self._prepare_request(ctx)
        model_response = await ctx.deps.model.request(message_history, model_settings, model_request_parameters)
        ctx.state.usage.requests += 1

        return self._finish_handling(ctx, model_response)

    async def _prepare_request(
        self, ctx: GraphRunContext[GraphAgentState, GraphAgentDeps[DepsT, NodeRunEndT]]
    ) -> tuple[ModelSettings | None, models.ModelRequestParameters, list[_messages.ModelMessage], RunContext[DepsT]]:
        ctx.state.message_history.append(self.request)

        ctx.state.run_step += 1

        run_context = build_run_context(ctx)

        # This will raise errors for any tool name conflicts
        ctx.deps.tool_manager = await ctx.deps.tool_manager.for_run_step(run_context)

        original_history = ctx.state.message_history[:]
        message_history = await _process_message_history(original_history, ctx.deps.history_processors, run_context)
        # `ctx.state.message_history` is the same list used by `capture_run_messages`, so we should replace its contents, not the reference
        ctx.state.message_history[:] = message_history
        # Update the new message index to ensure `result.new_messages()` returns the correct messages
        ctx.deps.new_message_index -= len(original_history) - len(message_history)

        # Merge possible consecutive trailing `ModelRequest`s into one, with tool call parts before user parts,
        # but don't store it in the message history on state. This is just for the benefit of model classes that want clear user/assistant boundaries.
        # See `tests/test_tools.py::test_parallel_tool_return_with_deferred` for an example where this is necessary
        message_history = _clean_message_history(message_history)

        model_request_parameters = await _prepare_request_parameters(ctx)
        model_request_parameters = ctx.deps.model.customize_request_parameters(model_request_parameters)

        model_settings = ctx.deps.model_settings
        usage = ctx.state.usage
        if ctx.deps.usage_limits.count_tokens_before_request:
            # Copy to avoid modifying the original usage object with the counted usage
            usage = deepcopy(usage)

            counted_usage = await ctx.deps.model.count_tokens(message_history, model_settings, model_request_parameters)
            usage.incr(counted_usage)

        ctx.deps.usage_limits.check_before_request(usage)

        return model_settings, model_request_parameters, message_history, run_context

    def _finish_handling(
        self,
        ctx: GraphRunContext[GraphAgentState, GraphAgentDeps[DepsT, NodeRunEndT]],
        response: _messages.ModelResponse,
    ) -> CallToolsNode[DepsT, NodeRunEndT]:
        # Update usage
        ctx.state.usage.incr(response.usage)
        if ctx.deps.usage_limits:  # pragma: no branch
            ctx.deps.usage_limits.check_tokens(ctx.state.usage)

        # Append the model response to state.message_history
        ctx.state.message_history.append(response)

        # Set the `_result` attribute since we can't use `return` in an async iterator
        self._result = CallToolsNode(response)

        return self._result

    __repr__ = dataclasses_no_defaults_repr


@dataclasses.dataclass
class CallToolsNode(AgentNode[DepsT, NodeRunEndT]):
    """The node that processes a model response, and decides whether to end the run or make a new request."""

    model_response: _messages.ModelResponse
    tool_call_results: dict[str, DeferredToolResult | Literal['skip']] | None = None

    _events_iterator: AsyncIterator[_messages.HandleResponseEvent] | None = field(default=None, init=False, repr=False)
    _next_node: ModelRequestNode[DepsT, NodeRunEndT] | End[result.FinalResult[NodeRunEndT]] | None = field(
        default=None, init=False, repr=False
    )

    async def run(
        self, ctx: GraphRunContext[GraphAgentState, GraphAgentDeps[DepsT, NodeRunEndT]]
    ) -> ModelRequestNode[DepsT, NodeRunEndT] | End[result.FinalResult[NodeRunEndT]]:
        async with self.stream(ctx):
            pass
        assert self._next_node is not None, 'the stream should set `self._next_node` before it ends'
        return self._next_node

    @asynccontextmanager
    async def stream(
        self, ctx: GraphRunContext[GraphAgentState, GraphAgentDeps[DepsT, NodeRunEndT]]
    ) -> AsyncIterator[AsyncIterator[_messages.HandleResponseEvent]]:
        """Process the model response and yield events for the start and end of each function tool call."""
        stream = self._run_stream(ctx)
        yield stream

        # Run the stream to completion if it was not finished:
        async for _event in stream:
            pass

    async def _run_stream(  # noqa: C901
        self, ctx: GraphRunContext[GraphAgentState, GraphAgentDeps[DepsT, NodeRunEndT]]
    ) -> AsyncIterator[_messages.HandleResponseEvent]:
        if self._events_iterator is None:
            # Ensure that the stream is only run once

            output_schema = ctx.deps.output_schema

            async def _run_stream() -> AsyncIterator[_messages.HandleResponseEvent]:  # noqa: C901
                if not self.model_response.parts:
                    # we got an empty response.
                    # this sometimes happens with anthropic (and perhaps other models)
                    # when the model has already returned text along side tool calls
                    if text_processor := output_schema.text_processor:
                        # in this scenario, if text responses are allowed, we return text from the most recent model
                        # response, if any
                        for message in reversed(ctx.state.message_history):
                            if isinstance(message, _messages.ModelResponse):
                                text = ''
                                for part in message.parts:
                                    if isinstance(part, _messages.TextPart):
                                        text += part.content
                                    elif isinstance(part, _messages.BuiltinToolCallPart):
                                        # Text parts before a built-in tool call are essentially thoughts,
                                        # not part of the final result output, so we reset the accumulated text
                                        text = ''  # pragma: no cover
                                if text:
                                    self._next_node = await self._handle_text_response(ctx, text, text_processor)
                                    return

                    # Go back to the model request node with an empty request, which means we'll essentially
                    # resubmit the most recent request that resulted in an empty response,
                    # as the empty response and request will not create any items in the API payload,
                    # in the hope the model will return a non-empty response this time.
                    ctx.state.increment_retries(ctx.deps.max_result_retries, model_settings=ctx.deps.model_settings)
                    run_context = build_run_context(ctx)
                    instructions = await ctx.deps.get_instructions(run_context)
                    self._next_node = ModelRequestNode[DepsT, NodeRunEndT](
                        _messages.ModelRequest(parts=[], instructions=instructions)
                    )
                    return

                text = ''
                tool_calls: list[_messages.ToolCallPart] = []
                files: list[_messages.BinaryContent] = []

                for part in self.model_response.parts:
                    if isinstance(part, _messages.TextPart):
                        text += part.content
                    elif isinstance(part, _messages.ToolCallPart):
                        tool_calls.append(part)
                    elif isinstance(part, _messages.FilePart):
                        files.append(part.content)
                    elif isinstance(part, _messages.BuiltinToolCallPart):
                        # Text parts before a built-in tool call are essentially thoughts,
                        # not part of the final result output, so we reset the accumulated text
                        text = ''
                        yield _messages.BuiltinToolCallEvent(part)  # pyright: ignore[reportDeprecated]
                    elif isinstance(part, _messages.BuiltinToolReturnPart):
                        yield _messages.BuiltinToolResultEvent(part)  # pyright: ignore[reportDeprecated]
                    elif isinstance(part, _messages.ThinkingPart):
                        pass
                    else:
                        assert_never(part)

                # At the moment, we prioritize at least executing tool calls if they are present.
                # In the future, we'd consider making this configurable at the agent or run level.
                # This accounts for cases like anthropic returns that might contain a text response
                # and a tool call response, where the text response just indicates the tool call will happen.
                try:
                    alternatives: list[str] = []
                    if tool_calls:
                        async for event in self._handle_tool_calls(ctx, tool_calls):
                            yield event
                        return
                    elif output_schema.toolset:
                        alternatives.append('include your response in a tool call')
                    else:
                        alternatives.append('call a tool')

                    if output_schema.allows_image:
                        if image := next((file for file in files if isinstance(file, _messages.BinaryImage)), None):
                            self._next_node = await self._handle_image_response(ctx, image)
                            return
                        alternatives.append('return an image')

                    if text_processor := output_schema.text_processor:
                        if text:
                            self._next_node = await self._handle_text_response(ctx, text, text_processor)
                            return
                        alternatives.insert(0, 'return text')

                    # handle responses with only parts that don't constitute output.
                    # This can happen with models that support thinking mode when they don't provide
                    # actionable output alongside their thinking content. so we tell the model to try again.
                    m = _messages.RetryPromptPart(
                        content=f'Please {" or ".join(alternatives)}.',
                    )
                    raise ToolRetryError(m)
                except ToolRetryError as e:
                    ctx.state.increment_retries(
                        ctx.deps.max_result_retries, error=e, model_settings=ctx.deps.model_settings
                    )
                    run_context = build_run_context(ctx)
                    instructions = await ctx.deps.get_instructions(run_context)
                    self._next_node = ModelRequestNode[DepsT, NodeRunEndT](
                        _messages.ModelRequest(parts=[e.tool_retry], instructions=instructions)
                    )

            self._events_iterator = _run_stream()

        async for event in self._events_iterator:
            yield event

    async def _handle_tool_calls(
        self,
        ctx: GraphRunContext[GraphAgentState, GraphAgentDeps[DepsT, NodeRunEndT]],
        tool_calls: list[_messages.ToolCallPart],
    ) -> AsyncIterator[_messages.HandleResponseEvent]:
        run_context = build_run_context(ctx)

        # This will raise errors for any tool name conflicts
        ctx.deps.tool_manager = await ctx.deps.tool_manager.for_run_step(run_context)

        output_parts: list[_messages.ModelRequestPart] = []
        output_final_result: deque[result.FinalResult[NodeRunEndT]] = deque(maxlen=1)

        async for event in process_tool_calls(
            tool_manager=ctx.deps.tool_manager,
            tool_calls=tool_calls,
            tool_call_results=self.tool_call_results,
            final_result=None,
            ctx=ctx,
            output_parts=output_parts,
            output_final_result=output_final_result,
        ):
            yield event

        if output_final_result:
            final_result = output_final_result[0]
            self._next_node = self._handle_final_result(ctx, final_result, output_parts)
        else:
            instructions = await ctx.deps.get_instructions(run_context)
            self._next_node = ModelRequestNode[DepsT, NodeRunEndT](
                _messages.ModelRequest(parts=output_parts, instructions=instructions)
            )

    async def _handle_text_response(
        self,
        ctx: GraphRunContext[GraphAgentState, GraphAgentDeps[DepsT, NodeRunEndT]],
        text: str,
        text_processor: _output.BaseOutputProcessor[NodeRunEndT],
    ) -> ModelRequestNode[DepsT, NodeRunEndT] | End[result.FinalResult[NodeRunEndT]]:
        run_context = build_run_context(ctx)

        result_data = await text_processor.process(text, run_context)

        for validator in ctx.deps.output_validators:
            result_data = await validator.validate(result_data, run_context)
        return self._handle_final_result(ctx, result.FinalResult(result_data), [])

    async def _handle_image_response(
        self,
        ctx: GraphRunContext[GraphAgentState, GraphAgentDeps[DepsT, NodeRunEndT]],
        image: _messages.BinaryImage,
    ) -> ModelRequestNode[DepsT, NodeRunEndT] | End[result.FinalResult[NodeRunEndT]]:
        result_data = cast(NodeRunEndT, image)
        return self._handle_final_result(ctx, result.FinalResult(result_data), [])

    def _handle_final_result(
        self,
        ctx: GraphRunContext[GraphAgentState, GraphAgentDeps[DepsT, NodeRunEndT]],
        final_result: result.FinalResult[NodeRunEndT],
        tool_responses: list[_messages.ModelRequestPart],
    ) -> End[result.FinalResult[NodeRunEndT]]:
        messages = ctx.state.message_history

        # For backwards compatibility, append a new ModelRequest using the tool returns and retries
        if tool_responses:
            messages.append(_messages.ModelRequest(parts=tool_responses))

        return End(final_result)

    __repr__ = dataclasses_no_defaults_repr


@dataclasses.dataclass
class SetFinalResult(AgentNode[DepsT, NodeRunEndT]):
    """A node that immediately ends the graph run after a streaming response produced a final result."""

    final_result: result.FinalResult[NodeRunEndT]

    async def run(
        self, ctx: GraphRunContext[GraphAgentState, GraphAgentDeps[DepsT, NodeRunEndT]]
    ) -> End[result.FinalResult[NodeRunEndT]]:
        return End(self.final_result)


def build_run_context(ctx: GraphRunContext[GraphAgentState, GraphAgentDeps[DepsT, Any]]) -> RunContext[DepsT]:
    """Build a `RunContext` object from the current agent graph run context."""
    return RunContext[DepsT](
        deps=ctx.deps.user_deps,
        model=ctx.deps.model,
        usage=ctx.state.usage,
        prompt=ctx.deps.prompt,
        messages=ctx.state.message_history,
        tracer=ctx.deps.tracer,
        trace_include_content=ctx.deps.instrumentation_settings is not None
        and ctx.deps.instrumentation_settings.include_content,
        instrumentation_version=ctx.deps.instrumentation_settings.version
        if ctx.deps.instrumentation_settings
        else DEFAULT_INSTRUMENTATION_VERSION,
        run_step=ctx.state.run_step,
        tool_call_approved=ctx.state.run_step == 0,
    )


async def process_tool_calls(  # noqa: C901
    tool_manager: ToolManager[DepsT],
    tool_calls: list[_messages.ToolCallPart],
    tool_call_results: dict[str, DeferredToolResult | Literal['skip']] | None,
    final_result: result.FinalResult[NodeRunEndT] | None,
    ctx: GraphRunContext[GraphAgentState, GraphAgentDeps[DepsT, NodeRunEndT]],
    output_parts: list[_messages.ModelRequestPart],
    output_final_result: deque[result.FinalResult[NodeRunEndT]] = deque(maxlen=1),
) -> AsyncIterator[_messages.HandleResponseEvent]:
    """Process function (i.e., non-result) tool calls in parallel.

    Also add stub return parts for any other tools that need it.

    Because async iterators can't have return values, we use `output_parts` and `output_final_result` as output arguments.
    """
    tool_calls_by_kind: dict[ToolKind | Literal['unknown'], list[_messages.ToolCallPart]] = defaultdict(list)
    for call in tool_calls:
        tool_def = tool_manager.get_tool_def(call.tool_name)
        if tool_def:
            kind = tool_def.kind
        else:
            kind = 'unknown'
        tool_calls_by_kind[kind].append(call)

    # First, we handle output tool calls
    for call in tool_calls_by_kind['output']:
        if final_result:
            if final_result.tool_call_id == call.tool_call_id:
                part = _messages.ToolReturnPart(
                    tool_name=call.tool_name,
                    content='Final result processed.',
                    tool_call_id=call.tool_call_id,
                )
            else:
                yield _messages.FunctionToolCallEvent(call)
                part = _messages.ToolReturnPart(
                    tool_name=call.tool_name,
                    content='Output tool not used - a final result was already processed.',
                    tool_call_id=call.tool_call_id,
                )
                yield _messages.FunctionToolResultEvent(part)

            output_parts.append(part)
        else:
            try:
                result_data = await tool_manager.handle_call(call)
            except exceptions.UnexpectedModelBehavior as e:
                ctx.state.increment_retries(
                    ctx.deps.max_result_retries, error=e, model_settings=ctx.deps.model_settings
                )
                raise e  # pragma: lax no cover
            except ToolRetryError as e:
                ctx.state.increment_retries(
                    ctx.deps.max_result_retries, error=e, model_settings=ctx.deps.model_settings
                )
                yield _messages.FunctionToolCallEvent(call)
                output_parts.append(e.tool_retry)
                yield _messages.FunctionToolResultEvent(e.tool_retry)
            else:
                part = _messages.ToolReturnPart(
                    tool_name=call.tool_name,
                    content='Final result processed.',
                    tool_call_id=call.tool_call_id,
                )
                output_parts.append(part)
                final_result = result.FinalResult(result_data, call.tool_name, call.tool_call_id)

    # Then, we handle function tool calls
    calls_to_run: list[_messages.ToolCallPart] = []
    if final_result and ctx.deps.end_strategy == 'early':
        for call in tool_calls_by_kind['function']:
            output_parts.append(
                _messages.ToolReturnPart(
                    tool_name=call.tool_name,
                    content='Tool not executed - a final result was already processed.',
                    tool_call_id=call.tool_call_id,
                )
            )
    else:
        calls_to_run.extend(tool_calls_by_kind['function'])

    # Then, we handle unknown tool calls
    if tool_calls_by_kind['unknown']:
        ctx.state.increment_retries(ctx.deps.max_result_retries, model_settings=ctx.deps.model_settings)
        calls_to_run.extend(tool_calls_by_kind['unknown'])

    calls_to_run_results: dict[str, DeferredToolResult] = {}
    if tool_call_results is not None:
        # Deferred tool calls are "run" as well, by reading their value from the tool call results
        calls_to_run.extend(tool_calls_by_kind['external'])
        calls_to_run.extend(tool_calls_by_kind['unapproved'])

        result_tool_call_ids = set(tool_call_results.keys())
        tool_call_ids_to_run = {call.tool_call_id for call in calls_to_run}
        if tool_call_ids_to_run != result_tool_call_ids:
            raise exceptions.UserError(
                'Tool call results need to be provided for all deferred tool calls. '
                f'Expected: {tool_call_ids_to_run}, got: {result_tool_call_ids}'
            )

        # Filter out calls that were already executed before and should now be skipped
        calls_to_run_results = {call_id: result for call_id, result in tool_call_results.items() if result != 'skip'}
        calls_to_run = [call for call in calls_to_run if call.tool_call_id in calls_to_run_results]

    deferred_calls: dict[Literal['external', 'unapproved'], list[_messages.ToolCallPart]] = defaultdict(list)

    if calls_to_run:
        async for event in _call_tools(
            tool_manager=tool_manager,
            tool_calls=calls_to_run,
            tool_call_results=calls_to_run_results,
            tracer=ctx.deps.tracer,
            usage=ctx.state.usage,
            usage_limits=ctx.deps.usage_limits,
            output_parts=output_parts,
            output_deferred_calls=deferred_calls,
        ):
            yield event

    # Finally, we handle deferred tool calls (unless they were already included in the run because results were provided)
    if tool_call_results is None:
        calls = [*tool_calls_by_kind['external'], *tool_calls_by_kind['unapproved']]
        if final_result:
            # If the run was already determined to end on deferred tool calls,
            # we shouldn't insert return parts as the deferred tools will still get a real result.
            if not isinstance(final_result.output, _output.DeferredToolRequests):
                for call in calls:
                    output_parts.append(
                        _messages.ToolReturnPart(
                            tool_name=call.tool_name,
                            content='Tool not executed - a final result was already processed.',
                            tool_call_id=call.tool_call_id,
                        )
                    )
        elif calls:
            deferred_calls['external'].extend(tool_calls_by_kind['external'])
            deferred_calls['unapproved'].extend(tool_calls_by_kind['unapproved'])

            for call in calls:
                yield _messages.FunctionToolCallEvent(call)

    if not final_result and deferred_calls:
        if not ctx.deps.output_schema.allows_deferred_tools:
            raise exceptions.UserError(
                'A deferred tool call was present, but `DeferredToolRequests` is not among output types. To resolve this, add `DeferredToolRequests` to the list of output types for this agent.'
            )
        deferred_tool_requests = _output.DeferredToolRequests(
            calls=deferred_calls['external'],
            approvals=deferred_calls['unapproved'],
        )

        final_result = result.FinalResult(cast(NodeRunEndT, deferred_tool_requests), None, None)

    if final_result:
        output_final_result.append(final_result)


async def _call_tools(
    tool_manager: ToolManager[DepsT],
    tool_calls: list[_messages.ToolCallPart],
    tool_call_results: dict[str, DeferredToolResult],
    tracer: Tracer,
    usage: _usage.RunUsage,
    usage_limits: _usage.UsageLimits,
    output_parts: list[_messages.ModelRequestPart],
    output_deferred_calls: dict[Literal['external', 'unapproved'], list[_messages.ToolCallPart]],
) -> AsyncIterator[_messages.HandleResponseEvent]:
    tool_parts_by_index: dict[int, _messages.ModelRequestPart] = {}
    user_parts_by_index: dict[int, _messages.UserPromptPart] = {}
    deferred_calls_by_index: dict[int, Literal['external', 'unapproved']] = {}

    if usage_limits.tool_calls_limit is not None:
        projected_usage = deepcopy(usage)
        projected_usage.tool_calls += len(tool_calls)
        usage_limits.check_before_tool_call(projected_usage)

    for call in tool_calls:
        yield _messages.FunctionToolCallEvent(call)

    with tracer.start_as_current_span(
        'running tools',
        attributes={
            'tools': [call.tool_name for call in tool_calls],
            'logfire.msg': f'running {len(tool_calls)} tool{"" if len(tool_calls) == 1 else "s"}',
        },
    ):

        async def handle_call_or_result(
            coro_or_task: Awaitable[
                tuple[
                    _messages.ToolReturnPart | _messages.RetryPromptPart, str | Sequence[_messages.UserContent] | None
                ]
            ]
            | Task[
                tuple[
                    _messages.ToolReturnPart | _messages.RetryPromptPart, str | Sequence[_messages.UserContent] | None
                ]
            ],
            index: int,
        ) -> _messages.HandleResponseEvent | None:
            try:
                tool_part, tool_user_content = (
                    (await coro_or_task) if inspect.isawaitable(coro_or_task) else coro_or_task.result()
                )
            except exceptions.CallDeferred:
                deferred_calls_by_index[index] = 'external'
            except exceptions.ApprovalRequired:
                deferred_calls_by_index[index] = 'unapproved'
            else:
                tool_parts_by_index[index] = tool_part
                if tool_user_content:
                    user_parts_by_index[index] = _messages.UserPromptPart(content=tool_user_content)

                return _messages.FunctionToolResultEvent(tool_part, content=tool_user_content)

        if tool_manager.should_call_sequentially(tool_calls):
            for index, call in enumerate(tool_calls):
                if event := await handle_call_or_result(
                    _call_tool(tool_manager, call, tool_call_results.get(call.tool_call_id)),
                    index,
                ):
                    yield event

        else:
            # TODO(Marcelo): We need to replace this with `anyio.as_completed()` from
            # https://github.com/agronholm/anyio/pull/890.
            tasks = [
<<<<<<< HEAD
                asyncio.create_task(  # noqa: TID251
                    _call_tool(tool_manager, call, tool_call_results.get(call.tool_call_id), usage_limits),
=======
                asyncio.create_task(
                    _call_tool(tool_manager, call, tool_call_results.get(call.tool_call_id)),
>>>>>>> 9c315214
                    name=call.tool_name,
                )
                for call in tool_calls
            ]

            pending = tasks
            while pending:
                done, pending = await asyncio.wait(pending, return_when=asyncio.FIRST_COMPLETED)
                for task in done:
                    index = tasks.index(task)
                    if event := await handle_call_or_result(coro_or_task=task, index=index):
                        yield event

    # We append the results at the end, rather than as they are received, to retain a consistent ordering
    # This is mostly just to simplify testing
    output_parts.extend([tool_parts_by_index[k] for k in sorted(tool_parts_by_index)])
    output_parts.extend([user_parts_by_index[k] for k in sorted(user_parts_by_index)])

    for k in sorted(deferred_calls_by_index):
        output_deferred_calls[deferred_calls_by_index[k]].append(tool_calls[k])


async def _call_tool(
    tool_manager: ToolManager[DepsT],
    tool_call: _messages.ToolCallPart,
    tool_call_result: DeferredToolResult | None,
) -> tuple[_messages.ToolReturnPart | _messages.RetryPromptPart, str | Sequence[_messages.UserContent] | None]:
    try:
        if tool_call_result is None:
            tool_result = await tool_manager.handle_call(tool_call)
        elif isinstance(tool_call_result, ToolApproved):
            if tool_call_result.override_args is not None:
                tool_call = dataclasses.replace(tool_call, args=tool_call_result.override_args)
            tool_result = await tool_manager.handle_call(tool_call)
        elif isinstance(tool_call_result, ToolDenied):
            return _messages.ToolReturnPart(
                tool_name=tool_call.tool_name,
                content=tool_call_result.message,
                tool_call_id=tool_call.tool_call_id,
            ), None
        elif isinstance(tool_call_result, exceptions.ModelRetry):
            m = _messages.RetryPromptPart(
                content=tool_call_result.message,
                tool_name=tool_call.tool_name,
                tool_call_id=tool_call.tool_call_id,
            )
            raise ToolRetryError(m)
        elif isinstance(tool_call_result, _messages.RetryPromptPart):
            tool_call_result.tool_name = tool_call.tool_name
            tool_call_result.tool_call_id = tool_call.tool_call_id
            raise ToolRetryError(tool_call_result)
        else:
            tool_result = tool_call_result
    except ToolRetryError as e:
        return e.tool_retry, None

    if isinstance(tool_result, _messages.ToolReturn):
        tool_return = tool_result
    else:
        result_is_list = isinstance(tool_result, list)
        contents = cast(list[Any], tool_result) if result_is_list else [tool_result]

        return_values: list[Any] = []
        user_contents: list[str | _messages.UserContent] = []
        for content in contents:
            if isinstance(content, _messages.ToolReturn):
                raise exceptions.UserError(
                    f'The return value of tool {tool_call.tool_name!r} contains invalid nested `ToolReturn` objects. '
                    f'`ToolReturn` should be used directly.'
                )
            elif isinstance(content, _messages.MultiModalContent):
                identifier = content.identifier

                return_values.append(f'See file {identifier}')
                user_contents.extend([f'This is file {identifier}:', content])
            else:
                return_values.append(content)

        tool_return = _messages.ToolReturn(
            return_value=return_values[0] if len(return_values) == 1 and not result_is_list else return_values,
            content=user_contents,
        )

    if (
        isinstance(tool_return.return_value, _messages.MultiModalContent)
        or isinstance(tool_return.return_value, list)
        and any(
            isinstance(content, _messages.MultiModalContent)
            for content in tool_return.return_value  # type: ignore
        )
    ):
        raise exceptions.UserError(
            f'The `return_value` of tool {tool_call.tool_name!r} contains invalid nested `MultiModalContent` objects. '
            f'Please use `content` instead.'
        )

    return_part = _messages.ToolReturnPart(
        tool_name=tool_call.tool_name,
        tool_call_id=tool_call.tool_call_id,
        content=tool_return.return_value,  # type: ignore
        metadata=tool_return.metadata,
    )

    return return_part, tool_return.content or None


@dataclasses.dataclass
class _RunMessages:
    messages: list[_messages.ModelMessage]
    used: bool = False


_messages_ctx_var: ContextVar[_RunMessages] = ContextVar('var')


@contextmanager
def capture_run_messages() -> Iterator[list[_messages.ModelMessage]]:
    """Context manager to access the messages used in a [`run`][pydantic_ai.agent.AbstractAgent.run], [`run_sync`][pydantic_ai.agent.AbstractAgent.run_sync], or [`run_stream`][pydantic_ai.agent.AbstractAgent.run_stream] call.

    Useful when a run may raise an exception, see [model errors](../agents.md#model-errors) for more information.

    Examples:
    ```python
    from pydantic_ai import Agent, capture_run_messages

    agent = Agent('test')

    with capture_run_messages() as messages:
        try:
            result = agent.run_sync('foobar')
        except Exception:
            print(messages)
            raise
    ```

    !!! note
        If you call `run`, `run_sync`, or `run_stream` more than once within a single `capture_run_messages` context,
        `messages` will represent the messages exchanged during the first call only.
    """
    token = None
    messages: list[_messages.ModelMessage] = []

    # Try to reuse existing message context if available
    try:
        messages = _messages_ctx_var.get().messages
    except LookupError:
        # No existing context, create a new one
        token = _messages_ctx_var.set(_RunMessages(messages))

    try:
        yield messages
    finally:
        # Clean up context if we created it
        if token is not None:
            _messages_ctx_var.reset(token)


def get_captured_run_messages() -> _RunMessages:
    return _messages_ctx_var.get()


def build_agent_graph(
    name: str | None,
    deps_type: type[DepsT],
    output_type: OutputSpec[OutputT],
) -> Graph[
    GraphAgentState,
    GraphAgentDeps[DepsT, OutputT],
    UserPromptNode[DepsT, OutputT],
    result.FinalResult[OutputT],
]:
    """Build the execution [Graph][pydantic_graph.Graph] for a given agent."""
    g = GraphBuilder(
        name=name or 'Agent',
        state_type=GraphAgentState,
        deps_type=GraphAgentDeps[DepsT, OutputT],
        input_type=UserPromptNode[DepsT, OutputT],
        output_type=result.FinalResult[OutputT],
        auto_instrument=False,
    )

    g.add(
        g.edge_from(g.start_node).to(UserPromptNode[DepsT, OutputT]),
        g.node(UserPromptNode[DepsT, OutputT]),
        g.node(ModelRequestNode[DepsT, OutputT]),
        g.node(CallToolsNode[DepsT, OutputT]),
        g.node(
            SetFinalResult[DepsT, OutputT],
        ),
    )
    return g.build(validate_graph_structure=False)


async def _process_message_history(
    messages: list[_messages.ModelMessage],
    processors: Sequence[HistoryProcessor[DepsT]],
    run_context: RunContext[DepsT],
) -> list[_messages.ModelMessage]:
    """Process message history through a sequence of processors."""
    for processor in processors:
        takes_ctx = is_takes_ctx(processor)

        if is_async_callable(processor):
            if takes_ctx:
                messages = await processor(run_context, messages)
            else:
                async_processor = cast(_HistoryProcessorAsync, processor)
                messages = await async_processor(messages)
        else:
            if takes_ctx:
                sync_processor_with_ctx = cast(_HistoryProcessorSyncWithCtx[DepsT], processor)
                messages = await run_in_executor(sync_processor_with_ctx, run_context, messages)
            else:
                sync_processor = cast(_HistoryProcessorSync, processor)
                messages = await run_in_executor(sync_processor, messages)

    if len(messages) == 0:
        raise exceptions.UserError('Processed history cannot be empty.')

    if not isinstance(messages[-1], _messages.ModelRequest):
        raise exceptions.UserError('Processed history must end with a `ModelRequest`.')

    return messages


def _clean_message_history(messages: list[_messages.ModelMessage]) -> list[_messages.ModelMessage]:
    """Clean the message history by merging consecutive messages of the same type."""
    clean_messages: list[_messages.ModelMessage] = []
    for message in messages:
        last_message = clean_messages[-1] if len(clean_messages) > 0 else None

        if isinstance(message, _messages.ModelRequest):
            if (
                last_message
                and isinstance(last_message, _messages.ModelRequest)
                # Requests can only be merged if they have the same instructions
                and (
                    not last_message.instructions
                    or not message.instructions
                    or last_message.instructions == message.instructions
                )
            ):
                parts = [*last_message.parts, *message.parts]
                parts.sort(
                    # Tool return parts always need to be at the start
                    key=lambda x: 0 if isinstance(x, _messages.ToolReturnPart | _messages.RetryPromptPart) else 1
                )
                merged_message = _messages.ModelRequest(
                    parts=parts,
                    instructions=last_message.instructions or message.instructions,
                )
                clean_messages[-1] = merged_message
            else:
                clean_messages.append(message)
        elif isinstance(message, _messages.ModelResponse):  # pragma: no branch
            if (
                last_message
                and isinstance(last_message, _messages.ModelResponse)
                # Responses can only be merged if they didn't really come from an API
                and last_message.provider_response_id is None
                and last_message.provider_name is None
                and last_message.model_name is None
                and message.provider_response_id is None
                and message.provider_name is None
                and message.model_name is None
            ):
                merged_message = replace(last_message, parts=[*last_message.parts, *message.parts])
                clean_messages[-1] = merged_message
            else:
                clean_messages.append(message)
    return clean_messages<|MERGE_RESOLUTION|>--- conflicted
+++ resolved
@@ -1001,13 +1001,8 @@
             # TODO(Marcelo): We need to replace this with `anyio.as_completed()` from
             # https://github.com/agronholm/anyio/pull/890.
             tasks = [
-<<<<<<< HEAD
                 asyncio.create_task(  # noqa: TID251
-                    _call_tool(tool_manager, call, tool_call_results.get(call.tool_call_id), usage_limits),
-=======
-                asyncio.create_task(
                     _call_tool(tool_manager, call, tool_call_results.get(call.tool_call_id)),
->>>>>>> 9c315214
                     name=call.tool_name,
                 )
                 for call in tool_calls
