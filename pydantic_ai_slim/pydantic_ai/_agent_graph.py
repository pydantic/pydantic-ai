from __future__ import annotations as _annotations

import asyncio
import dataclasses
from collections.abc import AsyncIterator, Iterator, Sequence
from contextlib import asynccontextmanager, contextmanager
from contextvars import ContextVar
from dataclasses import field
from typing import Any, Generic, Literal, Union, cast

from opentelemetry.trace import Span, Tracer
from typing_extensions import TypeGuard, TypeVar, assert_never

from pydantic_graph import BaseNode, Graph, GraphRunContext
from pydantic_graph.nodes import End, NodeRunEndT

from . import (
    _result,
    _system_prompt,
    exceptions,
    messages as _messages,
    models,
    result,
    usage as _usage,
)
from .models.instrumented import InstrumentedModel
from .result import ResultDataT
from .settings import ModelSettings, merge_model_settings
from .tools import (
    RunContext,
    Tool,
    ToolDefinition,
)

__all__ = (
    'GraphAgentState',
    'GraphAgentDeps',
    'UserPromptNode',
    'ModelRequestNode',
    'CallToolsNode',
    'build_run_context',
    'capture_run_messages',
)


T = TypeVar('T')
S = TypeVar('S')
NoneType = type(None)
EndStrategy = Literal['early', 'exhaustive']
"""The strategy for handling multiple tool calls when a final result is found.

- `'early'`: Stop processing other tool calls once a final result is found
- `'exhaustive'`: Process all tool calls even after finding a final result
"""
DepsT = TypeVar('DepsT')
ResultT = TypeVar('ResultT')


@dataclasses.dataclass
class GraphAgentState:
    """State kept across the execution of the agent graph."""

    message_history: list[_messages.ModelMessage]
    usage: _usage.Usage
    retries: int
    run_step: int

    def increment_retries(self, max_result_retries: int) -> None:
        self.retries += 1
        if self.retries > max_result_retries:
            raise exceptions.UnexpectedModelBehavior(
                f'Exceeded maximum retries ({max_result_retries}) for result validation'
            )


@dataclasses.dataclass
class GraphAgentDeps(Generic[DepsT, ResultDataT]):
    """Dependencies/config passed to the agent graph."""

    user_deps: DepsT

    prompt: str | Sequence[_messages.UserContent]
    new_message_index: int

    model: models.Model
    model_settings: ModelSettings | None
    usage_limits: _usage.UsageLimits
    max_result_retries: int
    end_strategy: EndStrategy

    result_schema: _result.ResultSchema[ResultDataT] | None
    result_tools: list[ToolDefinition]
    result_validators: list[_result.ResultValidator[DepsT, ResultDataT]]

    function_tools: dict[str, Tool[DepsT]] = dataclasses.field(repr=False)

    run_span: Span
    tracer: Tracer


class AgentNode(BaseNode[GraphAgentState, GraphAgentDeps[DepsT, Any], result.FinalResult[NodeRunEndT]]):
    """The base class for all agent nodes.

    Using subclass of `BaseNode` for all nodes reduces the amount of boilerplate of generics everywhere
    """


def is_agent_node(
    node: BaseNode[GraphAgentState, GraphAgentDeps[T, Any], result.FinalResult[S]] | End[result.FinalResult[S]],
) -> TypeGuard[AgentNode[T, S]]:
    """Check if the provided node is an instance of `AgentNode`.

    Usage:

        if is_agent_node(node):
            # `node` is an AgentNode
            ...

    This method preserves the generic parameters on the narrowed type, unlike `isinstance(node, AgentNode)`.
    """
    return isinstance(node, AgentNode)


@dataclasses.dataclass
class UserPromptNode(AgentNode[DepsT, NodeRunEndT]):
    user_prompt: str | Sequence[_messages.UserContent]

    system_prompts: tuple[str, ...]
    system_prompt_functions: list[_system_prompt.SystemPromptRunner[DepsT]]
    system_prompt_dynamic_functions: dict[str, _system_prompt.SystemPromptRunner[DepsT]]

    async def run(
        self, ctx: GraphRunContext[GraphAgentState, GraphAgentDeps[DepsT, NodeRunEndT]]
    ) -> ModelRequestNode[DepsT, NodeRunEndT]:
        return ModelRequestNode[DepsT, NodeRunEndT](request=await self._get_first_message(ctx))

    async def _get_first_message(
        self, ctx: GraphRunContext[GraphAgentState, GraphAgentDeps[DepsT, NodeRunEndT]]
    ) -> _messages.ModelRequest:
        run_context = build_run_context(ctx)
        history, next_message = await self._prepare_messages(self.user_prompt, ctx.state.message_history, run_context)
        ctx.state.message_history = history
        run_context.messages = history

        # TODO: We need to make it so that function_tools are not shared between runs
        #   See comment on the current_retry field of `Tool` for more details.
        for tool in ctx.deps.function_tools.values():
            tool.current_retry = 0
        return next_message

    async def _prepare_messages(
        self,
        user_prompt: str | Sequence[_messages.UserContent],
        message_history: list[_messages.ModelMessage] | None,
        run_context: RunContext[DepsT],
    ) -> tuple[list[_messages.ModelMessage], _messages.ModelRequest]:
        try:
            ctx_messages = get_captured_run_messages()
        except LookupError:
            messages: list[_messages.ModelMessage] = []
        else:
            if ctx_messages.used:
                messages = []
            else:
                messages = ctx_messages.messages
                ctx_messages.used = True

        if message_history:
            # Shallow copy messages
            messages.extend(message_history)
            # Reevaluate any dynamic system prompt parts
            await self._reevaluate_dynamic_prompts(messages, run_context)
            return messages, _messages.ModelRequest([_messages.UserPromptPart(user_prompt)])
        else:
            parts = await self._sys_parts(run_context)
            parts.append(_messages.UserPromptPart(user_prompt))
            return messages, _messages.ModelRequest(parts)

    async def _reevaluate_dynamic_prompts(
        self, messages: list[_messages.ModelMessage], run_context: RunContext[DepsT]
    ) -> None:
        """Reevaluate any `SystemPromptPart` with dynamic_ref in the provided messages by running the associated runner function."""
        # Only proceed if there's at least one dynamic runner.
        if self.system_prompt_dynamic_functions:
            for msg in messages:
                if isinstance(msg, _messages.ModelRequest):
                    for i, part in enumerate(msg.parts):
                        if isinstance(part, _messages.SystemPromptPart) and part.dynamic_ref:
                            # Look up the runner by its ref
                            if runner := self.system_prompt_dynamic_functions.get(part.dynamic_ref):
                                updated_part_content = await runner.run(run_context)
                                msg.parts[i] = _messages.SystemPromptPart(
                                    updated_part_content, dynamic_ref=part.dynamic_ref
                                )

    async def _sys_parts(self, run_context: RunContext[DepsT]) -> list[_messages.ModelRequestPart]:
        """Build the initial messages for the conversation."""
        messages: list[_messages.ModelRequestPart] = [_messages.SystemPromptPart(p) for p in self.system_prompts]
        for sys_prompt_runner in self.system_prompt_functions:
            prompt = await sys_prompt_runner.run(run_context)
            if sys_prompt_runner.dynamic:
                messages.append(_messages.SystemPromptPart(prompt, dynamic_ref=sys_prompt_runner.function.__qualname__))
            else:
                messages.append(_messages.SystemPromptPart(prompt))
        return messages


async def _prepare_request_parameters(
    ctx: GraphRunContext[GraphAgentState, GraphAgentDeps[DepsT, NodeRunEndT]],
) -> models.ModelRequestParameters:
    """Build tools and create an agent model."""
    function_tool_defs: list[ToolDefinition] = []

    run_context = build_run_context(ctx)

    async def add_tool(tool: Tool[DepsT]) -> None:
        ctx = run_context.replace_with(retry=tool.current_retry, tool_name=tool.name)
        if tool_def := await tool.prepare_tool_def(ctx):
            function_tool_defs.append(tool_def)

    await asyncio.gather(*map(add_tool, ctx.deps.function_tools.values()))

    result_schema = ctx.deps.result_schema
    return models.ModelRequestParameters(
        function_tools=function_tool_defs,
        allow_text_result=allow_text_result(result_schema),
        result_tools=result_schema.tool_defs() if result_schema is not None else [],
    )


@dataclasses.dataclass
class ModelRequestNode(AgentNode[DepsT, NodeRunEndT]):
    """Make a request to the model using the last message in state.message_history."""

    request: _messages.ModelRequest

    _result: CallToolsNode[DepsT, NodeRunEndT] | None = field(default=None, repr=False)
    _did_stream: bool = field(default=False, repr=False)

    async def run(
        self, ctx: GraphRunContext[GraphAgentState, GraphAgentDeps[DepsT, NodeRunEndT]]
    ) -> CallToolsNode[DepsT, NodeRunEndT]:
        if self._result is not None:
            return self._result

        if self._did_stream:
            # `self._result` gets set when exiting the `stream` contextmanager, so hitting this
            # means that the stream was started but not finished before `run()` was called
            raise exceptions.AgentRunError('You must finish streaming before calling run()')

        return await self._make_request(ctx)

    @asynccontextmanager
    async def stream(
        self,
        ctx: GraphRunContext[GraphAgentState, GraphAgentDeps[DepsT, T]],
    ) -> AsyncIterator[result.AgentStream[DepsT, T]]:
        async with self._stream(ctx) as streamed_response:
            agent_stream = result.AgentStream[DepsT, T](
                streamed_response,
                ctx.deps.result_schema,
                ctx.deps.result_validators,
                build_run_context(ctx),
                ctx.deps.usage_limits,
            )
            yield agent_stream
            # In case the user didn't manually consume the full stream, ensure it is fully consumed here,
            # otherwise usage won't be properly counted:
            async for _ in agent_stream:
                pass

    @asynccontextmanager
    async def _stream(
        self,
        ctx: GraphRunContext[GraphAgentState, GraphAgentDeps[DepsT, T]],
    ) -> AsyncIterator[models.StreamedResponse]:
        assert not self._did_stream, 'stream() should only be called once per node'

        model_settings, model_request_parameters = await self._prepare_request(ctx)
        async with ctx.deps.model.request_stream(
            ctx.state.message_history, model_settings, model_request_parameters
        ) as streamed_response:
            self._did_stream = True
            ctx.state.usage.incr(_usage.Usage(), requests=1)
            yield streamed_response
            # In case the user didn't manually consume the full stream, ensure it is fully consumed here,
            # otherwise usage won't be properly counted:
            async for _ in streamed_response:
                pass
        model_response = streamed_response.get()
        request_usage = streamed_response.usage()

        self._finish_handling(ctx, model_response, request_usage)
        assert self._result is not None  # this should be set by the previous line

    async def _make_request(
        self, ctx: GraphRunContext[GraphAgentState, GraphAgentDeps[DepsT, NodeRunEndT]]
    ) -> CallToolsNode[DepsT, NodeRunEndT]:
        if self._result is not None:
            return self._result

        model_settings, model_request_parameters = await self._prepare_request(ctx)
        model_response, request_usage = await ctx.deps.model.request(
            ctx.state.message_history, model_settings, model_request_parameters
        )
        ctx.state.usage.incr(_usage.Usage(), requests=1)

        return self._finish_handling(ctx, model_response, request_usage)

    async def _prepare_request(
        self, ctx: GraphRunContext[GraphAgentState, GraphAgentDeps[DepsT, NodeRunEndT]]
    ) -> tuple[ModelSettings | None, models.ModelRequestParameters]:
        ctx.state.message_history.append(self.request)

        # Check usage
        if ctx.deps.usage_limits:
            ctx.deps.usage_limits.check_before_request(ctx.state.usage)

        # Increment run_step
        ctx.state.run_step += 1

        model_settings = merge_model_settings(ctx.deps.model_settings, None)
        with ctx.deps.tracer.start_as_current_span(
            'preparing model request params', attributes=dict(run_step=ctx.state.run_step)
        ):
            model_request_parameters = await _prepare_request_parameters(ctx)
        return model_settings, model_request_parameters

    def _finish_handling(
        self,
        ctx: GraphRunContext[GraphAgentState, GraphAgentDeps[DepsT, NodeRunEndT]],
        response: _messages.ModelResponse,
        usage: _usage.Usage,
    ) -> CallToolsNode[DepsT, NodeRunEndT]:
        # Update usage
        ctx.state.usage.incr(usage, requests=0)
        if ctx.deps.usage_limits:
            ctx.deps.usage_limits.check_tokens(ctx.state.usage)

        # Append the model response to state.message_history
        ctx.state.message_history.append(response)

        # Set the `_result` attribute since we can't use `return` in an async iterator
        self._result = CallToolsNode(response)

        return self._result


@dataclasses.dataclass
class CallToolsNode(AgentNode[DepsT, NodeRunEndT]):
    """Process a model response, and decide whether to end the run or make a new request."""

    model_response: _messages.ModelResponse

    _events_iterator: AsyncIterator[_messages.HandleResponseEvent] | None = field(default=None, repr=False)
    _next_node: ModelRequestNode[DepsT, NodeRunEndT] | End[result.FinalResult[NodeRunEndT]] | None = field(
        default=None, repr=False
    )
    _tool_responses: list[_messages.ModelRequestPart] = field(default_factory=list, repr=False)

    async def run(
        self, ctx: GraphRunContext[GraphAgentState, GraphAgentDeps[DepsT, NodeRunEndT]]
    ) -> Union[ModelRequestNode[DepsT, NodeRunEndT], End[result.FinalResult[NodeRunEndT]]]:  # noqa UP007
        async with self.stream(ctx):
            pass

        assert (next_node := self._next_node) is not None, 'the stream should set `self._next_node` before it ends'
        return next_node

    @asynccontextmanager
    async def stream(
        self, ctx: GraphRunContext[GraphAgentState, GraphAgentDeps[DepsT, NodeRunEndT]]
    ) -> AsyncIterator[AsyncIterator[_messages.HandleResponseEvent]]:
        """Process the model response and yield events for the start and end of each function tool call."""
        stream = self._run_stream(ctx)
        yield stream

        # Run the stream to completion if it was not finished:
        async for _event in stream:
            pass

    async def _run_stream(
        self, ctx: GraphRunContext[GraphAgentState, GraphAgentDeps[DepsT, NodeRunEndT]]
    ) -> AsyncIterator[_messages.HandleResponseEvent]:
        if self._events_iterator is None:
            # Ensure that the stream is only run once

            async def _run_stream() -> AsyncIterator[_messages.HandleResponseEvent]:
                texts: list[str] = []
                tool_calls: list[_messages.ToolCallPart] = []
                for part in self.model_response.parts:
                    if isinstance(part, _messages.TextPart):
                        # ignore empty content for text parts, see #437
                        if part.content:
                            texts.append(part.content)
                    elif isinstance(part, _messages.ToolCallPart):
                        tool_calls.append(part)
                    else:
                        assert_never(part)

                # At the moment, we prioritize at least executing tool calls if they are present.
                # In the future, we'd consider making this configurable at the agent or run level.
                # This accounts for cases like anthropic returns that might contain a text response
                # and a tool call response, where the text response just indicates the tool call will happen.
                if tool_calls:
                    async for event in self._handle_tool_calls(ctx, tool_calls):
                        yield event
                elif texts:
                    # No events are emitted during the handling of text responses, so we don't need to yield anything
                    self._next_node = await self._handle_text_response(ctx, texts)
                else:
                    raise exceptions.UnexpectedModelBehavior('Received empty model response')

            self._events_iterator = _run_stream()

        async for event in self._events_iterator:
            yield event

    async def _handle_tool_calls(
        self,
        ctx: GraphRunContext[GraphAgentState, GraphAgentDeps[DepsT, NodeRunEndT]],
        tool_calls: list[_messages.ToolCallPart],
    ) -> AsyncIterator[_messages.HandleResponseEvent]:
        result_schema = ctx.deps.result_schema

        # first look for the result tool call
        final_result: result.FinalResult[NodeRunEndT] | None = None
        parts: list[_messages.ModelRequestPart] = []
        if result_schema is not None:
            for call, result_tool in result_schema.find_tool(tool_calls):
                try:
                    result_data = result_tool.validate(call)
                    result_data = await _validate_result(result_data, ctx, call)
                except _result.ToolRetryError as e:
                    # TODO: Should only increment retry stuff once per node execution, not for each tool call
                    #   Also, should increment the tool-specific retry count rather than the run retry count
                    ctx.state.increment_retries(ctx.deps.max_result_retries)
                    parts.append(e.tool_retry)
                else:
                    final_result = result.FinalResult(result_data, call.tool_name, call.tool_call_id)
                    break

        # Then build the other request parts based on end strategy
        tool_responses: list[_messages.ModelRequestPart] = self._tool_responses
        async for event in process_function_tools(
            tool_calls,
            final_result and final_result.tool_name,
            final_result and final_result.tool_call_id,
            ctx,
            tool_responses,
        ):
            yield event

        if final_result:
            self._next_node = self._handle_final_result(ctx, final_result, tool_responses)
        else:
            if tool_responses:
                parts.extend(tool_responses)
            self._next_node = ModelRequestNode[DepsT, NodeRunEndT](_messages.ModelRequest(parts=parts))

    def _handle_final_result(
        self,
        ctx: GraphRunContext[GraphAgentState, GraphAgentDeps[DepsT, NodeRunEndT]],
        final_result: result.FinalResult[NodeRunEndT],
        tool_responses: list[_messages.ModelRequestPart],
    ) -> End[result.FinalResult[NodeRunEndT]]:
        run_span = ctx.deps.run_span
        usage = ctx.state.usage
        messages = ctx.state.message_history

        # For backwards compatibility, append a new ModelRequest using the tool returns and retries
        if tool_responses:
            messages.append(_messages.ModelRequest(parts=tool_responses))

<<<<<<< HEAD
        run_span.set_attributes(usage.opentelemetry_attributes())
=======
        run_span.set_attribute('usage', usage)
        run_span.set_attribute(
            'all_messages_events',
            [InstrumentedModel.event_to_dict(e) for e in InstrumentedModel.messages_to_otel_events(messages)],
        )
>>>>>>> 6207bcdf

        # End the run with self.data
        return End(final_result)

    async def _handle_text_response(
        self,
        ctx: GraphRunContext[GraphAgentState, GraphAgentDeps[DepsT, NodeRunEndT]],
        texts: list[str],
    ) -> ModelRequestNode[DepsT, NodeRunEndT] | End[result.FinalResult[NodeRunEndT]]:
        result_schema = ctx.deps.result_schema

        text = '\n\n'.join(texts)
        if allow_text_result(result_schema):
            result_data_input = cast(NodeRunEndT, text)
            try:
                result_data = await _validate_result(result_data_input, ctx, None)
            except _result.ToolRetryError as e:
                ctx.state.increment_retries(ctx.deps.max_result_retries)
                return ModelRequestNode[DepsT, NodeRunEndT](_messages.ModelRequest(parts=[e.tool_retry]))
            else:
                # The following cast is safe because we know `str` is an allowed result type
                return self._handle_final_result(ctx, result.FinalResult(result_data, None, None), [])
        else:
            ctx.state.increment_retries(ctx.deps.max_result_retries)
            return ModelRequestNode[DepsT, NodeRunEndT](
                _messages.ModelRequest(
                    parts=[
                        _messages.RetryPromptPart(
                            content='Plain text responses are not permitted, please call one of the functions instead.',
                        )
                    ]
                )
            )


def build_run_context(ctx: GraphRunContext[GraphAgentState, GraphAgentDeps[DepsT, Any]]) -> RunContext[DepsT]:
    """Build a `RunContext` object from the current agent graph run context."""
    return RunContext[DepsT](
        deps=ctx.deps.user_deps,
        model=ctx.deps.model,
        usage=ctx.state.usage,
        prompt=ctx.deps.prompt,
        messages=ctx.state.message_history,
        run_step=ctx.state.run_step,
    )


async def process_function_tools(
    tool_calls: list[_messages.ToolCallPart],
    result_tool_name: str | None,
    result_tool_call_id: str | None,
    ctx: GraphRunContext[GraphAgentState, GraphAgentDeps[DepsT, NodeRunEndT]],
    output_parts: list[_messages.ModelRequestPart],
) -> AsyncIterator[_messages.HandleResponseEvent]:
    """Process function (i.e., non-result) tool calls in parallel.

    Also add stub return parts for any other tools that need it.

    Because async iterators can't have return values, we use `output_parts` as an output argument.
    """
    stub_function_tools = bool(result_tool_name) and ctx.deps.end_strategy == 'early'
    result_schema = ctx.deps.result_schema

    # we rely on the fact that if we found a result, it's the first result tool in the last
    found_used_result_tool = False
    run_context = build_run_context(ctx)

    calls_to_run: list[tuple[Tool[DepsT], _messages.ToolCallPart]] = []
    call_index_to_event_id: dict[int, str] = {}
    for call in tool_calls:
        if (
            call.tool_name == result_tool_name
            and call.tool_call_id == result_tool_call_id
            and not found_used_result_tool
        ):
            found_used_result_tool = True
            output_parts.append(
                _messages.ToolReturnPart(
                    tool_name=call.tool_name,
                    content='Final result processed.',
                    tool_call_id=call.tool_call_id,
                )
            )
        elif tool := ctx.deps.function_tools.get(call.tool_name):
            if stub_function_tools:
                output_parts.append(
                    _messages.ToolReturnPart(
                        tool_name=call.tool_name,
                        content='Tool not executed - a final result was already processed.',
                        tool_call_id=call.tool_call_id,
                    )
                )
            else:
                event = _messages.FunctionToolCallEvent(call)
                yield event
                call_index_to_event_id[len(calls_to_run)] = event.call_id
                calls_to_run.append((tool, call))
        elif result_schema is not None and call.tool_name in result_schema.tools:
            # if tool_name is in _result_schema, it means we found a result tool but an error occurred in
            # validation, we don't add another part here
            if result_tool_name is not None:
                if found_used_result_tool:
                    content = 'Result tool not used - a final result was already processed.'
                else:
                    # TODO: Include information about the validation failure, and/or merge this with the ModelRetry part
                    content = 'Result tool not used - result failed validation.'
                part = _messages.ToolReturnPart(
                    tool_name=call.tool_name,
                    content=content,
                    tool_call_id=call.tool_call_id,
                )
                output_parts.append(part)
        else:
            output_parts.append(_unknown_tool(call.tool_name, ctx))

    if not calls_to_run:
        return

    # Run all tool tasks in parallel
    results_by_index: dict[int, _messages.ModelRequestPart] = {}
    tool_names = [call.tool_name for _, call in calls_to_run]
    with ctx.deps.tracer.start_as_current_span(
        'running tools', attributes={'tools': tool_names, 'logfire.msg': f'running tools: {", ".join(tool_names)}'}
    ):
        # TODO: Should we wrap each individual tool call in a dedicated span?
        tasks = [asyncio.create_task(tool.run(call, run_context), name=call.tool_name) for tool, call in calls_to_run]
        pending = tasks
        while pending:
            done, pending = await asyncio.wait(pending, return_when=asyncio.FIRST_COMPLETED)
            for task in done:
                index = tasks.index(task)
                result = task.result()
                yield _messages.FunctionToolResultEvent(result, tool_call_id=call_index_to_event_id[index])
                if isinstance(result, (_messages.ToolReturnPart, _messages.RetryPromptPart)):
                    results_by_index[index] = result
                else:
                    assert_never(result)

    # We append the results at the end, rather than as they are received, to retain a consistent ordering
    # This is mostly just to simplify testing
    for k in sorted(results_by_index):
        output_parts.append(results_by_index[k])


def _unknown_tool(
    tool_name: str,
    ctx: GraphRunContext[GraphAgentState, GraphAgentDeps[DepsT, NodeRunEndT]],
) -> _messages.RetryPromptPart:
    ctx.state.increment_retries(ctx.deps.max_result_retries)
    tool_names = list(ctx.deps.function_tools.keys())
    if result_schema := ctx.deps.result_schema:
        tool_names.extend(result_schema.tool_names())

    if tool_names:
        msg = f'Available tools: {", ".join(tool_names)}'
    else:
        msg = 'No tools available.'

    return _messages.RetryPromptPart(content=f'Unknown tool name: {tool_name!r}. {msg}')


async def _validate_result(
    result_data: T,
    ctx: GraphRunContext[GraphAgentState, GraphAgentDeps[DepsT, T]],
    tool_call: _messages.ToolCallPart | None,
) -> T:
    for validator in ctx.deps.result_validators:
        run_context = build_run_context(ctx)
        result_data = await validator.validate(result_data, tool_call, run_context)
    return result_data


def allow_text_result(result_schema: _result.ResultSchema[Any] | None) -> bool:
    """Check if the result schema allows text results."""
    return result_schema is None or result_schema.allow_text_result


@dataclasses.dataclass
class _RunMessages:
    messages: list[_messages.ModelMessage]
    used: bool = False


_messages_ctx_var: ContextVar[_RunMessages] = ContextVar('var')


@contextmanager
def capture_run_messages() -> Iterator[list[_messages.ModelMessage]]:
    """Context manager to access the messages used in a [`run`][pydantic_ai.Agent.run], [`run_sync`][pydantic_ai.Agent.run_sync], or [`run_stream`][pydantic_ai.Agent.run_stream] call.

    Useful when a run may raise an exception, see [model errors](../agents.md#model-errors) for more information.

    Examples:
    ```python
    from pydantic_ai import Agent, capture_run_messages

    agent = Agent('test')

    with capture_run_messages() as messages:
        try:
            result = agent.run_sync('foobar')
        except Exception:
            print(messages)
            raise
    ```

    !!! note
        If you call `run`, `run_sync`, or `run_stream` more than once within a single `capture_run_messages` context,
        `messages` will represent the messages exchanged during the first call only.
    """
    try:
        yield _messages_ctx_var.get().messages
    except LookupError:
        messages: list[_messages.ModelMessage] = []
        token = _messages_ctx_var.set(_RunMessages(messages))
        try:
            yield messages
        finally:
            _messages_ctx_var.reset(token)


def get_captured_run_messages() -> _RunMessages:
    return _messages_ctx_var.get()


def build_agent_graph(
    name: str | None, deps_type: type[DepsT], result_type: type[ResultT]
) -> Graph[GraphAgentState, GraphAgentDeps[DepsT, result.FinalResult[ResultT]], result.FinalResult[ResultT]]:
    """Build the execution [Graph][pydantic_graph.Graph] for a given agent."""
    nodes = (
        UserPromptNode[DepsT],
        ModelRequestNode[DepsT],
        CallToolsNode[DepsT],
    )
    graph = Graph[GraphAgentState, GraphAgentDeps[DepsT, Any], result.FinalResult[ResultT]](
        nodes=nodes,
        name=name or 'Agent',
        state_type=GraphAgentState,
        run_end_type=result.FinalResult[result_type],
        auto_instrument=False,
    )
    return graph<|MERGE_RESOLUTION|>--- conflicted
+++ resolved
@@ -2,6 +2,7 @@
 
 import asyncio
 import dataclasses
+import json
 from collections.abc import AsyncIterator, Iterator, Sequence
 from contextlib import asynccontextmanager, contextmanager
 from contextvars import ContextVar
@@ -472,15 +473,23 @@
         if tool_responses:
             messages.append(_messages.ModelRequest(parts=tool_responses))
 
-<<<<<<< HEAD
         run_span.set_attributes(usage.opentelemetry_attributes())
-=======
-        run_span.set_attribute('usage', usage)
         run_span.set_attribute(
             'all_messages_events',
-            [InstrumentedModel.event_to_dict(e) for e in InstrumentedModel.messages_to_otel_events(messages)],
+            json.dumps(
+                [InstrumentedModel.event_to_dict(e) for e in InstrumentedModel.messages_to_otel_events(messages)]
+            ),
         )
->>>>>>> 6207bcdf
+        run_span.set_attributes(
+            {
+                'logfire.json_schema': json.dumps(
+                    {
+                        'type': 'object',
+                        'properties': {'all_messages_events': {'type': 'array'}},
+                    }
+                ),
+            }
+        )
 
         # End the run with self.data
         return End(final_result)
