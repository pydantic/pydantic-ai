from __future__ import annotations as _annotations

import asyncio
import dataclasses
import hashlib
from collections import defaultdict, deque
from collections.abc import AsyncIterator, Awaitable, Iterator, Sequence
from contextlib import asynccontextmanager, contextmanager
from contextvars import ContextVar
from dataclasses import field
from typing import TYPE_CHECKING, Any, Callable, Generic, Literal, Union, cast

from opentelemetry.trace import Tracer
from typing_extensions import TypeGuard, TypeVar, assert_never

from pydantic_ai._function_schema import _takes_ctx as is_takes_ctx  # type: ignore
from pydantic_ai._tool_manager import ToolManager
from pydantic_ai._utils import is_async_callable, run_in_executor
from pydantic_ai.builtin_tools import AbstractBuiltinTool
from pydantic_graph import BaseNode, Graph, GraphRunContext
from pydantic_graph.nodes import End, NodeRunEndT

from . import _output, _system_prompt, exceptions, messages as _messages, models, result, usage as _usage
from .exceptions import ToolRetryError
from .output import OutputDataT, OutputSpec
from .settings import ModelSettings, merge_model_settings
from .tools import RunContext, ToolDefinition, ToolKind

if TYPE_CHECKING:
    from .models.instrumented import InstrumentationSettings

__all__ = (
    'GraphAgentState',
    'GraphAgentDeps',
    'UserPromptNode',
    'ModelRequestNode',
    'CallToolsNode',
    'build_run_context',
    'capture_run_messages',
    'HistoryProcessor',
)


T = TypeVar('T')
S = TypeVar('S')
NoneType = type(None)
EndStrategy = Literal['early', 'exhaustive']
"""The strategy for handling multiple tool calls when a final result is found.

- `'early'`: Stop processing other tool calls once a final result is found
- `'exhaustive'`: Process all tool calls even after finding a final result
"""
DepsT = TypeVar('DepsT')
OutputT = TypeVar('OutputT')

_HistoryProcessorSync = Callable[[list[_messages.ModelMessage]], list[_messages.ModelMessage]]
_HistoryProcessorAsync = Callable[[list[_messages.ModelMessage]], Awaitable[list[_messages.ModelMessage]]]
_HistoryProcessorSyncWithCtx = Callable[[RunContext[DepsT], list[_messages.ModelMessage]], list[_messages.ModelMessage]]
_HistoryProcessorAsyncWithCtx = Callable[
    [RunContext[DepsT], list[_messages.ModelMessage]], Awaitable[list[_messages.ModelMessage]]
]
HistoryProcessor = Union[
    _HistoryProcessorSync,
    _HistoryProcessorAsync,
    _HistoryProcessorSyncWithCtx[DepsT],
    _HistoryProcessorAsyncWithCtx[DepsT],
]
"""A function that processes a list of model messages and returns a list of model messages.

Can optionally accept a `RunContext` as a parameter.
"""


@dataclasses.dataclass
class GraphAgentState:
    """State kept across the execution of the agent graph."""

    message_history: list[_messages.ModelMessage]
    usage: _usage.Usage
    retries: int
    run_step: int

    def increment_retries(self, max_result_retries: int, error: BaseException | None = None) -> None:
        self.retries += 1
        if self.retries > max_result_retries:
            message = f'Exceeded maximum retries ({max_result_retries}) for output validation'
            if error:
                if isinstance(error, exceptions.UnexpectedModelBehavior) and error.__cause__ is not None:
                    error = error.__cause__
                raise exceptions.UnexpectedModelBehavior(message) from error
            else:
                raise exceptions.UnexpectedModelBehavior(message)


@dataclasses.dataclass
class GraphAgentDeps(Generic[DepsT, OutputDataT]):
    """Dependencies/config passed to the agent graph."""

    user_deps: DepsT

    prompt: str | Sequence[_messages.UserContent] | None
    new_message_index: int

    model: models.Model
    model_settings: ModelSettings | None
    usage_limits: _usage.UsageLimits
    max_result_retries: int
    end_strategy: EndStrategy
    get_instructions: Callable[[RunContext[DepsT]], Awaitable[str | None]]

    output_schema: _output.OutputSchema[OutputDataT]
    output_validators: list[_output.OutputValidator[DepsT, OutputDataT]]

    history_processors: Sequence[HistoryProcessor[DepsT]]

<<<<<<< HEAD
    function_tools: dict[str, Tool[DepsT]] = dataclasses.field(repr=False)
    builtin_tools: list[AbstractBuiltinTool] = dataclasses.field(repr=False)
    mcp_servers: Sequence[MCPServer] = dataclasses.field(repr=False)
    default_retries: int
=======
    tool_manager: ToolManager[DepsT]
>>>>>>> 01c550c2

    tracer: Tracer
    instrumentation_settings: InstrumentationSettings | None = None


class AgentNode(BaseNode[GraphAgentState, GraphAgentDeps[DepsT, Any], result.FinalResult[NodeRunEndT]]):
    """The base class for all agent nodes.

    Using subclass of `BaseNode` for all nodes reduces the amount of boilerplate of generics everywhere
    """


def is_agent_node(
    node: BaseNode[GraphAgentState, GraphAgentDeps[T, Any], result.FinalResult[S]] | End[result.FinalResult[S]],
) -> TypeGuard[AgentNode[T, S]]:
    """Check if the provided node is an instance of `AgentNode`.

    Usage:

        if is_agent_node(node):
            # `node` is an AgentNode
            ...

    This method preserves the generic parameters on the narrowed type, unlike `isinstance(node, AgentNode)`.
    """
    return isinstance(node, AgentNode)


@dataclasses.dataclass
class UserPromptNode(AgentNode[DepsT, NodeRunEndT]):
    """The node that handles the user prompt and instructions."""

    user_prompt: str | Sequence[_messages.UserContent] | None

    instructions: str | None
    instructions_functions: list[_system_prompt.SystemPromptRunner[DepsT]]

    system_prompts: tuple[str, ...]
    system_prompt_functions: list[_system_prompt.SystemPromptRunner[DepsT]]
    system_prompt_dynamic_functions: dict[str, _system_prompt.SystemPromptRunner[DepsT]]

    async def run(
        self, ctx: GraphRunContext[GraphAgentState, GraphAgentDeps[DepsT, NodeRunEndT]]
    ) -> ModelRequestNode[DepsT, NodeRunEndT]:
        return ModelRequestNode[DepsT, NodeRunEndT](request=await self._get_first_message(ctx))

    async def _get_first_message(
        self, ctx: GraphRunContext[GraphAgentState, GraphAgentDeps[DepsT, NodeRunEndT]]
    ) -> _messages.ModelRequest:
        run_context = build_run_context(ctx)
        history, next_message = await self._prepare_messages(
            self.user_prompt, ctx.state.message_history, ctx.deps.get_instructions, run_context
        )
        ctx.state.message_history = history
        run_context.messages = history

        return next_message

    async def _prepare_messages(
        self,
        user_prompt: str | Sequence[_messages.UserContent] | None,
        message_history: list[_messages.ModelMessage] | None,
        get_instructions: Callable[[RunContext[DepsT]], Awaitable[str | None]],
        run_context: RunContext[DepsT],
    ) -> tuple[list[_messages.ModelMessage], _messages.ModelRequest]:
        try:
            ctx_messages = get_captured_run_messages()
        except LookupError:
            messages: list[_messages.ModelMessage] = []
        else:
            if ctx_messages.used:
                messages = []
            else:
                messages = ctx_messages.messages
                ctx_messages.used = True

        parts: list[_messages.ModelRequestPart] = []
        instructions = await get_instructions(run_context)
        if message_history:
            # Shallow copy messages
            messages.extend(message_history)
            # Reevaluate any dynamic system prompt parts
            await self._reevaluate_dynamic_prompts(messages, run_context)
        else:
            parts.extend(await self._sys_parts(run_context))

        if user_prompt is not None:
            parts.append(_messages.UserPromptPart(user_prompt))
        elif (
            len(parts) == 0
            and message_history
            and (last_message := message_history[-1])
            and isinstance(last_message, _messages.ModelRequest)
        ):
            # Drop last message that came from history and reuse its parts
            messages.pop()
            parts.extend(last_message.parts)

        return messages, _messages.ModelRequest(parts, instructions=instructions)

    async def _reevaluate_dynamic_prompts(
        self, messages: list[_messages.ModelMessage], run_context: RunContext[DepsT]
    ) -> None:
        """Reevaluate any `SystemPromptPart` with dynamic_ref in the provided messages by running the associated runner function."""
        # Only proceed if there's at least one dynamic runner.
        if self.system_prompt_dynamic_functions:
            for msg in messages:
                if isinstance(msg, _messages.ModelRequest):
                    for i, part in enumerate(msg.parts):
                        if isinstance(part, _messages.SystemPromptPart) and part.dynamic_ref:
                            # Look up the runner by its ref
                            if runner := self.system_prompt_dynamic_functions.get(  # pragma: lax no cover
                                part.dynamic_ref
                            ):
                                updated_part_content = await runner.run(run_context)
                                msg.parts[i] = _messages.SystemPromptPart(
                                    updated_part_content, dynamic_ref=part.dynamic_ref
                                )

    async def _sys_parts(self, run_context: RunContext[DepsT]) -> list[_messages.ModelRequestPart]:
        """Build the initial messages for the conversation."""
        messages: list[_messages.ModelRequestPart] = [_messages.SystemPromptPart(p) for p in self.system_prompts]
        for sys_prompt_runner in self.system_prompt_functions:
            prompt = await sys_prompt_runner.run(run_context)
            if sys_prompt_runner.dynamic:
                messages.append(_messages.SystemPromptPart(prompt, dynamic_ref=sys_prompt_runner.function.__qualname__))
            else:
                messages.append(_messages.SystemPromptPart(prompt))
        return messages


async def _prepare_request_parameters(
    ctx: GraphRunContext[GraphAgentState, GraphAgentDeps[DepsT, NodeRunEndT]],
) -> models.ModelRequestParameters:
    """Build tools and create an agent model."""
    run_context = build_run_context(ctx)
    ctx.deps.tool_manager = await ctx.deps.tool_manager.for_run_step(run_context)

    output_schema = ctx.deps.output_schema
    output_object = None
    if isinstance(output_schema, _output.NativeOutputSchema):
        output_object = output_schema.object_def

    # ToolOrTextOutputSchema, NativeOutputSchema, and PromptedOutputSchema all inherit from TextOutputSchema
    allow_text_output = isinstance(output_schema, _output.TextOutputSchema)

    function_tools: list[ToolDefinition] = []
    output_tools: list[ToolDefinition] = []
    for tool_def in ctx.deps.tool_manager.tool_defs:
        if tool_def.kind == 'output':
            output_tools.append(tool_def)
        else:
            function_tools.append(tool_def)

    return models.ModelRequestParameters(
<<<<<<< HEAD
        function_tools=function_tool_defs,
        builtin_tools=ctx.deps.builtin_tools,
=======
        function_tools=function_tools,
>>>>>>> 01c550c2
        output_mode=output_schema.mode,
        output_tools=output_tools,
        output_object=output_object,
        allow_text_output=allow_text_output,
    )


@dataclasses.dataclass
class ModelRequestNode(AgentNode[DepsT, NodeRunEndT]):
    """The node that makes a request to the model using the last message in state.message_history."""

    request: _messages.ModelRequest

    _result: CallToolsNode[DepsT, NodeRunEndT] | None = field(default=None, repr=False)
    _did_stream: bool = field(default=False, repr=False)

    async def run(
        self, ctx: GraphRunContext[GraphAgentState, GraphAgentDeps[DepsT, NodeRunEndT]]
    ) -> CallToolsNode[DepsT, NodeRunEndT]:
        if self._result is not None:
            return self._result

        if self._did_stream:
            # `self._result` gets set when exiting the `stream` contextmanager, so hitting this
            # means that the stream was started but not finished before `run()` was called
            raise exceptions.AgentRunError('You must finish streaming before calling run()')  # pragma: no cover

        return await self._make_request(ctx)

    @asynccontextmanager
    async def stream(
        self,
        ctx: GraphRunContext[GraphAgentState, GraphAgentDeps[DepsT, T]],
    ) -> AsyncIterator[result.AgentStream[DepsT, T]]:
        async with self._stream(ctx) as streamed_response:
            agent_stream = result.AgentStream[DepsT, T](
                streamed_response,
                ctx.deps.output_schema,
                ctx.deps.output_validators,
                build_run_context(ctx),
                ctx.deps.usage_limits,
                ctx.deps.tool_manager,
            )
            yield agent_stream
            # In case the user didn't manually consume the full stream, ensure it is fully consumed here,
            # otherwise usage won't be properly counted:
            async for _ in agent_stream:
                pass

    @asynccontextmanager
    async def _stream(
        self,
        ctx: GraphRunContext[GraphAgentState, GraphAgentDeps[DepsT, T]],
    ) -> AsyncIterator[models.StreamedResponse]:
        assert not self._did_stream, 'stream() should only be called once per node'

        model_settings, model_request_parameters = await self._prepare_request(ctx)
        model_request_parameters = ctx.deps.model.customize_request_parameters(model_request_parameters)
        message_history = await _process_message_history(
            ctx.state.message_history, ctx.deps.history_processors, build_run_context(ctx)
        )
        async with ctx.deps.model.request_stream(
            message_history, model_settings, model_request_parameters
        ) as streamed_response:
            self._did_stream = True
            ctx.state.usage.requests += 1
            yield streamed_response
            # In case the user didn't manually consume the full stream, ensure it is fully consumed here,
            # otherwise usage won't be properly counted:
            async for _ in streamed_response:
                pass
        model_response = streamed_response.get()

        self._finish_handling(ctx, model_response)
        assert self._result is not None  # this should be set by the previous line

    async def _make_request(
        self, ctx: GraphRunContext[GraphAgentState, GraphAgentDeps[DepsT, NodeRunEndT]]
    ) -> CallToolsNode[DepsT, NodeRunEndT]:
        if self._result is not None:
            return self._result  # pragma: no cover

        model_settings, model_request_parameters = await self._prepare_request(ctx)
        model_request_parameters = ctx.deps.model.customize_request_parameters(model_request_parameters)
        message_history = await _process_message_history(
            ctx.state.message_history, ctx.deps.history_processors, build_run_context(ctx)
        )
        model_response = await ctx.deps.model.request(message_history, model_settings, model_request_parameters)
        ctx.state.usage.incr(_usage.Usage())

        return self._finish_handling(ctx, model_response)

    async def _prepare_request(
        self, ctx: GraphRunContext[GraphAgentState, GraphAgentDeps[DepsT, NodeRunEndT]]
    ) -> tuple[ModelSettings | None, models.ModelRequestParameters]:
        ctx.state.message_history.append(self.request)

        # Check usage
        if ctx.deps.usage_limits:  # pragma: no branch
            ctx.deps.usage_limits.check_before_request(ctx.state.usage)

        # Increment run_step
        ctx.state.run_step += 1

        model_settings = merge_model_settings(ctx.deps.model_settings, None)
        model_request_parameters = await _prepare_request_parameters(ctx)
        return model_settings, model_request_parameters

    def _finish_handling(
        self,
        ctx: GraphRunContext[GraphAgentState, GraphAgentDeps[DepsT, NodeRunEndT]],
        response: _messages.ModelResponse,
    ) -> CallToolsNode[DepsT, NodeRunEndT]:
        # Update usage
        ctx.state.usage.incr(response.usage)
        if ctx.deps.usage_limits:  # pragma: no branch
            ctx.deps.usage_limits.check_tokens(ctx.state.usage)

        # Append the model response to state.message_history
        ctx.state.message_history.append(response)

        # Set the `_result` attribute since we can't use `return` in an async iterator
        self._result = CallToolsNode(response)

        return self._result


@dataclasses.dataclass
class CallToolsNode(AgentNode[DepsT, NodeRunEndT]):
    """The node that processes a model response, and decides whether to end the run or make a new request."""

    model_response: _messages.ModelResponse

    _events_iterator: AsyncIterator[_messages.HandleResponseEvent] | None = field(default=None, repr=False)
    _next_node: ModelRequestNode[DepsT, NodeRunEndT] | End[result.FinalResult[NodeRunEndT]] | None = field(
        default=None, repr=False
    )

    async def run(
        self, ctx: GraphRunContext[GraphAgentState, GraphAgentDeps[DepsT, NodeRunEndT]]
    ) -> Union[ModelRequestNode[DepsT, NodeRunEndT], End[result.FinalResult[NodeRunEndT]]]:  # noqa UP007
        async with self.stream(ctx):
            pass
        assert self._next_node is not None, 'the stream should set `self._next_node` before it ends'
        return self._next_node

    @asynccontextmanager
    async def stream(
        self, ctx: GraphRunContext[GraphAgentState, GraphAgentDeps[DepsT, NodeRunEndT]]
    ) -> AsyncIterator[AsyncIterator[_messages.HandleResponseEvent]]:
        """Process the model response and yield events for the start and end of each function tool call."""
        stream = self._run_stream(ctx)
        yield stream

        # Run the stream to completion if it was not finished:
        async for _event in stream:
            pass

    async def _run_stream(  # noqa: C901
        self, ctx: GraphRunContext[GraphAgentState, GraphAgentDeps[DepsT, NodeRunEndT]]
    ) -> AsyncIterator[_messages.HandleResponseEvent]:
        if self._events_iterator is None:
            # Ensure that the stream is only run once

            async def _run_stream() -> AsyncIterator[_messages.HandleResponseEvent]:
                texts: list[str] = []
                tool_calls: list[_messages.ToolCallPart] = []
                for part in self.model_response.parts:
                    if isinstance(part, _messages.TextPart):
                        # ignore empty content for text parts, see #437
                        if part.content:
                            texts.append(part.content)
                    elif isinstance(part, _messages.ToolCallPart):
                        tool_calls.append(part)
                    elif isinstance(part, _messages.ServerToolCallPart):
                        yield _messages.ServerToolCallEvent(part)
                    elif isinstance(part, _messages.ServerToolReturnPart):
                        yield _messages.ServerToolResultEvent(part)
                    elif isinstance(part, _messages.ThinkingPart):
                        # We don't need to do anything with thinking parts in this tool-calling node.
                        # We need to handle text parts in case there are no tool calls and/or the desired output comes
                        # from the text, but thinking parts should not directly influence the execution of tools or
                        # determination of the next node of graph execution here.
                        pass
                    else:
                        assert_never(part)

                # At the moment, we prioritize at least executing tool calls if they are present.
                # In the future, we'd consider making this configurable at the agent or run level.
                # This accounts for cases like anthropic returns that might contain a text response
                # and a tool call response, where the text response just indicates the tool call will happen.
                if tool_calls:
                    async for event in self._handle_tool_calls(ctx, tool_calls):
                        yield event
                elif texts:
                    # No events are emitted during the handling of text responses, so we don't need to yield anything
                    self._next_node = await self._handle_text_response(ctx, texts)
                else:
                    # we've got an empty response, this sometimes happens with anthropic (and perhaps other models)
                    # when the model has already returned text along side tool calls
                    # in this scenario, if text responses are allowed, we return text from the most recent model
                    # response, if any
                    if isinstance(ctx.deps.output_schema, _output.TextOutputSchema):
                        for message in reversed(ctx.state.message_history):
                            if isinstance(message, _messages.ModelResponse):
                                last_texts = [p.content for p in message.parts if isinstance(p, _messages.TextPart)]
                                if last_texts:
                                    self._next_node = await self._handle_text_response(ctx, last_texts)
                                    return

                    raise exceptions.UnexpectedModelBehavior('Received empty model response')

            self._events_iterator = _run_stream()

        async for event in self._events_iterator:
            yield event

    async def _handle_tool_calls(
        self,
        ctx: GraphRunContext[GraphAgentState, GraphAgentDeps[DepsT, NodeRunEndT]],
        tool_calls: list[_messages.ToolCallPart],
    ) -> AsyncIterator[_messages.HandleResponseEvent]:
        run_context = build_run_context(ctx)

        output_parts: list[_messages.ModelRequestPart] = []
        output_final_result: deque[result.FinalResult[NodeRunEndT]] = deque(maxlen=1)

        async for event in process_function_tools(
            ctx.deps.tool_manager, tool_calls, None, ctx, output_parts, output_final_result
        ):
            yield event

        if output_final_result:
            final_result = output_final_result[0]
            self._next_node = self._handle_final_result(ctx, final_result, output_parts)
        elif deferred_tool_calls := ctx.deps.tool_manager.get_deferred_tool_calls(tool_calls):
            if not ctx.deps.output_schema.allows_deferred_tool_calls:
                raise exceptions.UserError(
                    'A deferred tool call was present, but `DeferredToolCalls` is not among output types. To resolve this, add `DeferredToolCalls` to the list of output types for this agent.'
                )
            final_result = result.FinalResult(cast(NodeRunEndT, deferred_tool_calls), None, None)
            self._next_node = self._handle_final_result(ctx, final_result, output_parts)
        else:
            instructions = await ctx.deps.get_instructions(run_context)
            self._next_node = ModelRequestNode[DepsT, NodeRunEndT](
                _messages.ModelRequest(parts=output_parts, instructions=instructions)
            )

    def _handle_final_result(
        self,
        ctx: GraphRunContext[GraphAgentState, GraphAgentDeps[DepsT, NodeRunEndT]],
        final_result: result.FinalResult[NodeRunEndT],
        tool_responses: list[_messages.ModelRequestPart],
    ) -> End[result.FinalResult[NodeRunEndT]]:
        messages = ctx.state.message_history

        # For backwards compatibility, append a new ModelRequest using the tool returns and retries
        if tool_responses:
            messages.append(_messages.ModelRequest(parts=tool_responses))

        return End(final_result)

    async def _handle_text_response(
        self,
        ctx: GraphRunContext[GraphAgentState, GraphAgentDeps[DepsT, NodeRunEndT]],
        texts: list[str],
    ) -> ModelRequestNode[DepsT, NodeRunEndT] | End[result.FinalResult[NodeRunEndT]]:
        output_schema = ctx.deps.output_schema

        text = '\n\n'.join(texts)
        try:
            run_context = build_run_context(ctx)
            if isinstance(output_schema, _output.TextOutputSchema):
                result_data = await output_schema.process(text, run_context)
            else:
                m = _messages.RetryPromptPart(
                    content='Plain text responses are not permitted, please include your response in a tool call',
                )
                raise ToolRetryError(m)

            for validator in ctx.deps.output_validators:
                result_data = await validator.validate(result_data, run_context)
        except ToolRetryError as e:
            ctx.state.increment_retries(ctx.deps.max_result_retries, e)
            return ModelRequestNode[DepsT, NodeRunEndT](_messages.ModelRequest(parts=[e.tool_retry]))
        else:
            return self._handle_final_result(ctx, result.FinalResult(result_data, None, None), [])


def build_run_context(ctx: GraphRunContext[GraphAgentState, GraphAgentDeps[DepsT, Any]]) -> RunContext[DepsT]:
    """Build a `RunContext` object from the current agent graph run context."""
    return RunContext[DepsT](
        deps=ctx.deps.user_deps,
        model=ctx.deps.model,
        usage=ctx.state.usage,
        prompt=ctx.deps.prompt,
        messages=ctx.state.message_history,
        tracer=ctx.deps.tracer,
        trace_include_content=ctx.deps.instrumentation_settings is not None
        and ctx.deps.instrumentation_settings.include_content,
        run_step=ctx.state.run_step,
    )


def multi_modal_content_identifier(identifier: str | bytes) -> str:
    """Generate stable identifier for multi-modal content to help LLM in finding a specific file in tool call responses."""
    if isinstance(identifier, str):
        identifier = identifier.encode('utf-8')
    return hashlib.sha1(identifier).hexdigest()[:6]


async def process_function_tools(  # noqa: C901
    tool_manager: ToolManager[DepsT],
    tool_calls: list[_messages.ToolCallPart],
    final_result: result.FinalResult[NodeRunEndT] | None,
    ctx: GraphRunContext[GraphAgentState, GraphAgentDeps[DepsT, NodeRunEndT]],
    output_parts: list[_messages.ModelRequestPart],
    output_final_result: deque[result.FinalResult[NodeRunEndT]] = deque(maxlen=1),
) -> AsyncIterator[_messages.HandleResponseEvent]:
    """Process function (i.e., non-result) tool calls in parallel.

    Also add stub return parts for any other tools that need it.

    Because async iterators can't have return values, we use `output_parts` and `output_final_result` as output arguments.
    """
    tool_calls_by_kind: dict[ToolKind | Literal['unknown'], list[_messages.ToolCallPart]] = defaultdict(list)
    for call in tool_calls:
        tool_def = tool_manager.get_tool_def(call.tool_name)
        kind = tool_def.kind if tool_def else 'unknown'
        tool_calls_by_kind[kind].append(call)

    # First, we handle output tool calls
    for call in tool_calls_by_kind['output']:
        if final_result:
            if final_result.tool_call_id == call.tool_call_id:
                part = _messages.ToolReturnPart(
                    tool_name=call.tool_name,
                    content='Final result processed.',
                    tool_call_id=call.tool_call_id,
                )
            else:
                yield _messages.FunctionToolCallEvent(call)
                part = _messages.ToolReturnPart(
                    tool_name=call.tool_name,
                    content='Output tool not used - a final result was already processed.',
                    tool_call_id=call.tool_call_id,
                )
                yield _messages.FunctionToolResultEvent(part)

            output_parts.append(part)
        else:
            try:
                result_data = await tool_manager.handle_call(call)
            except exceptions.UnexpectedModelBehavior as e:
                ctx.state.increment_retries(ctx.deps.max_result_retries, e)
                raise e  # pragma: no cover
            except ToolRetryError as e:
                ctx.state.increment_retries(ctx.deps.max_result_retries, e)
                yield _messages.FunctionToolCallEvent(call)
                output_parts.append(e.tool_retry)
                yield _messages.FunctionToolResultEvent(e.tool_retry)
            else:
                part = _messages.ToolReturnPart(
                    tool_name=call.tool_name,
                    content='Final result processed.',
                    tool_call_id=call.tool_call_id,
                )
                output_parts.append(part)
                final_result = result.FinalResult(result_data, call.tool_name, call.tool_call_id)

    # Then, we handle function tool calls
    calls_to_run: list[_messages.ToolCallPart] = []
    if final_result and ctx.deps.end_strategy == 'early':
        output_parts.extend(
            [
                _messages.ToolReturnPart(
                    tool_name=call.tool_name,
                    content='Tool not executed - a final result was already processed.',
                    tool_call_id=call.tool_call_id,
                )
                for call in tool_calls_by_kind['function']
            ]
        )
    else:
        calls_to_run.extend(tool_calls_by_kind['function'])

    # Then, we handle unknown tool calls
    if tool_calls_by_kind['unknown']:
        ctx.state.increment_retries(ctx.deps.max_result_retries)
        calls_to_run.extend(tool_calls_by_kind['unknown'])

    for call in calls_to_run:
        yield _messages.FunctionToolCallEvent(call)

    user_parts: list[_messages.UserPromptPart] = []

    if calls_to_run:
        # Run all tool tasks in parallel
        parts_by_index: dict[int, list[_messages.ModelRequestPart]] = {}
        with ctx.deps.tracer.start_as_current_span(
            'running tools',
            attributes={
                'tools': [call.tool_name for call in calls_to_run],
                'logfire.msg': f'running {len(calls_to_run)} tool{"" if len(calls_to_run) == 1 else "s"}',
            },
        ):
            tasks = [
                asyncio.create_task(_call_function_tool(tool_manager, call), name=call.tool_name)
                for call in calls_to_run
            ]

            pending = tasks
            while pending:
                done, pending = await asyncio.wait(pending, return_when=asyncio.FIRST_COMPLETED)
                for task in done:
                    index = tasks.index(task)
                    tool_result_part, extra_parts = task.result()
                    yield _messages.FunctionToolResultEvent(tool_result_part)

                    parts_by_index[index] = [tool_result_part, *extra_parts]

        # We append the results at the end, rather than as they are received, to retain a consistent ordering
        # This is mostly just to simplify testing
        for k in sorted(parts_by_index):
            output_parts.extend(parts_by_index[k])

    # Finally, we handle deferred tool calls
    for call in tool_calls_by_kind['deferred']:
        if final_result:
            output_parts.append(
                _messages.ToolReturnPart(
                    tool_name=call.tool_name,
                    content='Tool not executed - a final result was already processed.',
                    tool_call_id=call.tool_call_id,
                )
            )
        else:
            yield _messages.FunctionToolCallEvent(call)

    output_parts.extend(user_parts)

    if final_result:
        output_final_result.append(final_result)


async def _call_function_tool(
    tool_manager: ToolManager[DepsT],
    tool_call: _messages.ToolCallPart,
) -> tuple[_messages.ToolReturnPart | _messages.RetryPromptPart, list[_messages.ModelRequestPart]]:
    try:
        tool_result = await tool_manager.handle_call(tool_call)
    except ToolRetryError as e:
        return (e.tool_retry, [])

    part = _messages.ToolReturnPart(
        tool_name=tool_call.tool_name,
        content=tool_result,
        tool_call_id=tool_call.tool_call_id,
    )
    extra_parts: list[_messages.ModelRequestPart] = []

    if isinstance(tool_result, _messages.ToolReturn):
        if (
            isinstance(tool_result.return_value, _messages.MultiModalContentTypes)
            or isinstance(tool_result.return_value, list)
            and any(
                isinstance(content, _messages.MultiModalContentTypes)
                for content in tool_result.return_value  # type: ignore
            )
        ):
            raise exceptions.UserError(
                f'The `return_value` of tool {tool_call.tool_name!r} contains invalid nested `MultiModalContentTypes` objects. '
                f'Please use `content` instead.'
            )

        part.content = tool_result.return_value  # type: ignore
        part.metadata = tool_result.metadata
        if tool_result.content:
            extra_parts.append(
                _messages.UserPromptPart(
                    content=list(tool_result.content),
                    part_kind='user-prompt',
                )
            )
    else:

        def process_content(content: Any) -> Any:
            if isinstance(content, _messages.ToolReturn):
                raise exceptions.UserError(
                    f'The return value of tool {tool_call.tool_name!r} contains invalid nested `ToolReturn` objects. '
                    f'`ToolReturn` should be used directly.'
                )
            elif isinstance(content, _messages.MultiModalContentTypes):
                if isinstance(content, _messages.BinaryContent):
                    identifier = content.identifier or multi_modal_content_identifier(content.data)
                else:
                    identifier = multi_modal_content_identifier(content.url)

                extra_parts.append(
                    _messages.UserPromptPart(
                        content=[f'This is file {identifier}:', content],
                        part_kind='user-prompt',
                    )
                )
                return f'See file {identifier}'

            return content

        if isinstance(tool_result, list):
            contents = cast(list[Any], tool_result)
            part.content = [process_content(content) for content in contents]
        else:
            part.content = process_content(tool_result)

    return (part, extra_parts)


@dataclasses.dataclass
class _RunMessages:
    messages: list[_messages.ModelMessage]
    used: bool = False


_messages_ctx_var: ContextVar[_RunMessages] = ContextVar('var')


@contextmanager
def capture_run_messages() -> Iterator[list[_messages.ModelMessage]]:
    """Context manager to access the messages used in a [`run`][pydantic_ai.Agent.run], [`run_sync`][pydantic_ai.Agent.run_sync], or [`run_stream`][pydantic_ai.Agent.run_stream] call.

    Useful when a run may raise an exception, see [model errors](../agents.md#model-errors) for more information.

    Examples:
    ```python
    from pydantic_ai import Agent, capture_run_messages

    agent = Agent('test')

    with capture_run_messages() as messages:
        try:
            result = agent.run_sync('foobar')
        except Exception:
            print(messages)
            raise
    ```

    !!! note
        If you call `run`, `run_sync`, or `run_stream` more than once within a single `capture_run_messages` context,
        `messages` will represent the messages exchanged during the first call only.
    """
    token = None
    messages: list[_messages.ModelMessage] = []

    # Try to reuse existing message context if available
    try:
        messages = _messages_ctx_var.get().messages
    except LookupError:
        # No existing context, create a new one
        token = _messages_ctx_var.set(_RunMessages(messages))

    try:
        yield messages
    finally:
        # Clean up context if we created it
        if token is not None:
            _messages_ctx_var.reset(token)


def get_captured_run_messages() -> _RunMessages:
    return _messages_ctx_var.get()


def build_agent_graph(
    name: str | None,
    deps_type: type[DepsT],
    output_type: OutputSpec[OutputT],
) -> Graph[GraphAgentState, GraphAgentDeps[DepsT, result.FinalResult[OutputT]], result.FinalResult[OutputT]]:
    """Build the execution [Graph][pydantic_graph.Graph] for a given agent."""
    nodes = (
        UserPromptNode[DepsT],
        ModelRequestNode[DepsT],
        CallToolsNode[DepsT],
    )
    graph = Graph[GraphAgentState, GraphAgentDeps[DepsT, Any], result.FinalResult[OutputT]](
        nodes=nodes,
        name=name or 'Agent',
        state_type=GraphAgentState,
        run_end_type=result.FinalResult[OutputT],
        auto_instrument=False,
    )
    return graph


async def _process_message_history(
    messages: list[_messages.ModelMessage],
    processors: Sequence[HistoryProcessor[DepsT]],
    run_context: RunContext[DepsT],
) -> list[_messages.ModelMessage]:
    """Process message history through a sequence of processors."""
    for processor in processors:
        takes_ctx = is_takes_ctx(processor)

        if is_async_callable(processor):
            if takes_ctx:
                messages = await processor(run_context, messages)
            else:
                async_processor = cast(_HistoryProcessorAsync, processor)
                messages = await async_processor(messages)
        else:
            if takes_ctx:
                sync_processor_with_ctx = cast(_HistoryProcessorSyncWithCtx[DepsT], processor)
                messages = await run_in_executor(sync_processor_with_ctx, run_context, messages)
            else:
                sync_processor = cast(_HistoryProcessorSync, processor)
                messages = await run_in_executor(sync_processor, messages)
    return messages<|MERGE_RESOLUTION|>--- conflicted
+++ resolved
@@ -113,14 +113,9 @@
 
     history_processors: Sequence[HistoryProcessor[DepsT]]
 
-<<<<<<< HEAD
     function_tools: dict[str, Tool[DepsT]] = dataclasses.field(repr=False)
     builtin_tools: list[AbstractBuiltinTool] = dataclasses.field(repr=False)
-    mcp_servers: Sequence[MCPServer] = dataclasses.field(repr=False)
-    default_retries: int
-=======
     tool_manager: ToolManager[DepsT]
->>>>>>> 01c550c2
 
     tracer: Tracer
     instrumentation_settings: InstrumentationSettings | None = None
@@ -276,12 +271,8 @@
             function_tools.append(tool_def)
 
     return models.ModelRequestParameters(
-<<<<<<< HEAD
-        function_tools=function_tool_defs,
+        function_tools=function_tools,
         builtin_tools=ctx.deps.builtin_tools,
-=======
-        function_tools=function_tools,
->>>>>>> 01c550c2
         output_mode=output_schema.mode,
         output_tools=output_tools,
         output_object=output_object,
