--- conflicted
+++ resolved
@@ -128,15 +128,10 @@
     result_tools: list[ToolDefinition]
     seed: int
 
-<<<<<<< HEAD
-    async def request(self, messages: list[Message]) -> tuple[ModelResponse, Cost]:
-        return self._request(messages), Cost()
-=======
     async def request(
         self, messages: list[Message], model_settings: ModelSettings | None
-    ) -> tuple[ModelAnyResponse, Cost]:
+    ) -> tuple[ModelResponse, Cost]:
         return self._request(messages, model_settings), Cost()
->>>>>>> 7d27c42e
 
     @asynccontextmanager
     async def request_stream(
@@ -164,11 +159,7 @@
     def gen_tool_args(self, tool_def: ToolDefinition) -> Any:
         return _JsonSchemaTestData(tool_def.parameters_json_schema, self.seed).generate()
 
-<<<<<<< HEAD
-    def _request(self, messages: list[Message]) -> ModelResponse:
-=======
-    def _request(self, messages: list[Message], model_settings: ModelSettings | None) -> ModelAnyResponse:
->>>>>>> 7d27c42e
+    def _request(self, messages: list[Message], model_settings: ModelSettings | None) -> ModelResponse:
         # if there are tools, the first thing we want to do is call all of them
         if self.tool_calls and not any(isinstance(m, ModelResponse) for m in messages):
             return ModelResponse(
