--- conflicted
+++ resolved
@@ -12,11 +12,8 @@
 from typing_extensions import assert_never
 
 from .. import _utils
-<<<<<<< HEAD
 from .._run_context import RunContext
-=======
 from ..exceptions import UserError
->>>>>>> 174fc482
 from ..messages import (
     BuiltinToolCallPart,
     BuiltinToolReturnPart,
