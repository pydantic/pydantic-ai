from __future__ import annotations as _annotations

from collections.abc import AsyncIterable, AsyncIterator
from contextlib import asynccontextmanager
from dataclasses import dataclass, field
from datetime import datetime, timezone
from typing import Any, Literal, cast, overload

from typing_extensions import assert_never

from .. import ModelHTTPError, UnexpectedModelBehavior, _utils, usage
from .._run_context import RunContext
from .._thinking_part import split_content_into_text_and_thinking
from .._utils import guard_tool_call_id as _guard_tool_call_id, now_utc as _now_utc
from ..exceptions import UserError
from ..messages import (
    AudioUrl,
    BinaryContent,
    BuiltinToolCallPart,
    BuiltinToolReturnPart,
    CachePoint,
    DocumentUrl,
    FilePart,
    FinishReason,
    ImageUrl,
    ModelMessage,
    ModelRequest,
    ModelResponse,
    ModelResponsePart,
    ModelResponseStreamEvent,
    RetryPromptPart,
    SystemPromptPart,
    TextPart,
    ThinkingPart,
    ToolCallPart,
    ToolReturnPart,
    UploadedFile,
    UserPromptPart,
    VideoUrl,
)
from ..profiles import ModelProfile, ModelProfileSpec
from ..providers import Provider, infer_provider
from ..settings import ModelSettings
from ..tools import ToolDefinition
from . import (
    Model,
    ModelRequestParameters,
    StreamedResponse,
    check_allow_model_requests,
)

try:
    import aiohttp
    from huggingface_hub import (
        AsyncInferenceClient,
        ChatCompletionInputMessage,
        ChatCompletionInputMessageChunk,
        ChatCompletionInputTool,
        ChatCompletionInputToolCall,
        ChatCompletionInputURL,
        ChatCompletionOutput,
        ChatCompletionOutputMessage,
        ChatCompletionStreamOutput,
        TextGenerationOutputFinishReason,
    )
    from huggingface_hub.errors import HfHubHTTPError

except ImportError as _import_error:
    raise ImportError(
        'Please install `huggingface_hub` to use Hugging Face Inference Providers, '
        'you can use the `huggingface` optional group — `pip install "pydantic-ai-slim[huggingface]"`'
    ) from _import_error

__all__ = (
    'HuggingFaceModel',
    'HuggingFaceModelSettings',
)


HFSystemPromptRole = Literal['system', 'user']

LatestHuggingFaceModelNames = Literal[
    'deepseek-ai/DeepSeek-R1',
    'meta-llama/Llama-3.3-70B-Instruct',
    'meta-llama/Llama-4-Maverick-17B-128E-Instruct',
    'meta-llama/Llama-4-Scout-17B-16E-Instruct',
    'Qwen/QwQ-32B',
    'Qwen/Qwen2.5-72B-Instruct',
    'Qwen/Qwen3-235B-A22B',
    'Qwen/Qwen3-32B',
]
"""Latest Hugging Face models."""


HuggingFaceModelName = str | LatestHuggingFaceModelNames
"""Possible Hugging Face model names.

You can browse available models [here](https://huggingface.co/models?pipeline_tag=text-generation&inference_provider=all&sort=trending).
"""

_FINISH_REASON_MAP: dict[TextGenerationOutputFinishReason, FinishReason] = {
    'length': 'length',
    'eos_token': 'stop',
    'stop_sequence': 'stop',
}


class HuggingFaceModelSettings(ModelSettings, total=False):
    """Settings used for a Hugging Face model request."""

    # ALL FIELDS MUST BE `huggingface_` PREFIXED SO YOU CAN MERGE THEM WITH OTHER MODELS.
    # This class is a placeholder for any future huggingface-specific settings


@dataclass(init=False)
class HuggingFaceModel(Model):
    """A model that uses Hugging Face Inference Providers.

    Internally, this uses the [HF Python client](https://github.com/huggingface/huggingface_hub) to interact with the API.

    Apart from `__init__`, all methods are private or match those of the base class.
    """

    client: AsyncInferenceClient = field(repr=False)

    _model_name: str = field(repr=False)
    _provider: Provider[AsyncInferenceClient] = field(repr=False)

    def __init__(
        self,
        model_name: str,
        *,
        provider: Literal['huggingface'] | Provider[AsyncInferenceClient] = 'huggingface',
        profile: ModelProfileSpec | None = None,
        settings: ModelSettings | None = None,
    ):
        """Initialize a Hugging Face model.

        Args:
            model_name: The name of the Model to use. You can browse available models [here](https://huggingface.co/models?pipeline_tag=text-generation&inference_provider=all&sort=trending).
            provider: The provider to use for Hugging Face Inference Providers. Can be either the string 'huggingface' or an
                instance of `Provider[AsyncInferenceClient]`. If not provided, the other parameters will be used.
            profile: The model profile to use. Defaults to a profile picked by the provider based on the model name.
            settings: Model-specific settings that will be used as defaults for this model.
        """
        self._model_name = model_name
        if isinstance(provider, str):
            provider = infer_provider(provider)
        self._provider = provider
        self.client = provider.client

        super().__init__(settings=settings, profile=profile or provider.model_profile)

    @property
    def model_name(self) -> HuggingFaceModelName:
        """The model name."""
        return self._model_name

    @property
    def system(self) -> str:
        """The system / model provider."""
        return self._provider.name

    async def request(
        self,
        messages: list[ModelMessage],
        model_settings: ModelSettings | None,
        model_request_parameters: ModelRequestParameters,
    ) -> ModelResponse:
        check_allow_model_requests()
        model_settings, model_request_parameters = self.prepare_request(
            model_settings,
            model_request_parameters,
        )
        response = await self._completions_create(
            messages, False, cast(HuggingFaceModelSettings, model_settings or {}), model_request_parameters
        )
        model_response = self._process_response(response)
        return model_response

    @asynccontextmanager
    async def request_stream(
        self,
        messages: list[ModelMessage],
        model_settings: ModelSettings | None,
        model_request_parameters: ModelRequestParameters,
        run_context: RunContext[Any] | None = None,
    ) -> AsyncIterator[StreamedResponse]:
        check_allow_model_requests()
        model_settings, model_request_parameters = self.prepare_request(
            model_settings,
            model_request_parameters,
        )
        response = await self._completions_create(
            messages, True, cast(HuggingFaceModelSettings, model_settings or {}), model_request_parameters
        )
        yield await self._process_streamed_response(response, model_request_parameters)

    @overload
    async def _completions_create(
        self,
        messages: list[ModelMessage],
        stream: Literal[True],
        model_settings: HuggingFaceModelSettings,
        model_request_parameters: ModelRequestParameters,
    ) -> AsyncIterable[ChatCompletionStreamOutput]: ...

    @overload
    async def _completions_create(
        self,
        messages: list[ModelMessage],
        stream: Literal[False],
        model_settings: HuggingFaceModelSettings,
        model_request_parameters: ModelRequestParameters,
    ) -> ChatCompletionOutput: ...

    async def _completions_create(
        self,
        messages: list[ModelMessage],
        stream: bool,
        model_settings: HuggingFaceModelSettings,
        model_request_parameters: ModelRequestParameters,
    ) -> ChatCompletionOutput | AsyncIterable[ChatCompletionStreamOutput]:
        tools = self._get_tools(model_request_parameters)

        if not tools:
            tool_choice: Literal['none', 'required', 'auto'] | None = None
        elif not model_request_parameters.allow_text_output:
            tool_choice = 'required'
        else:
            tool_choice = 'auto'

        if model_request_parameters.builtin_tools:
            raise UserError('HuggingFace does not support built-in tools')

        hf_messages = await self._map_messages(messages, model_request_parameters)

        try:
            return await self.client.chat.completions.create(  # type: ignore
                model=self._model_name,
                messages=hf_messages,  # type: ignore
                tools=tools,
                tool_choice=tool_choice or None,
                stream=stream,
                stop=model_settings.get('stop_sequences', None),
                temperature=model_settings.get('temperature', None),
                top_p=model_settings.get('top_p', None),
                seed=model_settings.get('seed', None),
                presence_penalty=model_settings.get('presence_penalty', None),
                frequency_penalty=model_settings.get('frequency_penalty', None),
                logit_bias=model_settings.get('logit_bias', None),  # type: ignore
                logprobs=model_settings.get('logprobs', None),
                top_logprobs=model_settings.get('top_logprobs', None),
                extra_body=model_settings.get('extra_body'),  # type: ignore
            )
        except aiohttp.ClientResponseError as e:
            raise ModelHTTPError(
                status_code=e.status,
                model_name=self.model_name,
                body=e.message,
            ) from e
        except HfHubHTTPError as e:
            raise ModelHTTPError(
                status_code=e.response.status_code,
                model_name=self.model_name,
                body=e.response.content,
            ) from e

    def _process_response(self, response: ChatCompletionOutput) -> ModelResponse:
        """Process a non-streamed response, and prepare a message to return."""
        if response.created:
            timestamp = datetime.fromtimestamp(response.created, tz=timezone.utc)
        else:
            timestamp = _now_utc()

        choice = response.choices[0]
        content = choice.message.content
        tool_calls = choice.message.tool_calls

        items: list[ModelResponsePart] = []

        if content:
            items.extend(split_content_into_text_and_thinking(content, self.profile.thinking_tags))
        if tool_calls is not None:
            for c in tool_calls:
                items.append(ToolCallPart(c.function.name, c.function.arguments, tool_call_id=c.id))

        raw_finish_reason = choice.finish_reason
        provider_details = {'finish_reason': raw_finish_reason}
        finish_reason = _FINISH_REASON_MAP.get(cast(TextGenerationOutputFinishReason, raw_finish_reason), None)

        return ModelResponse(
            parts=items,
            usage=_map_usage(response),
            model_name=response.model,
            timestamp=timestamp,
            provider_response_id=response.id,
            provider_name=self._provider.name,
            finish_reason=finish_reason,
            provider_details=provider_details,
        )

    async def _process_streamed_response(
        self, response: AsyncIterable[ChatCompletionStreamOutput], model_request_parameters: ModelRequestParameters
    ) -> StreamedResponse:
        """Process a streamed response, and prepare a streaming response to return."""
        peekable_response = _utils.PeekableAsyncStream(response)
        first_chunk = await peekable_response.peek()
        if isinstance(first_chunk, _utils.Unset):
            raise UnexpectedModelBehavior(  # pragma: no cover
                'Streamed response ended without content or tool calls'
            )

        return HuggingFaceStreamedResponse(
            model_request_parameters=model_request_parameters,
            _model_name=first_chunk.model,
            _model_profile=self.profile,
            _response=peekable_response,
            _timestamp=datetime.fromtimestamp(first_chunk.created, tz=timezone.utc),
            _provider_name=self._provider.name,
        )

    def _get_tools(self, model_request_parameters: ModelRequestParameters) -> list[ChatCompletionInputTool]:
        return [self._map_tool_definition(r) for r in model_request_parameters.tool_defs.values()]

    async def _map_messages(
        self, messages: list[ModelMessage], model_request_parameters: ModelRequestParameters
    ) -> list[ChatCompletionInputMessage | ChatCompletionOutputMessage]:
        """Just maps a `pydantic_ai.Message` to a `huggingface_hub.ChatCompletionInputMessage`."""
        hf_messages: list[ChatCompletionInputMessage | ChatCompletionOutputMessage] = []
        for message in messages:
            if isinstance(message, ModelRequest):
                async for item in self._map_user_message(message):
                    hf_messages.append(item)
            elif isinstance(message, ModelResponse):
                texts: list[str] = []
                tool_calls: list[ChatCompletionInputToolCall] = []
                for item in message.parts:
                    if isinstance(item, TextPart):
                        texts.append(item.content)
                    elif isinstance(item, ToolCallPart):
                        tool_calls.append(self._map_tool_call(item))
                    elif isinstance(item, ThinkingPart):
                        start_tag, end_tag = self.profile.thinking_tags
                        texts.append('\n'.join([start_tag, item.content, end_tag]))
                    elif isinstance(item, BuiltinToolCallPart | BuiltinToolReturnPart):  # pragma: no cover
                        # This is currently never returned from huggingface
                        pass
                    elif isinstance(item, FilePart):  # pragma: no cover
                        # Files generated by models are not sent back to models that don't themselves generate files.
                        pass
                    else:
                        assert_never(item)
                message_param = ChatCompletionInputMessage(role='assistant')  # type: ignore
                if texts:
                    # Note: model responses from this model should only have one text item, so the following
                    # shouldn't merge multiple texts into one unless you switch models between runs:
                    message_param['content'] = '\n\n'.join(texts)
                if tool_calls:
                    message_param['tool_calls'] = tool_calls
                hf_messages.append(message_param)
            else:
                assert_never(message)
        if instructions := self._get_instructions(messages, model_request_parameters):
            hf_messages.insert(0, ChatCompletionInputMessage(content=instructions, role='system'))  # type: ignore
        return hf_messages

    @staticmethod
    def _map_tool_call(t: ToolCallPart) -> ChatCompletionInputToolCall:
        return ChatCompletionInputToolCall.parse_obj_as_instance(  # type: ignore
            {
                'id': _guard_tool_call_id(t=t),
                'type': 'function',
                'function': {
                    'name': t.tool_name,
                    'arguments': t.args_as_json_str(),
                },
            }
        )

    @staticmethod
    def _map_tool_definition(f: ToolDefinition) -> ChatCompletionInputTool:
        tool_param: ChatCompletionInputTool = ChatCompletionInputTool.parse_obj_as_instance(  # type: ignore
            {
                'type': 'function',
                'function': {
                    'name': f.name,
                    'description': f.description,
                    'parameters': f.parameters_json_schema,
                },
            }
        )
        return tool_param

    async def _map_user_message(
        self, message: ModelRequest
    ) -> AsyncIterable[ChatCompletionInputMessage | ChatCompletionOutputMessage]:
        for part in message.parts:
            if isinstance(part, SystemPromptPart):
                yield ChatCompletionInputMessage.parse_obj_as_instance({'role': 'system', 'content': part.content})  # type: ignore
            elif isinstance(part, UserPromptPart):
                yield await self._map_user_prompt(part)
            elif isinstance(part, ToolReturnPart):
                yield ChatCompletionOutputMessage.parse_obj_as_instance(  # type: ignore
                    {
                        'role': 'tool',
                        'tool_call_id': _guard_tool_call_id(t=part),
                        'content': part.model_response_str(),
                    }
                )
            elif isinstance(part, RetryPromptPart):
                if part.tool_name is None:
                    yield ChatCompletionInputMessage.parse_obj_as_instance(  # type: ignore
                        {'role': 'user', 'content': part.model_response()}
                    )
                else:
                    yield ChatCompletionInputMessage.parse_obj_as_instance(  # type: ignore
                        {
                            'role': 'tool',
                            'tool_call_id': _guard_tool_call_id(t=part),
                            'content': part.model_response(),
                        }
                    )
            else:
                assert_never(part)

    @staticmethod
    async def _map_user_prompt(part: UserPromptPart) -> ChatCompletionInputMessage:
        content: str | list[ChatCompletionInputMessage]
        if isinstance(part.content, str):
            content = part.content
        else:
            content = []
            for item in part.content:
                if isinstance(item, str):
                    content.append(ChatCompletionInputMessageChunk(type='text', text=item))  # type: ignore
                elif isinstance(item, ImageUrl):
                    url = ChatCompletionInputURL(url=item.url)  # type: ignore
                    content.append(ChatCompletionInputMessageChunk(type='image_url', image_url=url))  # type: ignore
                elif isinstance(item, BinaryContent):
                    if item.is_image:
                        url = ChatCompletionInputURL(url=item.data_uri)  # type: ignore
                        content.append(ChatCompletionInputMessageChunk(type='image_url', image_url=url))  # type: ignore
                    else:  # pragma: no cover
                        raise RuntimeError(f'Unsupported binary content type: {item.media_type}')
                elif isinstance(item, AudioUrl):
                    raise NotImplementedError('AudioUrl is not supported for Hugging Face')
                elif isinstance(item, DocumentUrl):
                    raise NotImplementedError('DocumentUrl is not supported for Hugging Face')
                elif isinstance(item, VideoUrl):
                    raise NotImplementedError('VideoUrl is not supported for Hugging Face')
<<<<<<< HEAD
                elif isinstance(item, UploadedFile):
                    raise NotImplementedError('Uploaded files are not supported for Hugging Face')
=======
                elif isinstance(item, CachePoint):
                    # Hugging Face doesn't support prompt caching via CachePoint
                    pass
>>>>>>> 085e21f5
                else:
                    assert_never(item)
        return ChatCompletionInputMessage(role='user', content=content)  # type: ignore


@dataclass
class HuggingFaceStreamedResponse(StreamedResponse):
    """Implementation of `StreamedResponse` for Hugging Face models."""

    _model_name: str
    _model_profile: ModelProfile
    _response: AsyncIterable[ChatCompletionStreamOutput]
    _timestamp: datetime
    _provider_name: str

    async def _get_event_iterator(self) -> AsyncIterator[ModelResponseStreamEvent]:
        async for chunk in self._response:
            self._usage += _map_usage(chunk)

            if chunk.id:  # pragma: no branch
                self.provider_response_id = chunk.id

            try:
                choice = chunk.choices[0]
            except IndexError:
                continue

            if raw_finish_reason := choice.finish_reason:
                self.provider_details = {'finish_reason': raw_finish_reason}
                self.finish_reason = _FINISH_REASON_MAP.get(
                    cast(TextGenerationOutputFinishReason, raw_finish_reason), None
                )

            # Handle the text part of the response
            content = choice.delta.content
            if content:
                maybe_event = self._parts_manager.handle_text_delta(
                    vendor_part_id='content',
                    content=content,
                    thinking_tags=self._model_profile.thinking_tags,
                    ignore_leading_whitespace=self._model_profile.ignore_streamed_leading_whitespace,
                )
                if maybe_event is not None:  # pragma: no branch
                    yield maybe_event

            for dtc in choice.delta.tool_calls or []:
                maybe_event = self._parts_manager.handle_tool_call_delta(
                    vendor_part_id=dtc.index,
                    tool_name=dtc.function and dtc.function.name,  # type: ignore
                    args=dtc.function and dtc.function.arguments,
                    tool_call_id=dtc.id,
                )
                if maybe_event is not None:
                    yield maybe_event

    @property
    def model_name(self) -> str:
        """Get the model name of the response."""
        return self._model_name

    @property
    def provider_name(self) -> str:
        """Get the provider name."""
        return self._provider_name

    @property
    def timestamp(self) -> datetime:
        """Get the timestamp of the response."""
        return self._timestamp


def _map_usage(response: ChatCompletionOutput | ChatCompletionStreamOutput) -> usage.RequestUsage:
    response_usage = response.usage
    if response_usage is None:
        return usage.RequestUsage()

    return usage.RequestUsage(
        input_tokens=response_usage.prompt_tokens,
        output_tokens=response_usage.completion_tokens,
    )<|MERGE_RESOLUTION|>--- conflicted
+++ resolved
@@ -449,14 +449,11 @@
                     raise NotImplementedError('DocumentUrl is not supported for Hugging Face')
                 elif isinstance(item, VideoUrl):
                     raise NotImplementedError('VideoUrl is not supported for Hugging Face')
-<<<<<<< HEAD
                 elif isinstance(item, UploadedFile):
                     raise NotImplementedError('Uploaded files are not supported for Hugging Face')
-=======
                 elif isinstance(item, CachePoint):
                     # Hugging Face doesn't support prompt caching via CachePoint
                     pass
->>>>>>> 085e21f5
                 else:
                     assert_never(item)
         return ChatCompletionInputMessage(role='user', content=content)  # type: ignore
