--- conflicted
+++ resolved
@@ -100,6 +100,18 @@
     See more about it on <https://ai.google.dev/gemini-api/docs/thinking>.
     """
 
+    gemini_thinking_config: ThinkingConfig
+    """Thinking is "on" by default in both the API and AI Studio.
+
+    Being on by default doesn't mean the model will send back thoughts. For that, you would need to set `include_thoughts`
+    to `True`, but since end of January 2025, `thoughts` are not returned anymore, and are only displayed in the Google
+    AI Studio. See https://discuss.ai.google.dev/t/thoughts-are-missing-cot-not-included-anymore/63653 for more details.
+
+    If you want to avoid the model spending any tokens on thinking, you can set `thinking_budget` to `0`.
+
+    See more about it on <https://ai.google.dev/gemini-api/docs/thinking>.
+    """
+
 
 @dataclass(init=False)
 class GeminiModel(Model):
@@ -230,35 +242,15 @@
         if tool_config is not None:
             request_data['toolConfig'] = tool_config
 
-<<<<<<< HEAD
         generation_config = _settings_to_generation_config(model_settings)
-=======
-        generation_config: _GeminiGenerationConfig = {}
-        if model_settings:
-            if (max_tokens := model_settings.get('max_tokens')) is not None:
-                generation_config['max_output_tokens'] = max_tokens
-            if (temperature := model_settings.get('temperature')) is not None:
-                generation_config['temperature'] = temperature
-            if (top_p := model_settings.get('top_p')) is not None:
-                generation_config['top_p'] = top_p
-            if (presence_penalty := model_settings.get('presence_penalty')) is not None:
-                generation_config['presence_penalty'] = presence_penalty
-            if (frequency_penalty := model_settings.get('frequency_penalty')) is not None:
-                generation_config['frequency_penalty'] = frequency_penalty
-            if (thinkingConfig := model_settings.get('gemini_thinking_config')) is not None:
-                generation_config['thinking_config'] = thinkingConfig  # pragma: no cover
-            if (gemini_safety_settings := model_settings.get('gemini_safety_settings')) is not None:
-                request_data['safetySettings'] = gemini_safety_settings
->>>>>>> 154fec5e
         if generation_config:
             request_data['generationConfig'] = generation_config
 
         if gemini_safety_settings := model_settings.get('gemini_safety_settings'):
-            request_data['safety_settings'] = gemini_safety_settings
+            request_data['safetySettings'] = gemini_safety_settings
 
         if gemini_labels := model_settings.get('gemini_labels'):
-            provider_name = self._provider.name if isinstance(self._provider, Provider) else self._provider
-            if provider_name == 'google-vertex':
+            if self._system == 'google-vertex':
                 request_data['labels'] = gemini_labels
 
         headers = {'Content-Type': 'application/json', 'User-Agent': get_user_agent()}
@@ -393,6 +385,8 @@
         config['presence_penalty'] = presence_penalty
     if (frequency_penalty := model_settings.get('frequency_penalty')) is not None:
         config['frequency_penalty'] = frequency_penalty
+    if (thinkingConfig := model_settings.get('gemini_thinking_config')) is not None:
+        config['thinking_config'] = thinkingConfig  # pragma: no cover
     return config
 
 
@@ -516,12 +510,8 @@
     Developer generated system instructions, see
     <https://ai.google.dev/gemini-api/docs/system-instructions?lang=rest>
     """
-<<<<<<< HEAD
-    generation_config: NotRequired[_GeminiGenerationConfig]
+    generationConfig: NotRequired[_GeminiGenerationConfig]
     labels: NotRequired[dict[str, str]]
-=======
-    generationConfig: NotRequired[_GeminiGenerationConfig]
->>>>>>> 154fec5e
 
 
 class GeminiSafetySettings(TypedDict):
