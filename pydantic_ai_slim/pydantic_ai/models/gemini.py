--- conflicted
+++ resolved
@@ -267,8 +267,6 @@
             yield r
 
     def _process_response(self, response: _GeminiResponse) -> ModelResponse:
-        vendor_details: dict[str, Any] | None = None
-
         if len(response['candidates']) != 1:
             raise UnexpectedModelBehavior('Expected exactly one candidate in Gemini response')  # pragma: no cover
         finish_reason_key = response['candidates'][0].get('finish_reason', '')
@@ -281,22 +279,10 @@
                     'Content field missing from Gemini response', str(response)
                 )
         parts = response['candidates'][0]['content']['parts']
-        vendor_id = response.get('vendor_id', None)
-        finish_reason = response['candidates'][0].get('finish_reason')
-        if finish_reason:
-            vendor_details = {'finish_reason': finish_reason}
         usage = _metadata_as_usage(response)
         usage.requests = 1
         return _process_response_from_parts(
-<<<<<<< HEAD
-            parts,
-            response.get('model_version', self._model_name),
-            usage,
-            vendor_id=vendor_id,
-            vendor_details=vendor_details,
-=======
             parts, response.get('model_version', self._model_name), usage, finish_reason
->>>>>>> e15b836e
         )
 
     async def _process_streamed_response(self, http_response: HTTPResponse) -> StreamedResponse:
@@ -645,12 +631,7 @@
     parts: Sequence[_GeminiPartUnion],
     model_name: GeminiModelName,
     usage: usage.Usage,
-<<<<<<< HEAD
-    vendor_id: str | None,
-    vendor_details: dict[str, Any] | None = None,
-=======
     finish_reason: str | None = None,
->>>>>>> e15b836e
 ) -> ModelResponse:
     items: list[ModelResponsePart] = []
     for part in parts:
@@ -662,13 +643,7 @@
             raise UnexpectedModelBehavior(
                 f'Unsupported response from Gemini, expected all parts to be function calls or text, got: {part!r}'
             )
-<<<<<<< HEAD
-    return ModelResponse(
-        parts=items, usage=usage, model_name=model_name, vendor_id=vendor_id, vendor_details=vendor_details
-    )
-=======
     return ModelResponse(parts=items, usage=usage, model_name=model_name, finish_reason=finish_reason)
->>>>>>> e15b836e
 
 
 class _GeminiFunctionCall(TypedDict):
