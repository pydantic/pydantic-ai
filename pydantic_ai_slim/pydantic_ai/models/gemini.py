from __future__ import annotations as _annotations

import base64
import re
from collections.abc import AsyncIterator, Sequence
from contextlib import asynccontextmanager
from copy import deepcopy
from dataclasses import dataclass, field
from datetime import datetime
from typing import Annotated, Any, Literal, Protocol, Union, cast
from uuid import uuid4

import httpx
import pydantic
from httpx import USE_CLIENT_DEFAULT, Response as HTTPResponse
from typing_extensions import NotRequired, TypedDict, assert_never

from pydantic_ai.providers import Provider, infer_provider

from .. import ModelHTTPError, UnexpectedModelBehavior, UserError, _utils, usage
from ..messages import (
    AudioUrl,
    BinaryContent,
    DocumentUrl,
    ImageUrl,
    ModelMessage,
    ModelRequest,
    ModelResponse,
    ModelResponsePart,
    ModelResponseStreamEvent,
    RetryPromptPart,
    SystemPromptPart,
    TextPart,
    ToolCallPart,
    ToolReturnPart,
    UserPromptPart,
)
from ..settings import ModelSettings
from ..tools import ToolDefinition
from . import (
    Model,
    ModelRequestParameters,
    StreamedResponse,
    cached_async_http_client,
    check_allow_model_requests,
    get_user_agent,
)

LatestGeminiModelNames = Literal[
    'gemini-1.5-flash',
    'gemini-1.5-flash-8b',
    'gemini-1.5-pro',
    'gemini-1.0-pro',
    'gemini-2.0-flash-exp',
    'gemini-2.0-flash-thinking-exp-01-21',
    'gemini-exp-1206',
    'gemini-2.0-flash',
    'gemini-2.0-flash-lite-preview-02-05',
    'gemini-2.0-pro-exp-02-05',
]
"""Latest Gemini models."""

GeminiModelName = Union[str, LatestGeminiModelNames]
"""Possible Gemini model names.

Since Gemini supports a variety of date-stamped models, we explicitly list the latest models but
allow any name in the type hints.
See [the Gemini API docs](https://ai.google.dev/gemini-api/docs/models/gemini#model-variations) for a full list.
"""


<<<<<<< HEAD
class GeminiModelSettings(ModelSettings, total=False):
    """Settings used for a Gemini model request."""
=======
class GeminiModelSettings(ModelSettings):
    """Settings used for a Gemini model request.

    ALL FIELDS MUST BE `gemini_` PREFIXED SO YOU CAN MERGE THEM WITH OTHER MODELS.
    """
>>>>>>> 1d40dde7

    gemini_safety_settings: list[GeminiSafetySettings]
    """Safety settings options for Gemini model request."""

    gemini_labels: dict[str, str]
    """Custom metadata to add to each API request. Only supported by the Vertex AI provider.

    See the [Gemini API docs](https://cloud.google.com/vertex-ai/generative-ai/docs/multimodal/add-labels-to-api-calls) for use cases and limitations.
    """


@dataclass(init=False)
class GeminiModel(Model):
    """A model that uses Gemini via `generativelanguage.googleapis.com` API.

    This is implemented from scratch rather than using a dedicated SDK, good API documentation is
    available [here](https://ai.google.dev/api).

    Apart from `__init__`, all methods are private or match those of the base class.
    """

    client: httpx.AsyncClient = field(repr=False)

    _model_name: GeminiModelName = field(repr=False)
    _provider: Literal['google-gla', 'google-vertex'] | Provider[httpx.AsyncClient] | None = field(repr=False)
    _auth: AuthProtocol | None = field(repr=False)
    _url: str | None = field(repr=False)
    _system: str = field(default='gemini', repr=False)

    def __init__(
        self,
        model_name: GeminiModelName,
        *,
        provider: Literal['google-gla', 'google-vertex'] | Provider[httpx.AsyncClient] = 'google-gla',
    ):
        """Initialize a Gemini model.

        Args:
            model_name: The name of the model to use.
            provider: The provider to use for authentication and API access. Can be either the string
                'google-gla' or 'google-vertex' or an instance of `Provider[httpx.AsyncClient]`.
                If not provided, a new provider will be created using the other parameters.
        """
        self._model_name = model_name
        self._provider = provider

        if isinstance(provider, str):
            provider = infer_provider(provider)
        self._system = provider.name
        self.client = provider.client
        self._url = str(self.client.base_url)

    @property
    def base_url(self) -> str:
        assert self._url is not None, 'URL not initialized'
        return self._url

    async def request(
        self,
        messages: list[ModelMessage],
        model_settings: ModelSettings | None,
        model_request_parameters: ModelRequestParameters,
    ) -> tuple[ModelResponse, usage.Usage]:
        check_allow_model_requests()
        async with self._make_request(
            messages, False, cast(GeminiModelSettings, model_settings or {}), model_request_parameters
        ) as http_response:
            response = _gemini_response_ta.validate_json(await http_response.aread())
        return self._process_response(response), _metadata_as_usage(response)

    @asynccontextmanager
    async def request_stream(
        self,
        messages: list[ModelMessage],
        model_settings: ModelSettings | None,
        model_request_parameters: ModelRequestParameters,
    ) -> AsyncIterator[StreamedResponse]:
        check_allow_model_requests()
        async with self._make_request(
            messages, True, cast(GeminiModelSettings, model_settings or {}), model_request_parameters
        ) as http_response:
            yield await self._process_streamed_response(http_response)

    @property
    def model_name(self) -> GeminiModelName:
        """The model name."""
        return self._model_name

    @property
    def system(self) -> str:
        """The system / model provider."""
        return self._system

    def _get_tools(self, model_request_parameters: ModelRequestParameters) -> _GeminiTools | None:
        tools = [_function_from_abstract_tool(t) for t in model_request_parameters.function_tools]
        if model_request_parameters.result_tools:
            tools += [_function_from_abstract_tool(t) for t in model_request_parameters.result_tools]
        return _GeminiTools(function_declarations=tools) if tools else None

    def _get_tool_config(
        self, model_request_parameters: ModelRequestParameters, tools: _GeminiTools | None
    ) -> _GeminiToolConfig | None:
        if model_request_parameters.allow_text_result:
            return None
        elif tools:
            return _tool_config([t['name'] for t in tools['function_declarations']])
        else:
            return _tool_config([])

    @asynccontextmanager
    async def _make_request(
        self,
        messages: list[ModelMessage],
        streamed: bool,
        model_settings: GeminiModelSettings,
        model_request_parameters: ModelRequestParameters,
    ) -> AsyncIterator[HTTPResponse]:
        tools = self._get_tools(model_request_parameters)
        tool_config = self._get_tool_config(model_request_parameters, tools)
        sys_prompt_parts, contents = await self._message_to_gemini_content(messages)

        request_data = _GeminiRequest(contents=contents)
        if sys_prompt_parts:
            request_data['system_instruction'] = _GeminiTextContent(role='user', parts=sys_prompt_parts)
        if tools is not None:
            request_data['tools'] = tools
        if tool_config is not None:
            request_data['tool_config'] = tool_config

        generation_config = _settings_to_generation_config(model_settings)
        if generation_config:
            request_data['generation_config'] = generation_config

<<<<<<< HEAD
        if gemini_safety_settings := model_settings.get('gemini_safety_settings'):
            request_data['safety_settings'] = gemini_safety_settings

        if gemini_labels := model_settings.get('gemini_labels'):
            provider_name = self._provider.name if isinstance(self._provider, Provider) else self._provider
            if provider_name == 'google-vertex':
                request_data['labels'] = gemini_labels

        headers = {
            'Content-Type': 'application/json',
            'User-Agent': get_user_agent(),
        }
        if self._provider is None:  # pragma: no cover
            url = self.base_url + ('streamGenerateContent' if streamed else 'generateContent')
            headers.update(await self.auth.headers())
        else:
            url = f'/{self._model_name}:{"streamGenerateContent" if streamed else "generateContent"}'
=======
        headers = {'Content-Type': 'application/json', 'User-Agent': get_user_agent()}
        url = f'/{self._model_name}:{"streamGenerateContent" if streamed else "generateContent"}'
>>>>>>> 1d40dde7

        request_json = _gemini_request_ta.dump_json(request_data, by_alias=True)
        async with self.client.stream(
            'POST',
            url,
            content=request_json,
            headers=headers,
            timeout=model_settings.get('timeout', USE_CLIENT_DEFAULT),
        ) as r:
            if (status_code := r.status_code) != 200:
                await r.aread()
                if status_code >= 400:
                    raise ModelHTTPError(status_code=status_code, model_name=self.model_name, body=r.text)
                raise UnexpectedModelBehavior(f'Unexpected response from gemini {status_code}', r.text)
            yield r

    def _process_response(self, response: _GeminiResponse) -> ModelResponse:
        if len(response['candidates']) != 1:
            raise UnexpectedModelBehavior('Expected exactly one candidate in Gemini response')
        if 'content' not in response['candidates'][0]:
            if response['candidates'][0].get('finish_reason') == 'SAFETY':
                raise UnexpectedModelBehavior('Safety settings triggered', str(response))
            else:
                raise UnexpectedModelBehavior('Content field missing from Gemini response', str(response))
        parts = response['candidates'][0]['content']['parts']
        return _process_response_from_parts(parts, model_name=response.get('model_version', self._model_name))

    async def _process_streamed_response(self, http_response: HTTPResponse) -> StreamedResponse:
        """Process a streamed response, and prepare a streaming response to return."""
        aiter_bytes = http_response.aiter_bytes()
        start_response: _GeminiResponse | None = None
        content = bytearray()

        async for chunk in aiter_bytes:
            content.extend(chunk)
            responses = _gemini_streamed_response_ta.validate_json(
                _ensure_decodeable(content),
                experimental_allow_partial='trailing-strings',
            )
            if responses:
                last = responses[-1]
                if last['candidates'] and last['candidates'][0].get('content', {}).get('parts'):
                    start_response = last
                    break

        if start_response is None:
            raise UnexpectedModelBehavior('Streamed response ended without content or tool calls')

        return GeminiStreamedResponse(_model_name=self._model_name, _content=content, _stream=aiter_bytes)

    @classmethod
    async def _message_to_gemini_content(
        cls, messages: list[ModelMessage]
    ) -> tuple[list[_GeminiTextPart], list[_GeminiContent]]:
        sys_prompt_parts: list[_GeminiTextPart] = []
        contents: list[_GeminiContent] = []
        for m in messages:
            if isinstance(m, ModelRequest):
                message_parts: list[_GeminiPartUnion] = []

                for part in m.parts:
                    if isinstance(part, SystemPromptPart):
                        sys_prompt_parts.append(_GeminiTextPart(text=part.content))
                    elif isinstance(part, UserPromptPart):
                        message_parts.extend(await cls._map_user_prompt(part))
                    elif isinstance(part, ToolReturnPart):
                        message_parts.append(_response_part_from_response(part.tool_name, part.model_response_object()))
                    elif isinstance(part, RetryPromptPart):
                        if part.tool_name is None:
                            message_parts.append(_GeminiTextPart(text=part.model_response()))
                        else:
                            response = {'call_error': part.model_response()}
                            message_parts.append(_response_part_from_response(part.tool_name, response))
                    else:
                        assert_never(part)

                if message_parts:
                    contents.append(_GeminiContent(role='user', parts=message_parts))
            elif isinstance(m, ModelResponse):
                contents.append(_content_model_response(m))
            else:
                assert_never(m)

        return sys_prompt_parts, contents

    @staticmethod
    async def _map_user_prompt(part: UserPromptPart) -> list[_GeminiPartUnion]:
        if isinstance(part.content, str):
            return [{'text': part.content}]
        else:
            content: list[_GeminiPartUnion] = []
            for item in part.content:
                if isinstance(item, str):
                    content.append({'text': item})
                elif isinstance(item, BinaryContent):
                    base64_encoded = base64.b64encode(item.data).decode('utf-8')
                    content.append(
                        _GeminiInlineDataPart(inline_data={'data': base64_encoded, 'mime_type': item.media_type})
                    )
                elif isinstance(item, (AudioUrl, ImageUrl, DocumentUrl)):
                    client = cached_async_http_client()
                    response = await client.get(item.url, follow_redirects=True)
                    response.raise_for_status()
                    mime_type = response.headers['Content-Type'].split(';')[0]
                    inline_data = _GeminiInlineDataPart(
                        inline_data={'data': base64.b64encode(response.content).decode('utf-8'), 'mime_type': mime_type}
                    )
                    content.append(inline_data)
                else:
                    assert_never(item)
        return content


def _settings_to_generation_config(model_settings: GeminiModelSettings) -> _GeminiGenerationConfig:
    config: _GeminiGenerationConfig = {}
    if (max_tokens := model_settings.get('max_tokens')) is not None:
        config['max_output_tokens'] = max_tokens
    if (temperature := model_settings.get('temperature')) is not None:
        config['temperature'] = temperature
    if (top_p := model_settings.get('top_p')) is not None:
        config['top_p'] = top_p
    if (presence_penalty := model_settings.get('presence_penalty')) is not None:
        config['presence_penalty'] = presence_penalty
    if (frequency_penalty := model_settings.get('frequency_penalty')) is not None:
        config['frequency_penalty'] = frequency_penalty
    return config


class AuthProtocol(Protocol):
    """Abstract definition for Gemini authentication."""

    async def headers(self) -> dict[str, str]: ...


@dataclass
class ApiKeyAuth:
    """Authentication using an API key for the `X-Goog-Api-Key` header."""

    api_key: str

    async def headers(self) -> dict[str, str]:
        # https://cloud.google.com/docs/authentication/api-keys-use#using-with-rest
        return {'X-Goog-Api-Key': self.api_key}


@dataclass
class GeminiStreamedResponse(StreamedResponse):
    """Implementation of `StreamedResponse` for the Gemini model."""

    _model_name: GeminiModelName
    _content: bytearray
    _stream: AsyncIterator[bytes]
    _timestamp: datetime = field(default_factory=_utils.now_utc, init=False)

    async def _get_event_iterator(self) -> AsyncIterator[ModelResponseStreamEvent]:
        async for gemini_response in self._get_gemini_responses():
            candidate = gemini_response['candidates'][0]
            if 'content' not in candidate:
                raise UnexpectedModelBehavior('Streamed response has no content field')
            gemini_part: _GeminiPartUnion
            for gemini_part in candidate['content']['parts']:
                if 'text' in gemini_part:
                    # Using vendor_part_id=None means we can produce multiple text parts if their deltas are sprinkled
                    # amongst the tool call deltas
                    yield self._parts_manager.handle_text_delta(vendor_part_id=None, content=gemini_part['text'])

                elif 'function_call' in gemini_part:
                    # Here, we assume all function_call parts are complete and don't have deltas.
                    # We do this by assigning a unique randomly generated "vendor_part_id".
                    # We need to confirm whether this is actually true, but if it isn't, we can still handle it properly
                    # it would just be a bit more complicated. And we'd need to confirm the intended semantics.
                    maybe_event = self._parts_manager.handle_tool_call_delta(
                        vendor_part_id=uuid4(),
                        tool_name=gemini_part['function_call']['name'],
                        args=gemini_part['function_call']['args'],
                        tool_call_id=None,
                    )
                    if maybe_event is not None:
                        yield maybe_event
                else:
                    assert 'function_response' in gemini_part, f'Unexpected part: {gemini_part}'

    async def _get_gemini_responses(self) -> AsyncIterator[_GeminiResponse]:
        # This method exists to ensure we only yield completed items, so we don't need to worry about
        # partial gemini responses, which would make everything more complicated

        gemini_responses: list[_GeminiResponse] = []
        current_gemini_response_index = 0
        # Right now, there are some circumstances where we will have information that could be yielded sooner than it is
        # But changing that would make things a lot more complicated.
        async for chunk in self._stream:
            self._content.extend(chunk)

            gemini_responses = _gemini_streamed_response_ta.validate_json(
                _ensure_decodeable(self._content),
                experimental_allow_partial='trailing-strings',
            )

            # The idea: yield only up to the latest response, which might still be partial.
            # Note that if the latest response is complete, we could yield it immediately, but there's not a good
            # allow_partial API to determine if the last item in the list is complete.
            responses_to_yield = gemini_responses[:-1]
            for r in responses_to_yield[current_gemini_response_index:]:
                current_gemini_response_index += 1
                self._usage += _metadata_as_usage(r)
                yield r

        # Now yield the final response, which should be complete
        if gemini_responses:
            r = gemini_responses[-1]
            self._usage += _metadata_as_usage(r)
            yield r

    @property
    def model_name(self) -> GeminiModelName:
        """Get the model name of the response."""
        return self._model_name

    @property
    def timestamp(self) -> datetime:
        """Get the timestamp of the response."""
        return self._timestamp


# We use typed dicts to define the Gemini API response schema
# once Pydantic partial validation supports, dataclasses, we could revert to using them
# TypeAdapters take care of validation and serialization


@pydantic.with_config(pydantic.ConfigDict(defer_build=True))
class _GeminiRequest(TypedDict):
    """Schema for an API request to the Gemini API.

    See <https://ai.google.dev/api/generate-content#request-body> for API docs.
    """

    contents: list[_GeminiContent]
    tools: NotRequired[_GeminiTools]
    tool_config: NotRequired[_GeminiToolConfig]
    safety_settings: NotRequired[list[GeminiSafetySettings]]
    # we don't implement `generationConfig`, instead we use a named tool for the response
    system_instruction: NotRequired[_GeminiTextContent]
    """
    Developer generated system instructions, see
    <https://ai.google.dev/gemini-api/docs/system-instructions?lang=rest>
    """
    generation_config: NotRequired[_GeminiGenerationConfig]
    labels: NotRequired[dict[str, str]]


class GeminiSafetySettings(TypedDict):
    """Safety settings options for Gemini model request.

    See [Gemini API docs](https://ai.google.dev/gemini-api/docs/safety-settings) for safety category and threshold descriptions.
    For an example on how to use `GeminiSafetySettings`, see [here](../../agents.md#model-specific-settings).
    """

    category: Literal[
        'HARM_CATEGORY_UNSPECIFIED',
        'HARM_CATEGORY_HARASSMENT',
        'HARM_CATEGORY_HATE_SPEECH',
        'HARM_CATEGORY_SEXUALLY_EXPLICIT',
        'HARM_CATEGORY_DANGEROUS_CONTENT',
        'HARM_CATEGORY_CIVIC_INTEGRITY',
    ]
    """
    Safety settings category.
    """

    threshold: Literal[
        'HARM_BLOCK_THRESHOLD_UNSPECIFIED',
        'BLOCK_LOW_AND_ABOVE',
        'BLOCK_MEDIUM_AND_ABOVE',
        'BLOCK_ONLY_HIGH',
        'BLOCK_NONE',
        'OFF',
    ]
    """
    Safety settings threshold.
    """


class _GeminiGenerationConfig(TypedDict, total=False):
    """Schema for an API request to the Gemini API.

    Note there are many additional fields available that have not been added yet.

    See <https://ai.google.dev/api/generate-content#generationconfig> for API docs.
    """

    max_output_tokens: int
    temperature: float
    top_p: float
    presence_penalty: float
    frequency_penalty: float


class _GeminiContent(TypedDict):
    role: Literal['user', 'model']
    parts: list[_GeminiPartUnion]


def _content_model_response(m: ModelResponse) -> _GeminiContent:
    parts: list[_GeminiPartUnion] = []
    for item in m.parts:
        if isinstance(item, ToolCallPart):
            parts.append(_function_call_part_from_call(item))
        elif isinstance(item, TextPart):
            if item.content:
                parts.append(_GeminiTextPart(text=item.content))
        else:
            assert_never(item)
    return _GeminiContent(role='model', parts=parts)


class _GeminiTextPart(TypedDict):
    text: str


class _GeminiInlineData(TypedDict):
    data: str
    mime_type: Annotated[str, pydantic.Field(alias='mimeType')]


class _GeminiInlineDataPart(TypedDict):
    """See <https://ai.google.dev/api/caching#Blob>."""

    inline_data: Annotated[_GeminiInlineData, pydantic.Field(alias='inlineData')]


class _GeminiFileData(TypedDict):
    """See <https://ai.google.dev/api/caching#FileData>."""

    file_uri: Annotated[str, pydantic.Field(alias='fileUri')]
    mime_type: Annotated[str, pydantic.Field(alias='mimeType')]


class _GeminiFileDataPart(TypedDict):
    file_data: Annotated[_GeminiFileData, pydantic.Field(alias='fileData')]


class _GeminiFunctionCallPart(TypedDict):
    function_call: Annotated[_GeminiFunctionCall, pydantic.Field(alias='functionCall')]


def _function_call_part_from_call(tool: ToolCallPart) -> _GeminiFunctionCallPart:
    return _GeminiFunctionCallPart(function_call=_GeminiFunctionCall(name=tool.tool_name, args=tool.args_as_dict()))


def _process_response_from_parts(
    parts: Sequence[_GeminiPartUnion], model_name: GeminiModelName, timestamp: datetime | None = None
) -> ModelResponse:
    items: list[ModelResponsePart] = []
    for part in parts:
        if 'text' in part:
            items.append(TextPart(content=part['text']))
        elif 'function_call' in part:
            items.append(ToolCallPart(tool_name=part['function_call']['name'], args=part['function_call']['args']))
        elif 'function_response' in part:
            raise UnexpectedModelBehavior(
                f'Unsupported response from Gemini, expected all parts to be function calls or text, got: {part!r}'
            )
    return ModelResponse(parts=items, model_name=model_name, timestamp=timestamp or _utils.now_utc())


class _GeminiFunctionCall(TypedDict):
    """See <https://ai.google.dev/api/caching#FunctionCall>."""

    name: str
    args: dict[str, Any]


class _GeminiFunctionResponsePart(TypedDict):
    function_response: Annotated[_GeminiFunctionResponse, pydantic.Field(alias='functionResponse')]


def _response_part_from_response(name: str, response: dict[str, Any]) -> _GeminiFunctionResponsePart:
    return _GeminiFunctionResponsePart(function_response=_GeminiFunctionResponse(name=name, response=response))


class _GeminiFunctionResponse(TypedDict):
    """See <https://ai.google.dev/api/caching#FunctionResponse>."""

    name: str
    response: dict[str, Any]


def _part_discriminator(v: Any) -> str:
    if isinstance(v, dict):
        if 'text' in v:
            return 'text'
        elif 'inlineData' in v:
            return 'inline_data'
        elif 'fileData' in v:
            return 'file_data'
        elif 'functionCall' in v or 'function_call' in v:
            return 'function_call'
        elif 'functionResponse' in v or 'function_response' in v:
            return 'function_response'
    return 'text'


# See <https://ai.google.dev/api/caching#Part>
# we don't currently support other part types
# TODO discriminator
_GeminiPartUnion = Annotated[
    Union[
        Annotated[_GeminiTextPart, pydantic.Tag('text')],
        Annotated[_GeminiFunctionCallPart, pydantic.Tag('function_call')],
        Annotated[_GeminiFunctionResponsePart, pydantic.Tag('function_response')],
        Annotated[_GeminiInlineDataPart, pydantic.Tag('inline_data')],
        Annotated[_GeminiFileDataPart, pydantic.Tag('file_data')],
    ],
    pydantic.Discriminator(_part_discriminator),
]


class _GeminiTextContent(TypedDict):
    role: Literal['user', 'model']
    parts: list[_GeminiTextPart]


class _GeminiTools(TypedDict):
    function_declarations: list[Annotated[_GeminiFunction, pydantic.Field(alias='functionDeclarations')]]


class _GeminiFunction(TypedDict):
    name: str
    description: str
    parameters: NotRequired[dict[str, Any]]
    """
    ObjectJsonSchema isn't really true since Gemini only accepts a subset of JSON Schema
    <https://ai.google.dev/gemini-api/docs/function-calling#function_declarations>
    and
    <https://ai.google.dev/api/caching#FunctionDeclaration>
    """


def _function_from_abstract_tool(tool: ToolDefinition) -> _GeminiFunction:
    json_schema = _GeminiJsonSchema(tool.parameters_json_schema).simplify()
    f = _GeminiFunction(
        name=tool.name,
        description=tool.description,
    )
    if json_schema.get('properties'):
        f['parameters'] = json_schema
    return f


class _GeminiToolConfig(TypedDict):
    function_calling_config: _GeminiFunctionCallingConfig


def _tool_config(function_names: list[str]) -> _GeminiToolConfig:
    return _GeminiToolConfig(
        function_calling_config=_GeminiFunctionCallingConfig(mode='ANY', allowed_function_names=function_names)
    )


class _GeminiFunctionCallingConfig(TypedDict):
    mode: Literal['ANY', 'AUTO']
    allowed_function_names: list[str]


@pydantic.with_config(pydantic.ConfigDict(defer_build=True))
class _GeminiResponse(TypedDict):
    """Schema for the response from the Gemini API.

    See <https://ai.google.dev/api/generate-content#v1beta.GenerateContentResponse>
    and <https://cloud.google.com/vertex-ai/docs/reference/rest/v1/GenerateContentResponse>
    """

    candidates: list[_GeminiCandidates]
    # usageMetadata appears to be required by both APIs but is omitted when streaming responses until the last response
    usage_metadata: NotRequired[Annotated[_GeminiUsageMetaData, pydantic.Field(alias='usageMetadata')]]
    prompt_feedback: NotRequired[Annotated[_GeminiPromptFeedback, pydantic.Field(alias='promptFeedback')]]
    model_version: NotRequired[Annotated[str, pydantic.Field(alias='modelVersion')]]


class _GeminiCandidates(TypedDict):
    """See <https://ai.google.dev/api/generate-content#v1beta.Candidate>."""

    content: NotRequired[_GeminiContent]
    finish_reason: NotRequired[Annotated[Literal['STOP', 'MAX_TOKENS', 'SAFETY'], pydantic.Field(alias='finishReason')]]
    """
    See <https://ai.google.dev/api/generate-content#FinishReason>, lots of other values are possible,
    but let's wait until we see them and know what they mean to add them here.
    """
    avg_log_probs: NotRequired[Annotated[float, pydantic.Field(alias='avgLogProbs')]]
    index: NotRequired[int]
    safety_ratings: NotRequired[Annotated[list[_GeminiSafetyRating], pydantic.Field(alias='safetyRatings')]]


class _GeminiUsageMetaData(TypedDict, total=False):
    """See <https://ai.google.dev/api/generate-content#FinishReason>.

    The docs suggest all fields are required, but some are actually not required, so we assume they are all optional.
    """

    prompt_token_count: Annotated[int, pydantic.Field(alias='promptTokenCount')]
    candidates_token_count: NotRequired[Annotated[int, pydantic.Field(alias='candidatesTokenCount')]]
    total_token_count: Annotated[int, pydantic.Field(alias='totalTokenCount')]
    cached_content_token_count: NotRequired[Annotated[int, pydantic.Field(alias='cachedContentTokenCount')]]


def _metadata_as_usage(response: _GeminiResponse) -> usage.Usage:
    metadata = response.get('usage_metadata')
    if metadata is None:
        return usage.Usage()
    details: dict[str, int] = {}
    if cached_content_token_count := metadata.get('cached_content_token_count'):
        details['cached_content_token_count'] = cached_content_token_count
    return usage.Usage(
        request_tokens=metadata.get('prompt_token_count', 0),
        response_tokens=metadata.get('candidates_token_count', 0),
        total_tokens=metadata.get('total_token_count', 0),
        details=details,
    )


class _GeminiSafetyRating(TypedDict):
    """See <https://ai.google.dev/gemini-api/docs/safety-settings#safety-filters>."""

    category: Literal[
        'HARM_CATEGORY_HARASSMENT',
        'HARM_CATEGORY_HATE_SPEECH',
        'HARM_CATEGORY_SEXUALLY_EXPLICIT',
        'HARM_CATEGORY_DANGEROUS_CONTENT',
        'HARM_CATEGORY_CIVIC_INTEGRITY',
    ]
    probability: Literal['NEGLIGIBLE', 'LOW', 'MEDIUM', 'HIGH']
    blocked: NotRequired[bool]


class _GeminiPromptFeedback(TypedDict):
    """See <https://ai.google.dev/api/generate-content#v1beta.GenerateContentResponse>."""

    block_reason: Annotated[str, pydantic.Field(alias='blockReason')]
    safety_ratings: Annotated[list[_GeminiSafetyRating], pydantic.Field(alias='safetyRatings')]


_gemini_request_ta = pydantic.TypeAdapter(_GeminiRequest)
_gemini_response_ta = pydantic.TypeAdapter(_GeminiResponse)

# steam requests return a list of https://ai.google.dev/api/generate-content#method:-models.streamgeneratecontent
_gemini_streamed_response_ta = pydantic.TypeAdapter(list[_GeminiResponse], config=pydantic.ConfigDict(defer_build=True))


class _GeminiJsonSchema:
    """Transforms the JSON Schema from Pydantic to be suitable for Gemini.

    Gemini which [supports](https://ai.google.dev/gemini-api/docs/function-calling#function_declarations)
    a subset of OpenAPI v3.0.3.

    Specifically:
    * gemini doesn't allow the `title` keyword to be set
    * gemini doesn't allow `$defs` — we need to inline the definitions where possible
    """

    def __init__(self, schema: _utils.ObjectJsonSchema):
        self.schema = deepcopy(schema)
        self.defs = self.schema.pop('$defs', {})

    def simplify(self) -> dict[str, Any]:
        self._simplify(self.schema, refs_stack=())
        return self.schema

    def _simplify(self, schema: dict[str, Any], refs_stack: tuple[str, ...]) -> None:
        schema.pop('title', None)
        schema.pop('default', None)
        if ref := schema.pop('$ref', None):
            # noinspection PyTypeChecker
            key = re.sub(r'^#/\$defs/', '', ref)
            if key in refs_stack:
                raise UserError('Recursive `$ref`s in JSON Schema are not supported by Gemini')
            refs_stack += (key,)
            schema_def = self.defs[key]
            self._simplify(schema_def, refs_stack)
            schema.update(schema_def)
            return

        if any_of := schema.get('anyOf'):
            for item_schema in any_of:
                self._simplify(item_schema, refs_stack)
            if len(any_of) == 2 and {'type': 'null'} in any_of:
                for item_schema in any_of:
                    if item_schema != {'type': 'null'}:
                        schema.clear()
                        schema.update(item_schema)
                        schema['nullable'] = True
                        return

        type_ = schema.get('type')

        if type_ == 'object':
            self._object(schema, refs_stack)
        elif type_ == 'array':
            return self._array(schema, refs_stack)
        elif type_ == 'string' and (fmt := schema.pop('format', None)):
            description = schema.get('description')
            if description:
                schema['description'] = f'{description} (format: {fmt})'
            else:
                schema['description'] = f'Format: {fmt}'

    def _object(self, schema: dict[str, Any], refs_stack: tuple[str, ...]) -> None:
        ad_props = schema.pop('additionalProperties', None)
        if ad_props:
            raise UserError('Additional properties in JSON Schema are not supported by Gemini')

        if properties := schema.get('properties'):  # pragma: no branch
            for value in properties.values():
                self._simplify(value, refs_stack)

    def _array(self, schema: dict[str, Any], refs_stack: tuple[str, ...]) -> None:
        if prefix_items := schema.get('prefixItems'):
            # TODO I think this not is supported by Gemini, maybe we should raise an error?
            for prefix_item in prefix_items:
                self._simplify(prefix_item, refs_stack)

        if items_schema := schema.get('items'):  # pragma: no branch
            self._simplify(items_schema, refs_stack)


def _ensure_decodeable(content: bytearray) -> bytearray:
    """Trim any invalid unicode point bytes off the end of a bytearray.

    This is necessary before attempting to parse streaming JSON bytes.

    This is a temporary workaround until https://github.com/pydantic/pydantic-core/issues/1633 is resolved
    """
    while True:
        try:
            content.decode()
        except UnicodeDecodeError:
            content = content[:-1]  # this will definitely succeed before we run out of bytes
        else:
            return content<|MERGE_RESOLUTION|>--- conflicted
+++ resolved
@@ -69,16 +69,11 @@
 """
 
 
-<<<<<<< HEAD
 class GeminiModelSettings(ModelSettings, total=False):
-    """Settings used for a Gemini model request."""
-=======
-class GeminiModelSettings(ModelSettings):
     """Settings used for a Gemini model request.
 
     ALL FIELDS MUST BE `gemini_` PREFIXED SO YOU CAN MERGE THEM WITH OTHER MODELS.
     """
->>>>>>> 1d40dde7
 
     gemini_safety_settings: list[GeminiSafetySettings]
     """Safety settings options for Gemini model request."""
@@ -212,7 +207,6 @@
         if generation_config:
             request_data['generation_config'] = generation_config
 
-<<<<<<< HEAD
         if gemini_safety_settings := model_settings.get('gemini_safety_settings'):
             request_data['safety_settings'] = gemini_safety_settings
 
@@ -221,19 +215,8 @@
             if provider_name == 'google-vertex':
                 request_data['labels'] = gemini_labels
 
-        headers = {
-            'Content-Type': 'application/json',
-            'User-Agent': get_user_agent(),
-        }
-        if self._provider is None:  # pragma: no cover
-            url = self.base_url + ('streamGenerateContent' if streamed else 'generateContent')
-            headers.update(await self.auth.headers())
-        else:
-            url = f'/{self._model_name}:{"streamGenerateContent" if streamed else "generateContent"}'
-=======
         headers = {'Content-Type': 'application/json', 'User-Agent': get_user_agent()}
         url = f'/{self._model_name}:{"streamGenerateContent" if streamed else "generateContent"}'
->>>>>>> 1d40dde7
 
         request_json = _gemini_request_ta.dump_json(request_data, by_alias=True)
         async with self.client.stream(
