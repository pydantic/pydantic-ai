--- conflicted
+++ resolved
@@ -64,12 +64,9 @@
 
 class GeminiModelSettings(ModelSettings):
     """Settings used for a Gemini model request."""
-<<<<<<< HEAD
     # This class is a placeholder for any future gemini-specific settings
-=======
 
     gemini_safety_settings: list[GeminiSafetySettings]
->>>>>>> 1bd0cf38
 
 
 @dataclass(init=False)
