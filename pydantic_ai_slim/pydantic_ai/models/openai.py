--- conflicted
+++ resolved
@@ -6,12 +6,8 @@
 from contextlib import asynccontextmanager
 from dataclasses import dataclass, field
 from datetime import datetime, timezone
-<<<<<<< HEAD
 from itertools import chain
 from typing import BinaryIO, Literal, Union, cast, overload
-=======
-from typing import Literal, Union, cast, overload
->>>>>>> bef69c8f
 
 from httpx import AsyncClient as AsyncHTTPClient
 from typing_extensions import assert_never
@@ -45,23 +41,9 @@
 )
 
 try:
-<<<<<<< HEAD
     from openai import NOT_GIVEN, AsyncOpenAI, AsyncStream
     from openai.types import AudioModel, ChatModel, chat
     from openai.types.chat import ChatCompletionChunk
-=======
-    from openai import NOT_GIVEN, APIStatusError, AsyncOpenAI, AsyncStream
-    from openai.types import ChatModel, chat
-    from openai.types.chat import (
-        ChatCompletionChunk,
-        ChatCompletionContentPartImageParam,
-        ChatCompletionContentPartInputAudioParam,
-        ChatCompletionContentPartParam,
-        ChatCompletionContentPartTextParam,
-    )
-    from openai.types.chat.chat_completion_content_part_image_param import ImageURL
-    from openai.types.chat.chat_completion_content_part_input_audio_param import InputAudio
->>>>>>> bef69c8f
 except ImportError as _import_error:
     raise ImportError(
         'Please install `openai` to use the OpenAI model, '
@@ -365,7 +347,6 @@
             else:
                 assert_never(part)
 
-<<<<<<< HEAD
     async def transcription(self, audio_file: BinaryIO) -> str:
         """Transcribe an audio file using the OpenAI API.
 
@@ -383,7 +364,7 @@
             return transcription.text
         except Exception as e:
             raise RuntimeError(f'Error during transcription: {e}')
-=======
+
     @staticmethod
     async def _map_user_prompt(part: UserPromptPart) -> chat.ChatCompletionUserMessageParam:
         content: str | list[ChatCompletionContentPartParam]
@@ -417,7 +398,6 @@
                 else:
                     assert_never(item)
         return chat.ChatCompletionUserMessageParam(role='user', content=content)
->>>>>>> bef69c8f
 
 
 @dataclass
