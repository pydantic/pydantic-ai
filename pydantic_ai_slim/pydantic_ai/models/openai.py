from __future__ import annotations as _annotations

import base64
import warnings
from collections.abc import AsyncIterable, AsyncIterator, Sequence
from contextlib import asynccontextmanager
from dataclasses import dataclass, field
from datetime import datetime
from typing import Any, Literal, Union, cast, overload

from pydantic import ValidationError
from typing_extensions import assert_never

<<<<<<< HEAD
from .. import ModelHTTPError, UnexpectedModelBehavior, _utils, usage
from .._output import DEFAULT_OUTPUT_TOOL_NAME, OutputObjectDefinition
from .._run_context import RunContext
=======
from pydantic_ai.exceptions import UserError

from .. import ModelHTTPError, UnexpectedModelBehavior, _utils, usage
from .._output import DEFAULT_OUTPUT_TOOL_NAME, OutputObjectDefinition
>>>>>>> 174fc482
from .._thinking_part import split_content_into_text_and_thinking
from .._utils import guard_tool_call_id as _guard_tool_call_id, now_utc as _now_utc, number_to_datetime
from ..builtin_tools import CodeExecutionTool, WebSearchTool
from ..messages import (
    AudioUrl,
    BinaryContent,
    BuiltinToolCallPart,
    BuiltinToolReturnPart,
    DocumentUrl,
    ImageUrl,
    ModelMessage,
    ModelRequest,
    ModelResponse,
    ModelResponsePart,
    ModelResponseStreamEvent,
    RetryPromptPart,
    SystemPromptPart,
    TextPart,
    ThinkingPart,
    ToolCallPart,
    ToolReturnPart,
    UserPromptPart,
    VideoUrl,
)
from ..profiles import ModelProfile, ModelProfileSpec
from ..profiles.openai import OpenAIModelProfile
from ..providers import Provider, infer_provider
from ..settings import ModelSettings
from ..tools import ToolDefinition
from . import Model, ModelRequestParameters, StreamedResponse, check_allow_model_requests, download_item, get_user_agent

try:
    from openai import NOT_GIVEN, APIStatusError, AsyncOpenAI, AsyncStream, NotGiven
    from openai.types import AllModels, chat, responses
    from openai.types.chat import (
        ChatCompletionChunk,
        ChatCompletionContentPartImageParam,
        ChatCompletionContentPartInputAudioParam,
        ChatCompletionContentPartParam,
        ChatCompletionContentPartTextParam,
    )
    from openai.types.chat.chat_completion_content_part_image_param import ImageURL
    from openai.types.chat.chat_completion_content_part_input_audio_param import InputAudio
    from openai.types.chat.chat_completion_content_part_param import File, FileFile
    from openai.types.chat.chat_completion_prediction_content_param import ChatCompletionPredictionContentParam
    from openai.types.chat.completion_create_params import (
        WebSearchOptions,
        WebSearchOptionsUserLocation,
        WebSearchOptionsUserLocationApproximate,
    )
    from openai.types.responses import ComputerToolParam, FileSearchToolParam, WebSearchToolParam
    from openai.types.responses.response_input_param import FunctionCallOutput, Message
    from openai.types.shared import ReasoningEffort
    from openai.types.shared_params import Reasoning
except ImportError as _import_error:
    raise ImportError(
        'Please install `openai` to use the OpenAI model, '
        'you can use the `openai` optional group — `pip install "pydantic-ai-slim[openai]"`'
    ) from _import_error

__all__ = (
    'OpenAIModel',
    'OpenAIResponsesModel',
    'OpenAIModelSettings',
    'OpenAIResponsesModelSettings',
    'OpenAIModelName',
)

OpenAIModelName = Union[str, AllModels]
"""
Possible OpenAI model names.

Since OpenAI supports a variety of date-stamped models, we explicitly list the latest models but
allow any name in the type hints.
See [the OpenAI docs](https://platform.openai.com/docs/models) for a full list.

Using this more broad type for the model name instead of the ChatModel definition
allows this model to be used more easily with other model types (ie, Ollama, Deepseek).
"""

OpenAISystemPromptRole = Literal['system', 'developer', 'user']


class OpenAIModelSettings(ModelSettings, total=False):
    """Settings used for an OpenAI model request."""

    # ALL FIELDS MUST BE `openai_` PREFIXED SO YOU CAN MERGE THEM WITH OTHER MODELS.

    openai_reasoning_effort: ReasoningEffort
    """Constrains effort on reasoning for [reasoning models](https://platform.openai.com/docs/guides/reasoning).

    Currently supported values are `low`, `medium`, and `high`. Reducing reasoning effort can
    result in faster responses and fewer tokens used on reasoning in a response.
    """

    openai_logprobs: bool
    """Include log probabilities in the response."""

    openai_top_logprobs: int
    """Include log probabilities of the top n tokens in the response."""

    openai_user: str
    """A unique identifier representing the end-user, which can help OpenAI monitor and detect abuse.

    See [OpenAI's safety best practices](https://platform.openai.com/docs/guides/safety-best-practices#end-user-ids) for more details.
    """

    openai_service_tier: Literal['auto', 'default', 'flex', 'priority']
    """The service tier to use for the model request.

    Currently supported values are `auto`, `default`, `flex`, and `priority`.
    For more information, see [OpenAI's service tiers documentation](https://platform.openai.com/docs/api-reference/chat/object#chat/object-service_tier).
    """

    openai_prediction: ChatCompletionPredictionContentParam
    """Enables [predictive outputs](https://platform.openai.com/docs/guides/predicted-outputs).

    This feature is currently only supported for some OpenAI models.
    """


class OpenAIResponsesModelSettings(OpenAIModelSettings, total=False):
    """Settings used for an OpenAI Responses model request.

    ALL FIELDS MUST BE `openai_` PREFIXED SO YOU CAN MERGE THEM WITH OTHER MODELS.
    """

    openai_builtin_tools: Sequence[FileSearchToolParam | WebSearchToolParam | ComputerToolParam]
    """The provided OpenAI built-in tools to use.

    See [OpenAI's built-in tools](https://platform.openai.com/docs/guides/tools?api-mode=responses) for more details.
    """

    openai_reasoning_generate_summary: Literal['detailed', 'concise']
    """Deprecated alias for `openai_reasoning_summary`."""

    openai_reasoning_summary: Literal['detailed', 'concise']
    """A summary of the reasoning performed by the model.

    This can be useful for debugging and understanding the model's reasoning process.
    One of `concise` or `detailed`.

    Check the [OpenAI Computer use documentation](https://platform.openai.com/docs/guides/tools-computer-use#1-send-a-request-to-the-model)
    for more details.
    """

    openai_truncation: Literal['disabled', 'auto']
    """The truncation strategy to use for the model response.

    It can be either:
    - `disabled` (default): If a model response will exceed the context window size for a model, the
        request will fail with a 400 error.
    - `auto`: If the context of this response and previous ones exceeds the model's context window size,
        the model will truncate the response to fit the context window by dropping input items in the
        middle of the conversation.
    """


@dataclass(init=False)
class OpenAIModel(Model):
    """A model that uses the OpenAI API.

    Internally, this uses the [OpenAI Python client](https://github.com/openai/openai-python) to interact with the API.

    Apart from `__init__`, all methods are private or match those of the base class.
    """

    client: AsyncOpenAI = field(repr=False)
    system_prompt_role: OpenAISystemPromptRole | None = field(default=None, repr=False)

    _model_name: OpenAIModelName = field(repr=False)
    _system: str = field(default='openai', repr=False)

    def __init__(
        self,
        model_name: OpenAIModelName,
        *,
        provider: Literal[
            'openai',
            'deepseek',
            'azure',
            'openrouter',
            'moonshotai',
            'vercel',
            'grok',
            'fireworks',
            'together',
            'heroku',
            'github',
        ]
        | Provider[AsyncOpenAI] = 'openai',
        profile: ModelProfileSpec | None = None,
        system_prompt_role: OpenAISystemPromptRole | None = None,
        settings: ModelSettings | None = None,
    ):
        """Initialize an OpenAI model.

        Args:
            model_name: The name of the OpenAI model to use. List of model names available
                [here](https://github.com/openai/openai-python/blob/v1.54.3/src/openai/types/chat_model.py#L7)
                (Unfortunately, despite being ask to do so, OpenAI do not provide `.inv` files for their API).
            provider: The provider to use. Defaults to `'openai'`.
            profile: The model profile to use. Defaults to a profile picked by the provider based on the model name.
            system_prompt_role: The role to use for the system prompt message. If not provided, defaults to `'system'`.
                In the future, this may be inferred from the model name.
            settings: Default model settings for this model instance.
        """
        self._model_name = model_name

        if isinstance(provider, str):
            provider = infer_provider(provider)
        self.client = provider.client

        self.system_prompt_role = system_prompt_role

        super().__init__(settings=settings, profile=profile or provider.model_profile)

    @property
    def base_url(self) -> str:
        return str(self.client.base_url)

    async def request(
        self,
        messages: list[ModelMessage],
        model_settings: ModelSettings | None,
        model_request_parameters: ModelRequestParameters,
    ) -> ModelResponse:
        check_allow_model_requests()
        response = await self._completions_create(
            messages, False, cast(OpenAIModelSettings, model_settings or {}), model_request_parameters
        )
        model_response = self._process_response(response)
        model_response.usage.requests = 1
        return model_response

    @asynccontextmanager
    async def request_stream(
        self,
        messages: list[ModelMessage],
        model_settings: ModelSettings | None,
        model_request_parameters: ModelRequestParameters,
        run_context: RunContext[Any] | None = None,
    ) -> AsyncIterator[StreamedResponse]:
        check_allow_model_requests()
        response = await self._completions_create(
            messages, True, cast(OpenAIModelSettings, model_settings or {}), model_request_parameters
        )
        async with response:
            yield await self._process_streamed_response(response, model_request_parameters)

    @property
    def model_name(self) -> OpenAIModelName:
        """The model name."""
        return self._model_name

    @property
    def system(self) -> str:
        """The system / model provider."""
        return self._system

    @overload
    async def _completions_create(
        self,
        messages: list[ModelMessage],
        stream: Literal[True],
        model_settings: OpenAIModelSettings,
        model_request_parameters: ModelRequestParameters,
    ) -> AsyncStream[ChatCompletionChunk]: ...

    @overload
    async def _completions_create(
        self,
        messages: list[ModelMessage],
        stream: Literal[False],
        model_settings: OpenAIModelSettings,
        model_request_parameters: ModelRequestParameters,
    ) -> chat.ChatCompletion: ...

    async def _completions_create(
        self,
        messages: list[ModelMessage],
        stream: bool,
        model_settings: OpenAIModelSettings,
        model_request_parameters: ModelRequestParameters,
    ) -> chat.ChatCompletion | AsyncStream[ChatCompletionChunk]:
        tools = self._get_tools(model_request_parameters)
        web_search_options = self._get_web_search_options(model_request_parameters)

        if not tools:
            tool_choice: Literal['none', 'required', 'auto'] | None = None
        elif (
            not model_request_parameters.allow_text_output
            and OpenAIModelProfile.from_profile(self.profile).openai_supports_tool_choice_required
        ):
            tool_choice = 'required'
        else:
            tool_choice = 'auto'

        openai_messages = await self._map_messages(messages)

        response_format: chat.completion_create_params.ResponseFormat | None = None
        if model_request_parameters.output_mode == 'native':
            output_object = model_request_parameters.output_object
            assert output_object is not None
            response_format = self._map_json_schema(output_object)
        elif (
            model_request_parameters.output_mode == 'prompted' and self.profile.supports_json_object_output
        ):  # pragma: no branch
            response_format = {'type': 'json_object'}

        sampling_settings = (
            model_settings
            if OpenAIModelProfile.from_profile(self.profile).openai_supports_sampling_settings
            else OpenAIModelSettings()
        )

        try:
            extra_headers = model_settings.get('extra_headers', {})
            extra_headers.setdefault('User-Agent', get_user_agent())
            return await self.client.chat.completions.create(
                model=self._model_name,
                messages=openai_messages,
                parallel_tool_calls=model_settings.get('parallel_tool_calls', NOT_GIVEN),
                tools=tools or NOT_GIVEN,
                tool_choice=tool_choice or NOT_GIVEN,
                stream=stream,
                stream_options={'include_usage': True} if stream else NOT_GIVEN,
                stop=model_settings.get('stop_sequences', NOT_GIVEN),
                max_completion_tokens=model_settings.get('max_tokens', NOT_GIVEN),
                timeout=model_settings.get('timeout', NOT_GIVEN),
                response_format=response_format or NOT_GIVEN,
                seed=model_settings.get('seed', NOT_GIVEN),
                reasoning_effort=model_settings.get('openai_reasoning_effort', NOT_GIVEN),
                user=model_settings.get('openai_user', NOT_GIVEN),
                web_search_options=web_search_options or NOT_GIVEN,
                service_tier=model_settings.get('openai_service_tier', NOT_GIVEN),
                prediction=model_settings.get('openai_prediction', NOT_GIVEN),
                temperature=sampling_settings.get('temperature', NOT_GIVEN),
                top_p=sampling_settings.get('top_p', NOT_GIVEN),
                presence_penalty=sampling_settings.get('presence_penalty', NOT_GIVEN),
                frequency_penalty=sampling_settings.get('frequency_penalty', NOT_GIVEN),
                logit_bias=sampling_settings.get('logit_bias', NOT_GIVEN),
                logprobs=sampling_settings.get('openai_logprobs', NOT_GIVEN),
                top_logprobs=sampling_settings.get('openai_top_logprobs', NOT_GIVEN),
                extra_headers=extra_headers,
                extra_body=model_settings.get('extra_body'),
            )
        except APIStatusError as e:
            if (status_code := e.status_code) >= 400:
                raise ModelHTTPError(status_code=status_code, model_name=self.model_name, body=e.body) from e
            raise  # pragma: lax no cover

    def _process_response(self, response: chat.ChatCompletion | str) -> ModelResponse:
        """Process a non-streamed response, and prepare a message to return."""
        # Although the OpenAI SDK claims to return a Pydantic model (`ChatCompletion`) from the chat completions function:
        # * it hasn't actually performed validation (presumably they're creating the model with `model_construct` or something?!)
        # * if the endpoint returns plain text, the return type is a string
        # Thus we validate it fully here.
        if not isinstance(response, chat.ChatCompletion):
            raise UnexpectedModelBehavior('Invalid response from OpenAI chat completions endpoint, expected JSON data')

        if response.created:
            timestamp = number_to_datetime(response.created)
        else:
            timestamp = _now_utc()
            response.created = int(timestamp.timestamp())

        try:
            response = chat.ChatCompletion.model_validate(response.model_dump())
        except ValidationError as e:
            raise UnexpectedModelBehavior(f'Invalid response from OpenAI chat completions endpoint: {e}') from e

        choice = response.choices[0]
        items: list[ModelResponsePart] = []
        # The `reasoning_content` is only present in DeepSeek models.
        if reasoning_content := getattr(choice.message, 'reasoning_content', None):
            items.append(ThinkingPart(content=reasoning_content))

        vendor_details: dict[str, Any] | None = None

        # Add logprobs to vendor_details if available
        if choice.logprobs is not None and choice.logprobs.content:
            # Convert logprobs to a serializable format
            vendor_details = {
                'logprobs': [
                    {
                        'token': lp.token,
                        'bytes': lp.bytes,
                        'logprob': lp.logprob,
                        'top_logprobs': [
                            {'token': tlp.token, 'bytes': tlp.bytes, 'logprob': tlp.logprob} for tlp in lp.top_logprobs
                        ],
                    }
                    for lp in choice.logprobs.content
                ],
            }

        if choice.message.content is not None:
            items.extend(split_content_into_text_and_thinking(choice.message.content, self.profile.thinking_tags))
        if choice.message.tool_calls is not None:
            for c in choice.message.tool_calls:
                part = ToolCallPart(c.function.name, c.function.arguments, tool_call_id=c.id)
                part.tool_call_id = _guard_tool_call_id(part)
                items.append(part)
        return ModelResponse(
            items,
            usage=_map_usage(response),
            model_name=response.model,
            timestamp=timestamp,
            vendor_details=vendor_details,
            vendor_id=response.id,
        )

    async def _process_streamed_response(
        self, response: AsyncStream[ChatCompletionChunk], model_request_parameters: ModelRequestParameters
    ) -> OpenAIStreamedResponse:
        """Process a streamed response, and prepare a streaming response to return."""
        peekable_response = _utils.PeekableAsyncStream(response)
        first_chunk = await peekable_response.peek()
        if isinstance(first_chunk, _utils.Unset):
            raise UnexpectedModelBehavior(  # pragma: no cover
                'Streamed response ended without content or tool calls'
            )

        return OpenAIStreamedResponse(
            model_request_parameters=model_request_parameters,
            _model_name=self._model_name,
            _model_profile=self.profile,
            _response=peekable_response,
            _timestamp=number_to_datetime(first_chunk.created),
        )

    def _get_tools(self, model_request_parameters: ModelRequestParameters) -> list[chat.ChatCompletionToolParam]:
        return [self._map_tool_definition(r) for r in model_request_parameters.tool_defs.values()]

    def _get_web_search_options(self, model_request_parameters: ModelRequestParameters) -> WebSearchOptions | None:
        for tool in model_request_parameters.builtin_tools:
            if isinstance(tool, WebSearchTool):  # pragma: no branch
                if tool.user_location:
                    return WebSearchOptions(
                        search_context_size=tool.search_context_size,
                        user_location=WebSearchOptionsUserLocation(
                            type='approximate',
                            approximate=WebSearchOptionsUserLocationApproximate(**tool.user_location),
                        ),
                    )
                return WebSearchOptions(search_context_size=tool.search_context_size)
            elif isinstance(tool, CodeExecutionTool):  # pragma: no branch
                raise UserError('`CodeExecutionTool` is not supported by OpenAI')

    async def _map_messages(self, messages: list[ModelMessage]) -> list[chat.ChatCompletionMessageParam]:
        """Just maps a `pydantic_ai.Message` to a `openai.types.ChatCompletionMessageParam`."""
        openai_messages: list[chat.ChatCompletionMessageParam] = []
        for message in messages:
            if isinstance(message, ModelRequest):
                async for item in self._map_user_message(message):
                    openai_messages.append(item)
            elif isinstance(message, ModelResponse):
                texts: list[str] = []
                tool_calls: list[chat.ChatCompletionMessageToolCallParam] = []
                for item in message.parts:
                    if isinstance(item, TextPart):
                        texts.append(item.content)
                    elif isinstance(item, ThinkingPart):
                        # NOTE: We don't send ThinkingPart to the providers yet. If you are unsatisfied with this,
                        # please open an issue. The below code is the code to send thinking to the provider.
                        # texts.append(f'<think>\n{item.content}\n</think>')
                        pass
                    elif isinstance(item, ToolCallPart):
                        tool_calls.append(self._map_tool_call(item))
                    # OpenAI doesn't return built-in tool calls
                    elif isinstance(item, (BuiltinToolCallPart, BuiltinToolReturnPart)):  # pragma: no cover
                        pass
                    else:
                        assert_never(item)
                message_param = chat.ChatCompletionAssistantMessageParam(role='assistant')
                if texts:
                    # Note: model responses from this model should only have one text item, so the following
                    # shouldn't merge multiple texts into one unless you switch models between runs:
                    message_param['content'] = '\n\n'.join(texts)
                if tool_calls:
                    message_param['tool_calls'] = tool_calls
                openai_messages.append(message_param)
            else:
                assert_never(message)
        if instructions := self._get_instructions(messages):
            openai_messages.insert(0, chat.ChatCompletionSystemMessageParam(content=instructions, role='system'))
        return openai_messages

    @staticmethod
    def _map_tool_call(t: ToolCallPart) -> chat.ChatCompletionMessageToolCallParam:
        return chat.ChatCompletionMessageToolCallParam(
            id=_guard_tool_call_id(t=t),
            type='function',
            function={'name': t.tool_name, 'arguments': t.args_as_json_str()},
        )

    def _map_json_schema(self, o: OutputObjectDefinition) -> chat.completion_create_params.ResponseFormat:
        response_format_param: chat.completion_create_params.ResponseFormatJSONSchema = {  # pyright: ignore[reportPrivateImportUsage]
            'type': 'json_schema',
            'json_schema': {'name': o.name or DEFAULT_OUTPUT_TOOL_NAME, 'schema': o.json_schema, 'strict': True},
        }
        if o.description:
            response_format_param['json_schema']['description'] = o.description
        if OpenAIModelProfile.from_profile(self.profile).openai_supports_strict_tool_definition:  # pragma: no branch
            response_format_param['json_schema']['strict'] = o.strict
        return response_format_param

    def _map_tool_definition(self, f: ToolDefinition) -> chat.ChatCompletionToolParam:
        tool_param: chat.ChatCompletionToolParam = {
            'type': 'function',
            'function': {
                'name': f.name,
                'description': f.description or '',
                'parameters': f.parameters_json_schema,
            },
        }
        if f.strict and OpenAIModelProfile.from_profile(self.profile).openai_supports_strict_tool_definition:
            tool_param['function']['strict'] = f.strict
        return tool_param

    async def _map_user_message(self, message: ModelRequest) -> AsyncIterable[chat.ChatCompletionMessageParam]:
        for part in message.parts:
            if isinstance(part, SystemPromptPart):
                if self.system_prompt_role == 'developer':
                    yield chat.ChatCompletionDeveloperMessageParam(role='developer', content=part.content)
                elif self.system_prompt_role == 'user':
                    yield chat.ChatCompletionUserMessageParam(role='user', content=part.content)
                else:
                    yield chat.ChatCompletionSystemMessageParam(role='system', content=part.content)
            elif isinstance(part, UserPromptPart):
                yield await self._map_user_prompt(part)
            elif isinstance(part, ToolReturnPart):
                yield chat.ChatCompletionToolMessageParam(
                    role='tool',
                    tool_call_id=_guard_tool_call_id(t=part),
                    content=part.model_response_str(),
                )
            elif isinstance(part, RetryPromptPart):
                if part.tool_name is None:
                    yield chat.ChatCompletionUserMessageParam(  # pragma: no cover
                        role='user', content=part.model_response()
                    )
                else:
                    yield chat.ChatCompletionToolMessageParam(
                        role='tool',
                        tool_call_id=_guard_tool_call_id(t=part),
                        content=part.model_response(),
                    )
            else:
                assert_never(part)

    @staticmethod
    async def _map_user_prompt(part: UserPromptPart) -> chat.ChatCompletionUserMessageParam:
        content: str | list[ChatCompletionContentPartParam]
        if isinstance(part.content, str):
            content = part.content
        else:
            content = []
            for item in part.content:
                if isinstance(item, str):
                    content.append(ChatCompletionContentPartTextParam(text=item, type='text'))
                elif isinstance(item, ImageUrl):
                    image_url = ImageURL(url=item.url)
                    content.append(ChatCompletionContentPartImageParam(image_url=image_url, type='image_url'))
                elif isinstance(item, BinaryContent):
                    base64_encoded = base64.b64encode(item.data).decode('utf-8')
                    if item.is_image:
                        image_url = ImageURL(url=f'data:{item.media_type};base64,{base64_encoded}')
                        content.append(ChatCompletionContentPartImageParam(image_url=image_url, type='image_url'))
                    elif item.is_audio:
                        assert item.format in ('wav', 'mp3')
                        audio = InputAudio(data=base64_encoded, format=item.format)
                        content.append(ChatCompletionContentPartInputAudioParam(input_audio=audio, type='input_audio'))
                    elif item.is_document:
                        content.append(
                            File(
                                file=FileFile(
                                    file_data=f'data:{item.media_type};base64,{base64_encoded}',
                                    filename=f'filename.{item.format}',
                                ),
                                type='file',
                            )
                        )
                    else:  # pragma: no cover
                        raise RuntimeError(f'Unsupported binary content type: {item.media_type}')
                elif isinstance(item, AudioUrl):
                    downloaded_item = await download_item(item, data_format='base64', type_format='extension')
                    assert downloaded_item['data_type'] in (
                        'wav',
                        'mp3',
                    ), f'Unsupported audio format: {downloaded_item["data_type"]}'
                    audio = InputAudio(data=downloaded_item['data'], format=downloaded_item['data_type'])
                    content.append(ChatCompletionContentPartInputAudioParam(input_audio=audio, type='input_audio'))
                elif isinstance(item, DocumentUrl):
                    downloaded_item = await download_item(item, data_format='base64_uri', type_format='extension')
                    file = File(
                        file=FileFile(
                            file_data=downloaded_item['data'], filename=f'filename.{downloaded_item["data_type"]}'
                        ),
                        type='file',
                    )
                    content.append(file)
                elif isinstance(item, VideoUrl):  # pragma: no cover
                    raise NotImplementedError('VideoUrl is not supported for OpenAI')
                else:
                    assert_never(item)
        return chat.ChatCompletionUserMessageParam(role='user', content=content)


@dataclass(init=False)
class OpenAIResponsesModel(Model):
    """A model that uses the OpenAI Responses API.

    The [OpenAI Responses API](https://platform.openai.com/docs/api-reference/responses) is the
    new API for OpenAI models.

    The Responses API has built-in tools, that you can use instead of building your own:

    - [Web search](https://platform.openai.com/docs/guides/tools-web-search)
    - [File search](https://platform.openai.com/docs/guides/tools-file-search)
    - [Computer use](https://platform.openai.com/docs/guides/tools-computer-use)

    Use the `openai_builtin_tools` setting to add these tools to your model.

    If you are interested in the differences between the Responses API and the Chat Completions API,
    see the [OpenAI API docs](https://platform.openai.com/docs/guides/responses-vs-chat-completions).
    """

    client: AsyncOpenAI = field(repr=False)
    system_prompt_role: OpenAISystemPromptRole | None = field(default=None)

    _model_name: OpenAIModelName = field(repr=False)
    _system: str = field(default='openai', repr=False)

    def __init__(
        self,
        model_name: OpenAIModelName,
        *,
        provider: Literal['openai', 'deepseek', 'azure', 'openrouter', 'grok', 'fireworks', 'together']
        | Provider[AsyncOpenAI] = 'openai',
        profile: ModelProfileSpec | None = None,
        settings: ModelSettings | None = None,
    ):
        """Initialize an OpenAI Responses model.

        Args:
            model_name: The name of the OpenAI model to use.
            provider: The provider to use. Defaults to `'openai'`.
            profile: The model profile to use. Defaults to a profile picked by the provider based on the model name.
            settings: Default model settings for this model instance.
        """
        self._model_name = model_name

        if isinstance(provider, str):
            provider = infer_provider(provider)
        self.client = provider.client

        super().__init__(settings=settings, profile=profile or provider.model_profile)

    @property
    def model_name(self) -> OpenAIModelName:
        """The model name."""
        return self._model_name

    @property
    def system(self) -> str:
        """The system / model provider."""
        return self._system

    async def request(
        self,
        messages: list[ModelRequest | ModelResponse],
        model_settings: ModelSettings | None,
        model_request_parameters: ModelRequestParameters,
    ) -> ModelResponse:
        check_allow_model_requests()
        response = await self._responses_create(
            messages, False, cast(OpenAIResponsesModelSettings, model_settings or {}), model_request_parameters
        )
        return self._process_response(response)

    @asynccontextmanager
    async def request_stream(
        self,
        messages: list[ModelMessage],
        model_settings: ModelSettings | None,
        model_request_parameters: ModelRequestParameters,
        run_context: RunContext[Any] | None = None,
    ) -> AsyncIterator[StreamedResponse]:
        check_allow_model_requests()
        response = await self._responses_create(
            messages, True, cast(OpenAIResponsesModelSettings, model_settings or {}), model_request_parameters
        )
        async with response:
            yield await self._process_streamed_response(response, model_request_parameters)

    def _process_response(self, response: responses.Response) -> ModelResponse:
        """Process a non-streamed response, and prepare a message to return."""
        timestamp = number_to_datetime(response.created_at)
        items: list[ModelResponsePart] = []
        for item in response.output:
            if item.type == 'reasoning':
                for summary in item.summary:
                    # NOTE: We use the same id for all summaries because we can merge them on the round trip.
                    # The providers don't force the signature to be unique.
                    items.append(ThinkingPart(content=summary.text, id=item.id))
            elif item.type == 'message':
                for content in item.content:
                    if content.type == 'output_text':  # pragma: no branch
                        items.append(TextPart(content.text))
            elif item.type == 'function_call':
                items.append(ToolCallPart(item.name, item.arguments, tool_call_id=item.call_id))
        return ModelResponse(
            items,
            usage=_map_usage(response),
            model_name=response.model,
            vendor_id=response.id,
            timestamp=timestamp,
        )

    async def _process_streamed_response(
        self,
        response: AsyncStream[responses.ResponseStreamEvent],
        model_request_parameters: ModelRequestParameters,
    ) -> OpenAIResponsesStreamedResponse:
        """Process a streamed response, and prepare a streaming response to return."""
        peekable_response = _utils.PeekableAsyncStream(response)
        first_chunk = await peekable_response.peek()
        if isinstance(first_chunk, _utils.Unset):  # pragma: no cover
            raise UnexpectedModelBehavior('Streamed response ended without content or tool calls')

        assert isinstance(first_chunk, responses.ResponseCreatedEvent)
        return OpenAIResponsesStreamedResponse(
            model_request_parameters=model_request_parameters,
            _model_name=self._model_name,
            _response=peekable_response,
            _timestamp=number_to_datetime(first_chunk.response.created_at),
        )

    @overload
    async def _responses_create(
        self,
        messages: list[ModelRequest | ModelResponse],
        stream: Literal[False],
        model_settings: OpenAIResponsesModelSettings,
        model_request_parameters: ModelRequestParameters,
    ) -> responses.Response: ...

    @overload
    async def _responses_create(
        self,
        messages: list[ModelRequest | ModelResponse],
        stream: Literal[True],
        model_settings: OpenAIResponsesModelSettings,
        model_request_parameters: ModelRequestParameters,
    ) -> AsyncStream[responses.ResponseStreamEvent]: ...

    async def _responses_create(
        self,
        messages: list[ModelRequest | ModelResponse],
        stream: bool,
        model_settings: OpenAIResponsesModelSettings,
        model_request_parameters: ModelRequestParameters,
    ) -> responses.Response | AsyncStream[responses.ResponseStreamEvent]:
        tools = self._get_tools(model_request_parameters)
        tools = self._get_builtin_tools(model_request_parameters) + tools

        if not tools:
            tool_choice: Literal['none', 'required', 'auto'] | None = None
        elif not model_request_parameters.allow_text_output:
            tool_choice = 'required'
        else:
            tool_choice = 'auto'

        instructions, openai_messages = await self._map_messages(messages)
        reasoning = self._get_reasoning(model_settings)

        text: responses.ResponseTextConfigParam | None = None
        if model_request_parameters.output_mode == 'native':
            output_object = model_request_parameters.output_object
            assert output_object is not None
            text = {'format': self._map_json_schema(output_object)}
        elif (
            model_request_parameters.output_mode == 'prompted' and self.profile.supports_json_object_output
        ):  # pragma: no branch
            text = {'format': {'type': 'json_object'}}

            # Without this trick, we'd hit this error:
            # > Response input messages must contain the word 'json' in some form to use 'text.format' of type 'json_object'.
            # Apparently they're only checking input messages for "JSON", not instructions.
            assert isinstance(instructions, str)
            openai_messages.insert(0, responses.EasyInputMessageParam(role='system', content=instructions))
            instructions = NOT_GIVEN

        sampling_settings = (
            model_settings
            if OpenAIModelProfile.from_profile(self.profile).openai_supports_sampling_settings
            else OpenAIResponsesModelSettings()
        )

        try:
            extra_headers = model_settings.get('extra_headers', {})
            extra_headers.setdefault('User-Agent', get_user_agent())
            return await self.client.responses.create(
                input=openai_messages,
                model=self._model_name,
                instructions=instructions,
                parallel_tool_calls=model_settings.get('parallel_tool_calls', NOT_GIVEN),
                tools=tools or NOT_GIVEN,
                tool_choice=tool_choice or NOT_GIVEN,
                max_output_tokens=model_settings.get('max_tokens', NOT_GIVEN),
                stream=stream,
                temperature=sampling_settings.get('temperature', NOT_GIVEN),
                top_p=sampling_settings.get('top_p', NOT_GIVEN),
                truncation=model_settings.get('openai_truncation', NOT_GIVEN),
                timeout=model_settings.get('timeout', NOT_GIVEN),
                service_tier=model_settings.get('openai_service_tier', NOT_GIVEN),
                reasoning=reasoning,
                user=model_settings.get('openai_user', NOT_GIVEN),
                text=text or NOT_GIVEN,
                extra_headers=extra_headers,
                extra_body=model_settings.get('extra_body'),
            )
        except APIStatusError as e:
            if (status_code := e.status_code) >= 400:
                raise ModelHTTPError(status_code=status_code, model_name=self.model_name, body=e.body) from e
            raise  # pragma: lax no cover

    def _get_reasoning(self, model_settings: OpenAIResponsesModelSettings) -> Reasoning | NotGiven:
        reasoning_effort = model_settings.get('openai_reasoning_effort', None)
        reasoning_summary = model_settings.get('openai_reasoning_summary', None)
        reasoning_generate_summary = model_settings.get('openai_reasoning_generate_summary', None)

        if reasoning_summary and reasoning_generate_summary:  # pragma: no cover
            raise ValueError('`openai_reasoning_summary` and `openai_reasoning_generate_summary` cannot both be set.')

        if reasoning_generate_summary is not None:  # pragma: no cover
            warnings.warn(
                '`openai_reasoning_generate_summary` is deprecated, use `openai_reasoning_summary` instead',
                DeprecationWarning,
            )
            reasoning_summary = reasoning_generate_summary

        if reasoning_effort is None and reasoning_summary is None:
            return NOT_GIVEN
        return Reasoning(effort=reasoning_effort, summary=reasoning_summary)

    def _get_tools(self, model_request_parameters: ModelRequestParameters) -> list[responses.FunctionToolParam]:
        return [self._map_tool_definition(r) for r in model_request_parameters.tool_defs.values()]

    def _get_builtin_tools(self, model_request_parameters: ModelRequestParameters) -> list[responses.ToolParam]:
        tools: list[responses.ToolParam] = []
        for tool in model_request_parameters.builtin_tools:
            if isinstance(tool, WebSearchTool):
                web_search_tool = responses.WebSearchToolParam(
                    type='web_search_preview', search_context_size=tool.search_context_size
                )
                if tool.user_location:
                    web_search_tool['user_location'] = responses.web_search_tool_param.UserLocation(
                        type='approximate', **tool.user_location
                    )
                tools.append(web_search_tool)
            elif isinstance(tool, CodeExecutionTool):  # pragma: no branch
                tools.append({'type': 'code_interpreter', 'container': {'type': 'auto'}})
        return tools

    def _map_tool_definition(self, f: ToolDefinition) -> responses.FunctionToolParam:
        return {
            'name': f.name,
            'parameters': f.parameters_json_schema,
            'type': 'function',
            'description': f.description,
            'strict': bool(
                f.strict and OpenAIModelProfile.from_profile(self.profile).openai_supports_strict_tool_definition
            ),
        }

    async def _map_messages(
        self, messages: list[ModelMessage]
    ) -> tuple[str | NotGiven, list[responses.ResponseInputItemParam]]:
        """Just maps a `pydantic_ai.Message` to a `openai.types.responses.ResponseInputParam`."""
        openai_messages: list[responses.ResponseInputItemParam] = []
        for message in messages:
            if isinstance(message, ModelRequest):
                for part in message.parts:
                    if isinstance(part, SystemPromptPart):
                        openai_messages.append(responses.EasyInputMessageParam(role='system', content=part.content))
                    elif isinstance(part, UserPromptPart):
                        openai_messages.append(await self._map_user_prompt(part))
                    elif isinstance(part, ToolReturnPart):
                        openai_messages.append(
                            FunctionCallOutput(
                                type='function_call_output',
                                call_id=_guard_tool_call_id(t=part),
                                output=part.model_response_str(),
                            )
                        )
                    elif isinstance(part, RetryPromptPart):
                        # TODO(Marcelo): How do we test this conditional branch?
                        if part.tool_name is None:  # pragma: no cover
                            openai_messages.append(
                                Message(role='user', content=[{'type': 'input_text', 'text': part.model_response()}])
                            )
                        else:
                            openai_messages.append(
                                FunctionCallOutput(
                                    type='function_call_output',
                                    call_id=_guard_tool_call_id(t=part),
                                    output=part.model_response(),
                                )
                            )
                    else:
                        assert_never(part)
            elif isinstance(message, ModelResponse):
                # last_thinking_part_idx: int | None = None
                for item in message.parts:
                    if isinstance(item, TextPart):
                        openai_messages.append(responses.EasyInputMessageParam(role='assistant', content=item.content))
                    elif isinstance(item, ToolCallPart):
                        openai_messages.append(self._map_tool_call(item))
                    # OpenAI doesn't return built-in tool calls
                    elif isinstance(item, (BuiltinToolCallPart, BuiltinToolReturnPart)):
                        pass
                    elif isinstance(item, ThinkingPart):
                        # NOTE: We don't send ThinkingPart to the providers yet. If you are unsatisfied with this,
                        # please open an issue. The below code is the code to send thinking to the provider.
                        # if last_thinking_part_idx is not None:
                        #     reasoning_item = cast(responses.ResponseReasoningItemParam, openai_messages[last_thinking_part_idx])  # fmt: skip
                        #     if item.id == reasoning_item['id']:
                        #         assert isinstance(reasoning_item['summary'], list)
                        #         reasoning_item['summary'].append(Summary(text=item.content, type='summary_text'))
                        #         continue
                        # last_thinking_part_idx = len(openai_messages)
                        # openai_messages.append(
                        #     responses.ResponseReasoningItemParam(
                        #         id=item.id or generate_tool_call_id(),
                        #         summary=[Summary(text=item.content, type='summary_text')],
                        #         type='reasoning',
                        #     )
                        # )
                        pass
                    else:
                        assert_never(item)
            else:
                assert_never(message)
        instructions = self._get_instructions(messages) or NOT_GIVEN
        return instructions, openai_messages

    @staticmethod
    def _map_tool_call(t: ToolCallPart) -> responses.ResponseFunctionToolCallParam:
        return responses.ResponseFunctionToolCallParam(
            arguments=t.args_as_json_str(),
            call_id=_guard_tool_call_id(t=t),
            name=t.tool_name,
            type='function_call',
        )

    def _map_json_schema(self, o: OutputObjectDefinition) -> responses.ResponseFormatTextJSONSchemaConfigParam:
        response_format_param: responses.ResponseFormatTextJSONSchemaConfigParam = {
            'type': 'json_schema',
            'name': o.name or DEFAULT_OUTPUT_TOOL_NAME,
            'schema': o.json_schema,
        }
        if o.description:
            response_format_param['description'] = o.description
        if OpenAIModelProfile.from_profile(self.profile).openai_supports_strict_tool_definition:  # pragma: no branch
            response_format_param['strict'] = o.strict
        return response_format_param

    @staticmethod
    async def _map_user_prompt(part: UserPromptPart) -> responses.EasyInputMessageParam:
        content: str | list[responses.ResponseInputContentParam]
        if isinstance(part.content, str):
            content = part.content
        else:
            content = []
            for item in part.content:
                if isinstance(item, str):
                    content.append(responses.ResponseInputTextParam(text=item, type='input_text'))
                elif isinstance(item, BinaryContent):
                    base64_encoded = base64.b64encode(item.data).decode('utf-8')
                    if item.is_image:
                        content.append(
                            responses.ResponseInputImageParam(
                                image_url=f'data:{item.media_type};base64,{base64_encoded}',
                                type='input_image',
                                detail='auto',
                            )
                        )
                    elif item.is_document:
                        content.append(
                            responses.ResponseInputFileParam(
                                type='input_file',
                                file_data=f'data:{item.media_type};base64,{base64_encoded}',
                                # NOTE: Type wise it's not necessary to include the filename, but it's required by the
                                # API itself. If we add empty string, the server sends a 500 error - which OpenAI needs
                                # to fix. In any case, we add a placeholder name.
                                filename=f'filename.{item.format}',
                            )
                        )
                    elif item.is_audio:
                        raise NotImplementedError('Audio as binary content is not supported for OpenAI Responses API.')
                    else:  # pragma: no cover
                        raise RuntimeError(f'Unsupported binary content type: {item.media_type}')
                elif isinstance(item, ImageUrl):
                    content.append(
                        responses.ResponseInputImageParam(image_url=item.url, type='input_image', detail='auto')
                    )
                elif isinstance(item, AudioUrl):  # pragma: no cover
                    downloaded_item = await download_item(item, data_format='base64_uri', type_format='extension')
                    content.append(
                        responses.ResponseInputFileParam(
                            type='input_file',
                            file_data=downloaded_item['data'],
                            filename=f'filename.{downloaded_item["data_type"]}',
                        )
                    )
                elif isinstance(item, DocumentUrl):
                    downloaded_item = await download_item(item, data_format='base64_uri', type_format='extension')
                    content.append(
                        responses.ResponseInputFileParam(
                            type='input_file',
                            file_data=downloaded_item['data'],
                            filename=f'filename.{downloaded_item["data_type"]}',
                        )
                    )
                elif isinstance(item, VideoUrl):  # pragma: no cover
                    raise NotImplementedError('VideoUrl is not supported for OpenAI.')
                else:
                    assert_never(item)
        return responses.EasyInputMessageParam(role='user', content=content)


@dataclass
class OpenAIStreamedResponse(StreamedResponse):
    """Implementation of `StreamedResponse` for OpenAI models."""

    _model_name: OpenAIModelName
    _model_profile: ModelProfile
    _response: AsyncIterable[ChatCompletionChunk]
    _timestamp: datetime

    async def _get_event_iterator(self) -> AsyncIterator[ModelResponseStreamEvent]:
        async for chunk in self._response:
            self._usage += _map_usage(chunk)

            try:
                choice = chunk.choices[0]
            except IndexError:
                continue

            # Handle the text part of the response
            content = choice.delta.content
            if content:
                maybe_event = self._parts_manager.handle_text_delta(
                    vendor_part_id='content',
                    content=content,
                    thinking_tags=self._model_profile.thinking_tags,
                )
                if maybe_event is not None:  # pragma: no branch
                    yield maybe_event

            # Handle reasoning part of the response, present in DeepSeek models
            if reasoning_content := getattr(choice.delta, 'reasoning_content', None):
                yield self._parts_manager.handle_thinking_delta(
                    vendor_part_id='reasoning_content', content=reasoning_content
                )

            for dtc in choice.delta.tool_calls or []:
                maybe_event = self._parts_manager.handle_tool_call_delta(
                    vendor_part_id=dtc.index,
                    tool_name=dtc.function and dtc.function.name,
                    args=dtc.function and dtc.function.arguments,
                    tool_call_id=dtc.id,
                )
                if maybe_event is not None:
                    yield maybe_event

    @property
    def model_name(self) -> OpenAIModelName:
        """Get the model name of the response."""
        return self._model_name

    @property
    def timestamp(self) -> datetime:
        """Get the timestamp of the response."""
        return self._timestamp


@dataclass
class OpenAIResponsesStreamedResponse(StreamedResponse):
    """Implementation of `StreamedResponse` for OpenAI Responses API."""

    _model_name: OpenAIModelName
    _response: AsyncIterable[responses.ResponseStreamEvent]
    _timestamp: datetime

    async def _get_event_iterator(self) -> AsyncIterator[ModelResponseStreamEvent]:  # noqa: C901
        async for chunk in self._response:
            # NOTE: You can inspect the builtin tools used checking the `ResponseCompletedEvent`.
            if isinstance(chunk, responses.ResponseCompletedEvent):
                self._usage += _map_usage(chunk.response)

            elif isinstance(chunk, responses.ResponseContentPartAddedEvent):
                pass  # there's nothing we need to do here

            elif isinstance(chunk, responses.ResponseContentPartDoneEvent):
                pass  # there's nothing we need to do here

            elif isinstance(chunk, responses.ResponseCreatedEvent):
                pass  # there's nothing we need to do here

            elif isinstance(chunk, responses.ResponseFailedEvent):  # pragma: no cover
                self._usage += _map_usage(chunk.response)

            elif isinstance(chunk, responses.ResponseFunctionCallArgumentsDeltaEvent):
                maybe_event = self._parts_manager.handle_tool_call_delta(
                    vendor_part_id=chunk.item_id,
                    tool_name=None,
                    args=chunk.delta,
                    tool_call_id=None,
                )
                if maybe_event is not None:  # pragma: no branch
                    yield maybe_event

            elif isinstance(chunk, responses.ResponseFunctionCallArgumentsDoneEvent):
                pass  # there's nothing we need to do here

            elif isinstance(chunk, responses.ResponseIncompleteEvent):  # pragma: no cover
                self._usage += _map_usage(chunk.response)

            elif isinstance(chunk, responses.ResponseInProgressEvent):
                self._usage += _map_usage(chunk.response)

            elif isinstance(chunk, responses.ResponseOutputItemAddedEvent):
                if isinstance(chunk.item, responses.ResponseFunctionToolCall):
                    yield self._parts_manager.handle_tool_call_part(
                        vendor_part_id=chunk.item.id,
                        tool_name=chunk.item.name,
                        args=chunk.item.arguments,
                        tool_call_id=chunk.item.call_id,
                    )
                elif isinstance(chunk.item, responses.ResponseReasoningItem):
                    content = chunk.item.summary[0].text if chunk.item.summary else ''
                    yield self._parts_manager.handle_thinking_delta(
                        vendor_part_id=chunk.item.id,
                        content=content,
                        signature=chunk.item.id,
                    )
                elif isinstance(chunk.item, responses.ResponseOutputMessage):
                    pass
                elif isinstance(chunk.item, responses.ResponseFunctionWebSearch):
                    pass
                else:
                    warnings.warn(  # pragma: no cover
                        f'Handling of this item type is not yet implemented. Please report on our GitHub: {chunk}',
                        UserWarning,
                    )

            elif isinstance(chunk, responses.ResponseOutputItemDoneEvent):
                # NOTE: We only need this if the tool call deltas don't include the final info.
                pass

            elif isinstance(chunk, responses.ResponseReasoningSummaryPartAddedEvent):
                pass  # there's nothing we need to do here

            elif isinstance(chunk, responses.ResponseReasoningSummaryPartDoneEvent):
                pass  # there's nothing we need to do here

            elif isinstance(chunk, responses.ResponseReasoningSummaryTextDoneEvent):
                pass  # there's nothing we need to do here

            elif isinstance(chunk, responses.ResponseReasoningSummaryTextDeltaEvent):
                yield self._parts_manager.handle_thinking_delta(
                    vendor_part_id=chunk.item_id,
                    content=chunk.delta,
                    signature=chunk.item_id,
                )

            # TODO(Marcelo): We should support annotations in the future.
            elif isinstance(chunk, responses.ResponseOutputTextAnnotationAddedEvent):
                pass  # there's nothing we need to do here

            elif isinstance(chunk, responses.ResponseTextDeltaEvent):
                maybe_event = self._parts_manager.handle_text_delta(
                    vendor_part_id=chunk.content_index, content=chunk.delta
                )
                if maybe_event is not None:  # pragma: no branch
                    yield maybe_event

            elif isinstance(chunk, responses.ResponseTextDoneEvent):
                pass  # there's nothing we need to do here

            elif isinstance(chunk, responses.ResponseWebSearchCallInProgressEvent):
                pass  # there's nothing we need to do here

            elif isinstance(chunk, responses.ResponseWebSearchCallSearchingEvent):
                pass  # there's nothing we need to do here

            elif isinstance(chunk, responses.ResponseWebSearchCallCompletedEvent):
                pass  # there's nothing we need to do here

            elif isinstance(chunk, responses.ResponseAudioDeltaEvent):  # pragma: lax no cover
                pass  # there's nothing we need to do here

            else:  # pragma: no cover
                warnings.warn(
                    f'Handling of this event type is not yet implemented. Please report on our GitHub: {chunk}',
                    UserWarning,
                )

    @property
    def model_name(self) -> OpenAIModelName:
        """Get the model name of the response."""
        return self._model_name

    @property
    def timestamp(self) -> datetime:
        """Get the timestamp of the response."""
        return self._timestamp


def _map_usage(response: chat.ChatCompletion | ChatCompletionChunk | responses.Response) -> usage.Usage:
    response_usage = response.usage
    if response_usage is None:
        return usage.Usage()
    elif isinstance(response_usage, responses.ResponseUsage):
        details: dict[str, int] = {
            key: value
            for key, value in response_usage.model_dump(
                exclude={'input_tokens', 'output_tokens', 'total_tokens'}
            ).items()
            if isinstance(value, int)
        }
        details['reasoning_tokens'] = response_usage.output_tokens_details.reasoning_tokens
        details['cached_tokens'] = response_usage.input_tokens_details.cached_tokens
        return usage.Usage(
            request_tokens=response_usage.input_tokens,
            response_tokens=response_usage.output_tokens,
            total_tokens=response_usage.total_tokens,
            details=details,
        )
    else:
        details = {
            key: value
            for key, value in response_usage.model_dump(
                exclude={'prompt_tokens', 'completion_tokens', 'total_tokens'}
            ).items()
            if isinstance(value, int)
        }
        if response_usage.completion_tokens_details is not None:
            details.update(response_usage.completion_tokens_details.model_dump(exclude_none=True))
        if response_usage.prompt_tokens_details is not None:
            details.update(response_usage.prompt_tokens_details.model_dump(exclude_none=True))
        return usage.Usage(
            requests=1,
            request_tokens=response_usage.prompt_tokens,
            response_tokens=response_usage.completion_tokens,
            total_tokens=response_usage.total_tokens,
            details=details,
        )<|MERGE_RESOLUTION|>--- conflicted
+++ resolved
@@ -11,19 +11,13 @@
 from pydantic import ValidationError
 from typing_extensions import assert_never
 
-<<<<<<< HEAD
 from .. import ModelHTTPError, UnexpectedModelBehavior, _utils, usage
 from .._output import DEFAULT_OUTPUT_TOOL_NAME, OutputObjectDefinition
 from .._run_context import RunContext
-=======
-from pydantic_ai.exceptions import UserError
-
-from .. import ModelHTTPError, UnexpectedModelBehavior, _utils, usage
-from .._output import DEFAULT_OUTPUT_TOOL_NAME, OutputObjectDefinition
->>>>>>> 174fc482
 from .._thinking_part import split_content_into_text_and_thinking
 from .._utils import guard_tool_call_id as _guard_tool_call_id, now_utc as _now_utc, number_to_datetime
 from ..builtin_tools import CodeExecutionTool, WebSearchTool
+from ..exceptions import UserError
 from ..messages import (
     AudioUrl,
     BinaryContent,
