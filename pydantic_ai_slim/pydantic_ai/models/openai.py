--- conflicted
+++ resolved
@@ -193,14 +193,6 @@
         tools = self._get_tools(model_request_parameters)
 
         # standalone function to make it easier to override
-<<<<<<< HEAD
-        if not tools:
-            tool_choice: Literal['none', 'required', 'auto'] | None = None
-        elif not model_request_parameters.allow_text_result:
-            tool_choice = 'required'
-        else:
-            tool_choice = 'auto'
-=======
         tool_choice = model_settings.get('tool_choice', None)
 
         # If the user did NOT provide a tool_choice, figure it out from our fallback logic:
@@ -211,7 +203,6 @@
                 tool_choice = 'required'
             else:
                 tool_choice = 'auto'
->>>>>>> ce387568
 
         openai_messages = list(chain(*(self._map_message(m) for m in messages)))
 
