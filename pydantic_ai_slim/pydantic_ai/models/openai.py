--- conflicted
+++ resolved
@@ -285,12 +285,9 @@
             'vercel',
             'litellm',
             'nebius',
-<<<<<<< HEAD
+            'ovhcloud',
             'gateway',
             'gateway/openai',
-=======
-            'ovhcloud',
->>>>>>> 59a7c709
         ]
         | Provider[AsyncOpenAI] = 'openai',
         profile: ModelProfileSpec | None = None,
@@ -320,12 +317,9 @@
             'vercel',
             'litellm',
             'nebius',
-<<<<<<< HEAD
+            'ovhcloud',
             'gateway',
             'gateway/openai',
-=======
-            'ovhcloud',
->>>>>>> 59a7c709
         ]
         | Provider[AsyncOpenAI] = 'openai',
         profile: ModelProfileSpec | None = None,
@@ -354,12 +348,9 @@
             'vercel',
             'litellm',
             'nebius',
-<<<<<<< HEAD
+            'ovhcloud',
             'gateway',
             'gateway/openai',
-=======
-            'ovhcloud',
->>>>>>> 59a7c709
         ]
         | Provider[AsyncOpenAI] = 'openai',
         profile: ModelProfileSpec | None = None,
@@ -924,7 +915,6 @@
         model_name: OpenAIModelName,
         *,
         provider: Literal[
-<<<<<<< HEAD
             'openai',
             'deepseek',
             'azure',
@@ -933,11 +923,9 @@
             'fireworks',
             'together',
             'nebius',
+            'ovhcloud',
             'gateway',
             'gateway/openai',
-=======
-            'openai', 'deepseek', 'azure', 'openrouter', 'grok', 'fireworks', 'together', 'nebius', 'ovhcloud'
->>>>>>> 59a7c709
         ]
         | Provider[AsyncOpenAI] = 'openai',
         profile: ModelProfileSpec | None = None,
