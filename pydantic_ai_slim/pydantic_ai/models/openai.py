from __future__ import annotations as _annotations

import base64
import itertools
import json
import warnings
from collections.abc import AsyncIterable, AsyncIterator, Iterable, Sequence
from contextlib import asynccontextmanager
from dataclasses import dataclass, field, replace
from datetime import datetime
from typing import TYPE_CHECKING, Any, Literal, cast, overload

from pydantic import ValidationError
from pydantic_core import to_json
from typing_extensions import assert_never, deprecated

from .. import ModelAPIError, ModelHTTPError, UnexpectedModelBehavior, _utils, usage
from .._output import DEFAULT_OUTPUT_TOOL_NAME, OutputObjectDefinition
from .._run_context import RunContext
from .._thinking_part import split_content_into_text_and_thinking
from .._utils import (
    guard_tool_call_id as _guard_tool_call_id,
    now_utc as _now_utc,
    number_to_datetime,
)
from ..builtin_tools import CodeExecutionTool, ImageGenerationTool, MCPServerTool, WebSearchTool
from ..exceptions import UserError
from ..messages import (
    AudioUrl,
    BinaryContent,
    BinaryImage,
    BuiltinToolCallPart,
    BuiltinToolReturnPart,
    CachePoint,
    DocumentUrl,
    FilePart,
    FinishReason,
    ImageUrl,
    ModelMessage,
    ModelRequest,
    ModelResponse,
    ModelResponsePart,
    ModelResponseStreamEvent,
    PartStartEvent,
    RetryPromptPart,
    SystemPromptPart,
    TextPart,
    ThinkingPart,
    ToolCallPart,
    ToolReturnPart,
    UserPromptPart,
    VideoUrl,
)
from ..profiles import ModelProfile, ModelProfileSpec
from ..profiles.openai import OpenAIModelProfile, OpenAISystemPromptRole
from ..providers import Provider, infer_provider
from ..settings import ModelSettings
from ..tools import ToolDefinition
from . import Model, ModelRequestParameters, StreamedResponse, check_allow_model_requests, download_item, get_user_agent

try:
<<<<<<< HEAD
    import tiktoken
    from openai import NOT_GIVEN, APIStatusError, AsyncOpenAI, AsyncStream
=======
    from openai import NOT_GIVEN, APIConnectionError, APIStatusError, AsyncOpenAI, AsyncStream
>>>>>>> 5544e9fe
    from openai.types import AllModels, chat, responses
    from openai.types.chat import (
        ChatCompletionChunk,
        ChatCompletionContentPartImageParam,
        ChatCompletionContentPartInputAudioParam,
        ChatCompletionContentPartParam,
        ChatCompletionContentPartTextParam,
        chat_completion,
        chat_completion_chunk,
    )
    from openai.types.chat.chat_completion_content_part_image_param import ImageURL
    from openai.types.chat.chat_completion_content_part_input_audio_param import InputAudio
    from openai.types.chat.chat_completion_content_part_param import File, FileFile
    from openai.types.chat.chat_completion_message_custom_tool_call import ChatCompletionMessageCustomToolCall
    from openai.types.chat.chat_completion_message_function_tool_call import ChatCompletionMessageFunctionToolCall
    from openai.types.chat.chat_completion_message_function_tool_call_param import (
        ChatCompletionMessageFunctionToolCallParam,
    )
    from openai.types.chat.chat_completion_prediction_content_param import ChatCompletionPredictionContentParam
    from openai.types.chat.completion_create_params import (
        WebSearchOptions,
        WebSearchOptionsUserLocation,
        WebSearchOptionsUserLocationApproximate,
    )
    from openai.types.responses import ComputerToolParam, FileSearchToolParam, WebSearchToolParam
    from openai.types.responses.response_input_param import FunctionCallOutput, Message
    from openai.types.responses.response_reasoning_item_param import Summary
    from openai.types.responses.response_status import ResponseStatus
    from openai.types.shared import ReasoningEffort
    from openai.types.shared_params import Reasoning
except ImportError as _import_error:
    raise ImportError(
        'Please install `openai` to use the OpenAI model, '
        'you can use the `openai` optional group — `pip install "pydantic-ai-slim[openai]"`'
    ) from _import_error

if TYPE_CHECKING:
    from openai import Omit, omit

    OMIT = omit
else:
    # Backward compatibility with openai<2
    try:
        from openai import Omit, omit

        OMIT = omit
    except ImportError:  # pragma: lax no cover
        from openai import NOT_GIVEN, NotGiven

        OMIT = NOT_GIVEN
        Omit = NotGiven


__all__ = (
    'OpenAIModel',
    'OpenAIChatModel',
    'OpenAIResponsesModel',
    'OpenAIModelSettings',
    'OpenAIChatModelSettings',
    'OpenAIResponsesModelSettings',
    'OpenAIModelName',
)

OpenAIModelName = str | AllModels
"""
Possible OpenAI model names.

Since OpenAI supports a variety of date-stamped models, we explicitly list the latest models but
allow any name in the type hints.
See [the OpenAI docs](https://platform.openai.com/docs/models) for a full list.

Using this more broad type for the model name instead of the ChatModel definition
allows this model to be used more easily with other model types (ie, Ollama, Deepseek).
"""

MCP_SERVER_TOOL_CONNECTOR_URI_SCHEME: Literal['x-openai-connector'] = 'x-openai-connector'
"""
Prefix for OpenAI connector IDs. OpenAI supports either a URL or a connector ID when passing MCP configuration to a model,
by using that prefix like `x-openai-connector:<connector-id>` in a URL, you can pass a connector ID to a model.
"""

_CHAT_FINISH_REASON_MAP: dict[
    Literal['stop', 'length', 'tool_calls', 'content_filter', 'function_call'], FinishReason
] = {
    'stop': 'stop',
    'length': 'length',
    'tool_calls': 'tool_call',
    'content_filter': 'content_filter',
    'function_call': 'tool_call',
}

_RESPONSES_FINISH_REASON_MAP: dict[Literal['max_output_tokens', 'content_filter'] | ResponseStatus, FinishReason] = {
    'max_output_tokens': 'length',
    'content_filter': 'content_filter',
    'completed': 'stop',
    'cancelled': 'error',
    'failed': 'error',
}


class OpenAIChatModelSettings(ModelSettings, total=False):
    """Settings used for an OpenAI model request."""

    # ALL FIELDS MUST BE `openai_` PREFIXED SO YOU CAN MERGE THEM WITH OTHER MODELS.

    openai_reasoning_effort: ReasoningEffort
    """Constrains effort on reasoning for [reasoning models](https://platform.openai.com/docs/guides/reasoning).

    Currently supported values are `low`, `medium`, and `high`. Reducing reasoning effort can
    result in faster responses and fewer tokens used on reasoning in a response.
    """

    openai_logprobs: bool
    """Include log probabilities in the response."""

    openai_top_logprobs: int
    """Include log probabilities of the top n tokens in the response."""

    openai_user: str
    """A unique identifier representing the end-user, which can help OpenAI monitor and detect abuse.

    See [OpenAI's safety best practices](https://platform.openai.com/docs/guides/safety-best-practices#end-user-ids) for more details.
    """

    openai_service_tier: Literal['auto', 'default', 'flex', 'priority']
    """The service tier to use for the model request.

    Currently supported values are `auto`, `default`, `flex`, and `priority`.
    For more information, see [OpenAI's service tiers documentation](https://platform.openai.com/docs/api-reference/chat/object#chat/object-service_tier).
    """

    openai_prediction: ChatCompletionPredictionContentParam
    """Enables [predictive outputs](https://platform.openai.com/docs/guides/predicted-outputs).

    This feature is currently only supported for some OpenAI models.
    """


@deprecated('Use `OpenAIChatModelSettings` instead.')
class OpenAIModelSettings(OpenAIChatModelSettings, total=False):
    """Deprecated alias for `OpenAIChatModelSettings`."""


class OpenAIResponsesModelSettings(OpenAIChatModelSettings, total=False):
    """Settings used for an OpenAI Responses model request.

    ALL FIELDS MUST BE `openai_` PREFIXED SO YOU CAN MERGE THEM WITH OTHER MODELS.
    """

    openai_builtin_tools: Sequence[FileSearchToolParam | WebSearchToolParam | ComputerToolParam]
    """The provided OpenAI built-in tools to use.

    See [OpenAI's built-in tools](https://platform.openai.com/docs/guides/tools?api-mode=responses) for more details.
    """

    openai_reasoning_generate_summary: Literal['detailed', 'concise']
    """Deprecated alias for `openai_reasoning_summary`."""

    openai_reasoning_summary: Literal['detailed', 'concise']
    """A summary of the reasoning performed by the model.

    This can be useful for debugging and understanding the model's reasoning process.
    One of `concise` or `detailed`.

    Check the [OpenAI Reasoning documentation](https://platform.openai.com/docs/guides/reasoning?api-mode=responses#reasoning-summaries)
    for more details.
    """

    openai_send_reasoning_ids: bool
    """Whether to send the unique IDs of reasoning, text, and function call parts from the message history to the model. Enabled by default for reasoning models.

    This can result in errors like `"Item 'rs_123' of type 'reasoning' was provided without its required following item."`
    if the message history you're sending does not match exactly what was received from the Responses API in a previous response,
    for example if you're using a [history processor](../../message-history.md#processing-message-history).
    In that case, you'll want to disable this.
    """

    openai_truncation: Literal['disabled', 'auto']
    """The truncation strategy to use for the model response.

    It can be either:
    - `disabled` (default): If a model response will exceed the context window size for a model, the
        request will fail with a 400 error.
    - `auto`: If the context of this response and previous ones exceeds the model's context window size,
        the model will truncate the response to fit the context window by dropping input items in the
        middle of the conversation.
    """

    openai_text_verbosity: Literal['low', 'medium', 'high']
    """Constrains the verbosity of the model's text response.

    Lower values will result in more concise responses, while higher values will
    result in more verbose responses. Currently supported values are `low`,
    `medium`, and `high`.
    """

    openai_previous_response_id: Literal['auto'] | str
    """The ID of a previous response from the model to use as the starting point for a continued conversation.

    When set to `'auto'`, the request automatically uses the most recent
    `provider_response_id` from the message history and omits earlier messages.

    This enables the model to use server-side conversation state and faithfully reference previous reasoning.
    See the [OpenAI Responses API documentation](https://platform.openai.com/docs/guides/reasoning#keeping-reasoning-items-in-context)
    for more information.
    """

    openai_include_code_execution_outputs: bool
    """Whether to include the code execution results in the response.

    Corresponds to the `code_interpreter_call.outputs` value of the `include` parameter in the Responses API.
    """

    openai_include_web_search_sources: bool
    """Whether to include the web search results in the response.

    Corresponds to the `web_search_call.action.sources` value of the `include` parameter in the Responses API.
    """


@dataclass(init=False)
class OpenAIChatModel(Model):
    """A model that uses the OpenAI API.

    Internally, this uses the [OpenAI Python client](https://github.com/openai/openai-python) to interact with the API.

    Apart from `__init__`, all methods are private or match those of the base class.
    """

    client: AsyncOpenAI = field(repr=False)

    _model_name: OpenAIModelName = field(repr=False)
    _provider: Provider[AsyncOpenAI] = field(repr=False)

    @overload
    def __init__(
        self,
        model_name: OpenAIModelName,
        *,
        provider: Literal[
            'azure',
            'deepseek',
            'cerebras',
            'fireworks',
            'github',
            'grok',
            'heroku',
            'moonshotai',
            'ollama',
            'openai',
            'openai-chat',
            'openrouter',
            'together',
            'vercel',
            'litellm',
            'nebius',
            'ovhcloud',
            'gateway',
        ]
        | Provider[AsyncOpenAI] = 'openai',
        profile: ModelProfileSpec | None = None,
        settings: ModelSettings | None = None,
    ) -> None: ...

    @deprecated('Set the `system_prompt_role` in the `OpenAIModelProfile` instead.')
    @overload
    def __init__(
        self,
        model_name: OpenAIModelName,
        *,
        provider: Literal[
            'azure',
            'deepseek',
            'cerebras',
            'fireworks',
            'github',
            'grok',
            'heroku',
            'moonshotai',
            'ollama',
            'openai',
            'openai-chat',
            'openrouter',
            'together',
            'vercel',
            'litellm',
            'nebius',
            'ovhcloud',
            'gateway',
        ]
        | Provider[AsyncOpenAI] = 'openai',
        profile: ModelProfileSpec | None = None,
        system_prompt_role: OpenAISystemPromptRole | None = None,
        settings: ModelSettings | None = None,
    ) -> None: ...

    def __init__(
        self,
        model_name: OpenAIModelName,
        *,
        provider: Literal[
            'azure',
            'deepseek',
            'cerebras',
            'fireworks',
            'github',
            'grok',
            'heroku',
            'moonshotai',
            'ollama',
            'openai',
            'openai-chat',
            'openrouter',
            'together',
            'vercel',
            'litellm',
            'nebius',
            'ovhcloud',
            'gateway',
        ]
        | Provider[AsyncOpenAI] = 'openai',
        profile: ModelProfileSpec | None = None,
        system_prompt_role: OpenAISystemPromptRole | None = None,
        settings: ModelSettings | None = None,
    ):
        """Initialize an OpenAI model.

        Args:
            model_name: The name of the OpenAI model to use. List of model names available
                [here](https://github.com/openai/openai-python/blob/v1.54.3/src/openai/types/chat_model.py#L7)
                (Unfortunately, despite being ask to do so, OpenAI do not provide `.inv` files for their API).
            provider: The provider to use. Defaults to `'openai'`.
            profile: The model profile to use. Defaults to a profile picked by the provider based on the model name.
            system_prompt_role: The role to use for the system prompt message. If not provided, defaults to `'system'`.
                In the future, this may be inferred from the model name.
            settings: Default model settings for this model instance.
        """
        self._model_name = model_name

        if isinstance(provider, str):
            provider = infer_provider('gateway/openai' if provider == 'gateway' else provider)
        self._provider = provider
        self.client = provider.client

        super().__init__(settings=settings, profile=profile or provider.model_profile)

        if system_prompt_role is not None:
            self.profile = OpenAIModelProfile(openai_system_prompt_role=system_prompt_role).update(self.profile)

    @property
    def base_url(self) -> str:
        return str(self.client.base_url)

    @property
    def model_name(self) -> OpenAIModelName:
        """The model name."""
        return self._model_name

    @property
    def system(self) -> str:
        """The model provider."""
        return self._provider.name

    @property
    @deprecated('Set the `system_prompt_role` in the `OpenAIModelProfile` instead.')
    def system_prompt_role(self) -> OpenAISystemPromptRole | None:
        return OpenAIModelProfile.from_profile(self.profile).openai_system_prompt_role

    async def request(
        self,
        messages: list[ModelMessage],
        model_settings: ModelSettings | None,
        model_request_parameters: ModelRequestParameters,
    ) -> ModelResponse:
        check_allow_model_requests()
        model_settings, model_request_parameters = self.prepare_request(
            model_settings,
            model_request_parameters,
        )
        response = await self._completions_create(
            messages, False, cast(OpenAIChatModelSettings, model_settings or {}), model_request_parameters
        )
        model_response = self._process_response(response)
        return model_response

    @asynccontextmanager
    async def request_stream(
        self,
        messages: list[ModelMessage],
        model_settings: ModelSettings | None,
        model_request_parameters: ModelRequestParameters,
        run_context: RunContext[Any] | None = None,
    ) -> AsyncIterator[StreamedResponse]:
        check_allow_model_requests()
        model_settings, model_request_parameters = self.prepare_request(
            model_settings,
            model_request_parameters,
        )
        response = await self._completions_create(
            messages, True, cast(OpenAIChatModelSettings, model_settings or {}), model_request_parameters
        )
        async with response:
            yield await self._process_streamed_response(response, model_request_parameters)

    @overload
    async def _completions_create(
        self,
        messages: list[ModelMessage],
        stream: Literal[True],
        model_settings: OpenAIChatModelSettings,
        model_request_parameters: ModelRequestParameters,
    ) -> AsyncStream[ChatCompletionChunk]: ...

    @overload
    async def _completions_create(
        self,
        messages: list[ModelMessage],
        stream: Literal[False],
        model_settings: OpenAIChatModelSettings,
        model_request_parameters: ModelRequestParameters,
    ) -> chat.ChatCompletion: ...

    async def _completions_create(
        self,
        messages: list[ModelMessage],
        stream: bool,
        model_settings: OpenAIChatModelSettings,
        model_request_parameters: ModelRequestParameters,
    ) -> chat.ChatCompletion | AsyncStream[ChatCompletionChunk]:
        tools = self._get_tools(model_request_parameters)
        web_search_options = self._get_web_search_options(model_request_parameters)

        if not tools:
            tool_choice: Literal['none', 'required', 'auto'] | None = None
        elif (
            not model_request_parameters.allow_text_output
            and OpenAIModelProfile.from_profile(self.profile).openai_supports_tool_choice_required
        ):
            tool_choice = 'required'
        else:
            tool_choice = 'auto'

        openai_messages = await self._map_messages(messages, model_request_parameters)

        response_format: chat.completion_create_params.ResponseFormat | None = None
        if model_request_parameters.output_mode == 'native':
            output_object = model_request_parameters.output_object
            assert output_object is not None
            response_format = self._map_json_schema(output_object)
        elif (
            model_request_parameters.output_mode == 'prompted' and self.profile.supports_json_object_output
        ):  # pragma: no branch
            response_format = {'type': 'json_object'}

        unsupported_model_settings = OpenAIModelProfile.from_profile(self.profile).openai_unsupported_model_settings
        for setting in unsupported_model_settings:
            model_settings.pop(setting, None)

        try:
            extra_headers = model_settings.get('extra_headers', {})
            extra_headers.setdefault('User-Agent', get_user_agent())
            return await self.client.chat.completions.create(
                model=self._model_name,
                messages=openai_messages,
                parallel_tool_calls=model_settings.get('parallel_tool_calls', OMIT),
                tools=tools or OMIT,
                tool_choice=tool_choice or OMIT,
                stream=stream,
                stream_options={'include_usage': True} if stream else OMIT,
                stop=model_settings.get('stop_sequences', OMIT),
                max_completion_tokens=model_settings.get('max_tokens', OMIT),
                timeout=model_settings.get('timeout', NOT_GIVEN),
                response_format=response_format or OMIT,
                seed=model_settings.get('seed', OMIT),
                reasoning_effort=model_settings.get('openai_reasoning_effort', OMIT),
                user=model_settings.get('openai_user', OMIT),
                web_search_options=web_search_options or OMIT,
                service_tier=model_settings.get('openai_service_tier', OMIT),
                prediction=model_settings.get('openai_prediction', OMIT),
                temperature=model_settings.get('temperature', OMIT),
                top_p=model_settings.get('top_p', OMIT),
                presence_penalty=model_settings.get('presence_penalty', OMIT),
                frequency_penalty=model_settings.get('frequency_penalty', OMIT),
                logit_bias=model_settings.get('logit_bias', OMIT),
                logprobs=model_settings.get('openai_logprobs', OMIT),
                top_logprobs=model_settings.get('openai_top_logprobs', OMIT),
                extra_headers=extra_headers,
                extra_body=model_settings.get('extra_body'),
            )
        except APIStatusError as e:
            if (status_code := e.status_code) >= 400:
                raise ModelHTTPError(status_code=status_code, model_name=self.model_name, body=e.body) from e
            raise  # pragma: lax no cover
        except APIConnectionError as e:
            raise ModelAPIError(model_name=self.model_name, message=e.message) from e

    def _validate_completion(self, response: chat.ChatCompletion) -> chat.ChatCompletion:
        """Hook that validates chat completions before processing.

        This method may be overridden by subclasses of `OpenAIChatModel` to apply custom completion validations.
        """
        return chat.ChatCompletion.model_validate(response.model_dump())

    def _process_provider_details(self, response: chat.ChatCompletion) -> dict[str, Any]:
        """Hook that response content to provider details.

        This method may be overridden by subclasses of `OpenAIChatModel` to apply custom mappings.
        """
        return _map_provider_details(response.choices[0])

    def _process_response(self, response: chat.ChatCompletion | str) -> ModelResponse:
        """Process a non-streamed response, and prepare a message to return."""
        # Although the OpenAI SDK claims to return a Pydantic model (`ChatCompletion`) from the chat completions function:
        # * it hasn't actually performed validation (presumably they're creating the model with `model_construct` or something?!)
        # * if the endpoint returns plain text, the return type is a string
        # Thus we validate it fully here.
        if not isinstance(response, chat.ChatCompletion):
            raise UnexpectedModelBehavior(
                f'Invalid response from {self.system} chat completions endpoint, expected JSON data'
            )

        if response.created:
            timestamp = number_to_datetime(response.created)
        else:
            timestamp = _now_utc()
            response.created = int(timestamp.timestamp())

        # Workaround for local Ollama which sometimes returns a `None` finish reason.
        if response.choices and (choice := response.choices[0]) and choice.finish_reason is None:  # pyright: ignore[reportUnnecessaryComparison]
            choice.finish_reason = 'stop'

        try:
            response = self._validate_completion(response)
        except ValidationError as e:
            raise UnexpectedModelBehavior(f'Invalid response from {self.system} chat completions endpoint: {e}') from e

        choice = response.choices[0]
        items: list[ModelResponsePart] = []

        if thinking_parts := self._process_thinking(choice.message):
            items.extend(thinking_parts)

        if choice.message.content:
            items.extend(
                (replace(part, id='content', provider_name=self.system) if isinstance(part, ThinkingPart) else part)
                for part in split_content_into_text_and_thinking(choice.message.content, self.profile.thinking_tags)
            )
        if choice.message.tool_calls is not None:
            for c in choice.message.tool_calls:
                if isinstance(c, ChatCompletionMessageFunctionToolCall):
                    part = ToolCallPart(c.function.name, c.function.arguments, tool_call_id=c.id)
                elif isinstance(c, ChatCompletionMessageCustomToolCall):  # pragma: no cover
                    # NOTE: Custom tool calls are not supported.
                    # See <https://github.com/pydantic/pydantic-ai/issues/2513> for more details.
                    raise RuntimeError('Custom tool calls are not supported')
                else:
                    assert_never(c)
                part.tool_call_id = _guard_tool_call_id(part)
                items.append(part)

        return ModelResponse(
            parts=items,
            usage=self._map_usage(response),
            model_name=response.model,
            timestamp=timestamp,
            provider_details=self._process_provider_details(response),
            provider_response_id=response.id,
            provider_name=self._provider.name,
            finish_reason=self._map_finish_reason(choice.finish_reason),
        )

    def _process_thinking(self, message: chat.ChatCompletionMessage) -> list[ThinkingPart] | None:
        """Hook that maps reasoning tokens to thinking parts.

        This method may be overridden by subclasses of `OpenAIChatModel` to apply custom mappings.
        """
        items: list[ThinkingPart] = []

        # The `reasoning_content` field is only present in DeepSeek models.
        # https://api-docs.deepseek.com/guides/reasoning_model
        if reasoning_content := getattr(message, 'reasoning_content', None):
            items.append(ThinkingPart(id='reasoning_content', content=reasoning_content, provider_name=self.system))

        # The `reasoning` field is only present in gpt-oss via Ollama and OpenRouter.
        # - https://cookbook.openai.com/articles/gpt-oss/handle-raw-cot#chat-completions-api
        # - https://openrouter.ai/docs/use-cases/reasoning-tokens#basic-usage-with-reasoning-tokens
        if reasoning := getattr(message, 'reasoning', None):
            items.append(ThinkingPart(id='reasoning', content=reasoning, provider_name=self.system))

        return items

    async def _process_streamed_response(
        self, response: AsyncStream[ChatCompletionChunk], model_request_parameters: ModelRequestParameters
    ) -> OpenAIStreamedResponse:
        """Process a streamed response, and prepare a streaming response to return."""
        peekable_response = _utils.PeekableAsyncStream(response)
        first_chunk = await peekable_response.peek()
        if isinstance(first_chunk, _utils.Unset):
            raise UnexpectedModelBehavior(  # pragma: no cover
                'Streamed response ended without content or tool calls'
            )

        # When using Azure OpenAI and a content filter is enabled, the first chunk will contain a `''` model name,
        # so we set it from a later chunk in `OpenAIChatStreamedResponse`.
        model_name = first_chunk.model or self._model_name

        return self._streamed_response_cls(
            model_request_parameters=model_request_parameters,
            _model_name=model_name,
            _model_profile=self.profile,
            _response=peekable_response,
            _timestamp=number_to_datetime(first_chunk.created),
            _provider_name=self._provider.name,
            _provider_url=self._provider.base_url,
        )

    @property
    def _streamed_response_cls(self) -> type[OpenAIStreamedResponse]:
        """Returns the `StreamedResponse` type that will be used for streamed responses.

        This method may be overridden by subclasses of `OpenAIChatModel` to provide their own `StreamedResponse` type.
        """
        return OpenAIStreamedResponse

    def _map_usage(self, response: chat.ChatCompletion) -> usage.RequestUsage:
        return _map_usage(response, self._provider.name, self._provider.base_url, self._model_name)

    def _get_tools(self, model_request_parameters: ModelRequestParameters) -> list[chat.ChatCompletionToolParam]:
        return [self._map_tool_definition(r) for r in model_request_parameters.tool_defs.values()]

    def _get_web_search_options(self, model_request_parameters: ModelRequestParameters) -> WebSearchOptions | None:
        for tool in model_request_parameters.builtin_tools:
            if isinstance(tool, WebSearchTool):  # pragma: no branch
                if not OpenAIModelProfile.from_profile(self.profile).openai_chat_supports_web_search:
                    raise UserError(
                        f'WebSearchTool is not supported with `OpenAIChatModel` and model {self.model_name!r}. '
                        f'Please use `OpenAIResponsesModel` instead.'
                    )

                if tool.user_location:
                    return WebSearchOptions(
                        search_context_size=tool.search_context_size,
                        user_location=WebSearchOptionsUserLocation(
                            type='approximate',
                            approximate=WebSearchOptionsUserLocationApproximate(**tool.user_location),
                        ),
                    )
                return WebSearchOptions(search_context_size=tool.search_context_size)
            else:
                raise UserError(
                    f'`{tool.__class__.__name__}` is not supported by `OpenAIChatModel`. If it should be, please file an issue.'
                )

    @dataclass
    class _MapModelResponseContext:
        """Context object for mapping a `ModelResponse` to OpenAI chat completion parameters.

        This class is designed to be subclassed to add new fields for custom logic,
        collecting various parts of the model response (like text and tool calls)
        to form a single assistant message.
        """

        _model: OpenAIChatModel

        texts: list[str] = field(default_factory=list)
        tool_calls: list[ChatCompletionMessageFunctionToolCallParam] = field(default_factory=list)

        def map_assistant_message(self, message: ModelResponse) -> chat.ChatCompletionAssistantMessageParam:
            for item in message.parts:
                if isinstance(item, TextPart):
                    self._map_response_text_part(item)
                elif isinstance(item, ThinkingPart):
                    self._map_response_thinking_part(item)
                elif isinstance(item, ToolCallPart):
                    self._map_response_tool_call_part(item)
                elif isinstance(item, BuiltinToolCallPart | BuiltinToolReturnPart):  # pragma: no cover
                    self._map_response_builtin_part(item)
                elif isinstance(item, FilePart):  # pragma: no cover
                    self._map_response_file_part(item)
                else:
                    assert_never(item)
            return self._into_message_param()

        def _into_message_param(self) -> chat.ChatCompletionAssistantMessageParam:
            """Converts the collected texts and tool calls into a single OpenAI `ChatCompletionAssistantMessageParam`.

            This method serves as a hook that can be overridden by subclasses
            to implement custom logic for how collected parts are transformed into the final message parameter.

            Returns:
                An OpenAI `ChatCompletionAssistantMessageParam` object representing the assistant's response.
            """
            message_param = chat.ChatCompletionAssistantMessageParam(role='assistant')
            if self.texts:
                # Note: model responses from this model should only have one text item, so the following
                # shouldn't merge multiple texts into one unless you switch models between runs:
                message_param['content'] = '\n\n'.join(self.texts)
            else:
                message_param['content'] = None
            if self.tool_calls:
                message_param['tool_calls'] = self.tool_calls
            return message_param

        def _map_response_text_part(self, item: TextPart) -> None:
            """Maps a `TextPart` to the response context.

            This method serves as a hook that can be overridden by subclasses
            to implement custom logic for handling text parts.
            """
            self.texts.append(item.content)

        def _map_response_thinking_part(self, item: ThinkingPart) -> None:
            """Maps a `ThinkingPart` to the response context.

            This method serves as a hook that can be overridden by subclasses
            to implement custom logic for handling thinking parts.
            """
            # NOTE: DeepSeek `reasoning_content` field should NOT be sent back per https://api-docs.deepseek.com/guides/reasoning_model,
            # but we currently just send it in `<think>` tags anyway as we don't want DeepSeek-specific checks here.
            # If you need this changed, please file an issue.
            start_tag, end_tag = self._model.profile.thinking_tags
            self.texts.append('\n'.join([start_tag, item.content, end_tag]))

        def _map_response_tool_call_part(self, item: ToolCallPart) -> None:
            """Maps a `ToolCallPart` to the response context.

            This method serves as a hook that can be overridden by subclasses
            to implement custom logic for handling tool call parts.
            """
            self.tool_calls.append(self._model._map_tool_call(item))

        def _map_response_builtin_part(self, item: BuiltinToolCallPart | BuiltinToolReturnPart) -> None:
            """Maps a built-in tool call or return part to the response context.

            This method serves as a hook that can be overridden by subclasses
            to implement custom logic for handling built-in tool parts.
            """
            # OpenAI doesn't return built-in tool calls
            pass

        def _map_response_file_part(self, item: FilePart) -> None:
            """Maps a `FilePart` to the response context.

            This method serves as a hook that can be overridden by subclasses
            to implement custom logic for handling file parts.
            """
            # Files generated by models are not sent back to models that don't themselves generate files.
            pass

    def _map_model_response(self, message: ModelResponse) -> chat.ChatCompletionMessageParam:
        """Hook that determines how `ModelResponse` is mapped into `ChatCompletionMessageParam` objects before sending.

        Subclasses of `OpenAIChatModel` may override this method to provide their own mapping logic.
        """
        return self._MapModelResponseContext(self).map_assistant_message(message)

    def _map_finish_reason(
        self, key: Literal['stop', 'length', 'tool_calls', 'content_filter', 'function_call']
    ) -> FinishReason | None:
        """Hooks that maps a finish reason key to a [FinishReason][pydantic_ai.messages.FinishReason].

        This method may be overridden by subclasses of `OpenAIChatModel` to accommodate custom keys.
        """
        return _CHAT_FINISH_REASON_MAP.get(key)

    async def _map_messages(
        self, messages: list[ModelMessage], model_request_parameters: ModelRequestParameters
    ) -> list[chat.ChatCompletionMessageParam]:
        """Just maps a `pydantic_ai.Message` to a `openai.types.ChatCompletionMessageParam`."""
        openai_messages: list[chat.ChatCompletionMessageParam] = []
        for message in messages:
            if isinstance(message, ModelRequest):
                async for item in self._map_user_message(message):
                    openai_messages.append(item)
            elif isinstance(message, ModelResponse):
                openai_messages.append(self._map_model_response(message))
            else:
                assert_never(message)
        if instructions := self._get_instructions(messages, model_request_parameters):
            openai_messages.insert(0, chat.ChatCompletionSystemMessageParam(content=instructions, role='system'))
        return openai_messages

    @staticmethod
    def _map_tool_call(t: ToolCallPart) -> ChatCompletionMessageFunctionToolCallParam:
        return ChatCompletionMessageFunctionToolCallParam(
            id=_guard_tool_call_id(t=t),
            type='function',
            function={'name': t.tool_name, 'arguments': t.args_as_json_str()},
        )

    def _map_json_schema(self, o: OutputObjectDefinition) -> chat.completion_create_params.ResponseFormat:
        response_format_param: chat.completion_create_params.ResponseFormatJSONSchema = {  # pyright: ignore[reportPrivateImportUsage]
            'type': 'json_schema',
            'json_schema': {'name': o.name or DEFAULT_OUTPUT_TOOL_NAME, 'schema': o.json_schema},
        }
        if o.description:
            response_format_param['json_schema']['description'] = o.description
        if OpenAIModelProfile.from_profile(self.profile).openai_supports_strict_tool_definition:  # pragma: no branch
            response_format_param['json_schema']['strict'] = o.strict
        return response_format_param

    def _map_tool_definition(self, f: ToolDefinition) -> chat.ChatCompletionToolParam:
        tool_param: chat.ChatCompletionToolParam = {
            'type': 'function',
            'function': {
                'name': f.name,
                'description': f.description or '',
                'parameters': f.parameters_json_schema,
            },
        }
        if f.strict and OpenAIModelProfile.from_profile(self.profile).openai_supports_strict_tool_definition:
            tool_param['function']['strict'] = f.strict
        return tool_param

    async def _map_user_message(self, message: ModelRequest) -> AsyncIterable[chat.ChatCompletionMessageParam]:
        for part in message.parts:
            if isinstance(part, SystemPromptPart):
                system_prompt_role = OpenAIModelProfile.from_profile(self.profile).openai_system_prompt_role
                if system_prompt_role == 'developer':
                    yield chat.ChatCompletionDeveloperMessageParam(role='developer', content=part.content)
                elif system_prompt_role == 'user':
                    yield chat.ChatCompletionUserMessageParam(role='user', content=part.content)
                else:
                    yield chat.ChatCompletionSystemMessageParam(role='system', content=part.content)
            elif isinstance(part, UserPromptPart):
                yield await self._map_user_prompt(part)
            elif isinstance(part, ToolReturnPart):
                yield chat.ChatCompletionToolMessageParam(
                    role='tool',
                    tool_call_id=_guard_tool_call_id(t=part),
                    content=part.model_response_str(),
                )
            elif isinstance(part, RetryPromptPart):
                if part.tool_name is None:
                    yield chat.ChatCompletionUserMessageParam(role='user', content=part.model_response())
                else:
                    yield chat.ChatCompletionToolMessageParam(
                        role='tool',
                        tool_call_id=_guard_tool_call_id(t=part),
                        content=part.model_response(),
                    )
            else:
                assert_never(part)

    async def _map_user_prompt(self, part: UserPromptPart) -> chat.ChatCompletionUserMessageParam:  # noqa: C901
        content: str | list[ChatCompletionContentPartParam]
        if isinstance(part.content, str):
            content = part.content
        else:
            content = []
            for item in part.content:
                if isinstance(item, str):
                    content.append(ChatCompletionContentPartTextParam(text=item, type='text'))
                elif isinstance(item, ImageUrl):
                    image_url: ImageURL = {'url': item.url}
                    if metadata := item.vendor_metadata:
                        image_url['detail'] = metadata.get('detail', 'auto')
                    if item.force_download:
                        image_content = await download_item(item, data_format='base64_uri', type_format='extension')
                        image_url['url'] = image_content['data']
                    content.append(ChatCompletionContentPartImageParam(image_url=image_url, type='image_url'))
                elif isinstance(item, BinaryContent):
                    if self._is_text_like_media_type(item.media_type):
                        # Inline text-like binary content as a text block
                        content.append(
                            self._inline_text_file_part(
                                item.data.decode('utf-8'),
                                media_type=item.media_type,
                                identifier=item.identifier,
                            )
                        )
                    elif item.is_image:
                        image_url = ImageURL(url=item.data_uri)
                        if metadata := item.vendor_metadata:
                            image_url['detail'] = metadata.get('detail', 'auto')
                        content.append(ChatCompletionContentPartImageParam(image_url=image_url, type='image_url'))
                    elif item.is_audio:
                        assert item.format in ('wav', 'mp3')
                        audio = InputAudio(data=base64.b64encode(item.data).decode('utf-8'), format=item.format)
                        content.append(ChatCompletionContentPartInputAudioParam(input_audio=audio, type='input_audio'))
                    elif item.is_document:
                        content.append(
                            File(
                                file=FileFile(
                                    file_data=item.data_uri,
                                    filename=f'filename.{item.format}',
                                ),
                                type='file',
                            )
                        )
                    else:  # pragma: no cover
                        raise RuntimeError(f'Unsupported binary content type: {item.media_type}')
                elif isinstance(item, AudioUrl):
                    downloaded_item = await download_item(item, data_format='base64', type_format='extension')
                    assert downloaded_item['data_type'] in (
                        'wav',
                        'mp3',
                    ), f'Unsupported audio format: {downloaded_item["data_type"]}'
                    audio = InputAudio(data=downloaded_item['data'], format=downloaded_item['data_type'])
                    content.append(ChatCompletionContentPartInputAudioParam(input_audio=audio, type='input_audio'))
                elif isinstance(item, DocumentUrl):
                    if self._is_text_like_media_type(item.media_type):
                        downloaded_text = await download_item(item, data_format='text')
                        content.append(
                            self._inline_text_file_part(
                                downloaded_text['data'],
                                media_type=item.media_type,
                                identifier=item.identifier,
                            )
                        )
                    else:
                        downloaded_item = await download_item(item, data_format='base64_uri', type_format='extension')
                        content.append(
                            File(
                                file=FileFile(
                                    file_data=downloaded_item['data'],
                                    filename=f'filename.{downloaded_item["data_type"]}',
                                ),
                                type='file',
                            )
                        )
                elif isinstance(item, VideoUrl):  # pragma: no cover
                    raise NotImplementedError('VideoUrl is not supported for OpenAI')
                elif isinstance(item, CachePoint):
                    # OpenAI doesn't support prompt caching via CachePoint, so we filter it out
                    pass
                else:
                    assert_never(item)
        return chat.ChatCompletionUserMessageParam(role='user', content=content)

    @staticmethod
    def _is_text_like_media_type(media_type: str) -> bool:
        return (
            media_type.startswith('text/')
            or media_type == 'application/json'
            or media_type.endswith('+json')
            or media_type == 'application/xml'
            or media_type.endswith('+xml')
            or media_type in ('application/x-yaml', 'application/yaml')
        )

    @staticmethod
    def _inline_text_file_part(text: str, *, media_type: str, identifier: str) -> ChatCompletionContentPartTextParam:
        text = '\n'.join(
            [
                f'-----BEGIN FILE id="{identifier}" type="{media_type}"-----',
                text,
                f'-----END FILE id="{identifier}"-----',
            ]
        )
        return ChatCompletionContentPartTextParam(text=text, type='text')

    async def count_tokens(
        self,
        messages: list[ModelMessage],
        model_settings: ModelSettings | None,
        model_request_parameters: ModelRequestParameters,
    ) -> usage.RequestUsage:
        """Count the number of tokens in the given messages."""
        if self.system != 'openai':
            raise NotImplementedError('Token counting is only supported for OpenAI system.')

        model_settings, model_request_parameters = self.prepare_request(model_settings, model_request_parameters)
        openai_messages = await self._map_messages(messages, model_request_parameters)
        token_count = _num_tokens_from_messages(openai_messages, self.model_name)

        return usage.RequestUsage(
            input_tokens=token_count,
        )


@deprecated(
    '`OpenAIModel` was renamed to `OpenAIChatModel` to clearly distinguish it from `OpenAIResponsesModel` which '
    "uses OpenAI's newer Responses API. Use that unless you're using an OpenAI Chat Completions-compatible API, or "
    "require a feature that the Responses API doesn't support yet like audio."
)
@dataclass(init=False)
class OpenAIModel(OpenAIChatModel):
    """Deprecated alias for `OpenAIChatModel`."""


@dataclass(init=False)
class OpenAIResponsesModel(Model):
    """A model that uses the OpenAI Responses API.

    The [OpenAI Responses API](https://platform.openai.com/docs/api-reference/responses) is the
    new API for OpenAI models.

    If you are interested in the differences between the Responses API and the Chat Completions API,
    see the [OpenAI API docs](https://platform.openai.com/docs/guides/responses-vs-chat-completions).
    """

    client: AsyncOpenAI = field(repr=False)

    _model_name: OpenAIModelName = field(repr=False)
    _provider: Provider[AsyncOpenAI] = field(repr=False)

    def __init__(
        self,
        model_name: OpenAIModelName,
        *,
        provider: Literal[
            'openai',
            'deepseek',
            'azure',
            'openrouter',
            'grok',
            'fireworks',
            'together',
            'nebius',
            'ovhcloud',
            'gateway',
        ]
        | Provider[AsyncOpenAI] = 'openai',
        profile: ModelProfileSpec | None = None,
        settings: ModelSettings | None = None,
    ):
        """Initialize an OpenAI Responses model.

        Args:
            model_name: The name of the OpenAI model to use.
            provider: The provider to use. Defaults to `'openai'`.
            profile: The model profile to use. Defaults to a profile picked by the provider based on the model name.
            settings: Default model settings for this model instance.
        """
        self._model_name = model_name

        if isinstance(provider, str):
            provider = infer_provider('gateway/openai' if provider == 'gateway' else provider)
        self._provider = provider
        self.client = provider.client

        super().__init__(settings=settings, profile=profile or provider.model_profile)

    @property
    def base_url(self) -> str:
        return str(self.client.base_url)

    @property
    def model_name(self) -> OpenAIModelName:
        """The model name."""
        return self._model_name

    @property
    def system(self) -> str:
        """The model provider."""
        return self._provider.name

    async def request(
        self,
        messages: list[ModelRequest | ModelResponse],
        model_settings: ModelSettings | None,
        model_request_parameters: ModelRequestParameters,
    ) -> ModelResponse:
        check_allow_model_requests()
        model_settings, model_request_parameters = self.prepare_request(
            model_settings,
            model_request_parameters,
        )
        response = await self._responses_create(
            messages, False, cast(OpenAIResponsesModelSettings, model_settings or {}), model_request_parameters
        )
        return self._process_response(response, model_request_parameters)

    @asynccontextmanager
    async def request_stream(
        self,
        messages: list[ModelMessage],
        model_settings: ModelSettings | None,
        model_request_parameters: ModelRequestParameters,
        run_context: RunContext[Any] | None = None,
    ) -> AsyncIterator[StreamedResponse]:
        check_allow_model_requests()
        model_settings, model_request_parameters = self.prepare_request(
            model_settings,
            model_request_parameters,
        )
        response = await self._responses_create(
            messages, True, cast(OpenAIResponsesModelSettings, model_settings or {}), model_request_parameters
        )
        async with response:
            yield await self._process_streamed_response(response, model_request_parameters)

    def _process_response(  # noqa: C901
        self, response: responses.Response, model_request_parameters: ModelRequestParameters
    ) -> ModelResponse:
        """Process a non-streamed response, and prepare a message to return."""
        timestamp = number_to_datetime(response.created_at)
        items: list[ModelResponsePart] = []
        for item in response.output:
            if isinstance(item, responses.ResponseReasoningItem):
                signature = item.encrypted_content
                if item.summary:
                    for summary in item.summary:
                        # We use the same id for all summaries so that we can merge them on the round trip.
                        items.append(
                            ThinkingPart(
                                content=summary.text,
                                id=item.id,
                                signature=signature,
                                provider_name=self.system if signature else None,
                            )
                        )
                        # We only need to store the signature once.
                        signature = None
                elif signature:
                    items.append(
                        ThinkingPart(
                            content='',
                            id=item.id,
                            signature=signature,
                            provider_name=self.system,
                        )
                    )
                # NOTE: We don't currently handle the raw CoT from gpt-oss `reasoning_text`: https://cookbook.openai.com/articles/gpt-oss/handle-raw-cot
                # If you need this, please file an issue.
            elif isinstance(item, responses.ResponseOutputMessage):
                for content in item.content:
                    if isinstance(content, responses.ResponseOutputText):  # pragma: no branch
                        items.append(TextPart(content.text, id=item.id))
            elif isinstance(item, responses.ResponseFunctionToolCall):
                items.append(
                    ToolCallPart(
                        item.name,
                        item.arguments,
                        tool_call_id=item.call_id,
                        id=item.id,
                    )
                )
            elif isinstance(item, responses.ResponseCodeInterpreterToolCall):
                call_part, return_part, file_parts = _map_code_interpreter_tool_call(item, self.system)
                items.append(call_part)
                if file_parts:
                    items.extend(file_parts)
                items.append(return_part)
            elif isinstance(item, responses.ResponseFunctionWebSearch):
                call_part, return_part = _map_web_search_tool_call(item, self.system)
                items.append(call_part)
                items.append(return_part)
            elif isinstance(item, responses.response_output_item.ImageGenerationCall):
                call_part, return_part, file_part = _map_image_generation_tool_call(item, self.system)
                items.append(call_part)
                if file_part:  # pragma: no branch
                    items.append(file_part)
                items.append(return_part)
            elif isinstance(item, responses.ResponseComputerToolCall):  # pragma: no cover
                # Pydantic AI doesn't yet support the ComputerUse built-in tool
                pass
            elif isinstance(item, responses.ResponseCustomToolCall):  # pragma: no cover
                # Support is being implemented in https://github.com/pydantic/pydantic-ai/pull/2572
                pass
            elif isinstance(item, responses.response_output_item.LocalShellCall):  # pragma: no cover
                # Pydantic AI doesn't yet support the `codex-mini-latest` LocalShell built-in tool
                pass
            elif isinstance(item, responses.ResponseFileSearchToolCall):  # pragma: no cover
                # Pydantic AI doesn't yet support the FileSearch built-in tool
                pass
            elif isinstance(item, responses.response_output_item.McpCall):
                call_part, return_part = _map_mcp_call(item, self.system)
                items.append(call_part)
                items.append(return_part)
            elif isinstance(item, responses.response_output_item.McpListTools):
                call_part, return_part = _map_mcp_list_tools(item, self.system)
                items.append(call_part)
                items.append(return_part)
            elif isinstance(item, responses.response_output_item.McpApprovalRequest):  # pragma: no cover
                # Pydantic AI doesn't yet support McpApprovalRequest (explicit tool usage approval)
                pass

        finish_reason: FinishReason | None = None
        provider_details: dict[str, Any] | None = None
        raw_finish_reason = details.reason if (details := response.incomplete_details) else response.status
        if raw_finish_reason:
            provider_details = {'finish_reason': raw_finish_reason}
            finish_reason = _RESPONSES_FINISH_REASON_MAP.get(raw_finish_reason)

        return ModelResponse(
            parts=items,
            usage=_map_usage(response, self._provider.name, self._provider.base_url, self._model_name),
            model_name=response.model,
            provider_response_id=response.id,
            timestamp=timestamp,
            provider_name=self._provider.name,
            finish_reason=finish_reason,
            provider_details=provider_details,
        )

    async def _process_streamed_response(
        self,
        response: AsyncStream[responses.ResponseStreamEvent],
        model_request_parameters: ModelRequestParameters,
    ) -> OpenAIResponsesStreamedResponse:
        """Process a streamed response, and prepare a streaming response to return."""
        peekable_response = _utils.PeekableAsyncStream(response)
        first_chunk = await peekable_response.peek()
        if isinstance(first_chunk, _utils.Unset):  # pragma: no cover
            raise UnexpectedModelBehavior('Streamed response ended without content or tool calls')

        assert isinstance(first_chunk, responses.ResponseCreatedEvent)
        return OpenAIResponsesStreamedResponse(
            model_request_parameters=model_request_parameters,
            _model_name=first_chunk.response.model,
            _response=peekable_response,
            _timestamp=number_to_datetime(first_chunk.response.created_at),
            _provider_name=self._provider.name,
            _provider_url=self._provider.base_url,
        )

    @overload
    async def _responses_create(
        self,
        messages: list[ModelRequest | ModelResponse],
        stream: Literal[False],
        model_settings: OpenAIResponsesModelSettings,
        model_request_parameters: ModelRequestParameters,
    ) -> responses.Response: ...

    @overload
    async def _responses_create(
        self,
        messages: list[ModelRequest | ModelResponse],
        stream: Literal[True],
        model_settings: OpenAIResponsesModelSettings,
        model_request_parameters: ModelRequestParameters,
    ) -> AsyncStream[responses.ResponseStreamEvent]: ...

    async def _responses_create(
        self,
        messages: list[ModelRequest | ModelResponse],
        stream: bool,
        model_settings: OpenAIResponsesModelSettings,
        model_request_parameters: ModelRequestParameters,
    ) -> responses.Response | AsyncStream[responses.ResponseStreamEvent]:
        tools = (
            self._get_builtin_tools(model_request_parameters)
            + list(model_settings.get('openai_builtin_tools', []))
            + self._get_tools(model_request_parameters)
        )
        profile = OpenAIModelProfile.from_profile(self.profile)
        if not tools:
            tool_choice: Literal['none', 'required', 'auto'] | None = None
        elif not model_request_parameters.allow_text_output and profile.openai_supports_tool_choice_required:
            tool_choice = 'required'
        else:
            tool_choice = 'auto'

        previous_response_id = model_settings.get('openai_previous_response_id')
        if previous_response_id == 'auto':
            previous_response_id, messages = self._get_previous_response_id_and_new_messages(messages)

        instructions, openai_messages = await self._map_messages(messages, model_settings, model_request_parameters)
        reasoning = self._get_reasoning(model_settings)

        text: responses.ResponseTextConfigParam | None = None
        if model_request_parameters.output_mode == 'native':
            output_object = model_request_parameters.output_object
            assert output_object is not None
            text = {'format': self._map_json_schema(output_object)}
        elif (
            model_request_parameters.output_mode == 'prompted' and self.profile.supports_json_object_output
        ):  # pragma: no branch
            text = {'format': {'type': 'json_object'}}

            # Without this trick, we'd hit this error:
            # > Response input messages must contain the word 'json' in some form to use 'text.format' of type 'json_object'.
            # Apparently they're only checking input messages for "JSON", not instructions.
            assert isinstance(instructions, str)
            openai_messages.insert(0, responses.EasyInputMessageParam(role='system', content=instructions))
            instructions = OMIT

        if verbosity := model_settings.get('openai_text_verbosity'):
            text = text or {}
            text['verbosity'] = verbosity

        unsupported_model_settings = profile.openai_unsupported_model_settings
        for setting in unsupported_model_settings:
            model_settings.pop(setting, None)

        include: list[responses.ResponseIncludable] = []
        if profile.openai_supports_encrypted_reasoning_content:
            include.append('reasoning.encrypted_content')
        if model_settings.get('openai_include_code_execution_outputs'):
            include.append('code_interpreter_call.outputs')
        if model_settings.get('openai_include_web_search_sources'):
            include.append('web_search_call.action.sources')

        try:
            extra_headers = model_settings.get('extra_headers', {})
            extra_headers.setdefault('User-Agent', get_user_agent())
            return await self.client.responses.create(
                input=openai_messages,
                model=self._model_name,
                instructions=instructions,
                parallel_tool_calls=model_settings.get('parallel_tool_calls', OMIT),
                tools=tools or OMIT,
                tool_choice=tool_choice or OMIT,
                max_output_tokens=model_settings.get('max_tokens', OMIT),
                stream=stream,
                temperature=model_settings.get('temperature', OMIT),
                top_p=model_settings.get('top_p', OMIT),
                truncation=model_settings.get('openai_truncation', OMIT),
                timeout=model_settings.get('timeout', NOT_GIVEN),
                service_tier=model_settings.get('openai_service_tier', OMIT),
                previous_response_id=previous_response_id or OMIT,
                reasoning=reasoning,
                user=model_settings.get('openai_user', OMIT),
                text=text or OMIT,
                include=include or OMIT,
                extra_headers=extra_headers,
                extra_body=model_settings.get('extra_body'),
            )
        except APIStatusError as e:
            if (status_code := e.status_code) >= 400:
                raise ModelHTTPError(status_code=status_code, model_name=self.model_name, body=e.body) from e
            raise  # pragma: lax no cover
        except APIConnectionError as e:
            raise ModelAPIError(model_name=self.model_name, message=e.message) from e

    def _get_reasoning(self, model_settings: OpenAIResponsesModelSettings) -> Reasoning | Omit:
        reasoning_effort = model_settings.get('openai_reasoning_effort', None)
        reasoning_summary = model_settings.get('openai_reasoning_summary', None)
        reasoning_generate_summary = model_settings.get('openai_reasoning_generate_summary', None)

        if reasoning_summary and reasoning_generate_summary:  # pragma: no cover
            raise ValueError('`openai_reasoning_summary` and `openai_reasoning_generate_summary` cannot both be set.')

        if reasoning_generate_summary is not None:  # pragma: no cover
            warnings.warn(
                '`openai_reasoning_generate_summary` is deprecated, use `openai_reasoning_summary` instead',
                DeprecationWarning,
            )
            reasoning_summary = reasoning_generate_summary

        if reasoning_effort is None and reasoning_summary is None:
            return OMIT
        return Reasoning(effort=reasoning_effort, summary=reasoning_summary)

    def _get_tools(self, model_request_parameters: ModelRequestParameters) -> list[responses.FunctionToolParam]:
        return [self._map_tool_definition(r) for r in model_request_parameters.tool_defs.values()]

    def _get_builtin_tools(self, model_request_parameters: ModelRequestParameters) -> list[responses.ToolParam]:
        tools: list[responses.ToolParam] = []
        has_image_generating_tool = False
        for tool in model_request_parameters.builtin_tools:
            if isinstance(tool, WebSearchTool):
                web_search_tool = responses.WebSearchToolParam(
                    type='web_search', search_context_size=tool.search_context_size
                )
                if tool.user_location:
                    web_search_tool['user_location'] = responses.web_search_tool_param.UserLocation(
                        type='approximate', **tool.user_location
                    )
                tools.append(web_search_tool)
            elif isinstance(tool, CodeExecutionTool):
                has_image_generating_tool = True
                tools.append({'type': 'code_interpreter', 'container': {'type': 'auto'}})
            elif isinstance(tool, MCPServerTool):
                mcp_tool = responses.tool_param.Mcp(
                    type='mcp',
                    server_label=tool.id,
                    require_approval='never',
                )

                if tool.authorization_token:  # pragma: no branch
                    mcp_tool['authorization'] = tool.authorization_token

                if tool.allowed_tools is not None:  # pragma: no branch
                    mcp_tool['allowed_tools'] = tool.allowed_tools

                if tool.description:  # pragma: no branch
                    mcp_tool['server_description'] = tool.description

                if tool.headers:  # pragma: no branch
                    mcp_tool['headers'] = tool.headers

                if tool.url.startswith(MCP_SERVER_TOOL_CONNECTOR_URI_SCHEME + ':'):
                    _, connector_id = tool.url.split(':', maxsplit=1)
                    mcp_tool['connector_id'] = connector_id  # pyright: ignore[reportGeneralTypeIssues]
                else:
                    mcp_tool['server_url'] = tool.url

                tools.append(mcp_tool)
            elif isinstance(tool, ImageGenerationTool):  # pragma: no branch
                has_image_generating_tool = True
                tools.append(
                    responses.tool_param.ImageGeneration(
                        type='image_generation',
                        background=tool.background,
                        input_fidelity=tool.input_fidelity,
                        moderation=tool.moderation,
                        output_compression=tool.output_compression,
                        output_format=tool.output_format or 'png',
                        partial_images=tool.partial_images,
                        quality=tool.quality,
                        size=tool.size,
                    )
                )
            else:
                raise UserError(  # pragma: no cover
                    f'`{tool.__class__.__name__}` is not supported by `OpenAIResponsesModel`. If it should be, please file an issue.'
                )

        if model_request_parameters.allow_image_output and not has_image_generating_tool:
            tools.append({'type': 'image_generation'})
        return tools

    def _map_tool_definition(self, f: ToolDefinition) -> responses.FunctionToolParam:
        return {
            'name': f.name,
            'parameters': f.parameters_json_schema,
            'type': 'function',
            'description': f.description,
            'strict': bool(
                f.strict and OpenAIModelProfile.from_profile(self.profile).openai_supports_strict_tool_definition
            ),
        }

    def _get_previous_response_id_and_new_messages(
        self, messages: list[ModelMessage]
    ) -> tuple[str | None, list[ModelMessage]]:
        # When `openai_previous_response_id` is set to 'auto', the most recent
        # `provider_response_id` from the message history is selected and all
        # earlier messages are omitted. This allows the OpenAI SDK to reuse
        # server-side history for efficiency. The returned tuple contains the
        # `previous_response_id` (if found) and the trimmed list of messages.
        previous_response_id = None
        trimmed_messages: list[ModelMessage] = []
        for m in reversed(messages):
            if isinstance(m, ModelResponse) and m.provider_name == self.system:
                previous_response_id = m.provider_response_id
                break
            else:
                trimmed_messages.append(m)

        if previous_response_id and trimmed_messages:
            return previous_response_id, list(reversed(trimmed_messages))
        else:
            return None, messages

    async def _map_messages(  # noqa: C901
        self,
        messages: list[ModelMessage],
        model_settings: OpenAIResponsesModelSettings,
        model_request_parameters: ModelRequestParameters,
    ) -> tuple[str | Omit, list[responses.ResponseInputItemParam]]:
        """Just maps a `pydantic_ai.Message` to a `openai.types.responses.ResponseInputParam`."""
        profile = OpenAIModelProfile.from_profile(self.profile)
        send_item_ids = model_settings.get(
            'openai_send_reasoning_ids', profile.openai_supports_encrypted_reasoning_content
        )

        openai_messages: list[responses.ResponseInputItemParam] = []
        for message in messages:
            if isinstance(message, ModelRequest):
                for part in message.parts:
                    if isinstance(part, SystemPromptPart):
                        openai_messages.append(responses.EasyInputMessageParam(role='system', content=part.content))
                    elif isinstance(part, UserPromptPart):
                        openai_messages.append(await self._map_user_prompt(part))
                    elif isinstance(part, ToolReturnPart):
                        call_id = _guard_tool_call_id(t=part)
                        call_id, _ = _split_combined_tool_call_id(call_id)
                        item = FunctionCallOutput(
                            type='function_call_output',
                            call_id=call_id,
                            output=part.model_response_str(),
                        )
                        openai_messages.append(item)
                    elif isinstance(part, RetryPromptPart):
                        if part.tool_name is None:
                            openai_messages.append(
                                Message(role='user', content=[{'type': 'input_text', 'text': part.model_response()}])
                            )
                        else:
                            call_id = _guard_tool_call_id(t=part)
                            call_id, _ = _split_combined_tool_call_id(call_id)
                            item = FunctionCallOutput(
                                type='function_call_output',
                                call_id=call_id,
                                output=part.model_response(),
                            )
                            openai_messages.append(item)
                    else:
                        assert_never(part)
            elif isinstance(message, ModelResponse):
                send_item_ids = send_item_ids and message.provider_name == self.system

                message_item: responses.ResponseOutputMessageParam | None = None
                reasoning_item: responses.ResponseReasoningItemParam | None = None
                web_search_item: responses.ResponseFunctionWebSearchParam | None = None
                code_interpreter_item: responses.ResponseCodeInterpreterToolCallParam | None = None
                for item in message.parts:
                    if isinstance(item, TextPart):
                        if item.id and send_item_ids:
                            if message_item is None or message_item['id'] != item.id:  # pragma: no branch
                                message_item = responses.ResponseOutputMessageParam(
                                    role='assistant',
                                    id=item.id,
                                    content=[],
                                    type='message',
                                    status='completed',
                                )
                                openai_messages.append(message_item)

                            message_item['content'] = [
                                *message_item['content'],
                                responses.ResponseOutputTextParam(
                                    text=item.content, type='output_text', annotations=[]
                                ),
                            ]
                        else:
                            openai_messages.append(
                                responses.EasyInputMessageParam(role='assistant', content=item.content)
                            )
                    elif isinstance(item, ToolCallPart):
                        call_id = _guard_tool_call_id(t=item)
                        call_id, id = _split_combined_tool_call_id(call_id)
                        id = id or item.id

                        param = responses.ResponseFunctionToolCallParam(
                            name=item.tool_name,
                            arguments=item.args_as_json_str(),
                            call_id=call_id,
                            type='function_call',
                        )
                        if profile.openai_responses_requires_function_call_status_none:
                            param['status'] = None  # type: ignore[reportGeneralTypeIssues]
                        if id and send_item_ids:  # pragma: no branch
                            param['id'] = id
                        openai_messages.append(param)
                    elif isinstance(item, BuiltinToolCallPart):
                        if item.provider_name == self.system and send_item_ids:
                            if (
                                item.tool_name == CodeExecutionTool.kind
                                and item.tool_call_id
                                and (args := item.args_as_dict())
                                and (container_id := args.get('container_id'))
                            ):
                                code_interpreter_item = responses.ResponseCodeInterpreterToolCallParam(
                                    id=item.tool_call_id,
                                    code=args.get('code'),
                                    container_id=container_id,
                                    outputs=None,  # These can be read server-side
                                    status='completed',
                                    type='code_interpreter_call',
                                )
                                openai_messages.append(code_interpreter_item)
                            elif (
                                item.tool_name == WebSearchTool.kind
                                and item.tool_call_id
                                and (args := item.args_as_dict())
                            ):
                                web_search_item = responses.ResponseFunctionWebSearchParam(
                                    id=item.tool_call_id,
                                    action=cast(responses.response_function_web_search_param.Action, args),
                                    status='completed',
                                    type='web_search_call',
                                )
                                openai_messages.append(web_search_item)
                            elif item.tool_name == ImageGenerationTool.kind and item.tool_call_id:
                                # The cast is necessary because of https://github.com/openai/openai-python/issues/2648
                                image_generation_item = cast(
                                    responses.response_input_item_param.ImageGenerationCall,
                                    {
                                        'id': item.tool_call_id,
                                        'type': 'image_generation_call',
                                    },
                                )
                                openai_messages.append(image_generation_item)
                            elif (  # pragma: no branch
                                item.tool_name.startswith(MCPServerTool.kind)
                                and item.tool_call_id
                                and (server_id := item.tool_name.split(':', 1)[1])
                                and (args := item.args_as_dict())
                                and (action := args.get('action'))
                            ):
                                if action == 'list_tools':
                                    mcp_list_tools_item = responses.response_input_item_param.McpListTools(
                                        id=item.tool_call_id,
                                        type='mcp_list_tools',
                                        server_label=server_id,
                                        tools=[],  # These can be read server-side
                                    )
                                    openai_messages.append(mcp_list_tools_item)
                                elif (  # pragma: no branch
                                    action == 'call_tool'
                                    and (tool_name := args.get('tool_name'))
                                    and (tool_args := args.get('tool_args'))
                                ):
                                    mcp_call_item = responses.response_input_item_param.McpCall(
                                        id=item.tool_call_id,
                                        server_label=server_id,
                                        name=tool_name,
                                        arguments=to_json(tool_args).decode(),
                                        error=None,  # These can be read server-side
                                        output=None,  # These can be read server-side
                                        type='mcp_call',
                                    )
                                    openai_messages.append(mcp_call_item)

                    elif isinstance(item, BuiltinToolReturnPart):
                        if item.provider_name == self.system and send_item_ids:
                            if (
                                item.tool_name == CodeExecutionTool.kind
                                and code_interpreter_item is not None
                                and isinstance(item.content, dict)
                                and (content := cast(dict[str, Any], item.content))  # pyright: ignore[reportUnknownMemberType]
                                and (status := content.get('status'))
                            ):
                                code_interpreter_item['status'] = status
                            elif (
                                item.tool_name == WebSearchTool.kind
                                and web_search_item is not None
                                and isinstance(item.content, dict)  # pyright: ignore[reportUnknownMemberType]
                                and (content := cast(dict[str, Any], item.content))  # pyright: ignore[reportUnknownMemberType]
                                and (status := content.get('status'))
                            ):
                                web_search_item['status'] = status
                            elif item.tool_name == ImageGenerationTool.kind:
                                # Image generation result does not need to be sent back, just the `id` off of `BuiltinToolCallPart`.
                                pass
                            elif item.tool_name.startswith(MCPServerTool.kind):  # pragma: no branch
                                # MCP call result does not need to be sent back, just the fields off of `BuiltinToolCallPart`.
                                pass
                    elif isinstance(item, FilePart):
                        # This was generated by the `ImageGenerationTool` or `CodeExecutionTool`,
                        # and does not need to be sent back separately from the corresponding `BuiltinToolReturnPart`.
                        # If `send_item_ids` is false, we won't send the `BuiltinToolReturnPart`, but OpenAI does not have a type for files from the assistant.
                        pass
                    elif isinstance(item, ThinkingPart):
                        if item.id and send_item_ids:
                            signature: str | None = None
                            if (
                                item.signature
                                and item.provider_name == self.system
                                and profile.openai_supports_encrypted_reasoning_content
                            ):
                                signature = item.signature

                            if (reasoning_item is None or reasoning_item['id'] != item.id) and (
                                signature or item.content
                            ):  # pragma: no branch
                                reasoning_item = responses.ResponseReasoningItemParam(
                                    id=item.id,
                                    summary=[],
                                    encrypted_content=signature,
                                    type='reasoning',
                                )
                                openai_messages.append(reasoning_item)

                            if item.content:
                                # The check above guarantees that `reasoning_item` is not None
                                assert reasoning_item is not None
                                reasoning_item['summary'] = [
                                    *reasoning_item['summary'],
                                    Summary(text=item.content, type='summary_text'),
                                ]
                        else:
                            start_tag, end_tag = profile.thinking_tags
                            openai_messages.append(
                                responses.EasyInputMessageParam(
                                    role='assistant', content='\n'.join([start_tag, item.content, end_tag])
                                )
                            )
                    else:
                        assert_never(item)
            else:
                assert_never(message)
        instructions = self._get_instructions(messages, model_request_parameters) or OMIT
        return instructions, openai_messages

    def _map_json_schema(self, o: OutputObjectDefinition) -> responses.ResponseFormatTextJSONSchemaConfigParam:
        response_format_param: responses.ResponseFormatTextJSONSchemaConfigParam = {
            'type': 'json_schema',
            'name': o.name or DEFAULT_OUTPUT_TOOL_NAME,
            'schema': o.json_schema,
        }
        if o.description:
            response_format_param['description'] = o.description
        if OpenAIModelProfile.from_profile(self.profile).openai_supports_strict_tool_definition:  # pragma: no branch
            response_format_param['strict'] = o.strict
        return response_format_param

    @staticmethod
    async def _map_user_prompt(part: UserPromptPart) -> responses.EasyInputMessageParam:  # noqa: C901
        content: str | list[responses.ResponseInputContentParam]
        if isinstance(part.content, str):
            content = part.content
        else:
            content = []
            for item in part.content:
                if isinstance(item, str):
                    content.append(responses.ResponseInputTextParam(text=item, type='input_text'))
                elif isinstance(item, BinaryContent):
                    if item.is_image:
                        detail: Literal['auto', 'low', 'high'] = 'auto'
                        if metadata := item.vendor_metadata:
                            detail = cast(
                                Literal['auto', 'low', 'high'],
                                metadata.get('detail', 'auto'),
                            )
                        content.append(
                            responses.ResponseInputImageParam(
                                image_url=item.data_uri,
                                type='input_image',
                                detail=detail,
                            )
                        )
                    elif item.is_document:
                        content.append(
                            responses.ResponseInputFileParam(
                                type='input_file',
                                file_data=item.data_uri,
                                # NOTE: Type wise it's not necessary to include the filename, but it's required by the
                                # API itself. If we add empty string, the server sends a 500 error - which OpenAI needs
                                # to fix. In any case, we add a placeholder name.
                                filename=f'filename.{item.format}',
                            )
                        )
                    elif item.is_audio:
                        raise NotImplementedError('Audio as binary content is not supported for OpenAI Responses API.')
                    else:  # pragma: no cover
                        raise RuntimeError(f'Unsupported binary content type: {item.media_type}')
                elif isinstance(item, ImageUrl):
                    detail: Literal['auto', 'low', 'high'] = 'auto'
                    image_url = item.url
                    if metadata := item.vendor_metadata:
                        detail = cast(Literal['auto', 'low', 'high'], metadata.get('detail', 'auto'))
                    if item.force_download:
                        downloaded_item = await download_item(item, data_format='base64_uri', type_format='extension')
                        image_url = downloaded_item['data']

                    content.append(
                        responses.ResponseInputImageParam(
                            image_url=image_url,
                            type='input_image',
                            detail=detail,
                        )
                    )
                elif isinstance(item, AudioUrl):  # pragma: no cover
                    downloaded_item = await download_item(item, data_format='base64_uri', type_format='extension')
                    content.append(
                        responses.ResponseInputFileParam(
                            type='input_file',
                            file_data=downloaded_item['data'],
                            filename=f'filename.{downloaded_item["data_type"]}',
                        )
                    )
                elif isinstance(item, DocumentUrl):
                    downloaded_item = await download_item(item, data_format='base64_uri', type_format='extension')
                    content.append(
                        responses.ResponseInputFileParam(
                            type='input_file',
                            file_data=downloaded_item['data'],
                            filename=f'filename.{downloaded_item["data_type"]}',
                        )
                    )
                elif isinstance(item, VideoUrl):  # pragma: no cover
                    raise NotImplementedError('VideoUrl is not supported for OpenAI.')
                elif isinstance(item, CachePoint):
                    # OpenAI doesn't support prompt caching via CachePoint, so we filter it out
                    pass
                else:
                    assert_never(item)
        return responses.EasyInputMessageParam(role='user', content=content)

    async def count_tokens(
        self,
        messages: list[ModelMessage],
        model_settings: ModelSettings | None,
        model_request_parameters: ModelRequestParameters,
    ) -> usage.RequestUsage:
        """Count the number of tokens in the given messages."""
        if self.system != 'openai':
            raise NotImplementedError('Token counting is only supported for OpenAI system.')

        model_settings, model_request_parameters = self.prepare_request(model_settings, model_request_parameters)
        _, openai_messages = await self._map_messages(
            messages, cast(OpenAIResponsesModelSettings, model_settings or {}), model_request_parameters
        )
        token_count = _num_tokens_from_messages(openai_messages, self.model_name)

        return usage.RequestUsage(
            input_tokens=token_count,
        )


@dataclass
class OpenAIStreamedResponse(StreamedResponse):
    """Implementation of `StreamedResponse` for OpenAI models."""

    _model_name: OpenAIModelName
    _model_profile: ModelProfile
    _response: AsyncIterable[ChatCompletionChunk]
    _timestamp: datetime
    _provider_name: str
    _provider_url: str

    async def _get_event_iterator(self) -> AsyncIterator[ModelResponseStreamEvent]:
        async for chunk in self._validate_response():
            self._usage += self._map_usage(chunk)

            if chunk.id:  # pragma: no branch
                self.provider_response_id = chunk.id

            if chunk.model:
                self._model_name = chunk.model

            try:
                choice = chunk.choices[0]
            except IndexError:
                continue

            # When using Azure OpenAI and an async content filter is enabled, the openai SDK can return None deltas.
            if choice.delta is None:  # pyright: ignore[reportUnnecessaryComparison]
                continue

            if raw_finish_reason := choice.finish_reason:
                self.finish_reason = self._map_finish_reason(raw_finish_reason)

            if provider_details := self._map_provider_details(chunk):
                self.provider_details = provider_details

            for event in self._map_part_delta(choice):
                yield event

    def _validate_response(self) -> AsyncIterable[ChatCompletionChunk]:
        """Hook that validates incoming chunks.

        This method may be overridden by subclasses of `OpenAIStreamedResponse` to apply custom chunk validations.

        By default, this is a no-op since `ChatCompletionChunk` is already validated.
        """
        return self._response

    def _map_part_delta(self, choice: chat_completion_chunk.Choice) -> Iterable[ModelResponseStreamEvent]:
        """Hook that determines the sequence of mappings that will be called to produce events.

        This method may be overridden by subclasses of `OpenAIStreamResponse` to customize the mapping.
        """
        return itertools.chain(
            self._map_thinking_delta(choice), self._map_text_delta(choice), self._map_tool_call_delta(choice)
        )

    def _map_thinking_delta(self, choice: chat_completion_chunk.Choice) -> Iterable[ModelResponseStreamEvent]:
        """Hook that maps thinking delta content to events.

        This method may be overridden by subclasses of `OpenAIStreamResponse` to customize the mapping.
        """
        # The `reasoning_content` field is only present in DeepSeek models.
        # https://api-docs.deepseek.com/guides/reasoning_model
        if reasoning_content := getattr(choice.delta, 'reasoning_content', None):
            yield self._parts_manager.handle_thinking_delta(
                vendor_part_id='reasoning_content',
                id='reasoning_content',
                content=reasoning_content,
                provider_name=self.provider_name,
            )

        # The `reasoning` field is only present in gpt-oss via Ollama and OpenRouter.
        # - https://cookbook.openai.com/articles/gpt-oss/handle-raw-cot#chat-completions-api
        # - https://openrouter.ai/docs/use-cases/reasoning-tokens#basic-usage-with-reasoning-tokens
        if reasoning := getattr(choice.delta, 'reasoning', None):  # pragma: no cover
            yield self._parts_manager.handle_thinking_delta(
                vendor_part_id='reasoning',
                id='reasoning',
                content=reasoning,
                provider_name=self.provider_name,
            )

    def _map_text_delta(self, choice: chat_completion_chunk.Choice) -> Iterable[ModelResponseStreamEvent]:
        """Hook that maps text delta content to events.

        This method may be overridden by subclasses of `OpenAIStreamResponse` to customize the mapping.
        """
        # Handle the text part of the response
        content = choice.delta.content
        if content:
            maybe_event = self._parts_manager.handle_text_delta(
                vendor_part_id='content',
                content=content,
                thinking_tags=self._model_profile.thinking_tags,
                ignore_leading_whitespace=self._model_profile.ignore_streamed_leading_whitespace,
            )
            if maybe_event is not None:  # pragma: no branch
                if isinstance(maybe_event, PartStartEvent) and isinstance(maybe_event.part, ThinkingPart):
                    maybe_event.part.id = 'content'
                    maybe_event.part.provider_name = self.provider_name
                yield maybe_event

    def _map_tool_call_delta(self, choice: chat_completion_chunk.Choice) -> Iterable[ModelResponseStreamEvent]:
        """Hook that maps tool call delta content to events.

        This method may be overridden by subclasses of `OpenAIStreamResponse` to customize the mapping.
        """
        for dtc in choice.delta.tool_calls or []:
            maybe_event = self._parts_manager.handle_tool_call_delta(
                vendor_part_id=dtc.index,
                tool_name=dtc.function and dtc.function.name,
                args=dtc.function and dtc.function.arguments,
                tool_call_id=dtc.id,
            )
            if maybe_event is not None:
                yield maybe_event

    def _map_provider_details(self, chunk: ChatCompletionChunk) -> dict[str, Any] | None:
        """Hook that generates the provider details from chunk content.

        This method may be overridden by subclasses of `OpenAIStreamResponse` to customize the provider details.
        """
        return _map_provider_details(chunk.choices[0])

    def _map_usage(self, response: ChatCompletionChunk) -> usage.RequestUsage:
        return _map_usage(response, self._provider_name, self._provider_url, self._model_name)

    def _map_finish_reason(
        self, key: Literal['stop', 'length', 'tool_calls', 'content_filter', 'function_call']
    ) -> FinishReason | None:
        """Hooks that maps a finish reason key to a [FinishReason](pydantic_ai.messages.FinishReason).

        This method may be overridden by subclasses of `OpenAIChatModel` to accommodate custom keys.
        """
        return _CHAT_FINISH_REASON_MAP.get(key)

    @property
    def model_name(self) -> OpenAIModelName:
        """Get the model name of the response."""
        return self._model_name

    @property
    def provider_name(self) -> str:
        """Get the provider name."""
        return self._provider_name

    @property
    def timestamp(self) -> datetime:
        """Get the timestamp of the response."""
        return self._timestamp


@dataclass
class OpenAIResponsesStreamedResponse(StreamedResponse):
    """Implementation of `StreamedResponse` for OpenAI Responses API."""

    _model_name: OpenAIModelName
    _response: AsyncIterable[responses.ResponseStreamEvent]
    _timestamp: datetime
    _provider_name: str
    _provider_url: str

    async def _get_event_iterator(self) -> AsyncIterator[ModelResponseStreamEvent]:  # noqa: C901
        async for chunk in self._response:
            # NOTE: You can inspect the builtin tools used checking the `ResponseCompletedEvent`.
            if isinstance(chunk, responses.ResponseCompletedEvent):
                self._usage += self._map_usage(chunk.response)

                raw_finish_reason = (
                    details.reason if (details := chunk.response.incomplete_details) else chunk.response.status
                )
                if raw_finish_reason:  # pragma: no branch
                    self.provider_details = {'finish_reason': raw_finish_reason}
                    self.finish_reason = _RESPONSES_FINISH_REASON_MAP.get(raw_finish_reason)

            elif isinstance(chunk, responses.ResponseContentPartAddedEvent):
                pass  # there's nothing we need to do here

            elif isinstance(chunk, responses.ResponseContentPartDoneEvent):
                pass  # there's nothing we need to do here

            elif isinstance(chunk, responses.ResponseCreatedEvent):
                if chunk.response.id:  # pragma: no branch
                    self.provider_response_id = chunk.response.id

            elif isinstance(chunk, responses.ResponseFailedEvent):  # pragma: no cover
                self._usage += self._map_usage(chunk.response)

            elif isinstance(chunk, responses.ResponseFunctionCallArgumentsDeltaEvent):
                maybe_event = self._parts_manager.handle_tool_call_delta(
                    vendor_part_id=chunk.item_id,
                    args=chunk.delta,
                )
                if maybe_event is not None:  # pragma: no branch
                    yield maybe_event

            elif isinstance(chunk, responses.ResponseFunctionCallArgumentsDoneEvent):
                pass  # there's nothing we need to do here

            elif isinstance(chunk, responses.ResponseIncompleteEvent):  # pragma: no cover
                self._usage += self._map_usage(chunk.response)

            elif isinstance(chunk, responses.ResponseInProgressEvent):
                self._usage += self._map_usage(chunk.response)

            elif isinstance(chunk, responses.ResponseOutputItemAddedEvent):
                if isinstance(chunk.item, responses.ResponseFunctionToolCall):
                    yield self._parts_manager.handle_tool_call_part(
                        vendor_part_id=chunk.item.id,
                        tool_name=chunk.item.name,
                        args=chunk.item.arguments,
                        tool_call_id=chunk.item.call_id,
                        id=chunk.item.id,
                    )
                elif isinstance(chunk.item, responses.ResponseReasoningItem):
                    pass
                elif isinstance(chunk.item, responses.ResponseOutputMessage):
                    pass
                elif isinstance(chunk.item, responses.ResponseFunctionWebSearch):
                    call_part, _ = _map_web_search_tool_call(chunk.item, self.provider_name)
                    yield self._parts_manager.handle_part(
                        vendor_part_id=f'{chunk.item.id}-call', part=replace(call_part, args=None)
                    )
                elif isinstance(chunk.item, responses.ResponseCodeInterpreterToolCall):
                    call_part, _, _ = _map_code_interpreter_tool_call(chunk.item, self.provider_name)

                    args_json = call_part.args_as_json_str()
                    # Drop the final `"}` so that we can add code deltas
                    args_json_delta = args_json[:-2]
                    assert args_json_delta.endswith('"code":"'), f'Expected {args_json_delta!r} to end in `"code":"`'

                    yield self._parts_manager.handle_part(
                        vendor_part_id=f'{chunk.item.id}-call', part=replace(call_part, args=None)
                    )
                    maybe_event = self._parts_manager.handle_tool_call_delta(
                        vendor_part_id=f'{chunk.item.id}-call',
                        args=args_json_delta,
                    )
                    if maybe_event is not None:  # pragma: no branch
                        yield maybe_event
                elif isinstance(chunk.item, responses.response_output_item.ImageGenerationCall):
                    call_part, _, _ = _map_image_generation_tool_call(chunk.item, self.provider_name)
                    yield self._parts_manager.handle_part(vendor_part_id=f'{chunk.item.id}-call', part=call_part)
                elif isinstance(chunk.item, responses.response_output_item.McpCall):
                    call_part, _ = _map_mcp_call(chunk.item, self.provider_name)

                    args_json = call_part.args_as_json_str()
                    # Drop the final `{}}` so that we can add tool args deltas
                    args_json_delta = args_json[:-3]
                    assert args_json_delta.endswith('"tool_args":'), (
                        f'Expected {args_json_delta!r} to end in `"tool_args":"`'
                    )

                    yield self._parts_manager.handle_part(
                        vendor_part_id=f'{chunk.item.id}-call', part=replace(call_part, args=None)
                    )
                    maybe_event = self._parts_manager.handle_tool_call_delta(
                        vendor_part_id=f'{chunk.item.id}-call',
                        args=args_json_delta,
                    )
                    if maybe_event is not None:  # pragma: no branch
                        yield maybe_event
                elif isinstance(chunk.item, responses.response_output_item.McpListTools):
                    call_part, _ = _map_mcp_list_tools(chunk.item, self.provider_name)
                    yield self._parts_manager.handle_part(vendor_part_id=f'{chunk.item.id}-call', part=call_part)
                else:
                    warnings.warn(  # pragma: no cover
                        f'Handling of this item type is not yet implemented. Please report on our GitHub: {chunk}',
                        UserWarning,
                    )

            elif isinstance(chunk, responses.ResponseOutputItemDoneEvent):
                if isinstance(chunk.item, responses.ResponseReasoningItem):
                    if signature := chunk.item.encrypted_content:  # pragma: no branch
                        # Add the signature to the part corresponding to the first summary item
                        yield self._parts_manager.handle_thinking_delta(
                            vendor_part_id=f'{chunk.item.id}-0',
                            id=chunk.item.id,
                            signature=signature,
                            provider_name=self.provider_name,
                        )
                elif isinstance(chunk.item, responses.ResponseCodeInterpreterToolCall):
                    _, return_part, file_parts = _map_code_interpreter_tool_call(chunk.item, self.provider_name)
                    for i, file_part in enumerate(file_parts):
                        yield self._parts_manager.handle_part(
                            vendor_part_id=f'{chunk.item.id}-file-{i}', part=file_part
                        )
                    yield self._parts_manager.handle_part(vendor_part_id=f'{chunk.item.id}-return', part=return_part)
                elif isinstance(chunk.item, responses.ResponseFunctionWebSearch):
                    call_part, return_part = _map_web_search_tool_call(chunk.item, self.provider_name)

                    maybe_event = self._parts_manager.handle_tool_call_delta(
                        vendor_part_id=f'{chunk.item.id}-call',
                        args=call_part.args,
                    )
                    if maybe_event is not None:  # pragma: no branch
                        yield maybe_event

                    yield self._parts_manager.handle_part(vendor_part_id=f'{chunk.item.id}-return', part=return_part)
                elif isinstance(chunk.item, responses.response_output_item.ImageGenerationCall):
                    _, return_part, file_part = _map_image_generation_tool_call(chunk.item, self.provider_name)
                    if file_part:  # pragma: no branch
                        yield self._parts_manager.handle_part(vendor_part_id=f'{chunk.item.id}-file', part=file_part)
                    yield self._parts_manager.handle_part(vendor_part_id=f'{chunk.item.id}-return', part=return_part)

                elif isinstance(chunk.item, responses.response_output_item.McpCall):
                    _, return_part = _map_mcp_call(chunk.item, self.provider_name)
                    yield self._parts_manager.handle_part(vendor_part_id=f'{chunk.item.id}-return', part=return_part)
                elif isinstance(chunk.item, responses.response_output_item.McpListTools):
                    _, return_part = _map_mcp_list_tools(chunk.item, self.provider_name)
                    yield self._parts_manager.handle_part(vendor_part_id=f'{chunk.item.id}-return', part=return_part)

            elif isinstance(chunk, responses.ResponseReasoningSummaryPartAddedEvent):
                yield self._parts_manager.handle_thinking_delta(
                    vendor_part_id=f'{chunk.item_id}-{chunk.summary_index}',
                    content=chunk.part.text,
                    id=chunk.item_id,
                )

            elif isinstance(chunk, responses.ResponseReasoningSummaryPartDoneEvent):
                pass  # there's nothing we need to do here

            elif isinstance(chunk, responses.ResponseReasoningSummaryTextDoneEvent):
                pass  # there's nothing we need to do here

            elif isinstance(chunk, responses.ResponseReasoningSummaryTextDeltaEvent):
                yield self._parts_manager.handle_thinking_delta(
                    vendor_part_id=f'{chunk.item_id}-{chunk.summary_index}',
                    content=chunk.delta,
                    id=chunk.item_id,
                )

            elif isinstance(chunk, responses.ResponseOutputTextAnnotationAddedEvent):
                # TODO(Marcelo): We should support annotations in the future.
                pass  # there's nothing we need to do here

            elif isinstance(chunk, responses.ResponseTextDeltaEvent):
                maybe_event = self._parts_manager.handle_text_delta(
                    vendor_part_id=chunk.item_id, content=chunk.delta, id=chunk.item_id
                )
                if maybe_event is not None:  # pragma: no branch
                    yield maybe_event

            elif isinstance(chunk, responses.ResponseTextDoneEvent):
                pass  # there's nothing we need to do here

            elif isinstance(chunk, responses.ResponseWebSearchCallInProgressEvent):
                pass  # there's nothing we need to do here

            elif isinstance(chunk, responses.ResponseWebSearchCallSearchingEvent):
                pass  # there's nothing we need to do here

            elif isinstance(chunk, responses.ResponseWebSearchCallCompletedEvent):
                pass  # there's nothing we need to do here

            elif isinstance(chunk, responses.ResponseAudioDeltaEvent):  # pragma: lax no cover
                pass  # there's nothing we need to do here

            elif isinstance(chunk, responses.ResponseCodeInterpreterCallCodeDeltaEvent):
                json_args_delta = to_json(chunk.delta).decode()[1:-1]  # Drop the surrounding `"`
                maybe_event = self._parts_manager.handle_tool_call_delta(
                    vendor_part_id=f'{chunk.item_id}-call',
                    args=json_args_delta,
                )
                if maybe_event is not None:  # pragma: no branch
                    yield maybe_event

            elif isinstance(chunk, responses.ResponseCodeInterpreterCallCodeDoneEvent):
                maybe_event = self._parts_manager.handle_tool_call_delta(
                    vendor_part_id=f'{chunk.item_id}-call',
                    args='"}',
                )
                if maybe_event is not None:  # pragma: no branch
                    yield maybe_event

            elif isinstance(chunk, responses.ResponseCodeInterpreterCallCompletedEvent):
                pass  # there's nothing we need to do here

            elif isinstance(chunk, responses.ResponseCodeInterpreterCallInProgressEvent):
                pass  # there's nothing we need to do here

            elif isinstance(chunk, responses.ResponseCodeInterpreterCallInterpretingEvent):
                pass  # there's nothing we need to do here

            elif isinstance(chunk, responses.ResponseImageGenCallCompletedEvent):  # pragma: no cover
                pass  # there's nothing we need to do here

            elif isinstance(chunk, responses.ResponseImageGenCallGeneratingEvent):
                pass  # there's nothing we need to do here

            elif isinstance(chunk, responses.ResponseImageGenCallInProgressEvent):
                pass  # there's nothing we need to do here

            elif isinstance(chunk, responses.ResponseImageGenCallPartialImageEvent):
                # Not present on the type, but present on the actual object.
                # See https://github.com/openai/openai-python/issues/2649
                output_format = getattr(chunk, 'output_format', 'png')
                file_part = FilePart(
                    content=BinaryImage(
                        data=base64.b64decode(chunk.partial_image_b64),
                        media_type=f'image/{output_format}',
                    ),
                    id=chunk.item_id,
                )
                yield self._parts_manager.handle_part(vendor_part_id=f'{chunk.item_id}-file', part=file_part)

            elif isinstance(chunk, responses.ResponseMcpCallArgumentsDoneEvent):
                maybe_event = self._parts_manager.handle_tool_call_delta(
                    vendor_part_id=f'{chunk.item_id}-call',
                    args='}',
                )
                if maybe_event is not None:  # pragma: no branch
                    yield maybe_event

            elif isinstance(chunk, responses.ResponseMcpCallArgumentsDeltaEvent):
                maybe_event = self._parts_manager.handle_tool_call_delta(
                    vendor_part_id=f'{chunk.item_id}-call',
                    args=chunk.delta,
                )
                if maybe_event is not None:  # pragma: no branch
                    yield maybe_event

            elif isinstance(chunk, responses.ResponseMcpListToolsInProgressEvent):
                pass  # there's nothing we need to do here

            elif isinstance(chunk, responses.ResponseMcpListToolsCompletedEvent):
                pass  # there's nothing we need to do here

            elif isinstance(chunk, responses.ResponseMcpListToolsFailedEvent):  # pragma: no cover
                pass  # there's nothing we need to do here

            elif isinstance(chunk, responses.ResponseMcpCallInProgressEvent):
                pass  # there's nothing we need to do here

            elif isinstance(chunk, responses.ResponseMcpCallFailedEvent):  # pragma: no cover
                pass  # there's nothing we need to do here

            elif isinstance(chunk, responses.ResponseMcpCallCompletedEvent):
                pass  # there's nothing we need to do here

            else:  # pragma: no cover
                warnings.warn(
                    f'Handling of this event type is not yet implemented. Please report on our GitHub: {chunk}',
                    UserWarning,
                )

    def _map_usage(self, response: responses.Response) -> usage.RequestUsage:
        return _map_usage(response, self._provider_name, self._provider_url, self._model_name)

    @property
    def model_name(self) -> OpenAIModelName:
        """Get the model name of the response."""
        return self._model_name

    @property
    def provider_name(self) -> str:
        """Get the provider name."""
        return self._provider_name

    @property
    def timestamp(self) -> datetime:
        """Get the timestamp of the response."""
        return self._timestamp


def _map_usage(
    response: chat.ChatCompletion | ChatCompletionChunk | responses.Response,
    provider: str,
    provider_url: str,
    model: str,
) -> usage.RequestUsage:
    response_usage = response.usage
    if response_usage is None:
        return usage.RequestUsage()

    usage_data = response_usage.model_dump(exclude_none=True)
    details = {
        k: v
        for k, v in usage_data.items()
        if k not in {'prompt_tokens', 'completion_tokens', 'input_tokens', 'output_tokens', 'total_tokens'}
        if isinstance(v, int)
    }
    response_data = dict(model=model, usage=usage_data)
    if isinstance(response_usage, responses.ResponseUsage):
        api_flavor = 'responses'

        if getattr(response_usage, 'output_tokens_details', None) is not None:
            details['reasoning_tokens'] = response_usage.output_tokens_details.reasoning_tokens
        else:
            details['reasoning_tokens'] = 0
    else:
        api_flavor = 'chat'

        if response_usage.completion_tokens_details is not None:
            details.update(response_usage.completion_tokens_details.model_dump(exclude_none=True))

    return usage.RequestUsage.extract(
        response_data,
        provider=provider,
        provider_url=provider_url,
        provider_fallback='openai',
        api_flavor=api_flavor,
        details=details,
    )


def _map_provider_details(
    choice: chat_completion_chunk.Choice | chat_completion.Choice,
) -> dict[str, Any]:
    provider_details: dict[str, Any] = {}

    # Add logprobs to vendor_details if available
    if choice.logprobs is not None and choice.logprobs.content:
        # Convert logprobs to a serializable format
        provider_details['logprobs'] = [
            {
                'token': lp.token,
                'bytes': lp.bytes,
                'logprob': lp.logprob,
                'top_logprobs': [
                    {'token': tlp.token, 'bytes': tlp.bytes, 'logprob': tlp.logprob} for tlp in lp.top_logprobs
                ],
            }
            for lp in choice.logprobs.content
        ]

    if raw_finish_reason := choice.finish_reason:
        provider_details['finish_reason'] = raw_finish_reason

    return provider_details


def _split_combined_tool_call_id(combined_id: str) -> tuple[str, str | None]:
    # When reasoning, the Responses API requires the `ResponseFunctionToolCall` to be returned with both the `call_id` and `id` fields.
    # Before our `ToolCallPart` gained the `id` field alongside `tool_call_id` field, we combined the two fields into a single string stored on `tool_call_id`.
    if '|' in combined_id:
        call_id, id = combined_id.split('|', 1)
        return call_id, id
    else:
        return combined_id, None


def _map_code_interpreter_tool_call(
    item: responses.ResponseCodeInterpreterToolCall, provider_name: str
) -> tuple[BuiltinToolCallPart, BuiltinToolReturnPart, list[FilePart]]:
    result: dict[str, Any] = {
        'status': item.status,
    }

    file_parts: list[FilePart] = []
    logs: list[str] = []
    if item.outputs:
        for output in item.outputs:
            if isinstance(output, responses.response_code_interpreter_tool_call.OutputImage):
                file_parts.append(
                    FilePart(
                        content=BinaryImage.from_data_uri(output.url),
                        id=item.id,
                    )
                )
            elif isinstance(output, responses.response_code_interpreter_tool_call.OutputLogs):
                logs.append(output.logs)
            else:
                assert_never(output)

    if logs:
        result['logs'] = logs

    return (
        BuiltinToolCallPart(
            tool_name=CodeExecutionTool.kind,
            tool_call_id=item.id,
            args={
                'container_id': item.container_id,
                'code': item.code or '',
            },
            provider_name=provider_name,
        ),
        BuiltinToolReturnPart(
            tool_name=CodeExecutionTool.kind,
            tool_call_id=item.id,
            content=result,
            provider_name=provider_name,
        ),
        file_parts,
    )


def _map_web_search_tool_call(
    item: responses.ResponseFunctionWebSearch, provider_name: str
) -> tuple[BuiltinToolCallPart, BuiltinToolReturnPart]:
    args: dict[str, Any] | None = None

    result = {
        'status': item.status,
    }

    if action := item.action:
        args = action.model_dump(mode='json')

        # To prevent `Unknown parameter: 'input[2].action.sources'` for `ActionSearch`
        if sources := args.pop('sources', None):
            result['sources'] = sources

    return (
        BuiltinToolCallPart(
            tool_name=WebSearchTool.kind,
            tool_call_id=item.id,
            args=args,
            provider_name=provider_name,
        ),
        BuiltinToolReturnPart(
            tool_name=WebSearchTool.kind,
            tool_call_id=item.id,
            content=result,
            provider_name=provider_name,
        ),
    )


def _map_image_generation_tool_call(
    item: responses.response_output_item.ImageGenerationCall, provider_name: str
) -> tuple[BuiltinToolCallPart, BuiltinToolReturnPart, FilePart | None]:
    result = {
        'status': item.status,
    }

    # Not present on the type, but present on the actual object.
    # See https://github.com/openai/openai-python/issues/2649
    if background := getattr(item, 'background', None):
        result['background'] = background
    if quality := getattr(item, 'quality', None):
        result['quality'] = quality
    if size := getattr(item, 'size', None):
        result['size'] = size
    if revised_prompt := getattr(item, 'revised_prompt', None):
        result['revised_prompt'] = revised_prompt
    output_format = getattr(item, 'output_format', 'png')

    file_part: FilePart | None = None
    if item.result:
        file_part = FilePart(
            content=BinaryImage(
                data=base64.b64decode(item.result),
                media_type=f'image/{output_format}',
            ),
            id=item.id,
        )

        # For some reason, the streaming API leaves `status` as `generating` even though generation has completed.
        result['status'] = 'completed'

    return (
        BuiltinToolCallPart(
            tool_name=ImageGenerationTool.kind,
            tool_call_id=item.id,
            provider_name=provider_name,
        ),
        BuiltinToolReturnPart(
            tool_name=ImageGenerationTool.kind,
            tool_call_id=item.id,
            content=result,
            provider_name=provider_name,
        ),
        file_part,
    )


def _map_mcp_list_tools(
    item: responses.response_output_item.McpListTools, provider_name: str
) -> tuple[BuiltinToolCallPart, BuiltinToolReturnPart]:
    tool_name = ':'.join([MCPServerTool.kind, item.server_label])
    return (
        BuiltinToolCallPart(
            tool_name=tool_name,
            tool_call_id=item.id,
            provider_name=provider_name,
            args={'action': 'list_tools'},
        ),
        BuiltinToolReturnPart(
            tool_name=tool_name,
            tool_call_id=item.id,
            content=item.model_dump(mode='json', include={'tools', 'error'}),
            provider_name=provider_name,
        ),
    )


def _map_mcp_call(
    item: responses.response_output_item.McpCall, provider_name: str
) -> tuple[BuiltinToolCallPart, BuiltinToolReturnPart]:
    tool_name = ':'.join([MCPServerTool.kind, item.server_label])
    return (
        BuiltinToolCallPart(
            tool_name=tool_name,
            tool_call_id=item.id,
            args={
                'action': 'call_tool',
                'tool_name': item.name,
                'tool_args': json.loads(item.arguments) if item.arguments else {},
            },
            provider_name=provider_name,
        ),
        BuiltinToolReturnPart(
            tool_name=tool_name,
            tool_call_id=item.id,
            content={
                'output': item.output,
                'error': item.error,
            },
            provider_name=provider_name,
        ),
    )


def _num_tokens_from_messages(
    messages: list[chat.ChatCompletionMessageParam] | list[responses.ResponseInputItemParam],
    model: OpenAIModelName,
) -> int:
    """Return the number of tokens used by a list of messages."""
    try:
        encoding = tiktoken.encoding_for_model(model)
    except KeyError:
        encoding = tiktoken.get_encoding('o200k_base')

    if 'gpt-5' in model:
        tokens_per_message = 3
        final_primer = 2  # "reverse engineered" based on test cases
    else:
        # Adapted from https://cookbook.openai.com/examples/how_to_count_tokens_with_tiktoken#6-counting-tokens-for-chat-completions-api-calls
        tokens_per_message = 3
        final_primer = 3  # every reply is primed with <|start|>assistant<|message|>

    num_tokens = 0
    for message in messages:
        num_tokens += tokens_per_message
        for value in message.values():
            if isinstance(value, str):
                num_tokens += len(encoding.encode(value))
    num_tokens += final_primer
    return num_tokens<|MERGE_RESOLUTION|>--- conflicted
+++ resolved
@@ -59,12 +59,8 @@
 from . import Model, ModelRequestParameters, StreamedResponse, check_allow_model_requests, download_item, get_user_agent
 
 try:
-<<<<<<< HEAD
     import tiktoken
-    from openai import NOT_GIVEN, APIStatusError, AsyncOpenAI, AsyncStream
-=======
     from openai import NOT_GIVEN, APIConnectionError, APIStatusError, AsyncOpenAI, AsyncStream
->>>>>>> 5544e9fe
     from openai.types import AllModels, chat, responses
     from openai.types.chat import (
         ChatCompletionChunk,
