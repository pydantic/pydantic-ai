--- conflicted
+++ resolved
@@ -73,11 +73,8 @@
     )
     from openai.types.responses import ComputerToolParam, FileSearchToolParam, WebSearchToolParam
     from openai.types.responses.response_input_param import FunctionCallOutput, Message
-<<<<<<< HEAD
     from openai.types.responses.response_reasoning_item_param import Summary
-=======
     from openai.types.responses.response_status import ResponseStatus
->>>>>>> 89c9bb69
     from openai.types.shared import ReasoningEffort
     from openai.types.shared_params import Reasoning
 except ImportError as _import_error:
@@ -499,13 +496,9 @@
         if reasoning_content := getattr(choice.message, 'reasoning_content', None):
             items.append(ThinkingPart(content=reasoning_content))
 
-<<<<<<< HEAD
         # TODO: Handle OpenRouter reasoning_details: https://openrouter.ai/docs/use-cases/reasoning-tokens#preserving-reasoning-blocks
 
-        vendor_details: dict[str, Any] | None = None
-=======
         vendor_details: dict[str, Any] = {}
->>>>>>> 89c9bb69
 
         # Add logprobs to vendor_details if available
         if choice.logprobs is not None and choice.logprobs.content:
