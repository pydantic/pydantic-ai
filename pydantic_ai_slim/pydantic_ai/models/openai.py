from __future__ import annotations as _annotations

import base64
import itertools
import json
import warnings
from collections.abc import AsyncIterable, AsyncIterator, Callable, Iterable, Sequence
from contextlib import asynccontextmanager
from dataclasses import dataclass, field, replace
from datetime import datetime
from functools import cached_property
from typing import Any, Literal, cast, overload

from pydantic import ValidationError
from pydantic_core import to_json
from typing_extensions import assert_never, deprecated

from .. import ModelAPIError, ModelHTTPError, UnexpectedModelBehavior, _utils, usage
from .._output import DEFAULT_OUTPUT_TOOL_NAME, OutputObjectDefinition
from .._run_context import RunContext
from .._thinking_part import split_content_into_text_and_thinking
from .._utils import guard_tool_call_id as _guard_tool_call_id, now_utc as _now_utc, number_to_datetime
from ..builtin_tools import (
    AbstractBuiltinTool,
    CodeExecutionTool,
    FileSearchTool,
    ImageAspectRatio,
    ImageGenerationTool,
    MCPServerTool,
    WebSearchTool,
)
from ..exceptions import UserError
from ..messages import (
    AudioUrl,
    BinaryContent,
    BinaryImage,
    BuiltinToolCallPart,
    BuiltinToolReturnPart,
    CachePoint,
    DocumentUrl,
    FilePart,
    FinishReason,
    ImageUrl,
    ModelMessage,
    ModelRequest,
    ModelResponse,
    ModelResponsePart,
    ModelResponseStreamEvent,
    PartStartEvent,
    RetryPromptPart,
    SystemPromptPart,
    TextPart,
    ThinkingPart,
    ToolCallPart,
    ToolReturnPart,
    UserPromptPart,
    VideoUrl,
)
from ..profiles import ModelProfile, ModelProfileSpec
from ..profiles.openai import OpenAIModelProfile, OpenAISystemPromptRole
from ..providers import Provider, infer_provider
from ..settings import ModelSettings
from ..tools import ToolDefinition
from . import Model, ModelRequestParameters, StreamedResponse, check_allow_model_requests, download_item, get_user_agent

try:
    from openai import NOT_GIVEN, APIConnectionError, APIStatusError, AsyncOpenAI, AsyncStream, Omit, omit
    from openai.types import AllModels, chat, responses
    from openai.types.chat import (
        ChatCompletionChunk,
        ChatCompletionContentPartImageParam,
        ChatCompletionContentPartInputAudioParam,
        ChatCompletionContentPartParam,
        ChatCompletionContentPartTextParam,
        chat_completion,
        chat_completion_chunk,
        chat_completion_token_logprob,
    )
    from openai.types.chat.chat_completion_content_part_image_param import ImageURL
    from openai.types.chat.chat_completion_content_part_input_audio_param import InputAudio
    from openai.types.chat.chat_completion_content_part_param import File, FileFile
    from openai.types.chat.chat_completion_message_custom_tool_call import ChatCompletionMessageCustomToolCall
    from openai.types.chat.chat_completion_message_function_tool_call import ChatCompletionMessageFunctionToolCall
    from openai.types.chat.chat_completion_message_function_tool_call_param import (
        ChatCompletionMessageFunctionToolCallParam,
    )
    from openai.types.chat.chat_completion_prediction_content_param import ChatCompletionPredictionContentParam
    from openai.types.chat.completion_create_params import (
        WebSearchOptions,
        WebSearchOptionsUserLocation,
        WebSearchOptionsUserLocationApproximate,
    )
    from openai.types.responses import ComputerToolParam, FileSearchToolParam, WebSearchToolParam
    from openai.types.responses.response_input_param import FunctionCallOutput, Message
    from openai.types.responses.response_reasoning_item_param import (
        Content as ReasoningContent,
        Summary as ReasoningSummary,
    )
    from openai.types.responses.response_status import ResponseStatus
    from openai.types.shared import ReasoningEffort
    from openai.types.shared_params import Reasoning

    OMIT = omit
except ImportError as _import_error:
    raise ImportError(
        'Please install `openai` to use the OpenAI model, '
        'you can use the `openai` optional group — `pip install "pydantic-ai-slim[openai]"`'
    ) from _import_error


__all__ = (
    'OpenAIModel',
    'OpenAIChatModel',
    'OpenAIResponsesModel',
    'OpenAIModelSettings',
    'OpenAIChatModelSettings',
    'OpenAIResponsesModelSettings',
    'OpenAIModelName',
)

OpenAIModelName = str | AllModels
"""
Possible OpenAI model names.

Since OpenAI supports a variety of date-stamped models, we explicitly list the latest models but
allow any name in the type hints.
See [the OpenAI docs](https://platform.openai.com/docs/models) for a full list.

Using this more broad type for the model name instead of the ChatModel definition
allows this model to be used more easily with other model types (ie, Ollama, Deepseek).
"""

MCP_SERVER_TOOL_CONNECTOR_URI_SCHEME: Literal['x-openai-connector'] = 'x-openai-connector'
"""
Prefix for OpenAI connector IDs. OpenAI supports either a URL or a connector ID when passing MCP configuration to a model,
by using that prefix like `x-openai-connector:<connector-id>` in a URL, you can pass a connector ID to a model.
"""

_CHAT_FINISH_REASON_MAP: dict[
    Literal['stop', 'length', 'tool_calls', 'content_filter', 'function_call'], FinishReason
] = {
    'stop': 'stop',
    'length': 'length',
    'tool_calls': 'tool_call',
    'content_filter': 'content_filter',
    'function_call': 'tool_call',
}

_RESPONSES_FINISH_REASON_MAP: dict[Literal['max_output_tokens', 'content_filter'] | ResponseStatus, FinishReason] = {
    'max_output_tokens': 'length',
    'content_filter': 'content_filter',
    'completed': 'stop',
    'cancelled': 'error',
    'failed': 'error',
}

_OPENAI_ASPECT_RATIO_TO_SIZE: dict[ImageAspectRatio, Literal['1024x1024', '1024x1536', '1536x1024']] = {
    '1:1': '1024x1024',
    '2:3': '1024x1536',
    '3:2': '1536x1024',
}

_OPENAI_IMAGE_SIZE = Literal['auto', '1024x1024', '1024x1536', '1536x1024']
_OPENAI_IMAGE_SIZES: tuple[_OPENAI_IMAGE_SIZE, ...] = _utils.get_args(_OPENAI_IMAGE_SIZE)


def _resolve_openai_image_generation_size(
    tool: ImageGenerationTool,
) -> _OPENAI_IMAGE_SIZE:
    """Map `ImageGenerationTool.aspect_ratio` to an OpenAI size string when provided."""
    aspect_ratio = tool.aspect_ratio
    if aspect_ratio is None:
        if tool.size is None:
            return 'auto'  # default
        if tool.size not in _OPENAI_IMAGE_SIZES:
            raise UserError(
                f'OpenAI image generation only supports `size` values: {_OPENAI_IMAGE_SIZES}. '
                f'Got: {tool.size}. Omit `size` to use the default (auto).'
            )
        return tool.size

    mapped_size = _OPENAI_ASPECT_RATIO_TO_SIZE.get(aspect_ratio)
    if mapped_size is None:
        supported = ', '.join(_OPENAI_ASPECT_RATIO_TO_SIZE)
        raise UserError(
            f'OpenAI image generation only supports `aspect_ratio` values: {supported}. Specify one of those values or omit `aspect_ratio`.'
        )
    # When aspect_ratio is set, size must be None, 'auto', or match the mapped size
    if tool.size not in (None, 'auto', mapped_size):
        raise UserError(
            '`ImageGenerationTool` cannot combine `aspect_ratio` with a conflicting `size` when using OpenAI.'
        )

    return mapped_size


class OpenAIChatModelSettings(ModelSettings, total=False):
    """Settings used for an OpenAI model request."""

    # ALL FIELDS MUST BE `openai_` PREFIXED SO YOU CAN MERGE THEM WITH OTHER MODELS.

    openai_reasoning_effort: ReasoningEffort
    """Constrains effort on reasoning for [reasoning models](https://platform.openai.com/docs/guides/reasoning).

    Currently supported values are `low`, `medium`, and `high`. Reducing reasoning effort can
    result in faster responses and fewer tokens used on reasoning in a response.
    """

    openai_logprobs: bool
    """Include log probabilities in the response.

    For Chat models, these will be included in `ModelResponse.provider_details['logprobs']`.
    For Responses models, these will be included in the response output parts `TextPart.provider_details['logprobs']`.
    """

    openai_top_logprobs: int
    """Include log probabilities of the top n tokens in the response."""

    openai_user: str
    """A unique identifier representing the end-user, which can help OpenAI monitor and detect abuse.

    See [OpenAI's safety best practices](https://platform.openai.com/docs/guides/safety-best-practices#end-user-ids) for more details.
    """

    openai_service_tier: Literal['auto', 'default', 'flex', 'priority']
    """The service tier to use for the model request.

    Currently supported values are `auto`, `default`, `flex`, and `priority`.
    For more information, see [OpenAI's service tiers documentation](https://platform.openai.com/docs/api-reference/chat/object#chat/object-service_tier).
    """

    openai_prediction: ChatCompletionPredictionContentParam
    """Enables [predictive outputs](https://platform.openai.com/docs/guides/predicted-outputs).

    This feature is currently only supported for some OpenAI models.
    """

    openai_prompt_cache_key: str
    """Used by OpenAI to cache responses for similar requests to optimize your cache hit rates.

    See the [OpenAI Prompt Caching documentation](https://platform.openai.com/docs/guides/prompt-caching#how-it-works) for more information.
    """

    openai_prompt_cache_retention: Literal['in-memory', '24h']
    """The retention policy for the prompt cache. Set to 24h to enable extended prompt caching, which keeps cached prefixes active for longer, up to a maximum of 24 hours.

    See the [OpenAI Prompt Caching documentation](https://platform.openai.com/docs/guides/prompt-caching#how-it-works) for more information.
    """


@deprecated('Use `OpenAIChatModelSettings` instead.')
class OpenAIModelSettings(OpenAIChatModelSettings, total=False):
    """Deprecated alias for `OpenAIChatModelSettings`."""


class OpenAIResponsesModelSettings(OpenAIChatModelSettings, total=False):
    """Settings used for an OpenAI Responses model request.

    ALL FIELDS MUST BE `openai_` PREFIXED SO YOU CAN MERGE THEM WITH OTHER MODELS.
    """

    openai_builtin_tools: Sequence[FileSearchToolParam | WebSearchToolParam | ComputerToolParam]
    """The provided OpenAI built-in tools to use.

    See [OpenAI's built-in tools](https://platform.openai.com/docs/guides/tools?api-mode=responses) for more details.
    """

    openai_reasoning_generate_summary: Literal['detailed', 'concise']
    """Deprecated alias for `openai_reasoning_summary`."""

    openai_reasoning_summary: Literal['detailed', 'concise', 'auto']
    """A summary of the reasoning performed by the model.

    This can be useful for debugging and understanding the model's reasoning process.
    One of `concise`, `detailed`, or `auto`.

    Check the [OpenAI Reasoning documentation](https://platform.openai.com/docs/guides/reasoning?api-mode=responses#reasoning-summaries)
    for more details.
    """

    openai_send_reasoning_ids: bool
    """Whether to send the unique IDs of reasoning, text, and function call parts from the message history to the model. Enabled by default for reasoning models.

    This can result in errors like `"Item 'rs_123' of type 'reasoning' was provided without its required following item."`
    if the message history you're sending does not match exactly what was received from the Responses API in a previous response,
    for example if you're using a [history processor](../../message-history.md#processing-message-history).
    In that case, you'll want to disable this.
    """

    openai_truncation: Literal['disabled', 'auto']
    """The truncation strategy to use for the model response.

    It can be either:
    - `disabled` (default): If a model response will exceed the context window size for a model, the
        request will fail with a 400 error.
    - `auto`: If the context of this response and previous ones exceeds the model's context window size,
        the model will truncate the response to fit the context window by dropping input items in the
        middle of the conversation.
    """

    openai_text_verbosity: Literal['low', 'medium', 'high']
    """Constrains the verbosity of the model's text response.

    Lower values will result in more concise responses, while higher values will
    result in more verbose responses. Currently supported values are `low`,
    `medium`, and `high`.
    """

    openai_previous_response_id: Literal['auto'] | str
    """The ID of a previous response from the model to use as the starting point for a continued conversation.

    When set to `'auto'`, the request automatically uses the most recent
    `provider_response_id` from the message history and omits earlier messages.

    This enables the model to use server-side conversation state and faithfully reference previous reasoning.
    See the [OpenAI Responses API documentation](https://platform.openai.com/docs/guides/reasoning#keeping-reasoning-items-in-context)
    for more information.
    """

    openai_include_code_execution_outputs: bool
    """Whether to include the code execution results in the response.

    Corresponds to the `code_interpreter_call.outputs` value of the `include` parameter in the Responses API.
    """

    openai_include_web_search_sources: bool
    """Whether to include the web search results in the response.

    Corresponds to the `web_search_call.action.sources` value of the `include` parameter in the Responses API.
    """

    openai_include_file_search_results: bool
    """Whether to include the file search results in the response.

    Corresponds to the `file_search_call.results` value of the `include` parameter in the Responses API.
    """


@dataclass(init=False)
class OpenAIChatModel(Model):
    """A model that uses the OpenAI API.

    Internally, this uses the [OpenAI Python client](https://github.com/openai/openai-python) to interact with the API.

    Apart from `__init__`, all methods are private or match those of the base class.
    """

    client: AsyncOpenAI = field(repr=False)

    _model_name: OpenAIModelName = field(repr=False)
    _provider: Provider[AsyncOpenAI] = field(repr=False)

    @overload
    def __init__(
        self,
        model_name: OpenAIModelName,
        *,
        provider: Literal[
            'azure',
            'deepseek',
            'cerebras',
            'fireworks',
            'github',
            'grok',
            'heroku',
            'moonshotai',
            'ollama',
            'openai',
            'openai-chat',
            'openrouter',
            'together',
            'vercel',
            'litellm',
            'nebius',
            'ovhcloud',
            'gateway',
        ]
        | Provider[AsyncOpenAI] = 'openai',
        profile: ModelProfileSpec | None = None,
        settings: ModelSettings | None = None,
    ) -> None: ...

    @deprecated('Set the `system_prompt_role` in the `OpenAIModelProfile` instead.')
    @overload
    def __init__(
        self,
        model_name: OpenAIModelName,
        *,
        provider: Literal[
            'azure',
            'deepseek',
            'cerebras',
            'fireworks',
            'github',
            'grok',
            'heroku',
            'moonshotai',
            'ollama',
            'openai',
            'openai-chat',
            'openrouter',
            'together',
            'vercel',
            'litellm',
            'nebius',
            'ovhcloud',
            'gateway',
        ]
        | Provider[AsyncOpenAI] = 'openai',
        profile: ModelProfileSpec | None = None,
        system_prompt_role: OpenAISystemPromptRole | None = None,
        settings: ModelSettings | None = None,
    ) -> None: ...

    def __init__(
        self,
        model_name: OpenAIModelName,
        *,
        provider: Literal[
            'azure',
            'deepseek',
            'cerebras',
            'fireworks',
            'github',
            'grok',
            'heroku',
            'moonshotai',
            'ollama',
            'openai',
            'openai-chat',
            'openrouter',
            'together',
            'vercel',
            'litellm',
            'nebius',
            'ovhcloud',
            'gateway',
        ]
        | Provider[AsyncOpenAI] = 'openai',
        profile: ModelProfileSpec | None = None,
        system_prompt_role: OpenAISystemPromptRole | None = None,
        settings: ModelSettings | None = None,
    ):
        """Initialize an OpenAI model.

        Args:
            model_name: The name of the OpenAI model to use. List of model names available
                [here](https://github.com/openai/openai-python/blob/v1.54.3/src/openai/types/chat_model.py#L7)
                (Unfortunately, despite being ask to do so, OpenAI do not provide `.inv` files for their API).
            provider: The provider to use. Defaults to `'openai'`.
            profile: The model profile to use. Defaults to a profile picked by the provider based on the model name.
            system_prompt_role: The role to use for the system prompt message. If not provided, defaults to `'system'`.
                In the future, this may be inferred from the model name.
            settings: Default model settings for this model instance.
        """
        self._model_name = model_name

        if isinstance(provider, str):
            provider = infer_provider('gateway/openai' if provider == 'gateway' else provider)
        self._provider = provider
        self.client = provider.client

        super().__init__(settings=settings, profile=profile or provider.model_profile)

        if system_prompt_role is not None:
            self.profile = OpenAIModelProfile(openai_system_prompt_role=system_prompt_role).update(self.profile)

    @property
    def base_url(self) -> str:
        return str(self.client.base_url)

    @property
    def model_name(self) -> OpenAIModelName:
        """The model name."""
        return self._model_name

    @property
    def system(self) -> str:
        """The model provider."""
        return self._provider.name

    @classmethod
    def supported_builtin_tools(cls) -> frozenset[type[AbstractBuiltinTool]]:
        """Return the set of builtin tool types this model can handle."""
        return frozenset({WebSearchTool})

    @cached_property
    def profile(self) -> ModelProfile:
        """The model profile.

        WebSearchTool is only supported if openai_chat_supports_web_search is True.
        """
        _profile = super().profile
        openai_profile = OpenAIModelProfile.from_profile(_profile)
        if not openai_profile.openai_chat_supports_web_search:
            new_tools = _profile.supported_builtin_tools - {WebSearchTool}
            _profile = replace(_profile, supported_builtin_tools=new_tools)
        return _profile

    @property
    @deprecated('Set the `system_prompt_role` in the `OpenAIModelProfile` instead.')
    def system_prompt_role(self) -> OpenAISystemPromptRole | None:
        return OpenAIModelProfile.from_profile(self.profile).openai_system_prompt_role

    def prepare_request(
        self,
        model_settings: ModelSettings | None,
        model_request_parameters: ModelRequestParameters,
    ) -> tuple[ModelSettings | None, ModelRequestParameters]:
        # Check for WebSearchTool before base validation to provide a helpful error message
        if (
            any(isinstance(tool, WebSearchTool) for tool in model_request_parameters.builtin_tools)
            and not OpenAIModelProfile.from_profile(self.profile).openai_chat_supports_web_search
        ):
            raise UserError(
                f'WebSearchTool is not supported with `OpenAIChatModel` and model {self.model_name!r}. '
                f'Please use `OpenAIResponsesModel` instead.'
            )
        return super().prepare_request(model_settings, model_request_parameters)

    async def request(
        self,
        messages: list[ModelMessage],
        model_settings: ModelSettings | None,
        model_request_parameters: ModelRequestParameters,
    ) -> ModelResponse:
        check_allow_model_requests()
        model_settings, model_request_parameters = self.prepare_request(
            model_settings,
            model_request_parameters,
        )
        response = await self._completions_create(
            messages, False, cast(OpenAIChatModelSettings, model_settings or {}), model_request_parameters
        )
        model_response = self._process_response(response)
        return model_response

    @asynccontextmanager
    async def request_stream(
        self,
        messages: list[ModelMessage],
        model_settings: ModelSettings | None,
        model_request_parameters: ModelRequestParameters,
        run_context: RunContext[Any] | None = None,
    ) -> AsyncIterator[StreamedResponse]:
        check_allow_model_requests()
        model_settings, model_request_parameters = self.prepare_request(
            model_settings,
            model_request_parameters,
        )
        response = await self._completions_create(
            messages, True, cast(OpenAIChatModelSettings, model_settings or {}), model_request_parameters
        )
        async with response:
            yield await self._process_streamed_response(response, model_request_parameters)

    @overload
    async def _completions_create(
        self,
        messages: list[ModelMessage],
        stream: Literal[True],
        model_settings: OpenAIChatModelSettings,
        model_request_parameters: ModelRequestParameters,
    ) -> AsyncStream[ChatCompletionChunk]: ...

    @overload
    async def _completions_create(
        self,
        messages: list[ModelMessage],
        stream: Literal[False],
        model_settings: OpenAIChatModelSettings,
        model_request_parameters: ModelRequestParameters,
    ) -> chat.ChatCompletion: ...

    async def _completions_create(
        self,
        messages: list[ModelMessage],
        stream: bool,
        model_settings: OpenAIChatModelSettings,
        model_request_parameters: ModelRequestParameters,
    ) -> chat.ChatCompletion | AsyncStream[ChatCompletionChunk]:
        tools = self._get_tools(model_request_parameters)
        web_search_options = self._get_web_search_options(model_request_parameters)

        if not tools:
            tool_choice: Literal['none', 'required', 'auto'] | None = None
        elif (
            not model_request_parameters.allow_text_output
            and OpenAIModelProfile.from_profile(self.profile).openai_supports_tool_choice_required
        ):
            tool_choice = 'required'
        else:
            tool_choice = 'auto'

        openai_messages = await self._map_messages(messages, model_request_parameters)

        response_format: chat.completion_create_params.ResponseFormat | None = None
        if model_request_parameters.output_mode == 'native':
            output_object = model_request_parameters.output_object
            assert output_object is not None
            response_format = self._map_json_schema(output_object)
        elif (
            model_request_parameters.output_mode == 'prompted' and self.profile.supports_json_object_output
        ):  # pragma: no branch
            response_format = {'type': 'json_object'}

        unsupported_model_settings = OpenAIModelProfile.from_profile(self.profile).openai_unsupported_model_settings
        for setting in unsupported_model_settings:
            model_settings.pop(setting, None)

        try:
            extra_headers = model_settings.get('extra_headers', {})
            extra_headers.setdefault('User-Agent', get_user_agent())
            return await self.client.chat.completions.create(
                model=self.model_name,
                messages=openai_messages,
                parallel_tool_calls=model_settings.get('parallel_tool_calls', OMIT),
                tools=tools or OMIT,
                tool_choice=tool_choice or OMIT,
                stream=stream,
                stream_options={'include_usage': True} if stream else OMIT,
                stop=model_settings.get('stop_sequences', OMIT),
                max_completion_tokens=model_settings.get('max_tokens', OMIT),
                timeout=model_settings.get('timeout', NOT_GIVEN),
                response_format=response_format or OMIT,
                seed=model_settings.get('seed', OMIT),
                reasoning_effort=model_settings.get('openai_reasoning_effort', OMIT),
                user=model_settings.get('openai_user', OMIT),
                web_search_options=web_search_options or OMIT,
                service_tier=model_settings.get('openai_service_tier', OMIT),
                prediction=model_settings.get('openai_prediction', OMIT),
                temperature=model_settings.get('temperature', OMIT),
                top_p=model_settings.get('top_p', OMIT),
                presence_penalty=model_settings.get('presence_penalty', OMIT),
                frequency_penalty=model_settings.get('frequency_penalty', OMIT),
                logit_bias=model_settings.get('logit_bias', OMIT),
                logprobs=model_settings.get('openai_logprobs', OMIT),
                top_logprobs=model_settings.get('openai_top_logprobs', OMIT),
                prompt_cache_key=model_settings.get('openai_prompt_cache_key', OMIT),
                prompt_cache_retention=model_settings.get('openai_prompt_cache_retention', OMIT),
                extra_headers=extra_headers,
                extra_body=model_settings.get('extra_body'),
            )
        except APIStatusError as e:
            if (status_code := e.status_code) >= 400:
                raise ModelHTTPError(status_code=status_code, model_name=self.model_name, body=e.body) from e
            raise  # pragma: lax no cover
        except APIConnectionError as e:
            raise ModelAPIError(model_name=self.model_name, message=e.message) from e

    def _validate_completion(self, response: chat.ChatCompletion) -> chat.ChatCompletion:
        """Hook that validates chat completions before processing.

        This method may be overridden by subclasses of `OpenAIChatModel` to apply custom completion validations.
        """
        return chat.ChatCompletion.model_validate(response.model_dump())

    def _process_provider_details(self, response: chat.ChatCompletion) -> dict[str, Any]:
        """Hook that response content to provider details.

        This method may be overridden by subclasses of `OpenAIChatModel` to apply custom mappings.
        """
        return _map_provider_details(response.choices[0])

    def _process_response(self, response: chat.ChatCompletion | str) -> ModelResponse:
        """Process a non-streamed response, and prepare a message to return."""
        # Although the OpenAI SDK claims to return a Pydantic model (`ChatCompletion`) from the chat completions function:
        # * it hasn't actually performed validation (presumably they're creating the model with `model_construct` or something?!)
        # * if the endpoint returns plain text, the return type is a string
        # Thus we validate it fully here.
        if not isinstance(response, chat.ChatCompletion):
            raise UnexpectedModelBehavior(
                f'Invalid response from {self.system} chat completions endpoint, expected JSON data'
            )

        if response.created:
            timestamp = number_to_datetime(response.created)
        else:
            timestamp = _now_utc()
            response.created = int(timestamp.timestamp())

        # Workaround for local Ollama which sometimes returns a `None` finish reason.
        if response.choices and (choice := response.choices[0]) and choice.finish_reason is None:  # pyright: ignore[reportUnnecessaryComparison]
            choice.finish_reason = 'stop'

        try:
            response = self._validate_completion(response)
        except ValidationError as e:
            raise UnexpectedModelBehavior(f'Invalid response from {self.system} chat completions endpoint: {e}') from e

        choice = response.choices[0]
        items: list[ModelResponsePart] = []

        if thinking_parts := self._process_thinking(choice.message):
            items.extend(thinking_parts)

        if choice.message.content:
            items.extend(
                (replace(part, id='content', provider_name=self.system) if isinstance(part, ThinkingPart) else part)
                for part in split_content_into_text_and_thinking(choice.message.content, self.profile.thinking_tags)
            )
        if choice.message.tool_calls is not None:
            for c in choice.message.tool_calls:
                if isinstance(c, ChatCompletionMessageFunctionToolCall):
                    part = ToolCallPart(c.function.name, c.function.arguments, tool_call_id=c.id)
                elif isinstance(c, ChatCompletionMessageCustomToolCall):  # pragma: no cover
                    # NOTE: Custom tool calls are not supported.
                    # See <https://github.com/pydantic/pydantic-ai/issues/2513> for more details.
                    raise RuntimeError('Custom tool calls are not supported')
                else:
                    assert_never(c)
                part.tool_call_id = _guard_tool_call_id(part)
                items.append(part)

        return ModelResponse(
            parts=items,
            usage=self._map_usage(response),
            model_name=response.model,
            timestamp=timestamp,
            provider_details=self._process_provider_details(response),
            provider_response_id=response.id,
            provider_name=self._provider.name,
            provider_url=self._provider.base_url,
            finish_reason=self._map_finish_reason(choice.finish_reason),
        )

    def _process_thinking(self, message: chat.ChatCompletionMessage) -> list[ThinkingPart] | None:
        """Hook that maps reasoning tokens to thinking parts.

        This method may be overridden by subclasses of `OpenAIChatModel` to apply custom mappings.
        """
        profile = OpenAIModelProfile.from_profile(self.profile)
        custom_field = profile.openai_chat_thinking_field
        items: list[ThinkingPart] = []

        # Prefer the configured custom reasoning field, if present in profile.
        # Fall back to built-in fields if no custom field result was found.

        # The `reasoning_content` field is typically present in DeepSeek and Moonshot models.
        # https://api-docs.deepseek.com/guides/reasoning_model

        # The `reasoning` field is typically present in gpt-oss via Ollama and OpenRouter.
        # - https://cookbook.openai.com/articles/gpt-oss/handle-raw-cot#chat-completions-api
        # - https://openrouter.ai/docs/use-cases/reasoning-tokens#basic-usage-with-reasoning-tokens
        for field_name in (custom_field, 'reasoning', 'reasoning_content'):
            if not field_name:
                continue
            reasoning: str | None = getattr(message, field_name, None)
            if reasoning:  # pragma: no branch
                items.append(ThinkingPart(id=field_name, content=reasoning, provider_name=self.system))
                return items

        return items or None

    async def _process_streamed_response(
        self, response: AsyncStream[ChatCompletionChunk], model_request_parameters: ModelRequestParameters
    ) -> OpenAIStreamedResponse:
        """Process a streamed response, and prepare a streaming response to return."""
        peekable_response = _utils.PeekableAsyncStream(response)
        first_chunk = await peekable_response.peek()
        if isinstance(first_chunk, _utils.Unset):
            raise UnexpectedModelBehavior(  # pragma: no cover
                'Streamed response ended without content or tool calls'
            )

        # When using Azure OpenAI and a content filter is enabled, the first chunk will contain a `''` model name,
        # so we set it from a later chunk in `OpenAIChatStreamedResponse`.
        model_name = first_chunk.model or self.model_name

        return self._streamed_response_cls(
            model_request_parameters=model_request_parameters,
            _model_name=model_name,
            _model_profile=self.profile,
            _response=peekable_response,
            _timestamp=number_to_datetime(first_chunk.created),
            _provider_name=self._provider.name,
            _provider_url=self._provider.base_url,
        )

    @property
    def _streamed_response_cls(self) -> type[OpenAIStreamedResponse]:
        """Returns the `StreamedResponse` type that will be used for streamed responses.

        This method may be overridden by subclasses of `OpenAIChatModel` to provide their own `StreamedResponse` type.
        """
        return OpenAIStreamedResponse

    def _map_usage(self, response: chat.ChatCompletion) -> usage.RequestUsage:
        return _map_usage(response, self._provider.name, self._provider.base_url, self.model_name)

    def _get_tools(self, model_request_parameters: ModelRequestParameters) -> list[chat.ChatCompletionToolParam]:
        return [self._map_tool_definition(r) for r in model_request_parameters.tool_defs.values()]

    def _get_web_search_options(self, model_request_parameters: ModelRequestParameters) -> WebSearchOptions | None:
        for tool in model_request_parameters.builtin_tools:
            if isinstance(tool, WebSearchTool):  # pragma: no branch
                if tool.user_location:
                    return WebSearchOptions(
                        search_context_size=tool.search_context_size,
                        user_location=WebSearchOptionsUserLocation(
                            type='approximate',
                            approximate=WebSearchOptionsUserLocationApproximate(**tool.user_location),
                        ),
                    )
                return WebSearchOptions(search_context_size=tool.search_context_size)
        return None

    @dataclass
    class _MapModelResponseContext:
        """Context object for mapping a `ModelResponse` to OpenAI chat completion parameters.

        This class is designed to be subclassed to add new fields for custom logic,
        collecting various parts of the model response (like text and tool calls)
        to form a single assistant message.
        """

        _model: OpenAIChatModel

        texts: list[str] = field(default_factory=list)
        thinkings: list[str] = field(default_factory=list)
        tool_calls: list[ChatCompletionMessageFunctionToolCallParam] = field(default_factory=list)

        def map_assistant_message(self, message: ModelResponse) -> chat.ChatCompletionAssistantMessageParam:
            for item in message.parts:
                if isinstance(item, TextPart):
                    self._map_response_text_part(item)
                elif isinstance(item, ThinkingPart):
                    self._map_response_thinking_part(item)
                elif isinstance(item, ToolCallPart):
                    self._map_response_tool_call_part(item)
                elif isinstance(item, BuiltinToolCallPart | BuiltinToolReturnPart):  # pragma: no cover
                    self._map_response_builtin_part(item)
                elif isinstance(item, FilePart):  # pragma: no cover
                    self._map_response_file_part(item)
                elif isinstance(item, ImageUrl | AudioUrl | VideoUrl | DocumentUrl):  # pragma: no cover
                    # URL types in model responses are passed through as-is
                    pass
                else:
                    assert_never(item)
            return self._into_message_param()

        def _into_message_param(self) -> chat.ChatCompletionAssistantMessageParam:
            """Converts the collected texts and tool calls into a single OpenAI `ChatCompletionAssistantMessageParam`.

            This method serves as a hook that can be overridden by subclasses
            to implement custom logic for how collected parts are transformed into the final message parameter.

            Returns:
                An OpenAI `ChatCompletionAssistantMessageParam` object representing the assistant's response.
            """
            profile = OpenAIModelProfile.from_profile(self._model.profile)
            message_param = chat.ChatCompletionAssistantMessageParam(role='assistant')
            # Note: model responses from this model should only have one text item, so the following
            # shouldn't merge multiple texts into one unless you switch models between runs:
            if profile.openai_chat_send_back_thinking_parts == 'field' and self.thinkings:
                field = profile.openai_chat_thinking_field
                if field:  # pragma: no branch (handled by profile validation)
                    message_param[field] = '\n\n'.join(self.thinkings)
            if self.texts:
                message_param['content'] = '\n\n'.join(self.texts)
            else:
                message_param['content'] = None
            if self.tool_calls:
                message_param['tool_calls'] = self.tool_calls
            return message_param

        def _map_response_text_part(self, item: TextPart) -> None:
            """Maps a `TextPart` to the response context.

            This method serves as a hook that can be overridden by subclasses
            to implement custom logic for handling text parts.
            """
            self.texts.append(item.content)

        def _map_response_thinking_part(self, item: ThinkingPart) -> None:
            """Maps a `ThinkingPart` to the response context.

            This method serves as a hook that can be overridden by subclasses
            to implement custom logic for handling thinking parts.
            """
            profile = OpenAIModelProfile.from_profile(self._model.profile)
            include_method = profile.openai_chat_send_back_thinking_parts
            if include_method == 'tags':
                start_tag, end_tag = self._model.profile.thinking_tags
                self.texts.append('\n'.join([start_tag, item.content, end_tag]))
            elif include_method == 'field':
                self.thinkings.append(item.content)

        def _map_response_tool_call_part(self, item: ToolCallPart) -> None:
            """Maps a `ToolCallPart` to the response context.

            This method serves as a hook that can be overridden by subclasses
            to implement custom logic for handling tool call parts.
            """
            self.tool_calls.append(self._model._map_tool_call(item))

        def _map_response_builtin_part(self, item: BuiltinToolCallPart | BuiltinToolReturnPart) -> None:
            """Maps a built-in tool call or return part to the response context.

            This method serves as a hook that can be overridden by subclasses
            to implement custom logic for handling built-in tool parts.
            """
            # OpenAI doesn't return built-in tool calls
            pass

        def _map_response_file_part(self, item: FilePart) -> None:
            """Maps a `FilePart` to the response context.

            This method serves as a hook that can be overridden by subclasses
            to implement custom logic for handling file parts.
            """
            # Files generated by models are not sent back to models that don't themselves generate files.
            pass

    def _map_model_response(self, message: ModelResponse) -> chat.ChatCompletionMessageParam:
        """Hook that determines how `ModelResponse` is mapped into `ChatCompletionMessageParam` objects before sending.

        Subclasses of `OpenAIChatModel` may override this method to provide their own mapping logic.
        """
        return self._MapModelResponseContext(self).map_assistant_message(message)

    def _map_finish_reason(
        self, key: Literal['stop', 'length', 'tool_calls', 'content_filter', 'function_call']
    ) -> FinishReason | None:
        """Hooks that maps a finish reason key to a [FinishReason][pydantic_ai.messages.FinishReason].

        This method may be overridden by subclasses of `OpenAIChatModel` to accommodate custom keys.
        """
        return _CHAT_FINISH_REASON_MAP.get(key)

    async def _map_messages(
        self, messages: Sequence[ModelMessage], model_request_parameters: ModelRequestParameters
    ) -> list[chat.ChatCompletionMessageParam]:
        """Just maps a `pydantic_ai.Message` to a `openai.types.ChatCompletionMessageParam`."""
        openai_messages: list[chat.ChatCompletionMessageParam] = []
        for message in messages:
            if isinstance(message, ModelRequest):
                async for item in self._map_user_message(message):
                    openai_messages.append(item)
            elif isinstance(message, ModelResponse):
                openai_messages.append(self._map_model_response(message))
            else:
                assert_never(message)
        if instructions := self._get_instructions(messages, model_request_parameters):
            system_prompt_count = sum(1 for m in openai_messages if m.get('role') == 'system')
            openai_messages.insert(
                system_prompt_count, chat.ChatCompletionSystemMessageParam(content=instructions, role='system')
            )
        return openai_messages

    @staticmethod
    def _map_tool_call(t: ToolCallPart) -> ChatCompletionMessageFunctionToolCallParam:
        return ChatCompletionMessageFunctionToolCallParam(
            id=_guard_tool_call_id(t=t),
            type='function',
            function={'name': t.tool_name, 'arguments': t.args_as_json_str()},
        )

    def _map_json_schema(self, o: OutputObjectDefinition) -> chat.completion_create_params.ResponseFormat:
        response_format_param: chat.completion_create_params.ResponseFormatJSONSchema = {  # pyright: ignore[reportPrivateImportUsage]
            'type': 'json_schema',
            'json_schema': {'name': o.name or DEFAULT_OUTPUT_TOOL_NAME, 'schema': o.json_schema},
        }
        if o.description:
            response_format_param['json_schema']['description'] = o.description
        if OpenAIModelProfile.from_profile(self.profile).openai_supports_strict_tool_definition:  # pragma: no branch
            response_format_param['json_schema']['strict'] = o.strict
        return response_format_param

    def _map_tool_definition(self, f: ToolDefinition) -> chat.ChatCompletionToolParam:
        tool_param: chat.ChatCompletionToolParam = {
            'type': 'function',
            'function': {
                'name': f.name,
                'description': f.description or '',
                'parameters': f.parameters_json_schema,
            },
        }
        if f.strict and OpenAIModelProfile.from_profile(self.profile).openai_supports_strict_tool_definition:
            tool_param['function']['strict'] = f.strict
        return tool_param

    async def _map_user_message(self, message: ModelRequest) -> AsyncIterable[chat.ChatCompletionMessageParam]:
        for part in message.parts:
            if isinstance(part, SystemPromptPart):
                system_prompt_role = OpenAIModelProfile.from_profile(self.profile).openai_system_prompt_role
                if system_prompt_role == 'developer':
                    yield chat.ChatCompletionDeveloperMessageParam(role='developer', content=part.content)
                elif system_prompt_role == 'user':
                    yield chat.ChatCompletionUserMessageParam(role='user', content=part.content)
                else:
                    yield chat.ChatCompletionSystemMessageParam(role='system', content=part.content)
            elif isinstance(part, UserPromptPart):
                yield await self._map_user_prompt(part)
            elif isinstance(part, ToolReturnPart):
                yield chat.ChatCompletionToolMessageParam(
                    role='tool',
                    tool_call_id=_guard_tool_call_id(t=part),
                    content=part.model_response_str(),
                )
            elif isinstance(part, RetryPromptPart):
                if part.tool_name is None:
                    yield chat.ChatCompletionUserMessageParam(role='user', content=part.model_response())
                else:
                    yield chat.ChatCompletionToolMessageParam(
                        role='tool',
                        tool_call_id=_guard_tool_call_id(t=part),
                        content=part.model_response(),
                    )
            else:
                assert_never(part)

    async def _map_user_prompt(self, part: UserPromptPart) -> chat.ChatCompletionUserMessageParam:  # noqa: C901
        profile = OpenAIModelProfile.from_profile(self.profile)
        content: str | list[ChatCompletionContentPartParam]
        if isinstance(part.content, str):
            content = part.content
        else:
            content = []
            for item in part.content:
                if isinstance(item, str):
                    content.append(ChatCompletionContentPartTextParam(text=item, type='text'))
                elif isinstance(item, ImageUrl):
                    image_url: ImageURL = {'url': item.url}
                    if metadata := item.vendor_metadata:
                        image_url['detail'] = metadata.get('detail', 'auto')
                    if item.force_download:
                        image_content = await download_item(item, data_format='base64_uri', type_format='extension')
                        image_url['url'] = image_content['data']
                    content.append(ChatCompletionContentPartImageParam(image_url=image_url, type='image_url'))
                elif isinstance(item, BinaryContent):
                    if self._is_text_like_media_type(item.media_type):
                        # Inline text-like binary content as a text block
                        content.append(
                            self._inline_text_file_part(
                                item.data.decode('utf-8'),
                                media_type=item.media_type,
                                identifier=item.identifier,
                            )
                        )
                    elif item.is_image:
                        image_url = ImageURL(url=item.data_uri)
                        if metadata := item.vendor_metadata:
                            image_url['detail'] = metadata.get('detail', 'auto')
                        content.append(ChatCompletionContentPartImageParam(image_url=image_url, type='image_url'))
                    elif item.is_audio:
                        assert item.format in ('wav', 'mp3')
<<<<<<< HEAD
                        audio = InputAudio(data=item.base64, format=item.format)
=======
                        if profile.openai_chat_audio_input_encoding == 'uri':
                            audio = InputAudio(data=item.data_uri, format=item.format)
                        else:
                            audio = InputAudio(data=item.base64, format=item.format)
>>>>>>> fda647c1
                        content.append(ChatCompletionContentPartInputAudioParam(input_audio=audio, type='input_audio'))
                    elif item.is_document:
                        content.append(
                            File(
                                file=FileFile(
                                    file_data=item.data_uri,
                                    filename=f'filename.{item.format}',
                                ),
                                type='file',
                            )
                        )
                    else:  # pragma: no cover
                        raise RuntimeError(f'Unsupported binary content type: {item.media_type}')
                elif isinstance(item, AudioUrl):
                    data_format = 'base64_uri' if profile.openai_chat_audio_input_encoding == 'uri' else 'base64'
                    downloaded_item = await download_item(item, data_format=data_format, type_format='extension')
                    assert downloaded_item['data_type'] in (
                        'wav',
                        'mp3',
                    ), f'Unsupported audio format: {downloaded_item["data_type"]}'
                    audio = InputAudio(data=downloaded_item['data'], format=downloaded_item['data_type'])
                    content.append(ChatCompletionContentPartInputAudioParam(input_audio=audio, type='input_audio'))
                elif isinstance(item, DocumentUrl):
                    if self._is_text_like_media_type(item.media_type):
                        downloaded_text = await download_item(item, data_format='text')
                        content.append(
                            self._inline_text_file_part(
                                downloaded_text['data'],
                                media_type=item.media_type,
                                identifier=item.identifier,
                            )
                        )
                    else:
                        downloaded_item = await download_item(item, data_format='base64_uri', type_format='extension')
                        content.append(
                            File(
                                file=FileFile(
                                    file_data=downloaded_item['data'],
                                    filename=f'filename.{downloaded_item["data_type"]}',
                                ),
                                type='file',
                            )
                        )
                elif isinstance(item, VideoUrl):  # pragma: no cover
                    raise NotImplementedError('VideoUrl is not supported for OpenAI')
                elif isinstance(item, CachePoint):
                    # OpenAI doesn't support prompt caching via CachePoint, so we filter it out
                    pass
                else:
                    assert_never(item)
        return chat.ChatCompletionUserMessageParam(role='user', content=content)

    @staticmethod
    def _is_text_like_media_type(media_type: str) -> bool:
        return (
            media_type.startswith('text/')
            or media_type == 'application/json'
            or media_type.endswith('+json')
            or media_type == 'application/xml'
            or media_type.endswith('+xml')
            or media_type in ('application/x-yaml', 'application/yaml')
        )

    @staticmethod
    def _inline_text_file_part(text: str, *, media_type: str, identifier: str) -> ChatCompletionContentPartTextParam:
        text = '\n'.join(
            [
                f'-----BEGIN FILE id="{identifier}" type="{media_type}"-----',
                text,
                f'-----END FILE id="{identifier}"-----',
            ]
        )
        return ChatCompletionContentPartTextParam(text=text, type='text')


@deprecated(
    '`OpenAIModel` was renamed to `OpenAIChatModel` to clearly distinguish it from `OpenAIResponsesModel` which '
    "uses OpenAI's newer Responses API. Use that unless you're using an OpenAI Chat Completions-compatible API, or "
    "require a feature that the Responses API doesn't support yet like audio."
)
@dataclass(init=False)
class OpenAIModel(OpenAIChatModel):
    """Deprecated alias for `OpenAIChatModel`."""


@dataclass(init=False)
class OpenAIResponsesModel(Model):
    """A model that uses the OpenAI Responses API.

    The [OpenAI Responses API](https://platform.openai.com/docs/api-reference/responses) is the
    new API for OpenAI models.

    If you are interested in the differences between the Responses API and the Chat Completions API,
    see the [OpenAI API docs](https://platform.openai.com/docs/guides/responses-vs-chat-completions).
    """

    client: AsyncOpenAI = field(repr=False)

    _model_name: OpenAIModelName = field(repr=False)
    _provider: Provider[AsyncOpenAI] = field(repr=False)

    def __init__(
        self,
        model_name: OpenAIModelName,
        *,
        provider: Literal[
            'openai',
            'deepseek',
            'azure',
            'openrouter',
            'grok',
            'fireworks',
            'together',
            'nebius',
            'ovhcloud',
            'gateway',
        ]
        | Provider[AsyncOpenAI] = 'openai',
        profile: ModelProfileSpec | None = None,
        settings: ModelSettings | None = None,
    ):
        """Initialize an OpenAI Responses model.

        Args:
            model_name: The name of the OpenAI model to use.
            provider: The provider to use. Defaults to `'openai'`.
            profile: The model profile to use. Defaults to a profile picked by the provider based on the model name.
            settings: Default model settings for this model instance.
        """
        self._model_name = model_name

        if isinstance(provider, str):
            provider = infer_provider('gateway/openai' if provider == 'gateway' else provider)
        self._provider = provider
        self.client = provider.client

        super().__init__(settings=settings, profile=profile or provider.model_profile)

    @property
    def base_url(self) -> str:
        return str(self.client.base_url)

    @property
    def model_name(self) -> OpenAIModelName:
        """The model name."""
        return self._model_name

    @property
    def system(self) -> str:
        """The model provider."""
        return self._provider.name

    @classmethod
    def supported_builtin_tools(cls) -> frozenset[type[AbstractBuiltinTool]]:
        """Return the set of builtin tool types this model can handle."""
        return frozenset({WebSearchTool, CodeExecutionTool, FileSearchTool, MCPServerTool, ImageGenerationTool})

    async def request(
        self,
        messages: list[ModelRequest | ModelResponse],
        model_settings: ModelSettings | None,
        model_request_parameters: ModelRequestParameters,
    ) -> ModelResponse:
        check_allow_model_requests()
        model_settings, model_request_parameters = self.prepare_request(
            model_settings,
            model_request_parameters,
        )
        response = await self._responses_create(
            messages, False, cast(OpenAIResponsesModelSettings, model_settings or {}), model_request_parameters
        )
        return self._process_response(response, model_request_parameters)

    @asynccontextmanager
    async def request_stream(
        self,
        messages: list[ModelMessage],
        model_settings: ModelSettings | None,
        model_request_parameters: ModelRequestParameters,
        run_context: RunContext[Any] | None = None,
    ) -> AsyncIterator[StreamedResponse]:
        check_allow_model_requests()
        model_settings, model_request_parameters = self.prepare_request(
            model_settings,
            model_request_parameters,
        )
        response = await self._responses_create(
            messages, True, cast(OpenAIResponsesModelSettings, model_settings or {}), model_request_parameters
        )
        async with response:
            yield await self._process_streamed_response(response, model_request_parameters)

    def _process_response(  # noqa: C901
        self, response: responses.Response, model_request_parameters: ModelRequestParameters
    ) -> ModelResponse:
        """Process a non-streamed response, and prepare a message to return."""
        timestamp = number_to_datetime(response.created_at)
        items: list[ModelResponsePart] = []
        for item in response.output:
            if isinstance(item, responses.ResponseReasoningItem):
                signature = item.encrypted_content
                # Handle raw CoT content from gpt-oss models
                raw_content: list[str] | None = [c.text for c in item.content] if item.content else None
                provider_details: dict[str, Any] | None = {'raw_content': raw_content} if raw_content else None

                if item.summary:
                    for summary in item.summary:
                        # We use the same id for all summaries so that we can merge them on the round trip.
                        items.append(
                            ThinkingPart(
                                content=summary.text,
                                id=item.id,
                                signature=signature,
                                provider_name=self.system if (signature or provider_details) else None,
                                provider_details=provider_details,
                            )
                        )
                        # We only need to store the signature and raw_content once.
                        signature = None
                        provider_details = None
                elif signature or provider_details:
                    items.append(
                        ThinkingPart(
                            content='',
                            id=item.id,
                            signature=signature,
                            provider_name=self.system if (signature or provider_details) else None,
                            provider_details=provider_details,
                        )
                    )
            elif isinstance(item, responses.ResponseOutputMessage):
                for content in item.content:
                    if isinstance(content, responses.ResponseOutputText):  # pragma: no branch
                        part_provider_details: dict[str, Any] | None = None
                        if content.logprobs:
                            part_provider_details = {'logprobs': _map_logprobs(content.logprobs)}
                        items.append(TextPart(content.text, id=item.id, provider_details=part_provider_details))
            elif isinstance(item, responses.ResponseFunctionToolCall):
                items.append(
                    ToolCallPart(
                        item.name,
                        item.arguments,
                        tool_call_id=item.call_id,
                        id=item.id,
                    )
                )
            elif isinstance(item, responses.ResponseCodeInterpreterToolCall):
                call_part, return_part, file_parts = _map_code_interpreter_tool_call(item, self.system)
                items.append(call_part)
                if file_parts:
                    items.extend(file_parts)
                items.append(return_part)
            elif isinstance(item, responses.ResponseFunctionWebSearch):
                call_part, return_part = _map_web_search_tool_call(item, self.system)
                items.append(call_part)
                items.append(return_part)
            elif isinstance(item, responses.response_output_item.ImageGenerationCall):
                call_part, return_part, file_part = _map_image_generation_tool_call(item, self.system)
                items.append(call_part)
                if file_part:  # pragma: no branch
                    items.append(file_part)
                items.append(return_part)
            elif isinstance(item, responses.ResponseComputerToolCall):  # pragma: no cover
                # Pydantic AI doesn't yet support the ComputerUse built-in tool
                pass
            elif isinstance(item, responses.ResponseCustomToolCall):  # pragma: no cover
                # Support is being implemented in https://github.com/pydantic/pydantic-ai/pull/2572
                pass
            elif isinstance(item, responses.response_output_item.LocalShellCall):  # pragma: no cover
                # Pydantic AI doesn't yet support the `codex-mini-latest` LocalShell built-in tool
                pass
            elif isinstance(item, responses.ResponseFileSearchToolCall):
                call_part, return_part = _map_file_search_tool_call(item, self.system)
                items.append(call_part)
                items.append(return_part)
            elif isinstance(item, responses.response_output_item.McpCall):
                call_part, return_part = _map_mcp_call(item, self.system)
                items.append(call_part)
                items.append(return_part)
            elif isinstance(item, responses.response_output_item.McpListTools):
                call_part, return_part = _map_mcp_list_tools(item, self.system)
                items.append(call_part)
                items.append(return_part)
            elif isinstance(item, responses.response_output_item.McpApprovalRequest):  # pragma: no cover
                # Pydantic AI doesn't yet support McpApprovalRequest (explicit tool usage approval)
                pass

        finish_reason: FinishReason | None = None
        provider_details: dict[str, Any] | None = None
        raw_finish_reason = details.reason if (details := response.incomplete_details) else response.status
        if raw_finish_reason:
            provider_details = {'finish_reason': raw_finish_reason}
            finish_reason = _RESPONSES_FINISH_REASON_MAP.get(raw_finish_reason)

        return ModelResponse(
            parts=items,
            usage=_map_usage(response, self._provider.name, self._provider.base_url, self.model_name),
            model_name=response.model,
            provider_response_id=response.id,
            timestamp=timestamp,
            provider_name=self._provider.name,
            provider_url=self._provider.base_url,
            finish_reason=finish_reason,
            provider_details=provider_details,
        )

    async def _process_streamed_response(
        self,
        response: AsyncStream[responses.ResponseStreamEvent],
        model_request_parameters: ModelRequestParameters,
    ) -> OpenAIResponsesStreamedResponse:
        """Process a streamed response, and prepare a streaming response to return."""
        peekable_response = _utils.PeekableAsyncStream(response)
        first_chunk = await peekable_response.peek()
        if isinstance(first_chunk, _utils.Unset):  # pragma: no cover
            raise UnexpectedModelBehavior('Streamed response ended without content or tool calls')

        assert isinstance(first_chunk, responses.ResponseCreatedEvent)
        return OpenAIResponsesStreamedResponse(
            model_request_parameters=model_request_parameters,
            _model_name=first_chunk.response.model,
            _response=peekable_response,
            _timestamp=number_to_datetime(first_chunk.response.created_at),
            _provider_name=self._provider.name,
            _provider_url=self._provider.base_url,
        )

    @overload
    async def _responses_create(
        self,
        messages: list[ModelRequest | ModelResponse],
        stream: Literal[False],
        model_settings: OpenAIResponsesModelSettings,
        model_request_parameters: ModelRequestParameters,
    ) -> responses.Response: ...

    @overload
    async def _responses_create(
        self,
        messages: list[ModelRequest | ModelResponse],
        stream: Literal[True],
        model_settings: OpenAIResponsesModelSettings,
        model_request_parameters: ModelRequestParameters,
    ) -> AsyncStream[responses.ResponseStreamEvent]: ...

    async def _responses_create(  # noqa: C901
        self,
        messages: list[ModelRequest | ModelResponse],
        stream: bool,
        model_settings: OpenAIResponsesModelSettings,
        model_request_parameters: ModelRequestParameters,
    ) -> responses.Response | AsyncStream[responses.ResponseStreamEvent]:
        tools = (
            self._get_builtin_tools(model_request_parameters)
            + list(model_settings.get('openai_builtin_tools', []))
            + self._get_tools(model_request_parameters)
        )
        profile = OpenAIModelProfile.from_profile(self.profile)
        if not tools:
            tool_choice: Literal['none', 'required', 'auto'] | None = None
        elif not model_request_parameters.allow_text_output and profile.openai_supports_tool_choice_required:
            tool_choice = 'required'
        else:
            tool_choice = 'auto'

        previous_response_id = model_settings.get('openai_previous_response_id')
        if previous_response_id == 'auto':
            previous_response_id, messages = self._get_previous_response_id_and_new_messages(messages)

        instructions, openai_messages = await self._map_messages(messages, model_settings, model_request_parameters)
        reasoning = self._get_reasoning(model_settings)

        text: responses.ResponseTextConfigParam | None = None
        if model_request_parameters.output_mode == 'native':
            output_object = model_request_parameters.output_object
            assert output_object is not None
            text = {'format': self._map_json_schema(output_object)}
        elif (
            model_request_parameters.output_mode == 'prompted' and self.profile.supports_json_object_output
        ):  # pragma: no branch
            text = {'format': {'type': 'json_object'}}

            # Without this trick, we'd hit this error:
            # > Response input messages must contain the word 'json' in some form to use 'text.format' of type 'json_object'.
            # Apparently they're only checking input messages for "JSON", not instructions.
            assert isinstance(instructions, str)
            system_prompt_count = sum(1 for m in openai_messages if m.get('role') == 'system')
            openai_messages.insert(
                system_prompt_count, responses.EasyInputMessageParam(role='system', content=instructions)
            )
            instructions = OMIT

        if verbosity := model_settings.get('openai_text_verbosity'):
            text = text or {}
            text['verbosity'] = verbosity

        unsupported_model_settings = profile.openai_unsupported_model_settings
        for setting in unsupported_model_settings:
            model_settings.pop(setting, None)

        include: list[responses.ResponseIncludable] = []
        if profile.openai_supports_encrypted_reasoning_content:
            include.append('reasoning.encrypted_content')
        if model_settings.get('openai_include_code_execution_outputs'):
            include.append('code_interpreter_call.outputs')
        if model_settings.get('openai_include_web_search_sources'):
            include.append('web_search_call.action.sources')
        if model_settings.get('openai_include_file_search_results'):
            include.append('file_search_call.results')
        if model_settings.get('openai_logprobs'):
            include.append('message.output_text.logprobs')

        # When there are no input messages and we're not reusing a previous response,
        # the OpenAI API will reject a request without any input,
        # even if there are instructions.
        # To avoid this provide an explicit empty user message.
        if not openai_messages and not previous_response_id:
            openai_messages.append(
                responses.EasyInputMessageParam(
                    role='user',
                    content='',
                )
            )

        try:
            extra_headers = model_settings.get('extra_headers', {})
            extra_headers.setdefault('User-Agent', get_user_agent())
            return await self.client.responses.create(
                input=openai_messages,
                model=self.model_name,
                instructions=instructions,
                parallel_tool_calls=model_settings.get('parallel_tool_calls', OMIT),
                tools=tools or OMIT,
                tool_choice=tool_choice or OMIT,
                max_output_tokens=model_settings.get('max_tokens', OMIT),
                stream=stream,
                temperature=model_settings.get('temperature', OMIT),
                top_p=model_settings.get('top_p', OMIT),
                truncation=model_settings.get('openai_truncation', OMIT),
                timeout=model_settings.get('timeout', NOT_GIVEN),
                service_tier=model_settings.get('openai_service_tier', OMIT),
                previous_response_id=previous_response_id or OMIT,
                top_logprobs=model_settings.get('openai_top_logprobs', OMIT),
                reasoning=reasoning,
                user=model_settings.get('openai_user', OMIT),
                text=text or OMIT,
                include=include or OMIT,
                prompt_cache_key=model_settings.get('openai_prompt_cache_key', OMIT),
                prompt_cache_retention=model_settings.get('openai_prompt_cache_retention', OMIT),
                extra_headers=extra_headers,
                extra_body=model_settings.get('extra_body'),
            )
        except APIStatusError as e:
            if (status_code := e.status_code) >= 400:
                raise ModelHTTPError(status_code=status_code, model_name=self.model_name, body=e.body) from e
            raise  # pragma: lax no cover
        except APIConnectionError as e:
            raise ModelAPIError(model_name=self.model_name, message=e.message) from e

    def _get_reasoning(self, model_settings: OpenAIResponsesModelSettings) -> Reasoning | Omit:
        reasoning_effort = model_settings.get('openai_reasoning_effort', None)
        reasoning_summary = model_settings.get('openai_reasoning_summary', None)
        reasoning_generate_summary = model_settings.get('openai_reasoning_generate_summary', None)

        if reasoning_summary and reasoning_generate_summary:  # pragma: no cover
            raise ValueError('`openai_reasoning_summary` and `openai_reasoning_generate_summary` cannot both be set.')

        if reasoning_generate_summary is not None:  # pragma: no cover
            warnings.warn(
                '`openai_reasoning_generate_summary` is deprecated, use `openai_reasoning_summary` instead',
                DeprecationWarning,
            )
            reasoning_summary = reasoning_generate_summary

        reasoning: Reasoning = {}
        if reasoning_effort:
            reasoning['effort'] = reasoning_effort
        if reasoning_summary:
            reasoning['summary'] = reasoning_summary
        return reasoning or OMIT

    def _get_tools(self, model_request_parameters: ModelRequestParameters) -> list[responses.FunctionToolParam]:
        return [self._map_tool_definition(r) for r in model_request_parameters.tool_defs.values()]

    def _get_builtin_tools(self, model_request_parameters: ModelRequestParameters) -> list[responses.ToolParam]:
        tools: list[responses.ToolParam] = []
        has_image_generating_tool = False
        for tool in model_request_parameters.builtin_tools:
            if isinstance(tool, WebSearchTool):
                web_search_tool = responses.WebSearchToolParam(
                    type='web_search', search_context_size=tool.search_context_size
                )
                if tool.user_location:
                    web_search_tool['user_location'] = responses.web_search_tool_param.UserLocation(
                        type='approximate', **tool.user_location
                    )
                tools.append(web_search_tool)
            elif isinstance(tool, FileSearchTool):
                file_search_tool = cast(
                    responses.FileSearchToolParam,
                    {'type': 'file_search', 'vector_store_ids': list(tool.file_store_ids)},
                )
                tools.append(file_search_tool)
            elif isinstance(tool, CodeExecutionTool):
                has_image_generating_tool = True
                tools.append({'type': 'code_interpreter', 'container': {'type': 'auto'}})
            elif isinstance(tool, MCPServerTool):
                mcp_tool = responses.tool_param.Mcp(
                    type='mcp',
                    server_label=tool.id,
                    require_approval='never',
                )

                if tool.authorization_token:  # pragma: no branch
                    mcp_tool['authorization'] = tool.authorization_token

                if tool.allowed_tools is not None:  # pragma: no branch
                    mcp_tool['allowed_tools'] = tool.allowed_tools

                if tool.description:  # pragma: no branch
                    mcp_tool['server_description'] = tool.description

                if tool.headers:  # pragma: no branch
                    mcp_tool['headers'] = tool.headers

                if tool.url.startswith(MCP_SERVER_TOOL_CONNECTOR_URI_SCHEME + ':'):
                    _, connector_id = tool.url.split(':', maxsplit=1)
                    mcp_tool['connector_id'] = connector_id  # pyright: ignore[reportGeneralTypeIssues]
                else:
                    mcp_tool['server_url'] = tool.url

                tools.append(mcp_tool)
            elif isinstance(tool, ImageGenerationTool):  # pragma: no branch
                has_image_generating_tool = True
                size = _resolve_openai_image_generation_size(tool)
                output_compression = tool.output_compression if tool.output_compression is not None else 100
                tools.append(
                    responses.tool_param.ImageGeneration(
                        type='image_generation',
                        background=tool.background,
                        input_fidelity=tool.input_fidelity,
                        moderation=tool.moderation,
                        output_compression=output_compression,
                        output_format=tool.output_format or 'png',
                        partial_images=tool.partial_images,
                        quality=tool.quality,
                        size=size,
                    )
                )
            else:
                raise UserError(  # pragma: no cover
                    f'`{tool.__class__.__name__}` is not supported by `OpenAIResponsesModel`. If it should be, please file an issue.'
                )

        if model_request_parameters.allow_image_output and not has_image_generating_tool:
            tools.append({'type': 'image_generation'})
        return tools

    def _map_tool_definition(self, f: ToolDefinition) -> responses.FunctionToolParam:
        return {
            'name': f.name,
            'parameters': f.parameters_json_schema,
            'type': 'function',
            'description': f.description,
            'strict': bool(
                f.strict and OpenAIModelProfile.from_profile(self.profile).openai_supports_strict_tool_definition
            ),
        }

    def _get_previous_response_id_and_new_messages(
        self, messages: list[ModelMessage]
    ) -> tuple[str | None, list[ModelMessage]]:
        # When `openai_previous_response_id` is set to 'auto', the most recent
        # `provider_response_id` from the message history is selected and all
        # earlier messages are omitted. This allows the OpenAI SDK to reuse
        # server-side history for efficiency. The returned tuple contains the
        # `previous_response_id` (if found) and the trimmed list of messages.
        previous_response_id = None
        trimmed_messages: list[ModelMessage] = []
        for m in reversed(messages):
            if isinstance(m, ModelResponse) and m.provider_name == self.system:
                previous_response_id = m.provider_response_id
                break
            else:
                trimmed_messages.append(m)

        if previous_response_id and trimmed_messages:
            return previous_response_id, list(reversed(trimmed_messages))
        else:
            return None, messages

    async def _map_messages(  # noqa: C901
        self,
        messages: list[ModelMessage],
        model_settings: OpenAIResponsesModelSettings,
        model_request_parameters: ModelRequestParameters,
    ) -> tuple[str | Omit, list[responses.ResponseInputItemParam]]:
        """Maps a `pydantic_ai.Message` to a `openai.types.responses.ResponseInputParam` i.e. the OpenAI Responses API input format.

        For `ThinkingParts`, this method:
        - Sends `signature` back as `encrypted_content` (for official OpenAI reasoning)
        - Sends `content` back as `summary` text
        - Sends `provider_details['raw_content']` back as `content` items (for gpt-oss raw CoT)

        Raw CoT is sent back to improve model performance in multi-turn conversations.
        """
        profile = OpenAIModelProfile.from_profile(self.profile)
        send_item_ids = model_settings.get(
            'openai_send_reasoning_ids', profile.openai_supports_encrypted_reasoning_content
        )

        openai_messages: list[responses.ResponseInputItemParam] = []
        for message in messages:
            if isinstance(message, ModelRequest):
                for part in message.parts:
                    if isinstance(part, SystemPromptPart):
                        openai_messages.append(responses.EasyInputMessageParam(role='system', content=part.content))
                    elif isinstance(part, UserPromptPart):
                        openai_messages.append(await self._map_user_prompt(part))
                    elif isinstance(part, ToolReturnPart):
                        call_id = _guard_tool_call_id(t=part)
                        call_id, _ = _split_combined_tool_call_id(call_id)
                        item = FunctionCallOutput(
                            type='function_call_output',
                            call_id=call_id,
                            output=part.model_response_str(),
                        )
                        openai_messages.append(item)
                    elif isinstance(part, RetryPromptPart):
                        if part.tool_name is None:
                            openai_messages.append(
                                Message(role='user', content=[{'type': 'input_text', 'text': part.model_response()}])
                            )
                        else:
                            call_id = _guard_tool_call_id(t=part)
                            call_id, _ = _split_combined_tool_call_id(call_id)
                            item = FunctionCallOutput(
                                type='function_call_output',
                                call_id=call_id,
                                output=part.model_response(),
                            )
                            openai_messages.append(item)
                    else:
                        assert_never(part)
            elif isinstance(message, ModelResponse):
                send_item_ids = send_item_ids and message.provider_name == self.system

                message_item: responses.ResponseOutputMessageParam | None = None
                reasoning_item: responses.ResponseReasoningItemParam | None = None
                web_search_item: responses.ResponseFunctionWebSearchParam | None = None
                file_search_item: responses.ResponseFileSearchToolCallParam | None = None
                code_interpreter_item: responses.ResponseCodeInterpreterToolCallParam | None = None
                for item in message.parts:
                    if isinstance(item, TextPart):
                        if item.id and send_item_ids:
                            if message_item is None or message_item['id'] != item.id:  # pragma: no branch
                                message_item = responses.ResponseOutputMessageParam(
                                    role='assistant',
                                    id=item.id,
                                    content=[],
                                    type='message',
                                    status='completed',
                                )
                                openai_messages.append(message_item)

                            message_item['content'] = [
                                *message_item['content'],
                                responses.ResponseOutputTextParam(
                                    text=item.content, type='output_text', annotations=[]
                                ),
                            ]
                        else:
                            openai_messages.append(
                                responses.EasyInputMessageParam(role='assistant', content=item.content)
                            )
                    elif isinstance(item, ToolCallPart):
                        call_id = _guard_tool_call_id(t=item)
                        call_id, id = _split_combined_tool_call_id(call_id)
                        id = id or item.id

                        param = responses.ResponseFunctionToolCallParam(
                            name=item.tool_name,
                            arguments=item.args_as_json_str(),
                            call_id=call_id,
                            type='function_call',
                        )
                        if profile.openai_responses_requires_function_call_status_none:
                            param['status'] = None  # type: ignore[reportGeneralTypeIssues]
                        if id and send_item_ids:  # pragma: no branch
                            param['id'] = id
                        openai_messages.append(param)
                    elif isinstance(item, BuiltinToolCallPart):
                        if item.provider_name == self.system and send_item_ids:  # pragma: no branch
                            if (
                                item.tool_name == CodeExecutionTool.kind
                                and item.tool_call_id
                                and (args := item.args_as_dict())
                                and (container_id := args.get('container_id'))
                            ):
                                code_interpreter_item = responses.ResponseCodeInterpreterToolCallParam(
                                    id=item.tool_call_id,
                                    code=args.get('code'),
                                    container_id=container_id,
                                    outputs=None,  # These can be read server-side
                                    status='completed',
                                    type='code_interpreter_call',
                                )
                                openai_messages.append(code_interpreter_item)
                            elif (
                                item.tool_name == WebSearchTool.kind
                                and item.tool_call_id
                                and (args := item.args_as_dict())
                            ):
                                # We need to exclude None values because of https://github.com/pydantic/pydantic-ai/issues/3653
                                args = {k: v for k, v in args.items() if v is not None}
                                web_search_item = responses.ResponseFunctionWebSearchParam(
                                    id=item.tool_call_id,
                                    action=cast(responses.response_function_web_search_param.Action, args),
                                    status='completed',
                                    type='web_search_call',
                                )
                                openai_messages.append(web_search_item)
                            elif (  # pragma: no cover
                                item.tool_name == FileSearchTool.kind
                                and item.tool_call_id
                                and (args := item.args_as_dict())
                            ):
                                file_search_item = cast(
                                    responses.ResponseFileSearchToolCallParam,
                                    {
                                        'id': item.tool_call_id,
                                        'queries': args.get('queries', []),
                                        'status': 'completed',
                                        'type': 'file_search_call',
                                    },
                                )
                                openai_messages.append(file_search_item)
                            elif item.tool_name == ImageGenerationTool.kind and item.tool_call_id:
                                # The cast is necessary because of https://github.com/openai/openai-python/issues/2648
                                image_generation_item = cast(
                                    responses.response_input_item_param.ImageGenerationCall,
                                    {
                                        'id': item.tool_call_id,
                                        'type': 'image_generation_call',
                                    },
                                )
                                openai_messages.append(image_generation_item)
                            elif (  # pragma: no branch
                                item.tool_name.startswith(MCPServerTool.kind)
                                and item.tool_call_id
                                and (server_id := item.tool_name.split(':', 1)[1])
                                and (args := item.args_as_dict())
                                and (action := args.get('action'))
                            ):
                                if action == 'list_tools':
                                    mcp_list_tools_item = responses.response_input_item_param.McpListTools(
                                        id=item.tool_call_id,
                                        type='mcp_list_tools',
                                        server_label=server_id,
                                        tools=[],  # These can be read server-side
                                    )
                                    openai_messages.append(mcp_list_tools_item)
                                elif (  # pragma: no branch
                                    action == 'call_tool'
                                    and (tool_name := args.get('tool_name'))
                                    and (tool_args := args.get('tool_args'))
                                ):
                                    mcp_call_item = responses.response_input_item_param.McpCall(
                                        id=item.tool_call_id,
                                        server_label=server_id,
                                        name=tool_name,
                                        arguments=to_json(tool_args).decode(),
                                        error=None,  # These can be read server-side
                                        output=None,  # These can be read server-side
                                        type='mcp_call',
                                    )
                                    openai_messages.append(mcp_call_item)

                    elif isinstance(item, BuiltinToolReturnPart):
                        if item.provider_name == self.system and send_item_ids:  # pragma: no branch
                            if (
                                item.tool_name == CodeExecutionTool.kind
                                and code_interpreter_item is not None
                                and isinstance(item.content, dict)
                                and (content := cast(dict[str, Any], item.content))  # pyright: ignore[reportUnknownMemberType]
                                and (status := content.get('status'))
                            ):
                                code_interpreter_item['status'] = status
                            elif (
                                item.tool_name == WebSearchTool.kind
                                and web_search_item is not None
                                and isinstance(item.content, dict)  # pyright: ignore[reportUnknownMemberType]
                                and (content := cast(dict[str, Any], item.content))  # pyright: ignore[reportUnknownMemberType]
                                and (status := content.get('status'))
                            ):
                                web_search_item['status'] = status
                            elif (  # pragma: no cover
                                item.tool_name == FileSearchTool.kind
                                and file_search_item is not None
                                and isinstance(item.content, dict)  # pyright: ignore[reportUnknownMemberType]
                                and (content := cast(dict[str, Any], item.content))  # pyright: ignore[reportUnknownMemberType]
                                and (status := content.get('status'))
                            ):
                                file_search_item['status'] = status
                            elif item.tool_name == ImageGenerationTool.kind:
                                # Image generation result does not need to be sent back, just the `id` off of `BuiltinToolCallPart`.
                                pass
                            elif item.tool_name.startswith(MCPServerTool.kind):  # pragma: no branch
                                # MCP call result does not need to be sent back, just the fields off of `BuiltinToolCallPart`.
                                pass
                    elif isinstance(item, FilePart):
                        # This was generated by the `ImageGenerationTool` or `CodeExecutionTool`,
                        # and does not need to be sent back separately from the corresponding `BuiltinToolReturnPart`.
                        # If `send_item_ids` is false, we won't send the `BuiltinToolReturnPart`, but OpenAI does not have a type for files from the assistant.
                        pass
                    elif isinstance(item, ThinkingPart):
                        # Get raw CoT content from provider_details if present and from this provider
                        raw_content: list[str] | None = None
                        if item.provider_name == self.system:
                            raw_content = (item.provider_details or {}).get('raw_content')

                        if item.id and (send_item_ids or raw_content):
                            signature: str | None = None
                            if (
                                item.signature
                                and item.provider_name == self.system
                                and profile.openai_supports_encrypted_reasoning_content
                            ):
                                signature = item.signature

                            if (reasoning_item is None or reasoning_item['id'] != item.id) and (
                                signature or item.content or raw_content
                            ):  # pragma: no branch
                                reasoning_item = responses.ResponseReasoningItemParam(
                                    id=item.id,
                                    summary=[],
                                    encrypted_content=signature,
                                    type='reasoning',
                                )
                                openai_messages.append(reasoning_item)

                            if item.content:
                                # The check above guarantees that `reasoning_item` is not None
                                assert reasoning_item is not None
                                reasoning_item['summary'] = [
                                    *reasoning_item['summary'],
                                    ReasoningSummary(text=item.content, type='summary_text'),
                                ]

                            if raw_content:
                                # Send raw CoT back
                                assert reasoning_item is not None
                                reasoning_item['content'] = [
                                    ReasoningContent(text=text, type='reasoning_text') for text in raw_content
                                ]
                        else:
                            start_tag, end_tag = profile.thinking_tags
                            openai_messages.append(
                                responses.EasyInputMessageParam(
                                    role='assistant', content='\n'.join([start_tag, item.content, end_tag])
                                )
                            )
                    elif isinstance(item, ImageUrl | AudioUrl | VideoUrl | DocumentUrl):  # pragma: no cover
                        # URL types in model responses are passed through as-is
                        pass
                    else:
                        assert_never(item)
            else:
                assert_never(message)
        instructions = self._get_instructions(messages, model_request_parameters) or OMIT
        return instructions, openai_messages

    def _map_json_schema(self, o: OutputObjectDefinition) -> responses.ResponseFormatTextJSONSchemaConfigParam:
        response_format_param: responses.ResponseFormatTextJSONSchemaConfigParam = {
            'type': 'json_schema',
            'name': o.name or DEFAULT_OUTPUT_TOOL_NAME,
            'schema': o.json_schema,
        }
        if o.description:
            response_format_param['description'] = o.description
        if OpenAIModelProfile.from_profile(self.profile).openai_supports_strict_tool_definition:  # pragma: no branch
            response_format_param['strict'] = o.strict
        return response_format_param

    @staticmethod
    async def _map_user_prompt(part: UserPromptPart) -> responses.EasyInputMessageParam:  # noqa: C901
        content: str | list[responses.ResponseInputContentParam]
        if isinstance(part.content, str):
            content = part.content
        else:
            content = []
            for item in part.content:
                if isinstance(item, str):
                    content.append(responses.ResponseInputTextParam(text=item, type='input_text'))
                elif isinstance(item, BinaryContent):
                    if item.is_image:
                        detail: Literal['auto', 'low', 'high'] = 'auto'
                        if metadata := item.vendor_metadata:
                            detail = cast(
                                Literal['auto', 'low', 'high'],
                                metadata.get('detail', 'auto'),
                            )
                        content.append(
                            responses.ResponseInputImageParam(
                                image_url=item.data_uri,
                                type='input_image',
                                detail=detail,
                            )
                        )
                    elif item.is_document:
                        content.append(
                            responses.ResponseInputFileParam(
                                type='input_file',
                                file_data=item.data_uri,
                                # NOTE: Type wise it's not necessary to include the filename, but it's required by the
                                # API itself. If we add empty string, the server sends a 500 error - which OpenAI needs
                                # to fix. In any case, we add a placeholder name.
                                filename=f'filename.{item.format}',
                            )
                        )
                    elif item.is_audio:
                        raise NotImplementedError('Audio as binary content is not supported for OpenAI Responses API.')
                    else:  # pragma: no cover
                        raise RuntimeError(f'Unsupported binary content type: {item.media_type}')
                elif isinstance(item, ImageUrl):
                    detail: Literal['auto', 'low', 'high'] = 'auto'
                    image_url = item.url
                    if metadata := item.vendor_metadata:
                        detail = cast(Literal['auto', 'low', 'high'], metadata.get('detail', 'auto'))
                    if item.force_download:
                        downloaded_item = await download_item(item, data_format='base64_uri', type_format='extension')
                        image_url = downloaded_item['data']

                    content.append(
                        responses.ResponseInputImageParam(
                            image_url=image_url,
                            type='input_image',
                            detail=detail,
                        )
                    )
                elif isinstance(item, AudioUrl | DocumentUrl):
                    if item.force_download:
                        downloaded_item = await download_item(item, data_format='base64_uri', type_format='extension')
                        content.append(
                            responses.ResponseInputFileParam(
                                type='input_file',
                                file_data=downloaded_item['data'],
                                filename=f'filename.{downloaded_item["data_type"]}',
                            )
                        )
                    else:
                        content.append(
                            responses.ResponseInputFileParam(
                                type='input_file',
                                file_url=item.url,
                            )
                        )
                elif isinstance(item, VideoUrl):  # pragma: no cover
                    raise NotImplementedError('VideoUrl is not supported for OpenAI.')
                elif isinstance(item, CachePoint):
                    # OpenAI doesn't support prompt caching via CachePoint, so we filter it out
                    pass
                else:
                    assert_never(item)
        return responses.EasyInputMessageParam(role='user', content=content)


@dataclass
class OpenAIStreamedResponse(StreamedResponse):
    """Implementation of `StreamedResponse` for OpenAI models."""

    _model_name: OpenAIModelName
    _model_profile: ModelProfile
    _response: AsyncIterable[ChatCompletionChunk]
    _timestamp: datetime
    _provider_name: str
    _provider_url: str

    async def _get_event_iterator(self) -> AsyncIterator[ModelResponseStreamEvent]:
        async for chunk in self._validate_response():
            self._usage += self._map_usage(chunk)

            if chunk.id:  # pragma: no branch
                self.provider_response_id = chunk.id

            if chunk.model:
                self._model_name = chunk.model

            try:
                choice = chunk.choices[0]
            except IndexError:
                continue

            # When using Azure OpenAI and an async content filter is enabled, the openai SDK can return None deltas.
            if choice.delta is None:  # pyright: ignore[reportUnnecessaryComparison]
                continue

            if raw_finish_reason := choice.finish_reason:
                self.finish_reason = self._map_finish_reason(raw_finish_reason)

            if provider_details := self._map_provider_details(chunk):
                self.provider_details = provider_details

            for event in self._map_part_delta(choice):
                yield event

    def _validate_response(self) -> AsyncIterable[ChatCompletionChunk]:
        """Hook that validates incoming chunks.

        This method may be overridden by subclasses of `OpenAIStreamedResponse` to apply custom chunk validations.

        By default, this is a no-op since `ChatCompletionChunk` is already validated.
        """
        return self._response

    def _map_part_delta(self, choice: chat_completion_chunk.Choice) -> Iterable[ModelResponseStreamEvent]:
        """Hook that determines the sequence of mappings that will be called to produce events.

        This method may be overridden by subclasses of `OpenAIStreamResponse` to customize the mapping.
        """
        return itertools.chain(
            self._map_thinking_delta(choice), self._map_text_delta(choice), self._map_tool_call_delta(choice)
        )

    def _map_thinking_delta(self, choice: chat_completion_chunk.Choice) -> Iterable[ModelResponseStreamEvent]:
        """Hook that maps thinking delta content to events.

        This method may be overridden by subclasses of `OpenAIStreamResponse` to customize the mapping.
        """
        profile = OpenAIModelProfile.from_profile(self._model_profile)
        custom_field = profile.openai_chat_thinking_field

        # Prefer the configured custom reasoning field, if present in profile.
        # Fall back to built-in fields if no custom field result was found.

        # The `reasoning_content` field is typically present in DeepSeek and Moonshot models.
        # https://api-docs.deepseek.com/guides/reasoning_model

        # The `reasoning` field is typically present in gpt-oss via Ollama and OpenRouter.
        # - https://cookbook.openai.com/articles/gpt-oss/handle-raw-cot#chat-completions-api
        # - https://openrouter.ai/docs/use-cases/reasoning-tokens#basic-usage-with-reasoning-tokens
        for field_name in (custom_field, 'reasoning', 'reasoning_content'):
            if not field_name:
                continue
            reasoning: str | None = getattr(choice.delta, field_name, None)
            if reasoning:  # pragma: no branch
                yield from self._parts_manager.handle_thinking_delta(
                    vendor_part_id=field_name,
                    id=field_name,
                    content=reasoning,
                    provider_name=self.provider_name,
                )
                break

    def _map_text_delta(self, choice: chat_completion_chunk.Choice) -> Iterable[ModelResponseStreamEvent]:
        """Hook that maps text delta content to events.

        This method may be overridden by subclasses of `OpenAIStreamResponse` to customize the mapping.
        """
        # Handle the text part of the response
        content = choice.delta.content
        if content:
            for event in self._parts_manager.handle_text_delta(
                vendor_part_id='content',
                content=content,
                thinking_tags=self._model_profile.thinking_tags,
                ignore_leading_whitespace=self._model_profile.ignore_streamed_leading_whitespace,
            ):
                if isinstance(event, PartStartEvent) and isinstance(event.part, ThinkingPart):
                    event.part.id = 'content'
                    event.part.provider_name = self.provider_name
                yield event

    def _map_tool_call_delta(self, choice: chat_completion_chunk.Choice) -> Iterable[ModelResponseStreamEvent]:
        """Hook that maps tool call delta content to events.

        This method may be overridden by subclasses of `OpenAIStreamResponse` to customize the mapping.
        """
        for dtc in choice.delta.tool_calls or []:
            maybe_event = self._parts_manager.handle_tool_call_delta(
                vendor_part_id=dtc.index,
                tool_name=dtc.function and dtc.function.name,
                args=dtc.function and dtc.function.arguments,
                tool_call_id=dtc.id,
            )
            if maybe_event is not None:
                yield maybe_event

    def _map_provider_details(self, chunk: ChatCompletionChunk) -> dict[str, Any] | None:
        """Hook that generates the provider details from chunk content.

        This method may be overridden by subclasses of `OpenAIStreamResponse` to customize the provider details.
        """
        return _map_provider_details(chunk.choices[0])

    def _map_usage(self, response: ChatCompletionChunk) -> usage.RequestUsage:
        return _map_usage(response, self._provider_name, self._provider_url, self.model_name)

    def _map_finish_reason(
        self, key: Literal['stop', 'length', 'tool_calls', 'content_filter', 'function_call']
    ) -> FinishReason | None:
        """Hooks that maps a finish reason key to a [FinishReason](pydantic_ai.messages.FinishReason).

        This method may be overridden by subclasses of `OpenAIChatModel` to accommodate custom keys.
        """
        return _CHAT_FINISH_REASON_MAP.get(key)

    @property
    def model_name(self) -> OpenAIModelName:
        """Get the model name of the response."""
        return self._model_name

    @property
    def provider_name(self) -> str:
        """Get the provider name."""
        return self._provider_name

    @property
    def provider_url(self) -> str:
        """Get the provider base URL."""
        return self._provider_url

    @property
    def timestamp(self) -> datetime:
        """Get the timestamp of the response."""
        return self._timestamp


@dataclass
class OpenAIResponsesStreamedResponse(StreamedResponse):
    """Implementation of `StreamedResponse` for OpenAI Responses API."""

    _model_name: OpenAIModelName
    _response: AsyncIterable[responses.ResponseStreamEvent]
    _timestamp: datetime
    _provider_name: str
    _provider_url: str

    async def _get_event_iterator(self) -> AsyncIterator[ModelResponseStreamEvent]:  # noqa: C901
        async for chunk in self._response:
            # NOTE: You can inspect the builtin tools used checking the `ResponseCompletedEvent`.
            if isinstance(chunk, responses.ResponseCompletedEvent):
                self._usage += self._map_usage(chunk.response)

                raw_finish_reason = (
                    details.reason if (details := chunk.response.incomplete_details) else chunk.response.status
                )
                if raw_finish_reason:  # pragma: no branch
                    self.provider_details = {'finish_reason': raw_finish_reason}
                    self.finish_reason = _RESPONSES_FINISH_REASON_MAP.get(raw_finish_reason)

            elif isinstance(chunk, responses.ResponseContentPartAddedEvent):
                pass  # there's nothing we need to do here

            elif isinstance(chunk, responses.ResponseContentPartDoneEvent):
                pass  # there's nothing we need to do here

            elif isinstance(chunk, responses.ResponseCreatedEvent):
                if chunk.response.id:  # pragma: no branch
                    self.provider_response_id = chunk.response.id

            elif isinstance(chunk, responses.ResponseFailedEvent):  # pragma: no cover
                self._usage += self._map_usage(chunk.response)

            elif isinstance(chunk, responses.ResponseFunctionCallArgumentsDeltaEvent):
                maybe_event = self._parts_manager.handle_tool_call_delta(
                    vendor_part_id=chunk.item_id,
                    args=chunk.delta,
                )
                if maybe_event is not None:  # pragma: no branch
                    yield maybe_event

            elif isinstance(chunk, responses.ResponseFunctionCallArgumentsDoneEvent):
                pass  # there's nothing we need to do here

            elif isinstance(chunk, responses.ResponseIncompleteEvent):  # pragma: no cover
                self._usage += self._map_usage(chunk.response)

            elif isinstance(chunk, responses.ResponseInProgressEvent):
                self._usage += self._map_usage(chunk.response)

            elif isinstance(chunk, responses.ResponseOutputItemAddedEvent):
                if isinstance(chunk.item, responses.ResponseFunctionToolCall):
                    yield self._parts_manager.handle_tool_call_part(
                        vendor_part_id=chunk.item.id,
                        tool_name=chunk.item.name,
                        args=chunk.item.arguments,
                        tool_call_id=chunk.item.call_id,
                        id=chunk.item.id,
                    )
                elif isinstance(chunk.item, responses.ResponseReasoningItem):
                    pass
                elif isinstance(chunk.item, responses.ResponseOutputMessage):
                    pass
                elif isinstance(chunk.item, responses.ResponseFunctionWebSearch):
                    call_part, _ = _map_web_search_tool_call(chunk.item, self.provider_name)
                    yield self._parts_manager.handle_part(
                        vendor_part_id=f'{chunk.item.id}-call', part=replace(call_part, args=None)
                    )
                elif isinstance(chunk.item, responses.ResponseFileSearchToolCall):
                    call_part, _ = _map_file_search_tool_call(chunk.item, self.provider_name)
                    yield self._parts_manager.handle_part(
                        vendor_part_id=f'{chunk.item.id}-call', part=replace(call_part, args=None)
                    )
                elif isinstance(chunk.item, responses.ResponseCodeInterpreterToolCall):
                    call_part, _, _ = _map_code_interpreter_tool_call(chunk.item, self.provider_name)

                    args_json = call_part.args_as_json_str()
                    # Drop the final `"}` so that we can add code deltas
                    args_json_delta = args_json[:-2]
                    assert args_json_delta.endswith('"code":"'), f'Expected {args_json_delta!r} to end in `"code":"`'

                    yield self._parts_manager.handle_part(
                        vendor_part_id=f'{chunk.item.id}-call', part=replace(call_part, args=None)
                    )
                    maybe_event = self._parts_manager.handle_tool_call_delta(
                        vendor_part_id=f'{chunk.item.id}-call',
                        args=args_json_delta,
                    )
                    if maybe_event is not None:  # pragma: no branch
                        yield maybe_event
                elif isinstance(chunk.item, responses.response_output_item.ImageGenerationCall):
                    call_part, _, _ = _map_image_generation_tool_call(chunk.item, self.provider_name)
                    yield self._parts_manager.handle_part(vendor_part_id=f'{chunk.item.id}-call', part=call_part)
                elif isinstance(chunk.item, responses.response_output_item.McpCall):
                    call_part, _ = _map_mcp_call(chunk.item, self.provider_name)

                    args_json = call_part.args_as_json_str()
                    # Drop the final `{}}` so that we can add tool args deltas
                    args_json_delta = args_json[:-3]
                    assert args_json_delta.endswith('"tool_args":'), (
                        f'Expected {args_json_delta!r} to end in `"tool_args":"`'
                    )

                    yield self._parts_manager.handle_part(
                        vendor_part_id=f'{chunk.item.id}-call', part=replace(call_part, args=None)
                    )
                    maybe_event = self._parts_manager.handle_tool_call_delta(
                        vendor_part_id=f'{chunk.item.id}-call',
                        args=args_json_delta,
                    )
                    if maybe_event is not None:  # pragma: no branch
                        yield maybe_event
                elif isinstance(chunk.item, responses.response_output_item.McpListTools):
                    call_part, _ = _map_mcp_list_tools(chunk.item, self.provider_name)
                    yield self._parts_manager.handle_part(vendor_part_id=f'{chunk.item.id}-call', part=call_part)
                else:
                    warnings.warn(  # pragma: no cover
                        f'Handling of this item type is not yet implemented. Please report on our GitHub: {chunk}',
                        UserWarning,
                    )

            elif isinstance(chunk, responses.ResponseOutputItemDoneEvent):
                if isinstance(chunk.item, responses.ResponseReasoningItem):
                    if signature := chunk.item.encrypted_content:  # pragma: no branch
                        # Add the signature to the part corresponding to the first summary/raw CoT
                        for event in self._parts_manager.handle_thinking_delta(
                            vendor_part_id=chunk.item.id,
                            id=chunk.item.id,
                            signature=signature,
                            provider_name=self.provider_name,
                        ):
                            yield event
                elif isinstance(chunk.item, responses.ResponseCodeInterpreterToolCall):
                    _, return_part, file_parts = _map_code_interpreter_tool_call(chunk.item, self.provider_name)
                    for i, file_part in enumerate(file_parts):
                        yield self._parts_manager.handle_part(
                            vendor_part_id=f'{chunk.item.id}-file-{i}', part=file_part
                        )
                    yield self._parts_manager.handle_part(vendor_part_id=f'{chunk.item.id}-return', part=return_part)
                elif isinstance(chunk.item, responses.ResponseFunctionWebSearch):
                    call_part, return_part = _map_web_search_tool_call(chunk.item, self.provider_name)

                    maybe_event = self._parts_manager.handle_tool_call_delta(
                        vendor_part_id=f'{chunk.item.id}-call',
                        args=call_part.args,
                    )
                    if maybe_event is not None:  # pragma: no branch
                        yield maybe_event

                    yield self._parts_manager.handle_part(vendor_part_id=f'{chunk.item.id}-return', part=return_part)
                elif isinstance(chunk.item, responses.ResponseFileSearchToolCall):
                    call_part, return_part = _map_file_search_tool_call(chunk.item, self.provider_name)

                    maybe_event = self._parts_manager.handle_tool_call_delta(
                        vendor_part_id=f'{chunk.item.id}-call',
                        args=call_part.args,
                    )
                    if maybe_event is not None:  # pragma: no branch
                        yield maybe_event

                    yield self._parts_manager.handle_part(vendor_part_id=f'{chunk.item.id}-return', part=return_part)
                elif isinstance(chunk.item, responses.response_output_item.ImageGenerationCall):
                    _, return_part, file_part = _map_image_generation_tool_call(chunk.item, self.provider_name)
                    if file_part:  # pragma: no branch
                        yield self._parts_manager.handle_part(vendor_part_id=f'{chunk.item.id}-file', part=file_part)
                    yield self._parts_manager.handle_part(vendor_part_id=f'{chunk.item.id}-return', part=return_part)

                elif isinstance(chunk.item, responses.response_output_item.McpCall):
                    _, return_part = _map_mcp_call(chunk.item, self.provider_name)
                    yield self._parts_manager.handle_part(vendor_part_id=f'{chunk.item.id}-return', part=return_part)
                elif isinstance(chunk.item, responses.response_output_item.McpListTools):
                    _, return_part = _map_mcp_list_tools(chunk.item, self.provider_name)
                    yield self._parts_manager.handle_part(vendor_part_id=f'{chunk.item.id}-return', part=return_part)

            elif isinstance(chunk, responses.ResponseReasoningSummaryPartAddedEvent):
                # Use same vendor_part_id as raw CoT for first summary (index 0) so they merge into one ThinkingPart
                vendor_id = chunk.item_id if chunk.summary_index == 0 else f'{chunk.item_id}-{chunk.summary_index}'
                for event in self._parts_manager.handle_thinking_delta(
                    vendor_part_id=vendor_id,
                    content=chunk.part.text,
                    id=chunk.item_id,
                ):
                    yield event

            elif isinstance(chunk, responses.ResponseReasoningSummaryPartDoneEvent):
                pass  # there's nothing we need to do here

            elif isinstance(chunk, responses.ResponseReasoningSummaryTextDoneEvent):
                pass  # there's nothing we need to do here

            elif isinstance(chunk, responses.ResponseReasoningSummaryTextDeltaEvent):
                # Use same vendor_part_id as raw CoT for first summary (index 0) so they merge into one ThinkingPart
                vendor_id = chunk.item_id if chunk.summary_index == 0 else f'{chunk.item_id}-{chunk.summary_index}'
                for event in self._parts_manager.handle_thinking_delta(
                    vendor_part_id=vendor_id,
                    content=chunk.delta,
                    id=chunk.item_id,
                ):
                    yield event

            elif isinstance(chunk, responses.ResponseReasoningTextDeltaEvent):
                # Handle raw CoT from gpt-oss models using callback pattern
                for event in self._parts_manager.handle_thinking_delta(
                    vendor_part_id=chunk.item_id,
                    id=chunk.item_id,
                    provider_details=_make_raw_content_updater(chunk.delta, chunk.content_index),
                ):
                    yield event

            elif isinstance(chunk, responses.ResponseReasoningTextDoneEvent):
                pass  # content already accumulated via delta events

            elif isinstance(chunk, responses.ResponseOutputTextAnnotationAddedEvent):
                # TODO(Marcelo): We should support annotations in the future.
                pass  # there's nothing we need to do here

            elif isinstance(chunk, responses.ResponseTextDeltaEvent):
                for event in self._parts_manager.handle_text_delta(
                    vendor_part_id=chunk.item_id, content=chunk.delta, id=chunk.item_id
                ):
                    yield event

            elif isinstance(chunk, responses.ResponseTextDoneEvent):
                pass  # there's nothing we need to do here

            elif isinstance(chunk, responses.ResponseWebSearchCallInProgressEvent):
                pass  # there's nothing we need to do here

            elif isinstance(chunk, responses.ResponseWebSearchCallSearchingEvent):
                pass  # there's nothing we need to do here

            elif isinstance(chunk, responses.ResponseWebSearchCallCompletedEvent):
                pass  # there's nothing we need to do here

            elif isinstance(chunk, responses.ResponseAudioDeltaEvent):  # pragma: lax no cover
                pass  # there's nothing we need to do here

            elif isinstance(chunk, responses.ResponseCodeInterpreterCallCodeDeltaEvent):
                json_args_delta = to_json(chunk.delta).decode()[1:-1]  # Drop the surrounding `"`
                maybe_event = self._parts_manager.handle_tool_call_delta(
                    vendor_part_id=f'{chunk.item_id}-call',
                    args=json_args_delta,
                )
                if maybe_event is not None:  # pragma: no branch
                    yield maybe_event

            elif isinstance(chunk, responses.ResponseCodeInterpreterCallCodeDoneEvent):
                maybe_event = self._parts_manager.handle_tool_call_delta(
                    vendor_part_id=f'{chunk.item_id}-call',
                    args='"}',
                )
                if maybe_event is not None:  # pragma: no branch
                    yield maybe_event

            elif isinstance(chunk, responses.ResponseCodeInterpreterCallCompletedEvent):
                pass  # there's nothing we need to do here

            elif isinstance(chunk, responses.ResponseCodeInterpreterCallInProgressEvent):
                pass  # there's nothing we need to do here

            elif isinstance(chunk, responses.ResponseCodeInterpreterCallInterpretingEvent):
                pass  # there's nothing we need to do here

            elif isinstance(chunk, responses.ResponseImageGenCallCompletedEvent):  # pragma: no cover
                pass  # there's nothing we need to do here

            elif isinstance(chunk, responses.ResponseImageGenCallGeneratingEvent):
                pass  # there's nothing we need to do here

            elif isinstance(chunk, responses.ResponseImageGenCallInProgressEvent):
                pass  # there's nothing we need to do here

            elif isinstance(chunk, responses.ResponseImageGenCallPartialImageEvent):
                # Not present on the type, but present on the actual object.
                # See https://github.com/openai/openai-python/issues/2649
                output_format = getattr(chunk, 'output_format', 'png')
                file_part = FilePart(
                    content=BinaryImage(
                        data=base64.b64decode(chunk.partial_image_b64),
                        media_type=f'image/{output_format}',
                    ),
                    id=chunk.item_id,
                )
                yield self._parts_manager.handle_part(vendor_part_id=f'{chunk.item_id}-file', part=file_part)

            elif isinstance(chunk, responses.ResponseMcpCallArgumentsDoneEvent):
                maybe_event = self._parts_manager.handle_tool_call_delta(
                    vendor_part_id=f'{chunk.item_id}-call',
                    args='}',
                )
                if maybe_event is not None:  # pragma: no branch
                    yield maybe_event

            elif isinstance(chunk, responses.ResponseMcpCallArgumentsDeltaEvent):
                maybe_event = self._parts_manager.handle_tool_call_delta(
                    vendor_part_id=f'{chunk.item_id}-call',
                    args=chunk.delta,
                )
                if maybe_event is not None:  # pragma: no branch
                    yield maybe_event

            elif isinstance(chunk, responses.ResponseMcpListToolsInProgressEvent):
                pass  # there's nothing we need to do here

            elif isinstance(chunk, responses.ResponseMcpListToolsCompletedEvent):
                pass  # there's nothing we need to do here

            elif isinstance(chunk, responses.ResponseMcpListToolsFailedEvent):  # pragma: no cover
                pass  # there's nothing we need to do here

            elif isinstance(chunk, responses.ResponseMcpCallInProgressEvent):
                pass  # there's nothing we need to do here

            elif isinstance(chunk, responses.ResponseMcpCallFailedEvent):  # pragma: no cover
                pass  # there's nothing we need to do here

            elif isinstance(chunk, responses.ResponseMcpCallCompletedEvent):
                pass  # there's nothing we need to do here

            elif isinstance(chunk, responses.ResponseFileSearchCallCompletedEvent):
                pass  # there's nothing we need to do here

            elif isinstance(chunk, responses.ResponseFileSearchCallSearchingEvent):
                pass  # there's nothing we need to do here

            elif isinstance(chunk, responses.ResponseFileSearchCallInProgressEvent):
                pass  # there's nothing we need to do here

            else:  # pragma: no cover
                warnings.warn(
                    f'Handling of this event type is not yet implemented. Please report on our GitHub: {chunk}',
                    UserWarning,
                )

    def _map_usage(self, response: responses.Response) -> usage.RequestUsage:
        return _map_usage(response, self._provider_name, self._provider_url, self.model_name)

    @property
    def model_name(self) -> OpenAIModelName:
        """Get the model name of the response."""
        return self._model_name

    @property
    def provider_name(self) -> str:
        """Get the provider name."""
        return self._provider_name

    @property
    def provider_url(self) -> str:
        """Get the provider base URL."""
        return self._provider_url

    @property
    def timestamp(self) -> datetime:
        """Get the timestamp of the response."""
        return self._timestamp


def _make_raw_content_updater(delta: str, index: int) -> Callable[[dict[str, Any] | None], dict[str, Any]]:
    """Create a callback that updates `provider_details['raw_content']`.

    This is used for streaming raw CoT from gpt-oss models. The callback pattern keeps
    `raw_content` logic in OpenAI code while the parts manager stays provider-agnostic.
    """

    def update_provider_details(existing: dict[str, Any] | None) -> dict[str, Any]:
        details = {**(existing or {})}
        raw_list: list[str] = list(details.get('raw_content', []))
        while len(raw_list) <= index:
            raw_list.append('')
        raw_list[index] += delta
        details['raw_content'] = raw_list
        return details

    return update_provider_details


# Convert logprobs to a serializable format
def _map_logprobs(
    logprobs: list[chat_completion_token_logprob.ChatCompletionTokenLogprob]
    | list[responses.response_output_text.Logprob],
) -> list[dict[str, Any]]:
    return [
        {
            'token': lp.token,
            'bytes': lp.bytes,
            'logprob': lp.logprob,
            'top_logprobs': [
                {'token': tlp.token, 'bytes': tlp.bytes, 'logprob': tlp.logprob} for tlp in lp.top_logprobs
            ],
        }
        for lp in logprobs
    ]


def _map_usage(
    response: chat.ChatCompletion | ChatCompletionChunk | responses.Response,
    provider: str,
    provider_url: str,
    model: str,
) -> usage.RequestUsage:
    response_usage = response.usage
    if response_usage is None:
        return usage.RequestUsage()

    usage_data = response_usage.model_dump(exclude_none=True)
    details = {
        k: v
        for k, v in usage_data.items()
        if k not in {'prompt_tokens', 'completion_tokens', 'input_tokens', 'output_tokens', 'total_tokens'}
        if isinstance(v, int)
    }
    response_data = dict(model=model, usage=usage_data)
    if isinstance(response_usage, responses.ResponseUsage):
        api_flavor = 'responses'

        if getattr(response_usage, 'output_tokens_details', None) is not None:
            details['reasoning_tokens'] = response_usage.output_tokens_details.reasoning_tokens
        else:
            details['reasoning_tokens'] = 0
    else:
        api_flavor = 'chat'

        if response_usage.completion_tokens_details is not None:
            details.update(response_usage.completion_tokens_details.model_dump(exclude_none=True))

    return usage.RequestUsage.extract(
        response_data,
        provider=provider,
        provider_url=provider_url,
        provider_fallback='openai',
        api_flavor=api_flavor,
        details=details,
    )


def _map_provider_details(
    choice: chat_completion_chunk.Choice | chat_completion.Choice,
) -> dict[str, Any]:
    provider_details: dict[str, Any] = {}

    # Add logprobs to vendor_details if available
    if choice.logprobs is not None and choice.logprobs.content:
        provider_details['logprobs'] = _map_logprobs(choice.logprobs.content)
    if raw_finish_reason := choice.finish_reason:
        provider_details['finish_reason'] = raw_finish_reason

    return provider_details


def _split_combined_tool_call_id(combined_id: str) -> tuple[str, str | None]:
    # When reasoning, the Responses API requires the `ResponseFunctionToolCall` to be returned with both the `call_id` and `id` fields.
    # Before our `ToolCallPart` gained the `id` field alongside `tool_call_id` field, we combined the two fields into a single string stored on `tool_call_id`.
    if '|' in combined_id:
        call_id, id = combined_id.split('|', 1)
        return call_id, id
    else:
        return combined_id, None


def _map_code_interpreter_tool_call(
    item: responses.ResponseCodeInterpreterToolCall, provider_name: str
) -> tuple[BuiltinToolCallPart, BuiltinToolReturnPart, list[FilePart]]:
    result: dict[str, Any] = {
        'status': item.status,
    }

    file_parts: list[FilePart] = []
    logs: list[str] = []
    if item.outputs:
        for output in item.outputs:
            if isinstance(output, responses.response_code_interpreter_tool_call.OutputImage):
                file_parts.append(
                    FilePart(
                        content=BinaryImage.from_data_uri(output.url),
                        id=item.id,
                    )
                )
            elif isinstance(output, responses.response_code_interpreter_tool_call.OutputLogs):
                logs.append(output.logs)
            else:
                assert_never(output)

    if logs:
        result['logs'] = logs

    return (
        BuiltinToolCallPart(
            tool_name=CodeExecutionTool.kind,
            tool_call_id=item.id,
            args={
                'container_id': item.container_id,
                'code': item.code or '',
            },
            provider_name=provider_name,
        ),
        BuiltinToolReturnPart(
            tool_name=CodeExecutionTool.kind,
            tool_call_id=item.id,
            content=result,
            provider_name=provider_name,
        ),
        file_parts,
    )


def _map_web_search_tool_call(
    item: responses.ResponseFunctionWebSearch, provider_name: str
) -> tuple[BuiltinToolCallPart, BuiltinToolReturnPart]:
    args: dict[str, Any] | None = None

    result = {
        'status': item.status,
    }

    if action := item.action:
        # We need to exclude None values because of https://github.com/pydantic/pydantic-ai/issues/3653
        args = action.model_dump(mode='json', exclude_none=True)

        # To prevent `Unknown parameter: 'input[2].action.sources'` for `ActionSearch`
        if sources := args.pop('sources', None):
            result['sources'] = sources

    return (
        BuiltinToolCallPart(
            tool_name=WebSearchTool.kind,
            tool_call_id=item.id,
            args=args,
            provider_name=provider_name,
        ),
        BuiltinToolReturnPart(
            tool_name=WebSearchTool.kind,
            tool_call_id=item.id,
            content=result,
            provider_name=provider_name,
        ),
    )


def _map_file_search_tool_call(
    item: responses.ResponseFileSearchToolCall,
    provider_name: str,
) -> tuple[BuiltinToolCallPart, BuiltinToolReturnPart]:
    args = {'queries': item.queries}

    result: dict[str, Any] = {
        'status': item.status,
    }
    if item.results is not None:
        result['results'] = [r.model_dump(mode='json') for r in item.results]

    return (
        BuiltinToolCallPart(
            tool_name=FileSearchTool.kind,
            tool_call_id=item.id,
            args=args,
            provider_name=provider_name,
        ),
        BuiltinToolReturnPart(
            tool_name=FileSearchTool.kind,
            tool_call_id=item.id,
            content=result,
            provider_name=provider_name,
        ),
    )


def _map_image_generation_tool_call(
    item: responses.response_output_item.ImageGenerationCall, provider_name: str
) -> tuple[BuiltinToolCallPart, BuiltinToolReturnPart, FilePart | None]:
    result = {
        'status': item.status,
    }

    # Not present on the type, but present on the actual object.
    # See https://github.com/openai/openai-python/issues/2649
    if background := getattr(item, 'background', None):
        result['background'] = background
    if quality := getattr(item, 'quality', None):
        result['quality'] = quality
    if size := getattr(item, 'size', None):
        result['size'] = size
    if revised_prompt := getattr(item, 'revised_prompt', None):
        result['revised_prompt'] = revised_prompt
    output_format = getattr(item, 'output_format', 'png')

    file_part: FilePart | None = None
    if item.result:
        file_part = FilePart(
            content=BinaryImage(
                data=base64.b64decode(item.result),
                media_type=f'image/{output_format}',
            ),
            id=item.id,
        )

        # For some reason, the streaming API leaves `status` as `generating` even though generation has completed.
        result['status'] = 'completed'

    return (
        BuiltinToolCallPart(
            tool_name=ImageGenerationTool.kind,
            tool_call_id=item.id,
            provider_name=provider_name,
        ),
        BuiltinToolReturnPart(
            tool_name=ImageGenerationTool.kind,
            tool_call_id=item.id,
            content=result,
            provider_name=provider_name,
        ),
        file_part,
    )


def _map_mcp_list_tools(
    item: responses.response_output_item.McpListTools, provider_name: str
) -> tuple[BuiltinToolCallPart, BuiltinToolReturnPart]:
    tool_name = ':'.join([MCPServerTool.kind, item.server_label])
    return (
        BuiltinToolCallPart(
            tool_name=tool_name,
            tool_call_id=item.id,
            provider_name=provider_name,
            args={'action': 'list_tools'},
        ),
        BuiltinToolReturnPart(
            tool_name=tool_name,
            tool_call_id=item.id,
            content=item.model_dump(mode='json', include={'tools', 'error'}),
            provider_name=provider_name,
        ),
    )


def _map_mcp_call(
    item: responses.response_output_item.McpCall, provider_name: str
) -> tuple[BuiltinToolCallPart, BuiltinToolReturnPart]:
    tool_name = ':'.join([MCPServerTool.kind, item.server_label])
    return (
        BuiltinToolCallPart(
            tool_name=tool_name,
            tool_call_id=item.id,
            args={
                'action': 'call_tool',
                'tool_name': item.name,
                'tool_args': json.loads(item.arguments) if item.arguments else {},
            },
            provider_name=provider_name,
        ),
        BuiltinToolReturnPart(
            tool_name=tool_name,
            tool_call_id=item.id,
            content={
                'output': item.output,
                'error': item.error,
            },
            provider_name=provider_name,
        ),
    )<|MERGE_RESOLUTION|>--- conflicted
+++ resolved
@@ -1045,14 +1045,10 @@
                         content.append(ChatCompletionContentPartImageParam(image_url=image_url, type='image_url'))
                     elif item.is_audio:
                         assert item.format in ('wav', 'mp3')
-<<<<<<< HEAD
-                        audio = InputAudio(data=item.base64, format=item.format)
-=======
                         if profile.openai_chat_audio_input_encoding == 'uri':
                             audio = InputAudio(data=item.data_uri, format=item.format)
                         else:
                             audio = InputAudio(data=item.base64, format=item.format)
->>>>>>> fda647c1
                         content.append(ChatCompletionContentPartInputAudioParam(input_audio=audio, type='input_audio'))
                     elif item.is_document:
                         content.append(
