--- conflicted
+++ resolved
@@ -304,7 +304,7 @@
                 seed=model_settings.get('seed', NOT_GIVEN),
                 reasoning_effort=model_settings.get('openai_reasoning_effort', NOT_GIVEN),
                 user=model_settings.get('openai_user', NOT_GIVEN),
-<<<<<<< HEAD
+                service_tier=model_settings.get('openai_service_tier', NOT_GIVEN),
                 temperature=sampling_settings.get('temperature', NOT_GIVEN),
                 top_p=sampling_settings.get('top_p', NOT_GIVEN),
                 presence_penalty=sampling_settings.get('presence_penalty', NOT_GIVEN),
@@ -312,9 +312,6 @@
                 logit_bias=sampling_settings.get('logit_bias', NOT_GIVEN),
                 logprobs=sampling_settings.get('openai_logprobs', NOT_GIVEN),
                 top_logprobs=sampling_settings.get('openai_top_logprobs', NOT_GIVEN),
-=======
-                service_tier=model_settings.get('openai_service_tier', NOT_GIVEN),
->>>>>>> a1259fe9
                 extra_headers=extra_headers,
                 extra_body=model_settings.get('extra_body'),
             )
