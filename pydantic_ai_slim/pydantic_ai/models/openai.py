from __future__ import annotations as _annotations

import base64
import re
import warnings
from collections.abc import AsyncIterable, AsyncIterator, Sequence
from contextlib import asynccontextmanager
from dataclasses import dataclass, field, replace
from datetime import datetime, timezone
from typing import Any, Literal, Union, cast, overload

from typing_extensions import assert_never

from pydantic_ai.providers import Provider, infer_provider

from .. import ModelHTTPError, UnexpectedModelBehavior, _utils, usage
from .._utils import guard_tool_call_id as _guard_tool_call_id
from ..messages import (
    AudioUrl,
    BinaryContent,
    DocumentUrl,
    ImageUrl,
    ModelMessage,
    ModelRequest,
    ModelResponse,
    ModelResponsePart,
    ModelResponseStreamEvent,
    RetryPromptPart,
    SystemPromptPart,
    TextPart,
    ToolCallPart,
    ToolReturnPart,
    UserPromptPart,
    VideoUrl,
)
from ..settings import ModelSettings
from ..tools import ToolDefinition
from . import (
    Model,
    ModelRequestParameters,
    StreamedResponse,
    cached_async_http_client,
    check_allow_model_requests,
    get_user_agent,
)
from ._json_schema import JsonSchema, WalkJsonSchema

try:
    from openai import NOT_GIVEN, APIStatusError, AsyncOpenAI, AsyncStream, NotGiven
    from openai.types import ChatModel, chat, responses
    from openai.types.chat import (
        ChatCompletionChunk,
        ChatCompletionContentPartImageParam,
        ChatCompletionContentPartInputAudioParam,
        ChatCompletionContentPartParam,
        ChatCompletionContentPartTextParam,
    )
    from openai.types.chat.chat_completion_content_part_image_param import ImageURL
    from openai.types.chat.chat_completion_content_part_input_audio_param import InputAudio
    from openai.types.chat.chat_completion_content_part_param import File, FileFile
    from openai.types.responses import ComputerToolParam, FileSearchToolParam, WebSearchToolParam
    from openai.types.responses.response_input_param import FunctionCallOutput, Message
    from openai.types.shared import ReasoningEffort
    from openai.types.shared_params import Reasoning
except ImportError as _import_error:
    raise ImportError(
        'Please install `openai` to use the OpenAI model, '
        'you can use the `openai` optional group — `pip install "pydantic-ai-slim[openai]"`'
    ) from _import_error

__all__ = (
    'OpenAIModel',
    'OpenAIResponsesModel',
    'OpenAIModelSettings',
    'OpenAIResponsesModelSettings',
    'OpenAIModelName',
)

OpenAIModelName = Union[str, ChatModel]
"""
Possible OpenAI model names.

Since OpenAI supports a variety of date-stamped models, we explicitly list the latest models but
allow any name in the type hints.
See [the OpenAI docs](https://platform.openai.com/docs/models) for a full list.

Using this more broad type for the model name instead of the ChatModel definition
allows this model to be used more easily with other model types (ie, Ollama, Deepseek).
"""

OpenAISystemPromptRole = Literal['system', 'developer', 'user']


class OpenAIModelSettings(ModelSettings, total=False):
    """Settings used for an OpenAI model request.

    ALL FIELDS MUST BE `openai_` PREFIXED SO YOU CAN MERGE THEM WITH OTHER MODELS.
    """

    openai_reasoning_effort: ReasoningEffort
    """Constrains effort on reasoning for [reasoning models](https://platform.openai.com/docs/guides/reasoning).

    Currently supported values are `low`, `medium`, and `high`. Reducing reasoning effort can
    result in faster responses and fewer tokens used on reasoning in a response.
    """

<<<<<<< HEAD
    logprobs: bool
    """Include log probabilities in the response."""

    top_logprobs: int
    """Include log probabilities of the top n tokens in the response."""
=======
    openai_user: str
    """A unique identifier representing the end-user, which can help OpenAI monitor and detect abuse.

    See [OpenAI's safety best practices](https://platform.openai.com/docs/guides/safety-best-practices#end-user-ids) for more details.
    """


class OpenAIResponsesModelSettings(OpenAIModelSettings, total=False):
    """Settings used for an OpenAI Responses model request.

    ALL FIELDS MUST BE `openai_` PREFIXED SO YOU CAN MERGE THEM WITH OTHER MODELS.
    """

    openai_builtin_tools: Sequence[FileSearchToolParam | WebSearchToolParam | ComputerToolParam]
    """The provided OpenAI built-in tools to use.

    See [OpenAI's built-in tools](https://platform.openai.com/docs/guides/tools?api-mode=responses) for more details.
    """

    openai_reasoning_generate_summary: Literal['detailed', 'concise']
    """A summary of the reasoning performed by the model.

    This can be useful for debugging and understanding the model's reasoning process.
    One of `concise` or `detailed`.

    Check the [OpenAI Computer use documentation](https://platform.openai.com/docs/guides/tools-computer-use#1-send-a-request-to-the-model)
    for more details.
    """

    openai_truncation: Literal['disabled', 'auto']
    """The truncation strategy to use for the model response.

    It can be either:
    - `disabled` (default): If a model response will exceed the context window size for a model, the
        request will fail with a 400 error.
    - `auto`: If the context of this response and previous ones exceeds the model's context window size,
        the model will truncate the response to fit the context window by dropping input items in the
        middle of the conversation.
    """
>>>>>>> 54fb56a9


@dataclass(init=False)
class OpenAIModel(Model):
    """A model that uses the OpenAI API.

    Internally, this uses the [OpenAI Python client](https://github.com/openai/openai-python) to interact with the API.

    Apart from `__init__`, all methods are private or match those of the base class.
    """

    client: AsyncOpenAI = field(repr=False)
    system_prompt_role: OpenAISystemPromptRole | None = field(default=None, repr=False)

    _model_name: OpenAIModelName = field(repr=False)
    _system: str = field(default='openai', repr=False)

    def __init__(
        self,
        model_name: OpenAIModelName,
        *,
        provider: Literal['openai', 'deepseek', 'azure'] | Provider[AsyncOpenAI] = 'openai',
        system_prompt_role: OpenAISystemPromptRole | None = None,
    ):
        """Initialize an OpenAI model.

        Args:
            model_name: The name of the OpenAI model to use. List of model names available
                [here](https://github.com/openai/openai-python/blob/v1.54.3/src/openai/types/chat_model.py#L7)
                (Unfortunately, despite being ask to do so, OpenAI do not provide `.inv` files for their API).
            provider: The provider to use. Defaults to `'openai'`.
            system_prompt_role: The role to use for the system prompt message. If not provided, defaults to `'system'`.
                In the future, this may be inferred from the model name.
        """
        self._model_name = model_name
        if isinstance(provider, str):
            provider = infer_provider(provider)
        self.client = provider.client
        self.system_prompt_role = system_prompt_role

    @property
    def base_url(self) -> str:
        return str(self.client.base_url)

    async def request(
        self,
        messages: list[ModelMessage],
        model_settings: ModelSettings | None,
        model_request_parameters: ModelRequestParameters,
    ) -> tuple[ModelResponse, usage.Usage]:
        check_allow_model_requests()
        response = await self._completions_create(
            messages, False, cast(OpenAIModelSettings, model_settings or {}), model_request_parameters
        )
        return self._process_response(response), _map_usage(response)

    @asynccontextmanager
    async def request_stream(
        self,
        messages: list[ModelMessage],
        model_settings: ModelSettings | None,
        model_request_parameters: ModelRequestParameters,
    ) -> AsyncIterator[StreamedResponse]:
        check_allow_model_requests()
        response = await self._completions_create(
            messages, True, cast(OpenAIModelSettings, model_settings or {}), model_request_parameters
        )
        async with response:
            yield await self._process_streamed_response(response)

    def customize_request_parameters(self, model_request_parameters: ModelRequestParameters) -> ModelRequestParameters:
        return _customize_request_parameters(model_request_parameters)

    @property
    def model_name(self) -> OpenAIModelName:
        """The model name."""
        return self._model_name

    @property
    def system(self) -> str:
        """The system / model provider."""
        return self._system

    @overload
    async def _completions_create(
        self,
        messages: list[ModelMessage],
        stream: Literal[True],
        model_settings: OpenAIModelSettings,
        model_request_parameters: ModelRequestParameters,
    ) -> AsyncStream[ChatCompletionChunk]: ...

    @overload
    async def _completions_create(
        self,
        messages: list[ModelMessage],
        stream: Literal[False],
        model_settings: OpenAIModelSettings,
        model_request_parameters: ModelRequestParameters,
    ) -> chat.ChatCompletion: ...

    async def _completions_create(
        self,
        messages: list[ModelMessage],
        stream: bool,
        model_settings: OpenAIModelSettings,
        model_request_parameters: ModelRequestParameters,
    ) -> chat.ChatCompletion | AsyncStream[ChatCompletionChunk]:
        tools = self._get_tools(model_request_parameters)

        # standalone function to make it easier to override
        if not tools:
            tool_choice: Literal['none', 'required', 'auto'] | None = None
        elif not model_request_parameters.allow_text_output:
            tool_choice = 'required'
        else:
            tool_choice = 'auto'

        openai_messages = await self._map_messages(messages)

        try:
            return await self.client.chat.completions.create(
                model=self._model_name,
                messages=openai_messages,
                n=1,
                parallel_tool_calls=model_settings.get('parallel_tool_calls', NOT_GIVEN),
                tools=tools or NOT_GIVEN,
                tool_choice=tool_choice or NOT_GIVEN,
                stream=stream,
                stream_options={'include_usage': True} if stream else NOT_GIVEN,
                stop=model_settings.get('stop_sequences', NOT_GIVEN),
                max_completion_tokens=model_settings.get('max_tokens', NOT_GIVEN),
                temperature=model_settings.get('temperature', NOT_GIVEN),
                top_p=model_settings.get('top_p', NOT_GIVEN),
                timeout=model_settings.get('timeout', NOT_GIVEN),
                seed=model_settings.get('seed', NOT_GIVEN),
                presence_penalty=model_settings.get('presence_penalty', NOT_GIVEN),
                frequency_penalty=model_settings.get('frequency_penalty', NOT_GIVEN),
                logit_bias=model_settings.get('logit_bias', NOT_GIVEN),
                reasoning_effort=model_settings.get('openai_reasoning_effort', NOT_GIVEN),
<<<<<<< HEAD
                logprobs=model_settings.get('logprobs', NOT_GIVEN),
                top_logprobs=model_settings.get('top_logprobs', NOT_GIVEN),
=======
                user=model_settings.get('openai_user', NOT_GIVEN),
                extra_headers={'User-Agent': get_user_agent()},
                extra_body=model_settings.get('extra_body'),
>>>>>>> 54fb56a9
            )
        except APIStatusError as e:
            if (status_code := e.status_code) >= 400:
                raise ModelHTTPError(status_code=status_code, model_name=self.model_name, body=e.body) from e
            raise

    def _process_response(self, response: chat.ChatCompletion) -> ModelResponse:
        """Process a non-streamed response, and prepare a message to return."""
        timestamp = datetime.fromtimestamp(response.created, tz=timezone.utc)
        choice = response.choices[0]
        items: list[ModelResponsePart] = []
        vendor_metadata: dict[str, Any] = {}

        # Add logprobs to vendor_metadata if available
        if choice.logprobs is not None and choice.logprobs.content:
            # Convert logprobs to a serializable format
            vendor_metadata['logprobs'] = [
                {
                    'token': lp.token,
                    'bytes': lp.bytes,
                    'logprob': lp.logprob,
                    'top_logprobs': [
                        {'token': tlp.token, 'bytes': tlp.bytes, 'logprob': tlp.logprob} for tlp in lp.top_logprobs
                    ],
                }
                for lp in choice.logprobs.content
            ]

        if choice.message.content is not None:
            items.append(TextPart(choice.message.content))
        if choice.message.tool_calls is not None:
            for c in choice.message.tool_calls:
<<<<<<< HEAD
                items.append(ToolCallPart(c.function.name, c.function.arguments, c.id))
        return ModelResponse(items, model_name=response.model, timestamp=timestamp, vendor_metadata=vendor_metadata)
=======
                items.append(ToolCallPart(c.function.name, c.function.arguments, tool_call_id=c.id))
        return ModelResponse(items, model_name=response.model, timestamp=timestamp)
>>>>>>> 54fb56a9

    async def _process_streamed_response(self, response: AsyncStream[ChatCompletionChunk]) -> OpenAIStreamedResponse:
        """Process a streamed response, and prepare a streaming response to return."""
        peekable_response = _utils.PeekableAsyncStream(response)
        first_chunk = await peekable_response.peek()
        if isinstance(first_chunk, _utils.Unset):
            raise UnexpectedModelBehavior('Streamed response ended without content or tool calls')

        return OpenAIStreamedResponse(
            _model_name=self._model_name,
            _response=peekable_response,
            _timestamp=datetime.fromtimestamp(first_chunk.created, tz=timezone.utc),
        )

    def _get_tools(self, model_request_parameters: ModelRequestParameters) -> list[chat.ChatCompletionToolParam]:
        tools = [self._map_tool_definition(r) for r in model_request_parameters.function_tools]
        if model_request_parameters.output_tools:
            tools += [self._map_tool_definition(r) for r in model_request_parameters.output_tools]
        return tools

    async def _map_messages(self, messages: list[ModelMessage]) -> list[chat.ChatCompletionMessageParam]:
        """Just maps a `pydantic_ai.Message` to a `openai.types.ChatCompletionMessageParam`."""
        openai_messages: list[chat.ChatCompletionMessageParam] = []
        for message in messages:
            if isinstance(message, ModelRequest):
                async for item in self._map_user_message(message):
                    openai_messages.append(item)
            elif isinstance(message, ModelResponse):
                texts: list[str] = []
                tool_calls: list[chat.ChatCompletionMessageToolCallParam] = []
                for item in message.parts:
                    if isinstance(item, TextPart):
                        texts.append(item.content)
                    elif isinstance(item, ToolCallPart):
                        tool_calls.append(self._map_tool_call(item))
                    else:
                        assert_never(item)
                message_param = chat.ChatCompletionAssistantMessageParam(role='assistant')
                if texts:
                    # Note: model responses from this model should only have one text item, so the following
                    # shouldn't merge multiple texts into one unless you switch models between runs:
                    message_param['content'] = '\n\n'.join(texts)
                if tool_calls:
                    message_param['tool_calls'] = tool_calls
                openai_messages.append(message_param)
            else:
                assert_never(message)
        if instructions := self._get_instructions(messages):
            openai_messages.insert(0, chat.ChatCompletionSystemMessageParam(content=instructions, role='system'))
        return openai_messages

    @staticmethod
    def _map_tool_call(t: ToolCallPart) -> chat.ChatCompletionMessageToolCallParam:
        return chat.ChatCompletionMessageToolCallParam(
            id=_guard_tool_call_id(t=t),
            type='function',
            function={'name': t.tool_name, 'arguments': t.args_as_json_str()},
        )

    @staticmethod
    def _map_tool_definition(f: ToolDefinition) -> chat.ChatCompletionToolParam:
        tool_param: chat.ChatCompletionToolParam = {
            'type': 'function',
            'function': {
                'name': f.name,
                'description': f.description,
                'parameters': f.parameters_json_schema,
            },
        }
        if f.strict:
            tool_param['function']['strict'] = f.strict
        return tool_param

    async def _map_user_message(self, message: ModelRequest) -> AsyncIterable[chat.ChatCompletionMessageParam]:
        for part in message.parts:
            if isinstance(part, SystemPromptPart):
                if self.system_prompt_role == 'developer':
                    yield chat.ChatCompletionDeveloperMessageParam(role='developer', content=part.content)
                elif self.system_prompt_role == 'user':
                    yield chat.ChatCompletionUserMessageParam(role='user', content=part.content)
                else:
                    yield chat.ChatCompletionSystemMessageParam(role='system', content=part.content)
            elif isinstance(part, UserPromptPart):
                yield await self._map_user_prompt(part)
            elif isinstance(part, ToolReturnPart):
                yield chat.ChatCompletionToolMessageParam(
                    role='tool',
                    tool_call_id=_guard_tool_call_id(t=part),
                    content=part.model_response_str(),
                )
            elif isinstance(part, RetryPromptPart):
                if part.tool_name is None:
                    yield chat.ChatCompletionUserMessageParam(role='user', content=part.model_response())
                else:
                    yield chat.ChatCompletionToolMessageParam(
                        role='tool',
                        tool_call_id=_guard_tool_call_id(t=part),
                        content=part.model_response(),
                    )
            else:
                assert_never(part)

    @staticmethod
    async def _map_user_prompt(part: UserPromptPart) -> chat.ChatCompletionUserMessageParam:
        content: str | list[ChatCompletionContentPartParam]
        if isinstance(part.content, str):
            content = part.content
        else:
            content = []
            for item in part.content:
                if isinstance(item, str):
                    content.append(ChatCompletionContentPartTextParam(text=item, type='text'))
                elif isinstance(item, ImageUrl):
                    image_url = ImageURL(url=item.url)
                    content.append(ChatCompletionContentPartImageParam(image_url=image_url, type='image_url'))
                elif isinstance(item, BinaryContent):
                    base64_encoded = base64.b64encode(item.data).decode('utf-8')
                    if item.is_image:
                        image_url = ImageURL(url=f'data:{item.media_type};base64,{base64_encoded}')
                        content.append(ChatCompletionContentPartImageParam(image_url=image_url, type='image_url'))
                    elif item.is_audio:
                        assert item.format in ('wav', 'mp3')
                        audio = InputAudio(data=base64_encoded, format=item.format)
                        content.append(ChatCompletionContentPartInputAudioParam(input_audio=audio, type='input_audio'))
                    elif item.is_document:
                        content.append(
                            File(
                                file=FileFile(
                                    file_data=f'data:{item.media_type};base64,{base64_encoded}',
                                    filename=f'filename.{item.format}',
                                ),
                                type='file',
                            )
                        )
                    else:  # pragma: no cover
                        raise RuntimeError(f'Unsupported binary content type: {item.media_type}')
                elif isinstance(item, AudioUrl):
                    client = cached_async_http_client()
                    response = await client.get(item.url)
                    response.raise_for_status()
                    base64_encoded = base64.b64encode(response.content).decode('utf-8')
                    audio_format: Any = response.headers['content-type'].removeprefix('audio/')
                    audio = InputAudio(data=base64_encoded, format=audio_format)
                    content.append(ChatCompletionContentPartInputAudioParam(input_audio=audio, type='input_audio'))
                elif isinstance(item, DocumentUrl):
                    client = cached_async_http_client()
                    response = await client.get(item.url)
                    response.raise_for_status()
                    base64_encoded = base64.b64encode(response.content).decode('utf-8')
                    media_type = response.headers.get('content-type').split(';')[0]
                    file_data = f'data:{media_type};base64,{base64_encoded}'
                    file = File(file=FileFile(file_data=file_data, filename=f'filename.{item.format}'), type='file')
                    content.append(file)
                elif isinstance(item, VideoUrl):  # pragma: no cover
                    raise NotImplementedError('VideoUrl is not supported for OpenAI')
                else:
                    assert_never(item)
        return chat.ChatCompletionUserMessageParam(role='user', content=content)


@dataclass(init=False)
class OpenAIResponsesModel(Model):
    """A model that uses the OpenAI Responses API.

    The [OpenAI Responses API](https://platform.openai.com/docs/api-reference/responses) is the
    new API for OpenAI models.

    The Responses API has built-in tools, that you can use instead of building your own:

    - [Web search](https://platform.openai.com/docs/guides/tools-web-search)
    - [File search](https://platform.openai.com/docs/guides/tools-file-search)
    - [Computer use](https://platform.openai.com/docs/guides/tools-computer-use)

    Use the `openai_builtin_tools` setting to add these tools to your model.

    If you are interested in the differences between the Responses API and the Chat Completions API,
    see the [OpenAI API docs](https://platform.openai.com/docs/guides/responses-vs-chat-completions).
    """

    client: AsyncOpenAI = field(repr=False)
    system_prompt_role: OpenAISystemPromptRole | None = field(default=None)

    _model_name: OpenAIModelName = field(repr=False)
    _system: str = field(default='openai', repr=False)

    def __init__(
        self,
        model_name: OpenAIModelName,
        *,
        provider: Literal['openai', 'deepseek', 'azure'] | Provider[AsyncOpenAI] = 'openai',
    ):
        """Initialize an OpenAI Responses model.

        Args:
            model_name: The name of the OpenAI model to use.
            provider: The provider to use. Defaults to `'openai'`.
        """
        self._model_name = model_name
        if isinstance(provider, str):
            provider = infer_provider(provider)
        self.client = provider.client

    @property
    def model_name(self) -> OpenAIModelName:
        """The model name."""
        return self._model_name

    @property
    def system(self) -> str:
        """The system / model provider."""
        return self._system

    async def request(
        self,
        messages: list[ModelRequest | ModelResponse],
        model_settings: ModelSettings | None,
        model_request_parameters: ModelRequestParameters,
    ) -> tuple[ModelResponse, usage.Usage]:
        check_allow_model_requests()
        response = await self._responses_create(
            messages, False, cast(OpenAIResponsesModelSettings, model_settings or {}), model_request_parameters
        )
        return self._process_response(response), _map_usage(response)

    @asynccontextmanager
    async def request_stream(
        self,
        messages: list[ModelMessage],
        model_settings: ModelSettings | None,
        model_request_parameters: ModelRequestParameters,
    ) -> AsyncIterator[StreamedResponse]:
        check_allow_model_requests()
        response = await self._responses_create(
            messages, True, cast(OpenAIResponsesModelSettings, model_settings or {}), model_request_parameters
        )
        async with response:
            yield await self._process_streamed_response(response)

    def customize_request_parameters(self, model_request_parameters: ModelRequestParameters) -> ModelRequestParameters:
        return _customize_request_parameters(model_request_parameters)

    def _process_response(self, response: responses.Response) -> ModelResponse:
        """Process a non-streamed response, and prepare a message to return."""
        timestamp = datetime.fromtimestamp(response.created_at, tz=timezone.utc)
        items: list[ModelResponsePart] = []
        items.append(TextPart(response.output_text))
        for item in response.output:
            if item.type == 'function_call':
                items.append(ToolCallPart(item.name, item.arguments, tool_call_id=item.call_id))
        return ModelResponse(items, model_name=response.model, timestamp=timestamp)

    async def _process_streamed_response(
        self, response: AsyncStream[responses.ResponseStreamEvent]
    ) -> OpenAIResponsesStreamedResponse:
        """Process a streamed response, and prepare a streaming response to return."""
        peekable_response = _utils.PeekableAsyncStream(response)
        first_chunk = await peekable_response.peek()
        if isinstance(first_chunk, _utils.Unset):  # pragma: no cover
            raise UnexpectedModelBehavior('Streamed response ended without content or tool calls')

        assert isinstance(first_chunk, responses.ResponseCreatedEvent)
        return OpenAIResponsesStreamedResponse(
            _model_name=self._model_name,
            _response=peekable_response,
            _timestamp=datetime.fromtimestamp(first_chunk.response.created_at, tz=timezone.utc),
        )

    @overload
    async def _responses_create(
        self,
        messages: list[ModelRequest | ModelResponse],
        stream: Literal[False],
        model_settings: OpenAIResponsesModelSettings,
        model_request_parameters: ModelRequestParameters,
    ) -> responses.Response: ...

    @overload
    async def _responses_create(
        self,
        messages: list[ModelRequest | ModelResponse],
        stream: Literal[True],
        model_settings: OpenAIResponsesModelSettings,
        model_request_parameters: ModelRequestParameters,
    ) -> AsyncStream[responses.ResponseStreamEvent]: ...

    async def _responses_create(
        self,
        messages: list[ModelRequest | ModelResponse],
        stream: bool,
        model_settings: OpenAIResponsesModelSettings,
        model_request_parameters: ModelRequestParameters,
    ) -> responses.Response | AsyncStream[responses.ResponseStreamEvent]:
        tools = self._get_tools(model_request_parameters)
        tools = list(model_settings.get('openai_builtin_tools', [])) + tools

        # standalone function to make it easier to override
        if not tools:
            tool_choice: Literal['none', 'required', 'auto'] | None = None
        elif not model_request_parameters.allow_text_output:
            tool_choice = 'required'
        else:
            tool_choice = 'auto'

        instructions, openai_messages = await self._map_messages(messages)
        reasoning = self._get_reasoning(model_settings)

        try:
            return await self.client.responses.create(
                input=openai_messages,
                model=self._model_name,
                instructions=instructions,
                parallel_tool_calls=model_settings.get('parallel_tool_calls', NOT_GIVEN),
                tools=tools or NOT_GIVEN,
                tool_choice=tool_choice or NOT_GIVEN,
                max_output_tokens=model_settings.get('max_tokens', NOT_GIVEN),
                stream=stream,
                temperature=model_settings.get('temperature', NOT_GIVEN),
                top_p=model_settings.get('top_p', NOT_GIVEN),
                truncation=model_settings.get('openai_truncation', NOT_GIVEN),
                timeout=model_settings.get('timeout', NOT_GIVEN),
                reasoning=reasoning,
                user=model_settings.get('openai_user', NOT_GIVEN),
                extra_headers={'User-Agent': get_user_agent()},
                extra_body=model_settings.get('extra_body'),
            )
        except APIStatusError as e:
            if (status_code := e.status_code) >= 400:
                raise ModelHTTPError(status_code=status_code, model_name=self.model_name, body=e.body) from e
            raise

    def _get_reasoning(self, model_settings: OpenAIResponsesModelSettings) -> Reasoning | NotGiven:
        reasoning_effort = model_settings.get('openai_reasoning_effort', None)
        reasoning_generate_summary = model_settings.get('openai_reasoning_generate_summary', None)

        if reasoning_effort is None and reasoning_generate_summary is None:
            return NOT_GIVEN
        return Reasoning(effort=reasoning_effort, generate_summary=reasoning_generate_summary)

    def _get_tools(self, model_request_parameters: ModelRequestParameters) -> list[responses.FunctionToolParam]:
        tools = [self._map_tool_definition(r) for r in model_request_parameters.function_tools]
        if model_request_parameters.output_tools:
            tools += [self._map_tool_definition(r) for r in model_request_parameters.output_tools]
        return tools

    @staticmethod
    def _map_tool_definition(f: ToolDefinition) -> responses.FunctionToolParam:
        return {
            'name': f.name,
            'parameters': f.parameters_json_schema,
            'type': 'function',
            'description': f.description,
            # NOTE: f.strict should already be a boolean thanks to customize_request_parameters
            'strict': f.strict or False,
        }

    async def _map_messages(
        self, messages: list[ModelMessage]
    ) -> tuple[str | NotGiven, list[responses.ResponseInputItemParam]]:
        """Just maps a `pydantic_ai.Message` to a `openai.types.responses.ResponseInputParam`."""
        openai_messages: list[responses.ResponseInputItemParam] = []
        for message in messages:
            if isinstance(message, ModelRequest):
                for part in message.parts:
                    if isinstance(part, SystemPromptPart):
                        openai_messages.append(responses.EasyInputMessageParam(role='system', content=part.content))
                    elif isinstance(part, UserPromptPart):
                        openai_messages.append(await self._map_user_prompt(part))
                    elif isinstance(part, ToolReturnPart):
                        openai_messages.append(
                            FunctionCallOutput(
                                type='function_call_output',
                                call_id=_guard_tool_call_id(t=part),
                                output=part.model_response_str(),
                            )
                        )
                    elif isinstance(part, RetryPromptPart):
                        # TODO(Marcelo): How do we test this conditional branch?
                        if part.tool_name is None:  # pragma: no cover
                            openai_messages.append(
                                Message(role='user', content=[{'type': 'input_text', 'text': part.model_response()}])
                            )
                        else:
                            openai_messages.append(
                                FunctionCallOutput(
                                    type='function_call_output',
                                    call_id=_guard_tool_call_id(t=part),
                                    output=part.model_response(),
                                )
                            )
                    else:
                        assert_never(part)
            elif isinstance(message, ModelResponse):
                for item in message.parts:
                    if isinstance(item, TextPart):
                        openai_messages.append(responses.EasyInputMessageParam(role='assistant', content=item.content))
                    elif isinstance(item, ToolCallPart):
                        openai_messages.append(self._map_tool_call(item))
                    else:
                        assert_never(item)
            else:
                assert_never(message)
        instructions = self._get_instructions(messages) or NOT_GIVEN
        return instructions, openai_messages

    @staticmethod
    def _map_tool_call(t: ToolCallPart) -> responses.ResponseFunctionToolCallParam:
        return responses.ResponseFunctionToolCallParam(
            arguments=t.args_as_json_str(),
            call_id=_guard_tool_call_id(t=t),
            name=t.tool_name,
            type='function_call',
        )

    @staticmethod
    async def _map_user_prompt(part: UserPromptPart) -> responses.EasyInputMessageParam:
        content: str | list[responses.ResponseInputContentParam]
        if isinstance(part.content, str):
            content = part.content
        else:
            content = []
            for item in part.content:
                if isinstance(item, str):
                    content.append(responses.ResponseInputTextParam(text=item, type='input_text'))
                elif isinstance(item, BinaryContent):
                    base64_encoded = base64.b64encode(item.data).decode('utf-8')
                    if item.is_image:
                        content.append(
                            responses.ResponseInputImageParam(
                                image_url=f'data:{item.media_type};base64,{base64_encoded}',
                                type='input_image',
                                detail='auto',
                            )
                        )
                    elif item.is_document:
                        content.append(
                            responses.ResponseInputFileParam(
                                type='input_file',
                                file_data=f'data:{item.media_type};base64,{base64_encoded}',
                                # NOTE: Type wise it's not necessary to include the filename, but it's required by the
                                # API itself. If we add empty string, the server sends a 500 error - which OpenAI needs
                                # to fix. In any case, we add a placeholder name.
                                filename=f'filename.{item.format}',
                            )
                        )
                    elif item.is_audio:
                        raise NotImplementedError('Audio as binary content is not supported for OpenAI Responses API.')
                    else:  # pragma: no cover
                        raise RuntimeError(f'Unsupported binary content type: {item.media_type}')
                elif isinstance(item, ImageUrl):
                    content.append(
                        responses.ResponseInputImageParam(image_url=item.url, type='input_image', detail='auto')
                    )
                elif isinstance(item, AudioUrl):  # pragma: no cover
                    client = cached_async_http_client()
                    response = await client.get(item.url)
                    response.raise_for_status()
                    base64_encoded = base64.b64encode(response.content).decode('utf-8')
                    content.append(
                        responses.ResponseInputFileParam(
                            type='input_file',
                            file_data=f'data:{item.media_type};base64,{base64_encoded}',
                        )
                    )
                elif isinstance(item, DocumentUrl):  # pragma: no cover
                    client = cached_async_http_client()
                    response = await client.get(item.url)
                    response.raise_for_status()
                    base64_encoded = base64.b64encode(response.content).decode('utf-8')
                    media_type = response.headers.get('content-type').split(';')[0]
                    content.append(
                        responses.ResponseInputFileParam(
                            type='input_file',
                            file_data=f'data:{media_type};base64,{base64_encoded}',
                            filename=f'filename.{item.format}',
                        )
                    )
                elif isinstance(item, VideoUrl):  # pragma: no cover
                    raise NotImplementedError('VideoUrl is not supported for OpenAI.')
                else:
                    assert_never(item)
        return responses.EasyInputMessageParam(role='user', content=content)


@dataclass
class OpenAIStreamedResponse(StreamedResponse):
    """Implementation of `StreamedResponse` for OpenAI models."""

    _model_name: OpenAIModelName
    _response: AsyncIterable[ChatCompletionChunk]
    _timestamp: datetime

    async def _get_event_iterator(self) -> AsyncIterator[ModelResponseStreamEvent]:
        async for chunk in self._response:
            self._usage += _map_usage(chunk)

            try:
                choice = chunk.choices[0]
            except IndexError:
                continue

            # Handle the text part of the response
            content = choice.delta.content
            if content is not None:
                yield self._parts_manager.handle_text_delta(vendor_part_id='content', content=content)

            for dtc in choice.delta.tool_calls or []:
                maybe_event = self._parts_manager.handle_tool_call_delta(
                    vendor_part_id=dtc.index,
                    tool_name=dtc.function and dtc.function.name,
                    args=dtc.function and dtc.function.arguments,
                    tool_call_id=dtc.id,
                )
                if maybe_event is not None:
                    yield maybe_event

    @property
    def model_name(self) -> OpenAIModelName:
        """Get the model name of the response."""
        return self._model_name

    @property
    def timestamp(self) -> datetime:
        """Get the timestamp of the response."""
        return self._timestamp


@dataclass
class OpenAIResponsesStreamedResponse(StreamedResponse):
    """Implementation of `StreamedResponse` for OpenAI Responses API."""

    _model_name: OpenAIModelName
    _response: AsyncIterable[responses.ResponseStreamEvent]
    _timestamp: datetime

    async def _get_event_iterator(self) -> AsyncIterator[ModelResponseStreamEvent]:  # noqa: C901
        async for chunk in self._response:
            if isinstance(chunk, responses.ResponseCompletedEvent):
                self._usage += _map_usage(chunk.response)

            elif isinstance(chunk, responses.ResponseContentPartAddedEvent):
                pass  # there's nothing we need to do here

            elif isinstance(chunk, responses.ResponseContentPartDoneEvent):
                pass  # there's nothing we need to do here

            elif isinstance(chunk, responses.ResponseCreatedEvent):
                pass  # there's nothing we need to do here

            elif isinstance(chunk, responses.ResponseFailedEvent):  # pragma: no cover
                self._usage += _map_usage(chunk.response)

            elif isinstance(chunk, responses.ResponseFunctionCallArgumentsDeltaEvent):
                maybe_event = self._parts_manager.handle_tool_call_delta(
                    vendor_part_id=chunk.item_id,
                    tool_name=None,
                    args=chunk.delta,
                    tool_call_id=chunk.item_id,
                )
                if maybe_event is not None:
                    yield maybe_event

            elif isinstance(chunk, responses.ResponseFunctionCallArgumentsDoneEvent):
                pass  # there's nothing we need to do here

            elif isinstance(chunk, responses.ResponseIncompleteEvent):  # pragma: no cover
                self._usage += _map_usage(chunk.response)

            elif isinstance(chunk, responses.ResponseInProgressEvent):
                self._usage += _map_usage(chunk.response)

            elif isinstance(chunk, responses.ResponseOutputItemAddedEvent):
                if isinstance(chunk.item, responses.ResponseFunctionToolCall):
                    yield self._parts_manager.handle_tool_call_part(
                        vendor_part_id=chunk.item.id,
                        tool_name=chunk.item.name,
                        args=chunk.item.arguments,
                        tool_call_id=chunk.item.id,
                    )

            elif isinstance(chunk, responses.ResponseOutputItemDoneEvent):
                # NOTE: We only need this if the tool call deltas don't include the final info.
                pass

            elif isinstance(chunk, responses.ResponseTextDeltaEvent):
                yield self._parts_manager.handle_text_delta(vendor_part_id=chunk.content_index, content=chunk.delta)

            elif isinstance(chunk, responses.ResponseTextDoneEvent):
                pass  # there's nothing we need to do here

            else:  # pragma: no cover
                warnings.warn(
                    f'Handling of this event type is not yet implemented. Please report on our GitHub: {chunk}',
                    UserWarning,
                )

    @property
    def model_name(self) -> OpenAIModelName:
        """Get the model name of the response."""
        return self._model_name

    @property
    def timestamp(self) -> datetime:
        """Get the timestamp of the response."""
        return self._timestamp


def _map_usage(response: chat.ChatCompletion | ChatCompletionChunk | responses.Response) -> usage.Usage:
    response_usage = response.usage
    if response_usage is None:
        return usage.Usage()
    elif isinstance(response_usage, responses.ResponseUsage):
        details: dict[str, int] = {}
        return usage.Usage(
            request_tokens=response_usage.input_tokens,
            response_tokens=response_usage.output_tokens,
            total_tokens=response_usage.total_tokens,
            details={
                'reasoning_tokens': response_usage.output_tokens_details.reasoning_tokens,
                'cached_tokens': response_usage.input_tokens_details.cached_tokens,
            },
        )
    else:
        details = {}
        if response_usage.completion_tokens_details is not None:
            details.update(response_usage.completion_tokens_details.model_dump(exclude_none=True))
        if response_usage.prompt_tokens_details is not None:
            details.update(response_usage.prompt_tokens_details.model_dump(exclude_none=True))
        return usage.Usage(
            request_tokens=response_usage.prompt_tokens,
            response_tokens=response_usage.completion_tokens,
            total_tokens=response_usage.total_tokens,
            details=details,
        )


_STRICT_INCOMPATIBLE_KEYS = [
    'minLength',
    'maxLength',
    'pattern',
    'format',
    'minimum',
    'maximum',
    'multipleOf',
    'patternProperties',
    'unevaluatedProperties',
    'propertyNames',
    'minProperties',
    'maxProperties',
    'unevaluatedItems',
    'contains',
    'minContains',
    'maxContains',
    'minItems',
    'maxItems',
    'uniqueItems',
]

_sentinel = object()


@dataclass
class _OpenAIJsonSchema(WalkJsonSchema):
    """Recursively handle the schema to make it compatible with OpenAI strict mode.

    See https://platform.openai.com/docs/guides/function-calling?api-mode=responses#strict-mode for more details,
    but this basically just requires:
    * `additionalProperties` must be set to false for each object in the parameters
    * all fields in properties must be marked as required
    """

    def __init__(self, schema: JsonSchema, strict: bool | None):
        super().__init__(schema)
        self.strict = strict
        self.is_strict_compatible = True
        self.root_ref = schema.get('$ref')

    def walk(self) -> JsonSchema:
        # Note: OpenAI does not support anyOf at the root in strict mode
        # However, we don't need to check for it here because we ensure in pydantic_ai._utils.check_object_json_schema
        # that the root schema either has type 'object' or is recursive.
        result = super().walk()

        # For recursive models, we need to tweak the schema to make it compatible with strict mode.
        # Because the following should never change the semantics of the schema we apply it unconditionally.
        if self.root_ref is not None:
            result.pop('$ref', None)  # We replace references to the self.root_ref with just '#' in the transform method
            root_key = re.sub(r'^#/\$defs/', '', self.root_ref)
            result.update(self.defs.get(root_key) or {})

        return result

    def transform(self, schema: JsonSchema) -> JsonSchema:  # noqa C901
        # Remove unnecessary keys
        schema.pop('title', None)
        schema.pop('default', None)
        schema.pop('$schema', None)
        schema.pop('discriminator', None)

        if schema_ref := schema.get('$ref'):
            if schema_ref == self.root_ref:
                schema['$ref'] = '#'
            if len(schema) > 1:
                # OpenAI Strict mode doesn't support siblings to "$ref", but _does_ allow siblings to "anyOf".
                # So if there is a "description" field or any other extra info, we move the "$ref" into an "anyOf":
                schema['anyOf'] = [{'$ref': schema.pop('$ref')}]

        # Track strict-incompatible keys
        incompatible_values: dict[str, Any] = {}
        for key in _STRICT_INCOMPATIBLE_KEYS:
            value = schema.get(key, _sentinel)
            if value is not _sentinel:
                incompatible_values[key] = value
        description = schema.get('description')
        if incompatible_values:
            if self.strict is True:
                notes: list[str] = []
                for key, value in incompatible_values.items():
                    schema.pop(key)
                    notes.append(f'{key}={value}')
                notes_string = ', '.join(notes)
                schema['description'] = notes_string if not description else f'{description} ({notes_string})'
            elif self.strict is None:
                self.is_strict_compatible = False

        schema_type = schema.get('type')
        if 'oneOf' in schema:
            # OpenAI does not support oneOf in strict mode
            if self.strict is True:
                schema['anyOf'] = schema.pop('oneOf')
            else:
                self.is_strict_compatible = False

        if schema_type == 'object':
            if self.strict is True:
                # additional properties are disallowed
                schema['additionalProperties'] = False

                # all properties are required
                if 'properties' not in schema:
                    schema['properties'] = dict[str, Any]()
                schema['required'] = list(schema['properties'].keys())

            elif self.strict is None:
                if (
                    schema.get('additionalProperties') is not False
                    or 'properties' not in schema
                    or 'required' not in schema
                ):
                    self.is_strict_compatible = False
                else:
                    required = schema['required']
                    for k in schema['properties'].keys():
                        if k not in required:
                            self.is_strict_compatible = False
        return schema


def _customize_request_parameters(model_request_parameters: ModelRequestParameters) -> ModelRequestParameters:
    """Customize the request parameters for OpenAI models."""

    def _customize_tool_def(t: ToolDefinition):
        schema_transformer = _OpenAIJsonSchema(t.parameters_json_schema, strict=t.strict)
        parameters_json_schema = schema_transformer.walk()
        if t.strict is None:
            t = replace(t, strict=schema_transformer.is_strict_compatible)
        return replace(t, parameters_json_schema=parameters_json_schema)

    return ModelRequestParameters(
        function_tools=[_customize_tool_def(tool) for tool in model_request_parameters.function_tools],
        allow_text_output=model_request_parameters.allow_text_output,
        output_tools=[_customize_tool_def(tool) for tool in model_request_parameters.output_tools],
    )<|MERGE_RESOLUTION|>--- conflicted
+++ resolved
@@ -104,13 +104,12 @@
     result in faster responses and fewer tokens used on reasoning in a response.
     """
 
-<<<<<<< HEAD
     logprobs: bool
     """Include log probabilities in the response."""
 
     top_logprobs: int
     """Include log probabilities of the top n tokens in the response."""
-=======
+
     openai_user: str
     """A unique identifier representing the end-user, which can help OpenAI monitor and detect abuse.
 
@@ -150,7 +149,6 @@
         the model will truncate the response to fit the context window by dropping input items in the
         middle of the conversation.
     """
->>>>>>> 54fb56a9
 
 
 @dataclass(init=False)
@@ -291,14 +289,11 @@
                 frequency_penalty=model_settings.get('frequency_penalty', NOT_GIVEN),
                 logit_bias=model_settings.get('logit_bias', NOT_GIVEN),
                 reasoning_effort=model_settings.get('openai_reasoning_effort', NOT_GIVEN),
-<<<<<<< HEAD
                 logprobs=model_settings.get('logprobs', NOT_GIVEN),
                 top_logprobs=model_settings.get('top_logprobs', NOT_GIVEN),
-=======
                 user=model_settings.get('openai_user', NOT_GIVEN),
                 extra_headers={'User-Agent': get_user_agent()},
                 extra_body=model_settings.get('extra_body'),
->>>>>>> 54fb56a9
             )
         except APIStatusError as e:
             if (status_code := e.status_code) >= 400:
@@ -331,13 +326,8 @@
             items.append(TextPart(choice.message.content))
         if choice.message.tool_calls is not None:
             for c in choice.message.tool_calls:
-<<<<<<< HEAD
-                items.append(ToolCallPart(c.function.name, c.function.arguments, c.id))
+                items.append(ToolCallPart(c.function.name, c.function.arguments, tool_call_id=c.id))
         return ModelResponse(items, model_name=response.model, timestamp=timestamp, vendor_metadata=vendor_metadata)
-=======
-                items.append(ToolCallPart(c.function.name, c.function.arguments, tool_call_id=c.id))
-        return ModelResponse(items, model_name=response.model, timestamp=timestamp)
->>>>>>> 54fb56a9
 
     async def _process_streamed_response(self, response: AsyncStream[ChatCompletionChunk]) -> OpenAIStreamedResponse:
         """Process a streamed response, and prepare a streaming response to return."""
