--- conflicted
+++ resolved
@@ -1215,11 +1215,7 @@
                 reasoning_item: responses.ResponseReasoningItemParam | None = None
                 for item in message.parts:
                     if isinstance(item, TextPart):
-<<<<<<< HEAD
-                        if item.id:
-=======
                         if item.id and message.provider_name == self.system:
->>>>>>> ff0fbe34
                             if message_item is None or message_item['id'] != item.id:  # pragma: no branch
                                 message_item = responses.ResponseOutputMessageParam(
                                     role='assistant',
@@ -1547,15 +1543,14 @@
 
             elif isinstance(chunk, responses.ResponseOutputItemDoneEvent):
                 if isinstance(chunk.item, responses.ResponseReasoningItem):
-<<<<<<< HEAD
-                    # Add the signature to the part corresponding to the first summary item
-                    signature = chunk.item.encrypted_content
-                    yield self._parts_manager.handle_thinking_delta(
-                        vendor_part_id=f'{chunk.item.id}-0',
-                        id=chunk.item.id,
-                        signature=signature,
-                        provider_name=self.provider_name if signature else None,
-                    )
+                    if signature := chunk.item.encrypted_content:  # pragma: no branch
+                        # Add the signature to the part corresponding to the first summary item
+                        yield self._parts_manager.handle_thinking_delta(
+                            vendor_part_id=f'{chunk.item.id}-0',
+                            id=chunk.item.id,
+                            signature=signature,
+                            provider_name=self.provider_name,
+                        )
                 elif isinstance(chunk.item, responses.ResponseCodeInterpreterToolCall):
                     yield self._parts_manager.handle_builtin_tool_call_part(
                         vendor_part_id=chunk.item.id,
@@ -1571,16 +1566,6 @@
                         content=chunk.item.outputs,
                         provider_name=self.provider_name,
                     )
-=======
-                    if signature := chunk.item.encrypted_content:  # pragma: no branch
-                        # Add the signature to the part corresponding to the first summary item
-                        yield self._parts_manager.handle_thinking_delta(
-                            vendor_part_id=f'{chunk.item.id}-0',
-                            id=chunk.item.id,
-                            signature=signature,
-                            provider_name=self.provider_name,
-                        )
->>>>>>> ff0fbe34
 
             elif isinstance(chunk, responses.ResponseReasoningSummaryPartAddedEvent):
                 yield self._parts_manager.handle_thinking_delta(
@@ -1607,10 +1592,6 @@
                 pass  # there's nothing we need to do here
 
             elif isinstance(chunk, responses.ResponseTextDeltaEvent):
-<<<<<<< HEAD
-                # TODO: Add id
-=======
->>>>>>> ff0fbe34
                 maybe_event = self._parts_manager.handle_text_delta(
                     vendor_part_id=chunk.item_id, content=chunk.delta, id=chunk.item_id
                 )
