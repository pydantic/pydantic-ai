--- conflicted
+++ resolved
@@ -195,13 +195,9 @@
             'deepseek',
             'azure',
             'openrouter',
-<<<<<<< HEAD
-            'grok',
             'moonshotai',
-=======
             'vercel',
             'grok',
->>>>>>> 2af4db60
             'fireworks',
             'together',
             'heroku',
