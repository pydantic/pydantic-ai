from __future__ import annotations as _annotations

import base64
import re
import warnings
from collections.abc import AsyncIterable, AsyncIterator, Sequence
from contextlib import asynccontextmanager
from dataclasses import dataclass, field, replace
from datetime import datetime, timezone
from typing import Any, Literal, Union, cast, overload

from typing_extensions import assert_never

from pydantic_ai.providers import Provider, infer_provider

from .. import ModelHTTPError, UnexpectedModelBehavior, _utils, usage
from .._utils import guard_tool_call_id as _guard_tool_call_id
from ..messages import (
    AudioUrl,
    BinaryContent,
    DocumentUrl,
    ImageUrl,
    ModelMessage,
    ModelRequest,
    ModelResponse,
    ModelResponsePart,
    ModelResponseStreamEvent,
    RetryPromptPart,
    SystemPromptPart,
    TextPart,
    ToolCallPart,
    ToolReturnPart,
    UserPromptPart,
    VideoUrl,
)
from ..settings import ModelSettings
from ..tools import ToolDefinition
from . import (
    Model,
    ModelRequestParameters,
    StreamedResponse,
    cached_async_http_client,
    check_allow_model_requests,
    get_user_agent,
)
from ._json_schema import JsonSchema, WalkJsonSchema

try:
    from openai import NOT_GIVEN, APIStatusError, AsyncOpenAI, AsyncStream, NotGiven
    from openai.types import ChatModel, chat, responses
    from openai.types.chat import (
        ChatCompletionChunk,
        ChatCompletionContentPartImageParam,
        ChatCompletionContentPartInputAudioParam,
        ChatCompletionContentPartParam,
        ChatCompletionContentPartTextParam,
    )
    from openai.types.chat.chat_completion_content_part_image_param import ImageURL
    from openai.types.chat.chat_completion_content_part_input_audio_param import InputAudio
    from openai.types.chat.chat_completion_content_part_param import File, FileFile
    from openai.types.responses import ComputerToolParam, FileSearchToolParam, WebSearchToolParam
    from openai.types.responses.response_input_param import FunctionCallOutput, Message
    from openai.types.shared import ReasoningEffort
    from openai.types.shared_params import Reasoning
except ImportError as _import_error:
    raise ImportError(
        'Please install `openai` to use the OpenAI model, '
        'you can use the `openai` optional group — `pip install "pydantic-ai-slim[openai]"`'
    ) from _import_error

__all__ = (
    'OpenAIModel',
    'OpenAIResponsesModel',
    'OpenAIModelSettings',
    'OpenAIResponsesModelSettings',
    'OpenAIModelName',
)

OpenAIModelName = Union[str, ChatModel]
"""
Possible OpenAI model names.

Since OpenAI supports a variety of date-stamped models, we explicitly list the latest models but
allow any name in the type hints.
See [the OpenAI docs](https://platform.openai.com/docs/models) for a full list.

Using this more broad type for the model name instead of the ChatModel definition
allows this model to be used more easily with other model types (ie, Ollama, Deepseek).
"""

OpenAISystemPromptRole = Literal['system', 'developer', 'user']


class OpenAIModelSettings(ModelSettings, total=False):
    """Settings used for an OpenAI model request.

    ALL FIELDS MUST BE `openai_` PREFIXED SO YOU CAN MERGE THEM WITH OTHER MODELS.
    """

    openai_reasoning_effort: ReasoningEffort
    """Constrains effort on reasoning for [reasoning models](https://platform.openai.com/docs/guides/reasoning).

    Currently supported values are `low`, `medium`, and `high`. Reducing reasoning effort can
    result in faster responses and fewer tokens used on reasoning in a response.
    """

    openai_logprobs: bool
    """Include log probabilities in the response."""

    openai_top_logprobs: int
    """Include log probabilities of the top n tokens in the response."""

    openai_user: str
    """A unique identifier representing the end-user, which can help OpenAI monitor and detect abuse.

    See [OpenAI's safety best practices](https://platform.openai.com/docs/guides/safety-best-practices#end-user-ids) for more details.
    """


class OpenAIResponsesModelSettings(OpenAIModelSettings, total=False):
    """Settings used for an OpenAI Responses model request.

    ALL FIELDS MUST BE `openai_` PREFIXED SO YOU CAN MERGE THEM WITH OTHER MODELS.
    """

    openai_builtin_tools: Sequence[FileSearchToolParam | WebSearchToolParam | ComputerToolParam]
    """The provided OpenAI built-in tools to use.

    See [OpenAI's built-in tools](https://platform.openai.com/docs/guides/tools?api-mode=responses) for more details.
    """

    openai_reasoning_generate_summary: Literal['detailed', 'concise']
    """A summary of the reasoning performed by the model.

    This can be useful for debugging and understanding the model's reasoning process.
    One of `concise` or `detailed`.

    Check the [OpenAI Computer use documentation](https://platform.openai.com/docs/guides/tools-computer-use#1-send-a-request-to-the-model)
    for more details.
    """

    openai_truncation: Literal['disabled', 'auto']
    """The truncation strategy to use for the model response.

    It can be either:
    - `disabled` (default): If a model response will exceed the context window size for a model, the
        request will fail with a 400 error.
    - `auto`: If the context of this response and previous ones exceeds the model's context window size,
        the model will truncate the response to fit the context window by dropping input items in the
        middle of the conversation.
    """


@dataclass(init=False)
class OpenAIModel(Model):
    """A model that uses the OpenAI API.

    Internally, this uses the [OpenAI Python client](https://github.com/openai/openai-python) to interact with the API.

    Apart from `__init__`, all methods are private or match those of the base class.
    """

    client: AsyncOpenAI = field(repr=False)
    system_prompt_role: OpenAISystemPromptRole | None = field(default=None, repr=False)

    _model_name: OpenAIModelName = field(repr=False)
    _system: str = field(default='openai', repr=False)

    def __init__(
        self,
        model_name: OpenAIModelName,
        *,
        provider: Literal['openai', 'deepseek', 'azure'] | Provider[AsyncOpenAI] = 'openai',
        system_prompt_role: OpenAISystemPromptRole | None = None,
    ):
        """Initialize an OpenAI model.

        Args:
            model_name: The name of the OpenAI model to use. List of model names available
                [here](https://github.com/openai/openai-python/blob/v1.54.3/src/openai/types/chat_model.py#L7)
                (Unfortunately, despite being ask to do so, OpenAI do not provide `.inv` files for their API).
            provider: The provider to use. Defaults to `'openai'`.
            system_prompt_role: The role to use for the system prompt message. If not provided, defaults to `'system'`.
                In the future, this may be inferred from the model name.
        """
        self._model_name = model_name
        if isinstance(provider, str):
            provider = infer_provider(provider)
        self.client = provider.client
        self.system_prompt_role = system_prompt_role

    @property
    def base_url(self) -> str:
        return str(self.client.base_url)

    async def request(
        self,
        messages: list[ModelMessage],
        model_settings: ModelSettings | None,
        model_request_parameters: ModelRequestParameters,
    ) -> ModelResponse:
        check_allow_model_requests()
        response = await self._completions_create(
            messages, False, cast(OpenAIModelSettings, model_settings or {}), model_request_parameters
        )
        model_response = self._process_response(response)
        model_response.usage.requests = 1
        return model_response

    @asynccontextmanager
    async def request_stream(
        self,
        messages: list[ModelMessage],
        model_settings: ModelSettings | None,
        model_request_parameters: ModelRequestParameters,
    ) -> AsyncIterator[StreamedResponse]:
        check_allow_model_requests()
        response = await self._completions_create(
            messages, True, cast(OpenAIModelSettings, model_settings or {}), model_request_parameters
        )
        async with response:
            yield await self._process_streamed_response(response)

    def customize_request_parameters(self, model_request_parameters: ModelRequestParameters) -> ModelRequestParameters:
        return _customize_request_parameters(model_request_parameters)

    @property
    def model_name(self) -> OpenAIModelName:
        """The model name."""
        return self._model_name

    @property
    def system(self) -> str:
        """The system / model provider."""
        return self._system

    @overload
    async def _completions_create(
        self,
        messages: list[ModelMessage],
        stream: Literal[True],
        model_settings: OpenAIModelSettings,
        model_request_parameters: ModelRequestParameters,
    ) -> AsyncStream[ChatCompletionChunk]: ...

    @overload
    async def _completions_create(
        self,
        messages: list[ModelMessage],
        stream: Literal[False],
        model_settings: OpenAIModelSettings,
        model_request_parameters: ModelRequestParameters,
    ) -> chat.ChatCompletion: ...

    async def _completions_create(
        self,
        messages: list[ModelMessage],
        stream: bool,
        model_settings: OpenAIModelSettings,
        model_request_parameters: ModelRequestParameters,
    ) -> chat.ChatCompletion | AsyncStream[ChatCompletionChunk]:
        tools = self._get_tools(model_request_parameters)

        # standalone function to make it easier to override
        if not tools:
            tool_choice: Literal['none', 'required', 'auto'] | None = None
        elif not model_request_parameters.allow_text_output:
            tool_choice = 'required'
        else:
            tool_choice = 'auto'

        openai_messages = await self._map_messages(messages)

        try:
            extra_headers = model_settings.get('extra_headers', {})
            extra_headers.setdefault('User-Agent', get_user_agent())
            return await self.client.chat.completions.create(
                model=self._model_name,
                messages=openai_messages,
                n=1,
                parallel_tool_calls=model_settings.get('parallel_tool_calls', NOT_GIVEN),
                tools=tools or NOT_GIVEN,
                tool_choice=tool_choice or NOT_GIVEN,
                stream=stream,
                stream_options={'include_usage': True} if stream else NOT_GIVEN,
                stop=model_settings.get('stop_sequences', NOT_GIVEN),
                max_completion_tokens=model_settings.get('max_tokens', NOT_GIVEN),
                temperature=model_settings.get('temperature', NOT_GIVEN),
                top_p=model_settings.get('top_p', NOT_GIVEN),
                timeout=model_settings.get('timeout', NOT_GIVEN),
                seed=model_settings.get('seed', NOT_GIVEN),
                presence_penalty=model_settings.get('presence_penalty', NOT_GIVEN),
                frequency_penalty=model_settings.get('frequency_penalty', NOT_GIVEN),
                logit_bias=model_settings.get('logit_bias', NOT_GIVEN),
                reasoning_effort=model_settings.get('openai_reasoning_effort', NOT_GIVEN),
                logprobs=model_settings.get('openai_logprobs', NOT_GIVEN),
                top_logprobs=model_settings.get('openai_top_logprobs', NOT_GIVEN),
                user=model_settings.get('openai_user', NOT_GIVEN),
                extra_headers=extra_headers,
                extra_body=model_settings.get('extra_body'),
            )
        except APIStatusError as e:
            if (status_code := e.status_code) >= 400:
                raise ModelHTTPError(status_code=status_code, model_name=self.model_name, body=e.body) from e
            raise  # pragma: lax no cover

    def _process_response(self, response: chat.ChatCompletion) -> ModelResponse:
        """Process a non-streamed response, and prepare a message to return."""
        timestamp = datetime.fromtimestamp(response.created, tz=timezone.utc)
        choice = response.choices[0]
        items: list[ModelResponsePart] = []
        vendor_details: dict[str, Any] | None = None

        # Add logprobs to vendor_details if available
        if choice.logprobs is not None and choice.logprobs.content:
            # Convert logprobs to a serializable format
            vendor_details = {
                'logprobs': [
                    {
                        'token': lp.token,
                        'bytes': lp.bytes,
                        'logprob': lp.logprob,
                        'top_logprobs': [
                            {'token': tlp.token, 'bytes': tlp.bytes, 'logprob': tlp.logprob} for tlp in lp.top_logprobs
                        ],
                    }
                    for lp in choice.logprobs.content
                ],
            }

        if choice.message.content is not None:
            items.append(TextPart(choice.message.content))
        if choice.message.tool_calls is not None:
            for c in choice.message.tool_calls:
                items.append(ToolCallPart(c.function.name, c.function.arguments, tool_call_id=c.id))
<<<<<<< HEAD
        return ModelResponse(items, model_name=response.model, timestamp=timestamp, vendor_details=vendor_details)
=======
        return ModelResponse(items, usage=_map_usage(response), model_name=response.model, timestamp=timestamp)
>>>>>>> 96f676c2

    async def _process_streamed_response(self, response: AsyncStream[ChatCompletionChunk]) -> OpenAIStreamedResponse:
        """Process a streamed response, and prepare a streaming response to return."""
        peekable_response = _utils.PeekableAsyncStream(response)
        first_chunk = await peekable_response.peek()
        if isinstance(first_chunk, _utils.Unset):
            raise UnexpectedModelBehavior(  # pragma: no cover
                'Streamed response ended without content or tool calls'
            )

        return OpenAIStreamedResponse(
            _model_name=self._model_name,
            _response=peekable_response,
            _timestamp=datetime.fromtimestamp(first_chunk.created, tz=timezone.utc),
        )

    def _get_tools(self, model_request_parameters: ModelRequestParameters) -> list[chat.ChatCompletionToolParam]:
        tools = [self._map_tool_definition(r) for r in model_request_parameters.function_tools]
        if model_request_parameters.output_tools:
            tools += [self._map_tool_definition(r) for r in model_request_parameters.output_tools]
        return tools

    async def _map_messages(self, messages: list[ModelMessage]) -> list[chat.ChatCompletionMessageParam]:
        """Just maps a `pydantic_ai.Message` to a `openai.types.ChatCompletionMessageParam`."""
        openai_messages: list[chat.ChatCompletionMessageParam] = []
        for message in messages:
            if isinstance(message, ModelRequest):
                async for item in self._map_user_message(message):
                    openai_messages.append(item)
            elif isinstance(message, ModelResponse):
                texts: list[str] = []
                tool_calls: list[chat.ChatCompletionMessageToolCallParam] = []
                for item in message.parts:
                    if isinstance(item, TextPart):
                        texts.append(item.content)
                    elif isinstance(item, ToolCallPart):
                        tool_calls.append(self._map_tool_call(item))
                    else:
                        assert_never(item)
                message_param = chat.ChatCompletionAssistantMessageParam(role='assistant')
                if texts:
                    # Note: model responses from this model should only have one text item, so the following
                    # shouldn't merge multiple texts into one unless you switch models between runs:
                    message_param['content'] = '\n\n'.join(texts)
                if tool_calls:
                    message_param['tool_calls'] = tool_calls
                openai_messages.append(message_param)
            else:
                assert_never(message)
        if instructions := self._get_instructions(messages):
            openai_messages.insert(0, chat.ChatCompletionSystemMessageParam(content=instructions, role='system'))
        return openai_messages

    @staticmethod
    def _map_tool_call(t: ToolCallPart) -> chat.ChatCompletionMessageToolCallParam:
        return chat.ChatCompletionMessageToolCallParam(
            id=_guard_tool_call_id(t=t),
            type='function',
            function={'name': t.tool_name, 'arguments': t.args_as_json_str()},
        )

    @staticmethod
    def _map_tool_definition(f: ToolDefinition) -> chat.ChatCompletionToolParam:
        tool_param: chat.ChatCompletionToolParam = {
            'type': 'function',
            'function': {
                'name': f.name,
                'description': f.description,
                'parameters': f.parameters_json_schema,
            },
        }
        if f.strict:
            tool_param['function']['strict'] = f.strict
        return tool_param

    async def _map_user_message(self, message: ModelRequest) -> AsyncIterable[chat.ChatCompletionMessageParam]:
        for part in message.parts:
            if isinstance(part, SystemPromptPart):
                if self.system_prompt_role == 'developer':
                    yield chat.ChatCompletionDeveloperMessageParam(role='developer', content=part.content)
                elif self.system_prompt_role == 'user':
                    yield chat.ChatCompletionUserMessageParam(role='user', content=part.content)
                else:
                    yield chat.ChatCompletionSystemMessageParam(role='system', content=part.content)
            elif isinstance(part, UserPromptPart):
                yield await self._map_user_prompt(part)
            elif isinstance(part, ToolReturnPart):
                yield chat.ChatCompletionToolMessageParam(
                    role='tool',
                    tool_call_id=_guard_tool_call_id(t=part),
                    content=part.model_response_str(),
                )
            elif isinstance(part, RetryPromptPart):
                if part.tool_name is None:
                    yield chat.ChatCompletionUserMessageParam(  # pragma: no cover
                        role='user', content=part.model_response()
                    )
                else:
                    yield chat.ChatCompletionToolMessageParam(
                        role='tool',
                        tool_call_id=_guard_tool_call_id(t=part),
                        content=part.model_response(),
                    )
            else:
                assert_never(part)

    @staticmethod
    async def _map_user_prompt(part: UserPromptPart) -> chat.ChatCompletionUserMessageParam:
        content: str | list[ChatCompletionContentPartParam]
        if isinstance(part.content, str):
            content = part.content
        else:
            content = []
            for item in part.content:
                if isinstance(item, str):
                    content.append(ChatCompletionContentPartTextParam(text=item, type='text'))
                elif isinstance(item, ImageUrl):
                    image_url = ImageURL(url=item.url)
                    content.append(ChatCompletionContentPartImageParam(image_url=image_url, type='image_url'))
                elif isinstance(item, BinaryContent):
                    base64_encoded = base64.b64encode(item.data).decode('utf-8')
                    if item.is_image:
                        image_url = ImageURL(url=f'data:{item.media_type};base64,{base64_encoded}')
                        content.append(ChatCompletionContentPartImageParam(image_url=image_url, type='image_url'))
                    elif item.is_audio:
                        assert item.format in ('wav', 'mp3')
                        audio = InputAudio(data=base64_encoded, format=item.format)
                        content.append(ChatCompletionContentPartInputAudioParam(input_audio=audio, type='input_audio'))
                    elif item.is_document:
                        content.append(
                            File(
                                file=FileFile(
                                    file_data=f'data:{item.media_type};base64,{base64_encoded}',
                                    filename=f'filename.{item.format}',
                                ),
                                type='file',
                            )
                        )
                    else:  # pragma: no cover
                        raise RuntimeError(f'Unsupported binary content type: {item.media_type}')
                elif isinstance(item, AudioUrl):
                    client = cached_async_http_client()
                    response = await client.get(item.url)
                    response.raise_for_status()
                    base64_encoded = base64.b64encode(response.content).decode('utf-8')
                    audio_format: Any = response.headers['content-type'].removeprefix('audio/')
                    audio = InputAudio(data=base64_encoded, format=audio_format)
                    content.append(ChatCompletionContentPartInputAudioParam(input_audio=audio, type='input_audio'))
                elif isinstance(item, DocumentUrl):
                    client = cached_async_http_client()
                    response = await client.get(item.url)
                    response.raise_for_status()
                    base64_encoded = base64.b64encode(response.content).decode('utf-8')
                    media_type = response.headers.get('content-type').split(';')[0]
                    file_data = f'data:{media_type};base64,{base64_encoded}'
                    file = File(file=FileFile(file_data=file_data, filename=f'filename.{item.format}'), type='file')
                    content.append(file)
                elif isinstance(item, VideoUrl):  # pragma: no cover
                    raise NotImplementedError('VideoUrl is not supported for OpenAI')
                else:
                    assert_never(item)
        return chat.ChatCompletionUserMessageParam(role='user', content=content)


@dataclass(init=False)
class OpenAIResponsesModel(Model):
    """A model that uses the OpenAI Responses API.

    The [OpenAI Responses API](https://platform.openai.com/docs/api-reference/responses) is the
    new API for OpenAI models.

    The Responses API has built-in tools, that you can use instead of building your own:

    - [Web search](https://platform.openai.com/docs/guides/tools-web-search)
    - [File search](https://platform.openai.com/docs/guides/tools-file-search)
    - [Computer use](https://platform.openai.com/docs/guides/tools-computer-use)

    Use the `openai_builtin_tools` setting to add these tools to your model.

    If you are interested in the differences between the Responses API and the Chat Completions API,
    see the [OpenAI API docs](https://platform.openai.com/docs/guides/responses-vs-chat-completions).
    """

    client: AsyncOpenAI = field(repr=False)
    system_prompt_role: OpenAISystemPromptRole | None = field(default=None)

    _model_name: OpenAIModelName = field(repr=False)
    _system: str = field(default='openai', repr=False)

    def __init__(
        self,
        model_name: OpenAIModelName,
        *,
        provider: Literal['openai', 'deepseek', 'azure'] | Provider[AsyncOpenAI] = 'openai',
    ):
        """Initialize an OpenAI Responses model.

        Args:
            model_name: The name of the OpenAI model to use.
            provider: The provider to use. Defaults to `'openai'`.
        """
        self._model_name = model_name
        if isinstance(provider, str):
            provider = infer_provider(provider)
        self.client = provider.client

    @property
    def model_name(self) -> OpenAIModelName:
        """The model name."""
        return self._model_name

    @property
    def system(self) -> str:
        """The system / model provider."""
        return self._system

    async def request(
        self,
        messages: list[ModelRequest | ModelResponse],
        model_settings: ModelSettings | None,
        model_request_parameters: ModelRequestParameters,
    ) -> ModelResponse:
        check_allow_model_requests()
        response = await self._responses_create(
            messages, False, cast(OpenAIResponsesModelSettings, model_settings or {}), model_request_parameters
        )
        return self._process_response(response)

    @asynccontextmanager
    async def request_stream(
        self,
        messages: list[ModelMessage],
        model_settings: ModelSettings | None,
        model_request_parameters: ModelRequestParameters,
    ) -> AsyncIterator[StreamedResponse]:
        check_allow_model_requests()
        response = await self._responses_create(
            messages, True, cast(OpenAIResponsesModelSettings, model_settings or {}), model_request_parameters
        )
        async with response:
            yield await self._process_streamed_response(response)

    def customize_request_parameters(self, model_request_parameters: ModelRequestParameters) -> ModelRequestParameters:
        return _customize_request_parameters(model_request_parameters)

    def _process_response(self, response: responses.Response) -> ModelResponse:
        """Process a non-streamed response, and prepare a message to return."""
        timestamp = datetime.fromtimestamp(response.created_at, tz=timezone.utc)
        items: list[ModelResponsePart] = []
        items.append(TextPart(response.output_text))
        for item in response.output:
            if item.type == 'function_call':
                items.append(ToolCallPart(item.name, item.arguments, tool_call_id=item.call_id))
        return ModelResponse(items, usage=_map_usage(response), model_name=response.model, timestamp=timestamp)

    async def _process_streamed_response(
        self, response: AsyncStream[responses.ResponseStreamEvent]
    ) -> OpenAIResponsesStreamedResponse:
        """Process a streamed response, and prepare a streaming response to return."""
        peekable_response = _utils.PeekableAsyncStream(response)
        first_chunk = await peekable_response.peek()
        if isinstance(first_chunk, _utils.Unset):  # pragma: no cover
            raise UnexpectedModelBehavior('Streamed response ended without content or tool calls')

        assert isinstance(first_chunk, responses.ResponseCreatedEvent)
        return OpenAIResponsesStreamedResponse(
            _model_name=self._model_name,
            _response=peekable_response,
            _timestamp=datetime.fromtimestamp(first_chunk.response.created_at, tz=timezone.utc),
        )

    @overload
    async def _responses_create(
        self,
        messages: list[ModelRequest | ModelResponse],
        stream: Literal[False],
        model_settings: OpenAIResponsesModelSettings,
        model_request_parameters: ModelRequestParameters,
    ) -> responses.Response: ...

    @overload
    async def _responses_create(
        self,
        messages: list[ModelRequest | ModelResponse],
        stream: Literal[True],
        model_settings: OpenAIResponsesModelSettings,
        model_request_parameters: ModelRequestParameters,
    ) -> AsyncStream[responses.ResponseStreamEvent]: ...

    async def _responses_create(
        self,
        messages: list[ModelRequest | ModelResponse],
        stream: bool,
        model_settings: OpenAIResponsesModelSettings,
        model_request_parameters: ModelRequestParameters,
    ) -> responses.Response | AsyncStream[responses.ResponseStreamEvent]:
        tools = self._get_tools(model_request_parameters)
        tools = list(model_settings.get('openai_builtin_tools', [])) + tools

        # standalone function to make it easier to override
        if not tools:
            tool_choice: Literal['none', 'required', 'auto'] | None = None
        elif not model_request_parameters.allow_text_output:
            tool_choice = 'required'
        else:
            tool_choice = 'auto'

        instructions, openai_messages = await self._map_messages(messages)
        reasoning = self._get_reasoning(model_settings)

        try:
            extra_headers = model_settings.get('extra_headers', {})
            extra_headers.setdefault('User-Agent', get_user_agent())
            return await self.client.responses.create(
                input=openai_messages,
                model=self._model_name,
                instructions=instructions,
                parallel_tool_calls=model_settings.get('parallel_tool_calls', NOT_GIVEN),
                tools=tools or NOT_GIVEN,
                tool_choice=tool_choice or NOT_GIVEN,
                max_output_tokens=model_settings.get('max_tokens', NOT_GIVEN),
                stream=stream,
                temperature=model_settings.get('temperature', NOT_GIVEN),
                top_p=model_settings.get('top_p', NOT_GIVEN),
                truncation=model_settings.get('openai_truncation', NOT_GIVEN),
                timeout=model_settings.get('timeout', NOT_GIVEN),
                reasoning=reasoning,
                user=model_settings.get('openai_user', NOT_GIVEN),
                extra_headers=extra_headers,
                extra_body=model_settings.get('extra_body'),
            )
        except APIStatusError as e:
            if (status_code := e.status_code) >= 400:
                raise ModelHTTPError(status_code=status_code, model_name=self.model_name, body=e.body) from e
            raise  # pragma: lax no cover

    def _get_reasoning(self, model_settings: OpenAIResponsesModelSettings) -> Reasoning | NotGiven:
        reasoning_effort = model_settings.get('openai_reasoning_effort', None)
        reasoning_generate_summary = model_settings.get('openai_reasoning_generate_summary', None)

        if reasoning_effort is None and reasoning_generate_summary is None:
            return NOT_GIVEN
        return Reasoning(effort=reasoning_effort, generate_summary=reasoning_generate_summary)

    def _get_tools(self, model_request_parameters: ModelRequestParameters) -> list[responses.FunctionToolParam]:
        tools = [self._map_tool_definition(r) for r in model_request_parameters.function_tools]
        if model_request_parameters.output_tools:
            tools += [self._map_tool_definition(r) for r in model_request_parameters.output_tools]
        return tools

    @staticmethod
    def _map_tool_definition(f: ToolDefinition) -> responses.FunctionToolParam:
        return {
            'name': f.name,
            'parameters': f.parameters_json_schema,
            'type': 'function',
            'description': f.description,
            # NOTE: f.strict should already be a boolean thanks to customize_request_parameters
            'strict': f.strict or False,
        }

    async def _map_messages(
        self, messages: list[ModelMessage]
    ) -> tuple[str | NotGiven, list[responses.ResponseInputItemParam]]:
        """Just maps a `pydantic_ai.Message` to a `openai.types.responses.ResponseInputParam`."""
        openai_messages: list[responses.ResponseInputItemParam] = []
        for message in messages:
            if isinstance(message, ModelRequest):
                for part in message.parts:
                    if isinstance(part, SystemPromptPart):
                        openai_messages.append(responses.EasyInputMessageParam(role='system', content=part.content))
                    elif isinstance(part, UserPromptPart):
                        openai_messages.append(await self._map_user_prompt(part))
                    elif isinstance(part, ToolReturnPart):
                        openai_messages.append(
                            FunctionCallOutput(
                                type='function_call_output',
                                call_id=_guard_tool_call_id(t=part),
                                output=part.model_response_str(),
                            )
                        )
                    elif isinstance(part, RetryPromptPart):
                        # TODO(Marcelo): How do we test this conditional branch?
                        if part.tool_name is None:  # pragma: no cover
                            openai_messages.append(
                                Message(role='user', content=[{'type': 'input_text', 'text': part.model_response()}])
                            )
                        else:
                            openai_messages.append(
                                FunctionCallOutput(
                                    type='function_call_output',
                                    call_id=_guard_tool_call_id(t=part),
                                    output=part.model_response(),
                                )
                            )
                    else:
                        assert_never(part)
            elif isinstance(message, ModelResponse):
                for item in message.parts:
                    if isinstance(item, TextPart):
                        openai_messages.append(responses.EasyInputMessageParam(role='assistant', content=item.content))
                    elif isinstance(item, ToolCallPart):
                        openai_messages.append(self._map_tool_call(item))
                    else:
                        assert_never(item)
            else:
                assert_never(message)
        instructions = self._get_instructions(messages) or NOT_GIVEN
        return instructions, openai_messages

    @staticmethod
    def _map_tool_call(t: ToolCallPart) -> responses.ResponseFunctionToolCallParam:
        return responses.ResponseFunctionToolCallParam(
            arguments=t.args_as_json_str(),
            call_id=_guard_tool_call_id(t=t),
            name=t.tool_name,
            type='function_call',
        )

    @staticmethod
    async def _map_user_prompt(part: UserPromptPart) -> responses.EasyInputMessageParam:
        content: str | list[responses.ResponseInputContentParam]
        if isinstance(part.content, str):
            content = part.content
        else:
            content = []
            for item in part.content:
                if isinstance(item, str):
                    content.append(responses.ResponseInputTextParam(text=item, type='input_text'))
                elif isinstance(item, BinaryContent):
                    base64_encoded = base64.b64encode(item.data).decode('utf-8')
                    if item.is_image:
                        content.append(
                            responses.ResponseInputImageParam(
                                image_url=f'data:{item.media_type};base64,{base64_encoded}',
                                type='input_image',
                                detail='auto',
                            )
                        )
                    elif item.is_document:
                        content.append(
                            responses.ResponseInputFileParam(
                                type='input_file',
                                file_data=f'data:{item.media_type};base64,{base64_encoded}',
                                # NOTE: Type wise it's not necessary to include the filename, but it's required by the
                                # API itself. If we add empty string, the server sends a 500 error - which OpenAI needs
                                # to fix. In any case, we add a placeholder name.
                                filename=f'filename.{item.format}',
                            )
                        )
                    elif item.is_audio:
                        raise NotImplementedError('Audio as binary content is not supported for OpenAI Responses API.')
                    else:  # pragma: no cover
                        raise RuntimeError(f'Unsupported binary content type: {item.media_type}')
                elif isinstance(item, ImageUrl):
                    content.append(
                        responses.ResponseInputImageParam(image_url=item.url, type='input_image', detail='auto')
                    )
                elif isinstance(item, AudioUrl):  # pragma: no cover
                    client = cached_async_http_client()
                    response = await client.get(item.url)
                    response.raise_for_status()
                    base64_encoded = base64.b64encode(response.content).decode('utf-8')
                    content.append(
                        responses.ResponseInputFileParam(
                            type='input_file',
                            file_data=f'data:{item.media_type};base64,{base64_encoded}',
                        )
                    )
                elif isinstance(item, DocumentUrl):
                    client = cached_async_http_client()
                    response = await client.get(item.url)
                    response.raise_for_status()
                    base64_encoded = base64.b64encode(response.content).decode('utf-8')
                    media_type = response.headers.get('content-type').split(';')[0]
                    content.append(
                        responses.ResponseInputFileParam(
                            type='input_file',
                            file_data=f'data:{media_type};base64,{base64_encoded}',
                            filename=f'filename.{item.format}',
                        )
                    )
                elif isinstance(item, VideoUrl):  # pragma: no cover
                    raise NotImplementedError('VideoUrl is not supported for OpenAI.')
                else:
                    assert_never(item)
        return responses.EasyInputMessageParam(role='user', content=content)


@dataclass
class OpenAIStreamedResponse(StreamedResponse):
    """Implementation of `StreamedResponse` for OpenAI models."""

    _model_name: OpenAIModelName
    _response: AsyncIterable[ChatCompletionChunk]
    _timestamp: datetime

    async def _get_event_iterator(self) -> AsyncIterator[ModelResponseStreamEvent]:
        async for chunk in self._response:
            self._usage += _map_usage(chunk)

            try:
                choice = chunk.choices[0]
            except IndexError:
                continue

            # Handle the text part of the response
            content = choice.delta.content
            if content is not None:
                yield self._parts_manager.handle_text_delta(vendor_part_id='content', content=content)

            for dtc in choice.delta.tool_calls or []:
                maybe_event = self._parts_manager.handle_tool_call_delta(
                    vendor_part_id=dtc.index,
                    tool_name=dtc.function and dtc.function.name,
                    args=dtc.function and dtc.function.arguments,
                    tool_call_id=dtc.id,
                )
                if maybe_event is not None:
                    yield maybe_event

    @property
    def model_name(self) -> OpenAIModelName:
        """Get the model name of the response."""
        return self._model_name

    @property
    def timestamp(self) -> datetime:
        """Get the timestamp of the response."""
        return self._timestamp


@dataclass
class OpenAIResponsesStreamedResponse(StreamedResponse):
    """Implementation of `StreamedResponse` for OpenAI Responses API."""

    _model_name: OpenAIModelName
    _response: AsyncIterable[responses.ResponseStreamEvent]
    _timestamp: datetime

    async def _get_event_iterator(self) -> AsyncIterator[ModelResponseStreamEvent]:  # noqa: C901
        async for chunk in self._response:
            if isinstance(chunk, responses.ResponseCompletedEvent):
                self._usage += _map_usage(chunk.response)

            elif isinstance(chunk, responses.ResponseContentPartAddedEvent):
                pass  # there's nothing we need to do here

            elif isinstance(chunk, responses.ResponseContentPartDoneEvent):
                pass  # there's nothing we need to do here

            elif isinstance(chunk, responses.ResponseCreatedEvent):
                pass  # there's nothing we need to do here

            elif isinstance(chunk, responses.ResponseFailedEvent):  # pragma: no cover
                self._usage += _map_usage(chunk.response)

            elif isinstance(chunk, responses.ResponseFunctionCallArgumentsDeltaEvent):
                maybe_event = self._parts_manager.handle_tool_call_delta(
                    vendor_part_id=chunk.item_id,
                    tool_name=None,
                    args=chunk.delta,
                    tool_call_id=chunk.item_id,
                )
                if maybe_event is not None:  # pragma: no branch
                    yield maybe_event

            elif isinstance(chunk, responses.ResponseFunctionCallArgumentsDoneEvent):
                pass  # there's nothing we need to do here

            elif isinstance(chunk, responses.ResponseIncompleteEvent):  # pragma: no cover
                self._usage += _map_usage(chunk.response)

            elif isinstance(chunk, responses.ResponseInProgressEvent):
                self._usage += _map_usage(chunk.response)

            elif isinstance(chunk, responses.ResponseOutputItemAddedEvent):
                if isinstance(chunk.item, responses.ResponseFunctionToolCall):
                    yield self._parts_manager.handle_tool_call_part(
                        vendor_part_id=chunk.item.id,
                        tool_name=chunk.item.name,
                        args=chunk.item.arguments,
                        tool_call_id=chunk.item.id,
                    )

            elif isinstance(chunk, responses.ResponseOutputItemDoneEvent):
                # NOTE: We only need this if the tool call deltas don't include the final info.
                pass

            elif isinstance(chunk, responses.ResponseTextDeltaEvent):
                yield self._parts_manager.handle_text_delta(vendor_part_id=chunk.content_index, content=chunk.delta)

            elif isinstance(chunk, responses.ResponseTextDoneEvent):
                pass  # there's nothing we need to do here

            else:  # pragma: no cover
                warnings.warn(
                    f'Handling of this event type is not yet implemented. Please report on our GitHub: {chunk}',
                    UserWarning,
                )

    @property
    def model_name(self) -> OpenAIModelName:
        """Get the model name of the response."""
        return self._model_name

    @property
    def timestamp(self) -> datetime:
        """Get the timestamp of the response."""
        return self._timestamp


def _map_usage(response: chat.ChatCompletion | ChatCompletionChunk | responses.Response) -> usage.Usage:
    response_usage = response.usage
    if response_usage is None:
        return usage.Usage()
    elif isinstance(response_usage, responses.ResponseUsage):
        details: dict[str, int] = {}
        return usage.Usage(
            request_tokens=response_usage.input_tokens,
            response_tokens=response_usage.output_tokens,
            total_tokens=response_usage.total_tokens,
            details={
                'reasoning_tokens': response_usage.output_tokens_details.reasoning_tokens,
                'cached_tokens': response_usage.input_tokens_details.cached_tokens,
            },
        )
    else:
        details = {}
        if response_usage.completion_tokens_details is not None:
            details.update(response_usage.completion_tokens_details.model_dump(exclude_none=True))
        if response_usage.prompt_tokens_details is not None:
            details.update(response_usage.prompt_tokens_details.model_dump(exclude_none=True))
        return usage.Usage(
            requests=1,
            request_tokens=response_usage.prompt_tokens,
            response_tokens=response_usage.completion_tokens,
            total_tokens=response_usage.total_tokens,
            details=details,
        )


_STRICT_INCOMPATIBLE_KEYS = [
    'minLength',
    'maxLength',
    'pattern',
    'format',
    'minimum',
    'maximum',
    'multipleOf',
    'patternProperties',
    'unevaluatedProperties',
    'propertyNames',
    'minProperties',
    'maxProperties',
    'unevaluatedItems',
    'contains',
    'minContains',
    'maxContains',
    'minItems',
    'maxItems',
    'uniqueItems',
]

_sentinel = object()


@dataclass
class _OpenAIJsonSchema(WalkJsonSchema):
    """Recursively handle the schema to make it compatible with OpenAI strict mode.

    See https://platform.openai.com/docs/guides/function-calling?api-mode=responses#strict-mode for more details,
    but this basically just requires:
    * `additionalProperties` must be set to false for each object in the parameters
    * all fields in properties must be marked as required
    """

    def __init__(self, schema: JsonSchema, strict: bool | None):
        super().__init__(schema)
        self.strict = strict
        self.is_strict_compatible = True
        self.root_ref = schema.get('$ref')

    def walk(self) -> JsonSchema:
        # Note: OpenAI does not support anyOf at the root in strict mode
        # However, we don't need to check for it here because we ensure in pydantic_ai._utils.check_object_json_schema
        # that the root schema either has type 'object' or is recursive.
        result = super().walk()

        # For recursive models, we need to tweak the schema to make it compatible with strict mode.
        # Because the following should never change the semantics of the schema we apply it unconditionally.
        if self.root_ref is not None:
            result.pop('$ref', None)  # We replace references to the self.root_ref with just '#' in the transform method
            root_key = re.sub(r'^#/\$defs/', '', self.root_ref)
            result.update(self.defs.get(root_key) or {})

        return result

    def transform(self, schema: JsonSchema) -> JsonSchema:  # noqa C901
        # Remove unnecessary keys
        schema.pop('title', None)
        schema.pop('default', None)
        schema.pop('$schema', None)
        schema.pop('discriminator', None)

        if schema_ref := schema.get('$ref'):
            if schema_ref == self.root_ref:
                schema['$ref'] = '#'
            if len(schema) > 1:
                # OpenAI Strict mode doesn't support siblings to "$ref", but _does_ allow siblings to "anyOf".
                # So if there is a "description" field or any other extra info, we move the "$ref" into an "anyOf":
                schema['anyOf'] = [{'$ref': schema.pop('$ref')}]

        # Track strict-incompatible keys
        incompatible_values: dict[str, Any] = {}
        for key in _STRICT_INCOMPATIBLE_KEYS:
            value = schema.get(key, _sentinel)
            if value is not _sentinel:
                incompatible_values[key] = value
        description = schema.get('description')
        if incompatible_values:
            if self.strict is True:
                notes: list[str] = []
                for key, value in incompatible_values.items():
                    schema.pop(key)
                    notes.append(f'{key}={value}')
                notes_string = ', '.join(notes)
                schema['description'] = notes_string if not description else f'{description} ({notes_string})'
            elif self.strict is None:  # pragma: no branch
                self.is_strict_compatible = False

        schema_type = schema.get('type')
        if 'oneOf' in schema:
            # OpenAI does not support oneOf in strict mode
            if self.strict is True:
                schema['anyOf'] = schema.pop('oneOf')
            else:
                self.is_strict_compatible = False

        if schema_type == 'object':
            if self.strict is True:
                # additional properties are disallowed
                schema['additionalProperties'] = False

                # all properties are required
                if 'properties' not in schema:
                    schema['properties'] = dict[str, Any]()
                schema['required'] = list(schema['properties'].keys())

            elif self.strict is None:
                if (
                    schema.get('additionalProperties') is not False
                    or 'properties' not in schema
                    or 'required' not in schema
                ):
                    self.is_strict_compatible = False
                else:
                    required = schema['required']
                    for k in schema['properties'].keys():
                        if k not in required:
                            self.is_strict_compatible = False
        return schema


def _customize_request_parameters(model_request_parameters: ModelRequestParameters) -> ModelRequestParameters:
    """Customize the request parameters for OpenAI models."""

    def _customize_tool_def(t: ToolDefinition):
        schema_transformer = _OpenAIJsonSchema(t.parameters_json_schema, strict=t.strict)
        parameters_json_schema = schema_transformer.walk()
        if t.strict is None:
            t = replace(t, strict=schema_transformer.is_strict_compatible)
        return replace(t, parameters_json_schema=parameters_json_schema)

    return ModelRequestParameters(
        function_tools=[_customize_tool_def(tool) for tool in model_request_parameters.function_tools],
        allow_text_output=model_request_parameters.allow_text_output,
        output_tools=[_customize_tool_def(tool) for tool in model_request_parameters.output_tools],
    )<|MERGE_RESOLUTION|>--- conflicted
+++ resolved
@@ -333,11 +333,13 @@
         if choice.message.tool_calls is not None:
             for c in choice.message.tool_calls:
                 items.append(ToolCallPart(c.function.name, c.function.arguments, tool_call_id=c.id))
-<<<<<<< HEAD
-        return ModelResponse(items, model_name=response.model, timestamp=timestamp, vendor_details=vendor_details)
-=======
-        return ModelResponse(items, usage=_map_usage(response), model_name=response.model, timestamp=timestamp)
->>>>>>> 96f676c2
+        return ModelResponse(
+            items,
+            usage=_map_usage(response),
+            model_name=response.model,
+            timestamp=timestamp,
+            vendor_details=vendor_details,
+        )
 
     async def _process_streamed_response(self, response: AsyncStream[ChatCompletionChunk]) -> OpenAIStreamedResponse:
         """Process a streamed response, and prepare a streaming response to return."""
