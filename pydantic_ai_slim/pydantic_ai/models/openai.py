from __future__ import annotations as _annotations

import base64
import itertools
import json
import warnings
from collections.abc import AsyncIterable, AsyncIterator, Iterable, Sequence
from contextlib import asynccontextmanager
from dataclasses import dataclass, field, replace
from datetime import datetime
from typing import TYPE_CHECKING, Any, Literal, cast, overload

from pydantic import ValidationError
from pydantic_core import to_json
from typing_extensions import assert_never, deprecated

from .. import ModelAPIError, ModelHTTPError, UnexpectedModelBehavior, _utils, usage
from .._output import DEFAULT_OUTPUT_TOOL_NAME, OutputObjectDefinition
from .._run_context import RunContext
from .._thinking_part import split_content_into_text_and_thinking
from .._utils import guard_tool_call_id as _guard_tool_call_id, now_utc as _now_utc, number_to_datetime
from ..builtin_tools import CodeExecutionTool, FileSearchTool, ImageGenerationTool, MCPServerTool, WebSearchTool
from ..exceptions import UserError
from ..messages import (
    AudioUrl,
    BinaryContent,
    BinaryImage,
    BuiltinToolCallPart,
    BuiltinToolReturnPart,
    CachePoint,
    DocumentUrl,
    FilePart,
    FinishReason,
    ImageUrl,
    ModelMessage,
    ModelRequest,
    ModelResponse,
    ModelResponsePart,
    ModelResponseStreamEvent,
    PartStartEvent,
    RetryPromptPart,
    SystemPromptPart,
    TextPart,
    ThinkingPart,
    ToolCallPart,
    ToolReturnPart,
    UserPromptPart,
    VideoUrl,
)
from ..profiles import ModelProfile, ModelProfileSpec
from ..profiles.openai import OpenAIModelProfile, OpenAISystemPromptRole
from ..providers import Provider, infer_provider
from ..settings import ModelSettings
from ..tools import ToolDefinition
from . import Model, ModelRequestParameters, StreamedResponse, check_allow_model_requests, download_item, get_user_agent

try:
    from openai import NOT_GIVEN, APIConnectionError, APIStatusError, AsyncOpenAI, AsyncStream
    from openai.types import AllModels, chat, responses
    from openai.types.chat import (
        ChatCompletionChunk,
        ChatCompletionContentPartImageParam,
        ChatCompletionContentPartInputAudioParam,
        ChatCompletionContentPartParam,
        ChatCompletionContentPartTextParam,
        chat_completion,
        chat_completion_chunk,
        chat_completion_token_logprob,
    )
    from openai.types.chat.chat_completion_content_part_image_param import ImageURL
    from openai.types.chat.chat_completion_content_part_input_audio_param import InputAudio
    from openai.types.chat.chat_completion_content_part_param import File, FileFile
    from openai.types.chat.chat_completion_message_custom_tool_call import ChatCompletionMessageCustomToolCall
    from openai.types.chat.chat_completion_message_function_tool_call import ChatCompletionMessageFunctionToolCall
    from openai.types.chat.chat_completion_message_function_tool_call_param import (
        ChatCompletionMessageFunctionToolCallParam,
    )
    from openai.types.chat.chat_completion_prediction_content_param import ChatCompletionPredictionContentParam
    from openai.types.chat.completion_create_params import (
        WebSearchOptions,
        WebSearchOptionsUserLocation,
        WebSearchOptionsUserLocationApproximate,
    )
    from openai.types.responses import ComputerToolParam, FileSearchToolParam, WebSearchToolParam
    from openai.types.responses.response_input_param import FunctionCallOutput, Message
    from openai.types.responses.response_reasoning_item_param import Summary
    from openai.types.responses.response_status import ResponseStatus
    from openai.types.shared import ReasoningEffort
    from openai.types.shared_params import Reasoning
except ImportError as _import_error:
    raise ImportError(
        'Please install `openai` to use the OpenAI model, '
        'you can use the `openai` optional group — `pip install "pydantic-ai-slim[openai]"`'
    ) from _import_error

if TYPE_CHECKING:
    from openai import Omit, omit

    OMIT = omit
else:
    # Backward compatibility with openai<2
    try:
        from openai import Omit, omit

        OMIT = omit
    except ImportError:  # pragma: lax no cover
        from openai import NOT_GIVEN, NotGiven

        OMIT = NOT_GIVEN
        Omit = NotGiven


__all__ = (
    'OpenAIModel',
    'OpenAIChatModel',
    'OpenAIResponsesModel',
    'OpenAIModelSettings',
    'OpenAIChatModelSettings',
    'OpenAIResponsesModelSettings',
    'OpenAIModelName',
)

OpenAIModelName = str | AllModels
"""
Possible OpenAI model names.

Since OpenAI supports a variety of date-stamped models, we explicitly list the latest models but
allow any name in the type hints.
See [the OpenAI docs](https://platform.openai.com/docs/models) for a full list.

Using this more broad type for the model name instead of the ChatModel definition
allows this model to be used more easily with other model types (ie, Ollama, Deepseek).
"""

MCP_SERVER_TOOL_CONNECTOR_URI_SCHEME: Literal['x-openai-connector'] = 'x-openai-connector'
"""
Prefix for OpenAI connector IDs. OpenAI supports either a URL or a connector ID when passing MCP configuration to a model,
by using that prefix like `x-openai-connector:<connector-id>` in a URL, you can pass a connector ID to a model.
"""

_CHAT_FINISH_REASON_MAP: dict[
    Literal['stop', 'length', 'tool_calls', 'content_filter', 'function_call'], FinishReason
] = {
    'stop': 'stop',
    'length': 'length',
    'tool_calls': 'tool_call',
    'content_filter': 'content_filter',
    'function_call': 'tool_call',
}

_RESPONSES_FINISH_REASON_MAP: dict[Literal['max_output_tokens', 'content_filter'] | ResponseStatus, FinishReason] = {
    'max_output_tokens': 'length',
    'content_filter': 'content_filter',
    'completed': 'stop',
    'cancelled': 'error',
    'failed': 'error',
}


class OpenAIChatModelSettings(ModelSettings, total=False):
    """Settings used for an OpenAI model request."""

    # ALL FIELDS MUST BE `openai_` PREFIXED SO YOU CAN MERGE THEM WITH OTHER MODELS.

    openai_reasoning_effort: ReasoningEffort
    """Constrains effort on reasoning for [reasoning models](https://platform.openai.com/docs/guides/reasoning).

    Currently supported values are `low`, `medium`, and `high`. Reducing reasoning effort can
    result in faster responses and fewer tokens used on reasoning in a response.
    """

    openai_logprobs: bool
    """Include log probabilities in the response.

    For Chat models, these will be included in `ModelResponse.provider_details['logprobs']`.
    For Responses models, these will be included in the response output parts `TextPart.provider_details['logprobs']`.
    """

    openai_top_logprobs: int
    """Include log probabilities of the top n tokens in the response."""

    openai_user: str
    """A unique identifier representing the end-user, which can help OpenAI monitor and detect abuse.

    See [OpenAI's safety best practices](https://platform.openai.com/docs/guides/safety-best-practices#end-user-ids) for more details.
    """

    openai_service_tier: Literal['auto', 'default', 'flex', 'priority']
    """The service tier to use for the model request.

    Currently supported values are `auto`, `default`, `flex`, and `priority`.
    For more information, see [OpenAI's service tiers documentation](https://platform.openai.com/docs/api-reference/chat/object#chat/object-service_tier).
    """

    openai_prediction: ChatCompletionPredictionContentParam
    """Enables [predictive outputs](https://platform.openai.com/docs/guides/predicted-outputs).

    This feature is currently only supported for some OpenAI models.
    """


@deprecated('Use `OpenAIChatModelSettings` instead.')
class OpenAIModelSettings(OpenAIChatModelSettings, total=False):
    """Deprecated alias for `OpenAIChatModelSettings`."""


class OpenAIResponsesModelSettings(OpenAIChatModelSettings, total=False):
    """Settings used for an OpenAI Responses model request.

    ALL FIELDS MUST BE `openai_` PREFIXED SO YOU CAN MERGE THEM WITH OTHER MODELS.
    """

    openai_builtin_tools: Sequence[FileSearchToolParam | WebSearchToolParam | ComputerToolParam]
    """The provided OpenAI built-in tools to use.

    See [OpenAI's built-in tools](https://platform.openai.com/docs/guides/tools?api-mode=responses) for more details.
    """

    openai_reasoning_generate_summary: Literal['detailed', 'concise']
    """Deprecated alias for `openai_reasoning_summary`."""

    openai_reasoning_summary: Literal['detailed', 'concise']
    """A summary of the reasoning performed by the model.

    This can be useful for debugging and understanding the model's reasoning process.
    One of `concise` or `detailed`.

    Check the [OpenAI Reasoning documentation](https://platform.openai.com/docs/guides/reasoning?api-mode=responses#reasoning-summaries)
    for more details.
    """

    openai_send_reasoning_ids: bool
    """Whether to send the unique IDs of reasoning, text, and function call parts from the message history to the model. Enabled by default for reasoning models.

    This can result in errors like `"Item 'rs_123' of type 'reasoning' was provided without its required following item."`
    if the message history you're sending does not match exactly what was received from the Responses API in a previous response,
    for example if you're using a [history processor](../../message-history.md#processing-message-history).
    In that case, you'll want to disable this.
    """

    openai_truncation: Literal['disabled', 'auto']
    """The truncation strategy to use for the model response.

    It can be either:
    - `disabled` (default): If a model response will exceed the context window size for a model, the
        request will fail with a 400 error.
    - `auto`: If the context of this response and previous ones exceeds the model's context window size,
        the model will truncate the response to fit the context window by dropping input items in the
        middle of the conversation.
    """

    openai_text_verbosity: Literal['low', 'medium', 'high']
    """Constrains the verbosity of the model's text response.

    Lower values will result in more concise responses, while higher values will
    result in more verbose responses. Currently supported values are `low`,
    `medium`, and `high`.
    """

    openai_previous_response_id: Literal['auto'] | str
    """The ID of a previous response from the model to use as the starting point for a continued conversation.

    When set to `'auto'`, the request automatically uses the most recent
    `provider_response_id` from the message history and omits earlier messages.

    This enables the model to use server-side conversation state and faithfully reference previous reasoning.
    See the [OpenAI Responses API documentation](https://platform.openai.com/docs/guides/reasoning#keeping-reasoning-items-in-context)
    for more information.
    """

    openai_include_code_execution_outputs: bool
    """Whether to include the code execution results in the response.

    Corresponds to the `code_interpreter_call.outputs` value of the `include` parameter in the Responses API.
    """

    openai_include_web_search_sources: bool
    """Whether to include the web search results in the response.

    Corresponds to the `web_search_call.action.sources` value of the `include` parameter in the Responses API.
    """

    openai_include_file_search_results: bool
    """Whether to include the file search results in the response.

    Corresponds to the `file_search_call.results` value of the `include` parameter in the Responses API.
    """


@dataclass(init=False)
class OpenAIChatModel(Model):
    """A model that uses the OpenAI API.

    Internally, this uses the [OpenAI Python client](https://github.com/openai/openai-python) to interact with the API.

    Apart from `__init__`, all methods are private or match those of the base class.
    """

    client: AsyncOpenAI = field(repr=False)

    _model_name: OpenAIModelName = field(repr=False)
    _provider: Provider[AsyncOpenAI] = field(repr=False)

    @overload
    def __init__(
        self,
        model_name: OpenAIModelName,
        *,
        provider: Literal[
            'azure',
            'deepseek',
            'cerebras',
            'fireworks',
            'github',
            'grok',
            'heroku',
            'moonshotai',
            'ollama',
            'openai',
            'openai-chat',
            'openrouter',
            'together',
            'vercel',
            'litellm',
            'nebius',
            'ovhcloud',
            'gateway',
        ]
        | Provider[AsyncOpenAI] = 'openai',
        profile: ModelProfileSpec | None = None,
        settings: ModelSettings | None = None,
    ) -> None: ...

    @deprecated('Set the `system_prompt_role` in the `OpenAIModelProfile` instead.')
    @overload
    def __init__(
        self,
        model_name: OpenAIModelName,
        *,
        provider: Literal[
            'azure',
            'deepseek',
            'cerebras',
            'fireworks',
            'github',
            'grok',
            'heroku',
            'moonshotai',
            'ollama',
            'openai',
            'openai-chat',
            'openrouter',
            'together',
            'vercel',
            'litellm',
            'nebius',
            'ovhcloud',
            'gateway',
        ]
        | Provider[AsyncOpenAI] = 'openai',
        profile: ModelProfileSpec | None = None,
        system_prompt_role: OpenAISystemPromptRole | None = None,
        settings: ModelSettings | None = None,
    ) -> None: ...

    def __init__(
        self,
        model_name: OpenAIModelName,
        *,
        provider: Literal[
            'azure',
            'deepseek',
            'cerebras',
            'fireworks',
            'github',
            'grok',
            'heroku',
            'moonshotai',
            'ollama',
            'openai',
            'openai-chat',
            'openrouter',
            'together',
            'vercel',
            'litellm',
            'nebius',
            'ovhcloud',
            'gateway',
        ]
        | Provider[AsyncOpenAI] = 'openai',
        profile: ModelProfileSpec | None = None,
        system_prompt_role: OpenAISystemPromptRole | None = None,
        settings: ModelSettings | None = None,
    ):
        """Initialize an OpenAI model.

        Args:
            model_name: The name of the OpenAI model to use. List of model names available
                [here](https://github.com/openai/openai-python/blob/v1.54.3/src/openai/types/chat_model.py#L7)
                (Unfortunately, despite being ask to do so, OpenAI do not provide `.inv` files for their API).
            provider: The provider to use. Defaults to `'openai'`.
            profile: The model profile to use. Defaults to a profile picked by the provider based on the model name.
            system_prompt_role: The role to use for the system prompt message. If not provided, defaults to `'system'`.
                In the future, this may be inferred from the model name.
            settings: Default model settings for this model instance.
        """
        self._model_name = model_name

        if isinstance(provider, str):
            provider = infer_provider('gateway/openai' if provider == 'gateway' else provider)
        self._provider = provider
        self.client = provider.client

        super().__init__(settings=settings, profile=profile or provider.model_profile)

        if system_prompt_role is not None:
            self.profile = OpenAIModelProfile(openai_system_prompt_role=system_prompt_role).update(self.profile)

    @property
    def base_url(self) -> str:
        return str(self.client.base_url)

    @property
    def model_name(self) -> OpenAIModelName:
        """The model name."""
        return self._model_name

    @property
    def system(self) -> str:
        """The model provider."""
        return self._provider.name

    @property
    @deprecated('Set the `system_prompt_role` in the `OpenAIModelProfile` instead.')
    def system_prompt_role(self) -> OpenAISystemPromptRole | None:
        return OpenAIModelProfile.from_profile(self.profile).openai_system_prompt_role

    async def request(
        self,
        messages: list[ModelMessage],
        model_settings: ModelSettings | None,
        model_request_parameters: ModelRequestParameters,
    ) -> ModelResponse:
        check_allow_model_requests()
        model_settings, model_request_parameters = self.prepare_request(
            model_settings,
            model_request_parameters,
        )
        response = await self._completions_create(
            messages, False, cast(OpenAIChatModelSettings, model_settings or {}), model_request_parameters
        )
        model_response = self._process_response(response)
        return model_response

    @asynccontextmanager
    async def request_stream(
        self,
        messages: list[ModelMessage],
        model_settings: ModelSettings | None,
        model_request_parameters: ModelRequestParameters,
        run_context: RunContext[Any] | None = None,
    ) -> AsyncIterator[StreamedResponse]:
        check_allow_model_requests()
        model_settings, model_request_parameters = self.prepare_request(
            model_settings,
            model_request_parameters,
        )
        response = await self._completions_create(
            messages, True, cast(OpenAIChatModelSettings, model_settings or {}), model_request_parameters
        )
        async with response:
            yield await self._process_streamed_response(response, model_request_parameters)

    @overload
    async def _completions_create(
        self,
        messages: list[ModelMessage],
        stream: Literal[True],
        model_settings: OpenAIChatModelSettings,
        model_request_parameters: ModelRequestParameters,
    ) -> AsyncStream[ChatCompletionChunk]: ...

    @overload
    async def _completions_create(
        self,
        messages: list[ModelMessage],
        stream: Literal[False],
        model_settings: OpenAIChatModelSettings,
        model_request_parameters: ModelRequestParameters,
    ) -> chat.ChatCompletion: ...

    async def _completions_create(
        self,
        messages: list[ModelMessage],
        stream: bool,
        model_settings: OpenAIChatModelSettings,
        model_request_parameters: ModelRequestParameters,
    ) -> chat.ChatCompletion | AsyncStream[ChatCompletionChunk]:
        tools = self._get_tools(model_request_parameters)
        web_search_options = self._get_web_search_options(model_request_parameters)

        if not tools:
            tool_choice: Literal['none', 'required', 'auto'] | None = None
        elif (
            not model_request_parameters.allow_text_output
            and OpenAIModelProfile.from_profile(self.profile).openai_supports_tool_choice_required
        ):
            tool_choice = 'required'
        else:
            tool_choice = 'auto'

        openai_messages = await self._map_messages(messages, model_request_parameters)

        response_format: chat.completion_create_params.ResponseFormat | None = None
        if model_request_parameters.output_mode == 'native':
            output_object = model_request_parameters.output_object
            assert output_object is not None
            response_format = self._map_json_schema(output_object)
        elif (
            model_request_parameters.output_mode == 'prompted' and self.profile.supports_json_object_output
        ):  # pragma: no branch
            response_format = {'type': 'json_object'}

        unsupported_model_settings = OpenAIModelProfile.from_profile(self.profile).openai_unsupported_model_settings
        for setting in unsupported_model_settings:
            model_settings.pop(setting, None)

        try:
            extra_headers = model_settings.get('extra_headers', {})
            extra_headers.setdefault('User-Agent', get_user_agent())
            return await self.client.chat.completions.create(
                model=self.model_name,
                messages=openai_messages,
                parallel_tool_calls=model_settings.get('parallel_tool_calls', OMIT),
                tools=tools or OMIT,
                tool_choice=tool_choice or OMIT,
                stream=stream,
                stream_options={'include_usage': True} if stream else OMIT,
                stop=model_settings.get('stop_sequences', OMIT),
                max_completion_tokens=model_settings.get('max_tokens', OMIT),
                timeout=model_settings.get('timeout', NOT_GIVEN),
                response_format=response_format or OMIT,
                seed=model_settings.get('seed', OMIT),
                reasoning_effort=model_settings.get('openai_reasoning_effort', OMIT),
                user=model_settings.get('openai_user', OMIT),
                web_search_options=web_search_options or OMIT,
                service_tier=model_settings.get('openai_service_tier', OMIT),
                prediction=model_settings.get('openai_prediction', OMIT),
                temperature=model_settings.get('temperature', OMIT),
                top_p=model_settings.get('top_p', OMIT),
                presence_penalty=model_settings.get('presence_penalty', OMIT),
                frequency_penalty=model_settings.get('frequency_penalty', OMIT),
                logit_bias=model_settings.get('logit_bias', OMIT),
                logprobs=model_settings.get('openai_logprobs', OMIT),
                top_logprobs=model_settings.get('openai_top_logprobs', OMIT),
                extra_headers=extra_headers,
                extra_body=model_settings.get('extra_body'),
            )
        except APIStatusError as e:
            if (status_code := e.status_code) >= 400:
                raise ModelHTTPError(status_code=status_code, model_name=self.model_name, body=e.body) from e
            raise  # pragma: lax no cover
        except APIConnectionError as e:
            raise ModelAPIError(model_name=self.model_name, message=e.message) from e

    def _validate_completion(self, response: chat.ChatCompletion) -> chat.ChatCompletion:
        """Hook that validates chat completions before processing.

        This method may be overridden by subclasses of `OpenAIChatModel` to apply custom completion validations.
        """
        return chat.ChatCompletion.model_validate(response.model_dump())

    def _process_provider_details(self, response: chat.ChatCompletion) -> dict[str, Any]:
        """Hook that response content to provider details.

        This method may be overridden by subclasses of `OpenAIChatModel` to apply custom mappings.
        """
        return _map_provider_details(response.choices[0])

    def _process_response(self, response: chat.ChatCompletion | str) -> ModelResponse:
        """Process a non-streamed response, and prepare a message to return."""
        # Although the OpenAI SDK claims to return a Pydantic model (`ChatCompletion`) from the chat completions function:
        # * it hasn't actually performed validation (presumably they're creating the model with `model_construct` or something?!)
        # * if the endpoint returns plain text, the return type is a string
        # Thus we validate it fully here.
        if not isinstance(response, chat.ChatCompletion):
            raise UnexpectedModelBehavior(
                f'Invalid response from {self.system} chat completions endpoint, expected JSON data'
            )

        if response.created:
            timestamp = number_to_datetime(response.created)
        else:
            timestamp = _now_utc()
            response.created = int(timestamp.timestamp())

        # Workaround for local Ollama which sometimes returns a `None` finish reason.
        if response.choices and (choice := response.choices[0]) and choice.finish_reason is None:  # pyright: ignore[reportUnnecessaryComparison]
            choice.finish_reason = 'stop'

        try:
            response = self._validate_completion(response)
        except ValidationError as e:
            raise UnexpectedModelBehavior(f'Invalid response from {self.system} chat completions endpoint: {e}') from e

        choice = response.choices[0]
        items: list[ModelResponsePart] = []

        if thinking_parts := self._process_thinking(choice.message):
            items.extend(thinking_parts)

        if choice.message.content:
            items.extend(
                (replace(part, id='content', provider_name=self.system) if isinstance(part, ThinkingPart) else part)
                for part in split_content_into_text_and_thinking(choice.message.content, self.profile.thinking_tags)
            )
        if choice.message.tool_calls is not None:
            for c in choice.message.tool_calls:
                if isinstance(c, ChatCompletionMessageFunctionToolCall):
                    part = ToolCallPart(c.function.name, c.function.arguments, tool_call_id=c.id)
                elif isinstance(c, ChatCompletionMessageCustomToolCall):  # pragma: no cover
                    # NOTE: Custom tool calls are not supported.
                    # See <https://github.com/pydantic/pydantic-ai/issues/2513> for more details.
                    raise RuntimeError('Custom tool calls are not supported')
                else:
                    assert_never(c)
                part.tool_call_id = _guard_tool_call_id(part)
                items.append(part)

        return ModelResponse(
            parts=items,
            usage=self._map_usage(response),
            model_name=response.model,
            timestamp=timestamp,
            provider_details=self._process_provider_details(response),
            provider_response_id=response.id,
            provider_name=self._provider.name,
            finish_reason=self._map_finish_reason(choice.finish_reason),
        )

    def _process_thinking(self, message: chat.ChatCompletionMessage) -> list[ThinkingPart] | None:
        """Hook that maps reasoning tokens to thinking parts.

        This method may be overridden by subclasses of `OpenAIChatModel` to apply custom mappings.
        """
        items: list[ThinkingPart] = []

        # The `reasoning_content` field is only present in DeepSeek models.
        # https://api-docs.deepseek.com/guides/reasoning_model
        if reasoning_content := getattr(message, 'reasoning_content', None):
            items.append(ThinkingPart(id='reasoning_content', content=reasoning_content, provider_name=self.system))

        # The `reasoning` field is only present in gpt-oss via Ollama and OpenRouter.
        # - https://cookbook.openai.com/articles/gpt-oss/handle-raw-cot#chat-completions-api
        # - https://openrouter.ai/docs/use-cases/reasoning-tokens#basic-usage-with-reasoning-tokens
        if reasoning := getattr(message, 'reasoning', None):
            items.append(ThinkingPart(id='reasoning', content=reasoning, provider_name=self.system))

        return items

    async def _process_streamed_response(
        self, response: AsyncStream[ChatCompletionChunk], model_request_parameters: ModelRequestParameters
    ) -> OpenAIStreamedResponse:
        """Process a streamed response, and prepare a streaming response to return."""
        peekable_response = _utils.PeekableAsyncStream(response)
        first_chunk = await peekable_response.peek()
        if isinstance(first_chunk, _utils.Unset):
            raise UnexpectedModelBehavior(  # pragma: no cover
                'Streamed response ended without content or tool calls'
            )

        # When using Azure OpenAI and a content filter is enabled, the first chunk will contain a `''` model name,
        # so we set it from a later chunk in `OpenAIChatStreamedResponse`.
        model_name = first_chunk.model or self.model_name

        return self._streamed_response_cls(
            model_request_parameters=model_request_parameters,
            _model_name=model_name,
            _model_profile=self.profile,
            _response=peekable_response,
            _timestamp=number_to_datetime(first_chunk.created),
            _provider_name=self._provider.name,
            _provider_url=self._provider.base_url,
        )

    @property
    def _streamed_response_cls(self) -> type[OpenAIStreamedResponse]:
        """Returns the `StreamedResponse` type that will be used for streamed responses.

        This method may be overridden by subclasses of `OpenAIChatModel` to provide their own `StreamedResponse` type.
        """
        return OpenAIStreamedResponse

    def _map_usage(self, response: chat.ChatCompletion) -> usage.RequestUsage:
        return _map_usage(response, self._provider.name, self._provider.base_url, self.model_name)

    def _get_tools(self, model_request_parameters: ModelRequestParameters) -> list[chat.ChatCompletionToolParam]:
        return [self._map_tool_definition(r) for r in model_request_parameters.tool_defs.values()]

    def _get_web_search_options(self, model_request_parameters: ModelRequestParameters) -> WebSearchOptions | None:
        for tool in model_request_parameters.builtin_tools:
            if isinstance(tool, WebSearchTool):  # pragma: no branch
                if not OpenAIModelProfile.from_profile(self.profile).openai_chat_supports_web_search:
                    raise UserError(
                        f'WebSearchTool is not supported with `OpenAIChatModel` and model {self.model_name!r}. '
                        f'Please use `OpenAIResponsesModel` instead.'
                    )

                if tool.user_location:
                    return WebSearchOptions(
                        search_context_size=tool.search_context_size,
                        user_location=WebSearchOptionsUserLocation(
                            type='approximate',
                            approximate=WebSearchOptionsUserLocationApproximate(**tool.user_location),
                        ),
                    )
                return WebSearchOptions(search_context_size=tool.search_context_size)
            else:
                raise UserError(
                    f'`{tool.__class__.__name__}` is not supported by `OpenAIChatModel`. If it should be, please file an issue.'
                )

    @dataclass
    class _MapModelResponseContext:
        """Context object for mapping a `ModelResponse` to OpenAI chat completion parameters.

        This class is designed to be subclassed to add new fields for custom logic,
        collecting various parts of the model response (like text and tool calls)
        to form a single assistant message.
        """

        _model: OpenAIChatModel

        texts: list[str] = field(default_factory=list)
        tool_calls: list[ChatCompletionMessageFunctionToolCallParam] = field(default_factory=list)

        def map_assistant_message(self, message: ModelResponse) -> chat.ChatCompletionAssistantMessageParam:
            for item in message.parts:
                if isinstance(item, TextPart):
                    self._map_response_text_part(item)
                elif isinstance(item, ThinkingPart):
                    self._map_response_thinking_part(item)
                elif isinstance(item, ToolCallPart):
                    self._map_response_tool_call_part(item)
                elif isinstance(item, BuiltinToolCallPart | BuiltinToolReturnPart):  # pragma: no cover
                    self._map_response_builtin_part(item)
                elif isinstance(item, FilePart):  # pragma: no cover
                    self._map_response_file_part(item)
                else:
                    assert_never(item)
            return self._into_message_param()

        def _into_message_param(self) -> chat.ChatCompletionAssistantMessageParam:
            """Converts the collected texts and tool calls into a single OpenAI `ChatCompletionAssistantMessageParam`.

            This method serves as a hook that can be overridden by subclasses
            to implement custom logic for how collected parts are transformed into the final message parameter.

            Returns:
                An OpenAI `ChatCompletionAssistantMessageParam` object representing the assistant's response.
            """
            message_param = chat.ChatCompletionAssistantMessageParam(role='assistant')
            if self.texts:
                # Note: model responses from this model should only have one text item, so the following
                # shouldn't merge multiple texts into one unless you switch models between runs:
                message_param['content'] = '\n\n'.join(self.texts)
            else:
                message_param['content'] = None
            if self.tool_calls:
                message_param['tool_calls'] = self.tool_calls
            return message_param

        def _map_response_text_part(self, item: TextPart) -> None:
            """Maps a `TextPart` to the response context.

            This method serves as a hook that can be overridden by subclasses
            to implement custom logic for handling text parts.
            """
            self.texts.append(item.content)

        def _map_response_thinking_part(self, item: ThinkingPart) -> None:
            """Maps a `ThinkingPart` to the response context.

            This method serves as a hook that can be overridden by subclasses
            to implement custom logic for handling thinking parts.
            """
            # NOTE: DeepSeek `reasoning_content` field should NOT be sent back per https://api-docs.deepseek.com/guides/reasoning_model,
            # but we currently just send it in `<think>` tags anyway as we don't want DeepSeek-specific checks here.
            # If you need this changed, please file an issue.
            start_tag, end_tag = self._model.profile.thinking_tags
            self.texts.append('\n'.join([start_tag, item.content, end_tag]))

        def _map_response_tool_call_part(self, item: ToolCallPart) -> None:
            """Maps a `ToolCallPart` to the response context.

            This method serves as a hook that can be overridden by subclasses
            to implement custom logic for handling tool call parts.
            """
            self.tool_calls.append(self._model._map_tool_call(item))

        def _map_response_builtin_part(self, item: BuiltinToolCallPart | BuiltinToolReturnPart) -> None:
            """Maps a built-in tool call or return part to the response context.

            This method serves as a hook that can be overridden by subclasses
            to implement custom logic for handling built-in tool parts.
            """
            # OpenAI doesn't return built-in tool calls
            pass

        def _map_response_file_part(self, item: FilePart) -> None:
            """Maps a `FilePart` to the response context.

            This method serves as a hook that can be overridden by subclasses
            to implement custom logic for handling file parts.
            """
            # Files generated by models are not sent back to models that don't themselves generate files.
            pass

    def _map_model_response(self, message: ModelResponse) -> chat.ChatCompletionMessageParam:
        """Hook that determines how `ModelResponse` is mapped into `ChatCompletionMessageParam` objects before sending.

        Subclasses of `OpenAIChatModel` may override this method to provide their own mapping logic.
        """
        return self._MapModelResponseContext(self).map_assistant_message(message)

    def _map_finish_reason(
        self, key: Literal['stop', 'length', 'tool_calls', 'content_filter', 'function_call']
    ) -> FinishReason | None:
        """Hooks that maps a finish reason key to a [FinishReason][pydantic_ai.messages.FinishReason].

        This method may be overridden by subclasses of `OpenAIChatModel` to accommodate custom keys.
        """
        return _CHAT_FINISH_REASON_MAP.get(key)

    async def _map_messages(
        self, messages: list[ModelMessage], model_request_parameters: ModelRequestParameters
    ) -> list[chat.ChatCompletionMessageParam]:
        """Just maps a `pydantic_ai.Message` to a `openai.types.ChatCompletionMessageParam`."""
        openai_messages: list[chat.ChatCompletionMessageParam] = []
        for message in messages:
            if isinstance(message, ModelRequest):
                async for item in self._map_user_message(message):
                    openai_messages.append(item)
            elif isinstance(message, ModelResponse):
                openai_messages.append(self._map_model_response(message))
            else:
                assert_never(message)
        if instructions := self._get_instructions(messages, model_request_parameters):
            openai_messages.insert(0, chat.ChatCompletionSystemMessageParam(content=instructions, role='system'))
        return openai_messages

    @staticmethod
    def _map_tool_call(t: ToolCallPart) -> ChatCompletionMessageFunctionToolCallParam:
        return ChatCompletionMessageFunctionToolCallParam(
            id=_guard_tool_call_id(t=t),
            type='function',
            function={'name': t.tool_name, 'arguments': t.args_as_json_str()},
        )

    def _map_json_schema(self, o: OutputObjectDefinition) -> chat.completion_create_params.ResponseFormat:
        response_format_param: chat.completion_create_params.ResponseFormatJSONSchema = {  # pyright: ignore[reportPrivateImportUsage]
            'type': 'json_schema',
            'json_schema': {'name': o.name or DEFAULT_OUTPUT_TOOL_NAME, 'schema': o.json_schema},
        }
        if o.description:
            response_format_param['json_schema']['description'] = o.description
        if OpenAIModelProfile.from_profile(self.profile).openai_supports_strict_tool_definition:  # pragma: no branch
            response_format_param['json_schema']['strict'] = o.strict
        return response_format_param

    def _map_tool_definition(self, f: ToolDefinition) -> chat.ChatCompletionToolParam:
        tool_param: chat.ChatCompletionToolParam = {
            'type': 'function',
            'function': {
                'name': f.name,
                'description': f.description or '',
                'parameters': f.parameters_json_schema,
            },
        }
        if f.strict and OpenAIModelProfile.from_profile(self.profile).openai_supports_strict_tool_definition:
            tool_param['function']['strict'] = f.strict
        return tool_param

    async def _map_user_message(self, message: ModelRequest) -> AsyncIterable[chat.ChatCompletionMessageParam]:
        for part in message.parts:
            if isinstance(part, SystemPromptPart):
                system_prompt_role = OpenAIModelProfile.from_profile(self.profile).openai_system_prompt_role
                if system_prompt_role == 'developer':
                    yield chat.ChatCompletionDeveloperMessageParam(role='developer', content=part.content)
                elif system_prompt_role == 'user':
                    yield chat.ChatCompletionUserMessageParam(role='user', content=part.content)
                else:
                    yield chat.ChatCompletionSystemMessageParam(role='system', content=part.content)
            elif isinstance(part, UserPromptPart):
                yield await self._map_user_prompt(part)
            elif isinstance(part, ToolReturnPart):
                yield chat.ChatCompletionToolMessageParam(
                    role='tool',
                    tool_call_id=_guard_tool_call_id(t=part),
                    content=part.model_response_str(),
                )
            elif isinstance(part, RetryPromptPart):
                if part.tool_name is None:
                    yield chat.ChatCompletionUserMessageParam(role='user', content=part.model_response())
                else:
                    yield chat.ChatCompletionToolMessageParam(
                        role='tool',
                        tool_call_id=_guard_tool_call_id(t=part),
                        content=part.model_response(),
                    )
            else:
                assert_never(part)

    async def _map_user_prompt(self, part: UserPromptPart) -> chat.ChatCompletionUserMessageParam:  # noqa: C901
        content: str | list[ChatCompletionContentPartParam]
        if isinstance(part.content, str):
            content = part.content
        else:
            content = []
            for item in part.content:
                if isinstance(item, str):
                    content.append(ChatCompletionContentPartTextParam(text=item, type='text'))
                elif isinstance(item, ImageUrl):
                    image_url: ImageURL = {'url': item.url}
                    if metadata := item.vendor_metadata:
                        image_url['detail'] = metadata.get('detail', 'auto')
                    if item.force_download:
                        image_content = await download_item(item, data_format='base64_uri', type_format='extension')
                        image_url['url'] = image_content['data']
                    content.append(ChatCompletionContentPartImageParam(image_url=image_url, type='image_url'))
                elif isinstance(item, BinaryContent):
                    if self._is_text_like_media_type(item.media_type):
                        # Inline text-like binary content as a text block
                        content.append(
                            self._inline_text_file_part(
                                item.data.decode('utf-8'),
                                media_type=item.media_type,
                                identifier=item.identifier,
                            )
                        )
                    elif item.is_image:
                        image_url = ImageURL(url=item.data_uri)
                        if metadata := item.vendor_metadata:
                            image_url['detail'] = metadata.get('detail', 'auto')
                        content.append(ChatCompletionContentPartImageParam(image_url=image_url, type='image_url'))
                    elif item.is_audio:
                        assert item.format in ('wav', 'mp3')
                        audio = InputAudio(data=base64.b64encode(item.data).decode('utf-8'), format=item.format)
                        content.append(ChatCompletionContentPartInputAudioParam(input_audio=audio, type='input_audio'))
                    elif item.is_document:
                        content.append(
                            File(
                                file=FileFile(
                                    file_data=item.data_uri,
                                    filename=f'filename.{item.format}',
                                ),
                                type='file',
                            )
                        )
                    else:  # pragma: no cover
                        raise RuntimeError(f'Unsupported binary content type: {item.media_type}')
                elif isinstance(item, AudioUrl):
                    downloaded_item = await download_item(item, data_format='base64', type_format='extension')
                    assert downloaded_item['data_type'] in (
                        'wav',
                        'mp3',
                    ), f'Unsupported audio format: {downloaded_item["data_type"]}'
                    audio = InputAudio(data=downloaded_item['data'], format=downloaded_item['data_type'])
                    content.append(ChatCompletionContentPartInputAudioParam(input_audio=audio, type='input_audio'))
                elif isinstance(item, DocumentUrl):
                    if self._is_text_like_media_type(item.media_type):
                        downloaded_text = await download_item(item, data_format='text')
                        content.append(
                            self._inline_text_file_part(
                                downloaded_text['data'],
                                media_type=item.media_type,
                                identifier=item.identifier,
                            )
                        )
                    else:
                        downloaded_item = await download_item(item, data_format='base64_uri', type_format='extension')
                        content.append(
                            File(
                                file=FileFile(
                                    file_data=downloaded_item['data'],
                                    filename=f'filename.{downloaded_item["data_type"]}',
                                ),
                                type='file',
                            )
                        )
                elif isinstance(item, VideoUrl):  # pragma: no cover
                    raise NotImplementedError('VideoUrl is not supported for OpenAI')
                elif isinstance(item, CachePoint):
                    # OpenAI doesn't support prompt caching via CachePoint, so we filter it out
                    pass
                else:
                    assert_never(item)
        return chat.ChatCompletionUserMessageParam(role='user', content=content)

    @staticmethod
    def _is_text_like_media_type(media_type: str) -> bool:
        return (
            media_type.startswith('text/')
            or media_type == 'application/json'
            or media_type.endswith('+json')
            or media_type == 'application/xml'
            or media_type.endswith('+xml')
            or media_type in ('application/x-yaml', 'application/yaml')
        )

    @staticmethod
    def _inline_text_file_part(text: str, *, media_type: str, identifier: str) -> ChatCompletionContentPartTextParam:
        text = '\n'.join(
            [
                f'-----BEGIN FILE id="{identifier}" type="{media_type}"-----',
                text,
                f'-----END FILE id="{identifier}"-----',
            ]
        )
        return ChatCompletionContentPartTextParam(text=text, type='text')


@deprecated(
    '`OpenAIModel` was renamed to `OpenAIChatModel` to clearly distinguish it from `OpenAIResponsesModel` which '
    "uses OpenAI's newer Responses API. Use that unless you're using an OpenAI Chat Completions-compatible API, or "
    "require a feature that the Responses API doesn't support yet like audio."
)
@dataclass(init=False)
class OpenAIModel(OpenAIChatModel):
    """Deprecated alias for `OpenAIChatModel`."""


@dataclass(init=False)
class OpenAIResponsesModel(Model):
    """A model that uses the OpenAI Responses API.

    The [OpenAI Responses API](https://platform.openai.com/docs/api-reference/responses) is the
    new API for OpenAI models.

    If you are interested in the differences between the Responses API and the Chat Completions API,
    see the [OpenAI API docs](https://platform.openai.com/docs/guides/responses-vs-chat-completions).
    """

    client: AsyncOpenAI = field(repr=False)

    _model_name: OpenAIModelName = field(repr=False)
    _provider: Provider[AsyncOpenAI] = field(repr=False)

    def __init__(
        self,
        model_name: OpenAIModelName,
        *,
        provider: Literal[
            'openai',
            'deepseek',
            'azure',
            'openrouter',
            'grok',
            'fireworks',
            'together',
            'nebius',
            'ovhcloud',
            'gateway',
        ]
        | Provider[AsyncOpenAI] = 'openai',
        profile: ModelProfileSpec | None = None,
        settings: ModelSettings | None = None,
    ):
        """Initialize an OpenAI Responses model.

        Args:
            model_name: The name of the OpenAI model to use.
            provider: The provider to use. Defaults to `'openai'`.
            profile: The model profile to use. Defaults to a profile picked by the provider based on the model name.
            settings: Default model settings for this model instance.
        """
        self._model_name = model_name

        if isinstance(provider, str):
            provider = infer_provider('gateway/openai' if provider == 'gateway' else provider)
        self._provider = provider
        self.client = provider.client

        super().__init__(settings=settings, profile=profile or provider.model_profile)

    @property
    def base_url(self) -> str:
        return str(self.client.base_url)

    @property
    def model_name(self) -> OpenAIModelName:
        """The model name."""
        return self._model_name

    @property
    def system(self) -> str:
        """The model provider."""
        return self._provider.name

    async def request(
        self,
        messages: list[ModelRequest | ModelResponse],
        model_settings: ModelSettings | None,
        model_request_parameters: ModelRequestParameters,
    ) -> ModelResponse:
        check_allow_model_requests()
        model_settings, model_request_parameters = self.prepare_request(
            model_settings,
            model_request_parameters,
        )
        response = await self._responses_create(
            messages, False, cast(OpenAIResponsesModelSettings, model_settings or {}), model_request_parameters
        )
        return self._process_response(response, model_request_parameters)

    @asynccontextmanager
    async def request_stream(
        self,
        messages: list[ModelMessage],
        model_settings: ModelSettings | None,
        model_request_parameters: ModelRequestParameters,
        run_context: RunContext[Any] | None = None,
    ) -> AsyncIterator[StreamedResponse]:
        check_allow_model_requests()
        model_settings, model_request_parameters = self.prepare_request(
            model_settings,
            model_request_parameters,
        )
        response = await self._responses_create(
            messages, True, cast(OpenAIResponsesModelSettings, model_settings or {}), model_request_parameters
        )
        async with response:
            yield await self._process_streamed_response(response, model_request_parameters)

    def _process_response(  # noqa: C901
        self, response: responses.Response, model_request_parameters: ModelRequestParameters
    ) -> ModelResponse:
        """Process a non-streamed response, and prepare a message to return."""
        timestamp = number_to_datetime(response.created_at)
        items: list[ModelResponsePart] = []
        for item in response.output:
            if isinstance(item, responses.ResponseReasoningItem):
                signature = item.encrypted_content
                if item.summary:
                    for summary in item.summary:
                        # We use the same id for all summaries so that we can merge them on the round trip.
                        items.append(
                            ThinkingPart(
                                content=summary.text,
                                id=item.id,
                                signature=signature,
                                provider_name=self.system if signature else None,
                            )
                        )
                        # We only need to store the signature once.
                        signature = None
                elif signature:
                    items.append(
                        ThinkingPart(
                            content='',
                            id=item.id,
                            signature=signature,
                            provider_name=self.system,
                        )
                    )
                # NOTE: We don't currently handle the raw CoT from gpt-oss `reasoning_text`: https://cookbook.openai.com/articles/gpt-oss/handle-raw-cot
                # If you need this, please file an issue.
            elif isinstance(item, responses.ResponseOutputMessage):
                for content in item.content:
                    if isinstance(content, responses.ResponseOutputText):  # pragma: no branch
                        part_provider_details: dict[str, Any] | None = None
                        if content.logprobs:
                            part_provider_details = {'logprobs': _map_logprobs(content.logprobs)}
                        items.append(TextPart(content.text, id=item.id, provider_details=part_provider_details))
            elif isinstance(item, responses.ResponseFunctionToolCall):
                items.append(
                    ToolCallPart(
                        item.name,
                        item.arguments,
                        tool_call_id=item.call_id,
                        id=item.id,
                    )
                )
            elif isinstance(item, responses.ResponseCodeInterpreterToolCall):
                call_part, return_part, file_parts = _map_code_interpreter_tool_call(item, self.system)
                items.append(call_part)
                if file_parts:
                    items.extend(file_parts)
                items.append(return_part)
            elif isinstance(item, responses.ResponseFunctionWebSearch):
                call_part, return_part = _map_web_search_tool_call(item, self.system)
                items.append(call_part)
                items.append(return_part)
            elif isinstance(item, responses.response_output_item.ImageGenerationCall):
                call_part, return_part, file_part = _map_image_generation_tool_call(item, self.system)
                items.append(call_part)
                if file_part:  # pragma: no branch
                    items.append(file_part)
                items.append(return_part)
            elif isinstance(item, responses.ResponseComputerToolCall):  # pragma: no cover
                # Pydantic AI doesn't yet support the ComputerUse built-in tool
                pass
            elif isinstance(item, responses.ResponseCustomToolCall):  # pragma: no cover
                # Support is being implemented in https://github.com/pydantic/pydantic-ai/pull/2572
                pass
            elif isinstance(item, responses.response_output_item.LocalShellCall):  # pragma: no cover
                # Pydantic AI doesn't yet support the `codex-mini-latest` LocalShell built-in tool
                pass
            elif isinstance(item, responses.ResponseFileSearchToolCall):
                call_part, return_part = _map_file_search_tool_call(item, self.system)
                items.append(call_part)
                items.append(return_part)
            elif isinstance(item, responses.response_output_item.McpCall):
                call_part, return_part = _map_mcp_call(item, self.system)
                items.append(call_part)
                items.append(return_part)
            elif isinstance(item, responses.response_output_item.McpListTools):
                call_part, return_part = _map_mcp_list_tools(item, self.system)
                items.append(call_part)
                items.append(return_part)
            elif isinstance(item, responses.response_output_item.McpApprovalRequest):  # pragma: no cover
                # Pydantic AI doesn't yet support McpApprovalRequest (explicit tool usage approval)
                pass

        finish_reason: FinishReason | None = None
        provider_details: dict[str, Any] | None = None
        raw_finish_reason = details.reason if (details := response.incomplete_details) else response.status
        if raw_finish_reason:
            provider_details = {'finish_reason': raw_finish_reason}
            finish_reason = _RESPONSES_FINISH_REASON_MAP.get(raw_finish_reason)

        return ModelResponse(
            parts=items,
            usage=_map_usage(response, self._provider.name, self._provider.base_url, self.model_name),
            model_name=response.model,
            provider_response_id=response.id,
            timestamp=timestamp,
            provider_name=self._provider.name,
            finish_reason=finish_reason,
            provider_details=provider_details,
        )

    async def _process_streamed_response(
        self,
        response: AsyncStream[responses.ResponseStreamEvent],
        model_request_parameters: ModelRequestParameters,
    ) -> OpenAIResponsesStreamedResponse:
        """Process a streamed response, and prepare a streaming response to return."""
        peekable_response = _utils.PeekableAsyncStream(response)
        first_chunk = await peekable_response.peek()
        if isinstance(first_chunk, _utils.Unset):  # pragma: no cover
            raise UnexpectedModelBehavior('Streamed response ended without content or tool calls')

        assert isinstance(first_chunk, responses.ResponseCreatedEvent)
        return OpenAIResponsesStreamedResponse(
            model_request_parameters=model_request_parameters,
            _model_name=first_chunk.response.model,
            _response=peekable_response,
            _timestamp=number_to_datetime(first_chunk.response.created_at),
            _provider_name=self._provider.name,
            _provider_url=self._provider.base_url,
        )

    @overload
    async def _responses_create(
        self,
        messages: list[ModelRequest | ModelResponse],
        stream: Literal[False],
        model_settings: OpenAIResponsesModelSettings,
        model_request_parameters: ModelRequestParameters,
    ) -> responses.Response: ...

    @overload
    async def _responses_create(
        self,
        messages: list[ModelRequest | ModelResponse],
        stream: Literal[True],
        model_settings: OpenAIResponsesModelSettings,
        model_request_parameters: ModelRequestParameters,
    ) -> AsyncStream[responses.ResponseStreamEvent]: ...

    async def _responses_create(  # noqa: C901
        self,
        messages: list[ModelRequest | ModelResponse],
        stream: bool,
        model_settings: OpenAIResponsesModelSettings,
        model_request_parameters: ModelRequestParameters,
    ) -> responses.Response | AsyncStream[responses.ResponseStreamEvent]:
        tools = (
            self._get_builtin_tools(model_request_parameters)
            + list(model_settings.get('openai_builtin_tools', []))
            + self._get_tools(model_request_parameters)
        )
        profile = OpenAIModelProfile.from_profile(self.profile)
        if not tools:
            tool_choice: Literal['none', 'required', 'auto'] | None = None
        elif not model_request_parameters.allow_text_output and profile.openai_supports_tool_choice_required:
            tool_choice = 'required'
        else:
            tool_choice = 'auto'

        previous_response_id = model_settings.get('openai_previous_response_id')
        if previous_response_id == 'auto':
            previous_response_id, messages = self._get_previous_response_id_and_new_messages(messages)

        instructions, openai_messages = await self._map_messages(messages, model_settings, model_request_parameters)
        reasoning = self._get_reasoning(model_settings)

        text: responses.ResponseTextConfigParam | None = None
        if model_request_parameters.output_mode == 'native':
            output_object = model_request_parameters.output_object
            assert output_object is not None
            text = {'format': self._map_json_schema(output_object)}
        elif (
            model_request_parameters.output_mode == 'prompted' and self.profile.supports_json_object_output
        ):  # pragma: no branch
            text = {'format': {'type': 'json_object'}}

            # Without this trick, we'd hit this error:
            # > Response input messages must contain the word 'json' in some form to use 'text.format' of type 'json_object'.
            # Apparently they're only checking input messages for "JSON", not instructions.
            assert isinstance(instructions, str)
            openai_messages.insert(0, responses.EasyInputMessageParam(role='system', content=instructions))
            instructions = OMIT

        if verbosity := model_settings.get('openai_text_verbosity'):
            text = text or {}
            text['verbosity'] = verbosity

        unsupported_model_settings = profile.openai_unsupported_model_settings
        for setting in unsupported_model_settings:
            model_settings.pop(setting, None)

        include: list[responses.ResponseIncludable] = []
        if profile.openai_supports_encrypted_reasoning_content:
            include.append('reasoning.encrypted_content')
        if model_settings.get('openai_include_code_execution_outputs'):
            include.append('code_interpreter_call.outputs')
        if model_settings.get('openai_include_web_search_sources'):
            include.append('web_search_call.action.sources')
<<<<<<< HEAD
        if model_settings.get('openai_include_file_search_results'):
            include.append('file_search_call.results')
=======
        if model_settings.get('openai_logprobs'):
            include.append('message.output_text.logprobs')

        # When there are no input messages and we're not reusing a previous response,
        # the OpenAI API will reject a request without any input,
        # even if there are instructions.
        # To avoid this provide an explicit empty user message.
        if not openai_messages and not previous_response_id:
            openai_messages.append(
                responses.EasyInputMessageParam(
                    role='user',
                    content='',
                )
            )
>>>>>>> ffafffea

        try:
            extra_headers = model_settings.get('extra_headers', {})
            extra_headers.setdefault('User-Agent', get_user_agent())
            return await self.client.responses.create(
                input=openai_messages,
                model=self.model_name,
                instructions=instructions,
                parallel_tool_calls=model_settings.get('parallel_tool_calls', OMIT),
                tools=tools or OMIT,
                tool_choice=tool_choice or OMIT,
                max_output_tokens=model_settings.get('max_tokens', OMIT),
                stream=stream,
                temperature=model_settings.get('temperature', OMIT),
                top_p=model_settings.get('top_p', OMIT),
                truncation=model_settings.get('openai_truncation', OMIT),
                timeout=model_settings.get('timeout', NOT_GIVEN),
                service_tier=model_settings.get('openai_service_tier', OMIT),
                previous_response_id=previous_response_id or OMIT,
                top_logprobs=model_settings.get('openai_top_logprobs', OMIT),
                reasoning=reasoning,
                user=model_settings.get('openai_user', OMIT),
                text=text or OMIT,
                include=include or OMIT,
                extra_headers=extra_headers,
                extra_body=model_settings.get('extra_body'),
            )
        except APIStatusError as e:
            if (status_code := e.status_code) >= 400:
                raise ModelHTTPError(status_code=status_code, model_name=self.model_name, body=e.body) from e
            raise  # pragma: lax no cover
        except APIConnectionError as e:
            raise ModelAPIError(model_name=self.model_name, message=e.message) from e

    def _get_reasoning(self, model_settings: OpenAIResponsesModelSettings) -> Reasoning | Omit:
        reasoning_effort = model_settings.get('openai_reasoning_effort', None)
        reasoning_summary = model_settings.get('openai_reasoning_summary', None)
        reasoning_generate_summary = model_settings.get('openai_reasoning_generate_summary', None)

        if reasoning_summary and reasoning_generate_summary:  # pragma: no cover
            raise ValueError('`openai_reasoning_summary` and `openai_reasoning_generate_summary` cannot both be set.')

        if reasoning_generate_summary is not None:  # pragma: no cover
            warnings.warn(
                '`openai_reasoning_generate_summary` is deprecated, use `openai_reasoning_summary` instead',
                DeprecationWarning,
            )
            reasoning_summary = reasoning_generate_summary

        if reasoning_effort is None and reasoning_summary is None:
            return OMIT
        return Reasoning(effort=reasoning_effort, summary=reasoning_summary)

    def _get_tools(self, model_request_parameters: ModelRequestParameters) -> list[responses.FunctionToolParam]:
        return [self._map_tool_definition(r) for r in model_request_parameters.tool_defs.values()]

    def _get_builtin_tools(self, model_request_parameters: ModelRequestParameters) -> list[responses.ToolParam]:
        tools: list[responses.ToolParam] = []
        has_image_generating_tool = False
        for tool in model_request_parameters.builtin_tools:
            if isinstance(tool, WebSearchTool):
                web_search_tool = responses.WebSearchToolParam(
                    type='web_search', search_context_size=tool.search_context_size
                )
                if tool.user_location:
                    web_search_tool['user_location'] = responses.web_search_tool_param.UserLocation(
                        type='approximate', **tool.user_location
                    )
                tools.append(web_search_tool)
            elif isinstance(tool, FileSearchTool):
                file_search_tool = cast(
                    responses.FileSearchToolParam,
                    {'type': 'file_search', 'file_store_ids': list(tool.file_store_ids)},
                )
                tools.append(file_search_tool)
            elif isinstance(tool, CodeExecutionTool):
                has_image_generating_tool = True
                tools.append({'type': 'code_interpreter', 'container': {'type': 'auto'}})
            elif isinstance(tool, MCPServerTool):
                mcp_tool = responses.tool_param.Mcp(
                    type='mcp',
                    server_label=tool.id,
                    require_approval='never',
                )

                if tool.authorization_token:  # pragma: no branch
                    mcp_tool['authorization'] = tool.authorization_token

                if tool.allowed_tools is not None:  # pragma: no branch
                    mcp_tool['allowed_tools'] = tool.allowed_tools

                if tool.description:  # pragma: no branch
                    mcp_tool['server_description'] = tool.description

                if tool.headers:  # pragma: no branch
                    mcp_tool['headers'] = tool.headers

                if tool.url.startswith(MCP_SERVER_TOOL_CONNECTOR_URI_SCHEME + ':'):
                    _, connector_id = tool.url.split(':', maxsplit=1)
                    mcp_tool['connector_id'] = connector_id  # pyright: ignore[reportGeneralTypeIssues]
                else:
                    mcp_tool['server_url'] = tool.url

                tools.append(mcp_tool)
            elif isinstance(tool, ImageGenerationTool):  # pragma: no branch
                has_image_generating_tool = True
                tools.append(
                    responses.tool_param.ImageGeneration(
                        type='image_generation',
                        background=tool.background,
                        input_fidelity=tool.input_fidelity,
                        moderation=tool.moderation,
                        output_compression=tool.output_compression,
                        output_format=tool.output_format or 'png',
                        partial_images=tool.partial_images,
                        quality=tool.quality,
                        size=tool.size,
                    )
                )
            else:
                raise UserError(  # pragma: no cover
                    f'`{tool.__class__.__name__}` is not supported by `OpenAIResponsesModel`. If it should be, please file an issue.'
                )

        if model_request_parameters.allow_image_output and not has_image_generating_tool:
            tools.append({'type': 'image_generation'})
        return tools

    def _map_tool_definition(self, f: ToolDefinition) -> responses.FunctionToolParam:
        return {
            'name': f.name,
            'parameters': f.parameters_json_schema,
            'type': 'function',
            'description': f.description,
            'strict': bool(
                f.strict and OpenAIModelProfile.from_profile(self.profile).openai_supports_strict_tool_definition
            ),
        }

    def _get_previous_response_id_and_new_messages(
        self, messages: list[ModelMessage]
    ) -> tuple[str | None, list[ModelMessage]]:
        # When `openai_previous_response_id` is set to 'auto', the most recent
        # `provider_response_id` from the message history is selected and all
        # earlier messages are omitted. This allows the OpenAI SDK to reuse
        # server-side history for efficiency. The returned tuple contains the
        # `previous_response_id` (if found) and the trimmed list of messages.
        previous_response_id = None
        trimmed_messages: list[ModelMessage] = []
        for m in reversed(messages):
            if isinstance(m, ModelResponse) and m.provider_name == self.system:
                previous_response_id = m.provider_response_id
                break
            else:
                trimmed_messages.append(m)

        if previous_response_id and trimmed_messages:
            return previous_response_id, list(reversed(trimmed_messages))
        else:
            return None, messages

    async def _map_messages(  # noqa: C901
        self,
        messages: list[ModelMessage],
        model_settings: OpenAIResponsesModelSettings,
        model_request_parameters: ModelRequestParameters,
    ) -> tuple[str | Omit, list[responses.ResponseInputItemParam]]:
        """Just maps a `pydantic_ai.Message` to a `openai.types.responses.ResponseInputParam`."""
        profile = OpenAIModelProfile.from_profile(self.profile)
        send_item_ids = model_settings.get(
            'openai_send_reasoning_ids', profile.openai_supports_encrypted_reasoning_content
        )

        openai_messages: list[responses.ResponseInputItemParam] = []
        for message in messages:
            if isinstance(message, ModelRequest):
                for part in message.parts:
                    if isinstance(part, SystemPromptPart):
                        openai_messages.append(responses.EasyInputMessageParam(role='system', content=part.content))
                    elif isinstance(part, UserPromptPart):
                        openai_messages.append(await self._map_user_prompt(part))
                    elif isinstance(part, ToolReturnPart):
                        call_id = _guard_tool_call_id(t=part)
                        call_id, _ = _split_combined_tool_call_id(call_id)
                        item = FunctionCallOutput(
                            type='function_call_output',
                            call_id=call_id,
                            output=part.model_response_str(),
                        )
                        openai_messages.append(item)
                    elif isinstance(part, RetryPromptPart):
                        if part.tool_name is None:
                            openai_messages.append(
                                Message(role='user', content=[{'type': 'input_text', 'text': part.model_response()}])
                            )
                        else:
                            call_id = _guard_tool_call_id(t=part)
                            call_id, _ = _split_combined_tool_call_id(call_id)
                            item = FunctionCallOutput(
                                type='function_call_output',
                                call_id=call_id,
                                output=part.model_response(),
                            )
                            openai_messages.append(item)
                    else:
                        assert_never(part)
            elif isinstance(message, ModelResponse):
                send_item_ids = send_item_ids and message.provider_name == self.system

                message_item: responses.ResponseOutputMessageParam | None = None
                reasoning_item: responses.ResponseReasoningItemParam | None = None
                web_search_item: responses.ResponseFunctionWebSearchParam | None = None
                file_search_item: responses.ResponseFileSearchToolCallParam | None = None
                code_interpreter_item: responses.ResponseCodeInterpreterToolCallParam | None = None
                for item in message.parts:
                    if isinstance(item, TextPart):
                        if item.id and send_item_ids:
                            if message_item is None or message_item['id'] != item.id:  # pragma: no branch
                                message_item = responses.ResponseOutputMessageParam(
                                    role='assistant',
                                    id=item.id,
                                    content=[],
                                    type='message',
                                    status='completed',
                                )
                                openai_messages.append(message_item)

                            message_item['content'] = [
                                *message_item['content'],
                                responses.ResponseOutputTextParam(
                                    text=item.content, type='output_text', annotations=[]
                                ),
                            ]
                        else:
                            openai_messages.append(
                                responses.EasyInputMessageParam(role='assistant', content=item.content)
                            )
                    elif isinstance(item, ToolCallPart):
                        call_id = _guard_tool_call_id(t=item)
                        call_id, id = _split_combined_tool_call_id(call_id)
                        id = id or item.id

                        param = responses.ResponseFunctionToolCallParam(
                            name=item.tool_name,
                            arguments=item.args_as_json_str(),
                            call_id=call_id,
                            type='function_call',
                        )
                        if profile.openai_responses_requires_function_call_status_none:
                            param['status'] = None  # type: ignore[reportGeneralTypeIssues]
                        if id and send_item_ids:  # pragma: no branch
                            param['id'] = id
                        openai_messages.append(param)
                    elif isinstance(item, BuiltinToolCallPart):
                        if item.provider_name == self.system and send_item_ids:  # pragma: no branch
                            if (
                                item.tool_name == CodeExecutionTool.kind
                                and item.tool_call_id
                                and (args := item.args_as_dict())
                                and (container_id := args.get('container_id'))
                            ):
                                code_interpreter_item = responses.ResponseCodeInterpreterToolCallParam(
                                    id=item.tool_call_id,
                                    code=args.get('code'),
                                    container_id=container_id,
                                    outputs=None,  # These can be read server-side
                                    status='completed',
                                    type='code_interpreter_call',
                                )
                                openai_messages.append(code_interpreter_item)
                            elif (
                                item.tool_name == WebSearchTool.kind
                                and item.tool_call_id
                                and (args := item.args_as_dict())
                            ):
                                web_search_item = responses.ResponseFunctionWebSearchParam(
                                    id=item.tool_call_id,
                                    action=cast(responses.response_function_web_search_param.Action, args),
                                    status='completed',
                                    type='web_search_call',
                                )
                                openai_messages.append(web_search_item)
                            elif (
                                item.tool_name == FileSearchTool.kind
                                and item.tool_call_id
                                and (args := item.args_as_dict())
                            ):
                                file_search_item = cast(
                                    responses.ResponseFileSearchToolCallParam,
                                    {
                                        'id': item.tool_call_id,
                                        'queries': args.get('queries', []),
                                        'status': 'completed',
                                        'type': 'file_search_call',
                                    },
                                )
                                openai_messages.append(file_search_item)
                            elif item.tool_name == ImageGenerationTool.kind and item.tool_call_id:
                                # The cast is necessary because of https://github.com/openai/openai-python/issues/2648
                                image_generation_item = cast(
                                    responses.response_input_item_param.ImageGenerationCall,
                                    {
                                        'id': item.tool_call_id,
                                        'type': 'image_generation_call',
                                    },
                                )
                                openai_messages.append(image_generation_item)
                            elif (  # pragma: no branch
                                item.tool_name.startswith(MCPServerTool.kind)
                                and item.tool_call_id
                                and (server_id := item.tool_name.split(':', 1)[1])
                                and (args := item.args_as_dict())
                                and (action := args.get('action'))
                            ):
                                if action == 'list_tools':
                                    mcp_list_tools_item = responses.response_input_item_param.McpListTools(
                                        id=item.tool_call_id,
                                        type='mcp_list_tools',
                                        server_label=server_id,
                                        tools=[],  # These can be read server-side
                                    )
                                    openai_messages.append(mcp_list_tools_item)
                                elif (  # pragma: no branch
                                    action == 'call_tool'
                                    and (tool_name := args.get('tool_name'))
                                    and (tool_args := args.get('tool_args'))
                                ):
                                    mcp_call_item = responses.response_input_item_param.McpCall(
                                        id=item.tool_call_id,
                                        server_label=server_id,
                                        name=tool_name,
                                        arguments=to_json(tool_args).decode(),
                                        error=None,  # These can be read server-side
                                        output=None,  # These can be read server-side
                                        type='mcp_call',
                                    )
                                    openai_messages.append(mcp_call_item)

                    elif isinstance(item, BuiltinToolReturnPart):
                        if item.provider_name == self.system and send_item_ids:  # pragma: no branch
                            if (
                                item.tool_name == CodeExecutionTool.kind
                                and code_interpreter_item is not None
                                and isinstance(item.content, dict)
                                and (content := cast(dict[str, Any], item.content))  # pyright: ignore[reportUnknownMemberType]
                                and (status := content.get('status'))
                            ):
                                code_interpreter_item['status'] = status
                            elif (
                                item.tool_name == WebSearchTool.kind
                                and web_search_item is not None
                                and isinstance(item.content, dict)  # pyright: ignore[reportUnknownMemberType]
                                and (content := cast(dict[str, Any], item.content))  # pyright: ignore[reportUnknownMemberType]
                                and (status := content.get('status'))
                            ):
                                web_search_item['status'] = status
                            elif (
                                item.tool_name == FileSearchTool.kind
                                and file_search_item is not None
                                and isinstance(item.content, dict)  # pyright: ignore[reportUnknownMemberType]
                                and (content := cast(dict[str, Any], item.content))  # pyright: ignore[reportUnknownMemberType]
                                and (status := content.get('status'))
                            ):
                                file_search_item['status'] = status
                            elif item.tool_name == ImageGenerationTool.kind:
                                # Image generation result does not need to be sent back, just the `id` off of `BuiltinToolCallPart`.
                                pass
                            elif item.tool_name.startswith(MCPServerTool.kind):  # pragma: no branch
                                # MCP call result does not need to be sent back, just the fields off of `BuiltinToolCallPart`.
                                pass
                    elif isinstance(item, FilePart):
                        # This was generated by the `ImageGenerationTool` or `CodeExecutionTool`,
                        # and does not need to be sent back separately from the corresponding `BuiltinToolReturnPart`.
                        # If `send_item_ids` is false, we won't send the `BuiltinToolReturnPart`, but OpenAI does not have a type for files from the assistant.
                        pass
                    elif isinstance(item, ThinkingPart):
                        if item.id and send_item_ids:
                            signature: str | None = None
                            if (
                                item.signature
                                and item.provider_name == self.system
                                and profile.openai_supports_encrypted_reasoning_content
                            ):
                                signature = item.signature

                            if (reasoning_item is None or reasoning_item['id'] != item.id) and (
                                signature or item.content
                            ):  # pragma: no branch
                                reasoning_item = responses.ResponseReasoningItemParam(
                                    id=item.id,
                                    summary=[],
                                    encrypted_content=signature,
                                    type='reasoning',
                                )
                                openai_messages.append(reasoning_item)

                            if item.content:
                                # The check above guarantees that `reasoning_item` is not None
                                assert reasoning_item is not None
                                reasoning_item['summary'] = [
                                    *reasoning_item['summary'],
                                    Summary(text=item.content, type='summary_text'),
                                ]
                        else:
                            start_tag, end_tag = profile.thinking_tags
                            openai_messages.append(
                                responses.EasyInputMessageParam(
                                    role='assistant', content='\n'.join([start_tag, item.content, end_tag])
                                )
                            )
                    else:
                        assert_never(item)
            else:
                assert_never(message)
        instructions = self._get_instructions(messages, model_request_parameters) or OMIT
        return instructions, openai_messages

    def _map_json_schema(self, o: OutputObjectDefinition) -> responses.ResponseFormatTextJSONSchemaConfigParam:
        response_format_param: responses.ResponseFormatTextJSONSchemaConfigParam = {
            'type': 'json_schema',
            'name': o.name or DEFAULT_OUTPUT_TOOL_NAME,
            'schema': o.json_schema,
        }
        if o.description:
            response_format_param['description'] = o.description
        if OpenAIModelProfile.from_profile(self.profile).openai_supports_strict_tool_definition:  # pragma: no branch
            response_format_param['strict'] = o.strict
        return response_format_param

    @staticmethod
    async def _map_user_prompt(part: UserPromptPart) -> responses.EasyInputMessageParam:  # noqa: C901
        content: str | list[responses.ResponseInputContentParam]
        if isinstance(part.content, str):
            content = part.content
        else:
            content = []
            for item in part.content:
                if isinstance(item, str):
                    content.append(responses.ResponseInputTextParam(text=item, type='input_text'))
                elif isinstance(item, BinaryContent):
                    if item.is_image:
                        detail: Literal['auto', 'low', 'high'] = 'auto'
                        if metadata := item.vendor_metadata:
                            detail = cast(
                                Literal['auto', 'low', 'high'],
                                metadata.get('detail', 'auto'),
                            )
                        content.append(
                            responses.ResponseInputImageParam(
                                image_url=item.data_uri,
                                type='input_image',
                                detail=detail,
                            )
                        )
                    elif item.is_document:
                        content.append(
                            responses.ResponseInputFileParam(
                                type='input_file',
                                file_data=item.data_uri,
                                # NOTE: Type wise it's not necessary to include the filename, but it's required by the
                                # API itself. If we add empty string, the server sends a 500 error - which OpenAI needs
                                # to fix. In any case, we add a placeholder name.
                                filename=f'filename.{item.format}',
                            )
                        )
                    elif item.is_audio:
                        raise NotImplementedError('Audio as binary content is not supported for OpenAI Responses API.')
                    else:  # pragma: no cover
                        raise RuntimeError(f'Unsupported binary content type: {item.media_type}')
                elif isinstance(item, ImageUrl):
                    detail: Literal['auto', 'low', 'high'] = 'auto'
                    image_url = item.url
                    if metadata := item.vendor_metadata:
                        detail = cast(Literal['auto', 'low', 'high'], metadata.get('detail', 'auto'))
                    if item.force_download:
                        downloaded_item = await download_item(item, data_format='base64_uri', type_format='extension')
                        image_url = downloaded_item['data']

                    content.append(
                        responses.ResponseInputImageParam(
                            image_url=image_url,
                            type='input_image',
                            detail=detail,
                        )
                    )
                elif isinstance(item, AudioUrl):  # pragma: no cover
                    downloaded_item = await download_item(item, data_format='base64_uri', type_format='extension')
                    content.append(
                        responses.ResponseInputFileParam(
                            type='input_file',
                            file_data=downloaded_item['data'],
                            filename=f'filename.{downloaded_item["data_type"]}',
                        )
                    )
                elif isinstance(item, DocumentUrl):
                    downloaded_item = await download_item(item, data_format='base64_uri', type_format='extension')
                    content.append(
                        responses.ResponseInputFileParam(
                            type='input_file',
                            file_data=downloaded_item['data'],
                            filename=f'filename.{downloaded_item["data_type"]}',
                        )
                    )
                elif isinstance(item, VideoUrl):  # pragma: no cover
                    raise NotImplementedError('VideoUrl is not supported for OpenAI.')
                elif isinstance(item, CachePoint):
                    # OpenAI doesn't support prompt caching via CachePoint, so we filter it out
                    pass
                else:
                    assert_never(item)
        return responses.EasyInputMessageParam(role='user', content=content)


@dataclass
class OpenAIStreamedResponse(StreamedResponse):
    """Implementation of `StreamedResponse` for OpenAI models."""

    _model_name: OpenAIModelName
    _model_profile: ModelProfile
    _response: AsyncIterable[ChatCompletionChunk]
    _timestamp: datetime
    _provider_name: str
    _provider_url: str

    async def _get_event_iterator(self) -> AsyncIterator[ModelResponseStreamEvent]:
        async for chunk in self._validate_response():
            self._usage += self._map_usage(chunk)

            if chunk.id:  # pragma: no branch
                self.provider_response_id = chunk.id

            if chunk.model:
                self._model_name = chunk.model

            try:
                choice = chunk.choices[0]
            except IndexError:
                continue

            # When using Azure OpenAI and an async content filter is enabled, the openai SDK can return None deltas.
            if choice.delta is None:  # pyright: ignore[reportUnnecessaryComparison]
                continue

            if raw_finish_reason := choice.finish_reason:
                self.finish_reason = self._map_finish_reason(raw_finish_reason)

            if provider_details := self._map_provider_details(chunk):
                self.provider_details = provider_details

            for event in self._map_part_delta(choice):
                yield event

    def _validate_response(self) -> AsyncIterable[ChatCompletionChunk]:
        """Hook that validates incoming chunks.

        This method may be overridden by subclasses of `OpenAIStreamedResponse` to apply custom chunk validations.

        By default, this is a no-op since `ChatCompletionChunk` is already validated.
        """
        return self._response

    def _map_part_delta(self, choice: chat_completion_chunk.Choice) -> Iterable[ModelResponseStreamEvent]:
        """Hook that determines the sequence of mappings that will be called to produce events.

        This method may be overridden by subclasses of `OpenAIStreamResponse` to customize the mapping.
        """
        return itertools.chain(
            self._map_thinking_delta(choice), self._map_text_delta(choice), self._map_tool_call_delta(choice)
        )

    def _map_thinking_delta(self, choice: chat_completion_chunk.Choice) -> Iterable[ModelResponseStreamEvent]:
        """Hook that maps thinking delta content to events.

        This method may be overridden by subclasses of `OpenAIStreamResponse` to customize the mapping.
        """
        # The `reasoning_content` field is only present in DeepSeek models.
        # https://api-docs.deepseek.com/guides/reasoning_model
        if reasoning_content := getattr(choice.delta, 'reasoning_content', None):
            yield self._parts_manager.handle_thinking_delta(
                vendor_part_id='reasoning_content',
                id='reasoning_content',
                content=reasoning_content,
                provider_name=self.provider_name,
            )

        # The `reasoning` field is only present in gpt-oss via Ollama and OpenRouter.
        # - https://cookbook.openai.com/articles/gpt-oss/handle-raw-cot#chat-completions-api
        # - https://openrouter.ai/docs/use-cases/reasoning-tokens#basic-usage-with-reasoning-tokens
        if reasoning := getattr(choice.delta, 'reasoning', None):  # pragma: no cover
            yield self._parts_manager.handle_thinking_delta(
                vendor_part_id='reasoning',
                id='reasoning',
                content=reasoning,
                provider_name=self.provider_name,
            )

    def _map_text_delta(self, choice: chat_completion_chunk.Choice) -> Iterable[ModelResponseStreamEvent]:
        """Hook that maps text delta content to events.

        This method may be overridden by subclasses of `OpenAIStreamResponse` to customize the mapping.
        """
        # Handle the text part of the response
        content = choice.delta.content
        if content:
            maybe_event = self._parts_manager.handle_text_delta(
                vendor_part_id='content',
                content=content,
                thinking_tags=self._model_profile.thinking_tags,
                ignore_leading_whitespace=self._model_profile.ignore_streamed_leading_whitespace,
            )
            if maybe_event is not None:  # pragma: no branch
                if isinstance(maybe_event, PartStartEvent) and isinstance(maybe_event.part, ThinkingPart):
                    maybe_event.part.id = 'content'
                    maybe_event.part.provider_name = self.provider_name
                yield maybe_event

    def _map_tool_call_delta(self, choice: chat_completion_chunk.Choice) -> Iterable[ModelResponseStreamEvent]:
        """Hook that maps tool call delta content to events.

        This method may be overridden by subclasses of `OpenAIStreamResponse` to customize the mapping.
        """
        for dtc in choice.delta.tool_calls or []:
            maybe_event = self._parts_manager.handle_tool_call_delta(
                vendor_part_id=dtc.index,
                tool_name=dtc.function and dtc.function.name,
                args=dtc.function and dtc.function.arguments,
                tool_call_id=dtc.id,
            )
            if maybe_event is not None:
                yield maybe_event

    def _map_provider_details(self, chunk: ChatCompletionChunk) -> dict[str, Any] | None:
        """Hook that generates the provider details from chunk content.

        This method may be overridden by subclasses of `OpenAIStreamResponse` to customize the provider details.
        """
        return _map_provider_details(chunk.choices[0])

    def _map_usage(self, response: ChatCompletionChunk) -> usage.RequestUsage:
        return _map_usage(response, self._provider_name, self._provider_url, self.model_name)

    def _map_finish_reason(
        self, key: Literal['stop', 'length', 'tool_calls', 'content_filter', 'function_call']
    ) -> FinishReason | None:
        """Hooks that maps a finish reason key to a [FinishReason](pydantic_ai.messages.FinishReason).

        This method may be overridden by subclasses of `OpenAIChatModel` to accommodate custom keys.
        """
        return _CHAT_FINISH_REASON_MAP.get(key)

    @property
    def model_name(self) -> OpenAIModelName:
        """Get the model name of the response."""
        return self._model_name

    @property
    def provider_name(self) -> str:
        """Get the provider name."""
        return self._provider_name

    @property
    def timestamp(self) -> datetime:
        """Get the timestamp of the response."""
        return self._timestamp


@dataclass
class OpenAIResponsesStreamedResponse(StreamedResponse):
    """Implementation of `StreamedResponse` for OpenAI Responses API."""

    _model_name: OpenAIModelName
    _response: AsyncIterable[responses.ResponseStreamEvent]
    _timestamp: datetime
    _provider_name: str
    _provider_url: str

    async def _get_event_iterator(self) -> AsyncIterator[ModelResponseStreamEvent]:  # noqa: C901
        async for chunk in self._response:
            # NOTE: You can inspect the builtin tools used checking the `ResponseCompletedEvent`.
            if isinstance(chunk, responses.ResponseCompletedEvent):
                self._usage += self._map_usage(chunk.response)

                raw_finish_reason = (
                    details.reason if (details := chunk.response.incomplete_details) else chunk.response.status
                )
                if raw_finish_reason:  # pragma: no branch
                    self.provider_details = {'finish_reason': raw_finish_reason}
                    self.finish_reason = _RESPONSES_FINISH_REASON_MAP.get(raw_finish_reason)

            elif isinstance(chunk, responses.ResponseContentPartAddedEvent):
                pass  # there's nothing we need to do here

            elif isinstance(chunk, responses.ResponseContentPartDoneEvent):
                pass  # there's nothing we need to do here

            elif isinstance(chunk, responses.ResponseCreatedEvent):
                if chunk.response.id:  # pragma: no branch
                    self.provider_response_id = chunk.response.id

            elif isinstance(chunk, responses.ResponseFailedEvent):  # pragma: no cover
                self._usage += self._map_usage(chunk.response)

            elif isinstance(chunk, responses.ResponseFunctionCallArgumentsDeltaEvent):
                maybe_event = self._parts_manager.handle_tool_call_delta(
                    vendor_part_id=chunk.item_id,
                    args=chunk.delta,
                )
                if maybe_event is not None:  # pragma: no branch
                    yield maybe_event

            elif isinstance(chunk, responses.ResponseFunctionCallArgumentsDoneEvent):
                pass  # there's nothing we need to do here

            elif isinstance(chunk, responses.ResponseIncompleteEvent):  # pragma: no cover
                self._usage += self._map_usage(chunk.response)

            elif isinstance(chunk, responses.ResponseInProgressEvent):
                self._usage += self._map_usage(chunk.response)

            elif isinstance(chunk, responses.ResponseOutputItemAddedEvent):
                if isinstance(chunk.item, responses.ResponseFunctionToolCall):
                    yield self._parts_manager.handle_tool_call_part(
                        vendor_part_id=chunk.item.id,
                        tool_name=chunk.item.name,
                        args=chunk.item.arguments,
                        tool_call_id=chunk.item.call_id,
                        id=chunk.item.id,
                    )
                elif isinstance(chunk.item, responses.ResponseReasoningItem):
                    pass
                elif isinstance(chunk.item, responses.ResponseOutputMessage):
                    pass
                elif isinstance(chunk.item, responses.ResponseFunctionWebSearch):
                    call_part, _ = _map_web_search_tool_call(chunk.item, self.provider_name)
                    yield self._parts_manager.handle_part(
                        vendor_part_id=f'{chunk.item.id}-call', part=replace(call_part, args=None)
                    )
                elif isinstance(chunk.item, responses.ResponseFileSearchToolCall):
                    call_part, _ = _map_file_search_tool_call(chunk.item, self.provider_name)
                    yield self._parts_manager.handle_part(
                        vendor_part_id=f'{chunk.item.id}-call', part=replace(call_part, args=None)
                    )
                elif isinstance(chunk.item, responses.ResponseCodeInterpreterToolCall):
                    call_part, _, _ = _map_code_interpreter_tool_call(chunk.item, self.provider_name)

                    args_json = call_part.args_as_json_str()
                    # Drop the final `"}` so that we can add code deltas
                    args_json_delta = args_json[:-2]
                    assert args_json_delta.endswith('"code":"'), f'Expected {args_json_delta!r} to end in `"code":"`'

                    yield self._parts_manager.handle_part(
                        vendor_part_id=f'{chunk.item.id}-call', part=replace(call_part, args=None)
                    )
                    maybe_event = self._parts_manager.handle_tool_call_delta(
                        vendor_part_id=f'{chunk.item.id}-call',
                        args=args_json_delta,
                    )
                    if maybe_event is not None:  # pragma: no branch
                        yield maybe_event
                elif isinstance(chunk.item, responses.response_output_item.ImageGenerationCall):
                    call_part, _, _ = _map_image_generation_tool_call(chunk.item, self.provider_name)
                    yield self._parts_manager.handle_part(vendor_part_id=f'{chunk.item.id}-call', part=call_part)
                elif isinstance(chunk.item, responses.response_output_item.McpCall):
                    call_part, _ = _map_mcp_call(chunk.item, self.provider_name)

                    args_json = call_part.args_as_json_str()
                    # Drop the final `{}}` so that we can add tool args deltas
                    args_json_delta = args_json[:-3]
                    assert args_json_delta.endswith('"tool_args":'), (
                        f'Expected {args_json_delta!r} to end in `"tool_args":"`'
                    )

                    yield self._parts_manager.handle_part(
                        vendor_part_id=f'{chunk.item.id}-call', part=replace(call_part, args=None)
                    )
                    maybe_event = self._parts_manager.handle_tool_call_delta(
                        vendor_part_id=f'{chunk.item.id}-call',
                        args=args_json_delta,
                    )
                    if maybe_event is not None:  # pragma: no branch
                        yield maybe_event
                elif isinstance(chunk.item, responses.response_output_item.McpListTools):
                    call_part, _ = _map_mcp_list_tools(chunk.item, self.provider_name)
                    yield self._parts_manager.handle_part(vendor_part_id=f'{chunk.item.id}-call', part=call_part)
                else:
                    warnings.warn(  # pragma: no cover
                        f'Handling of this item type is not yet implemented. Please report on our GitHub: {chunk}',
                        UserWarning,
                    )

            elif isinstance(chunk, responses.ResponseOutputItemDoneEvent):
                if isinstance(chunk.item, responses.ResponseReasoningItem):
                    if signature := chunk.item.encrypted_content:  # pragma: no branch
                        # Add the signature to the part corresponding to the first summary item
                        yield self._parts_manager.handle_thinking_delta(
                            vendor_part_id=f'{chunk.item.id}-0',
                            id=chunk.item.id,
                            signature=signature,
                            provider_name=self.provider_name,
                        )
                elif isinstance(chunk.item, responses.ResponseCodeInterpreterToolCall):
                    _, return_part, file_parts = _map_code_interpreter_tool_call(chunk.item, self.provider_name)
                    for i, file_part in enumerate(file_parts):
                        yield self._parts_manager.handle_part(
                            vendor_part_id=f'{chunk.item.id}-file-{i}', part=file_part
                        )
                    yield self._parts_manager.handle_part(vendor_part_id=f'{chunk.item.id}-return', part=return_part)
                elif isinstance(chunk.item, responses.ResponseFunctionWebSearch):
                    call_part, return_part = _map_web_search_tool_call(chunk.item, self.provider_name)

                    maybe_event = self._parts_manager.handle_tool_call_delta(
                        vendor_part_id=f'{chunk.item.id}-call',
                        args=call_part.args,
                    )
                    if maybe_event is not None:  # pragma: no branch
                        yield maybe_event

                    yield self._parts_manager.handle_part(vendor_part_id=f'{chunk.item.id}-return', part=return_part)
                elif isinstance(chunk.item, responses.ResponseFileSearchToolCall):
                    call_part, return_part = _map_file_search_tool_call(chunk.item, self.provider_name)

                    maybe_event = self._parts_manager.handle_tool_call_delta(
                        vendor_part_id=f'{chunk.item.id}-call',
                        args=call_part.args,
                    )
                    if maybe_event is not None:  # pragma: no branch
                        yield maybe_event

                    yield self._parts_manager.handle_part(vendor_part_id=f'{chunk.item.id}-return', part=return_part)
                elif isinstance(chunk.item, responses.response_output_item.ImageGenerationCall):
                    _, return_part, file_part = _map_image_generation_tool_call(chunk.item, self.provider_name)
                    if file_part:  # pragma: no branch
                        yield self._parts_manager.handle_part(vendor_part_id=f'{chunk.item.id}-file', part=file_part)
                    yield self._parts_manager.handle_part(vendor_part_id=f'{chunk.item.id}-return', part=return_part)

                elif isinstance(chunk.item, responses.response_output_item.McpCall):
                    _, return_part = _map_mcp_call(chunk.item, self.provider_name)
                    yield self._parts_manager.handle_part(vendor_part_id=f'{chunk.item.id}-return', part=return_part)
                elif isinstance(chunk.item, responses.response_output_item.McpListTools):
                    _, return_part = _map_mcp_list_tools(chunk.item, self.provider_name)
                    yield self._parts_manager.handle_part(vendor_part_id=f'{chunk.item.id}-return', part=return_part)

            elif isinstance(chunk, responses.ResponseReasoningSummaryPartAddedEvent):
                yield self._parts_manager.handle_thinking_delta(
                    vendor_part_id=f'{chunk.item_id}-{chunk.summary_index}',
                    content=chunk.part.text,
                    id=chunk.item_id,
                )

            elif isinstance(chunk, responses.ResponseReasoningSummaryPartDoneEvent):
                pass  # there's nothing we need to do here

            elif isinstance(chunk, responses.ResponseReasoningSummaryTextDoneEvent):
                pass  # there's nothing we need to do here

            elif isinstance(chunk, responses.ResponseReasoningSummaryTextDeltaEvent):
                yield self._parts_manager.handle_thinking_delta(
                    vendor_part_id=f'{chunk.item_id}-{chunk.summary_index}',
                    content=chunk.delta,
                    id=chunk.item_id,
                )

            elif isinstance(chunk, responses.ResponseOutputTextAnnotationAddedEvent):
                # TODO(Marcelo): We should support annotations in the future.
                pass  # there's nothing we need to do here

            elif isinstance(chunk, responses.ResponseTextDeltaEvent):
                maybe_event = self._parts_manager.handle_text_delta(
                    vendor_part_id=chunk.item_id, content=chunk.delta, id=chunk.item_id
                )
                if maybe_event is not None:  # pragma: no branch
                    yield maybe_event

            elif isinstance(chunk, responses.ResponseTextDoneEvent):
                pass  # there's nothing we need to do here

            elif isinstance(chunk, responses.ResponseWebSearchCallInProgressEvent):
                pass  # there's nothing we need to do here

            elif isinstance(chunk, responses.ResponseWebSearchCallSearchingEvent):
                pass  # there's nothing we need to do here

            elif isinstance(chunk, responses.ResponseWebSearchCallCompletedEvent):
                pass  # there's nothing we need to do here

            elif isinstance(chunk, responses.ResponseAudioDeltaEvent):  # pragma: lax no cover
                pass  # there's nothing we need to do here

            elif isinstance(chunk, responses.ResponseCodeInterpreterCallCodeDeltaEvent):
                json_args_delta = to_json(chunk.delta).decode()[1:-1]  # Drop the surrounding `"`
                maybe_event = self._parts_manager.handle_tool_call_delta(
                    vendor_part_id=f'{chunk.item_id}-call',
                    args=json_args_delta,
                )
                if maybe_event is not None:  # pragma: no branch
                    yield maybe_event

            elif isinstance(chunk, responses.ResponseCodeInterpreterCallCodeDoneEvent):
                maybe_event = self._parts_manager.handle_tool_call_delta(
                    vendor_part_id=f'{chunk.item_id}-call',
                    args='"}',
                )
                if maybe_event is not None:  # pragma: no branch
                    yield maybe_event

            elif isinstance(chunk, responses.ResponseCodeInterpreterCallCompletedEvent):
                pass  # there's nothing we need to do here

            elif isinstance(chunk, responses.ResponseCodeInterpreterCallInProgressEvent):
                pass  # there's nothing we need to do here

            elif isinstance(chunk, responses.ResponseCodeInterpreterCallInterpretingEvent):
                pass  # there's nothing we need to do here

            elif isinstance(chunk, responses.ResponseImageGenCallCompletedEvent):  # pragma: no cover
                pass  # there's nothing we need to do here

            elif isinstance(chunk, responses.ResponseImageGenCallGeneratingEvent):
                pass  # there's nothing we need to do here

            elif isinstance(chunk, responses.ResponseImageGenCallInProgressEvent):
                pass  # there's nothing we need to do here

            elif isinstance(chunk, responses.ResponseImageGenCallPartialImageEvent):
                # Not present on the type, but present on the actual object.
                # See https://github.com/openai/openai-python/issues/2649
                output_format = getattr(chunk, 'output_format', 'png')
                file_part = FilePart(
                    content=BinaryImage(
                        data=base64.b64decode(chunk.partial_image_b64),
                        media_type=f'image/{output_format}',
                    ),
                    id=chunk.item_id,
                )
                yield self._parts_manager.handle_part(vendor_part_id=f'{chunk.item_id}-file', part=file_part)

            elif isinstance(chunk, responses.ResponseMcpCallArgumentsDoneEvent):
                maybe_event = self._parts_manager.handle_tool_call_delta(
                    vendor_part_id=f'{chunk.item_id}-call',
                    args='}',
                )
                if maybe_event is not None:  # pragma: no branch
                    yield maybe_event

            elif isinstance(chunk, responses.ResponseMcpCallArgumentsDeltaEvent):
                maybe_event = self._parts_manager.handle_tool_call_delta(
                    vendor_part_id=f'{chunk.item_id}-call',
                    args=chunk.delta,
                )
                if maybe_event is not None:  # pragma: no branch
                    yield maybe_event

            elif isinstance(chunk, responses.ResponseMcpListToolsInProgressEvent):
                pass  # there's nothing we need to do here

            elif isinstance(chunk, responses.ResponseMcpListToolsCompletedEvent):
                pass  # there's nothing we need to do here

            elif isinstance(chunk, responses.ResponseMcpListToolsFailedEvent):  # pragma: no cover
                pass  # there's nothing we need to do here

            elif isinstance(chunk, responses.ResponseMcpCallInProgressEvent):
                pass  # there's nothing we need to do here

            elif isinstance(chunk, responses.ResponseMcpCallFailedEvent):  # pragma: no cover
                pass  # there's nothing we need to do here

            elif isinstance(chunk, responses.ResponseMcpCallCompletedEvent):
                pass  # there's nothing we need to do here

            elif isinstance(chunk, responses.ResponseFileSearchCallCompletedEvent):
                pass  # there's nothing we need to do here

            elif isinstance(chunk, responses.ResponseFileSearchCallSearchingEvent):
                pass  # there's nothing we need to do here

            elif isinstance(chunk, responses.ResponseFileSearchCallInProgressEvent):
                pass  # there's nothing we need to do here

            else:  # pragma: no cover
                warnings.warn(
                    f'Handling of this event type is not yet implemented. Please report on our GitHub: {chunk}',
                    UserWarning,
                )

    def _map_usage(self, response: responses.Response) -> usage.RequestUsage:
        return _map_usage(response, self._provider_name, self._provider_url, self.model_name)

    @property
    def model_name(self) -> OpenAIModelName:
        """Get the model name of the response."""
        return self._model_name

    @property
    def provider_name(self) -> str:
        """Get the provider name."""
        return self._provider_name

    @property
    def timestamp(self) -> datetime:
        """Get the timestamp of the response."""
        return self._timestamp


# Convert logprobs to a serializable format
def _map_logprobs(
    logprobs: list[chat_completion_token_logprob.ChatCompletionTokenLogprob]
    | list[responses.response_output_text.Logprob],
) -> list[dict[str, Any]]:
    return [
        {
            'token': lp.token,
            'bytes': lp.bytes,
            'logprob': lp.logprob,
            'top_logprobs': [
                {'token': tlp.token, 'bytes': tlp.bytes, 'logprob': tlp.logprob} for tlp in lp.top_logprobs
            ],
        }
        for lp in logprobs
    ]


def _map_usage(
    response: chat.ChatCompletion | ChatCompletionChunk | responses.Response,
    provider: str,
    provider_url: str,
    model: str,
) -> usage.RequestUsage:
    response_usage = response.usage
    if response_usage is None:
        return usage.RequestUsage()

    usage_data = response_usage.model_dump(exclude_none=True)
    details = {
        k: v
        for k, v in usage_data.items()
        if k not in {'prompt_tokens', 'completion_tokens', 'input_tokens', 'output_tokens', 'total_tokens'}
        if isinstance(v, int)
    }
    response_data = dict(model=model, usage=usage_data)
    if isinstance(response_usage, responses.ResponseUsage):
        api_flavor = 'responses'

        if getattr(response_usage, 'output_tokens_details', None) is not None:
            details['reasoning_tokens'] = response_usage.output_tokens_details.reasoning_tokens
        else:
            details['reasoning_tokens'] = 0
    else:
        api_flavor = 'chat'

        if response_usage.completion_tokens_details is not None:
            details.update(response_usage.completion_tokens_details.model_dump(exclude_none=True))

    return usage.RequestUsage.extract(
        response_data,
        provider=provider,
        provider_url=provider_url,
        provider_fallback='openai',
        api_flavor=api_flavor,
        details=details,
    )


def _map_provider_details(
    choice: chat_completion_chunk.Choice | chat_completion.Choice,
) -> dict[str, Any]:
    provider_details: dict[str, Any] = {}

    # Add logprobs to vendor_details if available
    if choice.logprobs is not None and choice.logprobs.content:
        provider_details['logprobs'] = _map_logprobs(choice.logprobs.content)
    if raw_finish_reason := choice.finish_reason:
        provider_details['finish_reason'] = raw_finish_reason

    return provider_details


def _split_combined_tool_call_id(combined_id: str) -> tuple[str, str | None]:
    # When reasoning, the Responses API requires the `ResponseFunctionToolCall` to be returned with both the `call_id` and `id` fields.
    # Before our `ToolCallPart` gained the `id` field alongside `tool_call_id` field, we combined the two fields into a single string stored on `tool_call_id`.
    if '|' in combined_id:
        call_id, id = combined_id.split('|', 1)
        return call_id, id
    else:
        return combined_id, None


def _map_code_interpreter_tool_call(
    item: responses.ResponseCodeInterpreterToolCall, provider_name: str
) -> tuple[BuiltinToolCallPart, BuiltinToolReturnPart, list[FilePart]]:
    result: dict[str, Any] = {
        'status': item.status,
    }

    file_parts: list[FilePart] = []
    logs: list[str] = []
    if item.outputs:
        for output in item.outputs:
            if isinstance(output, responses.response_code_interpreter_tool_call.OutputImage):
                file_parts.append(
                    FilePart(
                        content=BinaryImage.from_data_uri(output.url),
                        id=item.id,
                    )
                )
            elif isinstance(output, responses.response_code_interpreter_tool_call.OutputLogs):
                logs.append(output.logs)
            else:
                assert_never(output)

    if logs:
        result['logs'] = logs

    return (
        BuiltinToolCallPart(
            tool_name=CodeExecutionTool.kind,
            tool_call_id=item.id,
            args={
                'container_id': item.container_id,
                'code': item.code or '',
            },
            provider_name=provider_name,
        ),
        BuiltinToolReturnPart(
            tool_name=CodeExecutionTool.kind,
            tool_call_id=item.id,
            content=result,
            provider_name=provider_name,
        ),
        file_parts,
    )


def _map_web_search_tool_call(
    item: responses.ResponseFunctionWebSearch, provider_name: str
) -> tuple[BuiltinToolCallPart, BuiltinToolReturnPart]:
    args: dict[str, Any] | None = None

    result = {
        'status': item.status,
    }

    if action := item.action:
        args = action.model_dump(mode='json')

        # To prevent `Unknown parameter: 'input[2].action.sources'` for `ActionSearch`
        if sources := args.pop('sources', None):
            result['sources'] = sources

    return (
        BuiltinToolCallPart(
            tool_name=WebSearchTool.kind,
            tool_call_id=item.id,
            args=args,
            provider_name=provider_name,
        ),
        BuiltinToolReturnPart(
            tool_name=WebSearchTool.kind,
            tool_call_id=item.id,
            content=result,
            provider_name=provider_name,
        ),
    )


def _map_file_search_tool_call(
    item: responses.ResponseFileSearchToolCall,
    provider_name: str,
) -> tuple[BuiltinToolCallPart, BuiltinToolReturnPart]:
    args = {'queries': item.queries}

    result: dict[str, Any] = {
        'status': item.status,
    }
    if item.results is not None:
        result['results'] = [r.model_dump(mode='json') for r in item.results]

    return (
        BuiltinToolCallPart(
            tool_name=FileSearchTool.kind,
            tool_call_id=item.id,
            args=args,
            provider_name=provider_name,
        ),
        BuiltinToolReturnPart(
            tool_name=FileSearchTool.kind,
            tool_call_id=item.id,
            content=result,
            provider_name=provider_name,
        ),
    )


def _map_image_generation_tool_call(
    item: responses.response_output_item.ImageGenerationCall, provider_name: str
) -> tuple[BuiltinToolCallPart, BuiltinToolReturnPart, FilePart | None]:
    result = {
        'status': item.status,
    }

    # Not present on the type, but present on the actual object.
    # See https://github.com/openai/openai-python/issues/2649
    if background := getattr(item, 'background', None):
        result['background'] = background
    if quality := getattr(item, 'quality', None):
        result['quality'] = quality
    if size := getattr(item, 'size', None):
        result['size'] = size
    if revised_prompt := getattr(item, 'revised_prompt', None):
        result['revised_prompt'] = revised_prompt
    output_format = getattr(item, 'output_format', 'png')

    file_part: FilePart | None = None
    if item.result:
        file_part = FilePart(
            content=BinaryImage(
                data=base64.b64decode(item.result),
                media_type=f'image/{output_format}',
            ),
            id=item.id,
        )

        # For some reason, the streaming API leaves `status` as `generating` even though generation has completed.
        result['status'] = 'completed'

    return (
        BuiltinToolCallPart(
            tool_name=ImageGenerationTool.kind,
            tool_call_id=item.id,
            provider_name=provider_name,
        ),
        BuiltinToolReturnPart(
            tool_name=ImageGenerationTool.kind,
            tool_call_id=item.id,
            content=result,
            provider_name=provider_name,
        ),
        file_part,
    )


def _map_mcp_list_tools(
    item: responses.response_output_item.McpListTools, provider_name: str
) -> tuple[BuiltinToolCallPart, BuiltinToolReturnPart]:
    tool_name = ':'.join([MCPServerTool.kind, item.server_label])
    return (
        BuiltinToolCallPart(
            tool_name=tool_name,
            tool_call_id=item.id,
            provider_name=provider_name,
            args={'action': 'list_tools'},
        ),
        BuiltinToolReturnPart(
            tool_name=tool_name,
            tool_call_id=item.id,
            content=item.model_dump(mode='json', include={'tools', 'error'}),
            provider_name=provider_name,
        ),
    )


def _map_mcp_call(
    item: responses.response_output_item.McpCall, provider_name: str
) -> tuple[BuiltinToolCallPart, BuiltinToolReturnPart]:
    tool_name = ':'.join([MCPServerTool.kind, item.server_label])
    return (
        BuiltinToolCallPart(
            tool_name=tool_name,
            tool_call_id=item.id,
            args={
                'action': 'call_tool',
                'tool_name': item.name,
                'tool_args': json.loads(item.arguments) if item.arguments else {},
            },
            provider_name=provider_name,
        ),
        BuiltinToolReturnPart(
            tool_name=tool_name,
            tool_call_id=item.id,
            content={
                'output': item.output,
                'error': item.error,
            },
            provider_name=provider_name,
        ),
    )<|MERGE_RESOLUTION|>--- conflicted
+++ resolved
@@ -1338,10 +1338,8 @@
             include.append('code_interpreter_call.outputs')
         if model_settings.get('openai_include_web_search_sources'):
             include.append('web_search_call.action.sources')
-<<<<<<< HEAD
         if model_settings.get('openai_include_file_search_results'):
             include.append('file_search_call.results')
-=======
         if model_settings.get('openai_logprobs'):
             include.append('message.output_text.logprobs')
 
@@ -1356,7 +1354,6 @@
                     content='',
                 )
             )
->>>>>>> ffafffea
 
         try:
             extra_headers = model_settings.get('extra_headers', {})
