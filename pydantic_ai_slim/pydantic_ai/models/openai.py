from __future__ import annotations as _annotations

import base64
import warnings
from collections.abc import AsyncIterable, AsyncIterator, Sequence
from contextlib import asynccontextmanager
from dataclasses import dataclass, field, replace
from datetime import datetime
from typing import Any, Literal, cast, overload

from pydantic import ValidationError
from typing_extensions import assert_never, deprecated

from .. import ModelHTTPError, UnexpectedModelBehavior, _utils, usage
from .._output import DEFAULT_OUTPUT_TOOL_NAME, OutputObjectDefinition
from .._run_context import RunContext
from .._thinking_part import split_content_into_text_and_thinking
from .._utils import guard_tool_call_id as _guard_tool_call_id, now_utc as _now_utc, number_to_datetime
from ..builtin_tools import CodeExecutionTool, WebSearchTool
from ..exceptions import UserError
from ..messages import (
    AudioUrl,
    BinaryContent,
    BuiltinToolCallPart,
    BuiltinToolReturnPart,
    DocumentUrl,
    FinishReason,
    ImageUrl,
    ModelMessage,
    ModelRequest,
    ModelResponse,
    ModelResponsePart,
    ModelResponseStreamEvent,
    PartStartEvent,
    RetryPromptPart,
    SystemPromptPart,
    TextPart,
    ThinkingPart,
    ToolCallPart,
    ToolReturnPart,
    UserPromptPart,
    VideoUrl,
)
from ..profiles import ModelProfile, ModelProfileSpec
from ..profiles.openai import OpenAIModelProfile, OpenAISystemPromptRole
from ..providers import Provider, infer_provider
from ..settings import ModelSettings
from ..tools import ToolDefinition
from . import Model, ModelRequestParameters, StreamedResponse, check_allow_model_requests, download_item, get_user_agent

try:
    from openai import NOT_GIVEN, APIStatusError, AsyncOpenAI, AsyncStream, NotGiven
    from openai.types import AllModels, chat, responses
    from openai.types.chat import (
        ChatCompletionChunk,
        ChatCompletionContentPartImageParam,
        ChatCompletionContentPartInputAudioParam,
        ChatCompletionContentPartParam,
        ChatCompletionContentPartTextParam,
    )
    from openai.types.chat.chat_completion_content_part_image_param import ImageURL
    from openai.types.chat.chat_completion_content_part_input_audio_param import InputAudio
    from openai.types.chat.chat_completion_content_part_param import File, FileFile
    from openai.types.chat.chat_completion_message_custom_tool_call import ChatCompletionMessageCustomToolCall
    from openai.types.chat.chat_completion_message_function_tool_call import ChatCompletionMessageFunctionToolCall
    from openai.types.chat.chat_completion_message_function_tool_call_param import (
        ChatCompletionMessageFunctionToolCallParam,
    )
    from openai.types.chat.chat_completion_prediction_content_param import ChatCompletionPredictionContentParam
    from openai.types.chat.completion_create_params import (
        WebSearchOptions,
        WebSearchOptionsUserLocation,
        WebSearchOptionsUserLocationApproximate,
    )
    from openai.types.responses import ComputerToolParam, FileSearchToolParam, WebSearchToolParam
    from openai.types.responses.response_input_param import FunctionCallOutput, Message
    from openai.types.responses.response_reasoning_item_param import Summary
    from openai.types.responses.response_status import ResponseStatus
    from openai.types.shared import ReasoningEffort
    from openai.types.shared_params import Reasoning
except ImportError as _import_error:
    raise ImportError(
        'Please install `openai` to use the OpenAI model, '
        'you can use the `openai` optional group — `pip install "pydantic-ai-slim[openai]"`'
    ) from _import_error

__all__ = (
    'OpenAIModel',
    'OpenAIChatModel',
    'OpenAIResponsesModel',
    'OpenAIModelSettings',
    'OpenAIChatModelSettings',
    'OpenAIResponsesModelSettings',
    'OpenAIModelName',
)

OpenAIModelName = str | AllModels
"""
Possible OpenAI model names.

Since OpenAI supports a variety of date-stamped models, we explicitly list the latest models but
allow any name in the type hints.
See [the OpenAI docs](https://platform.openai.com/docs/models) for a full list.

Using this more broad type for the model name instead of the ChatModel definition
allows this model to be used more easily with other model types (ie, Ollama, Deepseek).
"""


_CHAT_FINISH_REASON_MAP: dict[
    Literal['stop', 'length', 'tool_calls', 'content_filter', 'function_call'], FinishReason
] = {
    'stop': 'stop',
    'length': 'length',
    'tool_calls': 'tool_call',
    'content_filter': 'content_filter',
    'function_call': 'tool_call',
}

_RESPONSES_FINISH_REASON_MAP: dict[Literal['max_output_tokens', 'content_filter'] | ResponseStatus, FinishReason] = {
    'max_output_tokens': 'length',
    'content_filter': 'content_filter',
    'completed': 'stop',
    'cancelled': 'error',
    'failed': 'error',
}


class OpenAIChatModelSettings(ModelSettings, total=False):
    """Settings used for an OpenAI model request."""

    # ALL FIELDS MUST BE `openai_` PREFIXED SO YOU CAN MERGE THEM WITH OTHER MODELS.

    openai_reasoning_effort: ReasoningEffort
    """Constrains effort on reasoning for [reasoning models](https://platform.openai.com/docs/guides/reasoning).

    Currently supported values are `low`, `medium`, and `high`. Reducing reasoning effort can
    result in faster responses and fewer tokens used on reasoning in a response.
    """

    openai_logprobs: bool
    """Include log probabilities in the response."""

    openai_top_logprobs: int
    """Include log probabilities of the top n tokens in the response."""

    openai_user: str
    """A unique identifier representing the end-user, which can help OpenAI monitor and detect abuse.

    See [OpenAI's safety best practices](https://platform.openai.com/docs/guides/safety-best-practices#end-user-ids) for more details.
    """

    openai_service_tier: Literal['auto', 'default', 'flex', 'priority']
    """The service tier to use for the model request.

    Currently supported values are `auto`, `default`, `flex`, and `priority`.
    For more information, see [OpenAI's service tiers documentation](https://platform.openai.com/docs/api-reference/chat/object#chat/object-service_tier).
    """

    openai_prediction: ChatCompletionPredictionContentParam
    """Enables [predictive outputs](https://platform.openai.com/docs/guides/predicted-outputs).

    This feature is currently only supported for some OpenAI models.
    """


@deprecated('Use `OpenAIChatModelSettings` instead.')
class OpenAIModelSettings(OpenAIChatModelSettings, total=False):
    """Deprecated alias for `OpenAIChatModelSettings`."""


class OpenAIResponsesModelSettings(OpenAIChatModelSettings, total=False):
    """Settings used for an OpenAI Responses model request.

    ALL FIELDS MUST BE `openai_` PREFIXED SO YOU CAN MERGE THEM WITH OTHER MODELS.
    """

    openai_builtin_tools: Sequence[FileSearchToolParam | WebSearchToolParam | ComputerToolParam]
    """The provided OpenAI built-in tools to use.

    See [OpenAI's built-in tools](https://platform.openai.com/docs/guides/tools?api-mode=responses) for more details.
    """

    openai_reasoning_generate_summary: Literal['detailed', 'concise']
    """Deprecated alias for `openai_reasoning_summary`."""

    openai_reasoning_summary: Literal['detailed', 'concise']
    """A summary of the reasoning performed by the model.

    This can be useful for debugging and understanding the model's reasoning process.
    One of `concise` or `detailed`.

    Check the [OpenAI Reasoning documentation](https://platform.openai.com/docs/guides/reasoning?api-mode=responses#reasoning-summaries)
    for more details.
    """

    openai_send_reasoning_ids: bool
    """Whether to send the unique IDs of reasoning, text, and function call parts from the message history to the model. Enabled by default for reasoning models.

    This can result in errors like `"Item 'rs_123' of type 'reasoning' was provided without its required following item."`
    if the message history you're sending does not match exactly what was received from the Responses API in a previous response,
    for example if you're using a [history processor](../../message-history.md#processing-message-history).
    In that case, you'll want to disable this.
    """

    openai_truncation: Literal['disabled', 'auto']
    """The truncation strategy to use for the model response.

    It can be either:
    - `disabled` (default): If a model response will exceed the context window size for a model, the
        request will fail with a 400 error.
    - `auto`: If the context of this response and previous ones exceeds the model's context window size,
        the model will truncate the response to fit the context window by dropping input items in the
        middle of the conversation.
    """

    openai_text_verbosity: Literal['low', 'medium', 'high']
    """Constrains the verbosity of the model's text response.

    Lower values will result in more concise responses, while higher values will
    result in more verbose responses. Currently supported values are `low`,
    `medium`, and `high`.
    """

    openai_previous_response_id: Literal['auto'] | str
    """The ID of a previous response from the model to use as the starting point for a continued conversation.

    When set to `'auto'`, the request automatically uses the most recent
    `provider_response_id` from the message history and omits earlier messages.

    This enables the model to use server-side conversation state and faithfully reference previous reasoning.
    See the [OpenAI Responses API documentation](https://platform.openai.com/docs/guides/reasoning#keeping-reasoning-items-in-context)
    for more information.
    """

    openai_include_code_execution_outputs: bool
    """Whether to include the code execution results in the response.

    Corresponds to the `code_interpreter_call.outputs` value of the `include` parameter in the Responses API.
    """

    openai_include_web_search_sources: bool
    """Whether to include the web search results in the response.

    Corresponds to the `web_search_call.action.sources` value of the `include` parameter in the Responses API.
    """


@dataclass(init=False)
class OpenAIChatModel(Model):
    """A model that uses the OpenAI API.

    Internally, this uses the [OpenAI Python client](https://github.com/openai/openai-python) to interact with the API.

    Apart from `__init__`, all methods are private or match those of the base class.
    """

    client: AsyncOpenAI = field(repr=False)

    _model_name: OpenAIModelName = field(repr=False)
    _provider: Provider[AsyncOpenAI] = field(repr=False)

    @overload
    def __init__(
        self,
        model_name: OpenAIModelName,
        *,
        provider: Literal[
            'azure',
            'deepseek',
            'cerebras',
            'fireworks',
            'github',
            'grok',
            'heroku',
            'moonshotai',
            'ollama',
            'openai',
            'openai-chat',
            'openrouter',
            'together',
            'vercel',
            'litellm',
        ]
        | Provider[AsyncOpenAI] = 'openai',
        profile: ModelProfileSpec | None = None,
        settings: ModelSettings | None = None,
    ) -> None: ...

    @deprecated('Set the `system_prompt_role` in the `OpenAIModelProfile` instead.')
    @overload
    def __init__(
        self,
        model_name: OpenAIModelName,
        *,
        provider: Literal[
            'azure',
            'deepseek',
            'cerebras',
            'fireworks',
            'github',
            'grok',
            'heroku',
            'moonshotai',
            'ollama',
            'openai',
            'openai-chat',
            'openrouter',
            'together',
            'vercel',
            'litellm',
        ]
        | Provider[AsyncOpenAI] = 'openai',
        profile: ModelProfileSpec | None = None,
        system_prompt_role: OpenAISystemPromptRole | None = None,
        settings: ModelSettings | None = None,
    ) -> None: ...

    def __init__(
        self,
        model_name: OpenAIModelName,
        *,
        provider: Literal[
            'azure',
            'deepseek',
            'cerebras',
            'fireworks',
            'github',
            'grok',
            'heroku',
            'moonshotai',
            'ollama',
            'openai',
            'openai-chat',
            'openrouter',
            'together',
            'vercel',
            'litellm',
        ]
        | Provider[AsyncOpenAI] = 'openai',
        profile: ModelProfileSpec | None = None,
        system_prompt_role: OpenAISystemPromptRole | None = None,
        settings: ModelSettings | None = None,
    ):
        """Initialize an OpenAI model.

        Args:
            model_name: The name of the OpenAI model to use. List of model names available
                [here](https://github.com/openai/openai-python/blob/v1.54.3/src/openai/types/chat_model.py#L7)
                (Unfortunately, despite being ask to do so, OpenAI do not provide `.inv` files for their API).
            provider: The provider to use. Defaults to `'openai'`.
            profile: The model profile to use. Defaults to a profile picked by the provider based on the model name.
            system_prompt_role: The role to use for the system prompt message. If not provided, defaults to `'system'`.
                In the future, this may be inferred from the model name.
            settings: Default model settings for this model instance.
        """
        self._model_name = model_name

        if isinstance(provider, str):
            provider = infer_provider(provider)
        self._provider = provider
        self.client = provider.client

        super().__init__(settings=settings, profile=profile or provider.model_profile)

        if system_prompt_role is not None:
            self.profile = OpenAIModelProfile(openai_system_prompt_role=system_prompt_role).update(self.profile)

    @property
    def base_url(self) -> str:
        return str(self.client.base_url)

    @property
    def model_name(self) -> OpenAIModelName:
        """The model name."""
        return self._model_name

    @property
    def system(self) -> str:
        """The model provider."""
        return self._provider.name

    @property
    @deprecated('Set the `system_prompt_role` in the `OpenAIModelProfile` instead.')
    def system_prompt_role(self) -> OpenAISystemPromptRole | None:
        return OpenAIModelProfile.from_profile(self.profile).openai_system_prompt_role

    async def request(
        self,
        messages: list[ModelMessage],
        model_settings: ModelSettings | None,
        model_request_parameters: ModelRequestParameters,
    ) -> ModelResponse:
        check_allow_model_requests()
        response = await self._completions_create(
            messages, False, cast(OpenAIChatModelSettings, model_settings or {}), model_request_parameters
        )
        model_response = self._process_response(response)
        return model_response

    @asynccontextmanager
    async def request_stream(
        self,
        messages: list[ModelMessage],
        model_settings: ModelSettings | None,
        model_request_parameters: ModelRequestParameters,
        run_context: RunContext[Any] | None = None,
    ) -> AsyncIterator[StreamedResponse]:
        check_allow_model_requests()
        response = await self._completions_create(
            messages, True, cast(OpenAIChatModelSettings, model_settings or {}), model_request_parameters
        )
        async with response:
            yield await self._process_streamed_response(response, model_request_parameters)

    @overload
    async def _completions_create(
        self,
        messages: list[ModelMessage],
        stream: Literal[True],
        model_settings: OpenAIChatModelSettings,
        model_request_parameters: ModelRequestParameters,
    ) -> AsyncStream[ChatCompletionChunk]: ...

    @overload
    async def _completions_create(
        self,
        messages: list[ModelMessage],
        stream: Literal[False],
        model_settings: OpenAIChatModelSettings,
        model_request_parameters: ModelRequestParameters,
    ) -> chat.ChatCompletion: ...

    async def _completions_create(
        self,
        messages: list[ModelMessage],
        stream: bool,
        model_settings: OpenAIChatModelSettings,
        model_request_parameters: ModelRequestParameters,
    ) -> chat.ChatCompletion | AsyncStream[ChatCompletionChunk]:
        tools = self._get_tools(model_request_parameters)
        web_search_options = self._get_web_search_options(model_request_parameters)

        if not tools:
            tool_choice: Literal['none', 'required', 'auto'] | None = None
        elif (
            not model_request_parameters.allow_text_output
            and OpenAIModelProfile.from_profile(self.profile).openai_supports_tool_choice_required
        ):
            tool_choice = 'required'
        else:
            tool_choice = 'auto'

        openai_messages = await self._map_messages(messages)

        response_format: chat.completion_create_params.ResponseFormat | None = None
        if model_request_parameters.output_mode == 'native':
            output_object = model_request_parameters.output_object
            assert output_object is not None
            response_format = self._map_json_schema(output_object)
        elif (
            model_request_parameters.output_mode == 'prompted' and self.profile.supports_json_object_output
        ):  # pragma: no branch
            response_format = {'type': 'json_object'}

        unsupported_model_settings = OpenAIModelProfile.from_profile(self.profile).openai_unsupported_model_settings
        for setting in unsupported_model_settings:
            model_settings.pop(setting, None)

        try:
            extra_headers = model_settings.get('extra_headers', {})
            extra_headers.setdefault('User-Agent', get_user_agent())
            return await self.client.chat.completions.create(
                model=self._model_name,
                messages=openai_messages,
                parallel_tool_calls=model_settings.get('parallel_tool_calls', NOT_GIVEN),
                tools=tools or NOT_GIVEN,
                tool_choice=tool_choice or NOT_GIVEN,
                stream=stream,
                stream_options={'include_usage': True} if stream else NOT_GIVEN,
                stop=model_settings.get('stop_sequences', NOT_GIVEN),
                max_completion_tokens=model_settings.get('max_tokens', NOT_GIVEN),
                timeout=model_settings.get('timeout', NOT_GIVEN),
                response_format=response_format or NOT_GIVEN,
                seed=model_settings.get('seed', NOT_GIVEN),
                reasoning_effort=model_settings.get('openai_reasoning_effort', NOT_GIVEN),
                user=model_settings.get('openai_user', NOT_GIVEN),
                web_search_options=web_search_options or NOT_GIVEN,
                service_tier=model_settings.get('openai_service_tier', NOT_GIVEN),
                prediction=model_settings.get('openai_prediction', NOT_GIVEN),
                temperature=model_settings.get('temperature', NOT_GIVEN),
                top_p=model_settings.get('top_p', NOT_GIVEN),
                presence_penalty=model_settings.get('presence_penalty', NOT_GIVEN),
                frequency_penalty=model_settings.get('frequency_penalty', NOT_GIVEN),
                logit_bias=model_settings.get('logit_bias', NOT_GIVEN),
                logprobs=model_settings.get('openai_logprobs', NOT_GIVEN),
                top_logprobs=model_settings.get('openai_top_logprobs', NOT_GIVEN),
                extra_headers=extra_headers,
                extra_body=model_settings.get('extra_body'),
            )
        except APIStatusError as e:
            if (status_code := e.status_code) >= 400:
                raise ModelHTTPError(status_code=status_code, model_name=self.model_name, body=e.body) from e
            raise  # pragma: lax no cover

    def _process_response(self, response: chat.ChatCompletion | str) -> ModelResponse:
        """Process a non-streamed response, and prepare a message to return."""
        # Although the OpenAI SDK claims to return a Pydantic model (`ChatCompletion`) from the chat completions function:
        # * it hasn't actually performed validation (presumably they're creating the model with `model_construct` or something?!)
        # * if the endpoint returns plain text, the return type is a string
        # Thus we validate it fully here.
        if not isinstance(response, chat.ChatCompletion):
            raise UnexpectedModelBehavior('Invalid response from OpenAI chat completions endpoint, expected JSON data')

        if response.created:
            timestamp = number_to_datetime(response.created)
        else:
            timestamp = _now_utc()
            response.created = int(timestamp.timestamp())

        try:
            response = chat.ChatCompletion.model_validate(response.model_dump())
        except ValidationError as e:
            raise UnexpectedModelBehavior(f'Invalid response from OpenAI chat completions endpoint: {e}') from e

        choice = response.choices[0]
        items: list[ModelResponsePart] = []
        # The `reasoning_content` field is only present in DeepSeek models.
        # https://api-docs.deepseek.com/guides/reasoning_model
        if reasoning_content := getattr(choice.message, 'reasoning_content', None):
            items.append(ThinkingPart(id='reasoning_content', content=reasoning_content, provider_name=self.system))

        # NOTE: We don't currently handle OpenRouter `reasoning_details`:
        # - https://openrouter.ai/docs/use-cases/reasoning-tokens#preserving-reasoning-blocks
        # NOTE: We don't currently handle OpenRouter/gpt-oss `reasoning`:
        # - https://cookbook.openai.com/articles/gpt-oss/handle-raw-cot#chat-completions-api
        # - https://openrouter.ai/docs/use-cases/reasoning-tokens#basic-usage-with-reasoning-tokens
        # If you need this, please file an issue.

        vendor_details: dict[str, Any] = {}

        # Add logprobs to vendor_details if available
        if choice.logprobs is not None and choice.logprobs.content:
            # Convert logprobs to a serializable format
            vendor_details['logprobs'] = [
                {
                    'token': lp.token,
                    'bytes': lp.bytes,
                    'logprob': lp.logprob,
                    'top_logprobs': [
                        {'token': tlp.token, 'bytes': tlp.bytes, 'logprob': tlp.logprob} for tlp in lp.top_logprobs
                    ],
                }
                for lp in choice.logprobs.content
            ]

        if choice.message.content is not None:
            items.extend(
                (replace(part, id='content', provider_name=self.system) if isinstance(part, ThinkingPart) else part)
                for part in split_content_into_text_and_thinking(choice.message.content, self.profile.thinking_tags)
            )
        if choice.message.tool_calls is not None:
            for c in choice.message.tool_calls:
                if isinstance(c, ChatCompletionMessageFunctionToolCall):
                    part = ToolCallPart(c.function.name, c.function.arguments, tool_call_id=c.id)
                elif isinstance(c, ChatCompletionMessageCustomToolCall):  # pragma: no cover
                    # NOTE: Custom tool calls are not supported.
                    # See <https://github.com/pydantic/pydantic-ai/issues/2513> for more details.
                    raise RuntimeError('Custom tool calls are not supported')
                else:
                    assert_never(c)
                part.tool_call_id = _guard_tool_call_id(part)
                items.append(part)

        raw_finish_reason = choice.finish_reason
        vendor_details['finish_reason'] = raw_finish_reason
        finish_reason = _CHAT_FINISH_REASON_MAP.get(raw_finish_reason)

        return ModelResponse(
            parts=items,
            usage=_map_usage(response),
            model_name=response.model,
            timestamp=timestamp,
            provider_details=vendor_details or None,
            provider_response_id=response.id,
            provider_name=self._provider.name,
            finish_reason=finish_reason,
        )

    async def _process_streamed_response(
        self, response: AsyncStream[ChatCompletionChunk], model_request_parameters: ModelRequestParameters
    ) -> OpenAIStreamedResponse:
        """Process a streamed response, and prepare a streaming response to return."""
        peekable_response = _utils.PeekableAsyncStream(response)
        first_chunk = await peekable_response.peek()
        if isinstance(first_chunk, _utils.Unset):
            raise UnexpectedModelBehavior(  # pragma: no cover
                'Streamed response ended without content or tool calls'
            )

        # When using Azure OpenAI and a content filter is enabled, the first chunk will contain a `''` model name,
        # so we set it from a later chunk in `OpenAIChatStreamedResponse`.
        model_name = first_chunk.model or self._model_name

        return OpenAIStreamedResponse(
            model_request_parameters=model_request_parameters,
            _model_name=model_name,
            _model_profile=self.profile,
            _response=peekable_response,
            _timestamp=number_to_datetime(first_chunk.created),
            _provider_name=self._provider.name,
        )

    def _get_tools(self, model_request_parameters: ModelRequestParameters) -> list[chat.ChatCompletionToolParam]:
        return [self._map_tool_definition(r) for r in model_request_parameters.tool_defs.values()]

    def _get_web_search_options(self, model_request_parameters: ModelRequestParameters) -> WebSearchOptions | None:
        for tool in model_request_parameters.builtin_tools:
            if isinstance(tool, WebSearchTool):  # pragma: no branch
                if not OpenAIModelProfile.from_profile(self.profile).openai_chat_supports_web_search:
                    raise UserError(
                        f'WebSearchTool is not supported with `OpenAIChatModel` and model {self.model_name!r}. '
                        f'Please use `OpenAIResponsesModel` instead.'
                    )

                if tool.user_location:
                    return WebSearchOptions(
                        search_context_size=tool.search_context_size,
                        user_location=WebSearchOptionsUserLocation(
                            type='approximate',
                            approximate=WebSearchOptionsUserLocationApproximate(**tool.user_location),
                        ),
                    )
                return WebSearchOptions(search_context_size=tool.search_context_size)
            else:
                raise UserError(
                    f'`{tool.__class__.__name__}` is not supported by `OpenAIChatModel`. If it should be, please file an issue.'
                )

    async def _map_messages(self, messages: list[ModelMessage]) -> list[chat.ChatCompletionMessageParam]:
        """Just maps a `pydantic_ai.Message` to a `openai.types.ChatCompletionMessageParam`."""
        openai_messages: list[chat.ChatCompletionMessageParam] = []
        for message in messages:
            if isinstance(message, ModelRequest):
                async for item in self._map_user_message(message):
                    openai_messages.append(item)
            elif isinstance(message, ModelResponse):
                texts: list[str] = []
                tool_calls: list[ChatCompletionMessageFunctionToolCallParam] = []
                for item in message.parts:
                    if isinstance(item, TextPart):
                        texts.append(item.content)
                    elif isinstance(item, ThinkingPart):
                        # NOTE: DeepSeek `reasoning_content` field should NOT be sent back per https://api-docs.deepseek.com/guides/reasoning_model,
                        # but we currently just send it in `<think>` tags anyway as we don't want DeepSeek-specific checks here.
                        # If you need this changed, please file an issue.
                        start_tag, end_tag = self.profile.thinking_tags
                        texts.append('\n'.join([start_tag, item.content, end_tag]))
                    elif isinstance(item, ToolCallPart):
                        tool_calls.append(self._map_tool_call(item))
                    # OpenAI doesn't return built-in tool calls
                    elif isinstance(item, BuiltinToolCallPart | BuiltinToolReturnPart):  # pragma: no cover
                        pass
                    else:
                        assert_never(item)
                message_param = chat.ChatCompletionAssistantMessageParam(role='assistant')
                if texts:
                    # Note: model responses from this model should only have one text item, so the following
                    # shouldn't merge multiple texts into one unless you switch models between runs:
                    message_param['content'] = '\n\n'.join(texts)
                else:
                    message_param['content'] = None
                if tool_calls:
                    message_param['tool_calls'] = tool_calls
                openai_messages.append(message_param)
            else:
                assert_never(message)
        if instructions := self._get_instructions(messages):
            openai_messages.insert(0, chat.ChatCompletionSystemMessageParam(content=instructions, role='system'))
        return openai_messages

    @staticmethod
    def _map_tool_call(t: ToolCallPart) -> ChatCompletionMessageFunctionToolCallParam:
        return ChatCompletionMessageFunctionToolCallParam(
            id=_guard_tool_call_id(t=t),
            type='function',
            function={'name': t.tool_name, 'arguments': t.args_as_json_str()},
        )

    def _map_json_schema(self, o: OutputObjectDefinition) -> chat.completion_create_params.ResponseFormat:
        response_format_param: chat.completion_create_params.ResponseFormatJSONSchema = {  # pyright: ignore[reportPrivateImportUsage]
            'type': 'json_schema',
            'json_schema': {'name': o.name or DEFAULT_OUTPUT_TOOL_NAME, 'schema': o.json_schema},
        }
        if o.description:
            response_format_param['json_schema']['description'] = o.description
        if OpenAIModelProfile.from_profile(self.profile).openai_supports_strict_tool_definition:  # pragma: no branch
            response_format_param['json_schema']['strict'] = o.strict
        return response_format_param

    def _map_tool_definition(self, f: ToolDefinition) -> chat.ChatCompletionToolParam:
        tool_param: chat.ChatCompletionToolParam = {
            'type': 'function',
            'function': {
                'name': f.name,
                'description': f.description or '',
                'parameters': f.parameters_json_schema,
            },
        }
        if f.strict and OpenAIModelProfile.from_profile(self.profile).openai_supports_strict_tool_definition:
            tool_param['function']['strict'] = f.strict
        return tool_param

    async def _map_user_message(self, message: ModelRequest) -> AsyncIterable[chat.ChatCompletionMessageParam]:
        for part in message.parts:
            if isinstance(part, SystemPromptPart):
                system_prompt_role = OpenAIModelProfile.from_profile(self.profile).openai_system_prompt_role
                if system_prompt_role == 'developer':
                    yield chat.ChatCompletionDeveloperMessageParam(role='developer', content=part.content)
                elif system_prompt_role == 'user':
                    yield chat.ChatCompletionUserMessageParam(role='user', content=part.content)
                else:
                    yield chat.ChatCompletionSystemMessageParam(role='system', content=part.content)
            elif isinstance(part, UserPromptPart):
                yield await self._map_user_prompt(part)
            elif isinstance(part, ToolReturnPart):
                yield chat.ChatCompletionToolMessageParam(
                    role='tool',
                    tool_call_id=_guard_tool_call_id(t=part),
                    content=part.model_response_str(),
                )
            elif isinstance(part, RetryPromptPart):
                if part.tool_name is None:
                    yield chat.ChatCompletionUserMessageParam(role='user', content=part.model_response())
                else:
                    yield chat.ChatCompletionToolMessageParam(
                        role='tool',
                        tool_call_id=_guard_tool_call_id(t=part),
                        content=part.model_response(),
                    )
            else:
                assert_never(part)

    @staticmethod
    async def _map_user_prompt(part: UserPromptPart) -> chat.ChatCompletionUserMessageParam:
        content: str | list[ChatCompletionContentPartParam]
        if isinstance(part.content, str):
            content = part.content
        else:
            content = []
            for item in part.content:
                if isinstance(item, str):
                    content.append(ChatCompletionContentPartTextParam(text=item, type='text'))
                elif isinstance(item, ImageUrl):
                    image_url = ImageURL(url=item.url)
                    content.append(ChatCompletionContentPartImageParam(image_url=image_url, type='image_url'))
                elif isinstance(item, BinaryContent):
                    base64_encoded = base64.b64encode(item.data).decode('utf-8')
                    if item.is_image:
                        image_url = ImageURL(url=f'data:{item.media_type};base64,{base64_encoded}')
                        content.append(ChatCompletionContentPartImageParam(image_url=image_url, type='image_url'))
                    elif item.is_audio:
                        assert item.format in ('wav', 'mp3')
                        audio = InputAudio(data=base64_encoded, format=item.format)
                        content.append(ChatCompletionContentPartInputAudioParam(input_audio=audio, type='input_audio'))
                    elif item.is_document:
                        content.append(
                            File(
                                file=FileFile(
                                    file_data=f'data:{item.media_type};base64,{base64_encoded}',
                                    filename=f'filename.{item.format}',
                                ),
                                type='file',
                            )
                        )
                    else:  # pragma: no cover
                        raise RuntimeError(f'Unsupported binary content type: {item.media_type}')
                elif isinstance(item, AudioUrl):
                    downloaded_item = await download_item(item, data_format='base64', type_format='extension')
                    assert downloaded_item['data_type'] in (
                        'wav',
                        'mp3',
                    ), f'Unsupported audio format: {downloaded_item["data_type"]}'
                    audio = InputAudio(data=downloaded_item['data'], format=downloaded_item['data_type'])
                    content.append(ChatCompletionContentPartInputAudioParam(input_audio=audio, type='input_audio'))
                elif isinstance(item, DocumentUrl):
                    downloaded_item = await download_item(item, data_format='base64_uri', type_format='extension')
                    file = File(
                        file=FileFile(
                            file_data=downloaded_item['data'], filename=f'filename.{downloaded_item["data_type"]}'
                        ),
                        type='file',
                    )
                    content.append(file)
                elif isinstance(item, VideoUrl):  # pragma: no cover
                    raise NotImplementedError('VideoUrl is not supported for OpenAI')
                else:
                    assert_never(item)
        return chat.ChatCompletionUserMessageParam(role='user', content=content)


@deprecated(
    '`OpenAIModel` was renamed to `OpenAIChatModel` to clearly distinguish it from `OpenAIResponsesModel` which '
    "uses OpenAI's newer Responses API. Use that unless you're using an OpenAI Chat Completions-compatible API, or "
    "require a feature that the Responses API doesn't support yet like audio."
)
@dataclass(init=False)
class OpenAIModel(OpenAIChatModel):
    """Deprecated alias for `OpenAIChatModel`."""


@dataclass(init=False)
class OpenAIResponsesModel(Model):
    """A model that uses the OpenAI Responses API.

    The [OpenAI Responses API](https://platform.openai.com/docs/api-reference/responses) is the
    new API for OpenAI models.

    If you are interested in the differences between the Responses API and the Chat Completions API,
    see the [OpenAI API docs](https://platform.openai.com/docs/guides/responses-vs-chat-completions).
    """

    client: AsyncOpenAI = field(repr=False)

    _model_name: OpenAIModelName = field(repr=False)
    _provider: Provider[AsyncOpenAI] = field(repr=False)

    def __init__(
        self,
        model_name: OpenAIModelName,
        *,
        provider: Literal['openai', 'deepseek', 'azure', 'openrouter', 'grok', 'fireworks', 'together']
        | Provider[AsyncOpenAI] = 'openai',
        profile: ModelProfileSpec | None = None,
        settings: ModelSettings | None = None,
    ):
        """Initialize an OpenAI Responses model.

        Args:
            model_name: The name of the OpenAI model to use.
            provider: The provider to use. Defaults to `'openai'`.
            profile: The model profile to use. Defaults to a profile picked by the provider based on the model name.
            settings: Default model settings for this model instance.
        """
        self._model_name = model_name

        if isinstance(provider, str):
            provider = infer_provider(provider)
        self._provider = provider
        self.client = provider.client

        super().__init__(settings=settings, profile=profile or provider.model_profile)

    @property
    def model_name(self) -> OpenAIModelName:
        """The model name."""
        return self._model_name

    @property
    def system(self) -> str:
        """The model provider."""
        return self._provider.name

    async def request(
        self,
        messages: list[ModelRequest | ModelResponse],
        model_settings: ModelSettings | None,
        model_request_parameters: ModelRequestParameters,
    ) -> ModelResponse:
        check_allow_model_requests()
        response = await self._responses_create(
            messages, False, cast(OpenAIResponsesModelSettings, model_settings or {}), model_request_parameters
        )
        return self._process_response(response)

    @asynccontextmanager
    async def request_stream(
        self,
        messages: list[ModelMessage],
        model_settings: ModelSettings | None,
        model_request_parameters: ModelRequestParameters,
        run_context: RunContext[Any] | None = None,
    ) -> AsyncIterator[StreamedResponse]:
        check_allow_model_requests()
        response = await self._responses_create(
            messages, True, cast(OpenAIResponsesModelSettings, model_settings or {}), model_request_parameters
        )
        async with response:
            yield await self._process_streamed_response(response, model_request_parameters)

    def _process_response(self, response: responses.Response) -> ModelResponse:  # noqa: C901
        """Process a non-streamed response, and prepare a message to return."""
        timestamp = number_to_datetime(response.created_at)
        items: list[ModelResponsePart] = []
        for item in response.output:
            if isinstance(item, responses.ResponseReasoningItem):
                signature = item.encrypted_content
                if item.summary:
                    for summary in item.summary:
                        # We use the same id for all summaries so that we can merge them on the round trip.
                        items.append(
                            ThinkingPart(
                                content=summary.text,
                                id=item.id,
                                signature=signature,
                                provider_name=self.system if signature else None,
                            )
                        )
                        # We only need to store the signature once.
                        signature = None
                elif signature:
                    items.append(
                        ThinkingPart(
                            content='',
                            id=item.id,
                            signature=signature,
                            provider_name=self.system,
                        )
                    )
                # NOTE: We don't currently handle the raw CoT from gpt-oss `reasoning_text`: https://cookbook.openai.com/articles/gpt-oss/handle-raw-cot
                # If you need this, please file an issue.
            elif isinstance(item, responses.ResponseOutputMessage):
                for content in item.content:
                    if isinstance(content, responses.ResponseOutputText):  # pragma: no branch
                        items.append(TextPart(content.text, id=item.id))
            elif isinstance(item, responses.ResponseFunctionToolCall):
                items.append(
                    ToolCallPart(item.name, item.arguments, tool_call_id=_combine_tool_call_ids(item.call_id, item.id))
                )
            elif isinstance(item, responses.ResponseCodeInterpreterToolCall):
                call_part, return_part = _map_code_interpreter_tool_call(item, self.system)
                items.append(call_part)
                items.append(return_part)
            elif isinstance(item, responses.ResponseFunctionWebSearch):
                call_part, return_part = _map_web_search_tool_call(item, self.system)
                items.append(call_part)
                items.append(return_part)
            elif isinstance(item, responses.ResponseComputerToolCall):  # pragma: no cover
                # Pydantic AI doesn't yet support the ComputerUse built-in tool
                pass
            elif isinstance(item, responses.response_output_item.ImageGenerationCall):  # pragma: no cover
                # Pydantic AI doesn't yet support the ImageGeneration built-in tool
                pass
            elif isinstance(item, responses.ResponseCustomToolCall):  # pragma: no cover
                # Support is being implemented in https://github.com/pydantic/pydantic-ai/pull/2572
                pass
            elif isinstance(item, responses.response_output_item.LocalShellCall):  # pragma: no cover
                # Pydantic AI doesn't yet support the `codex-mini-latest` LocalShell built-in tool
                pass
            elif isinstance(item, responses.ResponseFileSearchToolCall):  # pragma: no cover
                # Pydantic AI doesn't yet support the FileSearch built-in tool
                pass
            elif isinstance(  # pragma: no cover
                item,
                responses.response_output_item.McpCall
                | responses.response_output_item.McpListTools
                | responses.response_output_item.McpApprovalRequest,
            ):
                # Pydantic AI supports MCP natively
                pass

        finish_reason: FinishReason | None = None
        provider_details: dict[str, Any] | None = None
        raw_finish_reason = details.reason if (details := response.incomplete_details) else response.status
        if raw_finish_reason:
            provider_details = {'finish_reason': raw_finish_reason}
            finish_reason = _RESPONSES_FINISH_REASON_MAP.get(raw_finish_reason)

        return ModelResponse(
            parts=items,
            usage=_map_usage(response),
            model_name=response.model,
            provider_response_id=response.id,
            timestamp=timestamp,
            provider_name=self._provider.name,
            finish_reason=finish_reason,
            provider_details=provider_details,
        )

    async def _process_streamed_response(
        self,
        response: AsyncStream[responses.ResponseStreamEvent],
        model_request_parameters: ModelRequestParameters,
    ) -> OpenAIResponsesStreamedResponse:
        """Process a streamed response, and prepare a streaming response to return."""
        peekable_response = _utils.PeekableAsyncStream(response)
        first_chunk = await peekable_response.peek()
        if isinstance(first_chunk, _utils.Unset):  # pragma: no cover
            raise UnexpectedModelBehavior('Streamed response ended without content or tool calls')

        assert isinstance(first_chunk, responses.ResponseCreatedEvent)
        return OpenAIResponsesStreamedResponse(
            model_request_parameters=model_request_parameters,
            _model_name=first_chunk.response.model,
            _response=peekable_response,
            _timestamp=number_to_datetime(first_chunk.response.created_at),
            _provider_name=self._provider.name,
        )

    @overload
    async def _responses_create(
        self,
        messages: list[ModelRequest | ModelResponse],
        stream: Literal[False],
        model_settings: OpenAIResponsesModelSettings,
        model_request_parameters: ModelRequestParameters,
    ) -> responses.Response: ...

    @overload
    async def _responses_create(
        self,
        messages: list[ModelRequest | ModelResponse],
        stream: Literal[True],
        model_settings: OpenAIResponsesModelSettings,
        model_request_parameters: ModelRequestParameters,
    ) -> AsyncStream[responses.ResponseStreamEvent]: ...

    async def _responses_create(
        self,
        messages: list[ModelRequest | ModelResponse],
        stream: bool,
        model_settings: OpenAIResponsesModelSettings,
        model_request_parameters: ModelRequestParameters,
    ) -> responses.Response | AsyncStream[responses.ResponseStreamEvent]:
        tools = (
            self._get_builtin_tools(model_request_parameters)
            + list(model_settings.get('openai_builtin_tools', []))
            + self._get_tools(model_request_parameters)
        )

        if not tools:
            tool_choice: Literal['none', 'required', 'auto'] | None = None
        elif not model_request_parameters.allow_text_output:
            tool_choice = 'required'
        else:
            tool_choice = 'auto'

        previous_response_id = model_settings.get('openai_previous_response_id')
        if previous_response_id == 'auto':
            previous_response_id, messages = self._get_previous_response_id_and_new_messages(messages)

        instructions, openai_messages = await self._map_messages(messages, model_settings)
        reasoning = self._get_reasoning(model_settings)

        text: responses.ResponseTextConfigParam | None = None
        if model_request_parameters.output_mode == 'native':
            output_object = model_request_parameters.output_object
            assert output_object is not None
            text = {'format': self._map_json_schema(output_object)}
        elif (
            model_request_parameters.output_mode == 'prompted' and self.profile.supports_json_object_output
        ):  # pragma: no branch
            text = {'format': {'type': 'json_object'}}

            # Without this trick, we'd hit this error:
            # > Response input messages must contain the word 'json' in some form to use 'text.format' of type 'json_object'.
            # Apparently they're only checking input messages for "JSON", not instructions.
            assert isinstance(instructions, str)
            openai_messages.insert(0, responses.EasyInputMessageParam(role='system', content=instructions))
            instructions = NOT_GIVEN

        if verbosity := model_settings.get('openai_text_verbosity'):
            text = text or {}
            text['verbosity'] = verbosity

        profile = OpenAIModelProfile.from_profile(self.profile)
        unsupported_model_settings = profile.openai_unsupported_model_settings
        for setting in unsupported_model_settings:
            model_settings.pop(setting, None)

        include: list[responses.ResponseIncludable] = []
        if profile.openai_supports_encrypted_reasoning_content:
            include.append('reasoning.encrypted_content')
        if model_settings.get('openai_include_code_execution_outputs'):
            include.append('code_interpreter_call.outputs')
        if model_settings.get('openai_include_web_search_sources'):
            include.append('web_search_call.action.sources')  # pyright: ignore[reportArgumentType]

        try:
            extra_headers = model_settings.get('extra_headers', {})
            extra_headers.setdefault('User-Agent', get_user_agent())
            return await self.client.responses.create(
                input=openai_messages,
                model=self._model_name,
                instructions=instructions,
                parallel_tool_calls=model_settings.get('parallel_tool_calls', NOT_GIVEN),
                tools=tools or NOT_GIVEN,
                tool_choice=tool_choice or NOT_GIVEN,
                max_output_tokens=model_settings.get('max_tokens', NOT_GIVEN),
                stream=stream,
                temperature=model_settings.get('temperature', NOT_GIVEN),
                top_p=model_settings.get('top_p', NOT_GIVEN),
                truncation=model_settings.get('openai_truncation', NOT_GIVEN),
                timeout=model_settings.get('timeout', NOT_GIVEN),
                service_tier=model_settings.get('openai_service_tier', NOT_GIVEN),
                previous_response_id=previous_response_id,
                reasoning=reasoning,
                user=model_settings.get('openai_user', NOT_GIVEN),
                text=text or NOT_GIVEN,
                include=include or NOT_GIVEN,
                extra_headers=extra_headers,
                extra_body=model_settings.get('extra_body'),
            )
        except APIStatusError as e:
            if (status_code := e.status_code) >= 400:
                raise ModelHTTPError(status_code=status_code, model_name=self.model_name, body=e.body) from e
            raise  # pragma: lax no cover

    def _get_reasoning(self, model_settings: OpenAIResponsesModelSettings) -> Reasoning | NotGiven:
        reasoning_effort = model_settings.get('openai_reasoning_effort', None)
        reasoning_summary = model_settings.get('openai_reasoning_summary', None)
        reasoning_generate_summary = model_settings.get('openai_reasoning_generate_summary', None)

        if reasoning_summary and reasoning_generate_summary:  # pragma: no cover
            raise ValueError('`openai_reasoning_summary` and `openai_reasoning_generate_summary` cannot both be set.')

        if reasoning_generate_summary is not None:  # pragma: no cover
            warnings.warn(
                '`openai_reasoning_generate_summary` is deprecated, use `openai_reasoning_summary` instead',
                DeprecationWarning,
            )
            reasoning_summary = reasoning_generate_summary

        if reasoning_effort is None and reasoning_summary is None:
            return NOT_GIVEN
        return Reasoning(effort=reasoning_effort, summary=reasoning_summary)

    def _get_tools(self, model_request_parameters: ModelRequestParameters) -> list[responses.FunctionToolParam]:
        return [self._map_tool_definition(r) for r in model_request_parameters.tool_defs.values()]

    def _get_builtin_tools(self, model_request_parameters: ModelRequestParameters) -> list[responses.ToolParam]:
        tools: list[responses.ToolParam] = []
        for tool in model_request_parameters.builtin_tools:
            if isinstance(tool, WebSearchTool):
                web_search_tool = responses.WebSearchToolParam(
                    type='web_search', search_context_size=tool.search_context_size
                )
                if tool.user_location:
                    web_search_tool['user_location'] = responses.web_search_tool_param.UserLocation(
                        type='approximate', **tool.user_location
                    )
                tools.append(web_search_tool)
            elif isinstance(tool, CodeExecutionTool):  # pragma: no branch
                tools.append({'type': 'code_interpreter', 'container': {'type': 'auto'}})
            else:
                raise UserError(  # pragma: no cover
                    f'`{tool.__class__.__name__}` is not supported by `OpenAIResponsesModel`. If it should be, please file an issue.'
                )
        return tools

    def _map_tool_definition(self, f: ToolDefinition) -> responses.FunctionToolParam:
        return {
            'name': f.name,
            'parameters': f.parameters_json_schema,
            'type': 'function',
            'description': f.description,
            'strict': bool(
                f.strict and OpenAIModelProfile.from_profile(self.profile).openai_supports_strict_tool_definition
            ),
        }

    def _get_previous_response_id_and_new_messages(
        self, messages: list[ModelMessage]
    ) -> tuple[str | None, list[ModelMessage]]:
        # When `openai_previous_response_id` is set to 'auto', the most recent
        # `provider_response_id` from the message history is selected and all
        # earlier messages are omitted. This allows the OpenAI SDK to reuse
        # server-side history for efficiency. The returned tuple contains the
        # `previous_response_id` (if found) and the trimmed list of messages.
        previous_response_id = None
        trimmed_messages: list[ModelMessage] = []
        for m in reversed(messages):
            if isinstance(m, ModelResponse) and m.provider_name == self.system:
                previous_response_id = m.provider_response_id
                break
            else:
                trimmed_messages.append(m)

        if previous_response_id and trimmed_messages:
            return previous_response_id, list(reversed(trimmed_messages))
        else:
            return None, messages

    async def _map_messages(  # noqa: C901
        self, messages: list[ModelMessage], model_settings: OpenAIResponsesModelSettings
    ) -> tuple[str | NotGiven, list[responses.ResponseInputItemParam]]:
        """Just maps a `pydantic_ai.Message` to a `openai.types.responses.ResponseInputParam`."""
        profile = OpenAIModelProfile.from_profile(self.profile)
        send_item_ids = model_settings.get(
            'openai_send_reasoning_ids', profile.openai_supports_encrypted_reasoning_content
        )

        openai_messages: list[responses.ResponseInputItemParam] = []
        for message in messages:
            if isinstance(message, ModelRequest):
                for part in message.parts:
                    if isinstance(part, SystemPromptPart):
                        openai_messages.append(responses.EasyInputMessageParam(role='system', content=part.content))
                    elif isinstance(part, UserPromptPart):
                        openai_messages.append(await self._map_user_prompt(part))
                    elif isinstance(part, ToolReturnPart):
                        call_id = _guard_tool_call_id(t=part)
                        call_id, _ = _split_combined_tool_call_id(call_id)
                        item = FunctionCallOutput(
                            type='function_call_output',
                            call_id=call_id,
                            output=part.model_response_str(),
                        )
                        openai_messages.append(item)
                    elif isinstance(part, RetryPromptPart):
                        # TODO(Marcelo): How do we test this conditional branch?
                        if part.tool_name is None:  # pragma: no cover
                            openai_messages.append(
                                Message(role='user', content=[{'type': 'input_text', 'text': part.model_response()}])
                            )
                        else:
                            call_id = _guard_tool_call_id(t=part)
                            call_id, _ = _split_combined_tool_call_id(call_id)
                            item = FunctionCallOutput(
                                type='function_call_output',
                                call_id=call_id,
                                output=part.model_response(),
                            )
                            openai_messages.append(item)
                    else:
                        assert_never(part)
            elif isinstance(message, ModelResponse):
                send_item_ids = send_item_ids and message.provider_name == self.system

                message_item: responses.ResponseOutputMessageParam | None = None
                reasoning_item: responses.ResponseReasoningItemParam | None = None
                web_search_item: responses.ResponseFunctionWebSearchParam | None = None
                code_interpreter_item: responses.ResponseCodeInterpreterToolCallParam | None = None
                for item in message.parts:
                    if isinstance(item, TextPart):
                        if item.id and send_item_ids:
                            if message_item is None or message_item['id'] != item.id:  # pragma: no branch
                                message_item = responses.ResponseOutputMessageParam(
                                    role='assistant',
                                    id=item.id,
                                    content=[],
                                    type='message',
                                    status='completed',
                                )
                                openai_messages.append(message_item)

                            message_item['content'] = [
                                *message_item['content'],
                                responses.ResponseOutputTextParam(
                                    text=item.content, type='output_text', annotations=[]
                                ),
                            ]
                        else:
                            openai_messages.append(
                                responses.EasyInputMessageParam(role='assistant', content=item.content)
                            )
                    elif isinstance(item, ToolCallPart):
<<<<<<< HEAD
                        openai_messages.append(self._map_tool_call(item))
                    elif isinstance(item, BuiltinToolCallPart):
                        if item.provider_name == self.system:
                            if (
                                item.tool_name == CodeExecutionTool.kind
                                and item.tool_call_id
                                and (args := item.args_as_dict())
                                and (container_id := args.get('container_id'))
                            ):
                                code_interpreter_item = responses.ResponseCodeInterpreterToolCallParam(
                                    id=item.tool_call_id,
                                    code=args.get('code'),
                                    container_id=container_id,
                                    outputs=None,
                                    status='completed',
                                    type='code_interpreter_call',
                                )
                                openai_messages.append(code_interpreter_item)
                            elif (
                                item.tool_name == WebSearchTool.kind
                                and item.tool_call_id
                                and (args := item.args_as_dict())
                            ):  # pragma: no branch
                                web_search_item = responses.ResponseFunctionWebSearchParam(
                                    id=item.tool_call_id,
                                    action=cast(responses.response_function_web_search_param.Action, args),
                                    status='completed',
                                    type='web_search_call',
                                )
                                openai_messages.append(web_search_item)
                    elif isinstance(item, BuiltinToolReturnPart):
                        if item.provider_name == self.system:
                            if (
                                item.tool_name == CodeExecutionTool.kind
                                and code_interpreter_item is not None
                                and isinstance(item.content, dict)
                                and (content := cast(dict[str, Any], item.content))  # pyright: ignore[reportUnknownMemberType]
                                and (status := content.get('status'))
                            ):
                                code_interpreter_item['outputs'] = content.get('outputs')
                                code_interpreter_item['status'] = status
                            elif (
                                item.tool_name == WebSearchTool.kind
                                and web_search_item is not None
                                and isinstance(item.content, dict)  # pyright: ignore[reportUnknownMemberType]
                                and (content := cast(dict[str, Any], item.content))  # pyright: ignore[reportUnknownMemberType]
                                and (status := content.get('status'))
                            ):  # pragma: no branch
                                web_search_item['status'] = status
=======
                        call_id = _guard_tool_call_id(t=item)
                        call_id, id = _split_combined_tool_call_id(call_id)

                        param = responses.ResponseFunctionToolCallParam(
                            name=item.tool_name,
                            arguments=item.args_as_json_str(),
                            call_id=call_id,
                            type='function_call',
                        )
                        if id and send_item_ids:  # pragma: no branch
                            param['id'] = id
                        openai_messages.append(param)
                    elif isinstance(item, BuiltinToolCallPart | BuiltinToolReturnPart):
                        # We don't currently track built-in tool calls from OpenAI
                        pass
>>>>>>> 0974d5f0
                    elif isinstance(item, ThinkingPart):
                        if item.id and send_item_ids:
                            signature: str | None = None
                            if (
                                item.signature
                                and item.provider_name == self.system
                                and profile.openai_supports_encrypted_reasoning_content
                            ):
                                signature = item.signature

                            if (reasoning_item is None or reasoning_item['id'] != item.id) and (
                                signature or item.content
                            ):  # pragma: no branch
                                reasoning_item = responses.ResponseReasoningItemParam(
                                    id=item.id,
                                    summary=[],
                                    encrypted_content=signature,
                                    type='reasoning',
                                )
                                openai_messages.append(reasoning_item)

                            if item.content:
                                # The check above guarantees that `reasoning_item` is not None
                                assert reasoning_item is not None
                                reasoning_item['summary'] = [
                                    *reasoning_item['summary'],
                                    Summary(text=item.content, type='summary_text'),
                                ]
                        else:
                            start_tag, end_tag = profile.thinking_tags
                            openai_messages.append(
                                responses.EasyInputMessageParam(
                                    role='assistant', content='\n'.join([start_tag, item.content, end_tag])
                                )
                            )
                    else:
                        assert_never(item)
            else:
                assert_never(message)
        instructions = self._get_instructions(messages) or NOT_GIVEN
        return instructions, openai_messages

    def _map_json_schema(self, o: OutputObjectDefinition) -> responses.ResponseFormatTextJSONSchemaConfigParam:
        response_format_param: responses.ResponseFormatTextJSONSchemaConfigParam = {
            'type': 'json_schema',
            'name': o.name or DEFAULT_OUTPUT_TOOL_NAME,
            'schema': o.json_schema,
        }
        if o.description:
            response_format_param['description'] = o.description
        if OpenAIModelProfile.from_profile(self.profile).openai_supports_strict_tool_definition:  # pragma: no branch
            response_format_param['strict'] = o.strict
        return response_format_param

    @staticmethod
    async def _map_user_prompt(part: UserPromptPart) -> responses.EasyInputMessageParam:
        content: str | list[responses.ResponseInputContentParam]
        if isinstance(part.content, str):
            content = part.content
        else:
            content = []
            for item in part.content:
                if isinstance(item, str):
                    content.append(responses.ResponseInputTextParam(text=item, type='input_text'))
                elif isinstance(item, BinaryContent):
                    base64_encoded = base64.b64encode(item.data).decode('utf-8')
                    if item.is_image:
                        content.append(
                            responses.ResponseInputImageParam(
                                image_url=f'data:{item.media_type};base64,{base64_encoded}',
                                type='input_image',
                                detail='auto',
                            )
                        )
                    elif item.is_document:
                        content.append(
                            responses.ResponseInputFileParam(
                                type='input_file',
                                file_data=f'data:{item.media_type};base64,{base64_encoded}',
                                # NOTE: Type wise it's not necessary to include the filename, but it's required by the
                                # API itself. If we add empty string, the server sends a 500 error - which OpenAI needs
                                # to fix. In any case, we add a placeholder name.
                                filename=f'filename.{item.format}',
                            )
                        )
                    elif item.is_audio:
                        raise NotImplementedError('Audio as binary content is not supported for OpenAI Responses API.')
                    else:  # pragma: no cover
                        raise RuntimeError(f'Unsupported binary content type: {item.media_type}')
                elif isinstance(item, ImageUrl):
                    content.append(
                        responses.ResponseInputImageParam(image_url=item.url, type='input_image', detail='auto')
                    )
                elif isinstance(item, AudioUrl):  # pragma: no cover
                    downloaded_item = await download_item(item, data_format='base64_uri', type_format='extension')
                    content.append(
                        responses.ResponseInputFileParam(
                            type='input_file',
                            file_data=downloaded_item['data'],
                            filename=f'filename.{downloaded_item["data_type"]}',
                        )
                    )
                elif isinstance(item, DocumentUrl):
                    downloaded_item = await download_item(item, data_format='base64_uri', type_format='extension')
                    content.append(
                        responses.ResponseInputFileParam(
                            type='input_file',
                            file_data=downloaded_item['data'],
                            filename=f'filename.{downloaded_item["data_type"]}',
                        )
                    )
                elif isinstance(item, VideoUrl):  # pragma: no cover
                    raise NotImplementedError('VideoUrl is not supported for OpenAI.')
                else:
                    assert_never(item)
        return responses.EasyInputMessageParam(role='user', content=content)


@dataclass
class OpenAIStreamedResponse(StreamedResponse):
    """Implementation of `StreamedResponse` for OpenAI models."""

    _model_name: OpenAIModelName
    _model_profile: ModelProfile
    _response: AsyncIterable[ChatCompletionChunk]
    _timestamp: datetime
    _provider_name: str

    async def _get_event_iterator(self) -> AsyncIterator[ModelResponseStreamEvent]:
        async for chunk in self._response:
            self._usage += _map_usage(chunk)

            if chunk.id:  # pragma: no branch
                self.provider_response_id = chunk.id

            if chunk.model:
                self._model_name = chunk.model

            try:
                choice = chunk.choices[0]
            except IndexError:
                continue

            # When using Azure OpenAI and an async content filter is enabled, the openai SDK can return None deltas.
            if choice.delta is None:  # pyright: ignore[reportUnnecessaryComparison]
                continue

            if raw_finish_reason := choice.finish_reason:
                self.provider_details = {'finish_reason': raw_finish_reason}
                self.finish_reason = _CHAT_FINISH_REASON_MAP.get(raw_finish_reason)

            # Handle the text part of the response
            content = choice.delta.content
            if content is not None:
                maybe_event = self._parts_manager.handle_text_delta(
                    vendor_part_id='content',
                    content=content,
                    thinking_tags=self._model_profile.thinking_tags,
                    ignore_leading_whitespace=self._model_profile.ignore_streamed_leading_whitespace,
                )
                if maybe_event is not None:  # pragma: no branch
                    if isinstance(maybe_event, PartStartEvent) and isinstance(maybe_event.part, ThinkingPart):
                        maybe_event.part.id = 'content'
                        maybe_event.part.provider_name = self.provider_name
                    yield maybe_event

            # The `reasoning_content` field is only present in DeepSeek models.
            # https://api-docs.deepseek.com/guides/reasoning_model
            if reasoning_content := getattr(choice.delta, 'reasoning_content', None):
                yield self._parts_manager.handle_thinking_delta(
                    vendor_part_id='reasoning_content',
                    id='reasoning_content',
                    content=reasoning_content,
                    provider_name=self.provider_name,
                )

            for dtc in choice.delta.tool_calls or []:
                maybe_event = self._parts_manager.handle_tool_call_delta(
                    vendor_part_id=dtc.index,
                    tool_name=dtc.function and dtc.function.name,
                    args=dtc.function and dtc.function.arguments,
                    tool_call_id=dtc.id,
                )
                if maybe_event is not None:
                    yield maybe_event

    @property
    def model_name(self) -> OpenAIModelName:
        """Get the model name of the response."""
        return self._model_name

    @property
    def provider_name(self) -> str:
        """Get the provider name."""
        return self._provider_name

    @property
    def timestamp(self) -> datetime:
        """Get the timestamp of the response."""
        return self._timestamp


@dataclass
class OpenAIResponsesStreamedResponse(StreamedResponse):
    """Implementation of `StreamedResponse` for OpenAI Responses API."""

    _model_name: OpenAIModelName
    _response: AsyncIterable[responses.ResponseStreamEvent]
    _timestamp: datetime
    _provider_name: str

    async def _get_event_iterator(self) -> AsyncIterator[ModelResponseStreamEvent]:  # noqa: C901
        async for chunk in self._response:
            # NOTE: You can inspect the builtin tools used checking the `ResponseCompletedEvent`.
            if isinstance(chunk, responses.ResponseCompletedEvent):
                self._usage += _map_usage(chunk.response)

                raw_finish_reason = (
                    details.reason if (details := chunk.response.incomplete_details) else chunk.response.status
                )
                if raw_finish_reason:  # pragma: no branch
                    self.provider_details = {'finish_reason': raw_finish_reason}
                    self.finish_reason = _RESPONSES_FINISH_REASON_MAP.get(raw_finish_reason)

            elif isinstance(chunk, responses.ResponseContentPartAddedEvent):
                pass  # there's nothing we need to do here

            elif isinstance(chunk, responses.ResponseContentPartDoneEvent):
                pass  # there's nothing we need to do here

            elif isinstance(chunk, responses.ResponseCreatedEvent):
                if chunk.response.id:  # pragma: no branch
                    self.provider_response_id = chunk.response.id

            elif isinstance(chunk, responses.ResponseFailedEvent):  # pragma: no cover
                self._usage += _map_usage(chunk.response)

            elif isinstance(chunk, responses.ResponseFunctionCallArgumentsDeltaEvent):
                maybe_event = self._parts_manager.handle_tool_call_delta(
                    vendor_part_id=chunk.item_id,
                    tool_name=None,
                    args=chunk.delta,
                    tool_call_id=None,
                )
                if maybe_event is not None:  # pragma: no branch
                    yield maybe_event

            elif isinstance(chunk, responses.ResponseFunctionCallArgumentsDoneEvent):
                pass  # there's nothing we need to do here

            elif isinstance(chunk, responses.ResponseIncompleteEvent):  # pragma: no cover
                self._usage += _map_usage(chunk.response)

            elif isinstance(chunk, responses.ResponseInProgressEvent):
                self._usage += _map_usage(chunk.response)

            elif isinstance(chunk, responses.ResponseOutputItemAddedEvent):
                if isinstance(chunk.item, responses.ResponseFunctionToolCall):
                    yield self._parts_manager.handle_tool_call_part(
                        vendor_part_id=chunk.item.id,
                        tool_name=chunk.item.name,
                        args=chunk.item.arguments,
                        tool_call_id=_combine_tool_call_ids(chunk.item.call_id, chunk.item.id),
                    )
                elif isinstance(chunk.item, responses.ResponseReasoningItem):
                    pass
                elif isinstance(chunk.item, responses.ResponseOutputMessage):
                    pass
                elif isinstance(chunk.item, responses.ResponseFunctionWebSearch):
                    pass
                elif isinstance(chunk.item, responses.ResponseCodeInterpreterToolCall):
                    pass
                else:
                    warnings.warn(  # pragma: no cover
                        f'Handling of this item type is not yet implemented. Please report on our GitHub: {chunk}',
                        UserWarning,
                    )

            elif isinstance(chunk, responses.ResponseOutputItemDoneEvent):
                if isinstance(chunk.item, responses.ResponseReasoningItem):
                    if signature := chunk.item.encrypted_content:  # pragma: no branch
                        # Add the signature to the part corresponding to the first summary item
                        yield self._parts_manager.handle_thinking_delta(
                            vendor_part_id=f'{chunk.item.id}-0',
                            id=chunk.item.id,
                            signature=signature,
                            provider_name=self.provider_name,
                        )
                elif isinstance(chunk.item, responses.ResponseCodeInterpreterToolCall):
                    call_part, return_part = _map_code_interpreter_tool_call(chunk.item, self.provider_name)
                    yield self._parts_manager.handle_builtin_tool_call_part(
                        vendor_part_id=f'{chunk.item.id}-call', part=call_part
                    )
                    yield self._parts_manager.handle_builtin_tool_return_part(
                        vendor_part_id=f'{chunk.item.id}-return', part=return_part
                    )
                elif isinstance(chunk.item, responses.ResponseFunctionWebSearch):
                    call_part, return_part = _map_web_search_tool_call(chunk.item, self.provider_name)
                    yield self._parts_manager.handle_builtin_tool_call_part(
                        vendor_part_id=f'{chunk.item.id}-call', part=call_part
                    )
                    yield self._parts_manager.handle_builtin_tool_return_part(
                        vendor_part_id=f'{chunk.item.id}-return', part=return_part
                    )

            elif isinstance(chunk, responses.ResponseReasoningSummaryPartAddedEvent):
                yield self._parts_manager.handle_thinking_delta(
                    vendor_part_id=f'{chunk.item_id}-{chunk.summary_index}',
                    content=chunk.part.text,
                    id=chunk.item_id,
                )

            elif isinstance(chunk, responses.ResponseReasoningSummaryPartDoneEvent):
                pass  # there's nothing we need to do here

            elif isinstance(chunk, responses.ResponseReasoningSummaryTextDoneEvent):
                pass  # there's nothing we need to do here

            elif isinstance(chunk, responses.ResponseReasoningSummaryTextDeltaEvent):
                yield self._parts_manager.handle_thinking_delta(
                    vendor_part_id=f'{chunk.item_id}-{chunk.summary_index}',
                    content=chunk.delta,
                    id=chunk.item_id,
                )

            # TODO(Marcelo): We should support annotations in the future.
            elif isinstance(chunk, responses.ResponseOutputTextAnnotationAddedEvent):
                pass  # there's nothing we need to do here

            elif isinstance(chunk, responses.ResponseTextDeltaEvent):
                maybe_event = self._parts_manager.handle_text_delta(
                    vendor_part_id=chunk.item_id, content=chunk.delta, id=chunk.item_id
                )
                if maybe_event is not None:  # pragma: no branch
                    yield maybe_event

            elif isinstance(chunk, responses.ResponseTextDoneEvent):
                pass  # there's nothing we need to do here

            elif isinstance(chunk, responses.ResponseWebSearchCallInProgressEvent):
                pass  # there's nothing we need to do here

            elif isinstance(chunk, responses.ResponseWebSearchCallSearchingEvent):
                pass  # there's nothing we need to do here

            elif isinstance(chunk, responses.ResponseWebSearchCallCompletedEvent):
                pass  # there's nothing we need to do here

            elif isinstance(chunk, responses.ResponseAudioDeltaEvent):  # pragma: lax no cover
                pass  # there's nothing we need to do here

            elif isinstance(chunk, responses.ResponseCodeInterpreterCallCodeDeltaEvent):
                pass  # there's nothing we need to do here

            elif isinstance(chunk, responses.ResponseCodeInterpreterCallCodeDoneEvent):
                pass  # there's nothing we need to do here

            elif isinstance(chunk, responses.ResponseCodeInterpreterCallCompletedEvent):
                pass  # there's nothing we need to do here

            elif isinstance(chunk, responses.ResponseCodeInterpreterCallInProgressEvent):
                pass  # there's nothing we need to do here

            elif isinstance(chunk, responses.ResponseCodeInterpreterCallInterpretingEvent):
                pass  # there's nothing we need to do here

            else:  # pragma: no cover
                warnings.warn(
                    f'Handling of this event type is not yet implemented. Please report on our GitHub: {chunk}',
                    UserWarning,
                )

    @property
    def model_name(self) -> OpenAIModelName:
        """Get the model name of the response."""
        return self._model_name

    @property
    def provider_name(self) -> str:
        """Get the provider name."""
        return self._provider_name

    @property
    def timestamp(self) -> datetime:
        """Get the timestamp of the response."""
        return self._timestamp


def _map_usage(response: chat.ChatCompletion | ChatCompletionChunk | responses.Response) -> usage.RequestUsage:
    response_usage = response.usage
    if response_usage is None:
        return usage.RequestUsage()
    elif isinstance(response_usage, responses.ResponseUsage):
        details: dict[str, int] = {
            key: value
            for key, value in response_usage.model_dump(
                exclude={'input_tokens', 'output_tokens', 'total_tokens'}
            ).items()
            if isinstance(value, int)
        }
        # Handle vLLM compatibility - some providers don't include token details
        if getattr(response_usage, 'input_tokens_details', None) is not None:
            cache_read_tokens = response_usage.input_tokens_details.cached_tokens
        else:
            cache_read_tokens = 0

        if getattr(response_usage, 'output_tokens_details', None) is not None:
            details['reasoning_tokens'] = response_usage.output_tokens_details.reasoning_tokens
        else:
            details['reasoning_tokens'] = 0

        return usage.RequestUsage(
            input_tokens=response_usage.input_tokens,
            output_tokens=response_usage.output_tokens,
            cache_read_tokens=cache_read_tokens,
            details=details,
        )
    else:
        details = {
            key: value
            for key, value in response_usage.model_dump(
                exclude_none=True, exclude={'prompt_tokens', 'completion_tokens', 'total_tokens'}
            ).items()
            if isinstance(value, int)
        }
        u = usage.RequestUsage(
            input_tokens=response_usage.prompt_tokens,
            output_tokens=response_usage.completion_tokens,
            details=details,
        )
        if response_usage.completion_tokens_details is not None:
            details.update(response_usage.completion_tokens_details.model_dump(exclude_none=True))
            u.output_audio_tokens = response_usage.completion_tokens_details.audio_tokens or 0
        if response_usage.prompt_tokens_details is not None:
            u.input_audio_tokens = response_usage.prompt_tokens_details.audio_tokens or 0
            u.cache_read_tokens = response_usage.prompt_tokens_details.cached_tokens or 0
        return u


def _combine_tool_call_ids(call_id: str, id: str | None) -> str:
    # When reasoning, the Responses API requires the `ResponseFunctionToolCall` to be returned with both the `call_id` and `id` fields.
    # Our `ToolCallPart` has only the `call_id` field, so we combine the two fields into a single string.
    return f'{call_id}|{id}' if id else call_id


def _split_combined_tool_call_id(combined_id: str) -> tuple[str, str | None]:
    if '|' in combined_id:
        call_id, id = combined_id.split('|', 1)
        return call_id, id
    else:
        return combined_id, None  # pragma: no cover


def _map_code_interpreter_tool_call(
    item: responses.ResponseCodeInterpreterToolCall, provider_name: str
) -> tuple[BuiltinToolCallPart, BuiltinToolReturnPart]:
    result: dict[str, Any] = {
        'status': item.status,
    }
    if item.outputs:
        result['outputs'] = [output.model_dump(mode='json') for output in item.outputs]

    return (
        BuiltinToolCallPart(
            tool_name=CodeExecutionTool.kind,
            tool_call_id=item.id,
            args={
                'code': item.code,
                'container_id': item.container_id,
            },
            provider_name=provider_name,
        ),
        BuiltinToolReturnPart(
            tool_name=CodeExecutionTool.kind,
            tool_call_id=item.id,
            content=result,
            provider_name=provider_name,
        ),
    )


def _map_web_search_tool_call(
    item: responses.ResponseFunctionWebSearch, provider_name: str
) -> tuple[BuiltinToolCallPart, BuiltinToolReturnPart]:
    action = item.action

    args = action.model_dump(mode='json')
    # To prevent `Unknown parameter: 'input[2].action.sources'` for `ActionSearch`
    sources = args.pop('sources', None)

    result = {
        'status': item.status,
    }
    if sources:
        result['sources'] = sources

    return (
        BuiltinToolCallPart(
            tool_name=WebSearchTool.kind,
            tool_call_id=item.id,
            args=args,
            provider_name=provider_name,
        ),
        BuiltinToolReturnPart(
            tool_name=WebSearchTool.kind,
            tool_call_id=item.id,
            content=result,
            provider_name=provider_name,
        ),
    )<|MERGE_RESOLUTION|>--- conflicted
+++ resolved
@@ -1255,8 +1255,18 @@
                                 responses.EasyInputMessageParam(role='assistant', content=item.content)
                             )
                     elif isinstance(item, ToolCallPart):
-<<<<<<< HEAD
-                        openai_messages.append(self._map_tool_call(item))
+                        call_id = _guard_tool_call_id(t=item)
+                        call_id, id = _split_combined_tool_call_id(call_id)
+
+                        param = responses.ResponseFunctionToolCallParam(
+                            name=item.tool_name,
+                            arguments=item.args_as_json_str(),
+                            call_id=call_id,
+                            type='function_call',
+                        )
+                        if id and send_item_ids:  # pragma: no branch
+                            param['id'] = id
+                        openai_messages.append(param)
                     elif isinstance(item, BuiltinToolCallPart):
                         if item.provider_name == self.system:
                             if (
@@ -1305,23 +1315,6 @@
                                 and (status := content.get('status'))
                             ):  # pragma: no branch
                                 web_search_item['status'] = status
-=======
-                        call_id = _guard_tool_call_id(t=item)
-                        call_id, id = _split_combined_tool_call_id(call_id)
-
-                        param = responses.ResponseFunctionToolCallParam(
-                            name=item.tool_name,
-                            arguments=item.args_as_json_str(),
-                            call_id=call_id,
-                            type='function_call',
-                        )
-                        if id and send_item_ids:  # pragma: no branch
-                            param['id'] = id
-                        openai_messages.append(param)
-                    elif isinstance(item, BuiltinToolCallPart | BuiltinToolReturnPart):
-                        # We don't currently track built-in tool calls from OpenAI
-                        pass
->>>>>>> 0974d5f0
                     elif isinstance(item, ThinkingPart):
                         if item.id and send_item_ids:
                             signature: str | None = None
