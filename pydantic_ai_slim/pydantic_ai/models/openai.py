from __future__ import annotations as _annotations

import base64
import os
from collections.abc import AsyncIterable, AsyncIterator
from contextlib import asynccontextmanager
from dataclasses import dataclass, field
from datetime import datetime, timezone
from itertools import chain
from typing import Literal, Union, cast, overload
from httpx import AsyncClient as AsyncHTTPClient
<<<<<<< HEAD
from typing_extensions import TypedDict, assert_never
=======
from typing_extensions import assert_never, deprecated
>>>>>>> 1e4b0c5f

from pydantic_ai.providers import Provider, infer_provider

from .. import ModelHTTPError, UnexpectedModelBehavior, _utils, usage
from .._utils import guard_tool_call_id as _guard_tool_call_id
from ..messages import (
    AudioUrl,
    BinaryContent,
    ImageUrl,
    ModelMessage,
    ModelRequest,
    ModelResponse,
    ModelResponsePart,
    ModelResponseStreamEvent,
    RetryPromptPart,
    SystemPromptPart,
    TextPart,
    ToolCallPart,
    ToolReturnPart,
    UserPromptPart,
)
from ..settings import ModelSettings
from ..tools import ToolDefinition
from . import (
    Model,
    ModelRequestParameters,
    StreamedResponse,
    cached_async_http_client,
    check_allow_model_requests,
)

try:
    from openai import NOT_GIVEN, APIStatusError, AsyncOpenAI, AsyncStream
    from openai.types import ChatModel, chat
    from openai.types.chat import (
        ChatCompletionChunk,
        ChatCompletionContentPartImageParam,
        ChatCompletionContentPartInputAudioParam,
        ChatCompletionContentPartParam,
        ChatCompletionContentPartTextParam,
    )
    from openai.types.chat.chat_completion_content_part_image_param import ImageURL
    from openai.types.chat.chat_completion_content_part_input_audio_param import InputAudio
except ImportError as _import_error:
    raise ImportError(
        'Please install `openai` to use the OpenAI model, '
        "you can use the `openai` optional group — `pip install 'pydantic-ai-slim[openai]'`"
    ) from _import_error

OpenAIModelName = Union[str, ChatModel]
"""
Possible OpenAI model names.

Since OpenAI supports a variety of date-stamped models, we explicitly list the latest models but
allow any name in the type hints.
See [the OpenAI docs](https://platform.openai.com/docs/models) for a full list.

Using this more broad type for the model name instead of the ChatModel definition
allows this model to be used more easily with other model types (ie, Ollama, Deepseek).
"""

OpenAISystemPromptRole = Literal['system', 'developer', 'user']



class Function(TypedDict, total=False):
    name: Required[str]
    """The name of the function to call."""


class ChatCompletionNamedToolChoiceParam(TypedDict, total=False):
    function: Required[Function]

    type: Required[Literal["function"]]
    """The type of the tool. Currently, only `function` is supported."""


class OpenAIModelSettings(ModelSettings):
    """Settings used for an OpenAI model request."""

    openai_reasoning_effort: chat.ChatCompletionReasoningEffort
    """
    Constrains effort on reasoning for [reasoning models](https://platform.openai.com/docs/guides/reasoning).
    Currently supported values are `low`, `medium`, and `high`. Reducing reasoning effort can
    result in faster responses and fewer tokens used on reasoning in a response.
    """


@dataclass(init=False)
class OpenAIModel(Model):
    """A model that uses the OpenAI API.

    Internally, this uses the [OpenAI Python client](https://github.com/openai/openai-python) to interact with the API.

    Apart from `__init__`, all methods are private or match those of the base class.
    """

    client: AsyncOpenAI = field(repr=False)
    system_prompt_role: OpenAISystemPromptRole | None = field(default=None)

    _model_name: OpenAIModelName = field(repr=False)
    _system: str | None = field(repr=False)

    @overload
    def __init__(
        self,
        model_name: OpenAIModelName,
        *,
        provider: Literal['openai', 'deepseek'] | Provider[AsyncOpenAI] = 'openai',
        system_prompt_role: OpenAISystemPromptRole | None = None,
        system: str | None = 'openai',
    ) -> None: ...

    @deprecated('Use the `provider` parameter instead of `base_url`, `api_key`, `openai_client` and `http_client`.')
    @overload
    def __init__(
        self,
        model_name: OpenAIModelName,
        *,
        provider: None = None,
        base_url: str | None = None,
        api_key: str | None = None,
        openai_client: AsyncOpenAI | None = None,
        http_client: AsyncHTTPClient | None = None,
        system_prompt_role: OpenAISystemPromptRole | None = None,
        system: str | None = 'openai',
    ) -> None: ...

    def __init__(
        self,
        model_name: OpenAIModelName,
        *,
        provider: Literal['openai', 'deepseek'] | Provider[AsyncOpenAI] | None = None,
        base_url: str | None = None,
        api_key: str | None = None,
        openai_client: AsyncOpenAI | None = None,
        http_client: AsyncHTTPClient | None = None,
        system_prompt_role: OpenAISystemPromptRole | None = None,
        system: str | None = 'openai',
    ):
        """Initialize an OpenAI model.

        Args:
            model_name: The name of the OpenAI model to use. List of model names available
                [here](https://github.com/openai/openai-python/blob/v1.54.3/src/openai/types/chat_model.py#L7)
                (Unfortunately, despite being ask to do so, OpenAI do not provide `.inv` files for their API).
            provider: The provider to use. Defaults to `'openai'`.
            base_url: The base url for the OpenAI requests. If not provided, the `OPENAI_BASE_URL` environment variable
                will be used if available. Otherwise, defaults to OpenAI's base url.
            api_key: The API key to use for authentication, if not provided, the `OPENAI_API_KEY` environment variable
                will be used if available.
            openai_client: An existing
                [`AsyncOpenAI`](https://github.com/openai/openai-python?tab=readme-ov-file#async-usage)
                client to use. If provided, `base_url`, `api_key`, and `http_client` must be `None`.
            http_client: An existing `httpx.AsyncClient` to use for making HTTP requests.
            system_prompt_role: The role to use for the system prompt message. If not provided, defaults to `'system'`.
                In the future, this may be inferred from the model name.
            system: The model provider used, defaults to `openai`. This is for observability purposes, you must
                customize the `base_url` and `api_key` to use a different provider.
        """
        self._model_name = model_name

        if provider is not None:
            if isinstance(provider, str):
                self.client = infer_provider(provider).client
            else:
                self.client = provider.client
        else:  # pragma: no cover
            # This is a workaround for the OpenAI client requiring an API key, whilst locally served,
            # openai compatible models do not always need an API key, but a placeholder (non-empty) key is required.
            if (
                api_key is None
                and 'OPENAI_API_KEY' not in os.environ
                and base_url is not None
                and openai_client is None
            ):
                api_key = 'api-key-not-set'

            if openai_client is not None:
                assert http_client is None, 'Cannot provide both `openai_client` and `http_client`'
                assert base_url is None, 'Cannot provide both `openai_client` and `base_url`'
                assert api_key is None, 'Cannot provide both `openai_client` and `api_key`'
                self.client = openai_client
            elif http_client is not None:
                self.client = AsyncOpenAI(base_url=base_url, api_key=api_key, http_client=http_client)
            else:
                self.client = AsyncOpenAI(base_url=base_url, api_key=api_key, http_client=cached_async_http_client())
        self.system_prompt_role = system_prompt_role
        self._system = system

    async def request(
        self,
        messages: list[ModelMessage],
        model_settings: ModelSettings | None,
        model_request_parameters: ModelRequestParameters,
    ) -> tuple[ModelResponse, usage.Usage]:
        check_allow_model_requests()
        response = await self._completions_create(
            messages, False, cast(OpenAIModelSettings, model_settings or {}), model_request_parameters
        )
        return self._process_response(response), _map_usage(response)

    @asynccontextmanager
    async def request_stream(
        self,
        messages: list[ModelMessage],
        model_settings: ModelSettings | None,
        model_request_parameters: ModelRequestParameters,
    ) -> AsyncIterator[StreamedResponse]:
        check_allow_model_requests()
        response = await self._completions_create(
            messages, True, cast(OpenAIModelSettings, model_settings or {}), model_request_parameters
        )
        async with response:
            yield await self._process_streamed_response(response)

    @property
    def model_name(self) -> OpenAIModelName:
        """The model name."""
        return self._model_name

    @property
    def system(self) -> str | None:
        """The system / model provider."""
        return self._system

    @overload
    async def _completions_create(
        self,
        messages: list[ModelMessage],
        stream: Literal[True],
        model_settings: OpenAIModelSettings,
        model_request_parameters: ModelRequestParameters,
    ) -> AsyncStream[ChatCompletionChunk]:
        pass

    @overload
    async def _completions_create(
        self,
        messages: list[ModelMessage],
        stream: Literal[False],
        model_settings: OpenAIModelSettings,
        model_request_parameters: ModelRequestParameters,
    ) -> chat.ChatCompletion:
        pass

    def _get_tool_choice(self, model_settings: OpenAIModelSettings) ->  Literal['none', 'required', 'auto'] | None:
        """Get tool choice for the model.

        - "auto": Default mode. Model decides if it uses the tool or not.
        - "none": Prevents tool use.
        - "required": Forces tool use.
        """
        tool_choice: Literal['none', 'required', 'auto'] | None = getattr(model_settings, 'tool_choice', None)

        if tool_choice is None:
            if not self.tools:
                tool_choice = None
            elif not self.allow_text_result:
                tool_choice = 'required'
            else:
                tool_choice = 'auto'

        openai_messages = list(chain(*(self._map_message(m) for m in messages)))

<<<<<<< HEAD
        return await self.client.chat.completions.create(
            model=self._model_name,
            messages=openai_messages,
            n=1,
            parallel_tool_calls=model_settings.get('parallel_tool_calls', NOT_GIVEN),
            tools=self.tools or NOT_GIVEN,
            tool_choice=self._get_tool_choice(model_settings) or NOT_GIVEN,
            stream=stream,
            stream_options={'include_usage': True} if stream else NOT_GIVEN,
            max_tokens=model_settings.get('max_tokens', NOT_GIVEN),
            temperature=model_settings.get('temperature', NOT_GIVEN),
            top_p=model_settings.get('top_p', NOT_GIVEN),
            timeout=model_settings.get('timeout', NOT_GIVEN),
            seed=model_settings.get('seed', NOT_GIVEN),
            presence_penalty=model_settings.get('presence_penalty', NOT_GIVEN),
            frequency_penalty=model_settings.get('frequency_penalty', NOT_GIVEN),
            logit_bias=model_settings.get('logit_bias', NOT_GIVEN),
            reasoning_effort=model_settings.get('openai_reasoning_effort', NOT_GIVEN),
        )
=======
        try:
            return await self.client.chat.completions.create(
                model=self._model_name,
                messages=openai_messages,
                n=1,
                parallel_tool_calls=model_settings.get('parallel_tool_calls', NOT_GIVEN),
                tools=tools or NOT_GIVEN,
                tool_choice=tool_choice or NOT_GIVEN,
                stream=stream,
                stream_options={'include_usage': True} if stream else NOT_GIVEN,
                max_tokens=model_settings.get('max_tokens', NOT_GIVEN),
                temperature=model_settings.get('temperature', NOT_GIVEN),
                top_p=model_settings.get('top_p', NOT_GIVEN),
                timeout=model_settings.get('timeout', NOT_GIVEN),
                seed=model_settings.get('seed', NOT_GIVEN),
                presence_penalty=model_settings.get('presence_penalty', NOT_GIVEN),
                frequency_penalty=model_settings.get('frequency_penalty', NOT_GIVEN),
                logit_bias=model_settings.get('logit_bias', NOT_GIVEN),
                reasoning_effort=model_settings.get('openai_reasoning_effort', NOT_GIVEN),
            )
        except APIStatusError as e:
            if (status_code := e.status_code) >= 400:
                raise ModelHTTPError(status_code=status_code, model_name=self.model_name, body=e.body) from e
            raise
>>>>>>> 1e4b0c5f

    def _process_response(self, response: chat.ChatCompletion) -> ModelResponse:
        """Process a non-streamed response, and prepare a message to return."""
        timestamp = datetime.fromtimestamp(response.created, tz=timezone.utc)
        choice = response.choices[0]
        items: list[ModelResponsePart] = []
        if choice.message.content is not None:
            items.append(TextPart(choice.message.content))
        if choice.message.tool_calls is not None:
            for c in choice.message.tool_calls:
                items.append(ToolCallPart(c.function.name, c.function.arguments, c.id))
        return ModelResponse(items, model_name=response.model, timestamp=timestamp)

    async def _process_streamed_response(self, response: AsyncStream[ChatCompletionChunk]) -> OpenAIStreamedResponse:
        """Process a streamed response, and prepare a streaming response to return."""
        peekable_response = _utils.PeekableAsyncStream(response)
        first_chunk = await peekable_response.peek()
        if isinstance(first_chunk, _utils.Unset):
            raise UnexpectedModelBehavior('Streamed response ended without content or tool calls')

        return OpenAIStreamedResponse(
            _model_name=self._model_name,
            _response=peekable_response,
            _timestamp=datetime.fromtimestamp(first_chunk.created, tz=timezone.utc),
        )

    def _get_tools(self, model_request_parameters: ModelRequestParameters) -> list[chat.ChatCompletionToolParam]:
        tools = [self._map_tool_definition(r) for r in model_request_parameters.function_tools]
        if model_request_parameters.result_tools:
            tools += [self._map_tool_definition(r) for r in model_request_parameters.result_tools]
        return tools

    async def _map_message(self, message: ModelMessage) -> AsyncIterable[chat.ChatCompletionMessageParam]:
        """Just maps a `pydantic_ai.Message` to a `openai.types.ChatCompletionMessageParam`."""
        if isinstance(message, ModelRequest):
            async for item in self._map_user_message(message):
                yield item
        elif isinstance(message, ModelResponse):
            texts: list[str] = []
            tool_calls: list[chat.ChatCompletionMessageToolCallParam] = []
            for item in message.parts:
                if isinstance(item, TextPart):
                    texts.append(item.content)
                elif isinstance(item, ToolCallPart):
                    tool_calls.append(self._map_tool_call(item))
                else:
                    assert_never(item)
            message_param = chat.ChatCompletionAssistantMessageParam(role='assistant')
            if texts:
                # Note: model responses from this model should only have one text item, so the following
                # shouldn't merge multiple texts into one unless you switch models between runs:
                message_param['content'] = '\n\n'.join(texts)
            if tool_calls:
                message_param['tool_calls'] = tool_calls
            yield message_param
        else:
            assert_never(message)

    @staticmethod
    def _map_tool_call(t: ToolCallPart) -> chat.ChatCompletionMessageToolCallParam:
        return chat.ChatCompletionMessageToolCallParam(
            id=_guard_tool_call_id(t=t, model_source='OpenAI'),
            type='function',
            function={'name': t.tool_name, 'arguments': t.args_as_json_str()},
        )

    @staticmethod
    def _map_tool_definition(f: ToolDefinition) -> chat.ChatCompletionToolParam:
        return {
            'type': 'function',
            'function': {
                'name': f.name,
                'description': f.description,
                'parameters': f.parameters_json_schema,
            },
        }

    async def _map_user_message(self, message: ModelRequest) -> AsyncIterable[chat.ChatCompletionMessageParam]:
        for part in message.parts:
            if isinstance(part, SystemPromptPart):
                if self.system_prompt_role == 'developer':
                    yield chat.ChatCompletionDeveloperMessageParam(role='developer', content=part.content)
                elif self.system_prompt_role == 'user':
                    yield chat.ChatCompletionUserMessageParam(role='user', content=part.content)
                else:
                    yield chat.ChatCompletionSystemMessageParam(role='system', content=part.content)
            elif isinstance(part, UserPromptPart):
                yield await self._map_user_prompt(part)
            elif isinstance(part, ToolReturnPart):
                yield chat.ChatCompletionToolMessageParam(
                    role='tool',
                    tool_call_id=_guard_tool_call_id(t=part, model_source='OpenAI'),
                    content=part.model_response_str(),
                )
            elif isinstance(part, RetryPromptPart):
                if part.tool_name is None:
                    yield chat.ChatCompletionUserMessageParam(role='user', content=part.model_response())
                else:
                    yield chat.ChatCompletionToolMessageParam(
                        role='tool',
                        tool_call_id=_guard_tool_call_id(t=part, model_source='OpenAI'),
                        content=part.model_response(),
                    )
            else:
                assert_never(part)

    @staticmethod
    async def _map_user_prompt(part: UserPromptPart) -> chat.ChatCompletionUserMessageParam:
        content: str | list[ChatCompletionContentPartParam]
        if isinstance(part.content, str):
            content = part.content
        else:
            content = []
            for item in part.content:
                if isinstance(item, str):
                    content.append(ChatCompletionContentPartTextParam(text=item, type='text'))
                elif isinstance(item, ImageUrl):
                    image_url = ImageURL(url=item.url)
                    content.append(ChatCompletionContentPartImageParam(image_url=image_url, type='image_url'))
                elif isinstance(item, BinaryContent):
                    base64_encoded = base64.b64encode(item.data).decode('utf-8')
                    if item.is_image:
                        image_url = ImageURL(url=f'data:{item.media_type};base64,{base64_encoded}')
                        content.append(ChatCompletionContentPartImageParam(image_url=image_url, type='image_url'))
                    elif item.is_audio:
                        audio = InputAudio(data=base64_encoded, format=item.audio_format)
                        content.append(ChatCompletionContentPartInputAudioParam(input_audio=audio, type='input_audio'))
                    else:  # pragma: no cover
                        raise RuntimeError(f'Unsupported binary content type: {item.media_type}')
                elif isinstance(item, AudioUrl):  # pragma: no cover
                    client = cached_async_http_client()
                    response = await client.get(item.url)
                    response.raise_for_status()
                    base64_encoded = base64.b64encode(response.content).decode('utf-8')
                    audio = InputAudio(data=base64_encoded, format=response.headers.get('content-type'))
                    content.append(ChatCompletionContentPartInputAudioParam(input_audio=audio, type='input_audio'))
                else:
                    assert_never(item)
        return chat.ChatCompletionUserMessageParam(role='user', content=content)


@dataclass
class OpenAIStreamedResponse(StreamedResponse):
    """Implementation of `StreamedResponse` for OpenAI models."""

    _model_name: OpenAIModelName
    _response: AsyncIterable[ChatCompletionChunk]
    _timestamp: datetime

    async def _get_event_iterator(self) -> AsyncIterator[ModelResponseStreamEvent]:
        async for chunk in self._response:
            self._usage += _map_usage(chunk)

            try:
                choice = chunk.choices[0]
            except IndexError:
                continue

            # Handle the text part of the response
            content = choice.delta.content
            if content is not None:
                yield self._parts_manager.handle_text_delta(vendor_part_id='content', content=content)

            for dtc in choice.delta.tool_calls or []:
                maybe_event = self._parts_manager.handle_tool_call_delta(
                    vendor_part_id=dtc.index,
                    tool_name=dtc.function and dtc.function.name,
                    args=dtc.function and dtc.function.arguments,
                    tool_call_id=dtc.id,
                )
                if maybe_event is not None:
                    yield maybe_event

    @property
    def model_name(self) -> OpenAIModelName:
        """Get the model name of the response."""
        return self._model_name

    @property
    def timestamp(self) -> datetime:
        """Get the timestamp of the response."""
        return self._timestamp


def _map_usage(response: chat.ChatCompletion | ChatCompletionChunk) -> usage.Usage:
    response_usage = response.usage
    if response_usage is None:
        return usage.Usage()
    else:
        details: dict[str, int] = {}
        if response_usage.completion_tokens_details is not None:
            details.update(response_usage.completion_tokens_details.model_dump(exclude_none=True))
        if response_usage.prompt_tokens_details is not None:
            details.update(response_usage.prompt_tokens_details.model_dump(exclude_none=True))
        return usage.Usage(
            request_tokens=response_usage.prompt_tokens,
            response_tokens=response_usage.completion_tokens,
            total_tokens=response_usage.total_tokens,
            details=details,
        )<|MERGE_RESOLUTION|>--- conflicted
+++ resolved
@@ -9,11 +9,7 @@
 from itertools import chain
 from typing import Literal, Union, cast, overload
 from httpx import AsyncClient as AsyncHTTPClient
-<<<<<<< HEAD
-from typing_extensions import TypedDict, assert_never
-=======
 from typing_extensions import assert_never, deprecated
->>>>>>> 1e4b0c5f
 
 from pydantic_ai.providers import Provider, infer_provider
 
@@ -279,27 +275,6 @@
 
         openai_messages = list(chain(*(self._map_message(m) for m in messages)))
 
-<<<<<<< HEAD
-        return await self.client.chat.completions.create(
-            model=self._model_name,
-            messages=openai_messages,
-            n=1,
-            parallel_tool_calls=model_settings.get('parallel_tool_calls', NOT_GIVEN),
-            tools=self.tools or NOT_GIVEN,
-            tool_choice=self._get_tool_choice(model_settings) or NOT_GIVEN,
-            stream=stream,
-            stream_options={'include_usage': True} if stream else NOT_GIVEN,
-            max_tokens=model_settings.get('max_tokens', NOT_GIVEN),
-            temperature=model_settings.get('temperature', NOT_GIVEN),
-            top_p=model_settings.get('top_p', NOT_GIVEN),
-            timeout=model_settings.get('timeout', NOT_GIVEN),
-            seed=model_settings.get('seed', NOT_GIVEN),
-            presence_penalty=model_settings.get('presence_penalty', NOT_GIVEN),
-            frequency_penalty=model_settings.get('frequency_penalty', NOT_GIVEN),
-            logit_bias=model_settings.get('logit_bias', NOT_GIVEN),
-            reasoning_effort=model_settings.get('openai_reasoning_effort', NOT_GIVEN),
-        )
-=======
         try:
             return await self.client.chat.completions.create(
                 model=self._model_name,
@@ -324,7 +299,6 @@
             if (status_code := e.status_code) >= 400:
                 raise ModelHTTPError(status_code=status_code, model_name=self.model_name, body=e.body) from e
             raise
->>>>>>> 1e4b0c5f
 
     def _process_response(self, response: chat.ChatCompletion) -> ModelResponse:
         """Process a non-streamed response, and prepare a message to return."""
