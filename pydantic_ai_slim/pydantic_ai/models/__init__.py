--- conflicted
+++ resolved
@@ -829,33 +829,13 @@
         from ..providers.gateway import normalize_gateway_provider
 
         model_kind = normalize_gateway_provider(model_kind)
-<<<<<<< HEAD
-
-    if model_kind in ('openai', *get_args(OpenAIChatCompatibleProvider.__value__)):
-=======
-    if model_kind in (
-        'openai',
-        'azure',
-        'deepseek',
-        'cerebras',
-        'fireworks',
-        'github',
-        'grok',
-        'heroku',
-        'moonshotai',
-        'ollama',
-        'together',
-        'vercel',
-        'litellm',
-        'nebius',
-        'ovhcloud',
-    ):
->>>>>>> 5afc2d6f
-        model_kind = 'openai-chat'
-    elif model_kind in ('google-gla', 'google-vertex'):
-        model_kind = 'google'
-
-    if model_kind == 'openai-chat':
+
+    if model_kind == 'openrouter':
+        # OpenRouter needs to be checked before OpenAI, as `openrouter` is in `OpenAIChatCompatibleProvider` but has its own model class.
+        from .openrouter import OpenRouterModel
+
+        return OpenRouterModel(model_name, provider=provider)
+    elif model_kind in ('openai-chat', 'openai', *get_args(OpenAIChatCompatibleProvider.__value__)):
         from .openai import OpenAIChatModel
 
         return OpenAIChatModel(model_name, provider=provider)
@@ -863,7 +843,7 @@
         from .openai import OpenAIResponsesModel
 
         return OpenAIResponsesModel(model_name, provider=provider)
-    elif model_kind == 'google':
+    elif model_kind in ('google', 'google-gla', 'google-vertex'):
         from .google import GoogleModel
 
         return GoogleModel(model_name, provider=provider)
@@ -875,10 +855,6 @@
         from .cohere import CohereModel
 
         return CohereModel(model_name, provider=provider)
-    elif model_kind == 'openrouter':
-        from .openrouter import OpenRouterModel
-
-        return OpenRouterModel(model_name, provider=provider)
     elif model_kind == 'mistral':
         from .mistral import MistralModel
 
