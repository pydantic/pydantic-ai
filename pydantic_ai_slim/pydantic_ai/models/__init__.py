--- conflicted
+++ resolved
@@ -16,12 +16,8 @@
 import httpx
 
 from ..exceptions import UserError
-<<<<<<< HEAD
 from ..messages import Message, ModelResponse
-=======
-from ..messages import Message, ModelAnyResponse, ModelStructuredResponse
 from ..settings import ModelSettings
->>>>>>> 7d27c42e
 
 if TYPE_CHECKING:
     from ..result import Cost
@@ -118,13 +114,9 @@
     """Model configured for each step of an Agent run."""
 
     @abstractmethod
-<<<<<<< HEAD
-    async def request(self, messages: list[Message]) -> tuple[ModelResponse, Cost]:
-=======
     async def request(
         self, messages: list[Message], model_settings: ModelSettings | None
-    ) -> tuple[ModelAnyResponse, Cost]:
->>>>>>> 7d27c42e
+    ) -> tuple[ModelResponse, Cost]:
         """Make a request to the model."""
         raise NotImplementedError()
 
