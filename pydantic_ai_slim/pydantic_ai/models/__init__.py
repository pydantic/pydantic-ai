"""Logic related to making requests to an LLM.

The aim here is to make a common interface for different LLMs, so that the rest of the code can be agnostic to the
specific LLM being used.
"""

from __future__ import annotations as _annotations

import base64
import warnings
from abc import ABC, abstractmethod
from collections.abc import AsyncIterator, Callable, Iterator
from contextlib import asynccontextmanager, contextmanager
from dataclasses import dataclass, field, replace
from datetime import datetime
from functools import cache, cached_property
from typing import Any, Generic, Literal, TypeVar, get_args, overload

import httpx
from typing_extensions import TypeAliasType, TypedDict

from .. import _utils
from .._json_schema import JsonSchemaTransformer
from .._output import OutputObjectDefinition, PromptedOutputSchema
from .._parts_manager import ModelResponsePartsManager
from .._run_context import RunContext
from ..builtin_tools import AbstractBuiltinTool
from ..exceptions import UserError
from ..messages import (
    BaseToolCallPart,
    BinaryImage,
    FilePart,
    FileUrl,
    FinalResultEvent,
    FinishReason,
    ModelMessage,
    ModelRequest,
    ModelResponse,
    ModelResponsePart,
    ModelResponseStreamEvent,
    PartEndEvent,
    PartStartEvent,
    TextPart,
    ThinkingPart,
    ToolCallPart,
    VideoUrl,
)
from ..output import OutputMode
from ..profiles import DEFAULT_PROFILE, ModelProfile, ModelProfileSpec
from ..providers import Provider, infer_provider
from ..settings import ModelSettings, merge_model_settings
from ..tools import ToolDefinition
from ..usage import RequestUsage

KnownModelName = TypeAliasType(
    'KnownModelName',
    Literal[
        'anthropic:claude-3-5-haiku-20241022',
        'anthropic:claude-3-5-haiku-latest',
        'anthropic:claude-3-7-sonnet-20250219',
        'anthropic:claude-3-7-sonnet-latest',
        'anthropic:claude-3-haiku-20240307',
        'anthropic:claude-3-opus-20240229',
        'anthropic:claude-3-opus-latest',
        'anthropic:claude-4-opus-20250514',
        'anthropic:claude-4-sonnet-20250514',
        'anthropic:claude-haiku-4-5',
        'anthropic:claude-haiku-4-5-20251001',
        'anthropic:claude-opus-4-0',
        'anthropic:claude-opus-4-1-20250805',
        'anthropic:claude-opus-4-20250514',
        'anthropic:claude-opus-4-5',
        'anthropic:claude-opus-4-5-20251101',
        'anthropic:claude-sonnet-4-0',
        'anthropic:claude-sonnet-4-20250514',
        'anthropic:claude-sonnet-4-5',
        'anthropic:claude-sonnet-4-5-20250929',
        'bedrock:amazon.titan-text-express-v1',
        'bedrock:amazon.titan-text-lite-v1',
        'bedrock:amazon.titan-tg1-large',
        'bedrock:anthropic.claude-3-5-haiku-20241022-v1:0',
        'bedrock:anthropic.claude-3-5-sonnet-20240620-v1:0',
        'bedrock:anthropic.claude-3-5-sonnet-20241022-v2:0',
        'bedrock:anthropic.claude-3-7-sonnet-20250219-v1:0',
        'bedrock:anthropic.claude-3-haiku-20240307-v1:0',
        'bedrock:anthropic.claude-3-opus-20240229-v1:0',
        'bedrock:anthropic.claude-3-sonnet-20240229-v1:0',
        'bedrock:anthropic.claude-haiku-4-5-20251001-v1:0',
        'bedrock:anthropic.claude-instant-v1',
        'bedrock:anthropic.claude-opus-4-20250514-v1:0',
        'bedrock:anthropic.claude-sonnet-4-20250514-v1:0',
        'bedrock:anthropic.claude-sonnet-4-5-20250929-v1:0',
        'bedrock:anthropic.claude-v2',
        'bedrock:anthropic.claude-v2:1',
        'bedrock:cohere.command-light-text-v14',
        'bedrock:cohere.command-r-plus-v1:0',
        'bedrock:cohere.command-r-v1:0',
        'bedrock:cohere.command-text-v14',
        'bedrock:eu.anthropic.claude-haiku-4-5-20251001-v1:0',
        'bedrock:eu.anthropic.claude-sonnet-4-20250514-v1:0',
        'bedrock:eu.anthropic.claude-sonnet-4-5-20250929-v1:0',
        'bedrock:global.anthropic.claude-opus-4-5-20251101-v1:0',
        'bedrock:meta.llama3-1-405b-instruct-v1:0',
        'bedrock:meta.llama3-1-70b-instruct-v1:0',
        'bedrock:meta.llama3-1-8b-instruct-v1:0',
        'bedrock:meta.llama3-70b-instruct-v1:0',
        'bedrock:meta.llama3-8b-instruct-v1:0',
        'bedrock:mistral.mistral-7b-instruct-v0:2',
        'bedrock:mistral.mistral-large-2402-v1:0',
        'bedrock:mistral.mistral-large-2407-v1:0',
        'bedrock:mistral.mixtral-8x7b-instruct-v0:1',
        'bedrock:us.amazon.nova-lite-v1:0',
        'bedrock:us.amazon.nova-micro-v1:0',
        'bedrock:us.amazon.nova-pro-v1:0',
        'bedrock:us.anthropic.claude-3-5-haiku-20241022-v1:0',
        'bedrock:us.anthropic.claude-3-5-sonnet-20240620-v1:0',
        'bedrock:us.anthropic.claude-3-5-sonnet-20241022-v2:0',
        'bedrock:us.anthropic.claude-3-7-sonnet-20250219-v1:0',
        'bedrock:us.anthropic.claude-3-haiku-20240307-v1:0',
        'bedrock:us.anthropic.claude-3-opus-20240229-v1:0',
        'bedrock:us.anthropic.claude-3-sonnet-20240229-v1:0',
        'bedrock:us.anthropic.claude-haiku-4-5-20251001-v1:0',
        'bedrock:us.anthropic.claude-opus-4-20250514-v1:0',
        'bedrock:us.anthropic.claude-sonnet-4-20250514-v1:0',
        'bedrock:us.anthropic.claude-sonnet-4-5-20250929-v1:0',
        'bedrock:us.meta.llama3-1-70b-instruct-v1:0',
        'bedrock:us.meta.llama3-1-8b-instruct-v1:0',
        'bedrock:us.meta.llama3-2-11b-instruct-v1:0',
        'bedrock:us.meta.llama3-2-1b-instruct-v1:0',
        'bedrock:us.meta.llama3-2-3b-instruct-v1:0',
        'bedrock:us.meta.llama3-2-90b-instruct-v1:0',
        'bedrock:us.meta.llama3-3-70b-instruct-v1:0',
        'cerebras:gpt-oss-120b',
        'cerebras:llama-3.3-70b',
        'cerebras:llama3.1-8b',
        'cerebras:qwen-3-235b-a22b-instruct-2507',
        'cerebras:qwen-3-32b',
        'cerebras:zai-glm-4.6',
        'cohere:c4ai-aya-expanse-32b',
        'cohere:c4ai-aya-expanse-8b',
        'cohere:command-nightly',
        'cohere:command-r-08-2024',
        'cohere:command-r-plus-08-2024',
        'cohere:command-r7b-12-2024',
        'deepseek:deepseek-chat',
        'deepseek:deepseek-reasoner',
        'gateway/anthropic:claude-3-5-haiku-20241022',
        'gateway/anthropic:claude-3-5-haiku-latest',
        'gateway/anthropic:claude-3-7-sonnet-20250219',
        'gateway/anthropic:claude-3-7-sonnet-latest',
        'gateway/anthropic:claude-3-haiku-20240307',
        'gateway/anthropic:claude-3-opus-20240229',
        'gateway/anthropic:claude-3-opus-latest',
        'gateway/anthropic:claude-4-opus-20250514',
        'gateway/anthropic:claude-4-sonnet-20250514',
        'gateway/anthropic:claude-haiku-4-5',
        'gateway/anthropic:claude-haiku-4-5-20251001',
        'gateway/anthropic:claude-opus-4-0',
        'gateway/anthropic:claude-opus-4-1-20250805',
        'gateway/anthropic:claude-opus-4-20250514',
        'gateway/anthropic:claude-opus-4-5',
        'gateway/anthropic:claude-opus-4-5-20251101',
        'gateway/anthropic:claude-sonnet-4-0',
        'gateway/anthropic:claude-sonnet-4-20250514',
        'gateway/anthropic:claude-sonnet-4-5',
        'gateway/anthropic:claude-sonnet-4-5-20250929',
        'gateway/bedrock:amazon.titan-text-express-v1',
        'gateway/bedrock:amazon.titan-text-lite-v1',
        'gateway/bedrock:amazon.titan-tg1-large',
        'gateway/bedrock:anthropic.claude-3-5-haiku-20241022-v1:0',
        'gateway/bedrock:anthropic.claude-3-5-sonnet-20240620-v1:0',
        'gateway/bedrock:anthropic.claude-3-5-sonnet-20241022-v2:0',
        'gateway/bedrock:anthropic.claude-3-7-sonnet-20250219-v1:0',
        'gateway/bedrock:anthropic.claude-3-haiku-20240307-v1:0',
        'gateway/bedrock:anthropic.claude-3-opus-20240229-v1:0',
        'gateway/bedrock:anthropic.claude-3-sonnet-20240229-v1:0',
        'gateway/bedrock:anthropic.claude-haiku-4-5-20251001-v1:0',
        'gateway/bedrock:anthropic.claude-instant-v1',
        'gateway/bedrock:anthropic.claude-opus-4-20250514-v1:0',
        'gateway/bedrock:anthropic.claude-sonnet-4-20250514-v1:0',
        'gateway/bedrock:anthropic.claude-sonnet-4-5-20250929-v1:0',
        'gateway/bedrock:anthropic.claude-v2',
        'gateway/bedrock:anthropic.claude-v2:1',
        'gateway/bedrock:cohere.command-light-text-v14',
        'gateway/bedrock:cohere.command-r-plus-v1:0',
        'gateway/bedrock:cohere.command-r-v1:0',
        'gateway/bedrock:cohere.command-text-v14',
        'gateway/bedrock:eu.anthropic.claude-haiku-4-5-20251001-v1:0',
        'gateway/bedrock:eu.anthropic.claude-sonnet-4-20250514-v1:0',
        'gateway/bedrock:eu.anthropic.claude-sonnet-4-5-20250929-v1:0',
        'gateway/bedrock:global.anthropic.claude-opus-4-5-20251101-v1:0',
        'gateway/bedrock:meta.llama3-1-405b-instruct-v1:0',
        'gateway/bedrock:meta.llama3-1-70b-instruct-v1:0',
        'gateway/bedrock:meta.llama3-1-8b-instruct-v1:0',
        'gateway/bedrock:meta.llama3-70b-instruct-v1:0',
        'gateway/bedrock:meta.llama3-8b-instruct-v1:0',
        'gateway/bedrock:mistral.mistral-7b-instruct-v0:2',
        'gateway/bedrock:mistral.mistral-large-2402-v1:0',
        'gateway/bedrock:mistral.mistral-large-2407-v1:0',
        'gateway/bedrock:mistral.mixtral-8x7b-instruct-v0:1',
        'gateway/bedrock:us.amazon.nova-lite-v1:0',
        'gateway/bedrock:us.amazon.nova-micro-v1:0',
        'gateway/bedrock:us.amazon.nova-pro-v1:0',
        'gateway/bedrock:us.anthropic.claude-3-5-haiku-20241022-v1:0',
        'gateway/bedrock:us.anthropic.claude-3-5-sonnet-20240620-v1:0',
        'gateway/bedrock:us.anthropic.claude-3-5-sonnet-20241022-v2:0',
        'gateway/bedrock:us.anthropic.claude-3-7-sonnet-20250219-v1:0',
        'gateway/bedrock:us.anthropic.claude-3-haiku-20240307-v1:0',
        'gateway/bedrock:us.anthropic.claude-3-opus-20240229-v1:0',
        'gateway/bedrock:us.anthropic.claude-3-sonnet-20240229-v1:0',
        'gateway/bedrock:us.anthropic.claude-haiku-4-5-20251001-v1:0',
        'gateway/bedrock:us.anthropic.claude-opus-4-20250514-v1:0',
        'gateway/bedrock:us.anthropic.claude-sonnet-4-20250514-v1:0',
        'gateway/bedrock:us.anthropic.claude-sonnet-4-5-20250929-v1:0',
        'gateway/bedrock:us.meta.llama3-1-70b-instruct-v1:0',
        'gateway/bedrock:us.meta.llama3-1-8b-instruct-v1:0',
        'gateway/bedrock:us.meta.llama3-2-11b-instruct-v1:0',
        'gateway/bedrock:us.meta.llama3-2-1b-instruct-v1:0',
        'gateway/bedrock:us.meta.llama3-2-3b-instruct-v1:0',
        'gateway/bedrock:us.meta.llama3-2-90b-instruct-v1:0',
        'gateway/bedrock:us.meta.llama3-3-70b-instruct-v1:0',
        'gateway/google-vertex:gemini-2.0-flash',
        'gateway/google-vertex:gemini-2.0-flash-lite',
        'gateway/google-vertex:gemini-2.5-flash',
        'gateway/google-vertex:gemini-2.5-flash-image',
        'gateway/google-vertex:gemini-2.5-flash-lite',
        'gateway/google-vertex:gemini-2.5-flash-lite-preview-09-2025',
        'gateway/google-vertex:gemini-2.5-flash-preview-09-2025',
        'gateway/google-vertex:gemini-2.5-pro',
        'gateway/google-vertex:gemini-3-pro-image-preview',
        'gateway/google-vertex:gemini-3-pro-preview',
        'gateway/google-vertex:gemini-flash-latest',
        'gateway/google-vertex:gemini-flash-lite-latest',
        'gateway/groq:deepseek-r1-distill-llama-70b',
        'gateway/groq:deepseek-r1-distill-qwen-32b',
        'gateway/groq:distil-whisper-large-v3-en',
        'gateway/groq:gemma2-9b-it',
        'gateway/groq:llama-3.1-8b-instant',
        'gateway/groq:llama-3.2-11b-vision-preview',
        'gateway/groq:llama-3.2-1b-preview',
        'gateway/groq:llama-3.2-3b-preview',
        'gateway/groq:llama-3.2-90b-vision-preview',
        'gateway/groq:llama-3.3-70b-specdec',
        'gateway/groq:llama-3.3-70b-versatile',
        'gateway/groq:llama-guard-3-8b',
        'gateway/groq:llama3-70b-8192',
        'gateway/groq:llama3-8b-8192',
        'gateway/groq:mistral-saba-24b',
        'gateway/groq:moonshotai/kimi-k2-instruct',
        'gateway/groq:playai-tts',
        'gateway/groq:playai-tts-arabic',
        'gateway/groq:qwen-2.5-32b',
        'gateway/groq:qwen-2.5-coder-32b',
        'gateway/groq:qwen-qwq-32b',
        'gateway/groq:whisper-large-v3',
        'gateway/groq:whisper-large-v3-turbo',
        'gateway/openai:chatgpt-4o-latest',
        'gateway/openai:codex-mini-latest',
        'gateway/openai:computer-use-preview',
        'gateway/openai:computer-use-preview-2025-03-11',
        'gateway/openai:gpt-3.5-turbo',
        'gateway/openai:gpt-3.5-turbo-0125',
        'gateway/openai:gpt-3.5-turbo-0301',
        'gateway/openai:gpt-3.5-turbo-0613',
        'gateway/openai:gpt-3.5-turbo-1106',
        'gateway/openai:gpt-3.5-turbo-16k',
        'gateway/openai:gpt-3.5-turbo-16k-0613',
        'gateway/openai:gpt-4',
        'gateway/openai:gpt-4-0125-preview',
        'gateway/openai:gpt-4-0314',
        'gateway/openai:gpt-4-0613',
        'gateway/openai:gpt-4-1106-preview',
        'gateway/openai:gpt-4-32k',
        'gateway/openai:gpt-4-32k-0314',
        'gateway/openai:gpt-4-32k-0613',
        'gateway/openai:gpt-4-turbo',
        'gateway/openai:gpt-4-turbo-2024-04-09',
        'gateway/openai:gpt-4-turbo-preview',
        'gateway/openai:gpt-4-vision-preview',
        'gateway/openai:gpt-4.1',
        'gateway/openai:gpt-4.1-2025-04-14',
        'gateway/openai:gpt-4.1-mini',
        'gateway/openai:gpt-4.1-mini-2025-04-14',
        'gateway/openai:gpt-4.1-nano',
        'gateway/openai:gpt-4.1-nano-2025-04-14',
        'gateway/openai:gpt-4o',
        'gateway/openai:gpt-4o-2024-05-13',
        'gateway/openai:gpt-4o-2024-08-06',
        'gateway/openai:gpt-4o-2024-11-20',
        'gateway/openai:gpt-4o-audio-preview',
        'gateway/openai:gpt-4o-audio-preview-2024-10-01',
        'gateway/openai:gpt-4o-audio-preview-2024-12-17',
        'gateway/openai:gpt-4o-audio-preview-2025-06-03',
        'gateway/openai:gpt-4o-mini',
        'gateway/openai:gpt-4o-mini-2024-07-18',
        'gateway/openai:gpt-4o-mini-audio-preview',
        'gateway/openai:gpt-4o-mini-audio-preview-2024-12-17',
        'gateway/openai:gpt-4o-mini-search-preview',
        'gateway/openai:gpt-4o-mini-search-preview-2025-03-11',
        'gateway/openai:gpt-4o-search-preview',
        'gateway/openai:gpt-4o-search-preview-2025-03-11',
        'gateway/openai:gpt-5',
        'gateway/openai:gpt-5-2025-08-07',
        'gateway/openai:gpt-5-chat-latest',
        'gateway/openai:gpt-5-codex',
        'gateway/openai:gpt-5-mini',
        'gateway/openai:gpt-5-mini-2025-08-07',
        'gateway/openai:gpt-5-nano',
        'gateway/openai:gpt-5-nano-2025-08-07',
        'gateway/openai:gpt-5-pro',
        'gateway/openai:gpt-5-pro-2025-10-06',
        'gateway/openai:gpt-5.1',
        'gateway/openai:gpt-5.1-2025-11-13',
        'gateway/openai:gpt-5.1-chat-latest',
        'gateway/openai:gpt-5.1-codex',
        'gateway/openai:gpt-5.1-mini',
        'gateway/openai:o1',
        'gateway/openai:o1-2024-12-17',
        'gateway/openai:o1-mini',
        'gateway/openai:o1-mini-2024-09-12',
        'gateway/openai:o1-preview',
        'gateway/openai:o1-preview-2024-09-12',
        'gateway/openai:o1-pro',
        'gateway/openai:o1-pro-2025-03-19',
        'gateway/openai:o3',
        'gateway/openai:o3-2025-04-16',
        'gateway/openai:o3-deep-research',
        'gateway/openai:o3-deep-research-2025-06-26',
        'gateway/openai:o3-mini',
        'gateway/openai:o3-mini-2025-01-31',
        'gateway/openai:o3-pro',
        'gateway/openai:o3-pro-2025-06-10',
        'gateway/openai:o4-mini',
        'gateway/openai:o4-mini-2025-04-16',
        'gateway/openai:o4-mini-deep-research',
        'gateway/openai:o4-mini-deep-research-2025-06-26',
        'google-gla:gemini-flash-latest',
        'google-gla:gemini-flash-lite-latest',
        'google-gla:gemini-2.0-flash',
        'google-gla:gemini-2.0-flash-lite',
        'google-gla:gemini-2.5-flash',
        'google-gla:gemini-2.5-flash-preview-09-2025',
        'google-gla:gemini-2.5-flash-image',
        'google-gla:gemini-2.5-flash-lite',
        'google-gla:gemini-2.5-flash-lite-preview-09-2025',
        'google-gla:gemini-2.5-pro',
        'google-gla:gemini-3-pro-preview',
        'google-gla:gemini-3-pro-image-preview',
        'google-vertex:gemini-flash-latest',
        'google-vertex:gemini-flash-lite-latest',
        'google-vertex:gemini-2.0-flash',
        'google-vertex:gemini-2.0-flash-lite',
        'google-vertex:gemini-2.5-flash',
        'google-vertex:gemini-2.5-flash-preview-09-2025',
        'google-vertex:gemini-2.5-flash-image',
        'google-vertex:gemini-2.5-flash-lite',
        'google-vertex:gemini-2.5-flash-lite-preview-09-2025',
        'google-vertex:gemini-2.5-pro',
        'google-vertex:gemini-3-pro-preview',
        'google-vertex:gemini-3-pro-image-preview',
        'grok:grok-2-image-1212',
        'grok:grok-2-vision-1212',
        'grok:grok-3',
        'grok:grok-3-fast',
        'grok:grok-3-mini',
        'grok:grok-3-mini-fast',
        'grok:grok-4',
        'grok:grok-4-0709',
        'grok:grok-4-fast',
        'grok:grok-4-fast-reasoning',
        'grok:grok-4-fast-non-reasoning',
        'grok:grok-code-fast-1',
        'grok:grok-4-1-fast',
        'grok:grok-4-1-fast-reasoning',
        'grok:grok-4-1-fast-non-reasoning',
        'groq:deepseek-r1-distill-llama-70b',
        'groq:deepseek-r1-distill-qwen-32b',
        'groq:distil-whisper-large-v3-en',
        'groq:gemma2-9b-it',
        'groq:llama-3.1-8b-instant',
        'groq:llama-3.2-11b-vision-preview',
        'groq:llama-3.2-1b-preview',
        'groq:llama-3.2-3b-preview',
        'groq:llama-3.2-90b-vision-preview',
        'groq:llama-3.3-70b-specdec',
        'groq:llama-3.3-70b-versatile',
        'groq:llama-guard-3-8b',
        'groq:llama3-70b-8192',
        'groq:llama3-8b-8192',
        'groq:mistral-saba-24b',
        'groq:moonshotai/kimi-k2-instruct',
        'groq:playai-tts',
        'groq:playai-tts-arabic',
        'groq:qwen-2.5-32b',
        'groq:qwen-2.5-coder-32b',
        'groq:qwen-qwq-32b',
        'groq:whisper-large-v3',
        'groq:whisper-large-v3-turbo',
        'heroku:amazon-rerank-1-0',
        'heroku:claude-3-5-haiku',
        'heroku:claude-3-5-sonnet-latest',
        'heroku:claude-3-7-sonnet',
        'heroku:claude-3-haiku',
        'heroku:claude-4-5-haiku',
        'heroku:claude-4-5-sonnet',
        'heroku:claude-4-sonnet',
        'heroku:cohere-rerank-3-5',
        'heroku:gpt-oss-120b',
        'heroku:nova-lite',
        'heroku:nova-pro',
        'huggingface:Qwen/QwQ-32B',
        'huggingface:Qwen/Qwen2.5-72B-Instruct',
        'huggingface:Qwen/Qwen3-235B-A22B',
        'huggingface:Qwen/Qwen3-32B',
        'huggingface:deepseek-ai/DeepSeek-R1',
        'huggingface:meta-llama/Llama-3.3-70B-Instruct',
        'huggingface:meta-llama/Llama-4-Maverick-17B-128E-Instruct',
        'huggingface:meta-llama/Llama-4-Scout-17B-16E-Instruct',
        'mistral:codestral-latest',
        'mistral:mistral-large-latest',
        'mistral:mistral-moderation-latest',
        'mistral:mistral-small-latest',
        'moonshotai:kimi-k2-0711-preview',
        'moonshotai:kimi-latest',
        'moonshotai:kimi-thinking-preview',
        'moonshotai:moonshot-v1-128k',
        'moonshotai:moonshot-v1-128k-vision-preview',
        'moonshotai:moonshot-v1-32k',
        'moonshotai:moonshot-v1-32k-vision-preview',
        'moonshotai:moonshot-v1-8k',
        'moonshotai:moonshot-v1-8k-vision-preview',
        'openai:chatgpt-4o-latest',
        'openai:codex-mini-latest',
        'openai:computer-use-preview',
        'openai:computer-use-preview-2025-03-11',
        'openai:gpt-3.5-turbo',
        'openai:gpt-3.5-turbo-0125',
        'openai:gpt-3.5-turbo-0301',
        'openai:gpt-3.5-turbo-0613',
        'openai:gpt-3.5-turbo-1106',
        'openai:gpt-3.5-turbo-16k',
        'openai:gpt-3.5-turbo-16k-0613',
        'openai:gpt-4',
        'openai:gpt-4-0125-preview',
        'openai:gpt-4-0314',
        'openai:gpt-4-0613',
        'openai:gpt-4-1106-preview',
        'openai:gpt-4-32k',
        'openai:gpt-4-32k-0314',
        'openai:gpt-4-32k-0613',
        'openai:gpt-4-turbo',
        'openai:gpt-4-turbo-2024-04-09',
        'openai:gpt-4-turbo-preview',
        'openai:gpt-4-vision-preview',
        'openai:gpt-4.1',
        'openai:gpt-4.1-2025-04-14',
        'openai:gpt-4.1-mini',
        'openai:gpt-4.1-mini-2025-04-14',
        'openai:gpt-4.1-nano',
        'openai:gpt-4.1-nano-2025-04-14',
        'openai:gpt-4o',
        'openai:gpt-4o-2024-05-13',
        'openai:gpt-4o-2024-08-06',
        'openai:gpt-4o-2024-11-20',
        'openai:gpt-4o-audio-preview',
        'openai:gpt-4o-audio-preview-2024-10-01',
        'openai:gpt-4o-audio-preview-2024-12-17',
        'openai:gpt-4o-audio-preview-2025-06-03',
        'openai:gpt-4o-mini',
        'openai:gpt-4o-mini-2024-07-18',
        'openai:gpt-4o-mini-audio-preview',
        'openai:gpt-4o-mini-audio-preview-2024-12-17',
        'openai:gpt-4o-mini-search-preview',
        'openai:gpt-4o-mini-search-preview-2025-03-11',
        'openai:gpt-4o-search-preview',
        'openai:gpt-4o-search-preview-2025-03-11',
        'openai:gpt-5',
        'openai:gpt-5-2025-08-07',
        'openai:gpt-5-chat-latest',
        'openai:gpt-5-codex',
        'openai:gpt-5-mini',
        'openai:gpt-5-mini-2025-08-07',
        'openai:gpt-5-nano',
        'openai:gpt-5-nano-2025-08-07',
        'openai:gpt-5-pro',
        'openai:gpt-5-pro-2025-10-06',
        'openai:gpt-5.1',
        'openai:gpt-5.1-2025-11-13',
        'openai:gpt-5.1-chat-latest',
        'openai:gpt-5.1-codex',
        'openai:gpt-5.1-mini',
        'openai:o1',
        'openai:o1-2024-12-17',
        'openai:o1-mini',
        'openai:o1-mini-2024-09-12',
        'openai:o1-preview',
        'openai:o1-preview-2024-09-12',
        'openai:o1-pro',
        'openai:o1-pro-2025-03-19',
        'openai:o3',
        'openai:o3-2025-04-16',
        'openai:o3-deep-research',
        'openai:o3-deep-research-2025-06-26',
        'openai:o3-mini',
        'openai:o3-mini-2025-01-31',
        'openai:o3-pro',
        'openai:o3-pro-2025-06-10',
        'openai:o4-mini',
        'openai:o4-mini-2025-04-16',
        'openai:o4-mini-deep-research',
        'openai:o4-mini-deep-research-2025-06-26',
        'test',
    ],
)
"""Known model names that can be used with the `model` parameter of [`Agent`][pydantic_ai.Agent].

`KnownModelName` is provided as a concise way to specify a model.
"""

OpenAIChatCompatibleProvider = TypeAliasType(
    'OpenAIChatCompatibleProvider',
    Literal[
        'azure',
        'deepseek',
        'cerebras',
        'fireworks',
        'github',
        'grok',
        'heroku',
        'moonshotai',
        'ollama',
        'openrouter',
        'together',
        'vercel',
        'litellm',
        'nebius',
        'ovhcloud',
    ],
)
OpenAIResponsesCompatibleProvider = TypeAliasType(
    'OpenAIResponsesCompatibleProvider',
    Literal[
        'deepseek',
        'azure',
        'openrouter',
        'grok',
        'fireworks',
        'together',
        'nebius',
        'ovhcloud',
    ],
)


@dataclass(repr=False, kw_only=True)
class ModelRequestParameters:
    """Configuration for an agent's request to a model, specifically related to tools and output handling."""

    function_tools: list[ToolDefinition] = field(default_factory=list)
    builtin_tools: list[AbstractBuiltinTool] = field(default_factory=list)

    output_mode: OutputMode = 'text'
    output_object: OutputObjectDefinition | None = None
    output_tools: list[ToolDefinition] = field(default_factory=list)
    prompted_output_template: str | None = None
    allow_text_output: bool = True
    allow_image_output: bool = False

    @cached_property
    def tool_defs(self) -> dict[str, ToolDefinition]:
        return {tool_def.name: tool_def for tool_def in [*self.function_tools, *self.output_tools]}

    @cached_property
    def prompted_output_instructions(self) -> str | None:
        if self.output_mode == 'prompted' and self.prompted_output_template and self.output_object:
            return PromptedOutputSchema.build_instructions(self.prompted_output_template, self.output_object)
        return None

    __repr__ = _utils.dataclasses_no_defaults_repr


class Model(ABC):
    """Abstract class for a model."""

    _profile: ModelProfileSpec | None = None
    _settings: ModelSettings | None = None

    def __init__(
        self,
        *,
        settings: ModelSettings | None = None,
        profile: ModelProfileSpec | None = None,
    ) -> None:
        """Initialize the model with optional settings and profile.

        Args:
            settings: Model-specific settings that will be used as defaults for this model.
            profile: The model profile to use.
        """
        self._settings = settings
        self._profile = profile

    @property
    def settings(self) -> ModelSettings | None:
        """Get the model settings."""
        return self._settings

    @abstractmethod
    async def request(
        self,
        messages: list[ModelMessage],
        model_settings: ModelSettings | None,
        model_request_parameters: ModelRequestParameters,
    ) -> ModelResponse:
        """Make a request to the model.

        This is ultimately called by `pydantic_ai._agent_graph.ModelRequestNode._make_request(...)`.
        """
        raise NotImplementedError()

    async def count_tokens(
        self,
        messages: list[ModelMessage],
        model_settings: ModelSettings | None,
        model_request_parameters: ModelRequestParameters,
    ) -> RequestUsage:
        """Make a request to the model for counting tokens."""
        # This method is not required, but you need to implement it if you want to support `UsageLimits.count_tokens_before_request`.
        raise NotImplementedError(f'Token counting ahead of the request is not supported by {self.__class__.__name__}')

    @asynccontextmanager
    async def request_stream(
        self,
        messages: list[ModelMessage],
        model_settings: ModelSettings | None,
        model_request_parameters: ModelRequestParameters,
        run_context: RunContext[Any] | None = None,
    ) -> AsyncIterator[StreamedResponse]:
        """Make a request to the model and return a streaming response."""
        # This method is not required, but you need to implement it if you want to support streamed responses
        raise NotImplementedError(f'Streamed requests not supported by this {self.__class__.__name__}')
        # yield is required to make this a generator for type checking
        # noinspection PyUnreachableCode
        yield  # pragma: no cover

    def customize_request_parameters(self, model_request_parameters: ModelRequestParameters) -> ModelRequestParameters:
        """Customize the request parameters for the model.

        This method can be overridden by subclasses to modify the request parameters before sending them to the model.
        In particular, this method can be used to make modifications to the generated tool JSON schemas if necessary
        for vendor/model-specific reasons.
        """
        if transformer := self.profile.json_schema_transformer:
            model_request_parameters = replace(
                model_request_parameters,
                function_tools=[_customize_tool_def(transformer, t) for t in model_request_parameters.function_tools],
                output_tools=[_customize_tool_def(transformer, t) for t in model_request_parameters.output_tools],
            )
            if output_object := model_request_parameters.output_object:
                model_request_parameters = replace(
                    model_request_parameters,
                    output_object=_customize_output_object(transformer, output_object),
                )

        return model_request_parameters

    def prepare_request(
        self,
        model_settings: ModelSettings | None,
        model_request_parameters: ModelRequestParameters,
    ) -> tuple[ModelSettings | None, ModelRequestParameters]:
        """Prepare request inputs before they are passed to the provider.

        This merges the given `model_settings` with the model's own `settings` attribute and ensures
        `customize_request_parameters` is applied to the resolved
        [`ModelRequestParameters`][pydantic_ai.models.ModelRequestParameters]. Subclasses can override this method if
        they need to customize the preparation flow further, but most implementations should simply call
        `self.prepare_request(...)` at the start of their `request` (and related) methods.
        """
        model_settings = merge_model_settings(self.settings, model_settings)

        params = self.customize_request_parameters(model_request_parameters)

        if builtin_tools := params.builtin_tools:
            # Deduplicate builtin tools
            params = replace(
                params,
                builtin_tools=list({tool.unique_id: tool for tool in builtin_tools}.values()),
            )

        if params.output_mode == 'auto':
            output_mode = self.profile.default_structured_output_mode
            params = replace(
                params,
                output_mode=output_mode,
                allow_text_output=output_mode in ('native', 'prompted'),
            )

        # Reset irrelevant fields
        if params.output_tools and params.output_mode != 'tool':
            params = replace(params, output_tools=[])
        if params.output_object and params.output_mode not in ('native', 'prompted'):
            params = replace(params, output_object=None)
        if params.prompted_output_template and params.output_mode != 'prompted':
            params = replace(params, prompted_output_template=None)  # pragma: no cover

        # Set default prompted output template
        if params.output_mode == 'prompted' and not params.prompted_output_template:
            params = replace(params, prompted_output_template=self.profile.prompted_output_template)

        # Check if output mode is supported
        if params.output_mode == 'native' and not self.profile.supports_json_schema_output:
            raise UserError('Native structured output is not supported by this model.')
        if params.output_mode == 'tool' and not self.profile.supports_tools:
            raise UserError('Tool output is not supported by this model.')
        if params.allow_image_output and not self.profile.supports_image_output:
            raise UserError('Image output is not supported by this model.')

        return model_settings, params

    @property
    @abstractmethod
    def model_name(self) -> str:
        """The model name."""
        raise NotImplementedError()

    @cached_property
    def profile(self) -> ModelProfile:
        """The model profile."""
        _profile = self._profile
        if callable(_profile):
            _profile = _profile(self.model_name)

        if _profile is None:
            return DEFAULT_PROFILE

        return _profile

    @property
    @abstractmethod
    def system(self) -> str:
        """The model provider, ex: openai.

        Use to populate the `gen_ai.system` OpenTelemetry semantic convention attribute,
        so should use well-known values listed in
        https://opentelemetry.io/docs/specs/semconv/attributes-registry/gen-ai/#gen-ai-system
        when applicable.
        """
        raise NotImplementedError()

    @property
    def base_url(self) -> str | None:
        """The base URL for the provider API, if available."""
        return None

    @staticmethod
    def _get_instructions(
        messages: list[ModelMessage], model_request_parameters: ModelRequestParameters | None = None
    ) -> str | None:
        """Get instructions from the first ModelRequest found when iterating messages in reverse.

        In the case that a "mock" request was generated to include a tool-return part for a result tool,
        we want to use the instructions from the second-to-most-recent request (which should correspond to the
        original request that generated the response that resulted in the tool-return part).
        """
        instructions = None

        last_two_requests: list[ModelRequest] = []
        for message in reversed(messages):
            if isinstance(message, ModelRequest):
                last_two_requests.append(message)
                if len(last_two_requests) == 2:
                    break
                if message.instructions is not None:
                    instructions = message.instructions
                    break

        # If we don't have two requests, and we didn't already return instructions, there are definitely not any:
        if instructions is None and len(last_two_requests) == 2:
            most_recent_request = last_two_requests[0]
            second_most_recent_request = last_two_requests[1]

            # If we've gotten this far and the most recent request consists of only tool-return parts or retry-prompt parts,
            # we use the instructions from the second-to-most-recent request. This is necessary because when handling
            # result tools, we generate a "mock" ModelRequest with a tool-return part for it, and that ModelRequest will not
            # have the relevant instructions from the agent.

            # While it's possible that you could have a message history where the most recent request has only tool returns,
            # I believe there is no way to achieve that would _change_ the instructions without manually crafting the most
            # recent message. That might make sense in principle for some usage pattern, but it's enough of an edge case
            # that I think it's not worth worrying about, since you can work around this by inserting another ModelRequest
            # with no parts at all immediately before the request that has the tool calls (that works because we only look
            # at the two most recent ModelRequests here).

            # If you have a use case where this causes pain, please open a GitHub issue and we can discuss alternatives.

            if all(p.part_kind == 'tool-return' or p.part_kind == 'retry-prompt' for p in most_recent_request.parts):
                instructions = second_most_recent_request.instructions

        if model_request_parameters and (output_instructions := model_request_parameters.prompted_output_instructions):
            if instructions:
                instructions = '\n\n'.join([instructions, output_instructions])
            else:
                instructions = output_instructions

        return instructions


@dataclass
class StreamedResponse(ABC):
    """Streamed response from an LLM when calling a tool."""

    model_request_parameters: ModelRequestParameters

    final_result_event: FinalResultEvent | None = field(default=None, init=False)

    provider_response_id: str | None = field(default=None, init=False)
    provider_details: dict[str, Any] | None = field(default=None, init=False)
    finish_reason: FinishReason | None = field(default=None, init=False)

    _parts_manager: ModelResponsePartsManager = field(default_factory=ModelResponsePartsManager, init=False)
    _event_iterator: AsyncIterator[ModelResponseStreamEvent] | None = field(default=None, init=False)
    _usage: RequestUsage = field(default_factory=RequestUsage, init=False)

    def __aiter__(self) -> AsyncIterator[ModelResponseStreamEvent]:
        """Stream the response as an async iterable of [`ModelResponseStreamEvent`][pydantic_ai.messages.ModelResponseStreamEvent]s.

        This proxies the `_event_iterator()` and emits all events, while also checking for matches
        on the result schema and emitting a [`FinalResultEvent`][pydantic_ai.messages.FinalResultEvent] if/when the
        first match is found.
        """
        if self._event_iterator is None:

            async def iterator_with_final_event(
                iterator: AsyncIterator[ModelResponseStreamEvent],
            ) -> AsyncIterator[ModelResponseStreamEvent]:
                async for event in iterator:
                    yield event
                    if (
                        final_result_event := _get_final_result_event(event, self.model_request_parameters)
                    ) is not None:
                        self.final_result_event = final_result_event
                        yield final_result_event
                        break

                # If we broke out of the above loop, we need to yield the rest of the events
                # If we didn't, this will just be a no-op
                async for event in iterator:
                    yield event

            async def iterator_with_part_end(
                iterator: AsyncIterator[ModelResponseStreamEvent],
            ) -> AsyncIterator[ModelResponseStreamEvent]:
                last_start_event: PartStartEvent | None = None

                def part_end_event(next_part: ModelResponsePart | None = None) -> PartEndEvent | None:
                    if not last_start_event:
                        return None

                    index = last_start_event.index
                    part = self._parts_manager.get_parts()[index]
                    if not isinstance(part, TextPart | ThinkingPart | BaseToolCallPart):
                        # Parts other than these 3 don't have deltas, so don't need an end part.
                        return None

                    return PartEndEvent(
                        index=index,
                        part=part,
                        next_part_kind=next_part.part_kind if next_part else None,
                    )

                async for event in iterator:
                    if isinstance(event, PartStartEvent):
                        if last_start_event:
                            end_event = part_end_event(event.part)
                            if end_event:
                                yield end_event

                            event.previous_part_kind = last_start_event.part.part_kind
                        last_start_event = event

                    yield event

                end_event = part_end_event()
                if end_event:
                    yield end_event

            self._event_iterator = iterator_with_part_end(iterator_with_final_event(self._get_event_iterator()))
        return self._event_iterator

    @abstractmethod
    async def _get_event_iterator(self) -> AsyncIterator[ModelResponseStreamEvent]:
        """Return an async iterator of [`ModelResponseStreamEvent`][pydantic_ai.messages.ModelResponseStreamEvent]s.

        This method should be implemented by subclasses to translate the vendor-specific stream of events into
        pydantic_ai-format events.

        It should use the `_parts_manager` to handle deltas, and should update the `_usage` attributes as it goes.
        """
        raise NotImplementedError()
        # noinspection PyUnreachableCode
        yield

    def get(self) -> ModelResponse:
        """Build a [`ModelResponse`][pydantic_ai.messages.ModelResponse] from the data received from the stream so far."""
        return ModelResponse(
            parts=self._parts_manager.get_parts(),
            model_name=self.model_name,
            timestamp=self.timestamp,
            usage=self.usage(),
            provider_name=self.provider_name,
            provider_response_id=self.provider_response_id,
            provider_details=self.provider_details,
            finish_reason=self.finish_reason,
        )

    # TODO (v2): Make this a property
    def usage(self) -> RequestUsage:
        """Get the usage of the response so far. This will not be the final usage until the stream is exhausted."""
        return self._usage

    @property
    @abstractmethod
    def model_name(self) -> str:
        """Get the model name of the response."""
        raise NotImplementedError()

    @property
    @abstractmethod
    def provider_name(self) -> str | None:
        """Get the provider name."""
        raise NotImplementedError()

    @property
    @abstractmethod
    def timestamp(self) -> datetime:
        """Get the timestamp of the response."""
        raise NotImplementedError()


ALLOW_MODEL_REQUESTS = True
"""Whether to allow requests to models.

This global setting allows you to disable request to most models, e.g. to make sure you don't accidentally
make costly requests to a model during tests.

The testing models [`TestModel`][pydantic_ai.models.test.TestModel] and
[`FunctionModel`][pydantic_ai.models.function.FunctionModel] are no affected by this setting.
"""


def check_allow_model_requests() -> None:
    """Check if model requests are allowed.

    If you're defining your own models that have costs or latency associated with their use, you should call this in
    [`Model.request`][pydantic_ai.models.Model.request] and [`Model.request_stream`][pydantic_ai.models.Model.request_stream].

    Raises:
        RuntimeError: If model requests are not allowed.
    """
    if not ALLOW_MODEL_REQUESTS:
        raise RuntimeError('Model requests are not allowed, since ALLOW_MODEL_REQUESTS is False')


@contextmanager
def override_allow_model_requests(allow_model_requests: bool) -> Iterator[None]:
    """Context manager to temporarily override [`ALLOW_MODEL_REQUESTS`][pydantic_ai.models.ALLOW_MODEL_REQUESTS].

    Args:
        allow_model_requests: Whether to allow model requests within the context.
    """
    global ALLOW_MODEL_REQUESTS
    old_value = ALLOW_MODEL_REQUESTS
    ALLOW_MODEL_REQUESTS = allow_model_requests  # pyright: ignore[reportConstantRedefinition]
    try:
        yield
    finally:
        ALLOW_MODEL_REQUESTS = old_value  # pyright: ignore[reportConstantRedefinition]


def infer_model(  # noqa: C901
    model: Model | KnownModelName | str, provider_factory: Callable[[str], Provider[Any]] = infer_provider
) -> Model:
    """Infer the model from the name.

    Args:
        model:
            Model name to instantiate, in the format of `provider:model`. Use the string "test" to instantiate TestModel.
        provider_factory:
            Function that instantiates a provider object. The provider name is passed into the function parameter. Defaults to `provider.infer_provider`.
    """
    if isinstance(model, Model):
        return model
    elif model == 'test':
        from .test import TestModel

        return TestModel()

    try:
        provider_name, model_name = model.split(':', maxsplit=1)
    except ValueError:
        provider_name = None
        model_name = model
        if model_name.startswith(('gpt', 'o1', 'o3')):
            provider_name = 'openai'
        elif model_name.startswith('claude'):
            provider_name = 'anthropic'
        elif model_name.startswith('gemini'):
            provider_name = 'google-gla'

        if provider_name is not None:
            warnings.warn(
                f"Specifying a model name without a provider prefix is deprecated. Instead of {model_name!r}, use '{provider_name}:{model_name}'.",
                DeprecationWarning,
            )
        else:
            raise UserError(f'Unknown model: {model}')

    if provider_name == 'vertexai':  # pragma: no cover
        warnings.warn(
            "The 'vertexai' provider name is deprecated. Use 'google-vertex' instead.",
            DeprecationWarning,
        )
        provider_name = 'google-vertex'

    provider = provider_factory(provider_name)

    model_kind = provider_name
    if model_kind.startswith('gateway/'):
        from ..providers.gateway import normalize_gateway_provider

        model_kind = normalize_gateway_provider(model_kind)
<<<<<<< HEAD
=======
    if model_kind in (
        'openai',
        'azure',
        'deepseek',
        'fireworks',
        'github',
        'grok',
        'heroku',
        'moonshotai',
        'ollama',
        'together',
        'vercel',
        'litellm',
        'nebius',
        'ovhcloud',
    ):
        model_kind = 'openai-chat'
    elif model_kind in ('google-gla', 'google-vertex'):
        model_kind = 'google'
>>>>>>> eaedf8ae

    if model_kind == 'openrouter':
        # OpenRouter needs to be checked before OpenAI, as `openrouter` is in `OpenAIChatCompatibleProvider` but has its own model class.
        from .openrouter import OpenRouterModel

        return OpenRouterModel(model_name, provider=provider)
    elif model_kind in ('openai-chat', 'openai', *get_args(OpenAIChatCompatibleProvider.__value__)):
        from .openai import OpenAIChatModel

        return OpenAIChatModel(model_name, provider=provider)
    elif model_kind == 'openai-responses':
        from .openai import OpenAIResponsesModel

        return OpenAIResponsesModel(model_name, provider=provider)
    elif model_kind in ('google', 'google-gla', 'google-vertex'):
        from .google import GoogleModel

        return GoogleModel(model_name, provider=provider)
    elif model_kind == 'groq':
        from .groq import GroqModel

        return GroqModel(model_name, provider=provider)
    elif model_kind == 'cohere':
        from .cohere import CohereModel

        return CohereModel(model_name, provider=provider)
    elif model_kind == 'mistral':
        from .mistral import MistralModel

        return MistralModel(model_name, provider=provider)
    elif model_kind == 'openrouter':
        from .openrouter import OpenRouterModel

        return OpenRouterModel(model_name, provider=provider)
    elif model_kind == 'anthropic':
        from .anthropic import AnthropicModel

        return AnthropicModel(model_name, provider=provider)
    elif model_kind == 'bedrock':
        from .bedrock import BedrockConverseModel

        return BedrockConverseModel(model_name, provider=provider)
    elif model_kind == 'huggingface':
        from .huggingface import HuggingFaceModel

        return HuggingFaceModel(model_name, provider=provider)
    elif model_kind == 'cerebras':
        from .cerebras import CerebrasModel

        return CerebrasModel(model_name, provider=provider)
    else:
        raise UserError(f'Unknown model: {model}')  # pragma: no cover


def cached_async_http_client(*, provider: str | None = None, timeout: int = 600, connect: int = 5) -> httpx.AsyncClient:
    """Cached HTTPX async client that creates a separate client for each provider.

    The client is cached based on the provider parameter. If provider is None, it's used for non-provider specific
    requests (like downloading images). Multiple agents and calls can share the same client when they use the same provider.

    Each client will get its own transport with its own connection pool. The default pool size is defined by `httpx.DEFAULT_LIMITS`.

    There are good reasons why in production you should use a `httpx.AsyncClient` as an async context manager as
    described in [encode/httpx#2026](https://github.com/encode/httpx/pull/2026), but when experimenting or showing
    examples, it's very useful not to.

    The default timeouts match those of OpenAI,
    see <https://github.com/openai/openai-python/blob/v1.54.4/src/openai/_constants.py#L9>.
    """
    client = _cached_async_http_client(provider=provider, timeout=timeout, connect=connect)
    if client.is_closed:
        # This happens if the context manager is used, so we need to create a new client.
        # Since there is no API from `functools.cache` to clear the cache for a specific
        #  key, clear the entire cache here as a workaround.
        _cached_async_http_client.cache_clear()
        client = _cached_async_http_client(provider=provider, timeout=timeout, connect=connect)
    return client


@cache
def _cached_async_http_client(provider: str | None, timeout: int = 600, connect: int = 5) -> httpx.AsyncClient:
    return httpx.AsyncClient(
        timeout=httpx.Timeout(timeout=timeout, connect=connect),
        headers={'User-Agent': get_user_agent()},
    )


DataT = TypeVar('DataT', str, bytes)


class DownloadedItem(TypedDict, Generic[DataT]):
    """The downloaded data and its type."""

    data: DataT
    """The downloaded data."""

    data_type: str
    """The type of data that was downloaded.

    Extracted from header "content-type", but defaults to the media type inferred from the file URL if content-type is "application/octet-stream".
    """


@overload
async def download_item(
    item: FileUrl,
    data_format: Literal['bytes'],
    type_format: Literal['mime', 'extension'] = 'mime',
) -> DownloadedItem[bytes]: ...


@overload
async def download_item(
    item: FileUrl,
    data_format: Literal['base64', 'base64_uri', 'text'],
    type_format: Literal['mime', 'extension'] = 'mime',
) -> DownloadedItem[str]: ...


async def download_item(
    item: FileUrl,
    data_format: Literal['bytes', 'base64', 'base64_uri', 'text'] = 'bytes',
    type_format: Literal['mime', 'extension'] = 'mime',
) -> DownloadedItem[str] | DownloadedItem[bytes]:
    """Download an item by URL and return the content as a bytes object or a (base64-encoded) string.

    Args:
        item: The item to download.
        data_format: The format to return the content in:
            - `bytes`: The raw bytes of the content.
            - `base64`: The base64-encoded content.
            - `base64_uri`: The base64-encoded content as a data URI.
            - `text`: The content as a string.
        type_format: The format to return the media type in:
            - `mime`: The media type as a MIME type.
            - `extension`: The media type as an extension.

    Raises:
        UserError: If the URL points to a YouTube video or its protocol is gs://.
    """
    if item.url.startswith('gs://'):
        raise UserError('Downloading from protocol "gs://" is not supported.')
    elif isinstance(item, VideoUrl) and item.is_youtube:
        raise UserError('Downloading YouTube videos is not supported.')

    client = cached_async_http_client()
    response = await client.get(item.url, follow_redirects=True)
    response.raise_for_status()

    if content_type := response.headers.get('content-type'):
        content_type = content_type.split(';')[0]
        if content_type == 'application/octet-stream':
            content_type = None

    media_type = content_type or item.media_type

    data_type = media_type
    if type_format == 'extension':
        data_type = item.format

    data = response.content
    if data_format in ('base64', 'base64_uri'):
        data = base64.b64encode(data).decode('utf-8')
        if data_format == 'base64_uri':
            data = f'data:{media_type};base64,{data}'
        return DownloadedItem[str](data=data, data_type=data_type)
    elif data_format == 'text':
        return DownloadedItem[str](data=data.decode('utf-8'), data_type=data_type)
    else:
        return DownloadedItem[bytes](data=data, data_type=data_type)


@cache
def get_user_agent() -> str:
    """Get the user agent string for the HTTP client."""
    from .. import __version__

    return f'pydantic-ai/{__version__}'


def _customize_tool_def(transformer: type[JsonSchemaTransformer], tool_def: ToolDefinition):
    """Customize the tool definition using the given transformer.

    If the tool definition has `strict` set to None, the strictness will be inferred from the transformer.
    """
    schema_transformer = transformer(tool_def.parameters_json_schema, strict=tool_def.strict)
    parameters_json_schema = schema_transformer.walk()
    return replace(
        tool_def,
        parameters_json_schema=parameters_json_schema,
        strict=schema_transformer.is_strict_compatible if tool_def.strict is None else tool_def.strict,
    )


def _customize_output_object(transformer: type[JsonSchemaTransformer], output_object: OutputObjectDefinition):
    schema_transformer = transformer(output_object.json_schema, strict=output_object.strict)
    json_schema = schema_transformer.walk()
    return replace(
        output_object,
        json_schema=json_schema,
        strict=schema_transformer.is_strict_compatible if output_object.strict is None else output_object.strict,
    )


def _get_final_result_event(e: ModelResponseStreamEvent, params: ModelRequestParameters) -> FinalResultEvent | None:
    """Return an appropriate FinalResultEvent if `e` corresponds to a part that will produce a final result."""
    if isinstance(e, PartStartEvent):
        new_part = e.part
        if (isinstance(new_part, TextPart) and params.allow_text_output) or (
            isinstance(new_part, FilePart) and params.allow_image_output and isinstance(new_part.content, BinaryImage)
        ):
            return FinalResultEvent(tool_name=None, tool_call_id=None)
        elif isinstance(new_part, ToolCallPart) and (tool_def := params.tool_defs.get(new_part.tool_name)):
            if tool_def.kind == 'output':
                return FinalResultEvent(tool_name=new_part.tool_name, tool_call_id=new_part.tool_call_id)
            elif tool_def.defer:
                return FinalResultEvent(tool_name=None, tool_call_id=None)<|MERGE_RESOLUTION|>--- conflicted
+++ resolved
@@ -1030,34 +1030,17 @@
         from ..providers.gateway import normalize_gateway_provider
 
         model_kind = normalize_gateway_provider(model_kind)
-<<<<<<< HEAD
-=======
-    if model_kind in (
-        'openai',
-        'azure',
-        'deepseek',
-        'fireworks',
-        'github',
-        'grok',
-        'heroku',
-        'moonshotai',
-        'ollama',
-        'together',
-        'vercel',
-        'litellm',
-        'nebius',
-        'ovhcloud',
-    ):
-        model_kind = 'openai-chat'
-    elif model_kind in ('google-gla', 'google-vertex'):
-        model_kind = 'google'
->>>>>>> eaedf8ae
-
+
+    # OpenRouter and Cerebras need to be checked before OpenAI,
+    # as they are in `OpenAIChatCompatibleProvider` but have their own model classes.
     if model_kind == 'openrouter':
-        # OpenRouter needs to be checked before OpenAI, as `openrouter` is in `OpenAIChatCompatibleProvider` but has its own model class.
         from .openrouter import OpenRouterModel
 
         return OpenRouterModel(model_name, provider=provider)
+    elif model_kind == 'cerebras':
+        from .cerebras import CerebrasModel
+
+        return CerebrasModel(model_name, provider=provider)
     elif model_kind in ('openai-chat', 'openai', *get_args(OpenAIChatCompatibleProvider.__value__)):
         from .openai import OpenAIChatModel
 
@@ -1098,10 +1081,6 @@
         from .huggingface import HuggingFaceModel
 
         return HuggingFaceModel(model_name, provider=provider)
-    elif model_kind == 'cerebras':
-        from .cerebras import CerebrasModel
-
-        return CerebrasModel(model_name, provider=provider)
     else:
         raise UserError(f'Unknown model: {model}')  # pragma: no cover
 
