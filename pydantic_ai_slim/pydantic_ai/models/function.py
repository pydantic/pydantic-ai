--- conflicted
+++ resolved
@@ -13,7 +13,6 @@
 from typing_extensions import TypeAlias, assert_never, overload
 
 from .. import _utils, result
-<<<<<<< HEAD
 from ..messages import (
     ArgsJson,
     Message,
@@ -26,10 +25,7 @@
     ToolReturn,
     UserPrompt,
 )
-=======
-from ..messages import ArgsJson, Message, ModelAnyResponse, ModelStructuredResponse, ToolCall
 from ..settings import ModelSettings
->>>>>>> 7d27c42e
 from ..tools import ToolDefinition
 from . import AgentModel, EitherStreamedResponse, Model, StreamStructuredResponse, StreamTextResponse
 
@@ -145,27 +141,18 @@
     stream_function: StreamFunctionDef | None
     agent_info: AgentInfo
 
-<<<<<<< HEAD
-    async def request(self, messages: list[Message]) -> tuple[ModelResponse, result.Cost]:
-=======
     async def request(
         self, messages: list[Message], model_settings: ModelSettings | None
-    ) -> tuple[ModelAnyResponse, result.Cost]:
+    ) -> tuple[ModelResponse, result.Cost]:
         agent_info = replace(self.agent_info, model_settings=model_settings)
 
->>>>>>> 7d27c42e
         assert self.function is not None, 'FunctionModel must receive a `function` to support non-streamed requests'
         if inspect.iscoroutinefunction(self.function):
             response = await self.function(messages, agent_info)
         else:
-<<<<<<< HEAD
-            response_ = await _utils.run_in_executor(self.function, messages, self.agent_info)
+            response_ = await _utils.run_in_executor(self.function, messages, agent_info)
             assert isinstance(response_, ModelResponse), response_
             response = response_
-=======
-            response_ = await _utils.run_in_executor(self.function, messages, agent_info)
-            response = cast(ModelAnyResponse, response_)
->>>>>>> 7d27c42e
         # TODO is `messages` right here? Should it just be new messages?
         return response, _estimate_cost(chain(messages, [response]))
 
