from __future__ import annotations as _annotations

import base64
import re
from collections.abc import AsyncIterator, Awaitable
from contextlib import asynccontextmanager
from dataclasses import dataclass, field, replace
from datetime import datetime
from typing import Any, Literal, cast, overload
from uuid import uuid4

from typing_extensions import assert_never

from .. import UnexpectedModelBehavior, _utils, usage
from .._output import OutputObjectDefinition
from .._run_context import RunContext
from ..builtin_tools import (
    AbstractBuiltinTool,
    CodeExecutionTool,
    FileSearchTool,
    ImageGenerationTool,
    WebFetchTool,
    WebSearchTool,
)
from ..exceptions import ModelAPIError, ModelHTTPError, UserError
from ..messages import (
    BinaryContent,
    BuiltinToolCallPart,
    BuiltinToolReturnPart,
    CachePoint,
    FilePart,
    FileUrl,
    FinishReason,
    ModelMessage,
    ModelRequest,
    ModelResponse,
    ModelResponsePart,
    ModelResponseStreamEvent,
    RetryPromptPart,
    SystemPromptPart,
    TextPart,
    ThinkingPart,
    ToolCallPart,
    ToolReturnPart,
    UserPromptPart,
    VideoUrl,
)
from ..profiles import ModelProfileSpec
from ..profiles.google import GoogleModelProfile
from ..providers import Provider, infer_provider
from ..settings import ModelSettings
from ..tools import ToolDefinition
from . import (
    Model,
    ModelRequestParameters,
    StreamedResponse,
    check_allow_model_requests,
    download_item,
    get_user_agent,
)

try:
    from google.genai import Client, errors
    from google.genai.types import (
        BlobDict,
        CodeExecutionResult,
        CodeExecutionResultDict,
        ContentDict,
        ContentUnionDict,
        CountTokensConfigDict,
        ExecutableCode,
        ExecutableCodeDict,
        FileDataDict,
        FileSearchDict,
        FinishReason as GoogleFinishReason,
        FunctionCallDict,
        FunctionCallingConfigDict,
        FunctionCallingConfigMode,
        FunctionDeclarationDict,
        GenerateContentConfigDict,
        GenerateContentResponse,
        GenerationConfigDict,
        GoogleSearchDict,
        GroundingMetadata,
        HttpOptionsDict,
        ImageConfigDict,
        MediaResolution,
        Modality,
        Part,
        PartDict,
        SafetySettingDict,
        ThinkingConfigDict,
        ToolCodeExecutionDict,
        ToolConfigDict,
        ToolDict,
        ToolListUnionDict,
        UrlContextDict,
        UrlContextMetadata,
        VideoMetadataDict,
    )
except ImportError as _import_error:
    raise ImportError(
        'Please install `google-genai` to use the Google model, '
        'you can use the `google` optional group — `pip install "pydantic-ai-slim[google]"`'
    ) from _import_error


_FILE_SEARCH_QUERY_PATTERN = re.compile(r'file_search\.query\(query=(["\'])((?:\\.|(?!\1).)*?)\1\)')


LatestGoogleModelNames = Literal[
    'gemini-flash-latest',
    'gemini-flash-lite-latest',
    'gemini-2.0-flash',
    'gemini-2.0-flash-lite',
    'gemini-2.5-flash',
    'gemini-2.5-flash-preview-09-2025',
    'gemini-2.5-flash-image',
    'gemini-2.5-flash-lite',
    'gemini-2.5-flash-lite-preview-09-2025',
    'gemini-2.5-pro',
    'gemini-3-flash-preview',
    'gemini-3-pro-preview',
    'gemini-3-pro-image-preview',
]
"""Latest Gemini models."""

GoogleModelName = str | LatestGoogleModelNames
"""Possible Gemini model names.

Since Gemini supports a variety of date-stamped models, we explicitly list the latest models but
allow any name in the type hints.
See [the Gemini API docs](https://ai.google.dev/gemini-api/docs/models/gemini#model-variations) for a full list.
"""

_FINISH_REASON_MAP: dict[GoogleFinishReason, FinishReason | None] = {
    GoogleFinishReason.FINISH_REASON_UNSPECIFIED: None,
    GoogleFinishReason.STOP: 'stop',
    GoogleFinishReason.MAX_TOKENS: 'length',
    GoogleFinishReason.SAFETY: 'content_filter',
    GoogleFinishReason.RECITATION: 'content_filter',
    GoogleFinishReason.LANGUAGE: 'error',
    GoogleFinishReason.OTHER: None,
    GoogleFinishReason.BLOCKLIST: 'content_filter',
    GoogleFinishReason.PROHIBITED_CONTENT: 'content_filter',
    GoogleFinishReason.SPII: 'content_filter',
    GoogleFinishReason.MALFORMED_FUNCTION_CALL: 'error',
    GoogleFinishReason.IMAGE_SAFETY: 'content_filter',
    GoogleFinishReason.UNEXPECTED_TOOL_CALL: 'error',
    GoogleFinishReason.IMAGE_PROHIBITED_CONTENT: 'content_filter',
    GoogleFinishReason.NO_IMAGE: 'error',
}

_GOOGLE_IMAGE_SIZE = Literal['1K', '2K', '4K']
_GOOGLE_IMAGE_SIZES: tuple[_GOOGLE_IMAGE_SIZE, ...] = _utils.get_args(_GOOGLE_IMAGE_SIZE)

_GOOGLE_IMAGE_OUTPUT_FORMAT = Literal['png', 'jpeg', 'webp']
_GOOGLE_IMAGE_OUTPUT_FORMATS: tuple[_GOOGLE_IMAGE_OUTPUT_FORMAT, ...] = _utils.get_args(_GOOGLE_IMAGE_OUTPUT_FORMAT)


class GoogleModelSettings(ModelSettings, total=False):
    """Settings used for a Gemini model request."""

    # ALL FIELDS MUST BE `gemini_` PREFIXED SO YOU CAN MERGE THEM WITH OTHER MODELS.

    google_safety_settings: list[SafetySettingDict]
    """The safety settings to use for the model.

    See <https://ai.google.dev/gemini-api/docs/safety-settings> for more information.
    """

    google_thinking_config: ThinkingConfigDict
    """The thinking configuration to use for the model.

    See <https://ai.google.dev/gemini-api/docs/thinking> for more information.
    """

    google_labels: dict[str, str]
    """User-defined metadata to break down billed charges. Only supported by the Vertex AI API.

    See the [Gemini API docs](https://cloud.google.com/vertex-ai/generative-ai/docs/multimodal/add-labels-to-api-calls) for use cases and limitations.
    """

    google_video_resolution: MediaResolution
    """The video resolution to use for the model.

    See <https://ai.google.dev/api/generate-content#MediaResolution> for more information.
    """

    google_cached_content: str
    """The name of the cached content to use for the model.

    See <https://ai.google.dev/gemini-api/docs/caching> for more information.
    """


@dataclass(init=False)
class GoogleModel(Model):
    """A model that uses Gemini via `generativelanguage.googleapis.com` API.

    This is implemented from scratch rather than using a dedicated SDK, good API documentation is
    available [here](https://ai.google.dev/api).

    Apart from `__init__`, all methods are private or match those of the base class.
    """

    client: Client = field(repr=False)

    _model_name: GoogleModelName = field(repr=False)
    _provider: Provider[Client] = field(repr=False)

    def __init__(
        self,
        model_name: GoogleModelName,
        *,
        provider: Literal['google-gla', 'google-vertex', 'gateway'] | Provider[Client] = 'google-gla',
        profile: ModelProfileSpec | None = None,
        settings: ModelSettings | None = None,
    ):
        """Initialize a Gemini model.

        Args:
            model_name: The name of the model to use.
            provider: The provider to use for authentication and API access. Can be either the string
                'google-gla' or 'google-vertex' or an instance of `Provider[google.genai.AsyncClient]`.
                Defaults to 'google-gla'.
            profile: The model profile to use. Defaults to a profile picked by the provider based on the model name.
            settings: The model settings to use. Defaults to None.
        """
        self._model_name = model_name

        if isinstance(provider, str):
            provider = infer_provider('gateway/google-vertex' if provider == 'gateway' else provider)
        self._provider = provider
        self.client = provider.client

        super().__init__(settings=settings, profile=profile or provider.model_profile)

    @property
    def base_url(self) -> str:
        return self._provider.base_url

    @property
    def model_name(self) -> GoogleModelName:
        """The model name."""
        return self._model_name

    @property
    def system(self) -> str:
        """The model provider."""
        return self._provider.name

    @classmethod
    def supported_builtin_tools(cls) -> frozenset[type[AbstractBuiltinTool]]:
        """Return the set of builtin tool types this model can handle."""
        return frozenset({WebSearchTool, CodeExecutionTool, FileSearchTool, WebFetchTool, ImageGenerationTool})

    def prepare_request(
        self, model_settings: ModelSettings | None, model_request_parameters: ModelRequestParameters
    ) -> tuple[ModelSettings | None, ModelRequestParameters]:
        supports_native_output_with_builtin_tools = GoogleModelProfile.from_profile(
            self.profile
        ).google_supports_native_output_with_builtin_tools
        if model_request_parameters.builtin_tools and model_request_parameters.output_tools:
            if model_request_parameters.output_mode == 'auto':
                output_mode = 'native' if supports_native_output_with_builtin_tools else 'prompted'
                model_request_parameters = replace(model_request_parameters, output_mode=output_mode)
            else:
                output_mode = 'NativeOutput' if supports_native_output_with_builtin_tools else 'PromptedOutput'
                raise UserError(
                    f'Google does not support output tools and built-in tools at the same time. Use `output_type={output_mode}(...)` instead.'
                )
        return super().prepare_request(model_settings, model_request_parameters)

    async def request(
        self,
        messages: list[ModelMessage],
        model_settings: ModelSettings | None,
        model_request_parameters: ModelRequestParameters,
    ) -> ModelResponse:
        check_allow_model_requests()
        model_settings, model_request_parameters = self.prepare_request(
            model_settings,
            model_request_parameters,
        )
        model_settings = cast(GoogleModelSettings, model_settings or {})
        response = await self._generate_content(messages, False, model_settings, model_request_parameters)
        return self._process_response(response)

    async def count_tokens(
        self,
        messages: list[ModelMessage],
        model_settings: ModelSettings | None,
        model_request_parameters: ModelRequestParameters,
    ) -> usage.RequestUsage:
        check_allow_model_requests()
        model_settings, model_request_parameters = self.prepare_request(
            model_settings,
            model_request_parameters,
        )
        model_settings = cast(GoogleModelSettings, model_settings or {})
        contents, generation_config = await self._build_content_and_config(
            messages, model_settings, model_request_parameters
        )

        # Annoyingly, the type of `GenerateContentConfigDict.get` is "partially `Unknown`" because `response_schema` includes `typing._UnionGenericAlias`,
        # so without this we'd need `pyright: ignore[reportUnknownMemberType]` on every line and wouldn't get type checking anyway.
        generation_config = cast(dict[str, Any], generation_config)

        config = CountTokensConfigDict(
            http_options=generation_config.get('http_options'),
        )
        if self._provider.name != 'google-gla':
            # The fields are not supported by the Gemini API per https://github.com/googleapis/python-genai/blob/7e4ec284dc6e521949626f3ed54028163ef9121d/google/genai/models.py#L1195-L1214
            config.update(  # pragma: lax no cover
                system_instruction=generation_config.get('system_instruction'),
                tools=cast(list[ToolDict], generation_config.get('tools')),
                # Annoyingly, GenerationConfigDict has fewer fields than GenerateContentConfigDict, and no extra fields are allowed.
                generation_config=GenerationConfigDict(
                    temperature=generation_config.get('temperature'),
                    top_p=generation_config.get('top_p'),
                    max_output_tokens=generation_config.get('max_output_tokens'),
                    stop_sequences=generation_config.get('stop_sequences'),
                    presence_penalty=generation_config.get('presence_penalty'),
                    frequency_penalty=generation_config.get('frequency_penalty'),
                    seed=generation_config.get('seed'),
                    thinking_config=generation_config.get('thinking_config'),
                    media_resolution=generation_config.get('media_resolution'),
                    response_mime_type=generation_config.get('response_mime_type'),
                    response_json_schema=generation_config.get('response_json_schema'),
                ),
            )

        response = await self.client.aio.models.count_tokens(
            model=self._model_name,
            contents=contents,
            config=config,
        )
        if response.total_tokens is None:
            raise UnexpectedModelBehavior(  # pragma: no cover
                'Total tokens missing from Gemini response', str(response)
            )
        return usage.RequestUsage(
            input_tokens=response.total_tokens,
        )

    @asynccontextmanager
    async def request_stream(
        self,
        messages: list[ModelMessage],
        model_settings: ModelSettings | None,
        model_request_parameters: ModelRequestParameters,
        run_context: RunContext[Any] | None = None,
    ) -> AsyncIterator[StreamedResponse]:
        check_allow_model_requests()
        model_settings, model_request_parameters = self.prepare_request(
            model_settings,
            model_request_parameters,
        )
        model_settings = cast(GoogleModelSettings, model_settings or {})
        response = await self._generate_content(messages, True, model_settings, model_request_parameters)
        yield await self._process_streamed_response(response, model_request_parameters)  # type: ignore

    def _build_image_config(self, tool: ImageGenerationTool) -> ImageConfigDict:
        """Build ImageConfigDict from ImageGenerationTool with validation."""
        image_config = ImageConfigDict()

        if tool.aspect_ratio is not None:
            image_config['aspect_ratio'] = tool.aspect_ratio

        if tool.size is not None:
            if tool.size not in _GOOGLE_IMAGE_SIZES:
                raise UserError(
                    f'Google image generation only supports `size` values: {_GOOGLE_IMAGE_SIZES}. '
                    f'Got: {tool.size!r}. Omit `size` to use the default (1K).'
                )
            image_config['image_size'] = tool.size

        if self.system == 'google-vertex':
            if tool.output_format is not None:
                if tool.output_format not in _GOOGLE_IMAGE_OUTPUT_FORMATS:
                    raise UserError(
                        f'Google image generation only supports `output_format` values: {_GOOGLE_IMAGE_OUTPUT_FORMATS}. '
                        f'Got: {tool.output_format!r}.'
                    )
                image_config['output_mime_type'] = f'image/{tool.output_format}'

            output_compression = tool.output_compression
            if output_compression is not None:
                if not (0 <= output_compression <= 100):
                    raise UserError(
                        f'Google image generation `output_compression` must be between 0 and 100. '
                        f'Got: {output_compression}.'
                    )
                if tool.output_format not in (None, 'jpeg'):
                    raise UserError(
                        f'Google image generation `output_compression` is only supported for JPEG format. '
                        f'Got format: {tool.output_format!r}. Either set `output_format="jpeg"` or remove `output_compression`.'
                    )
                image_config['output_compression_quality'] = output_compression
                if tool.output_format is None:
                    image_config['output_mime_type'] = 'image/jpeg'

        return image_config

    def _get_tools(
        self, model_request_parameters: ModelRequestParameters
    ) -> tuple[list[ToolDict] | None, ImageConfigDict | None]:
        tools: list[ToolDict] = [
            ToolDict(function_declarations=[_function_declaration_from_tool(t)])
            for t in model_request_parameters.tool_defs.values()
        ]

        image_config: ImageConfigDict | None = None

        if model_request_parameters.builtin_tools:
            if model_request_parameters.function_tools:
                raise UserError('Google does not support function tools and built-in tools at the same time.')

            for tool in model_request_parameters.builtin_tools:
                if isinstance(tool, WebSearchTool):
                    tools.append(ToolDict(google_search=GoogleSearchDict()))
                elif isinstance(tool, WebFetchTool):
                    tools.append(ToolDict(url_context=UrlContextDict()))
                elif isinstance(tool, CodeExecutionTool):
                    tools.append(ToolDict(code_execution=ToolCodeExecutionDict()))
                elif isinstance(tool, FileSearchTool):
                    file_search_config = FileSearchDict(file_search_store_names=list(tool.file_store_ids))
                    tools.append(ToolDict(file_search=file_search_config))
                elif isinstance(tool, ImageGenerationTool):  # pragma: no branch
                    if not self.profile.supports_image_output:
                        raise UserError(
                            "`ImageGenerationTool` is not supported by this model. Use a model with 'image' in the name instead."
                        )
                    image_config = self._build_image_config(tool)
                else:  # pragma: no cover
                    raise UserError(
                        f'`{tool.__class__.__name__}` is not supported by `GoogleModel`. If it should be, please file an issue.'
                    )
        return tools or None, image_config

    def _get_tool_config(
        self, model_request_parameters: ModelRequestParameters, tools: list[ToolDict] | None
    ) -> ToolConfigDict | None:
        if not model_request_parameters.allow_text_output and tools:
            names: list[str] = []
            for tool in tools:
                for function_declaration in tool.get('function_declarations') or []:
                    if name := function_declaration.get('name'):  # pragma: no branch
                        names.append(name)
            return _tool_config(names)
        else:
            return None

    @overload
    async def _generate_content(
        self,
        messages: list[ModelMessage],
        stream: Literal[False],
        model_settings: GoogleModelSettings,
        model_request_parameters: ModelRequestParameters,
    ) -> GenerateContentResponse: ...

    @overload
    async def _generate_content(
        self,
        messages: list[ModelMessage],
        stream: Literal[True],
        model_settings: GoogleModelSettings,
        model_request_parameters: ModelRequestParameters,
    ) -> Awaitable[AsyncIterator[GenerateContentResponse]]: ...

    async def _generate_content(
        self,
        messages: list[ModelMessage],
        stream: bool,
        model_settings: GoogleModelSettings,
        model_request_parameters: ModelRequestParameters,
    ) -> GenerateContentResponse | Awaitable[AsyncIterator[GenerateContentResponse]]:
        contents, config = await self._build_content_and_config(messages, model_settings, model_request_parameters)
        func = self.client.aio.models.generate_content_stream if stream else self.client.aio.models.generate_content
        try:
            return await func(model=self._model_name, contents=contents, config=config)  # type: ignore
        except errors.APIError as e:
            if (status_code := e.code) >= 400:
                raise ModelHTTPError(
                    status_code=status_code,
                    model_name=self._model_name,
                    body=cast(Any, e.details),  # pyright: ignore[reportUnknownMemberType]
                ) from e
            raise ModelAPIError(model_name=self._model_name, message=str(e)) from e

    async def _build_content_and_config(
        self,
        messages: list[ModelMessage],
        model_settings: GoogleModelSettings,
        model_request_parameters: ModelRequestParameters,
    ) -> tuple[list[ContentUnionDict], GenerateContentConfigDict]:
        tools, image_config = self._get_tools(model_request_parameters)
        if model_request_parameters.function_tools and not self.profile.supports_tools:
            raise UserError('Tools are not supported by this model.')

        response_mime_type = None
        response_schema = None
        if model_request_parameters.output_mode == 'native':
            if model_request_parameters.function_tools:
                raise UserError(
                    'Google does not support `NativeOutput` and function tools at the same time. Use `output_type=ToolOutput(...)` instead.'
                )
            response_mime_type = 'application/json'
            output_object = model_request_parameters.output_object
            assert output_object is not None
            response_schema = self._map_response_schema(output_object)
        elif model_request_parameters.output_mode == 'prompted' and not tools:
            if not self.profile.supports_json_object_output:
                raise UserError('JSON output is not supported by this model.')
            response_mime_type = 'application/json'

        tool_config = self._get_tool_config(model_request_parameters, tools)
        system_instruction, contents = await self._map_messages(messages, model_request_parameters)

        modalities = [Modality.TEXT.value]
        if self.profile.supports_image_output:
            modalities.append(Modality.IMAGE.value)

        http_options: HttpOptionsDict = {
            'headers': {'Content-Type': 'application/json', 'User-Agent': get_user_agent()}
        }
        if timeout := model_settings.get('timeout'):
            if isinstance(timeout, int | float):
                http_options['timeout'] = int(1000 * timeout)
            else:
                raise UserError('Google does not support setting ModelSettings.timeout to a httpx.Timeout')

        config = GenerateContentConfigDict(
            http_options=http_options,
            system_instruction=system_instruction,
            temperature=model_settings.get('temperature'),
            top_p=model_settings.get('top_p'),
            max_output_tokens=model_settings.get('max_tokens'),
            stop_sequences=model_settings.get('stop_sequences'),
            presence_penalty=model_settings.get('presence_penalty'),
            frequency_penalty=model_settings.get('frequency_penalty'),
            seed=model_settings.get('seed'),
            safety_settings=model_settings.get('google_safety_settings'),
            thinking_config=model_settings.get('google_thinking_config'),
            labels=model_settings.get('google_labels'),
            media_resolution=model_settings.get('google_video_resolution'),
            cached_content=model_settings.get('google_cached_content'),
            tools=cast(ToolListUnionDict, tools),
            tool_config=tool_config,
            response_mime_type=response_mime_type,
            response_json_schema=response_schema,
            response_modalities=modalities,
            image_config=image_config,
        )

        return contents, config

    def _process_response(self, response: GenerateContentResponse) -> ModelResponse:
        if not response.candidates:
            raise UnexpectedModelBehavior('Expected at least one candidate in Gemini response')  # pragma: no cover

        candidate = response.candidates[0]

        vendor_id = response.response_id
        finish_reason: FinishReason | None = None
        vendor_details: dict[str, Any] = {}

        raw_finish_reason = candidate.finish_reason
        if raw_finish_reason:  # pragma: no branch
<<<<<<< HEAD
            vendor_details = {'finish_reason': raw_finish_reason.value}
            # Add safety ratings to provider details
            if candidate.safety_ratings:
                vendor_details['safety_ratings'] = [r.model_dump(by_alias=True) for r in candidate.safety_ratings]
=======
            vendor_details['finish_reason'] = raw_finish_reason.value
>>>>>>> ff15594e
            finish_reason = _FINISH_REASON_MAP.get(raw_finish_reason)

        if response.create_time is not None:  # pragma: no branch
            vendor_details['timestamp'] = response.create_time

        if candidate.content is None or candidate.content.parts is None:
            parts = []
        else:
            parts = candidate.content.parts or []

        usage = _metadata_as_usage(response, provider=self._provider.name, provider_url=self._provider.base_url)
        return _process_response_from_parts(
            parts,
            candidate.grounding_metadata,
            response.model_version or self._model_name,
            self._provider.name,
            self._provider.base_url,
            usage,
            vendor_id=vendor_id,
            vendor_details=vendor_details or None,
            finish_reason=finish_reason,
            url_context_metadata=candidate.url_context_metadata,
        )

    async def _process_streamed_response(
        self, response: AsyncIterator[GenerateContentResponse], model_request_parameters: ModelRequestParameters
    ) -> StreamedResponse:
        """Process a streamed response, and prepare a streaming response to return."""
        peekable_response = _utils.PeekableAsyncStream(response)
        first_chunk = await peekable_response.peek()
        if isinstance(first_chunk, _utils.Unset):
            raise UnexpectedModelBehavior('Streamed response ended without content or tool calls')  # pragma: no cover

        return GeminiStreamedResponse(
            model_request_parameters=model_request_parameters,
            _model_name=first_chunk.model_version or self._model_name,
            _response=peekable_response,
            _provider_name=self._provider.name,
            _provider_url=self._provider.base_url,
            _provider_timestamp=first_chunk.create_time,
        )

    async def _map_messages(
        self, messages: list[ModelMessage], model_request_parameters: ModelRequestParameters
    ) -> tuple[ContentDict | None, list[ContentUnionDict]]:
        contents: list[ContentUnionDict] = []
        system_parts: list[PartDict] = []

        for m in messages:
            if isinstance(m, ModelRequest):
                message_parts: list[PartDict] = []

                for part in m.parts:
                    if isinstance(part, SystemPromptPart):
                        system_parts.append({'text': part.content})
                    elif isinstance(part, UserPromptPart):
                        message_parts.extend(await self._map_user_prompt(part))
                    elif isinstance(part, ToolReturnPart):
                        message_parts.append(
                            {
                                'function_response': {
                                    'name': part.tool_name,
                                    'response': part.model_response_object(),
                                    'id': part.tool_call_id,
                                }
                            }
                        )
                    elif isinstance(part, RetryPromptPart):
                        if part.tool_name is None:
                            message_parts.append({'text': part.model_response()})
                        else:
                            message_parts.append(
                                {
                                    'function_response': {
                                        'name': part.tool_name,
                                        'response': {'error': part.model_response()},
                                        'id': part.tool_call_id,
                                    }
                                }
                            )
                    else:
                        assert_never(part)

                if message_parts:
                    contents.append({'role': 'user', 'parts': message_parts})
            elif isinstance(m, ModelResponse):
                maybe_content = _content_model_response(m, self.system)
                if maybe_content:
                    contents.append(maybe_content)
            else:
                assert_never(m)

        # Google GenAI requires at least one part in the message.
        if not contents:
            contents = [{'role': 'user', 'parts': [{'text': ''}]}]

        if instructions := self._get_instructions(messages, model_request_parameters):
            system_parts.append({'text': instructions})
        system_instruction = ContentDict(role='user', parts=system_parts) if system_parts else None

        return system_instruction, contents

    async def _map_user_prompt(self, part: UserPromptPart) -> list[PartDict]:
        if isinstance(part.content, str):
            return [{'text': part.content}]
        else:
            content: list[PartDict] = []
            for item in part.content:
                if isinstance(item, str):
                    content.append({'text': item})
                elif isinstance(item, BinaryContent):
                    inline_data_dict: BlobDict = {'data': item.data, 'mime_type': item.media_type}
                    part_dict: PartDict = {'inline_data': inline_data_dict}
                    if item.vendor_metadata:
                        part_dict['video_metadata'] = cast(VideoMetadataDict, item.vendor_metadata)
                    content.append(part_dict)
                elif isinstance(item, VideoUrl) and (
                    item.is_youtube or (item.url.startswith('gs://') and self.system == 'google-vertex')
                ):
                    # YouTube URLs work on both google-gla and google-vertex
                    # GCS URIs (gs://...) only work on google-vertex (Vertex AI can access GCS buckets)
                    # GCS on google-gla falls through to FileUrl which raises clear error on download attempt
                    # Other URLs fall through to FileUrl handling (download for google-gla)
                    # Note: force_download is not checked here, mirroring the original YouTube behavior.
                    # GCS URIs cannot be downloaded anyway ("gs://" protocol not supported for download).
                    file_data_dict: FileDataDict = {'file_uri': item.url, 'mime_type': item.media_type}
                    part_dict: PartDict = {'file_data': file_data_dict}
                    if item.vendor_metadata:
                        part_dict['video_metadata'] = cast(VideoMetadataDict, item.vendor_metadata)
                    content.append(part_dict)
                elif isinstance(item, FileUrl):
                    if item.force_download or (
                        # google-gla does not support passing file urls directly, except for youtube videos
                        # (see above) and files uploaded to the file API (which cannot be downloaded anyway)
                        self.system == 'google-gla'
                        and not item.url.startswith(r'https://generativelanguage.googleapis.com/v1beta/files')
                    ):
                        downloaded_item = await download_item(item, data_format='bytes')
                        inline_data: BlobDict = {
                            'data': downloaded_item['data'],
                            'mime_type': downloaded_item['data_type'],
                        }
                        part_dict: PartDict = {'inline_data': inline_data}
                        # VideoUrl is a subclass of FileUrl - include video_metadata if present
                        if isinstance(item, VideoUrl) and item.vendor_metadata:
                            part_dict['video_metadata'] = cast(VideoMetadataDict, item.vendor_metadata)
                        content.append(part_dict)
                    else:
                        file_data_dict: FileDataDict = {'file_uri': item.url, 'mime_type': item.media_type}
                        part_dict: PartDict = {'file_data': file_data_dict}
                        # VideoUrl is a subclass of FileUrl - include video_metadata if present
                        if isinstance(item, VideoUrl) and item.vendor_metadata:
                            part_dict['video_metadata'] = cast(VideoMetadataDict, item.vendor_metadata)
                        content.append(part_dict)  # pragma: lax no cover
                elif isinstance(item, CachePoint):
                    # Google Gemini doesn't support prompt caching via CachePoint
                    pass
                else:
                    assert_never(item)
        return content

    def _map_response_schema(self, o: OutputObjectDefinition) -> dict[str, Any]:
        response_schema = o.json_schema.copy()
        if o.name:
            response_schema['title'] = o.name
        if o.description:
            response_schema['description'] = o.description

        return response_schema


@dataclass
class GeminiStreamedResponse(StreamedResponse):
    """Implementation of `StreamedResponse` for the Gemini model."""

    _model_name: GoogleModelName
    _response: AsyncIterator[GenerateContentResponse]
    _provider_name: str
    _provider_url: str
    _provider_timestamp: datetime | None = None
    _timestamp: datetime = field(default_factory=_utils.now_utc)
    _file_search_tool_call_id: str | None = field(default=None, init=False)
    _code_execution_tool_call_id: str | None = field(default=None, init=False)

    async def _get_event_iterator(self) -> AsyncIterator[ModelResponseStreamEvent]:  # noqa: C901
        if self._provider_timestamp is not None:
            self.provider_details = {'timestamp': self._provider_timestamp}  # pragma: no cover
        async for chunk in self._response:
            self._usage = _metadata_as_usage(chunk, self._provider_name, self._provider_url)

            if not chunk.candidates:
                continue  # pragma: no cover

            candidate = chunk.candidates[0]

            if chunk.response_id:  # pragma: no branch
                self.provider_response_id = chunk.response_id

<<<<<<< HEAD
            raw_finish_reason = candidate.finish_reason
            if raw_finish_reason:
                self.provider_details = {'finish_reason': raw_finish_reason.value}

                if candidate.safety_ratings:
                    self.provider_details['safety_ratings'] = [
                        r.model_dump(by_alias=True) for r in candidate.safety_ratings
                    ]

=======
            if raw_finish_reason := candidate.finish_reason:
                self.provider_details = {**(self.provider_details or {}), 'finish_reason': raw_finish_reason.value}
>>>>>>> ff15594e
                self.finish_reason = _FINISH_REASON_MAP.get(raw_finish_reason)

            # Google streams the grounding metadata (including the web search queries and results)
            # _after_ the text that was generated using it, so it would show up out of order in the stream,
            # and cause issues with the logic that doesn't consider text ahead of built-in tool calls as output.
            # If that gets fixed (or we have a workaround), we can uncomment this:
            # web_search_call, web_search_return = _map_grounding_metadata(
            #     candidate.grounding_metadata, self.provider_name
            # )
            # if web_search_call and web_search_return:
            #     yield self._parts_manager.handle_part(vendor_part_id=uuid4(), part=web_search_call)
            #     yield self._parts_manager.handle_part(
            #         vendor_part_id=uuid4(), part=web_search_return
            #     )

            # URL context metadata (for WebFetchTool) is streamed in the first chunk, before the text,
            # so we can safely yield it here
            web_fetch_call, web_fetch_return = _map_url_context_metadata(
                candidate.url_context_metadata, self.provider_name
            )
            if web_fetch_call and web_fetch_return:
                yield self._parts_manager.handle_part(vendor_part_id=uuid4(), part=web_fetch_call)
                yield self._parts_manager.handle_part(vendor_part_id=uuid4(), part=web_fetch_return)

            if candidate.content is None or candidate.content.parts is None:
                continue

            parts = candidate.content.parts
            if not parts:
                continue  # pragma: no cover

            for part in parts:
                provider_details: dict[str, Any] | None = None
                if part.thought_signature:
                    # Per https://ai.google.dev/gemini-api/docs/function-calling?example=meeting#thought-signatures:
                    # - Always send the thought_signature back to the model inside its original Part.
                    # - Don't merge a Part containing a signature with one that does not. This breaks the positional context of the thought.
                    # - Don't combine two Parts that both contain signatures, as the signature strings cannot be merged.
                    thought_signature = base64.b64encode(part.thought_signature).decode('utf-8')
                    provider_details = {'thought_signature': thought_signature}

                if part.text is not None:
                    if len(part.text) == 0 and not provider_details:
                        continue
                    if part.thought:
                        for event in self._parts_manager.handle_thinking_delta(
                            vendor_part_id=None, content=part.text, provider_details=provider_details
                        ):
                            yield event
                    else:
                        for event in self._parts_manager.handle_text_delta(
                            vendor_part_id=None, content=part.text, provider_details=provider_details
                        ):
                            yield event
                elif part.function_call:
                    maybe_event = self._parts_manager.handle_tool_call_delta(
                        vendor_part_id=uuid4(),
                        tool_name=part.function_call.name,
                        args=part.function_call.args,
                        tool_call_id=part.function_call.id,
                        provider_details=provider_details,
                    )
                    if maybe_event is not None:  # pragma: no branch
                        yield maybe_event
                elif part.inline_data is not None:
                    if part.thought:  # pragma: no cover
                        # Per https://ai.google.dev/gemini-api/docs/image-generation#thinking-process:
                        # > The model generates up to two interim images to test composition and logic. The last image within Thinking is also the final rendered image.
                        # We currently don't expose these image thoughts as they can't be represented with `ThinkingPart`
                        continue
                    data = part.inline_data.data
                    mime_type = part.inline_data.mime_type
                    assert data and mime_type, 'Inline data must have data and mime type'
                    content = BinaryContent(data=data, media_type=mime_type)
                    yield self._parts_manager.handle_part(
                        vendor_part_id=uuid4(),
                        part=FilePart(content=BinaryContent.narrow_type(content), provider_details=provider_details),
                    )
                elif part.executable_code is not None:
                    part_obj = self._handle_executable_code_streaming(part.executable_code)
                    part_obj.provider_details = provider_details
                    yield self._parts_manager.handle_part(vendor_part_id=uuid4(), part=part_obj)
                elif part.code_execution_result is not None:
                    part = self._map_code_execution_result(part.code_execution_result)
                    part.provider_details = provider_details
                    yield self._parts_manager.handle_part(vendor_part_id=uuid4(), part=part)
                else:
                    assert part.function_response is not None, f'Unexpected part: {part}'  # pragma: no cover

            # Grounding metadata is attached to the final text chunk, so
            # we emit the `BuiltinToolReturnPart` after the text delta so
            # that the delta is properly added to the same `TextPart` as earlier chunks
            file_search_part = self._handle_file_search_grounding_metadata_streaming(candidate.grounding_metadata)
            if file_search_part is not None:
                yield self._parts_manager.handle_part(vendor_part_id=uuid4(), part=file_search_part)

    def _handle_file_search_grounding_metadata_streaming(
        self, grounding_metadata: GroundingMetadata | None
    ) -> BuiltinToolReturnPart | None:
        """Handle file search grounding metadata for streaming responses.

        Returns a BuiltinToolReturnPart if file search results are available in the grounding metadata.
        """
        if not self._file_search_tool_call_id or not grounding_metadata:
            return None

        grounding_chunks = grounding_metadata.grounding_chunks
        retrieved_contexts = _extract_file_search_retrieved_contexts(grounding_chunks)
        if retrieved_contexts:  # pragma: no branch
            part = BuiltinToolReturnPart(
                provider_name=self.provider_name,
                tool_name=FileSearchTool.kind,
                tool_call_id=self._file_search_tool_call_id,
                content=retrieved_contexts,
            )
            self._file_search_tool_call_id = None
            return part
        return None  # pragma: no cover

    def _map_code_execution_result(self, code_execution_result: CodeExecutionResult) -> BuiltinToolReturnPart:
        """Map code execution result to a BuiltinToolReturnPart using instance state."""
        assert self._code_execution_tool_call_id is not None
        return _map_code_execution_result(code_execution_result, self.provider_name, self._code_execution_tool_call_id)

    def _handle_executable_code_streaming(self, executable_code: ExecutableCode) -> ModelResponsePart:
        """Handle executable code for streaming responses.

        Returns a BuiltinToolCallPart for file search or code execution.
        Sets self._code_execution_tool_call_id or self._file_search_tool_call_id as appropriate.
        """
        code = executable_code.code
        has_file_search_tool = any(
            isinstance(tool, FileSearchTool) for tool in self.model_request_parameters.builtin_tools
        )

        if code and has_file_search_tool and (file_search_query := self._extract_file_search_query(code)):
            self._file_search_tool_call_id = _utils.generate_tool_call_id()
            return BuiltinToolCallPart(
                provider_name=self.provider_name,
                tool_name=FileSearchTool.kind,
                tool_call_id=self._file_search_tool_call_id,
                args={'query': file_search_query},
            )

        self._code_execution_tool_call_id = _utils.generate_tool_call_id()
        return _map_executable_code(executable_code, self.provider_name, self._code_execution_tool_call_id)

    def _extract_file_search_query(self, code: str) -> str | None:
        """Extract the query from file_search.query() executable code.

        Handles escaped quotes in the query string.

        Example: 'print(file_search.query(query="what is the capital of France?"))'
        Returns: 'what is the capital of France?'
        """
        match = _FILE_SEARCH_QUERY_PATTERN.search(code)
        if match:
            query = match.group(2)
            query = query.replace('\\\\', '\\').replace('\\"', '"').replace("\\'", "'")
            return query
        return None  # pragma: no cover

    @property
    def model_name(self) -> GoogleModelName:
        """Get the model name of the response."""
        return self._model_name

    @property
    def provider_name(self) -> str:
        """Get the provider name."""
        return self._provider_name

    @property
    def provider_url(self) -> str:
        """Get the provider base URL."""
        return self._provider_url

    @property
    def timestamp(self) -> datetime:
        """Get the timestamp of the response."""
        return self._timestamp


def _content_model_response(m: ModelResponse, provider_name: str) -> ContentDict | None:  # noqa: C901
    parts: list[PartDict] = []
    thinking_part_signature: str | None = None
    function_call_requires_signature: bool = True
    for item in m.parts:
        part: PartDict = {}
        if (
            item.provider_details
            and (thought_signature := item.provider_details.get('thought_signature'))
            and m.provider_name == provider_name
        ):
            part['thought_signature'] = base64.b64decode(thought_signature)
        elif thinking_part_signature:
            part['thought_signature'] = base64.b64decode(thinking_part_signature)
        thinking_part_signature = None

        if isinstance(item, ToolCallPart):
            function_call = FunctionCallDict(name=item.tool_name, args=item.args_as_dict(), id=item.tool_call_id)
            part['function_call'] = function_call
            if function_call_requires_signature and not part.get('thought_signature'):
                # Per https://ai.google.dev/gemini-api/docs/gemini-3?thinking=high#migrating_from_other_models:
                # > If you are transferring a conversation trace from another model (e.g., Gemini 2.5) or injecting
                # > a custom function call that was not generated by Gemini 3, you will not have a valid signature.
                # > To bypass strict validation in these specific scenarios, populate the field with this specific
                # > dummy string: "thoughtSignature": "context_engineering_is_the_way_to_go"
                part['thought_signature'] = b'context_engineering_is_the_way_to_go'
            # Only the first function call requires a signature
            function_call_requires_signature = False
        elif isinstance(item, TextPart):
            part['text'] = item.content
        elif isinstance(item, ThinkingPart):
            if item.provider_name == provider_name and item.signature:
                # The thought signature is to be included on the _next_ part, not the thinking part itself
                thinking_part_signature = item.signature

            if item.content:
                part['text'] = item.content
                part['thought'] = True
        elif isinstance(item, BuiltinToolCallPart):
            if item.provider_name == provider_name:
                if item.tool_name == CodeExecutionTool.kind:
                    part['executable_code'] = cast(ExecutableCodeDict, item.args_as_dict())
                elif item.tool_name == WebSearchTool.kind:
                    # Web search calls are not sent back
                    pass
        elif isinstance(item, BuiltinToolReturnPart):
            if item.provider_name == provider_name:
                if item.tool_name == CodeExecutionTool.kind and isinstance(item.content, dict):
                    part['code_execution_result'] = cast(CodeExecutionResultDict, item.content)  # pyright: ignore[reportUnknownMemberType]
                elif item.tool_name == WebSearchTool.kind:
                    # Web search results are not sent back
                    pass
        elif isinstance(item, FilePart):
            content = item.content
            inline_data_dict: BlobDict = {'data': content.data, 'mime_type': content.media_type}
            part['inline_data'] = inline_data_dict
        else:
            assert_never(item)

        if part:
            parts.append(part)

    if not parts:
        return None
    return ContentDict(role='model', parts=parts)


def _process_response_from_parts(
    parts: list[Part],
    grounding_metadata: GroundingMetadata | None,
    model_name: GoogleModelName,
    provider_name: str,
    provider_url: str,
    usage: usage.RequestUsage,
    vendor_id: str | None,
    vendor_details: dict[str, Any] | None = None,
    finish_reason: FinishReason | None = None,
    url_context_metadata: UrlContextMetadata | None = None,
) -> ModelResponse:
    items: list[ModelResponsePart] = []

    web_search_call, web_search_return = _map_grounding_metadata(grounding_metadata, provider_name)
    if web_search_call and web_search_return:
        items.append(web_search_call)
        items.append(web_search_return)

    file_search_call, file_search_return = _map_file_search_grounding_metadata(grounding_metadata, provider_name)
    if file_search_call and file_search_return:
        items.append(file_search_call)
        items.append(file_search_return)
    web_fetch_call, web_fetch_return = _map_url_context_metadata(url_context_metadata, provider_name)
    if web_fetch_call and web_fetch_return:
        items.append(web_fetch_call)
        items.append(web_fetch_return)

    item: ModelResponsePart | None = None
    code_execution_tool_call_id: str | None = None
    for part in parts:
        provider_details: dict[str, Any] | None = None
        if part.thought_signature:
            # Per https://ai.google.dev/gemini-api/docs/function-calling?example=meeting#thought-signatures:
            # - Always send the thought_signature back to the model inside its original Part.
            # - Don't merge a Part containing a signature with one that does not. This breaks the positional context of the thought.
            # - Don't combine two Parts that both contain signatures, as the signature strings cannot be merged.
            thought_signature = base64.b64encode(part.thought_signature).decode('utf-8')
            provider_details = {'thought_signature': thought_signature}

        if part.executable_code is not None:
            code_execution_tool_call_id = _utils.generate_tool_call_id()
            item = _map_executable_code(part.executable_code, provider_name, code_execution_tool_call_id)
        elif part.code_execution_result is not None:
            assert code_execution_tool_call_id is not None
            item = _map_code_execution_result(part.code_execution_result, provider_name, code_execution_tool_call_id)
        elif part.text is not None:
            # Google sometimes sends empty text parts, we don't want to add them to the response
            if len(part.text) == 0 and not provider_details:
                continue
            if part.thought:
                item = ThinkingPart(content=part.text)
            else:
                item = TextPart(content=part.text)
        elif part.function_call:
            assert part.function_call.name is not None
            item = ToolCallPart(tool_name=part.function_call.name, args=part.function_call.args)
            if part.function_call.id is not None:
                item.tool_call_id = part.function_call.id  # pragma: no cover
        elif inline_data := part.inline_data:
            data = inline_data.data
            mime_type = inline_data.mime_type
            assert data and mime_type, 'Inline data must have data and mime type'
            content = BinaryContent(data=data, media_type=mime_type)
            item = FilePart(content=BinaryContent.narrow_type(content))
        else:  # pragma: no cover
            raise UnexpectedModelBehavior(f'Unsupported response from Gemini: {part!r}')

        if provider_details:
            item.provider_details = {**(item.provider_details or {}), **provider_details}

        items.append(item)
    return ModelResponse(
        parts=items,
        model_name=model_name,
        usage=usage,
        provider_response_id=vendor_id,
        provider_details=vendor_details,
        provider_name=provider_name,
        provider_url=provider_url,
        finish_reason=finish_reason,
    )


def _function_declaration_from_tool(tool: ToolDefinition) -> FunctionDeclarationDict:
    json_schema = tool.parameters_json_schema
    f = FunctionDeclarationDict(
        name=tool.name,
        description=tool.description or '',
        parameters_json_schema=json_schema,
    )
    return f


def _tool_config(function_names: list[str]) -> ToolConfigDict:
    mode = FunctionCallingConfigMode.ANY
    function_calling_config = FunctionCallingConfigDict(mode=mode, allowed_function_names=function_names)
    return ToolConfigDict(function_calling_config=function_calling_config)


def _metadata_as_usage(response: GenerateContentResponse, provider: str, provider_url: str) -> usage.RequestUsage:
    metadata = response.usage_metadata
    if metadata is None:
        return usage.RequestUsage()
    details: dict[str, int] = {}
    if cached_content_token_count := metadata.cached_content_token_count:
        details['cached_content_tokens'] = cached_content_token_count

    if thoughts_token_count := (metadata.thoughts_token_count or 0):
        details['thoughts_tokens'] = thoughts_token_count

    if tool_use_prompt_token_count := metadata.tool_use_prompt_token_count:
        details['tool_use_prompt_tokens'] = tool_use_prompt_token_count

    for prefix, metadata_details in [
        ('prompt', metadata.prompt_tokens_details),
        ('cache', metadata.cache_tokens_details),
        ('candidates', metadata.candidates_tokens_details),
        ('tool_use_prompt', metadata.tool_use_prompt_tokens_details),
    ]:
        assert getattr(metadata, f'{prefix}_tokens_details') is metadata_details
        if not metadata_details:
            continue
        for detail in metadata_details:
            if not detail.modality or not detail.token_count:
                continue
            details[f'{detail.modality.lower()}_{prefix}_tokens'] = detail.token_count

    return usage.RequestUsage.extract(
        response.model_dump(include={'model_version', 'usage_metadata'}, by_alias=True),
        provider=provider,
        provider_url=provider_url,
        provider_fallback='google',
        details=details,
    )


def _map_executable_code(executable_code: ExecutableCode, provider_name: str, tool_call_id: str) -> BuiltinToolCallPart:
    return BuiltinToolCallPart(
        provider_name=provider_name,
        tool_name=CodeExecutionTool.kind,
        args=executable_code.model_dump(mode='json'),
        tool_call_id=tool_call_id,
    )


def _map_code_execution_result(
    code_execution_result: CodeExecutionResult, provider_name: str, tool_call_id: str
) -> BuiltinToolReturnPart:
    return BuiltinToolReturnPart(
        provider_name=provider_name,
        tool_name=CodeExecutionTool.kind,
        content=code_execution_result.model_dump(mode='json'),
        tool_call_id=tool_call_id,
    )


def _map_grounding_metadata(
    grounding_metadata: GroundingMetadata | None, provider_name: str
) -> tuple[BuiltinToolCallPart, BuiltinToolReturnPart] | tuple[None, None]:
    if grounding_metadata and (web_search_queries := grounding_metadata.web_search_queries):
        tool_call_id = _utils.generate_tool_call_id()
        return (
            BuiltinToolCallPart(
                provider_name=provider_name,
                tool_name=WebSearchTool.kind,
                tool_call_id=tool_call_id,
                args={'queries': web_search_queries},
            ),
            BuiltinToolReturnPart(
                provider_name=provider_name,
                tool_name=WebSearchTool.kind,
                tool_call_id=tool_call_id,
                content=[chunk.web.model_dump(mode='json') for chunk in grounding_chunks if chunk.web]
                if (grounding_chunks := grounding_metadata.grounding_chunks)
                else None,
            ),
        )
    else:
        return None, None


def _extract_file_search_retrieved_contexts(
    grounding_chunks: list[Any] | None,
) -> list[dict[str, Any]]:
    """Extract retrieved contexts from grounding chunks for file search.

    Returns an empty list if no retrieved contexts are found.
    """
    if not grounding_chunks:  # pragma: no cover
        return []
    retrieved_contexts: list[dict[str, Any]] = []
    for chunk in grounding_chunks:
        if not chunk.retrieved_context:
            continue
        context_dict: dict[str, Any] = chunk.retrieved_context.model_dump(
            mode='json', exclude_none=True, by_alias=False
        )
        # The SDK type may not define file_search_store yet, but model_dump includes it.
        # Check both snake_case and camelCase since the field name varies.
        file_search_store = context_dict.get('file_search_store')
        if file_search_store is None:  # pragma: lax no cover
            context_dict_with_aliases: dict[str, Any] = chunk.retrieved_context.model_dump(
                mode='json', exclude_none=True, by_alias=True
            )
            file_search_store = context_dict_with_aliases.get('fileSearchStore')
        if file_search_store is not None:  # pragma: lax no cover
            context_dict['file_search_store'] = file_search_store
        retrieved_contexts.append(context_dict)
    return retrieved_contexts


def _map_file_search_grounding_metadata(
    grounding_metadata: GroundingMetadata | None, provider_name: str
) -> tuple[BuiltinToolCallPart, BuiltinToolReturnPart] | tuple[None, None]:
    if not grounding_metadata or not (grounding_chunks := grounding_metadata.grounding_chunks):
        return None, None

    retrieved_contexts = _extract_file_search_retrieved_contexts(grounding_chunks)

    if not retrieved_contexts:
        return None, None

    tool_call_id = _utils.generate_tool_call_id()
    return (
        BuiltinToolCallPart(
            provider_name=provider_name,
            tool_name=FileSearchTool.kind,
            tool_call_id=tool_call_id,
            args={},
        ),
        BuiltinToolReturnPart(
            provider_name=provider_name,
            tool_name=FileSearchTool.kind,
            tool_call_id=tool_call_id,
            content=retrieved_contexts,
        ),
    )


def _map_url_context_metadata(
    url_context_metadata: UrlContextMetadata | None, provider_name: str
) -> tuple[BuiltinToolCallPart, BuiltinToolReturnPart] | tuple[None, None]:
    if url_context_metadata and (url_metadata := url_context_metadata.url_metadata):
        tool_call_id = _utils.generate_tool_call_id()
        # Extract URLs from the metadata
        urls = [meta.retrieved_url for meta in url_metadata if meta.retrieved_url]
        return (
            BuiltinToolCallPart(
                provider_name=provider_name,
                tool_name=WebFetchTool.kind,
                tool_call_id=tool_call_id,
                args={'urls': urls} if urls else None,
            ),
            BuiltinToolReturnPart(
                provider_name=provider_name,
                tool_name=WebFetchTool.kind,
                tool_call_id=tool_call_id,
                content=[meta.model_dump(mode='json') for meta in url_metadata],
            ),
        )
    else:
        return None, None<|MERGE_RESOLUTION|>--- conflicted
+++ resolved
@@ -569,14 +569,10 @@
 
         raw_finish_reason = candidate.finish_reason
         if raw_finish_reason:  # pragma: no branch
-<<<<<<< HEAD
             vendor_details = {'finish_reason': raw_finish_reason.value}
             # Add safety ratings to provider details
             if candidate.safety_ratings:
                 vendor_details['safety_ratings'] = [r.model_dump(by_alias=True) for r in candidate.safety_ratings]
-=======
-            vendor_details['finish_reason'] = raw_finish_reason.value
->>>>>>> ff15594e
             finish_reason = _FINISH_REASON_MAP.get(raw_finish_reason)
 
         if response.create_time is not None:  # pragma: no branch
@@ -775,7 +771,6 @@
             if chunk.response_id:  # pragma: no branch
                 self.provider_response_id = chunk.response_id
 
-<<<<<<< HEAD
             raw_finish_reason = candidate.finish_reason
             if raw_finish_reason:
                 self.provider_details = {'finish_reason': raw_finish_reason.value}
@@ -785,10 +780,6 @@
                         r.model_dump(by_alias=True) for r in candidate.safety_ratings
                     ]
 
-=======
-            if raw_finish_reason := candidate.finish_reason:
-                self.provider_details = {**(self.provider_details or {}), 'finish_reason': raw_finish_reason.value}
->>>>>>> ff15594e
                 self.finish_reason = _FINISH_REASON_MAP.get(raw_finish_reason)
 
             # Google streams the grounding metadata (including the web search queries and results)
