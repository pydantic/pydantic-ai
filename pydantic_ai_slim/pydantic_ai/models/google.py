from __future__ import annotations as _annotations

import base64
from collections.abc import AsyncIterator, Awaitable
from contextlib import asynccontextmanager
from dataclasses import dataclass, field
from datetime import datetime
from typing import Any, Literal, Union, cast, overload
from uuid import uuid4

from typing_extensions import assert_never

from pydantic_ai.providers import Provider

from .. import UnexpectedModelBehavior, _utils, usage
from ..messages import (
    AudioUrl,
    BinaryContent,
    DocumentUrl,
    ImageUrl,
    ModelMessage,
    ModelRequest,
    ModelResponse,
    ModelResponsePart,
    ModelResponseStreamEvent,
    RetryPromptPart,
    SystemPromptPart,
    TextPart,
    ToolCallPart,
    ToolReturnPart,
    UserPromptPart,
    VideoUrl,
)
from ..profiles import ModelProfileSpec
from ..settings import ModelSettings
from ..tools import ToolDefinition
from . import (
    Model,
    ModelRequestParameters,
    StreamedResponse,
    cached_async_http_client,
    check_allow_model_requests,
    get_user_agent,
)

try:
    from google import genai
    from google.genai.types import (
        ContentDict,
        ContentUnionDict,
        FunctionCallDict,
        FunctionCallingConfigDict,
        FunctionCallingConfigMode,
        FunctionDeclarationDict,
        GenerateContentConfigDict,
        GenerateContentResponse,
        Part,
        PartDict,
        SafetySettingDict,
        ThinkingConfigDict,
        ToolConfigDict,
        ToolDict,
        ToolListUnionDict,
    )

    from ..providers.google import GoogleProvider
except ImportError as _import_error:
    raise ImportError(
        'Please install `google-genai` to use the Google model, '
        'you can use the `google` optional group — `pip install "pydantic-ai-slim[google]"`'
    ) from _import_error

LatestGoogleModelNames = Literal[
    'gemini-1.5-flash',
    'gemini-1.5-flash-8b',
    'gemini-1.5-pro',
    'gemini-1.0-pro',
    'gemini-2.0-flash',
    'gemini-2.0-flash-lite-preview-02-05',
    'gemini-2.0-pro-exp-02-05',
    'gemini-2.5-flash-preview-05-20',
    'gemini-2.5-pro-exp-03-25',
    'gemini-2.5-pro-preview-05-06',
]
"""Latest Gemini models."""

GoogleModelName = Union[str, LatestGoogleModelNames]
"""Possible Gemini model names.

Since Gemini supports a variety of date-stamped models, we explicitly list the latest models but
allow any name in the type hints.
See [the Gemini API docs](https://ai.google.dev/gemini-api/docs/models/gemini#model-variations) for a full list.
"""


class GoogleModelSettings(ModelSettings, total=False):
    """Settings used for a Gemini model request.

    ALL FIELDS MUST BE `gemini_` PREFIXED SO YOU CAN MERGE THEM WITH OTHER MODELS.
    """

    google_safety_settings: list[SafetySettingDict]
    """The safety settings to use for the model.

    See <https://ai.google.dev/gemini-api/docs/safety-settings> for more information.
    """

    google_thinking_config: ThinkingConfigDict
    """The thinking configuration to use for the model.

    See <https://ai.google.dev/gemini-api/docs/thinking> for more information.
    """

    google_labels: dict[str, str]
    """User-defined metadata to break down billed charges. Only supported by the Vertex AI API.

    See the [Gemini API docs](https://cloud.google.com/vertex-ai/generative-ai/docs/multimodal/add-labels-to-api-calls) for use cases and limitations.
    """


@dataclass(init=False)
class GoogleModel(Model):
    """A model that uses Gemini via `generativelanguage.googleapis.com` API.

    This is implemented from scratch rather than using a dedicated SDK, good API documentation is
    available [here](https://ai.google.dev/api).

    Apart from `__init__`, all methods are private or match those of the base class.
    """

    client: genai.Client = field(repr=False)

    _model_name: GoogleModelName = field(repr=False)
    _provider: Provider[genai.Client] = field(repr=False)
    _url: str | None = field(repr=False)
    _system: str = field(default='google', repr=False)

    def __init__(
        self,
        model_name: GoogleModelName,
        *,
        provider: Literal['google-gla', 'google-vertex'] | Provider[genai.Client] = 'google-gla',
        profile: ModelProfileSpec | None = None,
    ):
        """Initialize a Gemini model.

        Args:
            model_name: The name of the model to use.
            provider: The provider to use for authentication and API access. Can be either the string
                'google-gla' or 'google-vertex' or an instance of `Provider[httpx.AsyncClient]`.
                If not provided, a new provider will be created using the other parameters.
            profile: The model profile to use. Defaults to a profile picked by the provider based on the model name.
        """
        self._model_name = model_name

        if isinstance(provider, str):
            provider = GoogleProvider(vertexai=provider == 'google-vertex')  # pragma: lax no cover

        self._provider = provider
        self._system = provider.name
        self.client = provider.client
        self._profile = profile or provider.model_profile

    @property
    def base_url(self) -> str:
        return self._provider.base_url

    async def request(
        self,
        messages: list[ModelMessage],
        model_settings: ModelSettings | None,
        model_request_parameters: ModelRequestParameters,
    ) -> ModelResponse:
        check_allow_model_requests()
        model_settings = cast(GoogleModelSettings, model_settings or {})
        response = await self._generate_content(messages, False, model_settings, model_request_parameters)
        return self._process_response(response)

    @asynccontextmanager
    async def request_stream(
        self,
        messages: list[ModelMessage],
        model_settings: ModelSettings | None,
        model_request_parameters: ModelRequestParameters,
    ) -> AsyncIterator[StreamedResponse]:
        check_allow_model_requests()
        model_settings = cast(GoogleModelSettings, model_settings or {})
        response = await self._generate_content(messages, True, model_settings, model_request_parameters)
        yield await self._process_streamed_response(response)  # type: ignore

    @property
    def model_name(self) -> GoogleModelName:
        """The model name."""
        return self._model_name

    @property
    def system(self) -> str:
        """The system / model provider."""
        return self._system

    def _get_tools(self, model_request_parameters: ModelRequestParameters) -> list[ToolDict] | None:
        tools: list[ToolDict] = [
            ToolDict(function_declarations=[_function_declaration_from_tool(t)])
            for t in model_request_parameters.function_tools
        ]
        if model_request_parameters.output_tools:
            tools += [
                ToolDict(function_declarations=[_function_declaration_from_tool(t)])
                for t in model_request_parameters.output_tools
            ]
        return tools or None

    def _get_tool_config(
        self, model_request_parameters: ModelRequestParameters, tools: list[ToolDict] | None
    ) -> ToolConfigDict | None:
        if model_request_parameters.allow_text_output:
            return None
        elif tools:
            names: list[str] = []
            for tool in tools:
                for function_declaration in tool.get('function_declarations') or []:
                    if name := function_declaration.get('name'):  # pragma: no branch
                        names.append(name)
            return _tool_config(names)
        else:
            return _tool_config([])  # pragma: no cover

    @overload
    async def _generate_content(
        self,
        messages: list[ModelMessage],
        stream: Literal[False],
        model_settings: GoogleModelSettings,
        model_request_parameters: ModelRequestParameters,
    ) -> GenerateContentResponse: ...

    @overload
    async def _generate_content(
        self,
        messages: list[ModelMessage],
        stream: Literal[True],
        model_settings: GoogleModelSettings,
        model_request_parameters: ModelRequestParameters,
    ) -> Awaitable[AsyncIterator[GenerateContentResponse]]: ...

    async def _generate_content(
        self,
        messages: list[ModelMessage],
        stream: bool,
        model_settings: GoogleModelSettings,
        model_request_parameters: ModelRequestParameters,
    ) -> GenerateContentResponse | Awaitable[AsyncIterator[GenerateContentResponse]]:
        tools = self._get_tools(model_request_parameters)
        tool_config = self._get_tool_config(model_request_parameters, tools)
        system_instruction, contents = await self._map_messages(messages)

        config = GenerateContentConfigDict(
            http_options={'headers': {'Content-Type': 'application/json', 'User-Agent': get_user_agent()}},
            system_instruction=system_instruction,
            temperature=model_settings.get('temperature'),
            top_p=model_settings.get('top_p'),
            max_output_tokens=model_settings.get('max_tokens'),
            presence_penalty=model_settings.get('presence_penalty'),
            frequency_penalty=model_settings.get('frequency_penalty'),
            safety_settings=model_settings.get('google_safety_settings'),
            thinking_config=model_settings.get('google_thinking_config'),
            labels=model_settings.get('google_labels'),
            tools=cast(ToolListUnionDict, tools),
            tool_config=tool_config,
        )

        func = self.client.aio.models.generate_content_stream if stream else self.client.aio.models.generate_content
        return await func(model=self._model_name, contents=contents, config=config)  # type: ignore

    def _process_response(self, response: GenerateContentResponse) -> ModelResponse:
        if not response.candidates or len(response.candidates) != 1:
            raise UnexpectedModelBehavior('Expected exactly one candidate in Gemini response')  # pragma: no cover
        if response.candidates[0].content is None or response.candidates[0].content.parts is None:
            if response.candidates[0].finish_reason == 'SAFETY':
                raise UnexpectedModelBehavior('Safety settings triggered', str(response))
            else:
                raise UnexpectedModelBehavior(
                    'Content field missing from Gemini response', str(response)
                )  # pragma: no cover
        parts = response.candidates[0].content.parts or []
        vendor_id = response.response_id or None
        vendor_details: dict[str, Any] | None = None
        finish_reason = response.candidates[0].finish_reason
        if finish_reason:  # pragma: no branch
            vendor_details = {'finish_reason': finish_reason.value}
        usage = _metadata_as_usage(response)
        usage.requests = 1
        return _process_response_from_parts(
            parts, response.model_version or self._model_name, usage, vendor_id=vendor_id, vendor_details=vendor_details
        )

    async def _process_streamed_response(self, response: AsyncIterator[GenerateContentResponse]) -> StreamedResponse:
        """Process a streamed response, and prepare a streaming response to return."""
        peekable_response = _utils.PeekableAsyncStream(response)
        first_chunk = await peekable_response.peek()
        if isinstance(first_chunk, _utils.Unset):
            raise UnexpectedModelBehavior('Streamed response ended without content or tool calls')  # pragma: no cover

        return GeminiStreamedResponse(
            _model_name=self._model_name,
            _response=peekable_response,
            _timestamp=first_chunk.create_time or _utils.now_utc(),
        )

    async def _map_messages(self, messages: list[ModelMessage]) -> tuple[ContentDict | None, list[ContentUnionDict]]:
        contents: list[ContentUnionDict] = []
        system_parts: list[PartDict] = []

        for m in messages:
            if isinstance(m, ModelRequest):
                message_parts: list[PartDict] = []

                for part in m.parts:
                    if isinstance(part, SystemPromptPart):
                        system_parts.append({'text': part.content})
                    elif isinstance(part, UserPromptPart):
                        message_parts.extend(await self._map_user_prompt(part))
                    elif isinstance(part, ToolReturnPart):
                        message_parts.append(
                            {
                                'function_response': {
                                    'name': part.tool_name,
                                    'response': part.model_response_object(),
                                    'id': part.tool_call_id,
                                }
                            }
                        )
                    elif isinstance(part, RetryPromptPart):
                        if part.tool_name is None:
                            message_parts.append({'text': part.model_response()})  # pragma: no cover
                        else:
                            message_parts.append(
                                {
                                    'function_response': {
                                        'name': part.tool_name,
                                        'response': {'call_error': part.model_response()},
                                        'id': part.tool_call_id,
                                    }
                                }
                            )
                    else:
                        assert_never(part)

                if message_parts:  # pragma: no branch
                    contents.append({'role': 'user', 'parts': message_parts})
            elif isinstance(m, ModelResponse):
                contents.append(_content_model_response(m))
            else:
                assert_never(m)
        if instructions := self._get_instructions(messages):
            system_parts.insert(0, {'text': instructions})
        system_instruction = ContentDict(role='user', parts=system_parts) if system_parts else None
        return system_instruction, contents

    async def _map_user_prompt(self, part: UserPromptPart) -> list[PartDict]:
        if isinstance(part.content, str):
            return [{'text': part.content}]
        else:
            content: list[PartDict] = []
            for item in part.content:
                if isinstance(item, str):
                    content.append({'text': item})
                elif isinstance(item, BinaryContent):
                    # NOTE: The type from Google GenAI is incorrect, it should be `str`, not `bytes`.
                    base64_encoded = base64.b64encode(item.data).decode('utf-8')
                    content.append({'inline_data': {'data': base64_encoded, 'mime_type': item.media_type}})  # type: ignore
                elif isinstance(item, (AudioUrl, ImageUrl, DocumentUrl, VideoUrl)):
                    client = cached_async_http_client()
                    response = await client.get(item.url, follow_redirects=True)
                    response.raise_for_status()
                    # NOTE: The type from Google GenAI is incorrect, it should be `str`, not `bytes`.
                    base64_encoded = base64.b64encode(response.content).decode('utf-8')
                    content.append({'inline_data': {'data': base64_encoded, 'mime_type': item.media_type}})  # type: ignore
                else:
                    assert_never(item)
        return content


@dataclass
class GeminiStreamedResponse(StreamedResponse):
    """Implementation of `StreamedResponse` for the Gemini model."""

    _model_name: GoogleModelName
    _response: AsyncIterator[GenerateContentResponse]
    _timestamp: datetime

    async def _get_event_iterator(self) -> AsyncIterator[ModelResponseStreamEvent]:
        async for chunk in self._response:
            self._usage = _metadata_as_usage(chunk)

            assert chunk.candidates is not None
            candidate = chunk.candidates[0]
            if candidate.content is None:
                raise UnexpectedModelBehavior('Streamed response has no content field')  # pragma: no cover
            assert candidate.content.parts is not None
            for part in candidate.content.parts:
                if part.text:
                    yield self._parts_manager.handle_text_delta(vendor_part_id='content', content=part.text)
                elif part.function_call:
                    maybe_event = self._parts_manager.handle_tool_call_delta(
                        vendor_part_id=uuid4(),
                        tool_name=part.function_call.name,
                        args=part.function_call.args,
                        tool_call_id=part.function_call.id,
                    )
                    if maybe_event is not None:  # pragma: no branch
                        yield maybe_event
                else:
                    assert part.function_response is not None, f'Unexpected part: {part}'  # pragma: no cover

    @property
    def model_name(self) -> GoogleModelName:
        """Get the model name of the response."""
        return self._model_name

    @property
    def timestamp(self) -> datetime:
        """Get the timestamp of the response."""
        return self._timestamp


def _content_model_response(m: ModelResponse) -> ContentDict:
    parts: list[PartDict] = []
    for item in m.parts:
        if isinstance(item, ToolCallPart):
            function_call = FunctionCallDict(name=item.tool_name, args=item.args_as_dict(), id=item.tool_call_id)
            parts.append({'function_call': function_call})
        elif isinstance(item, TextPart):
            if item.content:  # pragma: no branch
                parts.append({'text': item.content})
        else:
            assert_never(item)
    return ContentDict(role='model', parts=parts)


def _process_response_from_parts(
    parts: list[Part],
    model_name: GoogleModelName,
    usage: usage.Usage,
    vendor_id: str | None,
    vendor_details: dict[str, Any] | None = None,
) -> ModelResponse:
    items: list[ModelResponsePart] = []
    for part in parts:
        if part.text:
            items.append(TextPart(content=part.text))
        elif part.function_call:
            assert part.function_call.name is not None
            tool_call_part = ToolCallPart(tool_name=part.function_call.name, args=part.function_call.args)
            if part.function_call.id is not None:
                tool_call_part.tool_call_id = part.function_call.id  # pragma: no cover
            items.append(tool_call_part)
        elif part.function_response:  # pragma: no cover
            raise UnexpectedModelBehavior(
                f'Unsupported response from Gemini, expected all parts to be function calls or text, got: {part!r}'
            )
    return ModelResponse(
        parts=items, model_name=model_name, usage=usage, vendor_id=vendor_id, vendor_details=vendor_details
    )


def _function_declaration_from_tool(tool: ToolDefinition) -> FunctionDeclarationDict:
    json_schema = tool.parameters_json_schema
    f = FunctionDeclarationDict(name=tool.name, description=tool.description)
    if json_schema.get('properties'):  # pragma: no branch
        f['parameters'] = json_schema  # type: ignore
    return f


def _tool_config(function_names: list[str]) -> ToolConfigDict:
    mode = FunctionCallingConfigMode.ANY
    function_calling_config = FunctionCallingConfigDict(mode=mode, allowed_function_names=function_names)
    return ToolConfigDict(function_calling_config=function_calling_config)


def _metadata_as_usage(response: GenerateContentResponse) -> usage.Usage:
    metadata = response.usage_metadata
    if metadata is None:
        return usage.Usage()  # pragma: no cover
<<<<<<< HEAD
    # TODO(Marcelo): We exclude the `prompt_tokens_details` and `candidate_token_details` fields because on
    # `usage.Usage.incr``, it will try to sum non-integer values with integers, which will fail. We should probably
    # handle this in the `Usage` class.
    details = metadata.model_dump(
        exclude={'prompt_tokens_details', 'candidates_tokens_details', 'traffic_type'},
        exclude_defaults=True,
    )
    return usage.Usage(
        request_tokens=details.pop('prompt_token_count', 0),
        response_tokens=details.pop('candidates_token_count', 0),
        total_tokens=details.pop('total_token_count', 0),
=======
    metadata = metadata.model_dump(exclude_defaults=True)

    details: dict[str, int] = {}
    if cached_content_token_count := metadata.get('cached_content_token_count'):
        details['cached_content_tokens'] = cached_content_token_count  # pragma: no cover

    if thoughts_token_count := metadata.get('thoughts_token_count'):
        details['thoughts_tokens'] = thoughts_token_count

    if tool_use_prompt_token_count := metadata.get('tool_use_prompt_token_count'):
        details['tool_use_prompt_tokens'] = tool_use_prompt_token_count  # pragma: no cover

    for key, metadata_details in metadata.items():
        if key.endswith('_details') and metadata_details:
            suffix = key.removesuffix('_details')
            for detail in metadata_details:
                details[f'{detail["modality"].lower()}_{suffix}'] = detail['token_count']

    return usage.Usage(
        request_tokens=metadata.get('prompt_token_count', 0),
        response_tokens=metadata.get('candidates_token_count', 0),
        total_tokens=metadata.get('total_token_count', 0),
>>>>>>> 86376085
        details=details,
    )<|MERGE_RESOLUTION|>--- conflicted
+++ resolved
@@ -482,19 +482,6 @@
     metadata = response.usage_metadata
     if metadata is None:
         return usage.Usage()  # pragma: no cover
-<<<<<<< HEAD
-    # TODO(Marcelo): We exclude the `prompt_tokens_details` and `candidate_token_details` fields because on
-    # `usage.Usage.incr``, it will try to sum non-integer values with integers, which will fail. We should probably
-    # handle this in the `Usage` class.
-    details = metadata.model_dump(
-        exclude={'prompt_tokens_details', 'candidates_tokens_details', 'traffic_type'},
-        exclude_defaults=True,
-    )
-    return usage.Usage(
-        request_tokens=details.pop('prompt_token_count', 0),
-        response_tokens=details.pop('candidates_token_count', 0),
-        total_tokens=details.pop('total_token_count', 0),
-=======
     metadata = metadata.model_dump(exclude_defaults=True)
 
     details: dict[str, int] = {}
@@ -517,6 +504,5 @@
         request_tokens=metadata.get('prompt_token_count', 0),
         response_tokens=metadata.get('candidates_token_count', 0),
         total_tokens=metadata.get('total_token_count', 0),
->>>>>>> 86376085
         details=details,
     )