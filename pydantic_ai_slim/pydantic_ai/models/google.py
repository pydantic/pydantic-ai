from __future__ import annotations as _annotations

import base64
from collections.abc import AsyncIterator, Awaitable
from contextlib import asynccontextmanager
from dataclasses import dataclass, field, replace
from datetime import datetime
from typing import Any, Literal, cast, overload
from uuid import uuid4

from typing_extensions import assert_never

from .. import UnexpectedModelBehavior, _utils, usage
from .._output import OutputObjectDefinition
from .._run_context import RunContext
<<<<<<< HEAD
from ..builtin_tools import CodeExecutionTool, FileSearchTool, ImageGenerationTool, UrlContextTool, WebSearchTool
from ..exceptions import UserError
=======
from ..builtin_tools import CodeExecutionTool, ImageGenerationTool, UrlContextTool, WebSearchTool
from ..exceptions import ModelHTTPError, UserError
>>>>>>> 556ee095
from ..messages import (
    BinaryContent,
    BuiltinToolCallPart,
    BuiltinToolReturnPart,
    CachePoint,
    FilePart,
    FileUrl,
    FinishReason,
    ModelMessage,
    ModelRequest,
    ModelResponse,
    ModelResponsePart,
    ModelResponseStreamEvent,
    RetryPromptPart,
    SystemPromptPart,
    TextPart,
    ThinkingPart,
    ToolCallPart,
    ToolReturnPart,
    UserPromptPart,
    VideoUrl,
)
from ..profiles import ModelProfileSpec
from ..profiles.google import GoogleModelProfile
from ..providers import Provider, infer_provider
from ..settings import ModelSettings
from ..tools import ToolDefinition
from . import (
    Model,
    ModelRequestParameters,
    StreamedResponse,
    check_allow_model_requests,
    download_item,
    get_user_agent,
)

try:
    from google.genai import Client, errors
    from google.genai.types import (
        BlobDict,
        CodeExecutionResult,
        CodeExecutionResultDict,
        ContentDict,
        ContentUnionDict,
        CountTokensConfigDict,
        ExecutableCode,
        ExecutableCodeDict,
        FileDataDict,
        FileSearchDict,
        FinishReason as GoogleFinishReason,
        FunctionCallDict,
        FunctionCallingConfigDict,
        FunctionCallingConfigMode,
        FunctionDeclarationDict,
        GenerateContentConfigDict,
        GenerateContentResponse,
        GenerationConfigDict,
        GoogleSearchDict,
        GroundingMetadata,
        HttpOptionsDict,
        MediaResolution,
        Modality,
        Part,
        PartDict,
        SafetySettingDict,
        ThinkingConfigDict,
        ToolCodeExecutionDict,
        ToolConfigDict,
        ToolDict,
        ToolListUnionDict,
        UrlContextDict,
        VideoMetadataDict,
    )
except ImportError as _import_error:
    raise ImportError(
        'Please install `google-genai` to use the Google model, '
        'you can use the `google` optional group — `pip install "pydantic-ai-slim[google]"`'
    ) from _import_error


LatestGoogleModelNames = Literal[
    'gemini-flash-latest',
    'gemini-flash-lite-latest',
    'gemini-2.0-flash',
    'gemini-2.0-flash-lite',
    'gemini-2.5-flash',
    'gemini-2.5-flash-preview-09-2025',
    'gemini-2.5-flash-image',
    'gemini-2.5-flash-lite',
    'gemini-2.5-flash-lite-preview-09-2025',
    'gemini-2.5-pro',
    'gemini-3-pro-preview',
]
"""Latest Gemini models."""

GoogleModelName = str | LatestGoogleModelNames
"""Possible Gemini model names.

Since Gemini supports a variety of date-stamped models, we explicitly list the latest models but
allow any name in the type hints.
See [the Gemini API docs](https://ai.google.dev/gemini-api/docs/models/gemini#model-variations) for a full list.
"""

_FINISH_REASON_MAP: dict[GoogleFinishReason, FinishReason | None] = {
    GoogleFinishReason.FINISH_REASON_UNSPECIFIED: None,
    GoogleFinishReason.STOP: 'stop',
    GoogleFinishReason.MAX_TOKENS: 'length',
    GoogleFinishReason.SAFETY: 'content_filter',
    GoogleFinishReason.RECITATION: 'content_filter',
    GoogleFinishReason.LANGUAGE: 'error',
    GoogleFinishReason.OTHER: None,
    GoogleFinishReason.BLOCKLIST: 'content_filter',
    GoogleFinishReason.PROHIBITED_CONTENT: 'content_filter',
    GoogleFinishReason.SPII: 'content_filter',
    GoogleFinishReason.MALFORMED_FUNCTION_CALL: 'error',
    GoogleFinishReason.IMAGE_SAFETY: 'content_filter',
    GoogleFinishReason.UNEXPECTED_TOOL_CALL: 'error',
    GoogleFinishReason.IMAGE_PROHIBITED_CONTENT: 'content_filter',
    GoogleFinishReason.NO_IMAGE: 'error',
}


class GoogleModelSettings(ModelSettings, total=False):
    """Settings used for a Gemini model request."""

    # ALL FIELDS MUST BE `gemini_` PREFIXED SO YOU CAN MERGE THEM WITH OTHER MODELS.

    google_safety_settings: list[SafetySettingDict]
    """The safety settings to use for the model.

    See <https://ai.google.dev/gemini-api/docs/safety-settings> for more information.
    """

    google_thinking_config: ThinkingConfigDict
    """The thinking configuration to use for the model.

    See <https://ai.google.dev/gemini-api/docs/thinking> for more information.
    """

    google_labels: dict[str, str]
    """User-defined metadata to break down billed charges. Only supported by the Vertex AI API.

    See the [Gemini API docs](https://cloud.google.com/vertex-ai/generative-ai/docs/multimodal/add-labels-to-api-calls) for use cases and limitations.
    """

    google_video_resolution: MediaResolution
    """The video resolution to use for the model.

    See <https://ai.google.dev/api/generate-content#MediaResolution> for more information.
    """

    google_cached_content: str
    """The name of the cached content to use for the model.

    See <https://ai.google.dev/gemini-api/docs/caching> for more information.
    """


@dataclass(init=False)
class GoogleModel(Model):
    """A model that uses Gemini via `generativelanguage.googleapis.com` API.

    This is implemented from scratch rather than using a dedicated SDK, good API documentation is
    available [here](https://ai.google.dev/api).

    Apart from `__init__`, all methods are private or match those of the base class.
    """

    client: Client = field(repr=False)

    _model_name: GoogleModelName = field(repr=False)
    _provider: Provider[Client] = field(repr=False)

    def __init__(
        self,
        model_name: GoogleModelName,
        *,
        provider: Literal['google-gla', 'google-vertex', 'gateway'] | Provider[Client] = 'google-gla',
        profile: ModelProfileSpec | None = None,
        settings: ModelSettings | None = None,
    ):
        """Initialize a Gemini model.

        Args:
            model_name: The name of the model to use.
            provider: The provider to use for authentication and API access. Can be either the string
                'google-gla' or 'google-vertex' or an instance of `Provider[google.genai.AsyncClient]`.
                Defaults to 'google-gla'.
            profile: The model profile to use. Defaults to a profile picked by the provider based on the model name.
            settings: The model settings to use. Defaults to None.
        """
        self._model_name = model_name

        if isinstance(provider, str):
            provider = infer_provider('gateway/google-vertex' if provider == 'gateway' else provider)
        self._provider = provider
        self.client = provider.client

        super().__init__(settings=settings, profile=profile or provider.model_profile)

    @property
    def base_url(self) -> str:
        return self._provider.base_url

    @property
    def model_name(self) -> GoogleModelName:
        """The model name."""
        return self._model_name

    @property
    def system(self) -> str:
        """The model provider."""
        return self._provider.name

    def prepare_request(
        self, model_settings: ModelSettings | None, model_request_parameters: ModelRequestParameters
    ) -> tuple[ModelSettings | None, ModelRequestParameters]:
        supports_native_output_with_builtin_tools = GoogleModelProfile.from_profile(
            self.profile
        ).google_supports_native_output_with_builtin_tools
        if model_request_parameters.builtin_tools and model_request_parameters.output_tools:
            if model_request_parameters.output_mode == 'auto':
                output_mode = 'native' if supports_native_output_with_builtin_tools else 'prompted'
                model_request_parameters = replace(model_request_parameters, output_mode=output_mode)
            else:
                output_mode = 'NativeOutput' if supports_native_output_with_builtin_tools else 'PromptedOutput'
                raise UserError(
                    f'Google does not support output tools and built-in tools at the same time. Use `output_type={output_mode}(...)` instead.'
                )
        return super().prepare_request(model_settings, model_request_parameters)

    async def request(
        self,
        messages: list[ModelMessage],
        model_settings: ModelSettings | None,
        model_request_parameters: ModelRequestParameters,
    ) -> ModelResponse:
        check_allow_model_requests()
        model_settings, model_request_parameters = self.prepare_request(
            model_settings,
            model_request_parameters,
        )
        model_settings = cast(GoogleModelSettings, model_settings or {})
        response = await self._generate_content(messages, False, model_settings, model_request_parameters)
        return self._process_response(response)

    async def count_tokens(
        self,
        messages: list[ModelMessage],
        model_settings: ModelSettings | None,
        model_request_parameters: ModelRequestParameters,
    ) -> usage.RequestUsage:
        check_allow_model_requests()
        model_settings, model_request_parameters = self.prepare_request(
            model_settings,
            model_request_parameters,
        )
        model_settings = cast(GoogleModelSettings, model_settings or {})
        contents, generation_config = await self._build_content_and_config(
            messages, model_settings, model_request_parameters
        )

        # Annoyingly, the type of `GenerateContentConfigDict.get` is "partially `Unknown`" because `response_schema` includes `typing._UnionGenericAlias`,
        # so without this we'd need `pyright: ignore[reportUnknownMemberType]` on every line and wouldn't get type checking anyway.
        generation_config = cast(dict[str, Any], generation_config)

        config = CountTokensConfigDict(
            http_options=generation_config.get('http_options'),
        )
        if self._provider.name != 'google-gla':
            # The fields are not supported by the Gemini API per https://github.com/googleapis/python-genai/blob/7e4ec284dc6e521949626f3ed54028163ef9121d/google/genai/models.py#L1195-L1214
            config.update(  # pragma: lax no cover
                system_instruction=generation_config.get('system_instruction'),
                tools=cast(list[ToolDict], generation_config.get('tools')),
                # Annoyingly, GenerationConfigDict has fewer fields than GenerateContentConfigDict, and no extra fields are allowed.
                generation_config=GenerationConfigDict(
                    temperature=generation_config.get('temperature'),
                    top_p=generation_config.get('top_p'),
                    max_output_tokens=generation_config.get('max_output_tokens'),
                    stop_sequences=generation_config.get('stop_sequences'),
                    presence_penalty=generation_config.get('presence_penalty'),
                    frequency_penalty=generation_config.get('frequency_penalty'),
                    seed=generation_config.get('seed'),
                    thinking_config=generation_config.get('thinking_config'),
                    media_resolution=generation_config.get('media_resolution'),
                    response_mime_type=generation_config.get('response_mime_type'),
                    response_json_schema=generation_config.get('response_json_schema'),
                ),
            )

        response = await self.client.aio.models.count_tokens(
            model=self._model_name,
            contents=contents,
            config=config,
        )
        if response.total_tokens is None:
            raise UnexpectedModelBehavior(  # pragma: no cover
                'Total tokens missing from Gemini response', str(response)
            )
        return usage.RequestUsage(
            input_tokens=response.total_tokens,
        )

    @asynccontextmanager
    async def request_stream(
        self,
        messages: list[ModelMessage],
        model_settings: ModelSettings | None,
        model_request_parameters: ModelRequestParameters,
        run_context: RunContext[Any] | None = None,
    ) -> AsyncIterator[StreamedResponse]:
        check_allow_model_requests()
        model_settings, model_request_parameters = self.prepare_request(
            model_settings,
            model_request_parameters,
        )
        model_settings = cast(GoogleModelSettings, model_settings or {})
        response = await self._generate_content(messages, True, model_settings, model_request_parameters)
        yield await self._process_streamed_response(response, model_request_parameters)  # type: ignore

    def _get_tools(self, model_request_parameters: ModelRequestParameters) -> list[ToolDict] | None:
        tools: list[ToolDict] = [
            ToolDict(function_declarations=[_function_declaration_from_tool(t)])
            for t in model_request_parameters.tool_defs.values()
        ]

        if model_request_parameters.builtin_tools:
            if model_request_parameters.function_tools:
                raise UserError('Google does not support function tools and built-in tools at the same time.')

            for tool in model_request_parameters.builtin_tools:
                if isinstance(tool, WebSearchTool):
                    tools.append(ToolDict(google_search=GoogleSearchDict()))
                elif isinstance(tool, UrlContextTool):
                    tools.append(ToolDict(url_context=UrlContextDict()))
                elif isinstance(tool, CodeExecutionTool):
                    tools.append(ToolDict(code_execution=ToolCodeExecutionDict()))
                elif isinstance(tool, FileSearchTool):
                    file_search_config = FileSearchDict(file_search_store_names=tool.vector_store_ids)
                    tools.append(ToolDict(file_search=file_search_config))
                elif isinstance(tool, ImageGenerationTool):  # pragma: no branch
                    if not self.profile.supports_image_output:
                        raise UserError(
                            "`ImageGenerationTool` is not supported by this model. Use a model with 'image' in the name instead."
                        )
                else:  # pragma: no cover
                    raise UserError(
                        f'`{tool.__class__.__name__}` is not supported by `GoogleModel`. If it should be, please file an issue.'
                    )
        return tools or None

    def _get_tool_config(
        self, model_request_parameters: ModelRequestParameters, tools: list[ToolDict] | None
    ) -> ToolConfigDict | None:
        if not model_request_parameters.allow_text_output and tools:
            names: list[str] = []
            for tool in tools:
                for function_declaration in tool.get('function_declarations') or []:
                    if name := function_declaration.get('name'):  # pragma: no branch
                        names.append(name)
            return _tool_config(names)
        else:
            return None

    @overload
    async def _generate_content(
        self,
        messages: list[ModelMessage],
        stream: Literal[False],
        model_settings: GoogleModelSettings,
        model_request_parameters: ModelRequestParameters,
    ) -> GenerateContentResponse: ...

    @overload
    async def _generate_content(
        self,
        messages: list[ModelMessage],
        stream: Literal[True],
        model_settings: GoogleModelSettings,
        model_request_parameters: ModelRequestParameters,
    ) -> Awaitable[AsyncIterator[GenerateContentResponse]]: ...

    async def _generate_content(
        self,
        messages: list[ModelMessage],
        stream: bool,
        model_settings: GoogleModelSettings,
        model_request_parameters: ModelRequestParameters,
    ) -> GenerateContentResponse | Awaitable[AsyncIterator[GenerateContentResponse]]:
        contents, config = await self._build_content_and_config(messages, model_settings, model_request_parameters)
        func = self.client.aio.models.generate_content_stream if stream else self.client.aio.models.generate_content
        try:
            return await func(model=self._model_name, contents=contents, config=config)  # type: ignore
        except errors.APIError as e:
            if (status_code := e.code) >= 400:
                raise ModelHTTPError(
                    status_code=status_code,
                    model_name=self._model_name,
                    body=cast(Any, e.details),  # pyright: ignore[reportUnknownMemberType]
                ) from e
            raise  # pragma: lax no cover

    async def _build_content_and_config(
        self,
        messages: list[ModelMessage],
        model_settings: GoogleModelSettings,
        model_request_parameters: ModelRequestParameters,
    ) -> tuple[list[ContentUnionDict], GenerateContentConfigDict]:
        tools = self._get_tools(model_request_parameters)
        if tools and not self.profile.supports_tools:
            raise UserError('Tools are not supported by this model.')

        response_mime_type = None
        response_schema = None
        if model_request_parameters.output_mode == 'native':
            if model_request_parameters.function_tools:
                raise UserError(
                    'Google does not support `NativeOutput` and function tools at the same time. Use `output_type=ToolOutput(...)` instead.'
                )
            response_mime_type = 'application/json'
            output_object = model_request_parameters.output_object
            assert output_object is not None
            response_schema = self._map_response_schema(output_object)
        elif model_request_parameters.output_mode == 'prompted' and not tools:
            if not self.profile.supports_json_object_output:
                raise UserError('JSON output is not supported by this model.')
            response_mime_type = 'application/json'

        tool_config = self._get_tool_config(model_request_parameters, tools)
        system_instruction, contents = await self._map_messages(messages, model_request_parameters)

        modalities = [Modality.TEXT.value]
        if self.profile.supports_image_output:
            modalities.append(Modality.IMAGE.value)

        http_options: HttpOptionsDict = {
            'headers': {'Content-Type': 'application/json', 'User-Agent': get_user_agent()}
        }
        if timeout := model_settings.get('timeout'):
            if isinstance(timeout, int | float):
                http_options['timeout'] = int(1000 * timeout)
            else:
                raise UserError('Google does not support setting ModelSettings.timeout to a httpx.Timeout')

        config = GenerateContentConfigDict(
            http_options=http_options,
            system_instruction=system_instruction,
            temperature=model_settings.get('temperature'),
            top_p=model_settings.get('top_p'),
            max_output_tokens=model_settings.get('max_tokens'),
            stop_sequences=model_settings.get('stop_sequences'),
            presence_penalty=model_settings.get('presence_penalty'),
            frequency_penalty=model_settings.get('frequency_penalty'),
            seed=model_settings.get('seed'),
            safety_settings=model_settings.get('google_safety_settings'),
            thinking_config=model_settings.get('google_thinking_config'),
            labels=model_settings.get('google_labels'),
            media_resolution=model_settings.get('google_video_resolution'),
            cached_content=model_settings.get('google_cached_content'),
            tools=cast(ToolListUnionDict, tools),
            tool_config=tool_config,
            response_mime_type=response_mime_type,
            response_json_schema=response_schema,
            response_modalities=modalities,
        )
        return contents, config

    def _process_response(self, response: GenerateContentResponse) -> ModelResponse:
        if not response.candidates:
            raise UnexpectedModelBehavior('Expected at least one candidate in Gemini response')  # pragma: no cover

        candidate = response.candidates[0]

        vendor_id = response.response_id
        vendor_details: dict[str, Any] | None = None
        finish_reason: FinishReason | None = None
        raw_finish_reason = candidate.finish_reason
        if raw_finish_reason:  # pragma: no branch
            vendor_details = {'finish_reason': raw_finish_reason.value}
            finish_reason = _FINISH_REASON_MAP.get(raw_finish_reason)

        if candidate.content is None or candidate.content.parts is None:
            if finish_reason == 'content_filter' and raw_finish_reason:
                raise UnexpectedModelBehavior(
                    f'Content filter {raw_finish_reason.value!r} triggered', response.model_dump_json()
                )
            parts = []  # pragma: no cover
        else:
            parts = candidate.content.parts or []

        usage = _metadata_as_usage(response, provider=self._provider.name, provider_url=self._provider.base_url)
        return _process_response_from_parts(
            parts,
            candidate.grounding_metadata,
            response.model_version or self._model_name,
            self._provider.name,
            usage,
            vendor_id=vendor_id,
            vendor_details=vendor_details,
            finish_reason=finish_reason,
        )

    async def _process_streamed_response(
        self, response: AsyncIterator[GenerateContentResponse], model_request_parameters: ModelRequestParameters
    ) -> StreamedResponse:
        """Process a streamed response, and prepare a streaming response to return."""
        peekable_response = _utils.PeekableAsyncStream(response)
        first_chunk = await peekable_response.peek()
        if isinstance(first_chunk, _utils.Unset):
            raise UnexpectedModelBehavior('Streamed response ended without content or tool calls')  # pragma: no cover

        return GeminiStreamedResponse(
            model_request_parameters=model_request_parameters,
            _model_name=first_chunk.model_version or self._model_name,
            _response=peekable_response,
            _timestamp=first_chunk.create_time or _utils.now_utc(),
            _provider_name=self._provider.name,
            _provider_url=self._provider.base_url,
        )

    async def _map_messages(
        self, messages: list[ModelMessage], model_request_parameters: ModelRequestParameters
    ) -> tuple[ContentDict | None, list[ContentUnionDict]]:
        contents: list[ContentUnionDict] = []
        system_parts: list[PartDict] = []

        for m in messages:
            if isinstance(m, ModelRequest):
                message_parts: list[PartDict] = []

                for part in m.parts:
                    if isinstance(part, SystemPromptPart):
                        system_parts.append({'text': part.content})
                    elif isinstance(part, UserPromptPart):
                        message_parts.extend(await self._map_user_prompt(part))
                    elif isinstance(part, ToolReturnPart):
                        message_parts.append(
                            {
                                'function_response': {
                                    'name': part.tool_name,
                                    'response': part.model_response_object(),
                                    'id': part.tool_call_id,
                                }
                            }
                        )
                    elif isinstance(part, RetryPromptPart):
                        if part.tool_name is None:
                            message_parts.append({'text': part.model_response()})  # pragma: no cover
                        else:
                            message_parts.append(
                                {
                                    'function_response': {
                                        'name': part.tool_name,
                                        'response': {'call_error': part.model_response()},
                                        'id': part.tool_call_id,
                                    }
                                }
                            )
                    else:
                        assert_never(part)

                # Google GenAI requires at least one part in the message.
                if not message_parts:
                    message_parts = [{'text': ''}]
                contents.append({'role': 'user', 'parts': message_parts})
            elif isinstance(m, ModelResponse):
                contents.append(_content_model_response(m, self.system))
            else:
                assert_never(m)
        if instructions := self._get_instructions(messages, model_request_parameters):
            system_parts.insert(0, {'text': instructions})
        system_instruction = ContentDict(role='user', parts=system_parts) if system_parts else None
        return system_instruction, contents

    async def _map_user_prompt(self, part: UserPromptPart) -> list[PartDict]:
        if isinstance(part.content, str):
            return [{'text': part.content}]
        else:
            content: list[PartDict] = []
            for item in part.content:
                if isinstance(item, str):
                    content.append({'text': item})
                elif isinstance(item, BinaryContent):
                    inline_data_dict: BlobDict = {'data': item.data, 'mime_type': item.media_type}
                    part_dict: PartDict = {'inline_data': inline_data_dict}
                    if item.vendor_metadata:
                        part_dict['video_metadata'] = cast(VideoMetadataDict, item.vendor_metadata)
                    content.append(part_dict)
                elif isinstance(item, VideoUrl) and item.is_youtube:
                    file_data_dict: FileDataDict = {'file_uri': item.url, 'mime_type': item.media_type}
                    part_dict: PartDict = {'file_data': file_data_dict}
                    if item.vendor_metadata:  # pragma: no branch
                        part_dict['video_metadata'] = cast(VideoMetadataDict, item.vendor_metadata)
                    content.append(part_dict)
                elif isinstance(item, FileUrl):
                    if item.force_download or (
                        # google-gla does not support passing file urls directly, except for youtube videos
                        # (see above) and files uploaded to the file API (which cannot be downloaded anyway)
                        self.system == 'google-gla'
                        and not item.url.startswith(r'https://generativelanguage.googleapis.com/v1beta/files')
                    ):
                        downloaded_item = await download_item(item, data_format='bytes')
                        inline_data: BlobDict = {
                            'data': downloaded_item['data'],
                            'mime_type': downloaded_item['data_type'],
                        }
                        content.append({'inline_data': inline_data})
                    else:
                        file_data_dict: FileDataDict = {'file_uri': item.url, 'mime_type': item.media_type}
                        content.append({'file_data': file_data_dict})  # pragma: lax no cover
                elif isinstance(item, CachePoint):
                    # Google Gemini doesn't support prompt caching via CachePoint
                    pass
                else:
                    assert_never(item)
        return content

    def _map_response_schema(self, o: OutputObjectDefinition) -> dict[str, Any]:
        response_schema = o.json_schema.copy()
        if o.name:
            response_schema['title'] = o.name
        if o.description:
            response_schema['description'] = o.description

        return response_schema


@dataclass
class GeminiStreamedResponse(StreamedResponse):
    """Implementation of `StreamedResponse` for the Gemini model."""

    _model_name: GoogleModelName
    _response: AsyncIterator[GenerateContentResponse]
    _timestamp: datetime
    _provider_name: str
    _provider_url: str

    async def _get_event_iterator(self) -> AsyncIterator[ModelResponseStreamEvent]:  # noqa: C901
        code_execution_tool_call_id: str | None = None
        async for chunk in self._response:
            self._usage = _metadata_as_usage(chunk, self._provider_name, self._provider_url)

            if not chunk.candidates:
                continue  # pragma: no cover

            candidate = chunk.candidates[0]

            if chunk.response_id:  # pragma: no branch
                self.provider_response_id = chunk.response_id

            raw_finish_reason = candidate.finish_reason
            if raw_finish_reason:
                self.provider_details = {'finish_reason': raw_finish_reason.value}
                self.finish_reason = _FINISH_REASON_MAP.get(raw_finish_reason)

            # Google streams the grounding metadata (including the web search queries and results)
            # _after_ the text that was generated using it, so it would show up out of order in the stream,
            # and cause issues with the logic that doesn't consider text ahead of built-in tool calls as output.
            # If that gets fixed (or we have a workaround), we can uncomment this:
            # web_search_call, web_search_return = _map_grounding_metadata(
            #     candidate.grounding_metadata, self.provider_name
            # )
            # if web_search_call and web_search_return:
            #     yield self._parts_manager.handle_part(vendor_part_id=uuid4(), part=web_search_call)
            #     yield self._parts_manager.handle_part(
            #         vendor_part_id=uuid4(), part=web_search_return
            #     )

            if candidate.content is None or candidate.content.parts is None:
                if self.finish_reason == 'content_filter' and raw_finish_reason:  # pragma: no cover
                    raise UnexpectedModelBehavior(
                        f'Content filter {raw_finish_reason.value!r} triggered', chunk.model_dump_json()
                    )
                else:  # pragma: no cover
                    continue

            parts = candidate.content.parts
            if not parts:
                continue  # pragma: no cover

            for part in parts:
                if part.thought_signature:
                    # Per https://ai.google.dev/gemini-api/docs/function-calling?example=meeting#thought-signatures:
                    # - Always send the thought_signature back to the model inside its original Part.
                    # - Don't merge a Part containing a signature with one that does not. This breaks the positional context of the thought.
                    # - Don't combine two Parts that both contain signatures, as the signature strings cannot be merged.

                    signature = base64.b64encode(part.thought_signature).decode('utf-8')
                    # Attach signature to most recent thinking part, if there was one
                    yield self._parts_manager.handle_thinking_delta(
                        vendor_part_id=None,
                        signature=signature,
                        provider_name=self.provider_name,
                    )

                if part.text is not None:
                    if len(part.text) > 0:
                        if part.thought:
                            yield self._parts_manager.handle_thinking_delta(vendor_part_id=None, content=part.text)
                        else:
                            maybe_event = self._parts_manager.handle_text_delta(vendor_part_id=None, content=part.text)
                            if maybe_event is not None:  # pragma: no branch
                                yield maybe_event
                elif part.function_call:
                    maybe_event = self._parts_manager.handle_tool_call_delta(
                        vendor_part_id=uuid4(),
                        tool_name=part.function_call.name,
                        args=part.function_call.args,
                        tool_call_id=part.function_call.id,
                    )
                    if maybe_event is not None:  # pragma: no branch
                        yield maybe_event
                elif part.inline_data is not None:
                    data = part.inline_data.data
                    mime_type = part.inline_data.mime_type
                    assert data and mime_type, 'Inline data must have data and mime type'
                    content = BinaryContent(data=data, media_type=mime_type)
                    yield self._parts_manager.handle_part(
                        vendor_part_id=uuid4(),
                        part=FilePart(content=BinaryContent.narrow_type(content)),
                    )
                elif part.executable_code is not None:
                    code_execution_tool_call_id = _utils.generate_tool_call_id()
                    yield self._parts_manager.handle_part(
                        vendor_part_id=uuid4(),
                        part=_map_executable_code(
                            part.executable_code, self.provider_name, code_execution_tool_call_id
                        ),
                    )
                elif part.code_execution_result is not None:
                    assert code_execution_tool_call_id is not None
                    yield self._parts_manager.handle_part(
                        vendor_part_id=uuid4(),
                        part=_map_code_execution_result(
                            part.code_execution_result, self.provider_name, code_execution_tool_call_id
                        ),
                    )
                else:
                    assert part.function_response is not None, f'Unexpected part: {part}'  # pragma: no cover

    @property
    def model_name(self) -> GoogleModelName:
        """Get the model name of the response."""
        return self._model_name

    @property
    def provider_name(self) -> str:
        """Get the provider name."""
        return self._provider_name

    @property
    def timestamp(self) -> datetime:
        """Get the timestamp of the response."""
        return self._timestamp


def _content_model_response(m: ModelResponse, provider_name: str) -> ContentDict:  # noqa: C901
    parts: list[PartDict] = []
    thought_signature: bytes | None = None
    function_call_requires_signature: bool = True
    for item in m.parts:
        part: PartDict = {}
        if thought_signature:
            part['thought_signature'] = thought_signature
            thought_signature = None

        if isinstance(item, ToolCallPart):
            function_call = FunctionCallDict(name=item.tool_name, args=item.args_as_dict(), id=item.tool_call_id)
            part['function_call'] = function_call
            if function_call_requires_signature and not part.get('thought_signature'):
                # Per https://ai.google.dev/gemini-api/docs/gemini-3?thinking=high#migrating_from_other_models:
                # > If you are transferring a conversation trace from another model (e.g., Gemini 2.5) or injecting
                # > a custom function call that was not generated by Gemini 3, you will not have a valid signature.
                # > To bypass strict validation in these specific scenarios, populate the field with this specific
                # > dummy string: "thoughtSignature": "context_engineering_is_the_way_to_go"
                part['thought_signature'] = b'context_engineering_is_the_way_to_go'
            # Only the first function call requires a signature
            function_call_requires_signature = False
        elif isinstance(item, TextPart):
            part['text'] = item.content
        elif isinstance(item, ThinkingPart):
            if item.provider_name == provider_name and item.signature:
                # The thought signature is to be included on the _next_ part, not the thought part itself
                thought_signature = base64.b64decode(item.signature)

            if item.content:
                part['text'] = item.content
                part['thought'] = True
        elif isinstance(item, BuiltinToolCallPart):
            if item.provider_name == provider_name:
                if item.tool_name == CodeExecutionTool.kind:
                    part['executable_code'] = cast(ExecutableCodeDict, item.args_as_dict())
                elif item.tool_name == WebSearchTool.kind:
                    # Web search calls are not sent back
                    pass
        elif isinstance(item, BuiltinToolReturnPart):
            if item.provider_name == provider_name:
                if item.tool_name == CodeExecutionTool.kind and isinstance(item.content, dict):
                    part['code_execution_result'] = cast(CodeExecutionResultDict, item.content)  # pyright: ignore[reportUnknownMemberType]
                elif item.tool_name == WebSearchTool.kind:
                    # Web search results are not sent back
                    pass
        elif isinstance(item, FilePart):
            content = item.content
            inline_data_dict: BlobDict = {'data': content.data, 'mime_type': content.media_type}
            part['inline_data'] = inline_data_dict
        else:
            assert_never(item)

        if part:
            parts.append(part)
    return ContentDict(role='model', parts=parts)


def _process_response_from_parts(
    parts: list[Part],
    grounding_metadata: GroundingMetadata | None,
    model_name: GoogleModelName,
    provider_name: str,
    usage: usage.RequestUsage,
    vendor_id: str | None,
    vendor_details: dict[str, Any] | None = None,
    finish_reason: FinishReason | None = None,
) -> ModelResponse:
    items: list[ModelResponsePart] = []

    # We don't currently turn `candidate.url_context_metadata` into BuiltinToolCallPart and BuiltinToolReturnPart for UrlContextTool.
    # Please file an issue if you need this.

    web_search_call, web_search_return = _map_grounding_metadata(grounding_metadata, provider_name)
    if web_search_call and web_search_return:
        items.append(web_search_call)
        items.append(web_search_return)

    file_search_call, file_search_return = _map_file_search_grounding_metadata(grounding_metadata, provider_name)
    if file_search_call and file_search_return:
        items.append(file_search_call)
        items.append(file_search_return)

    item: ModelResponsePart | None = None
    code_execution_tool_call_id: str | None = None
    for part in parts:
        if part.thought_signature:
            signature = base64.b64encode(part.thought_signature).decode('utf-8')
            if not isinstance(item, ThinkingPart):
                item = ThinkingPart(content='')
                items.append(item)
            item.signature = signature
            item.provider_name = provider_name

        if part.executable_code is not None:
            code_execution_tool_call_id = _utils.generate_tool_call_id()
            item = _map_executable_code(part.executable_code, provider_name, code_execution_tool_call_id)
        elif part.code_execution_result is not None:
            assert code_execution_tool_call_id is not None
            item = _map_code_execution_result(part.code_execution_result, provider_name, code_execution_tool_call_id)
        elif part.text is not None:
            # Google sometimes sends empty text parts, we don't want to add them to the response
            if len(part.text) == 0:
                continue
            if part.thought:
                item = ThinkingPart(content=part.text)
            else:
                item = TextPart(content=part.text)
        elif part.function_call:
            assert part.function_call.name is not None
            item = ToolCallPart(tool_name=part.function_call.name, args=part.function_call.args)
            if part.function_call.id is not None:
                item.tool_call_id = part.function_call.id  # pragma: no cover
        elif inline_data := part.inline_data:
            data = inline_data.data
            mime_type = inline_data.mime_type
            assert data and mime_type, 'Inline data must have data and mime type'
            content = BinaryContent(data=data, media_type=mime_type)
            item = FilePart(content=BinaryContent.narrow_type(content))
        else:  # pragma: no cover
            raise UnexpectedModelBehavior(f'Unsupported response from Gemini: {part!r}')

        items.append(item)
    return ModelResponse(
        parts=items,
        model_name=model_name,
        usage=usage,
        provider_response_id=vendor_id,
        provider_details=vendor_details,
        provider_name=provider_name,
        finish_reason=finish_reason,
    )


def _function_declaration_from_tool(tool: ToolDefinition) -> FunctionDeclarationDict:
    json_schema = tool.parameters_json_schema
    f = FunctionDeclarationDict(
        name=tool.name,
        description=tool.description or '',
        parameters_json_schema=json_schema,
    )
    return f


def _tool_config(function_names: list[str]) -> ToolConfigDict:
    mode = FunctionCallingConfigMode.ANY
    function_calling_config = FunctionCallingConfigDict(mode=mode, allowed_function_names=function_names)
    return ToolConfigDict(function_calling_config=function_calling_config)


def _metadata_as_usage(response: GenerateContentResponse, provider: str, provider_url: str) -> usage.RequestUsage:
    metadata = response.usage_metadata
    if metadata is None:
        return usage.RequestUsage()
    details: dict[str, int] = {}
    if cached_content_token_count := metadata.cached_content_token_count:
        details['cached_content_tokens'] = cached_content_token_count

    if thoughts_token_count := (metadata.thoughts_token_count or 0):
        details['thoughts_tokens'] = thoughts_token_count

    if tool_use_prompt_token_count := metadata.tool_use_prompt_token_count:
        details['tool_use_prompt_tokens'] = tool_use_prompt_token_count

    for prefix, metadata_details in [
        ('prompt', metadata.prompt_tokens_details),
        ('cache', metadata.cache_tokens_details),
        ('candidates', metadata.candidates_tokens_details),
        ('tool_use_prompt', metadata.tool_use_prompt_tokens_details),
    ]:
        assert getattr(metadata, f'{prefix}_tokens_details') is metadata_details
        if not metadata_details:
            continue
        for detail in metadata_details:
            if not detail.modality or not detail.token_count:
                continue
            details[f'{detail.modality.lower()}_{prefix}_tokens'] = detail.token_count

    return usage.RequestUsage.extract(
        response.model_dump(include={'model_version', 'usage_metadata'}, by_alias=True),
        provider=provider,
        provider_url=provider_url,
        provider_fallback='google',
        details=details,
    )


def _map_executable_code(executable_code: ExecutableCode, provider_name: str, tool_call_id: str) -> BuiltinToolCallPart:
    return BuiltinToolCallPart(
        provider_name=provider_name,
        tool_name=CodeExecutionTool.kind,
        args=executable_code.model_dump(mode='json'),
        tool_call_id=tool_call_id,
    )


def _map_code_execution_result(
    code_execution_result: CodeExecutionResult, provider_name: str, tool_call_id: str
) -> BuiltinToolReturnPart:
    return BuiltinToolReturnPart(
        provider_name=provider_name,
        tool_name=CodeExecutionTool.kind,
        content=code_execution_result.model_dump(mode='json'),
        tool_call_id=tool_call_id,
    )


def _map_grounding_metadata(
    grounding_metadata: GroundingMetadata | None, provider_name: str
) -> tuple[BuiltinToolCallPart, BuiltinToolReturnPart] | tuple[None, None]:
    if grounding_metadata and (web_search_queries := grounding_metadata.web_search_queries):
        tool_call_id = _utils.generate_tool_call_id()
        return (
            BuiltinToolCallPart(
                provider_name=provider_name,
                tool_name=WebSearchTool.kind,
                tool_call_id=tool_call_id,
                args={'queries': web_search_queries},
            ),
            BuiltinToolReturnPart(
                provider_name=provider_name,
                tool_name=WebSearchTool.kind,
                tool_call_id=tool_call_id,
                content=[chunk.web.model_dump(mode='json') for chunk in grounding_chunks if chunk.web]
                if (grounding_chunks := grounding_metadata.grounding_chunks)
                else None,
            ),
        )
    else:
        return None, None


def _map_file_search_grounding_metadata(
    grounding_metadata: GroundingMetadata | None, provider_name: str
) -> tuple[BuiltinToolCallPart, BuiltinToolReturnPart] | tuple[None, None]:
    if grounding_metadata and (retrieval_queries := grounding_metadata.retrieval_queries):
        tool_call_id = _utils.generate_tool_call_id()
        return (
            BuiltinToolCallPart(
                provider_name=provider_name,
                tool_name=FileSearchTool.kind,
                tool_call_id=tool_call_id,
                args={'queries': retrieval_queries},
            ),
            BuiltinToolReturnPart(
                provider_name=provider_name,
                tool_name=FileSearchTool.kind,
                tool_call_id=tool_call_id,
                content=[
                    chunk.retrieved_context.model_dump(mode='json')
                    for chunk in grounding_chunks
                    if chunk.retrieved_context
                ]
                if (grounding_chunks := grounding_metadata.grounding_chunks)
                else None,
            ),
        )
    else:
        return None, None<|MERGE_RESOLUTION|>--- conflicted
+++ resolved
@@ -13,13 +13,8 @@
 from .. import UnexpectedModelBehavior, _utils, usage
 from .._output import OutputObjectDefinition
 from .._run_context import RunContext
-<<<<<<< HEAD
 from ..builtin_tools import CodeExecutionTool, FileSearchTool, ImageGenerationTool, UrlContextTool, WebSearchTool
-from ..exceptions import UserError
-=======
-from ..builtin_tools import CodeExecutionTool, ImageGenerationTool, UrlContextTool, WebSearchTool
 from ..exceptions import ModelHTTPError, UserError
->>>>>>> 556ee095
 from ..messages import (
     BinaryContent,
     BuiltinToolCallPart,
