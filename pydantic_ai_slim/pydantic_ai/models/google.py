--- conflicted
+++ resolved
@@ -427,13 +427,8 @@
         model_settings: GoogleModelSettings,
         model_request_parameters: ModelRequestParameters,
     ) -> tuple[list[ContentUnionDict], GenerateContentConfigDict]:
-<<<<<<< HEAD
         tools, image_config = self._get_tools(model_request_parameters)
         if tools and not self.profile.supports_tools:
-=======
-        tools = self._get_tools(model_request_parameters)
-        if model_request_parameters.function_tools and not self.profile.supports_tools:
->>>>>>> f2bb374b
             raise UserError('Tools are not supported by this model.')
 
         response_mime_type = None
