--- conflicted
+++ resolved
@@ -13,13 +13,8 @@
 from .. import UnexpectedModelBehavior, _utils, usage
 from .._output import OutputObjectDefinition
 from .._run_context import RunContext
-<<<<<<< HEAD
 from ..builtin_tools import CodeExecutionTool, FileSearchTool, ImageGenerationTool, UrlContextTool, WebSearchTool
-from ..exceptions import ModelHTTPError, UserError
-=======
-from ..builtin_tools import CodeExecutionTool, ImageGenerationTool, UrlContextTool, WebSearchTool
 from ..exceptions import ModelAPIError, ModelHTTPError, UserError
->>>>>>> 5544e9fe
 from ..messages import (
     BinaryContent,
     BuiltinToolCallPart,
@@ -708,7 +703,6 @@
                 continue  # pragma: no cover
 
             for part in parts:
-<<<<<<< HEAD
                 if self._file_search_tool_call_id and candidate.grounding_metadata:
                     grounding_chunks = candidate.grounding_metadata.grounding_chunks
                     if grounding_chunks:
@@ -729,9 +723,7 @@
                             )
                             self._file_search_tool_call_id = None
 
-=======
                 provider_details: dict[str, Any] | None = None
->>>>>>> 5544e9fe
                 if part.thought_signature:
                     # Per https://ai.google.dev/gemini-api/docs/function-calling?example=meeting#thought-signatures:
                     # - Always send the thought_signature back to the model inside its original Part.
@@ -773,33 +765,27 @@
                         part=FilePart(content=BinaryContent.narrow_type(content), provider_details=provider_details),
                     )
                 elif part.executable_code is not None:
-<<<<<<< HEAD
                     code = part.executable_code.code
                     if code and (file_search_query := _extract_file_search_query(code)):
                         self._file_search_tool_call_id = _utils.generate_tool_call_id()
+                        part_obj = BuiltinToolCallPart(
+                            provider_name=self.provider_name,
+                            tool_name=FileSearchTool.kind,
+                            tool_call_id=self._file_search_tool_call_id,
+                            args={'query': file_search_query},
+                        )
+                        part_obj.provider_details = provider_details
                         yield self._parts_manager.handle_part(
                             vendor_part_id=uuid4(),
-                            part=BuiltinToolCallPart(
-                                provider_name=self.provider_name,
-                                tool_name=FileSearchTool.kind,
-                                tool_call_id=self._file_search_tool_call_id,
-                                args={'query': file_search_query},
-                            ),
+                            part=part_obj,
                         )
                     else:
                         code_execution_tool_call_id = _utils.generate_tool_call_id()
-                        yield self._parts_manager.handle_part(
-                            vendor_part_id=uuid4(),
-                            part=_map_executable_code(
-                                part.executable_code, self.provider_name, code_execution_tool_call_id
-                            ),
+                        part_obj = _map_executable_code(
+                            part.executable_code, self.provider_name, code_execution_tool_call_id
                         )
-=======
-                    code_execution_tool_call_id = _utils.generate_tool_call_id()
-                    part = _map_executable_code(part.executable_code, self.provider_name, code_execution_tool_call_id)
-                    part.provider_details = provider_details
-                    yield self._parts_manager.handle_part(vendor_part_id=uuid4(), part=part)
->>>>>>> 5544e9fe
+                        part_obj.provider_details = provider_details
+                        yield self._parts_manager.handle_part(vendor_part_id=uuid4(), part=part_obj)
                 elif part.code_execution_result is not None:
                     assert code_execution_tool_call_id is not None
                     part = _map_code_execution_result(
