--- conflicted
+++ resolved
@@ -14,11 +14,7 @@
 from .. import UnexpectedModelBehavior, _utils, usage
 from .._output import OutputObjectDefinition
 from .._run_context import RunContext
-<<<<<<< HEAD
-from ..builtin_tools import CodeExecutionTool, FileSearchTool, ImageGenerationTool, WebFetchTool, WebSearchTool
-=======
-from ..builtin_tools import AbstractBuiltinTool, CodeExecutionTool, ImageGenerationTool, WebFetchTool, WebSearchTool
->>>>>>> afde1c43
+from ..builtin_tools import AbstractBuiltinTool, CodeExecutionTool, FileSearchTool, ImageGenerationTool, WebFetchTool, WebSearchTool
 from ..exceptions import ModelAPIError, ModelHTTPError, UserError
 from ..messages import (
     BinaryContent,
@@ -243,7 +239,7 @@
     @classmethod
     def supported_builtin_tools(cls) -> frozenset[type[AbstractBuiltinTool]]:
         """Return the set of builtin tool types this model can handle."""
-        return frozenset({WebSearchTool, CodeExecutionTool, WebFetchTool, ImageGenerationTool})
+        return frozenset({WebSearchTool, CodeExecutionTool, FileSearchTool, WebFetchTool, ImageGenerationTool})
 
     def prepare_request(
         self, model_settings: ModelSettings | None, model_request_parameters: ModelRequestParameters
