from __future__ import annotations as _annotations

import base64
import re
from collections.abc import AsyncIterator, Awaitable
from contextlib import asynccontextmanager
from dataclasses import dataclass, field, replace
from datetime import datetime
from typing import Any, Literal, cast, overload
from uuid import uuid4

from typing_extensions import assert_never

from .. import UnexpectedModelBehavior, _utils, usage
from .._output import OutputObjectDefinition
from .._run_context import RunContext
<<<<<<< HEAD
from ..builtin_tools import CodeExecutionTool, FileSearchTool, ImageGenerationTool, UrlContextTool, WebSearchTool
=======
from ..builtin_tools import CodeExecutionTool, ImageGenerationTool, WebFetchTool, WebSearchTool
>>>>>>> ffafffea
from ..exceptions import ModelAPIError, ModelHTTPError, UserError
from ..messages import (
    BinaryContent,
    BuiltinToolCallPart,
    BuiltinToolReturnPart,
    CachePoint,
    FilePart,
    FileUrl,
    FinishReason,
    ModelMessage,
    ModelRequest,
    ModelResponse,
    ModelResponsePart,
    ModelResponseStreamEvent,
    RetryPromptPart,
    SystemPromptPart,
    TextPart,
    ThinkingPart,
    ToolCallPart,
    ToolReturnPart,
    UserPromptPart,
    VideoUrl,
)
from ..profiles import ModelProfileSpec
from ..profiles.google import GoogleModelProfile
from ..providers import Provider, infer_provider
from ..settings import ModelSettings
from ..tools import ToolDefinition
from . import (
    Model,
    ModelRequestParameters,
    StreamedResponse,
    check_allow_model_requests,
    download_item,
    get_user_agent,
)

try:
    from google.genai import Client, errors
    from google.genai.types import (
        BlobDict,
        CodeExecutionResult,
        CodeExecutionResultDict,
        ContentDict,
        ContentUnionDict,
        CountTokensConfigDict,
        ExecutableCode,
        ExecutableCodeDict,
        FileDataDict,
        FileSearchDict,
        FinishReason as GoogleFinishReason,
        FunctionCallDict,
        FunctionCallingConfigDict,
        FunctionCallingConfigMode,
        FunctionDeclarationDict,
        GenerateContentConfigDict,
        GenerateContentResponse,
        GenerationConfigDict,
        GoogleSearchDict,
        GroundingMetadata,
        HttpOptionsDict,
        MediaResolution,
        Modality,
        Part,
        PartDict,
        SafetySettingDict,
        ThinkingConfigDict,
        ToolCodeExecutionDict,
        ToolConfigDict,
        ToolDict,
        ToolListUnionDict,
        UrlContextDict,
        UrlContextMetadata,
        VideoMetadataDict,
    )
except ImportError as _import_error:
    raise ImportError(
        'Please install `google-genai` to use the Google model, '
        'you can use the `google` optional group — `pip install "pydantic-ai-slim[google]"`'
    ) from _import_error


_FILE_SEARCH_QUERY_PATTERN = re.compile(
    r'file_search\.query\(query=(["\'])((?:\\.|(?!\1).)*?)\1\)'
)


LatestGoogleModelNames = Literal[
    'gemini-flash-latest',
    'gemini-flash-lite-latest',
    'gemini-2.0-flash',
    'gemini-2.0-flash-lite',
    'gemini-2.5-flash',
    'gemini-2.5-flash-preview-09-2025',
    'gemini-2.5-flash-image',
    'gemini-2.5-flash-lite',
    'gemini-2.5-flash-lite-preview-09-2025',
    'gemini-2.5-pro',
    'gemini-3-pro-preview',
    'gemini-3-pro-image-preview',
]
"""Latest Gemini models."""

GoogleModelName = str | LatestGoogleModelNames
"""Possible Gemini model names.

Since Gemini supports a variety of date-stamped models, we explicitly list the latest models but
allow any name in the type hints.
See [the Gemini API docs](https://ai.google.dev/gemini-api/docs/models/gemini#model-variations) for a full list.
"""

_FINISH_REASON_MAP: dict[GoogleFinishReason, FinishReason | None] = {
    GoogleFinishReason.FINISH_REASON_UNSPECIFIED: None,
    GoogleFinishReason.STOP: 'stop',
    GoogleFinishReason.MAX_TOKENS: 'length',
    GoogleFinishReason.SAFETY: 'content_filter',
    GoogleFinishReason.RECITATION: 'content_filter',
    GoogleFinishReason.LANGUAGE: 'error',
    GoogleFinishReason.OTHER: None,
    GoogleFinishReason.BLOCKLIST: 'content_filter',
    GoogleFinishReason.PROHIBITED_CONTENT: 'content_filter',
    GoogleFinishReason.SPII: 'content_filter',
    GoogleFinishReason.MALFORMED_FUNCTION_CALL: 'error',
    GoogleFinishReason.IMAGE_SAFETY: 'content_filter',
    GoogleFinishReason.UNEXPECTED_TOOL_CALL: 'error',
    GoogleFinishReason.IMAGE_PROHIBITED_CONTENT: 'content_filter',
    GoogleFinishReason.NO_IMAGE: 'error',
}


class GoogleModelSettings(ModelSettings, total=False):
    """Settings used for a Gemini model request."""

    # ALL FIELDS MUST BE `gemini_` PREFIXED SO YOU CAN MERGE THEM WITH OTHER MODELS.

    google_safety_settings: list[SafetySettingDict]
    """The safety settings to use for the model.

    See <https://ai.google.dev/gemini-api/docs/safety-settings> for more information.
    """

    google_thinking_config: ThinkingConfigDict
    """The thinking configuration to use for the model.

    See <https://ai.google.dev/gemini-api/docs/thinking> for more information.
    """

    google_labels: dict[str, str]
    """User-defined metadata to break down billed charges. Only supported by the Vertex AI API.

    See the [Gemini API docs](https://cloud.google.com/vertex-ai/generative-ai/docs/multimodal/add-labels-to-api-calls) for use cases and limitations.
    """

    google_video_resolution: MediaResolution
    """The video resolution to use for the model.

    See <https://ai.google.dev/api/generate-content#MediaResolution> for more information.
    """

    google_cached_content: str
    """The name of the cached content to use for the model.

    See <https://ai.google.dev/gemini-api/docs/caching> for more information.
    """


@dataclass(init=False)
class GoogleModel(Model):
    """A model that uses Gemini via `generativelanguage.googleapis.com` API.

    This is implemented from scratch rather than using a dedicated SDK, good API documentation is
    available [here](https://ai.google.dev/api).

    Apart from `__init__`, all methods are private or match those of the base class.
    """

    client: Client = field(repr=False)

    _model_name: GoogleModelName = field(repr=False)
    _provider: Provider[Client] = field(repr=False)

    def __init__(
        self,
        model_name: GoogleModelName,
        *,
        provider: Literal['google-gla', 'google-vertex', 'gateway'] | Provider[Client] = 'google-gla',
        profile: ModelProfileSpec | None = None,
        settings: ModelSettings | None = None,
    ):
        """Initialize a Gemini model.

        Args:
            model_name: The name of the model to use.
            provider: The provider to use for authentication and API access. Can be either the string
                'google-gla' or 'google-vertex' or an instance of `Provider[google.genai.AsyncClient]`.
                Defaults to 'google-gla'.
            profile: The model profile to use. Defaults to a profile picked by the provider based on the model name.
            settings: The model settings to use. Defaults to None.
        """
        self._model_name = model_name

        if isinstance(provider, str):
            provider = infer_provider('gateway/google-vertex' if provider == 'gateway' else provider)
        self._provider = provider
        self.client = provider.client

        super().__init__(settings=settings, profile=profile or provider.model_profile)

    @property
    def base_url(self) -> str:
        return self._provider.base_url

    @property
    def model_name(self) -> GoogleModelName:
        """The model name."""
        return self._model_name

    @property
    def system(self) -> str:
        """The model provider."""
        return self._provider.name

    def prepare_request(
        self, model_settings: ModelSettings | None, model_request_parameters: ModelRequestParameters
    ) -> tuple[ModelSettings | None, ModelRequestParameters]:
        supports_native_output_with_builtin_tools = GoogleModelProfile.from_profile(
            self.profile
        ).google_supports_native_output_with_builtin_tools
        if model_request_parameters.builtin_tools and model_request_parameters.output_tools:
            if model_request_parameters.output_mode == 'auto':
                output_mode = 'native' if supports_native_output_with_builtin_tools else 'prompted'
                model_request_parameters = replace(model_request_parameters, output_mode=output_mode)
            else:
                output_mode = 'NativeOutput' if supports_native_output_with_builtin_tools else 'PromptedOutput'
                raise UserError(
                    f'Google does not support output tools and built-in tools at the same time. Use `output_type={output_mode}(...)` instead.'
                )
        return super().prepare_request(model_settings, model_request_parameters)

    async def request(
        self,
        messages: list[ModelMessage],
        model_settings: ModelSettings | None,
        model_request_parameters: ModelRequestParameters,
    ) -> ModelResponse:
        check_allow_model_requests()
        model_settings, model_request_parameters = self.prepare_request(
            model_settings,
            model_request_parameters,
        )
        model_settings = cast(GoogleModelSettings, model_settings or {})
        response = await self._generate_content(messages, False, model_settings, model_request_parameters)
        return self._process_response(response)

    async def count_tokens(
        self,
        messages: list[ModelMessage],
        model_settings: ModelSettings | None,
        model_request_parameters: ModelRequestParameters,
    ) -> usage.RequestUsage:
        check_allow_model_requests()
        model_settings, model_request_parameters = self.prepare_request(
            model_settings,
            model_request_parameters,
        )
        model_settings = cast(GoogleModelSettings, model_settings or {})
        contents, generation_config = await self._build_content_and_config(
            messages, model_settings, model_request_parameters
        )

        # Annoyingly, the type of `GenerateContentConfigDict.get` is "partially `Unknown`" because `response_schema` includes `typing._UnionGenericAlias`,
        # so without this we'd need `pyright: ignore[reportUnknownMemberType]` on every line and wouldn't get type checking anyway.
        generation_config = cast(dict[str, Any], generation_config)

        config = CountTokensConfigDict(
            http_options=generation_config.get('http_options'),
        )
        if self._provider.name != 'google-gla':
            # The fields are not supported by the Gemini API per https://github.com/googleapis/python-genai/blob/7e4ec284dc6e521949626f3ed54028163ef9121d/google/genai/models.py#L1195-L1214
            config.update(  # pragma: lax no cover
                system_instruction=generation_config.get('system_instruction'),
                tools=cast(list[ToolDict], generation_config.get('tools')),
                # Annoyingly, GenerationConfigDict has fewer fields than GenerateContentConfigDict, and no extra fields are allowed.
                generation_config=GenerationConfigDict(
                    temperature=generation_config.get('temperature'),
                    top_p=generation_config.get('top_p'),
                    max_output_tokens=generation_config.get('max_output_tokens'),
                    stop_sequences=generation_config.get('stop_sequences'),
                    presence_penalty=generation_config.get('presence_penalty'),
                    frequency_penalty=generation_config.get('frequency_penalty'),
                    seed=generation_config.get('seed'),
                    thinking_config=generation_config.get('thinking_config'),
                    media_resolution=generation_config.get('media_resolution'),
                    response_mime_type=generation_config.get('response_mime_type'),
                    response_json_schema=generation_config.get('response_json_schema'),
                ),
            )

        response = await self.client.aio.models.count_tokens(
            model=self._model_name,
            contents=contents,
            config=config,
        )
        if response.total_tokens is None:
            raise UnexpectedModelBehavior(  # pragma: no cover
                'Total tokens missing from Gemini response', str(response)
            )
        return usage.RequestUsage(
            input_tokens=response.total_tokens,
        )

    @asynccontextmanager
    async def request_stream(
        self,
        messages: list[ModelMessage],
        model_settings: ModelSettings | None,
        model_request_parameters: ModelRequestParameters,
        run_context: RunContext[Any] | None = None,
    ) -> AsyncIterator[StreamedResponse]:
        check_allow_model_requests()
        model_settings, model_request_parameters = self.prepare_request(
            model_settings,
            model_request_parameters,
        )
        model_settings = cast(GoogleModelSettings, model_settings or {})
        response = await self._generate_content(messages, True, model_settings, model_request_parameters)
        yield await self._process_streamed_response(response, model_request_parameters)  # type: ignore

    def _get_tools(self, model_request_parameters: ModelRequestParameters) -> list[ToolDict] | None:
        tools: list[ToolDict] = [
            ToolDict(function_declarations=[_function_declaration_from_tool(t)])
            for t in model_request_parameters.tool_defs.values()
        ]

        if model_request_parameters.builtin_tools:
            if model_request_parameters.function_tools:
                raise UserError('Google does not support function tools and built-in tools at the same time.')

            for tool in model_request_parameters.builtin_tools:
                if isinstance(tool, WebSearchTool):
                    tools.append(ToolDict(google_search=GoogleSearchDict()))
                elif isinstance(tool, WebFetchTool):
                    tools.append(ToolDict(url_context=UrlContextDict()))
                elif isinstance(tool, CodeExecutionTool):
                    tools.append(ToolDict(code_execution=ToolCodeExecutionDict()))
                elif isinstance(tool, FileSearchTool):
                    file_search_config = FileSearchDict(file_search_store_names=list(tool.file_store_ids))
                    tools.append(ToolDict(file_search=file_search_config))
                elif isinstance(tool, ImageGenerationTool):  # pragma: no branch
                    if not self.profile.supports_image_output:
                        raise UserError(
                            "`ImageGenerationTool` is not supported by this model. Use a model with 'image' in the name instead."
                        )
                else:  # pragma: no cover
                    raise UserError(
                        f'`{tool.__class__.__name__}` is not supported by `GoogleModel`. If it should be, please file an issue.'
                    )
        return tools or None

    def _get_tool_config(
        self, model_request_parameters: ModelRequestParameters, tools: list[ToolDict] | None
    ) -> ToolConfigDict | None:
        if not model_request_parameters.allow_text_output and tools:
            names: list[str] = []
            for tool in tools:
                for function_declaration in tool.get('function_declarations') or []:
                    if name := function_declaration.get('name'):  # pragma: no branch
                        names.append(name)
            return _tool_config(names)
        else:
            return None

    @overload
    async def _generate_content(
        self,
        messages: list[ModelMessage],
        stream: Literal[False],
        model_settings: GoogleModelSettings,
        model_request_parameters: ModelRequestParameters,
    ) -> GenerateContentResponse: ...

    @overload
    async def _generate_content(
        self,
        messages: list[ModelMessage],
        stream: Literal[True],
        model_settings: GoogleModelSettings,
        model_request_parameters: ModelRequestParameters,
    ) -> Awaitable[AsyncIterator[GenerateContentResponse]]: ...

    async def _generate_content(
        self,
        messages: list[ModelMessage],
        stream: bool,
        model_settings: GoogleModelSettings,
        model_request_parameters: ModelRequestParameters,
    ) -> GenerateContentResponse | Awaitable[AsyncIterator[GenerateContentResponse]]:
        contents, config = await self._build_content_and_config(messages, model_settings, model_request_parameters)
        func = self.client.aio.models.generate_content_stream if stream else self.client.aio.models.generate_content
        try:
            return await func(model=self._model_name, contents=contents, config=config)  # type: ignore
        except errors.APIError as e:
            if (status_code := e.code) >= 400:
                raise ModelHTTPError(
                    status_code=status_code,
                    model_name=self._model_name,
                    body=cast(Any, e.details),  # pyright: ignore[reportUnknownMemberType]
                ) from e
            raise ModelAPIError(model_name=self._model_name, message=str(e)) from e

    async def _build_content_and_config(
        self,
        messages: list[ModelMessage],
        model_settings: GoogleModelSettings,
        model_request_parameters: ModelRequestParameters,
    ) -> tuple[list[ContentUnionDict], GenerateContentConfigDict]:
        tools = self._get_tools(model_request_parameters)
        if model_request_parameters.function_tools and not self.profile.supports_tools:
            raise UserError('Tools are not supported by this model.')

        response_mime_type = None
        response_schema = None
        if model_request_parameters.output_mode == 'native':
            if model_request_parameters.function_tools:
                raise UserError(
                    'Google does not support `NativeOutput` and function tools at the same time. Use `output_type=ToolOutput(...)` instead.'
                )
            response_mime_type = 'application/json'
            output_object = model_request_parameters.output_object
            assert output_object is not None
            response_schema = self._map_response_schema(output_object)
        elif model_request_parameters.output_mode == 'prompted' and not tools:
            if not self.profile.supports_json_object_output:
                raise UserError('JSON output is not supported by this model.')
            response_mime_type = 'application/json'

        tool_config = self._get_tool_config(model_request_parameters, tools)
        system_instruction, contents = await self._map_messages(messages, model_request_parameters)

        modalities = [Modality.TEXT.value]
        if self.profile.supports_image_output:
            modalities.append(Modality.IMAGE.value)

        http_options: HttpOptionsDict = {
            'headers': {'Content-Type': 'application/json', 'User-Agent': get_user_agent()}
        }
        if timeout := model_settings.get('timeout'):
            if isinstance(timeout, int | float):
                http_options['timeout'] = int(1000 * timeout)
            else:
                raise UserError('Google does not support setting ModelSettings.timeout to a httpx.Timeout')

        config = GenerateContentConfigDict(
            http_options=http_options,
            system_instruction=system_instruction,
            temperature=model_settings.get('temperature'),
            top_p=model_settings.get('top_p'),
            max_output_tokens=model_settings.get('max_tokens'),
            stop_sequences=model_settings.get('stop_sequences'),
            presence_penalty=model_settings.get('presence_penalty'),
            frequency_penalty=model_settings.get('frequency_penalty'),
            seed=model_settings.get('seed'),
            safety_settings=model_settings.get('google_safety_settings'),
            thinking_config=model_settings.get('google_thinking_config'),
            labels=model_settings.get('google_labels'),
            media_resolution=model_settings.get('google_video_resolution'),
            cached_content=model_settings.get('google_cached_content'),
            tools=cast(ToolListUnionDict, tools),
            tool_config=tool_config,
            response_mime_type=response_mime_type,
            response_json_schema=response_schema,
            response_modalities=modalities,
        )
        return contents, config

    def _process_response(self, response: GenerateContentResponse) -> ModelResponse:
        if not response.candidates:
            raise UnexpectedModelBehavior('Expected at least one candidate in Gemini response')  # pragma: no cover

        candidate = response.candidates[0]

        vendor_id = response.response_id
        vendor_details: dict[str, Any] | None = None
        finish_reason: FinishReason | None = None
        raw_finish_reason = candidate.finish_reason
        if raw_finish_reason:  # pragma: no branch
            vendor_details = {'finish_reason': raw_finish_reason.value}
            finish_reason = _FINISH_REASON_MAP.get(raw_finish_reason)

        if candidate.content is None or candidate.content.parts is None:
            if finish_reason == 'content_filter' and raw_finish_reason:
                raise UnexpectedModelBehavior(
                    f'Content filter {raw_finish_reason.value!r} triggered', response.model_dump_json()
                )
            parts = []  # pragma: no cover
        else:
            parts = candidate.content.parts or []

        usage = _metadata_as_usage(response, provider=self._provider.name, provider_url=self._provider.base_url)
        return _process_response_from_parts(
            parts,
            candidate.grounding_metadata,
            response.model_version or self._model_name,
            self._provider.name,
            usage,
            vendor_id=vendor_id,
            vendor_details=vendor_details,
            finish_reason=finish_reason,
            url_context_metadata=candidate.url_context_metadata,
        )

    async def _process_streamed_response(
        self, response: AsyncIterator[GenerateContentResponse], model_request_parameters: ModelRequestParameters
    ) -> StreamedResponse:
        """Process a streamed response, and prepare a streaming response to return."""
        peekable_response = _utils.PeekableAsyncStream(response)
        first_chunk = await peekable_response.peek()
        if isinstance(first_chunk, _utils.Unset):
            raise UnexpectedModelBehavior('Streamed response ended without content or tool calls')  # pragma: no cover

        return GeminiStreamedResponse(
            model_request_parameters=model_request_parameters,
            _model_name=first_chunk.model_version or self._model_name,
            _response=peekable_response,
            _timestamp=first_chunk.create_time or _utils.now_utc(),
            _provider_name=self._provider.name,
            _provider_url=self._provider.base_url,
        )

    async def _map_messages(
        self, messages: list[ModelMessage], model_request_parameters: ModelRequestParameters
    ) -> tuple[ContentDict | None, list[ContentUnionDict]]:
        contents: list[ContentUnionDict] = []
        system_parts: list[PartDict] = []

        for m in messages:
            if isinstance(m, ModelRequest):
                message_parts: list[PartDict] = []

                for part in m.parts:
                    if isinstance(part, SystemPromptPart):
                        system_parts.append({'text': part.content})
                    elif isinstance(part, UserPromptPart):
                        message_parts.extend(await self._map_user_prompt(part))
                    elif isinstance(part, ToolReturnPart):
                        message_parts.append(
                            {
                                'function_response': {
                                    'name': part.tool_name,
                                    'response': part.model_response_object(),
                                    'id': part.tool_call_id,
                                }
                            }
                        )
                    elif isinstance(part, RetryPromptPart):
                        if part.tool_name is None:
                            message_parts.append({'text': part.model_response()})
                        else:
                            message_parts.append(
                                {
                                    'function_response': {
                                        'name': part.tool_name,
                                        'response': {'error': part.model_response()},
                                        'id': part.tool_call_id,
                                    }
                                }
                            )
                    else:
                        assert_never(part)

                if message_parts:
                    contents.append({'role': 'user', 'parts': message_parts})
            elif isinstance(m, ModelResponse):
                maybe_content = _content_model_response(m, self.system)
                if maybe_content:
                    contents.append(maybe_content)
            else:
                assert_never(m)

        # Google GenAI requires at least one part in the message.
        if not contents:
            contents = [{'role': 'user', 'parts': [{'text': ''}]}]

        if instructions := self._get_instructions(messages, model_request_parameters):
            system_parts.insert(0, {'text': instructions})
        system_instruction = ContentDict(role='user', parts=system_parts) if system_parts else None

        return system_instruction, contents

    async def _map_user_prompt(self, part: UserPromptPart) -> list[PartDict]:
        if isinstance(part.content, str):
            return [{'text': part.content}]
        else:
            content: list[PartDict] = []
            for item in part.content:
                if isinstance(item, str):
                    content.append({'text': item})
                elif isinstance(item, BinaryContent):
                    inline_data_dict: BlobDict = {'data': item.data, 'mime_type': item.media_type}
                    part_dict: PartDict = {'inline_data': inline_data_dict}
                    if item.vendor_metadata:
                        part_dict['video_metadata'] = cast(VideoMetadataDict, item.vendor_metadata)
                    content.append(part_dict)
                elif isinstance(item, VideoUrl) and item.is_youtube:
                    file_data_dict: FileDataDict = {'file_uri': item.url, 'mime_type': item.media_type}
                    part_dict: PartDict = {'file_data': file_data_dict}
                    if item.vendor_metadata:  # pragma: no branch
                        part_dict['video_metadata'] = cast(VideoMetadataDict, item.vendor_metadata)
                    content.append(part_dict)
                elif isinstance(item, FileUrl):
                    if item.force_download or (
                        # google-gla does not support passing file urls directly, except for youtube videos
                        # (see above) and files uploaded to the file API (which cannot be downloaded anyway)
                        self.system == 'google-gla'
                        and not item.url.startswith(r'https://generativelanguage.googleapis.com/v1beta/files')
                    ):
                        downloaded_item = await download_item(item, data_format='bytes')
                        inline_data: BlobDict = {
                            'data': downloaded_item['data'],
                            'mime_type': downloaded_item['data_type'],
                        }
                        content.append({'inline_data': inline_data})
                    else:
                        file_data_dict: FileDataDict = {'file_uri': item.url, 'mime_type': item.media_type}
                        content.append({'file_data': file_data_dict})  # pragma: lax no cover
                elif isinstance(item, CachePoint):
                    # Google Gemini doesn't support prompt caching via CachePoint
                    pass
                else:
                    assert_never(item)
        return content

    def _map_response_schema(self, o: OutputObjectDefinition) -> dict[str, Any]:
        response_schema = o.json_schema.copy()
        if o.name:
            response_schema['title'] = o.name
        if o.description:
            response_schema['description'] = o.description

        return response_schema


@dataclass
class GeminiStreamedResponse(StreamedResponse):
    """Implementation of `StreamedResponse` for the Gemini model."""

    _model_name: GoogleModelName
    _response: AsyncIterator[GenerateContentResponse]
    _timestamp: datetime
    _provider_name: str
    _provider_url: str
    _file_search_tool_call_id: str | None = field(default=None, init=False)

    async def _get_event_iterator(self) -> AsyncIterator[ModelResponseStreamEvent]:  # noqa: C901
        code_execution_tool_call_id: str | None = None
        async for chunk in self._response:
            self._usage = _metadata_as_usage(chunk, self._provider_name, self._provider_url)

            if not chunk.candidates:
                continue  # pragma: no cover

            candidate = chunk.candidates[0]

            if chunk.response_id:  # pragma: no branch
                self.provider_response_id = chunk.response_id

            raw_finish_reason = candidate.finish_reason
            if raw_finish_reason:
                self.provider_details = {'finish_reason': raw_finish_reason.value}
                self.finish_reason = _FINISH_REASON_MAP.get(raw_finish_reason)

            # Google streams the grounding metadata (including the web search queries and results)
            # _after_ the text that was generated using it, so it would show up out of order in the stream,
            # and cause issues with the logic that doesn't consider text ahead of built-in tool calls as output.
            # If that gets fixed (or we have a workaround), we can uncomment this:
            # web_search_call, web_search_return = _map_grounding_metadata(
            #     candidate.grounding_metadata, self.provider_name
            # )
            # if web_search_call and web_search_return:
            #     yield self._parts_manager.handle_part(vendor_part_id=uuid4(), part=web_search_call)
            #     yield self._parts_manager.handle_part(
            #         vendor_part_id=uuid4(), part=web_search_return
            #     )

            # URL context metadata (for WebFetchTool) is streamed in the first chunk, before the text,
            # so we can safely yield it here
            web_fetch_call, web_fetch_return = _map_url_context_metadata(
                candidate.url_context_metadata, self.provider_name
            )
            if web_fetch_call and web_fetch_return:
                yield self._parts_manager.handle_part(vendor_part_id=uuid4(), part=web_fetch_call)
                yield self._parts_manager.handle_part(vendor_part_id=uuid4(), part=web_fetch_return)

            if candidate.content is None or candidate.content.parts is None:
                if self.finish_reason == 'content_filter' and raw_finish_reason:  # pragma: no cover
                    raise UnexpectedModelBehavior(
                        f'Content filter {raw_finish_reason.value!r} triggered', chunk.model_dump_json()
                    )
                else:  # pragma: no cover
                    continue

            parts = candidate.content.parts
            if not parts:
                continue  # pragma: no cover

            async for event in self._handle_file_search_grounding_metadata_streaming(candidate.grounding_metadata):
                yield event

            for part in parts:
                provider_details: dict[str, Any] | None = None
                if part.thought_signature:
                    # Per https://ai.google.dev/gemini-api/docs/function-calling?example=meeting#thought-signatures:
                    # - Always send the thought_signature back to the model inside its original Part.
                    # - Don't merge a Part containing a signature with one that does not. This breaks the positional context of the thought.
                    # - Don't combine two Parts that both contain signatures, as the signature strings cannot be merged.
                    thought_signature = base64.b64encode(part.thought_signature).decode('utf-8')
                    provider_details = {'thought_signature': thought_signature}

                if part.text is not None:
                    if len(part.text) == 0 and not provider_details:
                        continue
                    if part.thought:
                        yield self._parts_manager.handle_thinking_delta(
                            vendor_part_id=None, content=part.text, provider_details=provider_details
                        )
                    else:
                        maybe_event = self._parts_manager.handle_text_delta(
                            vendor_part_id=None, content=part.text, provider_details=provider_details
                        )
                        if maybe_event is not None:  # pragma: no branch
                            yield maybe_event
                elif part.function_call:
                    maybe_event = self._parts_manager.handle_tool_call_delta(
                        vendor_part_id=uuid4(),
                        tool_name=part.function_call.name,
                        args=part.function_call.args,
                        tool_call_id=part.function_call.id,
                        provider_details=provider_details,
                    )
                    if maybe_event is not None:  # pragma: no branch
                        yield maybe_event
                elif part.inline_data is not None:
                    if part.thought:  # pragma: no cover
                        # Per https://ai.google.dev/gemini-api/docs/image-generation#thinking-process:
                        # > The model generates up to two interim images to test composition and logic. The last image within Thinking is also the final rendered image.
                        # We currently don't expose these image thoughts as they can't be represented with `ThinkingPart`
                        continue
                    data = part.inline_data.data
                    mime_type = part.inline_data.mime_type
                    assert data and mime_type, 'Inline data must have data and mime type'
                    content = BinaryContent(data=data, media_type=mime_type)
                    yield self._parts_manager.handle_part(
                        vendor_part_id=uuid4(),
                        part=FilePart(content=BinaryContent.narrow_type(content), provider_details=provider_details),
                    )
                elif part.executable_code is not None:
                    part_obj, new_code_execution_tool_call_id = self._handle_executable_code_streaming(
                        part.executable_code
                    )
                    if part_obj is not None:
                        if new_code_execution_tool_call_id is not None:
                            code_execution_tool_call_id = new_code_execution_tool_call_id
                        part_obj.provider_details = provider_details
                        yield self._parts_manager.handle_part(vendor_part_id=uuid4(), part=part_obj)
                elif part.code_execution_result is not None:
                    assert code_execution_tool_call_id is not None
                    part = _map_code_execution_result(
                        part.code_execution_result, self.provider_name, code_execution_tool_call_id
                    )
                    part.provider_details = provider_details
                    yield self._parts_manager.handle_part(vendor_part_id=uuid4(), part=part)
                else:
                    assert part.function_response is not None, f'Unexpected part: {part}'  # pragma: no cover

    async def _handle_file_search_grounding_metadata_streaming(
        self, grounding_metadata: GroundingMetadata | None
    ) -> AsyncIterator[ModelResponseStreamEvent]:
        """Handle file search grounding metadata for streaming responses.

        Yields a BuiltinToolReturnPart if file search results are available in the grounding metadata.
        """
        if not self._file_search_tool_call_id or not grounding_metadata:
            return

        grounding_chunks = grounding_metadata.grounding_chunks
        retrieved_contexts = _extract_file_search_retrieved_contexts(grounding_chunks)
        if retrieved_contexts:
            yield self._parts_manager.handle_part(
                vendor_part_id=uuid4(),
                part=BuiltinToolReturnPart(
                    provider_name=self.provider_name,
                    tool_name=FileSearchTool.kind,
                    tool_call_id=self._file_search_tool_call_id,
                    content=retrieved_contexts,
                ),
            )
            self._file_search_tool_call_id = None

    def _handle_executable_code_streaming(
        self, executable_code: ExecutableCode
    ) -> tuple[ModelResponsePart | None, str | None]:
        """Handle executable code for streaming responses.

        Returns a tuple of (part_obj, code_execution_tool_call_id).
        part_obj is None if the part was already generated (to avoid duplicates).
        code_execution_tool_call_id is None for file_search, or the new ID for code_execution.
        """
        code = executable_code.code
        if not code:
            # Empty code, treat as code execution
            code_execution_tool_call_id = _utils.generate_tool_call_id()
            part_obj = _map_executable_code(executable_code, self.provider_name, code_execution_tool_call_id)
            return part_obj, code_execution_tool_call_id

        # Check if FileSearchTool was included before trying to parse file_search queries
        has_file_search_tool = any(
            isinstance(tool, FileSearchTool) for tool in self.model_request_parameters.builtin_tools
        )

        if has_file_search_tool and (file_search_query := _extract_file_search_query(code)):
            if self._file_search_tool_call_id is None:
                self._file_search_tool_call_id = _utils.generate_tool_call_id()
                part_obj = BuiltinToolCallPart(
                    provider_name=self.provider_name,
                    tool_name=FileSearchTool.kind,
                    tool_call_id=self._file_search_tool_call_id,
                    args={'query': file_search_query},
                )
                return part_obj, None
            return None, None
        else:
            # Regular code execution
            code_execution_tool_call_id = _utils.generate_tool_call_id()
            part_obj = _map_executable_code(executable_code, self.provider_name, code_execution_tool_call_id)
            return part_obj, code_execution_tool_call_id

    @property
    def model_name(self) -> GoogleModelName:
        """Get the model name of the response."""
        return self._model_name

    @property
    def provider_name(self) -> str:
        """Get the provider name."""
        return self._provider_name

    @property
    def timestamp(self) -> datetime:
        """Get the timestamp of the response."""
        return self._timestamp


def _content_model_response(m: ModelResponse, provider_name: str) -> ContentDict | None:  # noqa: C901
    parts: list[PartDict] = []
    thinking_part_signature: str | None = None
    function_call_requires_signature: bool = True
    for item in m.parts:
        part: PartDict = {}
        if (
            item.provider_details
            and (thought_signature := item.provider_details.get('thought_signature'))
            and m.provider_name == provider_name
        ):
            part['thought_signature'] = base64.b64decode(thought_signature)
        elif thinking_part_signature:
            part['thought_signature'] = base64.b64decode(thinking_part_signature)
        thinking_part_signature = None

        if isinstance(item, ToolCallPart):
            function_call = FunctionCallDict(name=item.tool_name, args=item.args_as_dict(), id=item.tool_call_id)
            part['function_call'] = function_call
            if function_call_requires_signature and not part.get('thought_signature'):
                # Per https://ai.google.dev/gemini-api/docs/gemini-3?thinking=high#migrating_from_other_models:
                # > If you are transferring a conversation trace from another model (e.g., Gemini 2.5) or injecting
                # > a custom function call that was not generated by Gemini 3, you will not have a valid signature.
                # > To bypass strict validation in these specific scenarios, populate the field with this specific
                # > dummy string: "thoughtSignature": "context_engineering_is_the_way_to_go"
                part['thought_signature'] = b'context_engineering_is_the_way_to_go'
            # Only the first function call requires a signature
            function_call_requires_signature = False
        elif isinstance(item, TextPart):
            part['text'] = item.content
        elif isinstance(item, ThinkingPart):
            if item.provider_name == provider_name and item.signature:
                # The thought signature is to be included on the _next_ part, not the thinking part itself
                thinking_part_signature = item.signature

            if item.content:
                part['text'] = item.content
                part['thought'] = True
        elif isinstance(item, BuiltinToolCallPart):
            if item.provider_name == provider_name:
                if item.tool_name == CodeExecutionTool.kind:
                    part['executable_code'] = cast(ExecutableCodeDict, item.args_as_dict())
                elif item.tool_name == WebSearchTool.kind:
                    # Web search calls are not sent back
                    pass
        elif isinstance(item, BuiltinToolReturnPart):
            if item.provider_name == provider_name:
                if item.tool_name == CodeExecutionTool.kind and isinstance(item.content, dict):
                    part['code_execution_result'] = cast(CodeExecutionResultDict, item.content)  # pyright: ignore[reportUnknownMemberType]
                elif item.tool_name == WebSearchTool.kind:
                    # Web search results are not sent back
                    pass
        elif isinstance(item, FilePart):
            content = item.content
            inline_data_dict: BlobDict = {'data': content.data, 'mime_type': content.media_type}
            part['inline_data'] = inline_data_dict
        else:
            assert_never(item)

        if part:
            parts.append(part)

    if not parts:
        return None
    return ContentDict(role='model', parts=parts)


def _process_response_from_parts(
    parts: list[Part],
    grounding_metadata: GroundingMetadata | None,
    model_name: GoogleModelName,
    provider_name: str,
    usage: usage.RequestUsage,
    vendor_id: str | None,
    vendor_details: dict[str, Any] | None = None,
    finish_reason: FinishReason | None = None,
    url_context_metadata: UrlContextMetadata | None = None,
) -> ModelResponse:
    items: list[ModelResponsePart] = []

    web_search_call, web_search_return = _map_grounding_metadata(grounding_metadata, provider_name)
    if web_search_call and web_search_return:
        items.append(web_search_call)
        items.append(web_search_return)

<<<<<<< HEAD
    file_search_call, file_search_return = _map_file_search_grounding_metadata(grounding_metadata, provider_name)
    if file_search_call and file_search_return:
        items.append(file_search_call)
        items.append(file_search_return)
=======
    web_fetch_call, web_fetch_return = _map_url_context_metadata(url_context_metadata, provider_name)
    if web_fetch_call and web_fetch_return:
        items.append(web_fetch_call)
        items.append(web_fetch_return)
>>>>>>> ffafffea

    item: ModelResponsePart | None = None
    code_execution_tool_call_id: str | None = None
    for part in parts:
        provider_details: dict[str, Any] | None = None
        if part.thought_signature:
            # Per https://ai.google.dev/gemini-api/docs/function-calling?example=meeting#thought-signatures:
            # - Always send the thought_signature back to the model inside its original Part.
            # - Don't merge a Part containing a signature with one that does not. This breaks the positional context of the thought.
            # - Don't combine two Parts that both contain signatures, as the signature strings cannot be merged.
            thought_signature = base64.b64encode(part.thought_signature).decode('utf-8')
            provider_details = {'thought_signature': thought_signature}

        if part.executable_code is not None:
            code_execution_tool_call_id = _utils.generate_tool_call_id()
            item = _map_executable_code(part.executable_code, provider_name, code_execution_tool_call_id)
        elif part.code_execution_result is not None:
            assert code_execution_tool_call_id is not None
            item = _map_code_execution_result(part.code_execution_result, provider_name, code_execution_tool_call_id)
        elif part.text is not None:
            # Google sometimes sends empty text parts, we don't want to add them to the response
            if len(part.text) == 0 and not provider_details:
                continue
            if part.thought:
                item = ThinkingPart(content=part.text)
            else:
                item = TextPart(content=part.text)
        elif part.function_call:
            assert part.function_call.name is not None
            item = ToolCallPart(tool_name=part.function_call.name, args=part.function_call.args)
            if part.function_call.id is not None:
                item.tool_call_id = part.function_call.id  # pragma: no cover
        elif inline_data := part.inline_data:
            data = inline_data.data
            mime_type = inline_data.mime_type
            assert data and mime_type, 'Inline data must have data and mime type'
            content = BinaryContent(data=data, media_type=mime_type)
            item = FilePart(content=BinaryContent.narrow_type(content))
        else:  # pragma: no cover
            raise UnexpectedModelBehavior(f'Unsupported response from Gemini: {part!r}')

        if provider_details:
            item.provider_details = {**(item.provider_details or {}), **provider_details}

        items.append(item)
    return ModelResponse(
        parts=items,
        model_name=model_name,
        usage=usage,
        provider_response_id=vendor_id,
        provider_details=vendor_details,
        provider_name=provider_name,
        finish_reason=finish_reason,
    )


def _function_declaration_from_tool(tool: ToolDefinition) -> FunctionDeclarationDict:
    json_schema = tool.parameters_json_schema
    f = FunctionDeclarationDict(
        name=tool.name,
        description=tool.description or '',
        parameters_json_schema=json_schema,
    )
    return f


def _tool_config(function_names: list[str]) -> ToolConfigDict:
    mode = FunctionCallingConfigMode.ANY
    function_calling_config = FunctionCallingConfigDict(mode=mode, allowed_function_names=function_names)
    return ToolConfigDict(function_calling_config=function_calling_config)


def _metadata_as_usage(response: GenerateContentResponse, provider: str, provider_url: str) -> usage.RequestUsage:
    metadata = response.usage_metadata
    if metadata is None:
        return usage.RequestUsage()
    details: dict[str, int] = {}
    if cached_content_token_count := metadata.cached_content_token_count:
        details['cached_content_tokens'] = cached_content_token_count

    if thoughts_token_count := (metadata.thoughts_token_count or 0):
        details['thoughts_tokens'] = thoughts_token_count

    if tool_use_prompt_token_count := metadata.tool_use_prompt_token_count:
        details['tool_use_prompt_tokens'] = tool_use_prompt_token_count

    for prefix, metadata_details in [
        ('prompt', metadata.prompt_tokens_details),
        ('cache', metadata.cache_tokens_details),
        ('candidates', metadata.candidates_tokens_details),
        ('tool_use_prompt', metadata.tool_use_prompt_tokens_details),
    ]:
        assert getattr(metadata, f'{prefix}_tokens_details') is metadata_details
        if not metadata_details:
            continue
        for detail in metadata_details:
            if not detail.modality or not detail.token_count:
                continue
            details[f'{detail.modality.lower()}_{prefix}_tokens'] = detail.token_count

    return usage.RequestUsage.extract(
        response.model_dump(include={'model_version', 'usage_metadata'}, by_alias=True),
        provider=provider,
        provider_url=provider_url,
        provider_fallback='google',
        details=details,
    )


def _map_executable_code(executable_code: ExecutableCode, provider_name: str, tool_call_id: str) -> BuiltinToolCallPart:
    return BuiltinToolCallPart(
        provider_name=provider_name,
        tool_name=CodeExecutionTool.kind,
        args=executable_code.model_dump(mode='json'),
        tool_call_id=tool_call_id,
    )


def _map_code_execution_result(
    code_execution_result: CodeExecutionResult, provider_name: str, tool_call_id: str
) -> BuiltinToolReturnPart:
    return BuiltinToolReturnPart(
        provider_name=provider_name,
        tool_name=CodeExecutionTool.kind,
        content=code_execution_result.model_dump(mode='json'),
        tool_call_id=tool_call_id,
    )


def _map_grounding_metadata(
    grounding_metadata: GroundingMetadata | None, provider_name: str
) -> tuple[BuiltinToolCallPart, BuiltinToolReturnPart] | tuple[None, None]:
    if grounding_metadata and (web_search_queries := grounding_metadata.web_search_queries):
        tool_call_id = _utils.generate_tool_call_id()
        return (
            BuiltinToolCallPart(
                provider_name=provider_name,
                tool_name=WebSearchTool.kind,
                tool_call_id=tool_call_id,
                args={'queries': web_search_queries},
            ),
            BuiltinToolReturnPart(
                provider_name=provider_name,
                tool_name=WebSearchTool.kind,
                tool_call_id=tool_call_id,
                content=[chunk.web.model_dump(mode='json') for chunk in grounding_chunks if chunk.web]
                if (grounding_chunks := grounding_metadata.grounding_chunks)
                else None,
            ),
        )
    else:
        return None, None


<<<<<<< HEAD
def _extract_file_search_retrieved_contexts(
    grounding_chunks: list[Any] | None,
) -> list[dict[str, Any]]:
    """Extract retrieved contexts from grounding chunks for file search.

    Returns an empty list if no retrieved contexts are found.
    """
    if not grounding_chunks:
        return []
    retrieved_contexts = []
    for chunk in grounding_chunks:
        if not chunk.retrieved_context:
            continue
        context_dict = chunk.retrieved_context.model_dump(mode='json', exclude_none=True, by_alias=False)
        file_search_store = getattr(chunk.retrieved_context, 'file_search_store', None)
        if file_search_store is None:
            file_search_store = getattr(chunk.retrieved_context, 'fileSearchStore', None)
        if file_search_store is not None:
            context_dict['file_search_store'] = file_search_store
        retrieved_contexts.append(context_dict)
    return retrieved_contexts


def _map_file_search_grounding_metadata(
    grounding_metadata: GroundingMetadata | None, provider_name: str
) -> tuple[BuiltinToolCallPart, BuiltinToolReturnPart] | tuple[None, None]:
    if not grounding_metadata or not (grounding_chunks := grounding_metadata.grounding_chunks):
        return None, None

    retrieved_contexts = _extract_file_search_retrieved_contexts(grounding_chunks)

    if not retrieved_contexts:
        return None, None

    tool_call_id = _utils.generate_tool_call_id()
    return (
        BuiltinToolCallPart(
            provider_name=provider_name,
            tool_name=FileSearchTool.kind,
            tool_call_id=tool_call_id,
            args={},
        ),
        BuiltinToolReturnPart(
            provider_name=provider_name,
            tool_name=FileSearchTool.kind,
            tool_call_id=tool_call_id,
            content=retrieved_contexts,
        ),
    )


def _extract_file_search_query(code: str) -> str | None:
    """Extract the query from file_search.query() executable code.

    Handles escaped quotes in the query string.

    Example: 'print(file_search.query(query="what is the capital of France?"))'
    Returns: 'what is the capital of France?'
    """
    match = _FILE_SEARCH_QUERY_PATTERN.search(code)
    if match:
        query = match.group(2)
        query = query.replace('\\\\', '\\').replace('\\"', '"').replace("\\'", "'")
        return query
    return None
=======
def _map_url_context_metadata(
    url_context_metadata: UrlContextMetadata | None, provider_name: str
) -> tuple[BuiltinToolCallPart, BuiltinToolReturnPart] | tuple[None, None]:
    if url_context_metadata and (url_metadata := url_context_metadata.url_metadata):
        tool_call_id = _utils.generate_tool_call_id()
        # Extract URLs from the metadata
        urls = [meta.retrieved_url for meta in url_metadata if meta.retrieved_url]
        return (
            BuiltinToolCallPart(
                provider_name=provider_name,
                tool_name=WebFetchTool.kind,
                tool_call_id=tool_call_id,
                args={'urls': urls} if urls else None,
            ),
            BuiltinToolReturnPart(
                provider_name=provider_name,
                tool_name=WebFetchTool.kind,
                tool_call_id=tool_call_id,
                content=[meta.model_dump(mode='json') for meta in url_metadata],
            ),
        )
    else:
        return None, None
>>>>>>> ffafffea
<|MERGE_RESOLUTION|>--- conflicted
+++ resolved
@@ -14,11 +14,7 @@
 from .. import UnexpectedModelBehavior, _utils, usage
 from .._output import OutputObjectDefinition
 from .._run_context import RunContext
-<<<<<<< HEAD
-from ..builtin_tools import CodeExecutionTool, FileSearchTool, ImageGenerationTool, UrlContextTool, WebSearchTool
-=======
-from ..builtin_tools import CodeExecutionTool, ImageGenerationTool, WebFetchTool, WebSearchTool
->>>>>>> ffafffea
+from ..builtin_tools import CodeExecutionTool, FileSearchTool, ImageGenerationTool, WebFetchTool, WebSearchTool
 from ..exceptions import ModelAPIError, ModelHTTPError, UserError
 from ..messages import (
     BinaryContent,
@@ -956,17 +952,14 @@
         items.append(web_search_call)
         items.append(web_search_return)
 
-<<<<<<< HEAD
     file_search_call, file_search_return = _map_file_search_grounding_metadata(grounding_metadata, provider_name)
     if file_search_call and file_search_return:
         items.append(file_search_call)
         items.append(file_search_return)
-=======
     web_fetch_call, web_fetch_return = _map_url_context_metadata(url_context_metadata, provider_name)
     if web_fetch_call and web_fetch_return:
         items.append(web_fetch_call)
         items.append(web_fetch_return)
->>>>>>> ffafffea
 
     item: ModelResponsePart | None = None
     code_execution_tool_call_id: str | None = None
@@ -1121,7 +1114,6 @@
         return None, None
 
 
-<<<<<<< HEAD
 def _extract_file_search_retrieved_contexts(
     grounding_chunks: list[Any] | None,
 ) -> list[dict[str, Any]]:
@@ -1187,7 +1179,8 @@
         query = query.replace('\\\\', '\\').replace('\\"', '"').replace("\\'", "'")
         return query
     return None
-=======
+
+
 def _map_url_context_metadata(
     url_context_metadata: UrlContextMetadata | None, provider_name: str
 ) -> tuple[BuiltinToolCallPart, BuiltinToolReturnPart] | tuple[None, None]:
@@ -1210,5 +1203,4 @@
             ),
         )
     else:
-        return None, None
->>>>>>> ffafffea
+        return None, None