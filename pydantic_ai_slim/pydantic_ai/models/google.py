--- conflicted
+++ resolved
@@ -19,11 +19,7 @@
     BinaryContent,
     BuiltinToolCallPart,
     BuiltinToolReturnPart,
-<<<<<<< HEAD
     DocumentUrl,
-=======
-    CachePoint,
->>>>>>> ffafffea
     FilePart,
     FileUrl,
     FinishReason,
