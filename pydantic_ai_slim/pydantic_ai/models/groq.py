from __future__ import annotations as _annotations

from collections.abc import AsyncIterator, Iterable
from contextlib import asynccontextmanager
from dataclasses import dataclass, field
from datetime import datetime, timezone
from typing import Literal, overload

from httpx import AsyncClient as AsyncHTTPClient
from typing_extensions import assert_never

from .. import UnexpectedModelBehavior, _utils, result
from .._utils import guard_tool_call_id as _guard_tool_call_id
from ..messages import (
    ArgsJson,
    Message,
    ModelResponse,
    ModelResponsePart,
    RetryPrompt,
    SystemPrompt,
    TextPart,
    ToolCallPart,
    ToolReturn,
    UserPrompt,
)
from ..result import Cost
from ..settings import ModelSettings
from ..tools import ToolDefinition
from . import (
    AgentModel,
    EitherStreamedResponse,
    Model,
    StreamStructuredResponse,
    StreamTextResponse,
    cached_async_http_client,
    check_allow_model_requests,
)

try:
    from groq import NOT_GIVEN, AsyncGroq, AsyncStream
    from groq.types import chat
    from groq.types.chat import ChatCompletion, ChatCompletionChunk
    from groq.types.chat.chat_completion_chunk import ChoiceDeltaToolCall
except ImportError as _import_error:
    raise ImportError(
        'Please install `groq` to use the Groq model, '
        "you can use the `groq` optional group — `pip install 'pydantic-ai[groq]'`"
    ) from _import_error

GroqModelName = Literal[
    'llama-3.3-70b-versatile',
    'llama-3.1-70b-versatile',
    'llama3-groq-70b-8192-tool-use-preview',
    'llama3-groq-8b-8192-tool-use-preview',
    'llama-3.1-70b-specdec',
    'llama-3.1-8b-instant',
    'llama-3.2-1b-preview',
    'llama-3.2-3b-preview',
    'llama-3.2-11b-vision-preview',
    'llama-3.2-90b-vision-preview',
    'llama3-70b-8192',
    'llama3-8b-8192',
    'mixtral-8x7b-32768',
    'gemma2-9b-it',
    'gemma-7b-it',
]
"""Named Groq models.

See [the Groq docs](https://console.groq.com/docs/models) for a full list.
"""


@dataclass(init=False)
class GroqModel(Model):
    """A model that uses the Groq API.

    Internally, this uses the [Groq Python client](https://github.com/groq/groq-python) to interact with the API.

    Apart from `__init__`, all methods are private or match those of the base class.
    """

    model_name: GroqModelName
    client: AsyncGroq = field(repr=False)

    def __init__(
        self,
        model_name: GroqModelName,
        *,
        api_key: str | None = None,
        groq_client: AsyncGroq | None = None,
        http_client: AsyncHTTPClient | None = None,
    ):
        """Initialize a Groq model.

        Args:
            model_name: The name of the Groq model to use. List of model names available
                [here](https://console.groq.com/docs/models).
            api_key: The API key to use for authentication, if not provided, the `GROQ_API_KEY` environment variable
                will be used if available.
            groq_client: An existing
                [`AsyncGroq`](https://github.com/groq/groq-python?tab=readme-ov-file#async-usage)
                client to use, if provided, `api_key` and `http_client` must be `None`.
            http_client: An existing `httpx.AsyncClient` to use for making HTTP requests.
        """
        self.model_name = model_name
        if groq_client is not None:
            assert http_client is None, 'Cannot provide both `groq_client` and `http_client`'
            assert api_key is None, 'Cannot provide both `groq_client` and `api_key`'
            self.client = groq_client
        elif http_client is not None:
            self.client = AsyncGroq(api_key=api_key, http_client=http_client)
        else:
            self.client = AsyncGroq(api_key=api_key, http_client=cached_async_http_client())

    async def agent_model(
        self,
        *,
        function_tools: list[ToolDefinition],
        allow_text_result: bool,
        result_tools: list[ToolDefinition],
    ) -> AgentModel:
        check_allow_model_requests()
        tools = [self._map_tool_definition(r) for r in function_tools]
        if result_tools:
            tools += [self._map_tool_definition(r) for r in result_tools]
        return GroqAgentModel(
            self.client,
            self.model_name,
            allow_text_result,
            tools,
        )

    def name(self) -> str:
        return f'groq:{self.model_name}'

    @staticmethod
    def _map_tool_definition(f: ToolDefinition) -> chat.ChatCompletionToolParam:
        return {
            'type': 'function',
            'function': {
                'name': f.name,
                'description': f.description,
                'parameters': f.parameters_json_schema,
            },
        }


@dataclass
class GroqAgentModel(AgentModel):
    """Implementation of `AgentModel` for Groq models."""

    client: AsyncGroq
    model_name: str
    allow_text_result: bool
    tools: list[chat.ChatCompletionToolParam]

<<<<<<< HEAD
    async def request(self, messages: list[Message]) -> tuple[ModelResponse, result.Cost]:
        response = await self._completions_create(messages, False)
=======
    async def request(
        self, messages: list[Message], model_settings: ModelSettings | None
    ) -> tuple[ModelAnyResponse, result.Cost]:
        response = await self._completions_create(messages, False, model_settings)
>>>>>>> 7d27c42e
        return self._process_response(response), _map_cost(response)

    @asynccontextmanager
    async def request_stream(
        self, messages: list[Message], model_settings: ModelSettings | None
    ) -> AsyncIterator[EitherStreamedResponse]:
        response = await self._completions_create(messages, True, model_settings)
        async with response:
            yield await self._process_streamed_response(response)

    @overload
    async def _completions_create(
        self, messages: list[Message], stream: Literal[True], model_settings: ModelSettings | None
    ) -> AsyncStream[ChatCompletionChunk]:
        pass

    @overload
    async def _completions_create(
        self, messages: list[Message], stream: Literal[False], model_settings: ModelSettings | None
    ) -> chat.ChatCompletion:
        pass

    async def _completions_create(
        self, messages: list[Message], stream: bool, model_settings: ModelSettings | None
    ) -> chat.ChatCompletion | AsyncStream[ChatCompletionChunk]:
        # standalone function to make it easier to override
        if not self.tools:
            tool_choice: Literal['none', 'required', 'auto'] | None = None
        elif not self.allow_text_result:
            tool_choice = 'required'
        else:
            tool_choice = 'auto'

        groq_messages = [self._map_message(m) for m in messages]

        model_settings = model_settings or {}

        return await self.client.chat.completions.create(
            model=str(self.model_name),
            messages=groq_messages,
            n=1,
            parallel_tool_calls=True if self.tools else NOT_GIVEN,
            tools=self.tools or NOT_GIVEN,
            tool_choice=tool_choice or NOT_GIVEN,
            stream=stream,
            max_tokens=model_settings.get('max_tokens', NOT_GIVEN),
            temperature=model_settings.get('temperature', NOT_GIVEN),
            top_p=model_settings.get('top_p', NOT_GIVEN),
            timeout=model_settings.get('timeout', NOT_GIVEN),
        )

    @staticmethod
    def _process_response(response: chat.ChatCompletion) -> ModelResponse:
        """Process a non-streamed response, and prepare a message to return."""
        timestamp = datetime.fromtimestamp(response.created, tz=timezone.utc)
        choice = response.choices[0]
        items: list[ModelResponsePart] = []
        if choice.message.content is not None:
            items.append(TextPart(choice.message.content))
        if choice.message.tool_calls is not None:
            for c in choice.message.tool_calls:
                items.append(ToolCallPart.from_json(c.function.name, c.function.arguments, c.id))
        return ModelResponse(items, timestamp=timestamp)

    @staticmethod
    async def _process_streamed_response(response: AsyncStream[ChatCompletionChunk]) -> EitherStreamedResponse:
        """Process a streamed response, and prepare a streaming response to return."""
        timestamp: datetime | None = None
        start_cost = Cost()
        # the first chunk may contain enough information so we iterate until we get either `tool_calls` or `content`
        while True:
            try:
                chunk = await response.__anext__()
            except StopAsyncIteration as e:
                raise UnexpectedModelBehavior('Streamed response ended without content or tool calls') from e
            timestamp = timestamp or datetime.fromtimestamp(chunk.created, tz=timezone.utc)
            start_cost += _map_cost(chunk)

            if chunk.choices:
                delta = chunk.choices[0].delta

                if delta.content is not None:
                    return GroqStreamTextResponse(delta.content, response, timestamp, start_cost)
                elif delta.tool_calls is not None:
                    return GroqStreamStructuredResponse(
                        response,
                        {c.index: c for c in delta.tool_calls},
                        timestamp,
                        start_cost,
                    )

    @staticmethod
    def _map_message(message: Message) -> chat.ChatCompletionMessageParam:
        """Just maps a `pydantic_ai.Message` to a `groq.types.ChatCompletionMessageParam`."""
        if isinstance(message, SystemPrompt):
            return chat.ChatCompletionSystemMessageParam(role='system', content=message.content)
        elif isinstance(message, UserPrompt):
            return chat.ChatCompletionUserMessageParam(role='user', content=message.content)
        elif isinstance(message, ToolReturn):
            return chat.ChatCompletionToolMessageParam(
                role='tool',
                tool_call_id=_guard_tool_call_id(t=message, model_source='Groq'),
                content=message.model_response_str(),
            )
        elif isinstance(message, RetryPrompt):
            if message.tool_name is None:
                return chat.ChatCompletionUserMessageParam(role='user', content=message.model_response())
            else:
                return chat.ChatCompletionToolMessageParam(
                    role='tool',
                    tool_call_id=_guard_tool_call_id(t=message, model_source='Groq'),
                    content=message.model_response(),
                )
        elif isinstance(message, ModelResponse):  # pyright: ignore[reportUnnecessaryIsInstance]
            texts: list[str] = []
            tool_calls: list[chat.ChatCompletionMessageToolCallParam] = []
            for item in message.parts:
                if isinstance(item, TextPart):
                    texts.append(item.content)
                elif isinstance(item, ToolCallPart):  # pyright: ignore[reportUnnecessaryIsInstance]
                    tool_calls.append(_map_tool_call(item))
                else:
                    assert_never(item)
            message_param = chat.ChatCompletionAssistantMessageParam(role='assistant')
            if texts:
                # Note: model responses from this model should only have one text item, so the following
                # shouldn't merge multiple texts into one unless you switch models between runs:
                message_param['content'] = '\n\n'.join(texts)
            if tool_calls:
                message_param['tool_calls'] = tool_calls
            return message_param
        else:
            assert_never(message)


@dataclass
class GroqStreamTextResponse(StreamTextResponse):
    """Implementation of `StreamTextResponse` for Groq models."""

    _first: str | None
    _response: AsyncStream[ChatCompletionChunk]
    _timestamp: datetime
    _cost: result.Cost
    _buffer: list[str] = field(default_factory=list, init=False)

    async def __anext__(self) -> None:
        if self._first is not None:
            self._buffer.append(self._first)
            self._first = None
            return None

        chunk = await self._response.__anext__()
        self._cost = _map_cost(chunk)

        try:
            choice = chunk.choices[0]
        except IndexError:
            raise StopAsyncIteration()

        # we don't raise StopAsyncIteration on the last chunk because usage comes after this
        if choice.finish_reason is None:
            assert choice.delta.content is not None, f'Expected delta with content, invalid chunk: {chunk!r}'
        if choice.delta.content is not None:
            self._buffer.append(choice.delta.content)

    def get(self, *, final: bool = False) -> Iterable[str]:
        yield from self._buffer
        self._buffer.clear()

    def cost(self) -> Cost:
        return self._cost

    def timestamp(self) -> datetime:
        return self._timestamp


@dataclass
class GroqStreamStructuredResponse(StreamStructuredResponse):
    """Implementation of `StreamStructuredResponse` for Groq models."""

    _response: AsyncStream[ChatCompletionChunk]
    _delta_tool_calls: dict[int, ChoiceDeltaToolCall]
    _timestamp: datetime
    _cost: result.Cost

    async def __anext__(self) -> None:
        chunk = await self._response.__anext__()
        self._cost = _map_cost(chunk)

        try:
            choice = chunk.choices[0]
        except IndexError:
            raise StopAsyncIteration()

        if choice.finish_reason is not None:
            raise StopAsyncIteration()

        assert choice.delta.content is None, f'Expected tool calls, got content instead, invalid chunk: {chunk!r}'

        for new in choice.delta.tool_calls or []:
            if current := self._delta_tool_calls.get(new.index):
                if current.function is None:
                    current.function = new.function
                elif new.function is not None:
                    current.function.name = _utils.add_optional(current.function.name, new.function.name)
                    current.function.arguments = _utils.add_optional(current.function.arguments, new.function.arguments)
            else:
                self._delta_tool_calls[new.index] = new

    def get(self, *, final: bool = False) -> ModelResponse:
        items: list[ModelResponsePart] = []
        for c in self._delta_tool_calls.values():
            if f := c.function:
                if f.name is not None and f.arguments is not None:
                    items.append(ToolCallPart.from_json(f.name, f.arguments, c.id))

        return ModelResponse(items, timestamp=self._timestamp)

    def cost(self) -> Cost:
        return self._cost

    def timestamp(self) -> datetime:
        return self._timestamp


def _map_tool_call(t: ToolCallPart) -> chat.ChatCompletionMessageToolCallParam:
    assert isinstance(t.args, ArgsJson), f'Expected ArgsJson, got {t.args}'
    return chat.ChatCompletionMessageToolCallParam(
        id=_guard_tool_call_id(t=t, model_source='Groq'),
        type='function',
        function={'name': t.tool_name, 'arguments': t.args.args_json},
    )


def _map_cost(completion: ChatCompletionChunk | ChatCompletion) -> result.Cost:
    usage = None
    if isinstance(completion, ChatCompletion):
        usage = completion.usage
    elif completion.x_groq is not None:
        usage = completion.x_groq.usage

    if usage is None:
        return result.Cost()

    return result.Cost(
        request_tokens=usage.prompt_tokens,
        response_tokens=usage.completion_tokens,
        total_tokens=usage.total_tokens,
    )<|MERGE_RESOLUTION|>--- conflicted
+++ resolved
@@ -154,15 +154,10 @@
     allow_text_result: bool
     tools: list[chat.ChatCompletionToolParam]
 
-<<<<<<< HEAD
-    async def request(self, messages: list[Message]) -> tuple[ModelResponse, result.Cost]:
-        response = await self._completions_create(messages, False)
-=======
     async def request(
         self, messages: list[Message], model_settings: ModelSettings | None
-    ) -> tuple[ModelAnyResponse, result.Cost]:
+    ) -> tuple[ModelResponse, result.Cost]:
         response = await self._completions_create(messages, False, model_settings)
->>>>>>> 7d27c42e
         return self._process_response(response), _map_cost(response)
 
     @asynccontextmanager
