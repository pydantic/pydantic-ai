from __future__ import annotations as _annotations

from collections.abc import AsyncIterable, AsyncIterator, Iterable
from contextlib import asynccontextmanager
from dataclasses import dataclass, field
from datetime import datetime, timezone
from itertools import chain
<<<<<<< HEAD
from typing import Literal, Dict, Any, cast, overload
=======
from typing import Literal, Union, cast, overload
>>>>>>> 1bd0cf38

from httpx import AsyncClient as AsyncHTTPClient
from typing_extensions import TypedDict, assert_never

from .. import UnexpectedModelBehavior, _utils, usage
from .._utils import guard_tool_call_id as _guard_tool_call_id
from ..messages import (
    ModelMessage,
    ModelRequest,
    ModelResponse,
    ModelResponsePart,
    ModelResponseStreamEvent,
    RetryPromptPart,
    SystemPromptPart,
    TextPart,
    ToolCallPart,
    ToolReturnPart,
    UserPromptPart,
)
from ..settings import ModelSettings
from ..tools import ToolDefinition
from . import (
    Model,
    ModelRequestParameters,
    StreamedResponse,
    cached_async_http_client,
    check_allow_model_requests,
)

try:
    from groq import NOT_GIVEN, AsyncGroq, AsyncStream
    from groq.types import chat
    from groq.types.chat import ChatCompletion, ChatCompletionChunk
except ImportError as _import_error:
    raise ImportError(
        'Please install `groq` to use the Groq model, '
        "you can use the `groq` optional group — `pip install 'pydantic-ai-slim[groq]'`"
    ) from _import_error

LatestGroqModelNames = Literal[
    'llama-3.3-70b-versatile',
    'llama-3.3-70b-specdec',
    'llama-3.1-8b-instant',
    'llama-3.2-1b-preview',
    'llama-3.2-3b-preview',
    'llama-3.2-11b-vision-preview',
    'llama-3.2-90b-vision-preview',
    'llama3-70b-8192',
    'llama3-8b-8192',
    'mixtral-8x7b-32768',
    'gemma2-9b-it',
]
"""Latest Groq models."""

GroqModelName = Union[str, LatestGroqModelNames]
"""
Possible Groq model names.

Since Groq supports a variety of date-stamped models, we explicitly list the latest models but
allow any name in the type hints.
See [the Groq docs](https://console.groq.com/docs/models) for a full list.
"""

class ChatCompletionNamedToolChoiceParam(TypedDict):
    type: Literal["named"]
    name: str
    parameters: Dict[str, Any]

class GroqModelSettings(ModelSettings):
    """Settings used for a Groq model request."""

    # This class is a placeholder for any future groq-specific settings


@dataclass(init=False)
class GroqModel(Model):
    """A model that uses the Groq API.

    Internally, this uses the [Groq Python client](https://github.com/groq/groq-python) to interact with the API.

    Apart from `__init__`, all methods are private or match those of the base class.
    """

    client: AsyncGroq = field(repr=False)

    _model_name: GroqModelName = field(repr=False)
    _system: str | None = field(default='groq', repr=False)

    def __init__(
        self,
        model_name: GroqModelName,
        *,
        api_key: str | None = None,
        groq_client: AsyncGroq | None = None,
        http_client: AsyncHTTPClient | None = None,
    ):
        """Initialize a Groq model.

        Args:
            model_name: The name of the Groq model to use. List of model names available
                [here](https://console.groq.com/docs/models).
            api_key: The API key to use for authentication, if not provided, the `GROQ_API_KEY` environment variable
                will be used if available.
            groq_client: An existing
                [`AsyncGroq`](https://github.com/groq/groq-python?tab=readme-ov-file#async-usage)
                client to use, if provided, `api_key` and `http_client` must be `None`.
            http_client: An existing `httpx.AsyncClient` to use for making HTTP requests.
        """
        self._model_name = model_name
        if groq_client is not None:
            assert http_client is None, 'Cannot provide both `groq_client` and `http_client`'
            assert api_key is None, 'Cannot provide both `groq_client` and `api_key`'
            self.client = groq_client
        elif http_client is not None:
            self.client = AsyncGroq(api_key=api_key, http_client=http_client)
        else:
            self.client = AsyncGroq(api_key=api_key, http_client=cached_async_http_client())

    async def request(
        self,
        messages: list[ModelMessage],
        model_settings: ModelSettings | None,
        model_request_parameters: ModelRequestParameters,
    ) -> tuple[ModelResponse, usage.Usage]:
        check_allow_model_requests()
        response = await self._completions_create(
            messages, False, cast(GroqModelSettings, model_settings or {}), model_request_parameters
        )
        return self._process_response(response), _map_usage(response)

    @asynccontextmanager
    async def request_stream(
        self,
        messages: list[ModelMessage],
        model_settings: ModelSettings | None,
        model_request_parameters: ModelRequestParameters,
    ) -> AsyncIterator[StreamedResponse]:
        check_allow_model_requests()
        response = await self._completions_create(
            messages, True, cast(GroqModelSettings, model_settings or {}), model_request_parameters
        )
        async with response:
            yield await self._process_streamed_response(response)

    @property
    def model_name(self) -> GroqModelName:
        """The model name."""
        return self._model_name

    @property
    def system(self) -> str | None:
        """The system / model provider."""
        return self._system

    @overload
    async def _completions_create(
        self,
        messages: list[ModelMessage],
        stream: Literal[True],
        model_settings: GroqModelSettings,
        model_request_parameters: ModelRequestParameters,
    ) -> AsyncStream[ChatCompletionChunk]:
        pass

    @overload
    async def _completions_create(
        self,
        messages: list[ModelMessage],
        stream: Literal[False],
        model_settings: GroqModelSettings,
        model_request_parameters: ModelRequestParameters,
    ) -> chat.ChatCompletion:
        pass

    def _get_tool_choice(self, model_settings: GroqModelSettings) ->  Literal['none', 'required', 'auto'] | None:
        """Get tool choice for the model.

        - "auto": Default mode. Model decides if it uses the tool or not.
        - "none": Prevents tool use.
        - "required": Forces tool use.
        """
        tool_choice: Literal['none', 'required', 'auto'] | None = getattr(model_settings, 'tool_choice', None)

        if tool_choice is None:
            if not self.tools:
                tool_choice = None
            elif not self.allow_text_result:
                tool_choice = 'required'
            else:
                tool_choice = 'auto'

        return tool_choice

    async def _completions_create(
        self,
        messages: list[ModelMessage],
        stream: bool,
        model_settings: GroqModelSettings,
        model_request_parameters: ModelRequestParameters,
    ) -> chat.ChatCompletion | AsyncStream[ChatCompletionChunk]:
        tools = self._get_tools(model_request_parameters)
        # standalone function to make it easier to override
<<<<<<< HEAD

=======
        if not tools:
            tool_choice: Literal['none', 'required', 'auto'] | None = None
        elif not model_request_parameters.allow_text_result:
            tool_choice = 'required'
        else:
            tool_choice = 'auto'
>>>>>>> 1bd0cf38

        groq_messages = list(chain(*(self._map_message(m) for m in messages)))

        return await self.client.chat.completions.create(
            model=str(self._model_name),
            messages=groq_messages,
            n=1,
            parallel_tool_calls=model_settings.get('parallel_tool_calls', NOT_GIVEN),
<<<<<<< HEAD
            tools=self.tools or NOT_GIVEN,
            tool_choice=self._get_tool_choice(model_settings) or NOT_GIVEN,
=======
            tools=tools or NOT_GIVEN,
            tool_choice=tool_choice or NOT_GIVEN,
>>>>>>> 1bd0cf38
            stream=stream,
            max_tokens=model_settings.get('max_tokens', NOT_GIVEN),
            temperature=model_settings.get('temperature', NOT_GIVEN),
            top_p=model_settings.get('top_p', NOT_GIVEN),
            timeout=model_settings.get('timeout', NOT_GIVEN),
            seed=model_settings.get('seed', NOT_GIVEN),
            presence_penalty=model_settings.get('presence_penalty', NOT_GIVEN),
            frequency_penalty=model_settings.get('frequency_penalty', NOT_GIVEN),
            logit_bias=model_settings.get('logit_bias', NOT_GIVEN),
        )

    def _process_response(self, response: chat.ChatCompletion) -> ModelResponse:
        """Process a non-streamed response, and prepare a message to return."""
        timestamp = datetime.fromtimestamp(response.created, tz=timezone.utc)
        choice = response.choices[0]
        items: list[ModelResponsePart] = []
        if choice.message.content is not None:
            items.append(TextPart(content=choice.message.content))
        if choice.message.tool_calls is not None:
            for c in choice.message.tool_calls:
                items.append(ToolCallPart(tool_name=c.function.name, args=c.function.arguments, tool_call_id=c.id))
        return ModelResponse(items, model_name=response.model, timestamp=timestamp)

    async def _process_streamed_response(self, response: AsyncStream[ChatCompletionChunk]) -> GroqStreamedResponse:
        """Process a streamed response, and prepare a streaming response to return."""
        peekable_response = _utils.PeekableAsyncStream(response)
        first_chunk = await peekable_response.peek()
        if isinstance(first_chunk, _utils.Unset):
            raise UnexpectedModelBehavior('Streamed response ended without content or tool calls')

        return GroqStreamedResponse(
            _response=peekable_response,
            _model_name=self._model_name,
            _timestamp=datetime.fromtimestamp(first_chunk.created, tz=timezone.utc),
        )

    def _get_tools(self, model_request_parameters: ModelRequestParameters) -> list[chat.ChatCompletionToolParam]:
        tools = [self._map_tool_definition(r) for r in model_request_parameters.function_tools]
        if model_request_parameters.result_tools:
            tools += [self._map_tool_definition(r) for r in model_request_parameters.result_tools]
        return tools

    def _map_message(self, message: ModelMessage) -> Iterable[chat.ChatCompletionMessageParam]:
        """Just maps a `pydantic_ai.Message` to a `groq.types.ChatCompletionMessageParam`."""
        if isinstance(message, ModelRequest):
            yield from self._map_user_message(message)
        elif isinstance(message, ModelResponse):
            texts: list[str] = []
            tool_calls: list[chat.ChatCompletionMessageToolCallParam] = []
            for item in message.parts:
                if isinstance(item, TextPart):
                    texts.append(item.content)
                elif isinstance(item, ToolCallPart):
                    tool_calls.append(self._map_tool_call(item))
                else:
                    assert_never(item)
            message_param = chat.ChatCompletionAssistantMessageParam(role='assistant')
            if texts:
                # Note: model responses from this model should only have one text item, so the following
                # shouldn't merge multiple texts into one unless you switch models between runs:
                message_param['content'] = '\n\n'.join(texts)
            if tool_calls:
                message_param['tool_calls'] = tool_calls
            yield message_param
        else:
            assert_never(message)

    @staticmethod
    def _map_tool_call(t: ToolCallPart) -> chat.ChatCompletionMessageToolCallParam:
        return chat.ChatCompletionMessageToolCallParam(
            id=_guard_tool_call_id(t=t, model_source='Groq'),
            type='function',
            function={'name': t.tool_name, 'arguments': t.args_as_json_str()},
        )

    @staticmethod
    def _map_tool_definition(f: ToolDefinition) -> chat.ChatCompletionToolParam:
        return {
            'type': 'function',
            'function': {
                'name': f.name,
                'description': f.description,
                'parameters': f.parameters_json_schema,
            },
        }

    @classmethod
    def _map_user_message(cls, message: ModelRequest) -> Iterable[chat.ChatCompletionMessageParam]:
        for part in message.parts:
            if isinstance(part, SystemPromptPart):
                yield chat.ChatCompletionSystemMessageParam(role='system', content=part.content)
            elif isinstance(part, UserPromptPart):
                yield chat.ChatCompletionUserMessageParam(role='user', content=part.content)
            elif isinstance(part, ToolReturnPart):
                yield chat.ChatCompletionToolMessageParam(
                    role='tool',
                    tool_call_id=_guard_tool_call_id(t=part, model_source='Groq'),
                    content=part.model_response_str(),
                )
            elif isinstance(part, RetryPromptPart):
                if part.tool_name is None:
                    yield chat.ChatCompletionUserMessageParam(role='user', content=part.model_response())
                else:
                    yield chat.ChatCompletionToolMessageParam(
                        role='tool',
                        tool_call_id=_guard_tool_call_id(t=part, model_source='Groq'),
                        content=part.model_response(),
                    )


@dataclass
class GroqStreamedResponse(StreamedResponse):
    """Implementation of `StreamedResponse` for Groq models."""

    _model_name: GroqModelName
    _response: AsyncIterable[ChatCompletionChunk]
    _timestamp: datetime

    async def _get_event_iterator(self) -> AsyncIterator[ModelResponseStreamEvent]:
        async for chunk in self._response:
            self._usage += _map_usage(chunk)

            try:
                choice = chunk.choices[0]
            except IndexError:
                continue

            # Handle the text part of the response
            content = choice.delta.content
            if content is not None:
                yield self._parts_manager.handle_text_delta(vendor_part_id='content', content=content)

            # Handle the tool calls
            for dtc in choice.delta.tool_calls or []:
                maybe_event = self._parts_manager.handle_tool_call_delta(
                    vendor_part_id=dtc.index,
                    tool_name=dtc.function and dtc.function.name,
                    args=dtc.function and dtc.function.arguments,
                    tool_call_id=dtc.id,
                )
                if maybe_event is not None:
                    yield maybe_event

    @property
    def model_name(self) -> GroqModelName:
        """Get the model name of the response."""
        return self._model_name

    @property
    def timestamp(self) -> datetime:
        """Get the timestamp of the response."""
        return self._timestamp


def _map_usage(completion: ChatCompletionChunk | ChatCompletion) -> usage.Usage:
    response_usage = None
    if isinstance(completion, ChatCompletion):
        response_usage = completion.usage
    elif completion.x_groq is not None:
        response_usage = completion.x_groq.usage

    if response_usage is None:
        return usage.Usage()

    return usage.Usage(
        request_tokens=response_usage.prompt_tokens,
        response_tokens=response_usage.completion_tokens,
        total_tokens=response_usage.total_tokens,
    )<|MERGE_RESOLUTION|>--- conflicted
+++ resolved
@@ -5,11 +5,8 @@
 from dataclasses import dataclass, field
 from datetime import datetime, timezone
 from itertools import chain
-<<<<<<< HEAD
-from typing import Literal, Dict, Any, cast, overload
-=======
-from typing import Literal, Union, cast, overload
->>>>>>> 1bd0cf38
+from typing import Literal, Union, Dict, Any, cast, overload
+
 
 from httpx import AsyncClient as AsyncHTTPClient
 from typing_extensions import TypedDict, assert_never
@@ -212,16 +209,6 @@
     ) -> chat.ChatCompletion | AsyncStream[ChatCompletionChunk]:
         tools = self._get_tools(model_request_parameters)
         # standalone function to make it easier to override
-<<<<<<< HEAD
-
-=======
-        if not tools:
-            tool_choice: Literal['none', 'required', 'auto'] | None = None
-        elif not model_request_parameters.allow_text_result:
-            tool_choice = 'required'
-        else:
-            tool_choice = 'auto'
->>>>>>> 1bd0cf38
 
         groq_messages = list(chain(*(self._map_message(m) for m in messages)))
 
@@ -230,13 +217,8 @@
             messages=groq_messages,
             n=1,
             parallel_tool_calls=model_settings.get('parallel_tool_calls', NOT_GIVEN),
-<<<<<<< HEAD
             tools=self.tools or NOT_GIVEN,
             tool_choice=self._get_tool_choice(model_settings) or NOT_GIVEN,
-=======
-            tools=tools or NOT_GIVEN,
-            tool_choice=tool_choice or NOT_GIVEN,
->>>>>>> 1bd0cf38
             stream=stream,
             max_tokens=model_settings.get('max_tokens', NOT_GIVEN),
             temperature=model_settings.get('temperature', NOT_GIVEN),
