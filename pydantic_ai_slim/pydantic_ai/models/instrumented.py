from __future__ import annotations

import json
from collections.abc import AsyncIterator, Iterator, Mapping
from contextlib import asynccontextmanager, contextmanager
from dataclasses import dataclass, field
from typing import Any, Callable, Literal, cast
from urllib.parse import urlparse

from opentelemetry._events import Event, EventLogger, EventLoggerProvider, get_event_logger_provider
from opentelemetry.trace import Span, Tracer, TracerProvider, get_tracer_provider
from opentelemetry.util.types import AttributeValue
from pydantic import TypeAdapter

from ..messages import (
    ModelMessage,
    ModelRequest,
    ModelResponse,
)
from ..settings import ModelSettings
from ..usage import Usage
from . import KnownModelName, Model, ModelRequestParameters, StreamedResponse
from .wrapper import WrapperModel

MODEL_SETTING_ATTRIBUTES: tuple[
    Literal[
        'max_tokens',
        'top_p',
        'seed',
        'temperature',
        'presence_penalty',
        'frequency_penalty',
    ],
    ...,
] = (
    'max_tokens',
    'top_p',
    'seed',
    'temperature',
    'presence_penalty',
    'frequency_penalty',
)

ANY_ADAPTER = TypeAdapter[Any](Any)


@dataclass(init=False)
class InstrumentationSettings:
    """Options for instrumenting models and agents with OpenTelemetry.

    Used in:

    - `Agent(instrument=...)`
    - [`Agent.instrument_all()`][pydantic_ai.agent.Agent.instrument_all]
    - `InstrumentedModel`
    """

    tracer: Tracer = field(repr=False)
    event_logger: EventLogger = field(repr=False)
    event_mode: Literal['attributes', 'logs'] = 'attributes'

    def __init__(
        self,
        *,
        event_mode: Literal['attributes', 'logs'] = 'attributes',
        tracer_provider: TracerProvider | None = None,
        event_logger_provider: EventLoggerProvider | None = None,
    ):
        """Create instrumentation options.

        Args:
            event_mode: The mode for emitting events. If `'attributes'`, events are attached to the span as attributes.
                If `'logs'`, events are emitted as OpenTelemetry log-based events.
            tracer_provider: The OpenTelemetry tracer provider to use.
                If not provided, the global tracer provider is used.
                Calling `logfire.configure()` sets the global tracer provider, so most users don't need this.
            event_logger_provider: The OpenTelemetry event logger provider to use.
                If not provided, the global event logger provider is used.
                Calling `logfire.configure()` sets the global event logger provider, so most users don't need this.
                This is only used if `event_mode='logs'`.
        """
        from pydantic_ai import __version__

        tracer_provider = tracer_provider or get_tracer_provider()
        event_logger_provider = event_logger_provider or get_event_logger_provider()
        self.tracer = tracer_provider.get_tracer('pydantic-ai', __version__)
        self.event_logger = event_logger_provider.get_event_logger('pydantic-ai', __version__)
        self.event_mode = event_mode


GEN_AI_SYSTEM_ATTRIBUTE = 'gen_ai.system'
GEN_AI_REQUEST_MODEL_ATTRIBUTE = 'gen_ai.request.model'


@dataclass
class InstrumentedModel(WrapperModel):
    """Model which is instrumented with OpenTelemetry."""

    options: InstrumentationSettings

    def __init__(
        self,
        wrapped: Model | KnownModelName,
        options: InstrumentationSettings | None = None,
    ) -> None:
        super().__init__(wrapped)
        self.options = options or InstrumentationSettings()

    async def request(
        self,
        messages: list[ModelMessage],
        model_settings: ModelSettings | None,
        model_request_parameters: ModelRequestParameters,
    ) -> tuple[ModelResponse, Usage]:
        with self._instrument(messages, model_settings) as finish:
            response, usage = await super().request(messages, model_settings, model_request_parameters)
            finish(response, usage)
            return response, usage

    @asynccontextmanager
    async def request_stream(
        self,
        messages: list[ModelMessage],
        model_settings: ModelSettings | None,
        model_request_parameters: ModelRequestParameters,
    ) -> AsyncIterator[StreamedResponse]:
        with self._instrument(messages, model_settings) as finish:
            response_stream: StreamedResponse | None = None
            try:
                async with super().request_stream(
                    messages, model_settings, model_request_parameters
                ) as response_stream:
                    yield response_stream
            finally:
                if response_stream:
                    finish(response_stream.get(), response_stream.usage())

    @contextmanager
    def _instrument(
        self,
        messages: list[ModelMessage],
        model_settings: ModelSettings | None,
    ) -> Iterator[Callable[[ModelResponse, Usage], None]]:
        operation = 'chat'
        span_name = f'{operation} {self.model_name}'
        # TODO Missing attributes:
        #  - error.type: unclear if we should do something here or just always rely on span exceptions
        #  - gen_ai.request.stop_sequences/top_k: model_settings doesn't include these
        attributes: dict[str, AttributeValue] = {
            'gen_ai.operation.name': operation,
            **self.model_attributes(self.wrapped),
        }

        if model_settings:
            for key in MODEL_SETTING_ATTRIBUTES:
                if isinstance(value := model_settings.get(key), (float, int)):
                    attributes[f'gen_ai.request.{key}'] = value

        with self.options.tracer.start_as_current_span(span_name, attributes=attributes) as span:

            def finish(response: ModelResponse, usage: Usage):
                if not span.is_recording():
                    return

                events = self.messages_to_otel_events(messages)
                for event in self.messages_to_otel_events([response]):
                    events.append(
                        Event(
                            'gen_ai.choice',
                            body={
                                # TODO finish_reason
                                'index': 0,
                                'message': event.body,
                            },
                        )
                    )
<<<<<<< HEAD
                otel_usage_attributes = usage.opentelemetry_attributes()
                new_attributes = cast(dict[str, AttributeValue], otel_usage_attributes.copy())
                if model_used := getattr(response, 'model_used', None):
                    # FallbackModel sets model_used on the response so that we can report the attributes
                    # of the model that was actually used.
                    new_attributes.update(self.model_attributes(model_used))
                    attributes.update(new_attributes)
=======
                new_attributes: dict[str, AttributeValue] = usage.opentelemetry_attributes()  # type: ignore
                attributes.update(getattr(span, 'attributes', {}))
>>>>>>> 42dac781
                request_model = attributes[GEN_AI_REQUEST_MODEL_ATTRIBUTE]
                new_attributes['gen_ai.response.model'] = response.model_name or request_model
                span.set_attributes(new_attributes)
                span.update_name(f'{operation} {request_model}')
                for event in events:
                    event.attributes = {
                        GEN_AI_SYSTEM_ATTRIBUTE: attributes[GEN_AI_SYSTEM_ATTRIBUTE],
                        **(event.attributes or {}),
                    }

                self._emit_events(span, events)
                # from pydantic_evals import increment_eval_metric  # import locally to prevent circular dependencies
                #
                # increment_eval_metric('requests', 1)
                # for k, v in otel_usage_attributes.items():
                #     increment_eval_metric(k.split('.')[-1], v)

            yield finish

    def _emit_events(self, span: Span, events: list[Event]) -> None:
        if self.options.event_mode == 'logs':
            for event in events:
                self.options.event_logger.emit(event)
        else:
            attr_name = 'events'
            span.set_attributes(
                {
                    attr_name: json.dumps([self.event_to_dict(event) for event in events]),
                    'logfire.json_schema': json.dumps(
                        {
                            'type': 'object',
                            'properties': {attr_name: {'type': 'array'}},
                        }
                    ),
                }
            )

    @staticmethod
    def model_attributes(model: Model):
        attributes: dict[str, AttributeValue] = {
            GEN_AI_SYSTEM_ATTRIBUTE: model.system,
            GEN_AI_REQUEST_MODEL_ATTRIBUTE: model.model_name,
        }
        if base_url := model.base_url:
            try:
                parsed = urlparse(base_url)
            except Exception:  # pragma: no cover
                pass
            else:
                if parsed.hostname:
                    attributes['server.address'] = parsed.hostname
                if parsed.port:
                    attributes['server.port'] = parsed.port

        return attributes

    @staticmethod
    def event_to_dict(event: Event) -> dict[str, Any]:
        if not event.body:
            body = {}
        elif isinstance(event.body, Mapping):
            body = event.body  # type: ignore
        else:
            body = {'body': event.body}
        return {**body, **(event.attributes or {})}

    @staticmethod
    def messages_to_otel_events(messages: list[ModelMessage]) -> list[Event]:
        result: list[Event] = []
        for message_index, message in enumerate(messages):
            message_events: list[Event] = []
            if isinstance(message, ModelRequest):
                for part in message.parts:
                    if hasattr(part, 'otel_event'):
                        message_events.append(part.otel_event())
            elif isinstance(message, ModelResponse):
                message_events = message.otel_events()
            for event in message_events:
                event.attributes = {
                    'gen_ai.message.index': message_index,
                    **(event.attributes or {}),
                }
            result.extend(message_events)
        for event in result:
            event.body = InstrumentedModel.serialize_any(event.body)
        return result

    @staticmethod
    def serialize_any(value: Any) -> str:
        try:
            return ANY_ADAPTER.dump_python(value, mode='json')
        except Exception:
            try:
                return str(value)
            except Exception as e:
                return f'Unable to serialize: {e}'<|MERGE_RESOLUTION|>--- conflicted
+++ resolved
@@ -4,7 +4,7 @@
 from collections.abc import AsyncIterator, Iterator, Mapping
 from contextlib import asynccontextmanager, contextmanager
 from dataclasses import dataclass, field
-from typing import Any, Callable, Literal, cast
+from typing import Any, Callable, Literal
 from urllib.parse import urlparse
 
 from opentelemetry._events import Event, EventLogger, EventLoggerProvider, get_event_logger_provider
@@ -174,18 +174,8 @@
                             },
                         )
                     )
-<<<<<<< HEAD
-                otel_usage_attributes = usage.opentelemetry_attributes()
-                new_attributes = cast(dict[str, AttributeValue], otel_usage_attributes.copy())
-                if model_used := getattr(response, 'model_used', None):
-                    # FallbackModel sets model_used on the response so that we can report the attributes
-                    # of the model that was actually used.
-                    new_attributes.update(self.model_attributes(model_used))
-                    attributes.update(new_attributes)
-=======
                 new_attributes: dict[str, AttributeValue] = usage.opentelemetry_attributes()  # type: ignore
                 attributes.update(getattr(span, 'attributes', {}))
->>>>>>> 42dac781
                 request_model = attributes[GEN_AI_REQUEST_MODEL_ATTRIBUTE]
                 new_attributes['gen_ai.response.model'] = response.model_name or request_model
                 span.set_attributes(new_attributes)
@@ -195,13 +185,7 @@
                         GEN_AI_SYSTEM_ATTRIBUTE: attributes[GEN_AI_SYSTEM_ATTRIBUTE],
                         **(event.attributes or {}),
                     }
-
                 self._emit_events(span, events)
-                # from pydantic_evals import increment_eval_metric  # import locally to prevent circular dependencies
-                #
-                # increment_eval_metric('requests', 1)
-                # for k, v in otel_usage_attributes.items():
-                #     increment_eval_metric(k.split('.')[-1], v)
 
             yield finish
 
