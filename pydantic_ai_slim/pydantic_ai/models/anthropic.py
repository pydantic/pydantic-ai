--- conflicted
+++ resolved
@@ -44,11 +44,8 @@
 try:
     from anthropic import NOT_GIVEN, APIStatusError, AsyncAnthropic, AsyncStream
     from anthropic.types import (
-<<<<<<< HEAD
         Base64PDFSourceParam,
-=======
         ContentBlock,
->>>>>>> d6f0a13d
         ImageBlockParam,
         Message as AnthropicMessage,
         MessageParam,
@@ -361,33 +358,6 @@
                     else:
                         raise RuntimeError('Only images are supported for binary content')
                 elif isinstance(item, ImageUrl):
-<<<<<<< HEAD
-                    response = await cached_async_http_client().get(item.url)
-                    response.raise_for_status()
-                    yield ImageBlockParam(
-                        source={'data': io.BytesIO(response.content), 'media_type': 'image/jpeg', 'type': 'base64'},
-                        type='image',
-                    )
-                elif isinstance(item, DocumentUrl):
-                    response = await cached_async_http_client().get(item.url)
-                    response.raise_for_status()
-                    if item.media_type == 'application/pdf':
-                        yield DocumentBlockParam(
-                            source=Base64PDFSourceParam(
-                                data=io.BytesIO(response.content),
-                                media_type=item.media_type,
-                                type='base64',
-                            ),
-                            type='document',
-                        )
-                    elif item.media_type == 'text/plain':
-                        yield DocumentBlockParam(
-                            source=PlainTextSourceParam(data=response.text, media_type=item.media_type, type='text'),
-                            type='document',
-                        )
-                    else:
-                        raise RuntimeError(f'Unsupported media type: {item.media_type}')
-=======
                     try:
                         response = await cached_async_http_client().get(item.url)
                         response.raise_for_status()
@@ -417,7 +387,25 @@
                             )
                         else:  # pragma: no cover
                             raise RuntimeError(f'Unsupported image type: {mime_type}')
->>>>>>> d6f0a13d
+                elif isinstance(item, DocumentUrl):
+                    response = await cached_async_http_client().get(item.url)
+                    response.raise_for_status()
+                    if item.media_type == 'application/pdf':
+                        yield DocumentBlockParam(
+                            source=Base64PDFSourceParam(
+                                data=io.BytesIO(response.content),
+                                media_type=item.media_type,
+                                type='base64',
+                            ),
+                            type='document',
+                        )
+                    elif item.media_type == 'text/plain':
+                        yield DocumentBlockParam(
+                            source=PlainTextSourceParam(data=response.text, media_type=item.media_type, type='text'),
+                            type='document',
+                        )
+                    else:
+                        raise RuntimeError(f'Unsupported media type: {item.media_type}')
                 else:
                     raise RuntimeError(f'Unsupported content type: {type(item)}')
 
