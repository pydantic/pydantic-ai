--- conflicted
+++ resolved
@@ -10,11 +10,7 @@
 from httpx import AsyncClient as AsyncHTTPClient
 from typing_extensions import assert_never
 
-<<<<<<< HEAD
-from .. import UnexpectedModelBehavior, _utils, usage
-=======
 from .. import usage
->>>>>>> b6eee347
 from .._utils import guard_tool_call_id as _guard_tool_call_id
 from ..messages import (
     ArgsDict,
@@ -243,17 +239,6 @@
 
     @staticmethod
     async def _process_streamed_response(response: AsyncStream[RawMessageStreamEvent]) -> StreamedResponse:
-<<<<<<< HEAD
-        """Process a streamed response, and prepare a streaming response to return."""
-        peekable_response = _utils.PeekableAsyncStream(response)
-        first_chunk = await peekable_response.peek()
-        if isinstance(first_chunk, _utils.Unset):
-            raise UnexpectedModelBehavior('Streamed response ended without content or tool calls')
-
-        # Since Anthropic doesn't provide a timestamp in the message, we'll use the current time
-        timestamp = datetime.now(tz=timezone.utc)
-        return AnthropicStreamedResponse(peekable_response, timestamp)
-=======
         """TODO: Process a streamed response, and prepare a streaming response to return."""
         # We don't yet support streamed responses from Anthropic, so we raise an error here for now.
         # Streamed responses will be supported in a future release.
@@ -270,7 +255,6 @@
         # RawContentBlockDeltaEvent
         #
         # We might refactor streaming internally before we implement this...
->>>>>>> b6eee347
 
     @staticmethod
     def _map_message(messages: list[ModelMessage]) -> tuple[str, list[MessageParam]]:
@@ -365,7 +349,6 @@
         request_tokens=request_tokens,
         response_tokens=response_usage.output_tokens,
         total_tokens=(request_tokens or 0) + response_usage.output_tokens,
-<<<<<<< HEAD
     )
 
 
@@ -426,7 +409,4 @@
                 current_block = None
 
     def timestamp(self) -> datetime:
-        return self._timestamp
-=======
-    )
->>>>>>> b6eee347
+        return self._timestamp