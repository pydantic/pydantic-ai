from __future__ import annotations as _annotations

import base64
import io
from collections.abc import AsyncGenerator, AsyncIterable, AsyncIterator
from contextlib import asynccontextmanager
from dataclasses import dataclass, field
from datetime import datetime, timezone
from json import JSONDecodeError, loads as json_loads
from typing import Any, Literal, Union, cast, overload

from anthropic.types import DocumentBlockParam
from typing_extensions import assert_never

from .. import ModelHTTPError, UnexpectedModelBehavior, _utils, usage
from .._utils import guard_tool_call_id as _guard_tool_call_id
from ..messages import (
    BinaryContent,
    DocumentUrl,
    ImageUrl,
    ModelMessage,
    ModelRequest,
    ModelResponse,
    ModelResponsePart,
    ModelResponseStreamEvent,
    RetryPromptPart,
    SystemPromptPart,
    TextPart,
    ToolCallPart,
    ToolReturnPart,
    UserPromptPart,
)
<<<<<<< HEAD
from ..settings import ForcedFunctionToolChoice, ModelSettings
=======
from ..providers import Provider, infer_provider
from ..settings import ModelSettings
>>>>>>> 869cabc2
from ..tools import ToolDefinition
from . import Model, ModelRequestParameters, StreamedResponse, cached_async_http_client, check_allow_model_requests

try:
    from anthropic import NOT_GIVEN, APIStatusError, AsyncAnthropic, AsyncStream
    from anthropic.types import (
        Base64PDFSourceParam,
        ContentBlock,
        ImageBlockParam,
        Message as AnthropicMessage,
        MessageParam,
        MetadataParam,
        PlainTextSourceParam,
        RawContentBlockDeltaEvent,
        RawContentBlockStartEvent,
        RawContentBlockStopEvent,
        RawMessageDeltaEvent,
        RawMessageStartEvent,
        RawMessageStopEvent,
        RawMessageStreamEvent,
        TextBlock,
        TextBlockParam,
        TextDelta,
        ToolChoiceParam,
        ToolParam,
        ToolResultBlockParam,
        ToolUseBlock,
        ToolUseBlockParam,
    )
except ImportError as _import_error:
    raise ImportError(
        'Please install `anthropic` to use the Anthropic model, '
        'you can use the `anthropic` optional group — `pip install "pydantic-ai-slim[anthropic]"`'
    ) from _import_error

LatestAnthropicModelNames = Literal[
    'claude-3-7-sonnet-latest',
    'claude-3-5-haiku-latest',
    'claude-3-5-sonnet-latest',
    'claude-3-opus-latest',
]
"""Latest Anthropic models."""

AnthropicModelName = Union[str, LatestAnthropicModelNames]
"""Possible Anthropic model names.

Since Anthropic supports a variety of date-stamped models, we explicitly list the latest models but
allow any name in the type hints.
See [the Anthropic docs](https://docs.anthropic.com/en/docs/about-claude/models) for a full list.
"""


class AnthropicModelSettings(ModelSettings):
    """Settings used for an Anthropic model request.

    ALL FIELDS MUST BE `anthropic_` PREFIXED SO YOU CAN MERGE THEM WITH OTHER MODELS.
    """

    anthropic_metadata: MetadataParam
    """An object describing metadata about the request.

    Contains `user_id`, an external identifier for the user who is associated with the request."""


@dataclass(init=False)
class AnthropicModel(Model):
    """A model that uses the Anthropic API.

    Internally, this uses the [Anthropic Python client](https://github.com/anthropics/anthropic-sdk-python) to interact with the API.

    Apart from `__init__`, all methods are private or match those of the base class.

    !!! note
        The `AnthropicModel` class does not yet support streaming responses.
        We anticipate adding support for streaming responses in a near-term future release.
    """

    client: AsyncAnthropic = field(repr=False)

    _model_name: AnthropicModelName = field(repr=False)
    _system: str = field(default='anthropic', repr=False)

    def __init__(
        self,
        model_name: AnthropicModelName,
        *,
        provider: Literal['anthropic'] | Provider[AsyncAnthropic] = 'anthropic',
    ):
        """Initialize an Anthropic model.

        Args:
            model_name: The name of the Anthropic model to use. List of model names available
                [here](https://docs.anthropic.com/en/docs/about-claude/models).
            provider: The provider to use for the Anthropic API. Can be either the string 'anthropic' or an
                instance of `Provider[AsyncAnthropic]`. If not provided, the other parameters will be used.
        """
        self._model_name = model_name

        if isinstance(provider, str):
            provider = infer_provider(provider)
        self.client = provider.client

    @property
    def base_url(self) -> str:
        return str(self.client.base_url)

    async def request(
        self,
        messages: list[ModelMessage],
        model_settings: ModelSettings | None,
        model_request_parameters: ModelRequestParameters,
    ) -> tuple[ModelResponse, usage.Usage]:
        check_allow_model_requests()
        response = await self._messages_create(
            messages, False, cast(AnthropicModelSettings, model_settings or {}), model_request_parameters
        )
        return self._process_response(response), _map_usage(response)

    @asynccontextmanager
    async def request_stream(
        self,
        messages: list[ModelMessage],
        model_settings: ModelSettings | None,
        model_request_parameters: ModelRequestParameters,
    ) -> AsyncIterator[StreamedResponse]:
        check_allow_model_requests()
        response = await self._messages_create(
            messages, True, cast(AnthropicModelSettings, model_settings or {}), model_request_parameters
        )
        async with response:
            yield await self._process_streamed_response(response)

    @property
    def model_name(self) -> AnthropicModelName:
        """The model name."""
        return self._model_name

    @property
    def system(self) -> str:
        """The system / model provider."""
        return self._system

    @overload
    async def _messages_create(
        self,
        messages: list[ModelMessage],
        stream: Literal[True],
        model_settings: AnthropicModelSettings,
        model_request_parameters: ModelRequestParameters,
    ) -> AsyncStream[RawMessageStreamEvent]:
        pass

    @overload
    async def _messages_create(
        self,
        messages: list[ModelMessage],
        stream: Literal[False],
        model_settings: AnthropicModelSettings,
        model_request_parameters: ModelRequestParameters,
    ) -> AnthropicMessage:
        pass

    async def _messages_create(
        self,
        messages: list[ModelMessage],
        stream: bool,
        model_settings: AnthropicModelSettings,
        model_request_parameters: ModelRequestParameters,
    ) -> AnthropicMessage | AsyncStream[RawMessageStreamEvent]:
        # standalone function to make it easier to override
        tools = self._get_tools(model_request_parameters)
        tool_choice = self._map_tool_choice(model_settings, model_request_parameters, tools)
        system_prompt, anthropic_messages = await self._map_message(messages)

        try:
            return await self.client.messages.create(
                max_tokens=model_settings.get('max_tokens', 1024),
                system=system_prompt or NOT_GIVEN,
                messages=anthropic_messages,
                model=self._model_name,
                tools=tools or NOT_GIVEN,
                tool_choice=tool_choice or NOT_GIVEN,
                stream=stream,
                temperature=model_settings.get('temperature', NOT_GIVEN),
                top_p=model_settings.get('top_p', NOT_GIVEN),
                timeout=model_settings.get('timeout', NOT_GIVEN),
                metadata=model_settings.get('anthropic_metadata', NOT_GIVEN),
            )
        except APIStatusError as e:
            if (status_code := e.status_code) >= 400:
                raise ModelHTTPError(status_code=status_code, model_name=self.model_name, body=e.body) from e
            raise

    def _process_response(self, response: AnthropicMessage) -> ModelResponse:
        """Process a non-streamed response, and prepare a message to return."""
        items: list[ModelResponsePart] = []
        for item in response.content:
            if isinstance(item, TextBlock):
                items.append(TextPart(content=item.text))
            else:
                assert isinstance(item, ToolUseBlock), 'unexpected item type'
                items.append(
                    ToolCallPart(
                        tool_name=item.name,
                        args=cast(dict[str, Any], item.input),
                        tool_call_id=item.id,
                    )
                )

        return ModelResponse(items, model_name=response.model)

    async def _process_streamed_response(self, response: AsyncStream[RawMessageStreamEvent]) -> StreamedResponse:
        peekable_response = _utils.PeekableAsyncStream(response)
        first_chunk = await peekable_response.peek()
        if isinstance(first_chunk, _utils.Unset):
            raise UnexpectedModelBehavior('Streamed response ended without content or tool calls')

        # Since Anthropic doesn't provide a timestamp in the message, we'll use the current time
        timestamp = datetime.now(tz=timezone.utc)
        return AnthropicStreamedResponse(
            _model_name=self._model_name, _response=peekable_response, _timestamp=timestamp
        )

    def _get_tools(self, model_request_parameters: ModelRequestParameters) -> list[ToolParam]:
        tools = [self._map_tool_definition(r) for r in model_request_parameters.function_tools]
        if model_request_parameters.result_tools:
            tools += [self._map_tool_definition(r) for r in model_request_parameters.result_tools]
        return tools

    @staticmethod
    def _map_tool_choice(
        model_settings: AnthropicModelSettings,
        model_request_parameters: ModelRequestParameters,
        tools: list[ToolParam],
    ) -> ToolChoiceParam | None:
        """Determine the `tool_choice` setting for the model.

        Anthropic only supports `'auto'`, `'any'`, `'none'`, and a named tool.
        """
        tool_choice = model_settings.get('tool_choice', 'auto')
        disable_parallel_tool_use = not model_settings.get('parallel_tool_calls', True)

        if tool_choice == 'auto' and tools and not model_request_parameters.allow_text_result:
            return {'type': 'any', 'disable_parallel_tool_use': disable_parallel_tool_use}
        elif tool_choice == 'required':
            return {'type': 'any', 'disable_parallel_tool_use': disable_parallel_tool_use}
        elif tool_choice == 'auto':
            return {'type': 'auto', 'disable_parallel_tool_use': disable_parallel_tool_use}
        elif tool_choice == 'none':
            return {'type': 'none'}
        elif isinstance(tool_choice, ForcedFunctionToolChoice):
            return {'type': 'tool', 'name': tool_choice.name, 'disable_parallel_tool_use': disable_parallel_tool_use}
        else:
            assert_never(tool_choice)

    async def _map_message(self, messages: list[ModelMessage]) -> tuple[str, list[MessageParam]]:
        """Just maps a `pydantic_ai.Message` to a `anthropic.types.MessageParam`."""
        system_prompt: str = ''
        anthropic_messages: list[MessageParam] = []
        for m in messages:
            if isinstance(m, ModelRequest):
                user_content_params: list[
                    ToolResultBlockParam | TextBlockParam | ImageBlockParam | DocumentBlockParam
                ] = []
                for request_part in m.parts:
                    if isinstance(request_part, SystemPromptPart):
                        system_prompt += request_part.content
                    elif isinstance(request_part, UserPromptPart):
                        async for content in self._map_user_prompt(request_part):
                            user_content_params.append(content)
                    elif isinstance(request_part, ToolReturnPart):
                        tool_result_block_param = ToolResultBlockParam(
                            tool_use_id=_guard_tool_call_id(t=request_part),
                            type='tool_result',
                            content=request_part.model_response_str(),
                            is_error=False,
                        )
                        user_content_params.append(tool_result_block_param)
                    elif isinstance(request_part, RetryPromptPart):
                        if request_part.tool_name is None:
                            retry_param = TextBlockParam(type='text', text=request_part.model_response())
                        else:
                            retry_param = ToolResultBlockParam(
                                tool_use_id=_guard_tool_call_id(t=request_part),
                                type='tool_result',
                                content=request_part.model_response(),
                                is_error=True,
                            )
                        user_content_params.append(retry_param)
                anthropic_messages.append(MessageParam(role='user', content=user_content_params))
            elif isinstance(m, ModelResponse):
                assistant_content_params: list[TextBlockParam | ToolUseBlockParam] = []
                for response_part in m.parts:
                    if isinstance(response_part, TextPart):
                        assistant_content_params.append(TextBlockParam(text=response_part.content, type='text'))
                    else:
                        tool_use_block_param = ToolUseBlockParam(
                            id=_guard_tool_call_id(t=response_part),
                            type='tool_use',
                            name=response_part.tool_name,
                            input=response_part.args_as_dict(),
                        )
                        assistant_content_params.append(tool_use_block_param)
                anthropic_messages.append(MessageParam(role='assistant', content=assistant_content_params))
            else:
                assert_never(m)
        return system_prompt, anthropic_messages

    @staticmethod
    async def _map_user_prompt(
        part: UserPromptPart,
    ) -> AsyncGenerator[ImageBlockParam | TextBlockParam | DocumentBlockParam]:
        if isinstance(part.content, str):
            yield TextBlockParam(text=part.content, type='text')
        else:
            for item in part.content:
                if isinstance(item, str):
                    yield TextBlockParam(text=item, type='text')
                elif isinstance(item, BinaryContent):
                    if item.is_image:
                        yield ImageBlockParam(
                            source={'data': io.BytesIO(item.data), 'media_type': item.media_type, 'type': 'base64'},  # type: ignore
                            type='image',
                        )
                    elif item.media_type == 'application/pdf':
                        yield DocumentBlockParam(
                            source=Base64PDFSourceParam(
                                data=io.BytesIO(item.data),
                                media_type='application/pdf',
                                type='base64',
                            ),
                            type='document',
                        )
                    else:
                        raise RuntimeError('Only images and PDFs are supported for binary content')
                elif isinstance(item, ImageUrl):
                    try:
                        response = await cached_async_http_client().get(item.url)
                        response.raise_for_status()
                        yield ImageBlockParam(
                            source={
                                'data': io.BytesIO(response.content),
                                'media_type': item.media_type,
                                'type': 'base64',
                            },
                            type='image',
                        )
                    except ValueError:
                        # Download the file if can't find the mime type.
                        client = cached_async_http_client()
                        response = await client.get(item.url, follow_redirects=True)
                        response.raise_for_status()
                        base64_encoded = base64.b64encode(response.content).decode('utf-8')
                        if (mime_type := response.headers['Content-Type']) in (
                            'image/jpeg',
                            'image/png',
                            'image/gif',
                            'image/webp',
                        ):
                            yield ImageBlockParam(
                                source={'data': base64_encoded, 'media_type': mime_type, 'type': 'base64'},
                                type='image',
                            )
                        else:  # pragma: no cover
                            raise RuntimeError(f'Unsupported image type: {mime_type}')
                elif isinstance(item, DocumentUrl):
                    response = await cached_async_http_client().get(item.url)
                    response.raise_for_status()
                    if item.media_type == 'application/pdf':
                        yield DocumentBlockParam(
                            source=Base64PDFSourceParam(
                                data=io.BytesIO(response.content),
                                media_type=item.media_type,
                                type='base64',
                            ),
                            type='document',
                        )
                    elif item.media_type == 'text/plain':
                        yield DocumentBlockParam(
                            source=PlainTextSourceParam(data=response.text, media_type=item.media_type, type='text'),
                            type='document',
                        )
                    else:  # pragma: no cover
                        raise RuntimeError(f'Unsupported media type: {item.media_type}')
                else:
                    raise RuntimeError(f'Unsupported content type: {type(item)}')

    @staticmethod
    def _map_tool_definition(f: ToolDefinition) -> ToolParam:
        return {
            'name': f.name,
            'description': f.description,
            'input_schema': f.parameters_json_schema,
        }


def _map_usage(message: AnthropicMessage | RawMessageStreamEvent) -> usage.Usage:
    if isinstance(message, AnthropicMessage):
        response_usage = message.usage
    else:
        if isinstance(message, RawMessageStartEvent):
            response_usage = message.message.usage
        elif isinstance(message, RawMessageDeltaEvent):
            response_usage = message.usage
        else:
            # No usage information provided in:
            # - RawMessageStopEvent
            # - RawContentBlockStartEvent
            # - RawContentBlockDeltaEvent
            # - RawContentBlockStopEvent
            response_usage = None

    if response_usage is None:
        return usage.Usage()

    request_tokens = getattr(response_usage, 'input_tokens', None)

    return usage.Usage(
        # Usage coming from the RawMessageDeltaEvent doesn't have input token data, hence this getattr
        request_tokens=request_tokens,
        response_tokens=response_usage.output_tokens,
        total_tokens=(request_tokens or 0) + response_usage.output_tokens,
    )


@dataclass
class AnthropicStreamedResponse(StreamedResponse):
    """Implementation of `StreamedResponse` for Anthropic models."""

    _model_name: AnthropicModelName
    _response: AsyncIterable[RawMessageStreamEvent]
    _timestamp: datetime

    async def _get_event_iterator(self) -> AsyncIterator[ModelResponseStreamEvent]:
        current_block: ContentBlock | None = None
        current_json: str = ''

        async for event in self._response:
            self._usage += _map_usage(event)

            if isinstance(event, RawContentBlockStartEvent):
                current_block = event.content_block
                if isinstance(current_block, TextBlock) and current_block.text:
                    yield self._parts_manager.handle_text_delta(vendor_part_id='content', content=current_block.text)
                elif isinstance(current_block, ToolUseBlock):
                    maybe_event = self._parts_manager.handle_tool_call_delta(
                        vendor_part_id=current_block.id,
                        tool_name=current_block.name,
                        args=cast(dict[str, Any], current_block.input),
                        tool_call_id=current_block.id,
                    )
                    if maybe_event is not None:
                        yield maybe_event

            elif isinstance(event, RawContentBlockDeltaEvent):
                if isinstance(event.delta, TextDelta):
                    yield self._parts_manager.handle_text_delta(vendor_part_id='content', content=event.delta.text)
                elif (
                    current_block and event.delta.type == 'input_json_delta' and isinstance(current_block, ToolUseBlock)
                ):
                    # Try to parse the JSON immediately, otherwise cache the value for later. This handles
                    # cases where the JSON is not currently valid but will be valid once we stream more tokens.
                    try:
                        parsed_args = json_loads(current_json + event.delta.partial_json)
                        current_json = ''
                    except JSONDecodeError:
                        current_json += event.delta.partial_json
                        continue

                    # For tool calls, we need to handle partial JSON updates
                    maybe_event = self._parts_manager.handle_tool_call_delta(
                        vendor_part_id=current_block.id,
                        tool_name='',
                        args=parsed_args,
                        tool_call_id=current_block.id,
                    )
                    if maybe_event is not None:
                        yield maybe_event

            elif isinstance(event, (RawContentBlockStopEvent, RawMessageStopEvent)):
                current_block = None

    @property
    def model_name(self) -> AnthropicModelName:
        """Get the model name of the response."""
        return self._model_name

    @property
    def timestamp(self) -> datetime:
        """Get the timestamp of the response."""
        return self._timestamp<|MERGE_RESOLUTION|>--- conflicted
+++ resolved
@@ -30,12 +30,8 @@
     ToolReturnPart,
     UserPromptPart,
 )
-<<<<<<< HEAD
+from ..providers import Provider, infer_provider
 from ..settings import ForcedFunctionToolChoice, ModelSettings
-=======
-from ..providers import Provider, infer_provider
-from ..settings import ModelSettings
->>>>>>> 869cabc2
 from ..tools import ToolDefinition
 from . import Model, ModelRequestParameters, StreamedResponse, cached_async_http_client, check_allow_model_requests
 
