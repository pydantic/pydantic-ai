from __future__ import annotations as _annotations

import io
from collections.abc import AsyncGenerator, AsyncIterable, AsyncIterator
from contextlib import asynccontextmanager
from dataclasses import dataclass, field
from datetime import datetime, timezone
from typing import Any, Literal, Union, cast, overload

from typing_extensions import assert_never

from .. import ModelHTTPError, UnexpectedModelBehavior, _utils, usage
from .._utils import guard_tool_call_id as _guard_tool_call_id
from ..messages import (
    BinaryContent,
    DocumentUrl,
    ImageUrl,
    ModelMessage,
    ModelRequest,
    ModelResponse,
    ModelResponsePart,
    ModelResponseStreamEvent,
    RetryPromptPart,
    SystemPromptPart,
    TextPart,
    ToolCallPart,
    ToolReturnPart,
    UserPromptPart,
)
from ..providers import Provider, infer_provider
from ..settings import ModelSettings
from ..tools import ToolDefinition
from . import (
    Model,
    ModelRequestParameters,
    StreamedResponse,
    cached_async_http_client,
    check_allow_model_requests,
    get_user_agent,
)

try:
    from anthropic import NOT_GIVEN, APIStatusError, AsyncAnthropic, AsyncStream
    from anthropic.types.beta import (
        BetaBase64PDFBlockParam,
        BetaBase64PDFSourceParam,
        BetaContentBlock,
        BetaContentBlockParam,
        BetaImageBlockParam,
        BetaMessage,
        BetaMessageParam,
        BetaMetadataParam,
        BetaPlainTextSourceParam,
        BetaRawContentBlockDeltaEvent,
        BetaRawContentBlockStartEvent,
        BetaRawContentBlockStopEvent,
        BetaRawMessageDeltaEvent,
        BetaRawMessageStartEvent,
        BetaRawMessageStopEvent,
        BetaRawMessageStreamEvent,
        BetaTextBlock,
        BetaTextBlockParam,
        BetaTextDelta,
        BetaToolChoiceParam,
        BetaToolParam,
        BetaToolResultBlockParam,
        BetaToolUseBlock,
        BetaToolUseBlockParam,
    )
    from anthropic.types.model_param import ModelParam

except ImportError as _import_error:
    raise ImportError(
        'Please install `anthropic` to use the Anthropic model, '
        'you can use the `anthropic` optional group — `pip install "pydantic-ai-slim[anthropic]"`'
    ) from _import_error

LatestAnthropicModelNames = ModelParam
"""Latest Anthropic models."""

AnthropicModelName = Union[str, LatestAnthropicModelNames]
"""Possible Anthropic model names.

Since Anthropic supports a variety of date-stamped models, we explicitly list the latest models but
allow any name in the type hints.
See [the Anthropic docs](https://docs.anthropic.com/en/docs/about-claude/models) for a full list.
"""


class AnthropicModelSettings(ModelSettings, total=False):
    """Settings used for an Anthropic model request.

    ALL FIELDS MUST BE `anthropic_` PREFIXED SO YOU CAN MERGE THEM WITH OTHER MODELS.
    """

    anthropic_metadata: BetaMetadataParam
    """An object describing metadata about the request.

    Contains `user_id`, an external identifier for the user who is associated with the request."""


@dataclass(init=False)
class AnthropicModel(Model):
    """A model that uses the Anthropic API.

    Internally, this uses the [Anthropic Python client](https://github.com/anthropics/anthropic-sdk-python) to interact with the API.

    Apart from `__init__`, all methods are private or match those of the base class.
    """

    client: AsyncAnthropic = field(repr=False)

    _model_name: AnthropicModelName = field(repr=False)
    _system: str = field(default='anthropic', repr=False)

    def __init__(
        self,
        model_name: AnthropicModelName,
        *,
        provider: Literal['anthropic'] | Provider[AsyncAnthropic] = 'anthropic',
    ):
        """Initialize an Anthropic model.

        Args:
            model_name: The name of the Anthropic model to use. List of model names available
                [here](https://docs.anthropic.com/en/docs/about-claude/models).
            provider: The provider to use for the Anthropic API. Can be either the string 'anthropic' or an
                instance of `Provider[AsyncAnthropic]`. If not provided, the other parameters will be used.
        """
        self._model_name = model_name

        if isinstance(provider, str):
            provider = infer_provider(provider)
        self.client = provider.client

    @property
    def base_url(self) -> str:
        return str(self.client.base_url)

    async def request(
        self,
        messages: list[ModelMessage],
        model_settings: ModelSettings | None,
        model_request_parameters: ModelRequestParameters,
    ) -> ModelResponse:
        check_allow_model_requests()
        response = await self._messages_create(
            messages, False, cast(AnthropicModelSettings, model_settings or {}), model_request_parameters
        )
        model_response = self._process_response(response)
        model_response.usage.requests = 1
        return model_response

    @asynccontextmanager
    async def request_stream(
        self,
        messages: list[ModelMessage],
        model_settings: ModelSettings | None,
        model_request_parameters: ModelRequestParameters,
    ) -> AsyncIterator[StreamedResponse]:
        check_allow_model_requests()
        response = await self._messages_create(
            messages, True, cast(AnthropicModelSettings, model_settings or {}), model_request_parameters
        )
        async with response:
            yield await self._process_streamed_response(response)

    @property
    def model_name(self) -> AnthropicModelName:
        """The model name."""
        return self._model_name

    @property
    def system(self) -> str:
        """The system / model provider."""
        return self._system

    @overload
    async def _messages_create(
        self,
        messages: list[ModelMessage],
        stream: Literal[True],
        model_settings: AnthropicModelSettings,
        model_request_parameters: ModelRequestParameters,
    ) -> AsyncStream[BetaRawMessageStreamEvent]:
        pass

    @overload
    async def _messages_create(
        self,
        messages: list[ModelMessage],
        stream: Literal[False],
        model_settings: AnthropicModelSettings,
        model_request_parameters: ModelRequestParameters,
    ) -> BetaMessage:
        pass

    async def _messages_create(
        self,
        messages: list[ModelMessage],
        stream: bool,
        model_settings: AnthropicModelSettings,
        model_request_parameters: ModelRequestParameters,
    ) -> BetaMessage | AsyncStream[BetaRawMessageStreamEvent]:
        # standalone function to make it easier to override
        tools = self._get_tools(model_request_parameters)
        tool_choice: BetaToolChoiceParam | None

        if not tools:
            tool_choice = None
        else:
            if not model_request_parameters.allow_text_output:
                tool_choice = {'type': 'any'}
            else:
                tool_choice = {'type': 'auto'}

            if (allow_parallel_tool_calls := model_settings.get('parallel_tool_calls')) is not None:
                tool_choice['disable_parallel_tool_use'] = not allow_parallel_tool_calls

        system_prompt, anthropic_messages = await self._map_message(messages)

        try:
            extra_headers = model_settings.get('extra_headers', {})
            extra_headers.setdefault('User-Agent', get_user_agent())
            return await self.client.beta.messages.create(
                max_tokens=model_settings.get('max_tokens', 1024),
                system=system_prompt or NOT_GIVEN,
                messages=anthropic_messages,
                model=self._model_name,
                tools=tools or NOT_GIVEN,
                tool_choice=tool_choice or NOT_GIVEN,
                stream=stream,
                stop_sequences=model_settings.get('stop_sequences', NOT_GIVEN),
                temperature=model_settings.get('temperature', NOT_GIVEN),
                top_p=model_settings.get('top_p', NOT_GIVEN),
                timeout=model_settings.get('timeout', NOT_GIVEN),
                metadata=model_settings.get('anthropic_metadata', NOT_GIVEN),
                extra_headers=extra_headers,
                extra_body=model_settings.get('extra_body'),
            )
        except APIStatusError as e:
            if (status_code := e.status_code) >= 400:
                raise ModelHTTPError(status_code=status_code, model_name=self.model_name, body=e.body) from e
            raise  # pragma: lax no cover

    def _process_response(self, response: BetaMessage) -> ModelResponse:
        """Process a non-streamed response, and prepare a message to return."""
        items: list[ModelResponsePart] = []
        for item in response.content:
            if isinstance(item, BetaTextBlock):
                items.append(TextPart(content=item.text))
            else:
                assert isinstance(item, BetaToolUseBlock), f'unexpected item type {type(item)}'
                items.append(
                    ToolCallPart(
                        tool_name=item.name,
                        args=cast(dict[str, Any], item.input),
                        tool_call_id=item.id,
                    )
                )

        return ModelResponse(items, usage=_map_usage(response), model_name=response.model, vendor_id=response.id)

    async def _process_streamed_response(self, response: AsyncStream[BetaRawMessageStreamEvent]) -> StreamedResponse:
        peekable_response = _utils.PeekableAsyncStream(response)
        first_chunk = await peekable_response.peek()
        if isinstance(first_chunk, _utils.Unset):
            raise UnexpectedModelBehavior('Streamed response ended without content or tool calls')  # pragma: no cover

        # Since Anthropic doesn't provide a timestamp in the message, we'll use the current time
        timestamp = datetime.now(tz=timezone.utc)
        return AnthropicStreamedResponse(
            _model_name=self._model_name, _response=peekable_response, _timestamp=timestamp
        )

    def _get_tools(self, model_request_parameters: ModelRequestParameters) -> list[BetaToolParam]:
        tools = [self._map_tool_definition(r) for r in model_request_parameters.function_tools]
        if model_request_parameters.output_tools:
            tools += [self._map_tool_definition(r) for r in model_request_parameters.output_tools]
        return tools

    async def _map_message(self, messages: list[ModelMessage]) -> tuple[str, list[BetaMessageParam]]:
        """Just maps a `pydantic_ai.Message` to a `anthropic.types.MessageParam`."""
        system_prompt_parts: list[str] = []
        anthropic_messages: list[BetaMessageParam] = []
        for m in messages:
            if isinstance(m, ModelRequest):
                user_content_params: list[BetaContentBlockParam] = []
                for request_part in m.parts:
                    if isinstance(request_part, SystemPromptPart):
                        system_prompt_parts.append(request_part.content)
                    elif isinstance(request_part, UserPromptPart):
                        async for content in self._map_user_prompt(request_part):
                            user_content_params.append(content)
                    elif isinstance(request_part, ToolReturnPart):
                        tool_result_block_param = BetaToolResultBlockParam(
                            tool_use_id=_guard_tool_call_id(t=request_part),
                            type='tool_result',
                            content=request_part.model_response_str(),
                            is_error=False,
                        )
                        user_content_params.append(tool_result_block_param)
                    elif isinstance(request_part, RetryPromptPart):  # pragma: no branch
                        if request_part.tool_name is None:
                            text = request_part.model_response()  # pragma: no cover
                            retry_param = BetaTextBlockParam(type='text', text=text)  # pragma: no cover
                        else:
                            retry_param = BetaToolResultBlockParam(
                                tool_use_id=_guard_tool_call_id(t=request_part),
                                type='tool_result',
                                content=request_part.model_response(),
                                is_error=True,
                            )
                        user_content_params.append(retry_param)
<<<<<<< HEAD
                if len(user_content_params) > 0:
                    anthropic_messages.append(MessageParam(role='user', content=user_content_params))
=======
                anthropic_messages.append(BetaMessageParam(role='user', content=user_content_params))
>>>>>>> ae570aad
            elif isinstance(m, ModelResponse):
                assistant_content_params: list[BetaTextBlockParam | BetaToolUseBlockParam] = []
                for response_part in m.parts:
                    if isinstance(response_part, TextPart):
                        assistant_content_params.append(BetaTextBlockParam(text=response_part.content, type='text'))
                    else:
                        tool_use_block_param = BetaToolUseBlockParam(
                            id=_guard_tool_call_id(t=response_part),
                            type='tool_use',
                            name=response_part.tool_name,
                            input=response_part.args_as_dict(),
                        )
                        assistant_content_params.append(tool_use_block_param)
                anthropic_messages.append(BetaMessageParam(role='assistant', content=assistant_content_params))
            else:
                assert_never(m)
        system_prompt = '\n\n'.join(system_prompt_parts)
        if instructions := self._get_instructions(messages):
            system_prompt = f'{instructions}\n\n{system_prompt}'
        return system_prompt, anthropic_messages

    @staticmethod
    async def _map_user_prompt(
        part: UserPromptPart,
    ) -> AsyncGenerator[BetaContentBlockParam]:
        if isinstance(part.content, str):
            yield BetaTextBlockParam(text=part.content, type='text')
        else:
            for item in part.content:
                if isinstance(item, str):
                    yield BetaTextBlockParam(text=item, type='text')
                elif isinstance(item, BinaryContent):
                    if item.is_image:
                        yield BetaImageBlockParam(
                            source={'data': io.BytesIO(item.data), 'media_type': item.media_type, 'type': 'base64'},  # type: ignore
                            type='image',
                        )
                    elif item.media_type == 'application/pdf':
                        yield BetaBase64PDFBlockParam(
                            source=BetaBase64PDFSourceParam(
                                data=io.BytesIO(item.data),
                                media_type='application/pdf',
                                type='base64',
                            ),
                            type='document',
                        )
                    else:
                        raise RuntimeError('Only images and PDFs are supported for binary content')
                elif isinstance(item, ImageUrl):
                    yield BetaImageBlockParam(source={'type': 'url', 'url': item.url}, type='image')
                elif isinstance(item, DocumentUrl):
                    if item.media_type == 'application/pdf':
                        yield BetaBase64PDFBlockParam(source={'url': item.url, 'type': 'url'}, type='document')
                    elif item.media_type == 'text/plain':
                        response = await cached_async_http_client().get(item.url)
                        response.raise_for_status()
                        yield BetaBase64PDFBlockParam(
                            source=BetaPlainTextSourceParam(
                                data=response.text, media_type=item.media_type, type='text'
                            ),
                            type='document',
                        )
                    else:  # pragma: no cover
                        raise RuntimeError(f'Unsupported media type: {item.media_type}')
                else:
                    raise RuntimeError(f'Unsupported content type: {type(item)}')  # pragma: no cover

    @staticmethod
    def _map_tool_definition(f: ToolDefinition) -> BetaToolParam:
        return {
            'name': f.name,
            'description': f.description,
            'input_schema': f.parameters_json_schema,
        }


def _map_usage(message: BetaMessage | BetaRawMessageStreamEvent) -> usage.Usage:
    if isinstance(message, BetaMessage):
        response_usage = message.usage
    elif isinstance(message, BetaRawMessageStartEvent):
        response_usage = message.message.usage
    elif isinstance(message, BetaRawMessageDeltaEvent):
        response_usage = message.usage
    else:
        # No usage information provided in:
        # - RawMessageStopEvent
        # - RawContentBlockStartEvent
        # - RawContentBlockDeltaEvent
        # - RawContentBlockStopEvent
        return usage.Usage()

    # Store all integer-typed usage values in the details, except 'output_tokens' which is represented exactly by
    # `response_tokens`
    details: dict[str, int] = {
        key: value for key, value in response_usage.model_dump().items() if isinstance(value, int)
    }

    # Usage coming from the RawMessageDeltaEvent doesn't have input token data, hence using `get`
    # Tokens are only counted once between input_tokens, cache_creation_input_tokens, and cache_read_input_tokens
    # This approach maintains request_tokens as the count of all input tokens, with cached counts as details
    request_tokens = (
        details.get('input_tokens', 0)
        + details.get('cache_creation_input_tokens', 0)
        + details.get('cache_read_input_tokens', 0)
    )

    return usage.Usage(
        request_tokens=request_tokens or None,
        response_tokens=response_usage.output_tokens,
        total_tokens=request_tokens + response_usage.output_tokens,
        details=details or None,
    )


@dataclass
class AnthropicStreamedResponse(StreamedResponse):
    """Implementation of `StreamedResponse` for Anthropic models."""

    _model_name: AnthropicModelName
    _response: AsyncIterable[BetaRawMessageStreamEvent]
    _timestamp: datetime

    async def _get_event_iterator(self) -> AsyncIterator[ModelResponseStreamEvent]:
        current_block: BetaContentBlock | None = None

        async for event in self._response:
            self._usage += _map_usage(event)

            if isinstance(event, BetaRawContentBlockStartEvent):
                current_block = event.content_block
                if isinstance(current_block, BetaTextBlock) and current_block.text:
                    yield self._parts_manager.handle_text_delta(  # pragma: lax no cover
                        vendor_part_id='content', content=current_block.text
                    )
                elif isinstance(current_block, BetaToolUseBlock):  # pragma: no branch
                    maybe_event = self._parts_manager.handle_tool_call_delta(
                        vendor_part_id=current_block.id,
                        tool_name=current_block.name,
                        args=cast(dict[str, Any], current_block.input) or None,
                        tool_call_id=current_block.id,
                    )
                    if maybe_event is not None:  # pragma: no branch
                        yield maybe_event

            elif isinstance(event, BetaRawContentBlockDeltaEvent):
                if isinstance(event.delta, BetaTextDelta):
                    yield self._parts_manager.handle_text_delta(  # pragma: no cover
                        vendor_part_id='content', content=event.delta.text
                    )
                elif (  # pragma: no branch
                    current_block
                    and event.delta.type == 'input_json_delta'
                    and isinstance(current_block, BetaToolUseBlock)
                ):
                    maybe_event = self._parts_manager.handle_tool_call_delta(
                        vendor_part_id=current_block.id,
                        tool_name='',
                        args=event.delta.partial_json,
                        tool_call_id=current_block.id,
                    )
                    if maybe_event is not None:  # pragma: no branch
                        yield maybe_event

            elif isinstance(event, (BetaRawContentBlockStopEvent, BetaRawMessageStopEvent)):
                current_block = None

    @property
    def model_name(self) -> AnthropicModelName:
        """Get the model name of the response."""
        return self._model_name

    @property
    def timestamp(self) -> datetime:
        """Get the timestamp of the response."""
        return self._timestamp<|MERGE_RESOLUTION|>--- conflicted
+++ resolved
@@ -312,12 +312,8 @@
                                 is_error=True,
                             )
                         user_content_params.append(retry_param)
-<<<<<<< HEAD
                 if len(user_content_params) > 0:
-                    anthropic_messages.append(MessageParam(role='user', content=user_content_params))
-=======
-                anthropic_messages.append(BetaMessageParam(role='user', content=user_content_params))
->>>>>>> ae570aad
+                    anthropic_messages.append(BetaMessageParam(role='user', content=user_content_params))
             elif isinstance(m, ModelResponse):
                 assistant_content_params: list[BetaTextBlockParam | BetaToolUseBlockParam] = []
                 for response_part in m.parts:
