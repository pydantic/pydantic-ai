--- conflicted
+++ resolved
@@ -342,20 +342,6 @@
     return inspect.iscoroutinefunction(obj) or (callable(obj) and inspect.iscoroutinefunction(obj.__call__))  # type: ignore
 
 
-<<<<<<< HEAD
-def validate_no_deprecated_kwargs(_deprecated_kwargs: dict[str, Any]) -> None:
-    """Validate that no unknown deprecated kwargs remain after processing.
-
-    Args:
-        _deprecated_kwargs: Dictionary of remaining deprecated kwargs after specific ones have been processed.
-
-    Raises:
-        UserError: If any unknown kwargs remain.
-    """
-    if _deprecated_kwargs:
-        unknown_kwargs = ', '.join(f'`{k}`' for k in _deprecated_kwargs.keys())
-        raise exceptions.UserError(f'Unknown keyword arguments: {unknown_kwargs}')
-=======
 def _update_mapped_json_schema_refs(s: dict[str, Any], name_mapping: dict[str, str]) -> None:
     """Update $refs in a schema to use the new names from name_mapping."""
     if '$ref' in s:
@@ -453,4 +439,128 @@
         return get_args(tp)
     else:
         return ()
->>>>>>> 8039c20f
+
+
+def validate_no_deprecated_kwargs(_deprecated_kwargs: dict[str, Any]) -> None:
+    """Validate that no unknown deprecated kwargs remain after processing.
+
+    Args:
+        _deprecated_kwargs: Dictionary of remaining deprecated kwargs after specific ones have been processed.
+
+    Raises:
+        UserError: If any unknown kwargs remain.
+    """
+    if _deprecated_kwargs:
+        unknown_kwargs = ', '.join(f'`{k}`' for k in _deprecated_kwargs.keys())
+        raise exceptions.UserError(f'Unknown keyword arguments: {unknown_kwargs}')
+
+
+def validate_no_deprecated_kwargs(_deprecated_kwargs: dict[str, Any]) -> None:
+    """Validate that no unknown deprecated kwargs remain after processing.
+
+    Args:
+        _deprecated_kwargs: Dictionary of remaining deprecated kwargs after specific ones have been processed.
+
+    Raises:
+        UserError: If any unknown kwargs remain.
+    """
+    if _deprecated_kwargs:
+        unknown_kwargs = ', '.join(f'`{k}`' for k in _deprecated_kwargs.keys())
+        raise exceptions.UserError(f'Unknown keyword arguments: {unknown_kwargs}')
+def _update_mapped_json_schema_refs(s: dict[str, Any], name_mapping: dict[str, str]) -> None:
+    """Update $refs in a schema to use the new names from name_mapping."""
+    if '$ref' in s:
+        ref = s['$ref']
+        if ref.startswith('#/$defs/'):  # pragma: no branch
+            original_name = ref[8:]  # Remove '#/$defs/'
+            new_name = name_mapping.get(original_name, original_name)
+            s['$ref'] = f'#/$defs/{new_name}'
+
+    # Recursively update refs in properties
+    if 'properties' in s:
+        props: dict[str, dict[str, Any]] = s['properties']
+        for prop in props.values():
+            _update_mapped_json_schema_refs(prop, name_mapping)
+
+    # Handle arrays
+    if 'items' in s and isinstance(s['items'], dict):
+        items: dict[str, Any] = s['items']
+        _update_mapped_json_schema_refs(items, name_mapping)
+    if 'prefixItems' in s:
+        prefix_items: list[dict[str, Any]] = s['prefixItems']
+        for item in prefix_items:
+            _update_mapped_json_schema_refs(item, name_mapping)
+
+    # Handle unions
+    for union_type in ['anyOf', 'oneOf']:
+        if union_type in s:
+            union_items: list[dict[str, Any]] = s[union_type]
+            for item in union_items:
+                _update_mapped_json_schema_refs(item, name_mapping)
+
+
+def merge_json_schema_defs(schemas: list[dict[str, Any]]) -> tuple[list[dict[str, Any]], dict[str, dict[str, Any]]]:
+    """Merges the `$defs` from different JSON schemas into a single deduplicated `$defs`, handling name collisions of `$defs` that are not the same, and rewrites `$ref`s to point to the new `$defs`.
+
+    Returns a tuple of the rewritten schemas and a dictionary of the new `$defs`.
+    """
+    all_defs: dict[str, dict[str, Any]] = {}
+    rewritten_schemas: list[dict[str, Any]] = []
+
+    for schema in schemas:
+        if '$defs' not in schema:
+            rewritten_schemas.append(schema)
+            continue
+
+        schema = schema.copy()
+        defs = schema.pop('$defs', None)
+        schema_name_mapping: dict[str, str] = {}
+
+        # Process definitions and build mapping
+        for name, def_schema in defs.items():
+            if name not in all_defs:
+                all_defs[name] = def_schema
+                schema_name_mapping[name] = name
+            elif def_schema != all_defs[name]:
+                new_name = name
+                if title := schema.get('title'):
+                    new_name = f'{title}_{name}'
+
+                i = 1
+                original_new_name = new_name
+                new_name = f'{new_name}_{i}'
+                while new_name in all_defs:
+                    i += 1
+                    new_name = f'{original_new_name}_{i}'
+
+                all_defs[new_name] = def_schema
+                schema_name_mapping[name] = new_name
+
+        _update_mapped_json_schema_refs(schema, schema_name_mapping)
+        rewritten_schemas.append(schema)
+
+    return rewritten_schemas, all_defs
+
+
+def strip_markdown_fences(text: str) -> str:
+    if text.startswith('{'):
+        return text
+
+    regex = r'```(?:\w+)?\n(\{.*\})\n```'
+    match = re.search(regex, text, re.DOTALL)
+    if match:
+        return match.group(1)
+
+    return text
+
+
+def get_union_args(tp: Any) -> tuple[Any, ...]:
+    """Extract the arguments of a Union type if `tp` is a union, otherwise return an empty tuple."""
+    if typing_objects.is_typealiastype(tp):
+        tp = tp.__value__
+
+    origin = get_origin(tp)
+    if is_union_origin(origin):
+        return get_args(tp)
+    else:
+        return ()