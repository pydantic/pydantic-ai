from __future__ import annotations as _annotations

import base64
import hashlib
from abc import ABC, abstractmethod
from collections.abc import Sequence
from dataclasses import KW_ONLY, dataclass, field, replace
from datetime import datetime
from mimetypes import guess_type
from typing import TYPE_CHECKING, Annotated, Any, Literal, TypeAlias, cast, overload

import pydantic
import pydantic_core
from genai_prices import calc_price, types as genai_types
from opentelemetry._events import Event  # pyright: ignore[reportPrivateImportUsage]
from typing_extensions import deprecated

from . import _otel_messages, _utils
from ._utils import generate_tool_call_id as _generate_tool_call_id, now_utc as _now_utc
from .exceptions import UnexpectedModelBehavior
from .usage import RequestUsage

if TYPE_CHECKING:
    from .models.instrumented import InstrumentationSettings


AudioMediaType: TypeAlias = Literal['audio/wav', 'audio/mpeg', 'audio/ogg', 'audio/flac', 'audio/aiff', 'audio/aac']
ImageMediaType: TypeAlias = Literal['image/jpeg', 'image/png', 'image/gif', 'image/webp']
DocumentMediaType: TypeAlias = Literal[
    'application/pdf',
    'text/plain',
    'text/csv',
    'application/vnd.openxmlformats-officedocument.wordprocessingml.document',
    'application/vnd.openxmlformats-officedocument.spreadsheetml.sheet',
    'text/html',
    'text/markdown',
    'application/vnd.ms-excel',
]
VideoMediaType: TypeAlias = Literal[
    'video/x-matroska',
    'video/quicktime',
    'video/mp4',
    'video/webm',
    'video/x-flv',
    'video/mpeg',
    'video/x-ms-wmv',
    'video/3gpp',
]

AudioFormat: TypeAlias = Literal['wav', 'mp3', 'oga', 'flac', 'aiff', 'aac']
ImageFormat: TypeAlias = Literal['jpeg', 'png', 'gif', 'webp']
DocumentFormat: TypeAlias = Literal['csv', 'doc', 'docx', 'html', 'md', 'pdf', 'txt', 'xls', 'xlsx']
VideoFormat: TypeAlias = Literal['mkv', 'mov', 'mp4', 'webm', 'flv', 'mpeg', 'mpg', 'wmv', 'three_gp']


@dataclass(repr=False)
class SystemPromptPart:
    """A system prompt, generally written by the application developer.

    This gives the model context and guidance on how to respond.
    """

    content: str
    """The content of the prompt."""

    _: KW_ONLY

    timestamp: datetime = field(default_factory=_now_utc)
    """The timestamp of the prompt."""

    dynamic_ref: str | None = None
    """The ref of the dynamic system prompt function that generated this part.

    Only set if system prompt is dynamic, see [`system_prompt`][pydantic_ai.Agent.system_prompt] for more information.
    """

    part_kind: Literal['system-prompt'] = 'system-prompt'
    """Part type identifier, this is available on all parts as a discriminator."""

    def otel_event(self, settings: InstrumentationSettings) -> Event:
        return Event(
            'gen_ai.system.message',
            body={'role': 'system', **({'content': self.content} if settings.include_content else {})},
        )

    def otel_message_parts(self, settings: InstrumentationSettings) -> list[_otel_messages.MessagePart]:
        return [_otel_messages.TextPart(type='text', **{'content': self.content} if settings.include_content else {})]

    __repr__ = _utils.dataclasses_no_defaults_repr


def _multi_modal_content_identifier(identifier: str | bytes) -> str:
    """Generate stable identifier for multi-modal content to help LLM in finding a specific file in tool call responses."""
    if isinstance(identifier, str):
        identifier = identifier.encode('utf-8')
    return hashlib.sha1(identifier).hexdigest()[:6]


@dataclass(init=False, repr=False)
class FileUrl(ABC):
    """Abstract base class for any URL-based file."""

    url: str
    """The URL of the file."""

<<<<<<< HEAD
    identifier: str
    """The identifier of the file, such as a unique ID. generating one from the url if not explicitly set

    This identifier can be provided to the model in a message to allow it to refer to this file in a tool call argument,
    and the tool can look up the file in question by iterating over the message history and finding the matching `FileUrl`.

    This identifier is only automatically passed to the model when the `FileUrl` is returned by a tool.
    If you're passing the `FileUrl` as a user message, it's up to you to include a separate text part with the identifier,
    e.g. "This is file <identifier>:" preceding the `FileUrl`.
    """
=======
    _: KW_ONLY
>>>>>>> 6e47a801

    force_download: bool = False
    """If the model supports it:

    * If True, the file is downloaded and the data is sent to the model as bytes.
    * If False, the URL is sent directly to the model and no download is performed.
    """

    vendor_metadata: dict[str, Any] | None = None
    """Vendor-specific metadata for the file.

    Supported by:
    - `GoogleModel`: `VideoUrl.vendor_metadata` is used as `video_metadata`: https://ai.google.dev/gemini-api/docs/video-understanding#customize-video-processing
    """

    _media_type: Annotated[str | None, pydantic.Field(alias='media_type', default=None, exclude=True)] = field(
        compare=False, default=None
    )

    def __init__(
        self,
        url: str,
        force_download: bool = False,
        vendor_metadata: dict[str, Any] | None = None,
        media_type: str | None = None,
        identifier: str | None = None,
    ) -> None:
        self.url = url
        self.force_download = force_download
        self.vendor_metadata = vendor_metadata
        self._media_type = media_type
        self.identifier = identifier or _multi_modal_content_identifier(url)

    @pydantic.computed_field
    @property
    def media_type(self) -> str:
        """Return the media type of the file, based on the URL or the provided `media_type`."""
        return self._media_type or self._infer_media_type()

    @abstractmethod
    def _infer_media_type(self) -> str:
        """Infer the media type of the file based on the URL."""
        raise NotImplementedError

    @property
    @abstractmethod
    def format(self) -> str:
        """The file format."""
        raise NotImplementedError

    __repr__ = _utils.dataclasses_no_defaults_repr


@dataclass(init=False, repr=False)
class VideoUrl(FileUrl):
    """A URL to a video."""

    url: str
    """The URL of the video."""

    _: KW_ONLY

    kind: Literal['video-url'] = 'video-url'
    """Type identifier, this is available on all parts as a discriminator."""

    def __init__(
        self,
        url: str,
        force_download: bool = False,
        vendor_metadata: dict[str, Any] | None = None,
        media_type: str | None = None,
        kind: Literal['video-url'] = 'video-url',
        identifier: str | None = None,
        *,
        # Required for inline-snapshot which expects all dataclass `__init__` methods to take all field names as kwargs.
        _media_type: str | None = None,
    ) -> None:
        super().__init__(
            url=url,
            force_download=force_download,
            vendor_metadata=vendor_metadata,
            media_type=media_type or _media_type,
            identifier=identifier,
        )
        self.kind = kind

    def _infer_media_type(self) -> VideoMediaType:
        """Return the media type of the video, based on the url."""
        if self.url.endswith('.mkv'):
            return 'video/x-matroska'
        elif self.url.endswith('.mov'):
            return 'video/quicktime'
        elif self.url.endswith('.mp4'):
            return 'video/mp4'
        elif self.url.endswith('.webm'):
            return 'video/webm'
        elif self.url.endswith('.flv'):
            return 'video/x-flv'
        elif self.url.endswith(('.mpeg', '.mpg')):
            return 'video/mpeg'
        elif self.url.endswith('.wmv'):
            return 'video/x-ms-wmv'
        elif self.url.endswith('.three_gp'):
            return 'video/3gpp'
        # Assume that YouTube videos are mp4 because there would be no extension
        # to infer from. This should not be a problem, as Gemini disregards media
        # type for YouTube URLs.
        elif self.is_youtube:
            return 'video/mp4'
        else:
            raise ValueError(
                f'Could not infer media type from video URL: {self.url}. Explicitly provide a `media_type` instead.'
            )

    @property
    def is_youtube(self) -> bool:
        """True if the URL has a YouTube domain."""
        return self.url.startswith(('https://youtu.be/', 'https://youtube.com/', 'https://www.youtube.com/'))

    @property
    def format(self) -> VideoFormat:
        """The file format of the video.

        The choice of supported formats were based on the Bedrock Converse API. Other APIs don't require to use a format.
        """
        return _video_format_lookup[self.media_type]


@dataclass(init=False, repr=False)
class AudioUrl(FileUrl):
    """A URL to an audio file."""

    url: str
    """The URL of the audio file."""

    _: KW_ONLY

    kind: Literal['audio-url'] = 'audio-url'
    """Type identifier, this is available on all parts as a discriminator."""

    def __init__(
        self,
        url: str,
        force_download: bool = False,
        vendor_metadata: dict[str, Any] | None = None,
        media_type: str | None = None,
        kind: Literal['audio-url'] = 'audio-url',
        identifier: str | None = None,
        *,
        # Required for inline-snapshot which expects all dataclass `__init__` methods to take all field names as kwargs.
        _media_type: str | None = None,
    ) -> None:
        super().__init__(
            url=url,
            force_download=force_download,
            vendor_metadata=vendor_metadata,
            media_type=media_type or _media_type,
            identifier=identifier,
        )
        self.kind = kind

    def _infer_media_type(self) -> AudioMediaType:
        """Return the media type of the audio file, based on the url.

        References:
        - Gemini: https://ai.google.dev/gemini-api/docs/audio#supported-formats
        """
        if self.url.endswith('.mp3'):
            return 'audio/mpeg'
        if self.url.endswith('.wav'):
            return 'audio/wav'
        if self.url.endswith('.flac'):
            return 'audio/flac'
        if self.url.endswith('.oga'):
            return 'audio/ogg'
        if self.url.endswith('.aiff'):
            return 'audio/aiff'
        if self.url.endswith('.aac'):
            return 'audio/aac'

        raise ValueError(
            f'Could not infer media type from audio URL: {self.url}. Explicitly provide a `media_type` instead.'
        )

    @property
    def format(self) -> AudioFormat:
        """The file format of the audio file."""
        return _audio_format_lookup[self.media_type]


@dataclass(init=False, repr=False)
class ImageUrl(FileUrl):
    """A URL to an image."""

    url: str
    """The URL of the image."""

    _: KW_ONLY

    kind: Literal['image-url'] = 'image-url'
    """Type identifier, this is available on all parts as a discriminator."""

    def __init__(
        self,
        url: str,
        force_download: bool = False,
        vendor_metadata: dict[str, Any] | None = None,
        media_type: str | None = None,
        kind: Literal['image-url'] = 'image-url',
        identifier: str | None = None,
        *,
        # Required for inline-snapshot which expects all dataclass `__init__` methods to take all field names as kwargs.
        _media_type: str | None = None,
    ) -> None:
        super().__init__(
            url=url,
            force_download=force_download,
            vendor_metadata=vendor_metadata,
            media_type=media_type or _media_type,
            identifier=identifier,
        )
        self.kind = kind

    def _infer_media_type(self) -> ImageMediaType:
        """Return the media type of the image, based on the url."""
        if self.url.endswith(('.jpg', '.jpeg')):
            return 'image/jpeg'
        elif self.url.endswith('.png'):
            return 'image/png'
        elif self.url.endswith('.gif'):
            return 'image/gif'
        elif self.url.endswith('.webp'):
            return 'image/webp'
        else:
            raise ValueError(
                f'Could not infer media type from image URL: {self.url}. Explicitly provide a `media_type` instead.'
            )

    @property
    def format(self) -> ImageFormat:
        """The file format of the image.

        The choice of supported formats were based on the Bedrock Converse API. Other APIs don't require to use a format.
        """
        return _image_format_lookup[self.media_type]


@dataclass(init=False, repr=False)
class DocumentUrl(FileUrl):
    """The URL of the document."""

    url: str
    """The URL of the document."""

    _: KW_ONLY

    kind: Literal['document-url'] = 'document-url'
    """Type identifier, this is available on all parts as a discriminator."""

    def __init__(
        self,
        url: str,
        force_download: bool = False,
        vendor_metadata: dict[str, Any] | None = None,
        media_type: str | None = None,
        kind: Literal['document-url'] = 'document-url',
        identifier: str | None = None,
        *,
        # Required for inline-snapshot which expects all dataclass `__init__` methods to take all field names as kwargs.
        _media_type: str | None = None,
    ) -> None:
        super().__init__(
            url=url,
            force_download=force_download,
            vendor_metadata=vendor_metadata,
            media_type=media_type or _media_type,
            identifier=identifier,
        )
        self.kind = kind

    def _infer_media_type(self) -> str:
        """Return the media type of the document, based on the url."""
        # Common document types are hardcoded here as mime-type support for these
        # extensions varies across operating systems.
        if self.url.endswith(('.md', '.mdx', '.markdown')):
            return 'text/markdown'
        elif self.url.endswith('.asciidoc'):
            return 'text/x-asciidoc'
        elif self.url.endswith('.txt'):
            return 'text/plain'
        elif self.url.endswith('.pdf'):
            return 'application/pdf'
        elif self.url.endswith('.rtf'):
            return 'application/rtf'
        elif self.url.endswith('.docx'):
            return 'application/vnd.openxmlformats-officedocument.wordprocessingml.document'
        elif self.url.endswith('.xlsx'):
            return 'application/vnd.openxmlformats-officedocument.spreadsheetml.sheet'

        type_, _ = guess_type(self.url)
        if type_ is None:
            raise ValueError(
                f'Could not infer media type from document URL: {self.url}. Explicitly provide a `media_type` instead.'
            )
        return type_

    @property
    def format(self) -> DocumentFormat:
        """The file format of the document.

        The choice of supported formats were based on the Bedrock Converse API. Other APIs don't require to use a format.
        """
        media_type = self.media_type
        try:
            return _document_format_lookup[media_type]
        except KeyError as e:
            raise ValueError(f'Unknown document media type: {media_type}') from e


@dataclass(init=False, repr=False)
class BinaryContent:
    """Binary content, e.g. an audio or image file."""

    data: bytes
    """The binary data."""

    media_type: AudioMediaType | ImageMediaType | DocumentMediaType | str
    """The media type of the binary data."""

<<<<<<< HEAD
    identifier: str
    """Identifier for the binary content, such as a unique ID. generating one from the data if not explicitly set
=======
    _: KW_ONLY

    identifier: str | None = None
    """Identifier for the binary content, such as a URL or unique ID.
>>>>>>> 6e47a801

    This identifier can be provided to the model in a message to allow it to refer to this file in a tool call argument,
    and the tool can look up the file in question by iterating over the message history and finding the matching `BinaryContent`.

    This identifier is only automatically passed to the model when the `BinaryContent` is returned by a tool.
    If you're passing the `BinaryContent` as a user message, it's up to you to include a separate text part with the identifier,
    e.g. "This is file <identifier>:" preceding the `BinaryContent`.
    """

    vendor_metadata: dict[str, Any] | None = None
    """Vendor-specific metadata for the file.

    Supported by:
    - `GoogleModel`: `BinaryContent.vendor_metadata` is used as `video_metadata`: https://ai.google.dev/gemini-api/docs/video-understanding#customize-video-processing
    """

    kind: Literal['binary'] = 'binary'
    """Type identifier, this is available on all parts as a discriminator."""

    def __init__(
        self,
        data: bytes,
        media_type: AudioMediaType | ImageMediaType | DocumentMediaType | str,
        identifier: str | None = None,
        vendor_metadata: dict[str, Any] | None = None,
        kind: Literal['binary'] = 'binary',
    ) -> None:
        self.data = data
        self.media_type = media_type
        self.identifier = identifier or _multi_modal_content_identifier(data)
        self.vendor_metadata = vendor_metadata
        self.kind = kind

    @property
    def is_audio(self) -> bool:
        """Return `True` if the media type is an audio type."""
        return self.media_type.startswith('audio/')

    @property
    def is_image(self) -> bool:
        """Return `True` if the media type is an image type."""
        return self.media_type.startswith('image/')

    @property
    def is_video(self) -> bool:
        """Return `True` if the media type is a video type."""
        return self.media_type.startswith('video/')

    @property
    def is_document(self) -> bool:
        """Return `True` if the media type is a document type."""
        return self.media_type in _document_format_lookup

    @property
    def format(self) -> str:
        """The file format of the binary content."""
        try:
            if self.is_audio:
                return _audio_format_lookup[self.media_type]
            elif self.is_image:
                return _image_format_lookup[self.media_type]
            elif self.is_video:
                return _video_format_lookup[self.media_type]
            else:
                return _document_format_lookup[self.media_type]
        except KeyError as e:
            raise ValueError(f'Unknown media type: {self.media_type}') from e

    __repr__ = _utils.dataclasses_no_defaults_repr


MultiModalContent = ImageUrl | AudioUrl | DocumentUrl | VideoUrl | BinaryContent
UserContent: TypeAlias = str | MultiModalContent


@dataclass(repr=False)
class ToolReturn:
    """A structured return value for tools that need to provide both a return value and custom content to the model.

    This class allows tools to return complex responses that include:
    - A return value for actual tool return
    - Custom content (including multi-modal content) to be sent to the model as a UserPromptPart
    - Optional metadata for application use
    """

    return_value: Any
    """The return value to be used in the tool response."""

    _: KW_ONLY

    content: str | Sequence[UserContent] | None = None
    """The content to be sent to the model as a UserPromptPart."""

    metadata: Any = None
    """Additional data that can be accessed programmatically by the application but is not sent to the LLM."""

    kind: Literal['tool-return'] = 'tool-return'

    __repr__ = _utils.dataclasses_no_defaults_repr


_document_format_lookup: dict[str, DocumentFormat] = {
    'application/pdf': 'pdf',
    'text/plain': 'txt',
    'text/csv': 'csv',
    'application/vnd.openxmlformats-officedocument.wordprocessingml.document': 'docx',
    'application/vnd.openxmlformats-officedocument.spreadsheetml.sheet': 'xlsx',
    'text/html': 'html',
    'text/markdown': 'md',
    'application/vnd.ms-excel': 'xls',
}
_audio_format_lookup: dict[str, AudioFormat] = {
    'audio/mpeg': 'mp3',
    'audio/wav': 'wav',
    'audio/flac': 'flac',
    'audio/ogg': 'oga',
    'audio/aiff': 'aiff',
    'audio/aac': 'aac',
}
_image_format_lookup: dict[str, ImageFormat] = {
    'image/jpeg': 'jpeg',
    'image/png': 'png',
    'image/gif': 'gif',
    'image/webp': 'webp',
}
_video_format_lookup: dict[str, VideoFormat] = {
    'video/x-matroska': 'mkv',
    'video/quicktime': 'mov',
    'video/mp4': 'mp4',
    'video/webm': 'webm',
    'video/x-flv': 'flv',
    'video/mpeg': 'mpeg',
    'video/x-ms-wmv': 'wmv',
    'video/3gpp': 'three_gp',
}


@dataclass(repr=False)
class UserPromptPart:
    """A user prompt, generally written by the end user.

    Content comes from the `user_prompt` parameter of [`Agent.run`][pydantic_ai.agent.AbstractAgent.run],
    [`Agent.run_sync`][pydantic_ai.agent.AbstractAgent.run_sync], and [`Agent.run_stream`][pydantic_ai.agent.AbstractAgent.run_stream].
    """

    content: str | Sequence[UserContent]
    """The content of the prompt."""

    _: KW_ONLY

    timestamp: datetime = field(default_factory=_now_utc)
    """The timestamp of the prompt."""

    part_kind: Literal['user-prompt'] = 'user-prompt'
    """Part type identifier, this is available on all parts as a discriminator."""

    def otel_event(self, settings: InstrumentationSettings) -> Event:
        content = [{'kind': part.pop('type'), **part} for part in self.otel_message_parts(settings)]
        for part in content:
            if part['kind'] == 'binary' and 'content' in part:
                part['binary_content'] = part.pop('content')
        content = [
            part['content'] if part == {'kind': 'text', 'content': part.get('content')} else part for part in content
        ]
        if content in ([{'kind': 'text'}], [self.content]):
            content = content[0]
        return Event('gen_ai.user.message', body={'content': content, 'role': 'user'})

    def otel_message_parts(self, settings: InstrumentationSettings) -> list[_otel_messages.MessagePart]:
        parts: list[_otel_messages.MessagePart] = []
        content: Sequence[UserContent] = [self.content] if isinstance(self.content, str) else self.content
        for part in content:
            if isinstance(part, str):
                parts.append(
                    _otel_messages.TextPart(type='text', **({'content': part} if settings.include_content else {}))
                )
            elif isinstance(part, ImageUrl | AudioUrl | DocumentUrl | VideoUrl):
                parts.append(
                    _otel_messages.MediaUrlPart(
                        type=part.kind,
                        **{'url': part.url} if settings.include_content else {},
                    )
                )
            elif isinstance(part, BinaryContent):
                converted_part = _otel_messages.BinaryDataPart(type='binary', media_type=part.media_type)
                if settings.include_content and settings.include_binary_content:
                    converted_part['content'] = base64.b64encode(part.data).decode()
                parts.append(converted_part)
            else:
                parts.append({'type': part.kind})  # pragma: no cover
        return parts

    __repr__ = _utils.dataclasses_no_defaults_repr


tool_return_ta: pydantic.TypeAdapter[Any] = pydantic.TypeAdapter(
    Any, config=pydantic.ConfigDict(defer_build=True, ser_json_bytes='base64', val_json_bytes='base64')
)


@dataclass(repr=False)
class BaseToolReturnPart:
    """Base class for tool return parts."""

    tool_name: str
    """The name of the "tool" was called."""

    content: Any
    """The return value."""

    tool_call_id: str
    """The tool call identifier, this is used by some models including OpenAI."""

    _: KW_ONLY

    metadata: Any = None
    """Additional data that can be accessed programmatically by the application but is not sent to the LLM."""

    timestamp: datetime = field(default_factory=_now_utc)
    """The timestamp, when the tool returned."""

    def model_response_str(self) -> str:
        """Return a string representation of the content for the model."""
        if isinstance(self.content, str):
            return self.content
        else:
            return tool_return_ta.dump_json(self.content).decode()

    def model_response_object(self) -> dict[str, Any]:
        """Return a dictionary representation of the content, wrapping non-dict types appropriately."""
        # gemini supports JSON dict return values, but no other JSON types, hence we wrap anything else in a dict
        if isinstance(self.content, dict):
            return tool_return_ta.dump_python(self.content, mode='json')  # pyright: ignore[reportUnknownMemberType]
        else:
            return {'return_value': tool_return_ta.dump_python(self.content, mode='json')}

    def otel_event(self, settings: InstrumentationSettings) -> Event:
        return Event(
            'gen_ai.tool.message',
            body={
                **({'content': self.content} if settings.include_content else {}),
                'role': 'tool',
                'id': self.tool_call_id,
                'name': self.tool_name,
            },
        )

    def otel_message_parts(self, settings: InstrumentationSettings) -> list[_otel_messages.MessagePart]:
        from .models.instrumented import InstrumentedModel

        return [
            _otel_messages.ToolCallResponsePart(
                type='tool_call_response',
                id=self.tool_call_id,
                name=self.tool_name,
                **({'result': InstrumentedModel.serialize_any(self.content)} if settings.include_content else {}),
            )
        ]

    def has_content(self) -> bool:
        """Return `True` if the tool return has content."""
        return self.content is not None  # pragma: no cover

    __repr__ = _utils.dataclasses_no_defaults_repr


@dataclass(repr=False)
class ToolReturnPart(BaseToolReturnPart):
    """A tool return message, this encodes the result of running a tool."""

    _: KW_ONLY

    part_kind: Literal['tool-return'] = 'tool-return'
    """Part type identifier, this is available on all parts as a discriminator."""


@dataclass(repr=False)
class BuiltinToolReturnPart(BaseToolReturnPart):
    """A tool return message from a built-in tool."""

    _: KW_ONLY

    provider_name: str | None = None
    """The name of the provider that generated the response."""

    part_kind: Literal['builtin-tool-return'] = 'builtin-tool-return'
    """Part type identifier, this is available on all parts as a discriminator."""


error_details_ta = pydantic.TypeAdapter(list[pydantic_core.ErrorDetails], config=pydantic.ConfigDict(defer_build=True))


@dataclass(repr=False)
class RetryPromptPart:
    """A message back to a model asking it to try again.

    This can be sent for a number of reasons:

    * Pydantic validation of tool arguments failed, here content is derived from a Pydantic
      [`ValidationError`][pydantic_core.ValidationError]
    * a tool raised a [`ModelRetry`][pydantic_ai.exceptions.ModelRetry] exception
    * no tool was found for the tool name
    * the model returned plain text when a structured response was expected
    * Pydantic validation of a structured response failed, here content is derived from a Pydantic
      [`ValidationError`][pydantic_core.ValidationError]
    * an output validator raised a [`ModelRetry`][pydantic_ai.exceptions.ModelRetry] exception
    """

    content: list[pydantic_core.ErrorDetails] | str
    """Details of why and how the model should retry.

    If the retry was triggered by a [`ValidationError`][pydantic_core.ValidationError], this will be a list of
    error details.
    """

    _: KW_ONLY

    tool_name: str | None = None
    """The name of the tool that was called, if any."""

    tool_call_id: str = field(default_factory=_generate_tool_call_id)
    """The tool call identifier, this is used by some models including OpenAI.

    In case the tool call id is not provided by the model, Pydantic AI will generate a random one.
    """

    timestamp: datetime = field(default_factory=_now_utc)
    """The timestamp, when the retry was triggered."""

    part_kind: Literal['retry-prompt'] = 'retry-prompt'
    """Part type identifier, this is available on all parts as a discriminator."""

    def model_response(self) -> str:
        """Return a string message describing why the retry is requested."""
        if isinstance(self.content, str):
            if self.tool_name is None:
                description = f'Validation feedback:\n{self.content}'
            else:
                description = self.content
        else:
            json_errors = error_details_ta.dump_json(self.content, exclude={'__all__': {'ctx'}}, indent=2)
            description = f'{len(self.content)} validation errors: {json_errors.decode()}'
        return f'{description}\n\nFix the errors and try again.'

    def otel_event(self, settings: InstrumentationSettings) -> Event:
        if self.tool_name is None:
            return Event('gen_ai.user.message', body={'content': self.model_response(), 'role': 'user'})
        else:
            return Event(
                'gen_ai.tool.message',
                body={
                    **({'content': self.model_response()} if settings.include_content else {}),
                    'role': 'tool',
                    'id': self.tool_call_id,
                    'name': self.tool_name,
                },
            )

    def otel_message_parts(self, settings: InstrumentationSettings) -> list[_otel_messages.MessagePart]:
        if self.tool_name is None:
            return [_otel_messages.TextPart(type='text', content=self.model_response())]
        else:
            return [
                _otel_messages.ToolCallResponsePart(
                    type='tool_call_response',
                    id=self.tool_call_id,
                    name=self.tool_name,
                    **({'result': self.model_response()} if settings.include_content else {}),
                )
            ]

    __repr__ = _utils.dataclasses_no_defaults_repr


ModelRequestPart = Annotated[
    SystemPromptPart | UserPromptPart | ToolReturnPart | RetryPromptPart, pydantic.Discriminator('part_kind')
]
"""A message part sent by Pydantic AI to a model."""


@dataclass(repr=False)
class ModelRequest:
    """A request generated by Pydantic AI and sent to a model, e.g. a message from the Pydantic AI app to the model."""

    parts: list[ModelRequestPart]
    """The parts of the user message."""

    _: KW_ONLY

    instructions: str | None = None
    """The instructions for the model."""

    kind: Literal['request'] = 'request'
    """Message type identifier, this is available on all parts as a discriminator."""

    @classmethod
    def user_text_prompt(cls, user_prompt: str, *, instructions: str | None = None) -> ModelRequest:
        """Create a `ModelRequest` with a single user prompt as text."""
        return cls(parts=[UserPromptPart(user_prompt)], instructions=instructions)

    __repr__ = _utils.dataclasses_no_defaults_repr


@dataclass(repr=False)
class TextPart:
    """A plain text response from a model."""

    content: str
    """The text content of the response."""

    _: KW_ONLY

    part_kind: Literal['text'] = 'text'
    """Part type identifier, this is available on all parts as a discriminator."""

    def has_content(self) -> bool:
        """Return `True` if the text content is non-empty."""
        return bool(self.content)

    __repr__ = _utils.dataclasses_no_defaults_repr


@dataclass(repr=False)
class ThinkingPart:
    """A thinking response from a model."""

    content: str
    """The thinking content of the response."""

    _: KW_ONLY

    id: str | None = None
    """The identifier of the thinking part."""

    signature: str | None = None
    """The signature of the thinking.

    The signature is only available on the Anthropic models.
    """

    part_kind: Literal['thinking'] = 'thinking'
    """Part type identifier, this is available on all parts as a discriminator."""

    def has_content(self) -> bool:
        """Return `True` if the thinking content is non-empty."""
        return bool(self.content)

    __repr__ = _utils.dataclasses_no_defaults_repr


@dataclass(repr=False)
class BaseToolCallPart:
    """A tool call from a model."""

    tool_name: str
    """The name of the tool to call."""

    args: str | dict[str, Any] | None = None
    """The arguments to pass to the tool.

    This is stored either as a JSON string or a Python dictionary depending on how data was received.
    """

    tool_call_id: str = field(default_factory=_generate_tool_call_id)
    """The tool call identifier, this is used by some models including OpenAI.

    In case the tool call id is not provided by the model, Pydantic AI will generate a random one.
    """

    def args_as_dict(self) -> dict[str, Any]:
        """Return the arguments as a Python dictionary.

        This is just for convenience with models that require dicts as input.
        """
        if not self.args:
            return {}
        if isinstance(self.args, dict):
            return self.args
        args = pydantic_core.from_json(self.args)
        assert isinstance(args, dict), 'args should be a dict'
        return cast(dict[str, Any], args)

    def args_as_json_str(self) -> str:
        """Return the arguments as a JSON string.

        This is just for convenience with models that require JSON strings as input.
        """
        if not self.args:
            return '{}'
        if isinstance(self.args, str):
            return self.args
        return pydantic_core.to_json(self.args).decode()

    def has_content(self) -> bool:
        """Return `True` if the arguments contain any data."""
        if isinstance(self.args, dict):
            # TODO: This should probably return True if you have the value False, or 0, etc.
            #   It makes sense to me to ignore empty strings, but not sure about empty lists or dicts
            return any(self.args.values())
        else:
            return bool(self.args)

    __repr__ = _utils.dataclasses_no_defaults_repr


@dataclass(repr=False)
class ToolCallPart(BaseToolCallPart):
    """A tool call from a model."""

    _: KW_ONLY

    part_kind: Literal['tool-call'] = 'tool-call'
    """Part type identifier, this is available on all parts as a discriminator."""


@dataclass(repr=False)
class BuiltinToolCallPart(BaseToolCallPart):
    """A tool call to a built-in tool."""

    _: KW_ONLY

    provider_name: str | None = None
    """The name of the provider that generated the response."""

    part_kind: Literal['builtin-tool-call'] = 'builtin-tool-call'
    """Part type identifier, this is available on all parts as a discriminator."""


ModelResponsePart = Annotated[
    TextPart | ToolCallPart | BuiltinToolCallPart | BuiltinToolReturnPart | ThinkingPart,
    pydantic.Discriminator('part_kind'),
]
"""A message part returned by a model."""


@dataclass(repr=False)
class ModelResponse:
    """A response from a model, e.g. a message from the model to the Pydantic AI app."""

    parts: list[ModelResponsePart]
    """The parts of the model message."""

    _: KW_ONLY

    usage: RequestUsage = field(default_factory=RequestUsage)
    """Usage information for the request.

    This has a default to make tests easier, and to support loading old messages where usage will be missing.
    """

    model_name: str | None = None
    """The name of the model that generated the response."""

    timestamp: datetime = field(default_factory=_now_utc)
    """The timestamp of the response.

    If the model provides a timestamp in the response (as OpenAI does) that will be used.
    """

    kind: Literal['response'] = 'response'
    """Message type identifier, this is available on all parts as a discriminator."""

    provider_name: str | None = None
    """The name of the LLM provider that generated the response."""

    provider_details: dict[str, Any] | None = field(default=None)
    """Additional provider-specific details in a serializable format.

    This allows storing selected vendor-specific data that isn't mapped to standard ModelResponse fields.
    For OpenAI models, this may include 'logprobs', 'finish_reason', etc.
    """

    provider_response_id: str | None = None
    """request ID as specified by the model provider. This can be used to track the specific request to the model."""

    def price(self) -> genai_types.PriceCalculation:
        """Calculate the price of the usage.

        Uses [`genai-prices`](https://github.com/pydantic/genai-prices).
        """
        assert self.model_name, 'Model name is required to calculate price'
        return calc_price(
            self.usage,
            self.model_name,
            provider_id=self.provider_name,
            genai_request_timestamp=self.timestamp,
        )

    def otel_events(self, settings: InstrumentationSettings) -> list[Event]:
        """Return OpenTelemetry events for the response."""
        result: list[Event] = []

        def new_event_body():
            new_body: dict[str, Any] = {'role': 'assistant'}
            ev = Event('gen_ai.assistant.message', body=new_body)
            result.append(ev)
            return new_body

        body = new_event_body()
        for part in self.parts:
            if isinstance(part, ToolCallPart):
                body.setdefault('tool_calls', []).append(
                    {
                        'id': part.tool_call_id,
                        'type': 'function',
                        'function': {
                            'name': part.tool_name,
                            **({'arguments': part.args} if settings.include_content else {}),
                        },
                    }
                )
            elif isinstance(part, TextPart | ThinkingPart):
                kind = part.part_kind
                body.setdefault('content', []).append(
                    {'kind': kind, **({'text': part.content} if settings.include_content else {})}
                )

        if content := body.get('content'):
            text_content = content[0].get('text')
            if content == [{'kind': 'text', 'text': text_content}]:
                body['content'] = text_content

        return result

    def otel_message_parts(self, settings: InstrumentationSettings) -> list[_otel_messages.MessagePart]:
        parts: list[_otel_messages.MessagePart] = []
        for part in self.parts:
            if isinstance(part, TextPart):
                parts.append(
                    _otel_messages.TextPart(
                        type='text',
                        **({'content': part.content} if settings.include_content else {}),
                    )
                )
            elif isinstance(part, ThinkingPart):
                parts.append(
                    _otel_messages.ThinkingPart(
                        type='thinking',
                        **({'content': part.content} if settings.include_content else {}),
                    )
                )
            elif isinstance(part, ToolCallPart):
                call_part = _otel_messages.ToolCallPart(type='tool_call', id=part.tool_call_id, name=part.tool_name)
                if settings.include_content and part.args is not None:
                    from .models.instrumented import InstrumentedModel

                    if isinstance(part.args, str):
                        call_part['arguments'] = part.args
                    else:
                        call_part['arguments'] = {k: InstrumentedModel.serialize_any(v) for k, v in part.args.items()}

                parts.append(call_part)
        return parts

    @property
    @deprecated('`vendor_details` is deprecated, use `provider_details` instead')
    def vendor_details(self) -> dict[str, Any] | None:
        return self.provider_details

    @property
    @deprecated('`vendor_id` is deprecated, use `provider_response_id` instead')
    def vendor_id(self) -> str | None:
        return self.provider_response_id

    @property
    @deprecated('`provider_request_id` is deprecated, use `provider_response_id` instead')
    def provider_request_id(self) -> str | None:
        return self.provider_response_id

    __repr__ = _utils.dataclasses_no_defaults_repr


ModelMessage = Annotated[ModelRequest | ModelResponse, pydantic.Discriminator('kind')]
"""Any message sent to or returned by a model."""

ModelMessagesTypeAdapter = pydantic.TypeAdapter(
    list[ModelMessage], config=pydantic.ConfigDict(defer_build=True, ser_json_bytes='base64', val_json_bytes='base64')
)
"""Pydantic [`TypeAdapter`][pydantic.type_adapter.TypeAdapter] for (de)serializing messages."""


@dataclass(repr=False)
class TextPartDelta:
    """A partial update (delta) for a `TextPart` to append new text content."""

    content_delta: str
    """The incremental text content to add to the existing `TextPart` content."""

    _: KW_ONLY

    part_delta_kind: Literal['text'] = 'text'
    """Part delta type identifier, used as a discriminator."""

    def apply(self, part: ModelResponsePart) -> TextPart:
        """Apply this text delta to an existing `TextPart`.

        Args:
            part: The existing model response part, which must be a `TextPart`.

        Returns:
            A new `TextPart` with updated text content.

        Raises:
            ValueError: If `part` is not a `TextPart`.
        """
        if not isinstance(part, TextPart):
            raise ValueError('Cannot apply TextPartDeltas to non-TextParts')  # pragma: no cover
        return replace(part, content=part.content + self.content_delta)

    __repr__ = _utils.dataclasses_no_defaults_repr


@dataclass(repr=False, kw_only=True)
class ThinkingPartDelta:
    """A partial update (delta) for a `ThinkingPart` to append new thinking content."""

    content_delta: str | None = None
    """The incremental thinking content to add to the existing `ThinkingPart` content."""

    signature_delta: str | None = None
    """Optional signature delta.

    Note this is never treated as a delta — it can replace None.
    """

    part_delta_kind: Literal['thinking'] = 'thinking'
    """Part delta type identifier, used as a discriminator."""

    @overload
    def apply(self, part: ModelResponsePart) -> ThinkingPart: ...

    @overload
    def apply(self, part: ModelResponsePart | ThinkingPartDelta) -> ThinkingPart | ThinkingPartDelta: ...

    def apply(self, part: ModelResponsePart | ThinkingPartDelta) -> ThinkingPart | ThinkingPartDelta:
        """Apply this thinking delta to an existing `ThinkingPart`.

        Args:
            part: The existing model response part, which must be a `ThinkingPart`.

        Returns:
            A new `ThinkingPart` with updated thinking content.

        Raises:
            ValueError: If `part` is not a `ThinkingPart`.
        """
        if isinstance(part, ThinkingPart):
            new_content = part.content + self.content_delta if self.content_delta else part.content
            new_signature = self.signature_delta if self.signature_delta is not None else part.signature
            return replace(part, content=new_content, signature=new_signature)
        elif isinstance(part, ThinkingPartDelta):
            if self.content_delta is None and self.signature_delta is None:
                raise ValueError('Cannot apply ThinkingPartDelta with no content or signature')
            if self.signature_delta is not None:
                return replace(part, signature_delta=self.signature_delta)
            if self.content_delta is not None:
                return replace(part, content_delta=self.content_delta)
        raise ValueError(  # pragma: no cover
            f'Cannot apply ThinkingPartDeltas to non-ThinkingParts or non-ThinkingPartDeltas ({part=}, {self=})'
        )

    __repr__ = _utils.dataclasses_no_defaults_repr


@dataclass(repr=False, kw_only=True)
class ToolCallPartDelta:
    """A partial update (delta) for a `ToolCallPart` to modify tool name, arguments, or tool call ID."""

    tool_name_delta: str | None = None
    """Incremental text to add to the existing tool name, if any."""

    args_delta: str | dict[str, Any] | None = None
    """Incremental data to add to the tool arguments.

    If this is a string, it will be appended to existing JSON arguments.
    If this is a dict, it will be merged with existing dict arguments.
    """

    tool_call_id: str | None = None
    """Optional tool call identifier, this is used by some models including OpenAI.

    Note this is never treated as a delta — it can replace None, but otherwise if a
    non-matching value is provided an error will be raised."""

    part_delta_kind: Literal['tool_call'] = 'tool_call'
    """Part delta type identifier, used as a discriminator."""

    def as_part(self) -> ToolCallPart | None:
        """Convert this delta to a fully formed `ToolCallPart` if possible, otherwise return `None`.

        Returns:
            A `ToolCallPart` if `tool_name_delta` is set, otherwise `None`.
        """
        if self.tool_name_delta is None:
            return None

        return ToolCallPart(self.tool_name_delta, self.args_delta, self.tool_call_id or _generate_tool_call_id())

    @overload
    def apply(self, part: ModelResponsePart) -> ToolCallPart: ...

    @overload
    def apply(self, part: ModelResponsePart | ToolCallPartDelta) -> ToolCallPart | ToolCallPartDelta: ...

    def apply(self, part: ModelResponsePart | ToolCallPartDelta) -> ToolCallPart | ToolCallPartDelta:
        """Apply this delta to a part or delta, returning a new part or delta with the changes applied.

        Args:
            part: The existing model response part or delta to update.

        Returns:
            Either a new `ToolCallPart` or an updated `ToolCallPartDelta`.

        Raises:
            ValueError: If `part` is neither a `ToolCallPart` nor a `ToolCallPartDelta`.
            UnexpectedModelBehavior: If applying JSON deltas to dict arguments or vice versa.
        """
        if isinstance(part, ToolCallPart):
            return self._apply_to_part(part)

        if isinstance(part, ToolCallPartDelta):
            return self._apply_to_delta(part)

        raise ValueError(  # pragma: no cover
            f'Can only apply ToolCallPartDeltas to ToolCallParts or ToolCallPartDeltas, not {part}'
        )

    def _apply_to_delta(self, delta: ToolCallPartDelta) -> ToolCallPart | ToolCallPartDelta:
        """Internal helper to apply this delta to another delta."""
        if self.tool_name_delta:
            # Append incremental text to the existing tool_name_delta
            updated_tool_name_delta = (delta.tool_name_delta or '') + self.tool_name_delta
            delta = replace(delta, tool_name_delta=updated_tool_name_delta)

        if isinstance(self.args_delta, str):
            if isinstance(delta.args_delta, dict):
                raise UnexpectedModelBehavior(
                    f'Cannot apply JSON deltas to non-JSON tool arguments ({delta=}, {self=})'
                )
            updated_args_delta = (delta.args_delta or '') + self.args_delta
            delta = replace(delta, args_delta=updated_args_delta)
        elif isinstance(self.args_delta, dict):
            if isinstance(delta.args_delta, str):
                raise UnexpectedModelBehavior(
                    f'Cannot apply dict deltas to non-dict tool arguments ({delta=}, {self=})'
                )
            updated_args_delta = {**(delta.args_delta or {}), **self.args_delta}
            delta = replace(delta, args_delta=updated_args_delta)

        if self.tool_call_id:
            delta = replace(delta, tool_call_id=self.tool_call_id)

        # If we now have enough data to create a full ToolCallPart, do so
        if delta.tool_name_delta is not None:
            return ToolCallPart(delta.tool_name_delta, delta.args_delta, delta.tool_call_id or _generate_tool_call_id())

        return delta

    def _apply_to_part(self, part: ToolCallPart) -> ToolCallPart:
        """Internal helper to apply this delta directly to a `ToolCallPart`."""
        if self.tool_name_delta:
            # Append incremental text to the existing tool_name
            tool_name = part.tool_name + self.tool_name_delta
            part = replace(part, tool_name=tool_name)

        if isinstance(self.args_delta, str):
            if isinstance(part.args, dict):
                raise UnexpectedModelBehavior(f'Cannot apply JSON deltas to non-JSON tool arguments ({part=}, {self=})')
            updated_json = (part.args or '') + self.args_delta
            part = replace(part, args=updated_json)
        elif isinstance(self.args_delta, dict):
            if isinstance(part.args, str):
                raise UnexpectedModelBehavior(f'Cannot apply dict deltas to non-dict tool arguments ({part=}, {self=})')
            updated_dict = {**(part.args or {}), **self.args_delta}
            part = replace(part, args=updated_dict)

        if self.tool_call_id:
            part = replace(part, tool_call_id=self.tool_call_id)
        return part

    __repr__ = _utils.dataclasses_no_defaults_repr


ModelResponsePartDelta = Annotated[
    TextPartDelta | ThinkingPartDelta | ToolCallPartDelta, pydantic.Discriminator('part_delta_kind')
]
"""A partial update (delta) for any model response part."""


@dataclass(repr=False, kw_only=True)
class PartStartEvent:
    """An event indicating that a new part has started.

    If multiple `PartStartEvent`s are received with the same index,
    the new one should fully replace the old one.
    """

    index: int
    """The index of the part within the overall response parts list."""

    part: ModelResponsePart
    """The newly started `ModelResponsePart`."""

    event_kind: Literal['part_start'] = 'part_start'
    """Event type identifier, used as a discriminator."""

    __repr__ = _utils.dataclasses_no_defaults_repr


@dataclass(repr=False, kw_only=True)
class PartDeltaEvent:
    """An event indicating a delta update for an existing part."""

    index: int
    """The index of the part within the overall response parts list."""

    delta: ModelResponsePartDelta
    """The delta to apply to the specified part."""

    event_kind: Literal['part_delta'] = 'part_delta'
    """Event type identifier, used as a discriminator."""

    __repr__ = _utils.dataclasses_no_defaults_repr


@dataclass(repr=False, kw_only=True)
class FinalResultEvent:
    """An event indicating the response to the current model request matches the output schema and will produce a result."""

    tool_name: str | None
    """The name of the output tool that was called. `None` if the result is from text content and not from a tool."""
    tool_call_id: str | None
    """The tool call ID, if any, that this result is associated with."""
    event_kind: Literal['final_result'] = 'final_result'
    """Event type identifier, used as a discriminator."""

    __repr__ = _utils.dataclasses_no_defaults_repr


ModelResponseStreamEvent = Annotated[
    PartStartEvent | PartDeltaEvent | FinalResultEvent, pydantic.Discriminator('event_kind')
]
"""An event in the model response stream, starting a new part, applying a delta to an existing one, or indicating the final result."""


@dataclass(repr=False)
class FunctionToolCallEvent:
    """An event indicating the start to a call to a function tool."""

    part: ToolCallPart
    """The (function) tool call to make."""

    _: KW_ONLY

    event_kind: Literal['function_tool_call'] = 'function_tool_call'
    """Event type identifier, used as a discriminator."""

    @property
    def tool_call_id(self) -> str:
        """An ID used for matching details about the call to its result."""
        return self.part.tool_call_id

    @property
    @deprecated('`call_id` is deprecated, use `tool_call_id` instead.')
    def call_id(self) -> str:
        """An ID used for matching details about the call to its result."""
        return self.part.tool_call_id  # pragma: no cover

    __repr__ = _utils.dataclasses_no_defaults_repr


@dataclass(repr=False)
class FunctionToolResultEvent:
    """An event indicating the result of a function tool call."""

    result: ToolReturnPart | RetryPromptPart
    """The result of the call to the function tool."""

    _: KW_ONLY

    event_kind: Literal['function_tool_result'] = 'function_tool_result'
    """Event type identifier, used as a discriminator."""

    @property
    def tool_call_id(self) -> str:
        """An ID used to match the result to its original call."""
        return self.result.tool_call_id

    __repr__ = _utils.dataclasses_no_defaults_repr


@dataclass(repr=False)
class BuiltinToolCallEvent:
    """An event indicating the start to a call to a built-in tool."""

    part: BuiltinToolCallPart
    """The built-in tool call to make."""

    _: KW_ONLY

    event_kind: Literal['builtin_tool_call'] = 'builtin_tool_call'
    """Event type identifier, used as a discriminator."""


@dataclass(repr=False)
class BuiltinToolResultEvent:
    """An event indicating the result of a built-in tool call."""

    result: BuiltinToolReturnPart
    """The result of the call to the built-in tool."""

    _: KW_ONLY

    event_kind: Literal['builtin_tool_result'] = 'builtin_tool_result'
    """Event type identifier, used as a discriminator."""


HandleResponseEvent = Annotated[
    FunctionToolCallEvent | FunctionToolResultEvent | BuiltinToolCallEvent | BuiltinToolResultEvent,
    pydantic.Discriminator('event_kind'),
]
"""An event yielded when handling a model response, indicating tool calls and results."""

AgentStreamEvent = Annotated[ModelResponseStreamEvent | HandleResponseEvent, pydantic.Discriminator('event_kind')]
"""An event in the agent stream: model response stream events and response-handling events."""<|MERGE_RESOLUTION|>--- conflicted
+++ resolved
@@ -103,7 +103,6 @@
     url: str
     """The URL of the file."""
 
-<<<<<<< HEAD
     identifier: str
     """The identifier of the file, such as a unique ID. generating one from the url if not explicitly set
 
@@ -114,9 +113,8 @@
     If you're passing the `FileUrl` as a user message, it's up to you to include a separate text part with the identifier,
     e.g. "This is file <identifier>:" preceding the `FileUrl`.
     """
-=======
-    _: KW_ONLY
->>>>>>> 6e47a801
+    
+    _: KW_ONLY
 
     force_download: bool = False
     """If the model supports it:
@@ -446,16 +444,8 @@
     media_type: AudioMediaType | ImageMediaType | DocumentMediaType | str
     """The media type of the binary data."""
 
-<<<<<<< HEAD
     identifier: str
     """Identifier for the binary content, such as a unique ID. generating one from the data if not explicitly set
-=======
-    _: KW_ONLY
-
-    identifier: str | None = None
-    """Identifier for the binary content, such as a URL or unique ID.
->>>>>>> 6e47a801
-
     This identifier can be provided to the model in a message to allow it to refer to this file in a tool call argument,
     and the tool can look up the file in question by iterating over the message history and finding the matching `BinaryContent`.
 
@@ -463,6 +453,8 @@
     If you're passing the `BinaryContent` as a user message, it's up to you to include a separate text part with the identifier,
     e.g. "This is file <identifier>:" preceding the `BinaryContent`.
     """
+
+    _: KW_ONLY
 
     vendor_metadata: dict[str, Any] | None = None
     """Vendor-specific metadata for the file.
