from __future__ import annotations as _annotations

import base64
import hashlib
from abc import ABC, abstractmethod
from collections.abc import Sequence
from dataclasses import KW_ONLY, dataclass, field, replace
from datetime import datetime
from mimetypes import guess_type
from os import PathLike
from pathlib import Path
from typing import TYPE_CHECKING, Annotated, Any, Literal, TypeAlias, cast, overload

import pydantic
import pydantic_core
from genai_prices import calc_price, types as genai_types
from opentelemetry._events import Event  # pyright: ignore[reportPrivateImportUsage]
from typing_extensions import deprecated

from . import _otel_messages, _utils
from ._utils import generate_tool_call_id as _generate_tool_call_id, now_utc as _now_utc
from .exceptions import UnexpectedModelBehavior
from .usage import RequestUsage

if TYPE_CHECKING:
    from .models.instrumented import InstrumentationSettings


AudioMediaType: TypeAlias = Literal['audio/wav', 'audio/mpeg', 'audio/ogg', 'audio/flac', 'audio/aiff', 'audio/aac']
ImageMediaType: TypeAlias = Literal['image/jpeg', 'image/png', 'image/gif', 'image/webp']
DocumentMediaType: TypeAlias = Literal[
    'application/pdf',
    'text/plain',
    'text/csv',
    'application/vnd.openxmlformats-officedocument.wordprocessingml.document',
    'application/vnd.openxmlformats-officedocument.spreadsheetml.sheet',
    'text/html',
    'text/markdown',
    'application/msword',
    'application/vnd.ms-excel',
]
VideoMediaType: TypeAlias = Literal[
    'video/x-matroska',
    'video/quicktime',
    'video/mp4',
    'video/webm',
    'video/x-flv',
    'video/mpeg',
    'video/x-ms-wmv',
    'video/3gpp',
]

AudioFormat: TypeAlias = Literal['wav', 'mp3', 'oga', 'flac', 'aiff', 'aac']
ImageFormat: TypeAlias = Literal['jpeg', 'png', 'gif', 'webp']
DocumentFormat: TypeAlias = Literal['csv', 'doc', 'docx', 'html', 'md', 'pdf', 'txt', 'xls', 'xlsx']
VideoFormat: TypeAlias = Literal['mkv', 'mov', 'mp4', 'webm', 'flv', 'mpeg', 'mpg', 'wmv', 'three_gp']

FinishReason: TypeAlias = Literal[
    'stop',
    'length',
    'content_filter',
    'tool_call',
    'error',
]
"""Reason the model finished generating the response, normalized to OpenTelemetry values."""


@dataclass(repr=False)
class SystemPromptPart:
    """A system prompt, generally written by the application developer.

    This gives the model context and guidance on how to respond.
    """

    content: str
    """The content of the prompt."""

    _: KW_ONLY

    timestamp: datetime = field(default_factory=_now_utc)
    """The timestamp of the prompt."""

    dynamic_ref: str | None = None
    """The ref of the dynamic system prompt function that generated this part.

    Only set if system prompt is dynamic, see [`system_prompt`][pydantic_ai.Agent.system_prompt] for more information.
    """

    part_kind: Literal['system-prompt'] = 'system-prompt'
    """Part type identifier, this is available on all parts as a discriminator."""

    def otel_event(self, settings: InstrumentationSettings) -> Event:
        return Event(
            'gen_ai.system.message',
            body={'role': 'system', **({'content': self.content} if settings.include_content else {})},
        )

    def otel_message_parts(self, settings: InstrumentationSettings) -> list[_otel_messages.MessagePart]:
        return [_otel_messages.TextPart(type='text', **{'content': self.content} if settings.include_content else {})]

    __repr__ = _utils.dataclasses_no_defaults_repr


def _multi_modal_content_identifier(identifier: str | bytes) -> str:
    """Generate stable identifier for multi-modal content to help LLM in finding a specific file in tool call responses."""
    if isinstance(identifier, str):
        identifier = identifier.encode('utf-8')
    return hashlib.sha1(identifier).hexdigest()[:6]


@dataclass(init=False, repr=False)
class FileUrl(ABC):
    """Abstract base class for any URL-based file."""

    url: str
    """The URL of the file."""

    _: KW_ONLY

    force_download: bool = False
    """For OpenAI and Google APIs it:

    * If True, the file is downloaded and the data is sent to the model as bytes.
    * If False, the URL is sent directly to the model and no download is performed.
    """

    vendor_metadata: dict[str, Any] | None = None
    """Vendor-specific metadata for the file.

    Supported by:
    - `GoogleModel`: `VideoUrl.vendor_metadata` is used as `video_metadata`: https://ai.google.dev/gemini-api/docs/video-understanding#customize-video-processing
    - `OpenAIChatModel`, `OpenAIResponsesModel`: `ImageUrl.vendor_metadata['detail']` is used as `detail` setting for images
    """

    _media_type: Annotated[str | None, pydantic.Field(alias='media_type', default=None, exclude=True)] = field(
        compare=False, default=None
    )

    _identifier: Annotated[str | None, pydantic.Field(alias='identifier', default=None, exclude=True)] = field(
        compare=False, default=None
    )

    def __init__(
        self,
        url: str,
        *,
        media_type: str | None = None,
        identifier: str | None = None,
        force_download: bool = False,
        vendor_metadata: dict[str, Any] | None = None,
    ) -> None:
        self.url = url
        self._media_type = media_type
        self._identifier = identifier
        self.force_download = force_download
        self.vendor_metadata = vendor_metadata

    @pydantic.computed_field
    @property
    def media_type(self) -> str:
        """Return the media type of the file, based on the URL or the provided `media_type`."""
        return self._media_type or self._infer_media_type()

    @pydantic.computed_field
    @property
    def identifier(self) -> str:
        """The identifier of the file, such as a unique ID.

        This identifier can be provided to the model in a message to allow it to refer to this file in a tool call argument,
        and the tool can look up the file in question by iterating over the message history and finding the matching `FileUrl`.

        This identifier is only automatically passed to the model when the `FileUrl` is returned by a tool.
        If you're passing the `FileUrl` as a user message, it's up to you to include a separate text part with the identifier,
        e.g. "This is file <identifier>:" preceding the `FileUrl`.

        It's also included in inline-text delimiters for providers that require inlining text documents, so the model can
        distinguish multiple files.
        """
        return self._identifier or _multi_modal_content_identifier(self.url)

    @abstractmethod
    def _infer_media_type(self) -> str:
        """Infer the media type of the file based on the URL."""
        raise NotImplementedError

    @property
    @abstractmethod
    def format(self) -> str:
        """The file format."""
        raise NotImplementedError

    __repr__ = _utils.dataclasses_no_defaults_repr


@dataclass(init=False, repr=False)
class VideoUrl(FileUrl):
    """A URL to a video."""

    url: str
    """The URL of the video."""

    _: KW_ONLY

    kind: Literal['video-url'] = 'video-url'
    """Type identifier, this is available on all parts as a discriminator."""

    def __init__(
        self,
        url: str,
        *,
        media_type: str | None = None,
        identifier: str | None = None,
        force_download: bool = False,
        vendor_metadata: dict[str, Any] | None = None,
        kind: Literal['video-url'] = 'video-url',
        # Required for inline-snapshot which expects all dataclass `__init__` methods to take all field names as kwargs.
        _media_type: str | None = None,
        _identifier: str | None = None,
    ) -> None:
        super().__init__(
            url=url,
            force_download=force_download,
            vendor_metadata=vendor_metadata,
            media_type=media_type or _media_type,
            identifier=identifier or _identifier,
        )
        self.kind = kind

    def _infer_media_type(self) -> VideoMediaType:
        """Return the media type of the video, based on the url."""
        if self.url.endswith('.mkv'):
            return 'video/x-matroska'
        elif self.url.endswith('.mov'):
            return 'video/quicktime'
        elif self.url.endswith('.mp4'):
            return 'video/mp4'
        elif self.url.endswith('.webm'):
            return 'video/webm'
        elif self.url.endswith('.flv'):
            return 'video/x-flv'
        elif self.url.endswith(('.mpeg', '.mpg')):
            return 'video/mpeg'
        elif self.url.endswith('.wmv'):
            return 'video/x-ms-wmv'
        elif self.url.endswith('.three_gp'):
            return 'video/3gpp'
        # Assume that YouTube videos are mp4 because there would be no extension
        # to infer from. This should not be a problem, as Gemini disregards media
        # type for YouTube URLs.
        elif self.is_youtube:
            return 'video/mp4'
        else:
            raise ValueError(
                f'Could not infer media type from video URL: {self.url}. Explicitly provide a `media_type` instead.'
            )

    @property
    def is_youtube(self) -> bool:
        """True if the URL has a YouTube domain."""
        return self.url.startswith(('https://youtu.be/', 'https://youtube.com/', 'https://www.youtube.com/'))

    @property
    def format(self) -> VideoFormat:
        """The file format of the video.

        The choice of supported formats were based on the Bedrock Converse API. Other APIs don't require to use a format.
        """
        return _video_format_lookup[self.media_type]


@dataclass(init=False, repr=False)
class AudioUrl(FileUrl):
    """A URL to an audio file."""

    url: str
    """The URL of the audio file."""

    _: KW_ONLY

    kind: Literal['audio-url'] = 'audio-url'
    """Type identifier, this is available on all parts as a discriminator."""

    def __init__(
        self,
        url: str,
        *,
        media_type: str | None = None,
        identifier: str | None = None,
        force_download: bool = False,
        vendor_metadata: dict[str, Any] | None = None,
        kind: Literal['audio-url'] = 'audio-url',
        # Required for inline-snapshot which expects all dataclass `__init__` methods to take all field names as kwargs.
        _media_type: str | None = None,
        _identifier: str | None = None,
    ) -> None:
        super().__init__(
            url=url,
            force_download=force_download,
            vendor_metadata=vendor_metadata,
            media_type=media_type or _media_type,
            identifier=identifier or _identifier,
        )
        self.kind = kind

    def _infer_media_type(self) -> AudioMediaType:
        """Return the media type of the audio file, based on the url.

        References:
        - Gemini: https://ai.google.dev/gemini-api/docs/audio#supported-formats
        """
        if self.url.endswith('.mp3'):
            return 'audio/mpeg'
        if self.url.endswith('.wav'):
            return 'audio/wav'
        if self.url.endswith('.flac'):
            return 'audio/flac'
        if self.url.endswith('.oga'):
            return 'audio/ogg'
        if self.url.endswith('.aiff'):
            return 'audio/aiff'
        if self.url.endswith('.aac'):
            return 'audio/aac'

        raise ValueError(
            f'Could not infer media type from audio URL: {self.url}. Explicitly provide a `media_type` instead.'
        )

    @property
    def format(self) -> AudioFormat:
        """The file format of the audio file."""
        return _audio_format_lookup[self.media_type]


@dataclass(init=False, repr=False)
class ImageUrl(FileUrl):
    """A URL to an image."""

    url: str
    """The URL of the image."""

    _: KW_ONLY

    kind: Literal['image-url'] = 'image-url'
    """Type identifier, this is available on all parts as a discriminator."""

    def __init__(
        self,
        url: str,
        *,
        media_type: str | None = None,
        identifier: str | None = None,
        force_download: bool = False,
        vendor_metadata: dict[str, Any] | None = None,
        kind: Literal['image-url'] = 'image-url',
        # Required for inline-snapshot which expects all dataclass `__init__` methods to take all field names as kwargs.
        _media_type: str | None = None,
        _identifier: str | None = None,
    ) -> None:
        super().__init__(
            url=url,
            force_download=force_download,
            vendor_metadata=vendor_metadata,
            media_type=media_type or _media_type,
            identifier=identifier or _identifier,
        )
        self.kind = kind

    def _infer_media_type(self) -> ImageMediaType:
        """Return the media type of the image, based on the url."""
        if self.url.endswith(('.jpg', '.jpeg')):
            return 'image/jpeg'
        elif self.url.endswith('.png'):
            return 'image/png'
        elif self.url.endswith('.gif'):
            return 'image/gif'
        elif self.url.endswith('.webp'):
            return 'image/webp'
        else:
            raise ValueError(
                f'Could not infer media type from image URL: {self.url}. Explicitly provide a `media_type` instead.'
            )

    @property
    def format(self) -> ImageFormat:
        """The file format of the image.

        The choice of supported formats were based on the Bedrock Converse API. Other APIs don't require to use a format.
        """
        return _image_format_lookup[self.media_type]


@dataclass(init=False, repr=False)
class DocumentUrl(FileUrl):
    """The URL of the document."""

    url: str
    """The URL of the document."""

    _: KW_ONLY

    kind: Literal['document-url'] = 'document-url'
    """Type identifier, this is available on all parts as a discriminator."""

    def __init__(
        self,
        url: str,
        *,
        media_type: str | None = None,
        identifier: str | None = None,
        force_download: bool = False,
        vendor_metadata: dict[str, Any] | None = None,
        kind: Literal['document-url'] = 'document-url',
        # Required for inline-snapshot which expects all dataclass `__init__` methods to take all field names as kwargs.
        _media_type: str | None = None,
        _identifier: str | None = None,
    ) -> None:
        super().__init__(
            url=url,
            force_download=force_download,
            vendor_metadata=vendor_metadata,
            media_type=media_type or _media_type,
            identifier=identifier or _identifier,
        )
        self.kind = kind

    def _infer_media_type(self) -> str:
        """Return the media type of the document, based on the url."""
        # Common document types are hardcoded here as mime-type support for these
        # extensions varies across operating systems.
        if self.url.endswith(('.md', '.mdx', '.markdown')):
            return 'text/markdown'
        elif self.url.endswith('.asciidoc'):
            return 'text/x-asciidoc'
        elif self.url.endswith('.txt'):
            return 'text/plain'
        elif self.url.endswith('.pdf'):
            return 'application/pdf'
        elif self.url.endswith('.rtf'):
            return 'application/rtf'
        elif self.url.endswith('.doc'):
            return 'application/msword'
        elif self.url.endswith('.docx'):
            return 'application/vnd.openxmlformats-officedocument.wordprocessingml.document'
        elif self.url.endswith('.xls'):
            return 'application/vnd.ms-excel'
        elif self.url.endswith('.xlsx'):
            return 'application/vnd.openxmlformats-officedocument.spreadsheetml.sheet'

        type_, _ = guess_type(self.url)
        if type_ is None:
            raise ValueError(
                f'Could not infer media type from document URL: {self.url}. Explicitly provide a `media_type` instead.'
            )
        return type_

    @property
    def format(self) -> DocumentFormat:
        """The file format of the document.

        The choice of supported formats were based on the Bedrock Converse API. Other APIs don't require to use a format.
        """
        media_type = self.media_type
        try:
            return _document_format_lookup[media_type]
        except KeyError as e:
            raise ValueError(f'Unknown document media type: {media_type}') from e


@dataclass(init=False, repr=False)
class BinaryContent:
    """Binary content, e.g. an audio or image file."""

    data: bytes
    """The binary data."""

    _: KW_ONLY

    media_type: AudioMediaType | ImageMediaType | DocumentMediaType | str
    """The media type of the binary data."""

    vendor_metadata: dict[str, Any] | None = None
    """Vendor-specific metadata for the file.

    Supported by:
    - `GoogleModel`: `BinaryContent.vendor_metadata` is used as `video_metadata`: https://ai.google.dev/gemini-api/docs/video-understanding#customize-video-processing
    - `OpenAIChatModel`, `OpenAIResponsesModel`: `BinaryContent.vendor_metadata['detail']` is used as `detail` setting for images
    """

    _identifier: Annotated[str | None, pydantic.Field(alias='identifier', default=None, exclude=True)] = field(
        compare=False, default=None
    )

    kind: Literal['binary'] = 'binary'
    """Type identifier, this is available on all parts as a discriminator."""

    def __init__(
        self,
        data: bytes,
        *,
        media_type: AudioMediaType | ImageMediaType | DocumentMediaType | str,
        identifier: str | None = None,
        vendor_metadata: dict[str, Any] | None = None,
        kind: Literal['binary'] = 'binary',
        # Required for inline-snapshot which expects all dataclass `__init__` methods to take all field names as kwargs.
        _identifier: str | None = None,
    ) -> None:
        self.data = data
        self.media_type = media_type
        self._identifier = identifier or _identifier
        self.vendor_metadata = vendor_metadata
        self.kind = kind

    @staticmethod
    def narrow_type(bc: BinaryContent) -> BinaryContent | BinaryImage:
        """Narrow the type of the `BinaryContent` to `BinaryImage` if it's an image."""
        if bc.is_image:
            return BinaryImage(
                data=bc.data,
                media_type=bc.media_type,
                identifier=bc.identifier,
                vendor_metadata=bc.vendor_metadata,
            )
        else:
            return bc

    @classmethod
    def from_data_uri(cls, data_uri: str) -> BinaryContent:
        """Create a `BinaryContent` from a data URI."""
        prefix = 'data:'
        if not data_uri.startswith(prefix):
            raise ValueError('Data URI must start with "data:"')
        media_type, data = data_uri[len(prefix) :].split(';base64,', 1)
        return cls.narrow_type(cls(data=base64.b64decode(data), media_type=media_type))

    @classmethod
    def from_path(cls, path: PathLike[str]) -> BinaryContent:
        """Create a `BinaryContent` from a path.

        Defaults to 'application/octet-stream' if the media type cannot be inferred.

        Raises:
            FileNotFoundError: if the file does not exist.
            PermissionError: if the file cannot be read.
        """
        path = Path(path)
        if not path.exists():
            raise FileNotFoundError(f'File not found: {path}')
        media_type, _ = guess_type(path)
        if media_type is None:
            media_type = 'application/octet-stream'

        return cls.narrow_type(cls(data=path.read_bytes(), media_type=media_type))

    @pydantic.computed_field
    @property
    def identifier(self) -> str:
        """Identifier for the binary content, such as a unique ID.

        This identifier can be provided to the model in a message to allow it to refer to this file in a tool call argument,
        and the tool can look up the file in question by iterating over the message history and finding the matching `BinaryContent`.

        This identifier is only automatically passed to the model when the `BinaryContent` is returned by a tool.
        If you're passing the `BinaryContent` as a user message, it's up to you to include a separate text part with the identifier,
        e.g. "This is file <identifier>:" preceding the `BinaryContent`.

        It's also included in inline-text delimiters for providers that require inlining text documents, so the model can
        distinguish multiple files.
        """
        return self._identifier or _multi_modal_content_identifier(self.data)

    @property
    def data_uri(self) -> str:
        """Convert the `BinaryContent` to a data URI."""
        return f'data:{self.media_type};base64,{base64.b64encode(self.data).decode()}'

    @property
    def is_audio(self) -> bool:
        """Return `True` if the media type is an audio type."""
        return self.media_type.startswith('audio/')

    @property
    def is_image(self) -> bool:
        """Return `True` if the media type is an image type."""
        return self.media_type.startswith('image/')

    @property
    def is_video(self) -> bool:
        """Return `True` if the media type is a video type."""
        return self.media_type.startswith('video/')

    @property
    def is_document(self) -> bool:
        """Return `True` if the media type is a document type."""
        return self.media_type in _document_format_lookup

    @property
    def format(self) -> str:
        """The file format of the binary content."""
        try:
            if self.is_audio:
                return _audio_format_lookup[self.media_type]
            elif self.is_image:
                return _image_format_lookup[self.media_type]
            elif self.is_video:
                return _video_format_lookup[self.media_type]
            else:
                return _document_format_lookup[self.media_type]
        except KeyError as e:
            raise ValueError(f'Unknown media type: {self.media_type}') from e

    __repr__ = _utils.dataclasses_no_defaults_repr


<<<<<<< HEAD
@dataclass(repr=False)
class UploadedFile:
    """File uploaded to the LLM provider."""

    file: Any
    """A provider-specific file object, e.g. a file ID or a file URL."""

    kind: Literal['uploaded-file'] = 'uploaded-file'
    """Type identifier, this is available on all parts as a discriminator."""


UserContent: TypeAlias = 'str | ImageUrl | AudioUrl | DocumentUrl | VideoUrl | BinaryContent | UploadedFile'
=======
class BinaryImage(BinaryContent):
    """Binary content that's guaranteed to be an image."""

    def __init__(
        self,
        data: bytes,
        *,
        media_type: str,
        identifier: str | None = None,
        vendor_metadata: dict[str, Any] | None = None,
        # Required for inline-snapshot which expects all dataclass `__init__` methods to take all field names as kwargs.
        kind: Literal['binary'] = 'binary',
        _identifier: str | None = None,
    ):
        super().__init__(
            data=data, media_type=media_type, identifier=identifier or _identifier, vendor_metadata=vendor_metadata
        )

        if not self.is_image:
            raise ValueError('`BinaryImage` must be have a media type that starts with "image/"')  # pragma: no cover


@dataclass
class CachePoint:
    """A cache point marker for prompt caching.

    Can be inserted into UserPromptPart.content to mark cache boundaries.
    Models that don't support caching will filter these out.

    Supported by:

    - Anthropic
    """

    kind: Literal['cache-point'] = 'cache-point'
    """Type identifier, this is available on all parts as a discriminator."""

    ttl: Literal['5m', '1h'] = '5m'
    """The cache time-to-live, either "5m" (5 minutes) or "1h" (1 hour).

    Supported by:

    * Anthropic. See https://docs.claude.com/en/docs/build-with-claude/prompt-caching#1-hour-cache-duration for more information."""


MultiModalContent = ImageUrl | AudioUrl | DocumentUrl | VideoUrl | BinaryContent
UserContent: TypeAlias = str | MultiModalContent | CachePoint
>>>>>>> 085e21f5


@dataclass(repr=False)
class ToolReturn:
    """A structured return value for tools that need to provide both a return value and custom content to the model.

    This class allows tools to return complex responses that include:
    - A return value for actual tool return
    - Custom content (including multi-modal content) to be sent to the model as a UserPromptPart
    - Optional metadata for application use
    """

    return_value: Any
    """The return value to be used in the tool response."""

    _: KW_ONLY

    content: str | Sequence[UserContent] | None = None
    """The content to be sent to the model as a UserPromptPart."""

    metadata: Any = None
    """Additional data that can be accessed programmatically by the application but is not sent to the LLM."""

    kind: Literal['tool-return'] = 'tool-return'

    __repr__ = _utils.dataclasses_no_defaults_repr


_document_format_lookup: dict[str, DocumentFormat] = {
    'application/pdf': 'pdf',
    'text/plain': 'txt',
    'text/csv': 'csv',
    'application/vnd.openxmlformats-officedocument.wordprocessingml.document': 'docx',
    'application/vnd.openxmlformats-officedocument.spreadsheetml.sheet': 'xlsx',
    'text/html': 'html',
    'text/markdown': 'md',
    'application/msword': 'doc',
    'application/vnd.ms-excel': 'xls',
}
_audio_format_lookup: dict[str, AudioFormat] = {
    'audio/mpeg': 'mp3',
    'audio/wav': 'wav',
    'audio/flac': 'flac',
    'audio/ogg': 'oga',
    'audio/aiff': 'aiff',
    'audio/aac': 'aac',
}
_image_format_lookup: dict[str, ImageFormat] = {
    'image/jpeg': 'jpeg',
    'image/png': 'png',
    'image/gif': 'gif',
    'image/webp': 'webp',
}
_video_format_lookup: dict[str, VideoFormat] = {
    'video/x-matroska': 'mkv',
    'video/quicktime': 'mov',
    'video/mp4': 'mp4',
    'video/webm': 'webm',
    'video/x-flv': 'flv',
    'video/mpeg': 'mpeg',
    'video/x-ms-wmv': 'wmv',
    'video/3gpp': 'three_gp',
}


@dataclass(repr=False)
class UserPromptPart:
    """A user prompt, generally written by the end user.

    Content comes from the `user_prompt` parameter of [`Agent.run`][pydantic_ai.agent.AbstractAgent.run],
    [`Agent.run_sync`][pydantic_ai.agent.AbstractAgent.run_sync], and [`Agent.run_stream`][pydantic_ai.agent.AbstractAgent.run_stream].
    """

    content: str | Sequence[UserContent]
    """The content of the prompt."""

    _: KW_ONLY

    timestamp: datetime = field(default_factory=_now_utc)
    """The timestamp of the prompt."""

    part_kind: Literal['user-prompt'] = 'user-prompt'
    """Part type identifier, this is available on all parts as a discriminator."""

    def otel_event(self, settings: InstrumentationSettings) -> Event:
        content = [{'kind': part.pop('type'), **part} for part in self.otel_message_parts(settings)]
        for part in content:
            if part['kind'] == 'binary' and 'content' in part:
                part['binary_content'] = part.pop('content')
        content = [
            part['content'] if part == {'kind': 'text', 'content': part.get('content')} else part for part in content
        ]
        if content in ([{'kind': 'text'}], [self.content]):
            content = content[0]
        return Event('gen_ai.user.message', body={'content': content, 'role': 'user'})

    def otel_message_parts(self, settings: InstrumentationSettings) -> list[_otel_messages.MessagePart]:
        parts: list[_otel_messages.MessagePart] = []
        content: Sequence[UserContent] = [self.content] if isinstance(self.content, str) else self.content
        for part in content:
            if isinstance(part, str):
                parts.append(
                    _otel_messages.TextPart(type='text', **({'content': part} if settings.include_content else {}))
                )
            elif isinstance(part, ImageUrl | AudioUrl | DocumentUrl | VideoUrl):
                parts.append(
                    _otel_messages.MediaUrlPart(
                        type=part.kind,
                        **{'url': part.url} if settings.include_content else {},
                    )
                )
            elif isinstance(part, BinaryContent):
                converted_part = _otel_messages.BinaryDataPart(type='binary', media_type=part.media_type)
                if settings.include_content and settings.include_binary_content:
                    converted_part['content'] = base64.b64encode(part.data).decode()
                parts.append(converted_part)
            elif isinstance(part, CachePoint):
                # CachePoint is a marker, not actual content - skip it for otel
                pass
            else:
                parts.append({'type': part.kind})  # pragma: no cover
        return parts

    __repr__ = _utils.dataclasses_no_defaults_repr


tool_return_ta: pydantic.TypeAdapter[Any] = pydantic.TypeAdapter(
    Any, config=pydantic.ConfigDict(defer_build=True, ser_json_bytes='base64', val_json_bytes='base64')
)


@dataclass(repr=False)
class BaseToolReturnPart:
    """Base class for tool return parts."""

    tool_name: str
    """The name of the "tool" was called."""

    content: Any
    """The return value."""

    tool_call_id: str = field(default_factory=_generate_tool_call_id)
    """The tool call identifier, this is used by some models including OpenAI.

    In case the tool call id is not provided by the model, Pydantic AI will generate a random one.
    """

    _: KW_ONLY

    metadata: Any = None
    """Additional data that can be accessed programmatically by the application but is not sent to the LLM."""

    timestamp: datetime = field(default_factory=_now_utc)
    """The timestamp, when the tool returned."""

    def model_response_str(self) -> str:
        """Return a string representation of the content for the model."""
        if isinstance(self.content, str):
            return self.content
        else:
            return tool_return_ta.dump_json(self.content).decode()

    def model_response_object(self) -> dict[str, Any]:
        """Return a dictionary representation of the content, wrapping non-dict types appropriately."""
        # gemini supports JSON dict return values, but no other JSON types, hence we wrap anything else in a dict
        json_content = tool_return_ta.dump_python(self.content, mode='json')
        if isinstance(json_content, dict):
            return json_content  # type: ignore[reportUnknownReturn]
        else:
            return {'return_value': json_content}

    def otel_event(self, settings: InstrumentationSettings) -> Event:
        return Event(
            'gen_ai.tool.message',
            body={
                **({'content': self.content} if settings.include_content else {}),
                'role': 'tool',
                'id': self.tool_call_id,
                'name': self.tool_name,
            },
        )

    def otel_message_parts(self, settings: InstrumentationSettings) -> list[_otel_messages.MessagePart]:
        from .models.instrumented import InstrumentedModel

        part = _otel_messages.ToolCallResponsePart(
            type='tool_call_response',
            id=self.tool_call_id,
            name=self.tool_name,
        )

        if settings.include_content and self.content is not None:
            part['result'] = InstrumentedModel.serialize_any(self.content)

        return [part]

    def has_content(self) -> bool:
        """Return `True` if the tool return has content."""
        return self.content is not None  # pragma: no cover

    __repr__ = _utils.dataclasses_no_defaults_repr


@dataclass(repr=False)
class ToolReturnPart(BaseToolReturnPart):
    """A tool return message, this encodes the result of running a tool."""

    _: KW_ONLY

    part_kind: Literal['tool-return'] = 'tool-return'
    """Part type identifier, this is available on all parts as a discriminator."""


@dataclass(repr=False)
class BuiltinToolReturnPart(BaseToolReturnPart):
    """A tool return message from a built-in tool."""

    _: KW_ONLY

    provider_name: str | None = None
    """The name of the provider that generated the response."""

    provider_details: dict[str, Any] | None = None
    """Additional data returned by the provider that can't be mapped to standard fields.

    This is used for data that is required to be sent back to APIs, as well as data users may want to access programmatically."""

    part_kind: Literal['builtin-tool-return'] = 'builtin-tool-return'
    """Part type identifier, this is available on all parts as a discriminator."""


error_details_ta = pydantic.TypeAdapter(list[pydantic_core.ErrorDetails], config=pydantic.ConfigDict(defer_build=True))


@dataclass(repr=False)
class RetryPromptPart:
    """A message back to a model asking it to try again.

    This can be sent for a number of reasons:

    * Pydantic validation of tool arguments failed, here content is derived from a Pydantic
      [`ValidationError`][pydantic_core.ValidationError]
    * a tool raised a [`ModelRetry`][pydantic_ai.exceptions.ModelRetry] exception
    * no tool was found for the tool name
    * the model returned plain text when a structured response was expected
    * Pydantic validation of a structured response failed, here content is derived from a Pydantic
      [`ValidationError`][pydantic_core.ValidationError]
    * an output validator raised a [`ModelRetry`][pydantic_ai.exceptions.ModelRetry] exception
    """

    content: list[pydantic_core.ErrorDetails] | str
    """Details of why and how the model should retry.

    If the retry was triggered by a [`ValidationError`][pydantic_core.ValidationError], this will be a list of
    error details.
    """

    _: KW_ONLY

    tool_name: str | None = None
    """The name of the tool that was called, if any."""

    tool_call_id: str = field(default_factory=_generate_tool_call_id)
    """The tool call identifier, this is used by some models including OpenAI.

    In case the tool call id is not provided by the model, Pydantic AI will generate a random one.
    """

    timestamp: datetime = field(default_factory=_now_utc)
    """The timestamp, when the retry was triggered."""

    part_kind: Literal['retry-prompt'] = 'retry-prompt'
    """Part type identifier, this is available on all parts as a discriminator."""

    def model_response(self) -> str:
        """Return a string message describing why the retry is requested."""
        if isinstance(self.content, str):
            if self.tool_name is None:
                description = f'Validation feedback:\n{self.content}'
            else:
                description = self.content
        else:
            json_errors = error_details_ta.dump_json(self.content, exclude={'__all__': {'ctx'}}, indent=2)
            plural = isinstance(self.content, list) and len(self.content) != 1
            description = (
                f'{len(self.content)} validation error{"s" if plural else ""}:\n```json\n{json_errors.decode()}\n```'
            )
        return f'{description}\n\nFix the errors and try again.'

    def otel_event(self, settings: InstrumentationSettings) -> Event:
        if self.tool_name is None:
            return Event('gen_ai.user.message', body={'content': self.model_response(), 'role': 'user'})
        else:
            return Event(
                'gen_ai.tool.message',
                body={
                    **({'content': self.model_response()} if settings.include_content else {}),
                    'role': 'tool',
                    'id': self.tool_call_id,
                    'name': self.tool_name,
                },
            )

    def otel_message_parts(self, settings: InstrumentationSettings) -> list[_otel_messages.MessagePart]:
        if self.tool_name is None:
            return [_otel_messages.TextPart(type='text', content=self.model_response())]
        else:
            part = _otel_messages.ToolCallResponsePart(
                type='tool_call_response',
                id=self.tool_call_id,
                name=self.tool_name,
            )

            if settings.include_content:
                part['result'] = self.model_response()

            return [part]

    __repr__ = _utils.dataclasses_no_defaults_repr


ModelRequestPart = Annotated[
    SystemPromptPart | UserPromptPart | ToolReturnPart | RetryPromptPart, pydantic.Discriminator('part_kind')
]
"""A message part sent by Pydantic AI to a model."""


@dataclass(repr=False)
class ModelRequest:
    """A request generated by Pydantic AI and sent to a model, e.g. a message from the Pydantic AI app to the model."""

    parts: Sequence[ModelRequestPart]
    """The parts of the user message."""

    _: KW_ONLY

    instructions: str | None = None
    """The instructions for the model."""

    kind: Literal['request'] = 'request'
    """Message type identifier, this is available on all parts as a discriminator."""

    run_id: str | None = None
    """The unique identifier of the agent run in which this message originated."""

    metadata: dict[str, Any] | None = None
    """Additional data that can be accessed programmatically by the application but is not sent to the LLM."""

    @classmethod
    def user_text_prompt(cls, user_prompt: str, *, instructions: str | None = None) -> ModelRequest:
        """Create a `ModelRequest` with a single user prompt as text."""
        return cls(parts=[UserPromptPart(user_prompt)], instructions=instructions)

    __repr__ = _utils.dataclasses_no_defaults_repr


@dataclass(repr=False)
class TextPart:
    """A plain text response from a model."""

    content: str
    """The text content of the response."""

    _: KW_ONLY

    id: str | None = None
    """An optional identifier of the text part."""

    provider_details: dict[str, Any] | None = None
    """Additional data returned by the provider that can't be mapped to standard fields.

    This is used for data that is required to be sent back to APIs, as well as data users may want to access programmatically."""

    part_kind: Literal['text'] = 'text'
    """Part type identifier, this is available on all parts as a discriminator."""

    def has_content(self) -> bool:
        """Return `True` if the text content is non-empty."""
        return bool(self.content)

    __repr__ = _utils.dataclasses_no_defaults_repr


@dataclass(repr=False)
class ThinkingPart:
    """A thinking response from a model."""

    content: str
    """The thinking content of the response."""

    _: KW_ONLY

    id: str | None = None
    """The identifier of the thinking part."""

    signature: str | None = None
    """The signature of the thinking.

    Supported by:

    * Anthropic (corresponds to the `signature` field)
    * Bedrock (corresponds to the `signature` field)
    * Google (corresponds to the `thought_signature` field)
    * OpenAI (corresponds to the `encrypted_content` field)
    """

    provider_name: str | None = None
    """The name of the provider that generated the response.

    Signatures are only sent back to the same provider.
    """

    provider_details: dict[str, Any] | None = None
    """Additional data returned by the provider that can't be mapped to standard fields.

    This is used for data that is required to be sent back to APIs, as well as data users may want to access programmatically."""

    part_kind: Literal['thinking'] = 'thinking'
    """Part type identifier, this is available on all parts as a discriminator."""

    def has_content(self) -> bool:
        """Return `True` if the thinking content is non-empty."""
        return bool(self.content)

    __repr__ = _utils.dataclasses_no_defaults_repr


@dataclass(repr=False)
class FilePart:
    """A file response from a model."""

    content: Annotated[BinaryContent, pydantic.AfterValidator(BinaryImage.narrow_type)]
    """The file content of the response."""

    _: KW_ONLY

    id: str | None = None
    """The identifier of the file part."""

    provider_name: str | None = None
    """The name of the provider that generated the response.
    """

    provider_details: dict[str, Any] | None = None
    """Additional data returned by the provider that can't be mapped to standard fields.

    This is used for data that is required to be sent back to APIs, as well as data users may want to access programmatically."""

    part_kind: Literal['file'] = 'file'
    """Part type identifier, this is available on all parts as a discriminator."""

    def has_content(self) -> bool:
        """Return `True` if the file content is non-empty."""
        return bool(self.content.data)

    __repr__ = _utils.dataclasses_no_defaults_repr


@dataclass(repr=False)
class BaseToolCallPart:
    """A tool call from a model."""

    tool_name: str
    """The name of the tool to call."""

    args: str | dict[str, Any] | None = None
    """The arguments to pass to the tool.

    This is stored either as a JSON string or a Python dictionary depending on how data was received.
    """

    tool_call_id: str = field(default_factory=_generate_tool_call_id)
    """The tool call identifier, this is used by some models including OpenAI.

    In case the tool call id is not provided by the model, Pydantic AI will generate a random one.
    """

    _: KW_ONLY

    id: str | None = None
    """An optional identifier of the tool call part, separate from the tool call ID.

    This is used by some APIs like OpenAI Responses."""

    provider_details: dict[str, Any] | None = None
    """Additional data returned by the provider that can't be mapped to standard fields.

    This is used for data that is required to be sent back to APIs, as well as data users may want to access programmatically."""

    def args_as_dict(self) -> dict[str, Any]:
        """Return the arguments as a Python dictionary.

        This is just for convenience with models that require dicts as input.
        """
        if not self.args:
            return {}
        if isinstance(self.args, dict):
            return self.args
        args = pydantic_core.from_json(self.args)
        assert isinstance(args, dict), 'args should be a dict'
        return cast(dict[str, Any], args)

    def args_as_json_str(self) -> str:
        """Return the arguments as a JSON string.

        This is just for convenience with models that require JSON strings as input.
        """
        if not self.args:
            return '{}'
        if isinstance(self.args, str):
            return self.args
        return pydantic_core.to_json(self.args).decode()

    def has_content(self) -> bool:
        """Return `True` if the arguments contain any data."""
        if isinstance(self.args, dict):
            # TODO: This should probably return True if you have the value False, or 0, etc.
            #   It makes sense to me to ignore empty strings, but not sure about empty lists or dicts
            return any(self.args.values())
        else:
            return bool(self.args)

    __repr__ = _utils.dataclasses_no_defaults_repr


@dataclass(repr=False)
class ToolCallPart(BaseToolCallPart):
    """A tool call from a model."""

    _: KW_ONLY

    part_kind: Literal['tool-call'] = 'tool-call'
    """Part type identifier, this is available on all parts as a discriminator."""


@dataclass(repr=False)
class BuiltinToolCallPart(BaseToolCallPart):
    """A tool call to a built-in tool."""

    _: KW_ONLY

    provider_name: str | None = None
    """The name of the provider that generated the response.

    Built-in tool calls are only sent back to the same provider.
    """

    part_kind: Literal['builtin-tool-call'] = 'builtin-tool-call'
    """Part type identifier, this is available on all parts as a discriminator."""


ModelResponsePart = Annotated[
    TextPart | ToolCallPart | BuiltinToolCallPart | BuiltinToolReturnPart | ThinkingPart | FilePart,
    pydantic.Discriminator('part_kind'),
]
"""A message part returned by a model."""


@dataclass(repr=False)
class ModelResponse:
    """A response from a model, e.g. a message from the model to the Pydantic AI app."""

    parts: Sequence[ModelResponsePart]
    """The parts of the model message."""

    _: KW_ONLY

    usage: RequestUsage = field(default_factory=RequestUsage)
    """Usage information for the request.

    This has a default to make tests easier, and to support loading old messages where usage will be missing.
    """

    model_name: str | None = None
    """The name of the model that generated the response."""

    timestamp: datetime = field(default_factory=_now_utc)
    """The timestamp of the response.

    If the model provides a timestamp in the response (as OpenAI does) that will be used.
    """

    kind: Literal['response'] = 'response'
    """Message type identifier, this is available on all parts as a discriminator."""

    provider_name: str | None = None
    """The name of the LLM provider that generated the response."""

    provider_details: Annotated[
        dict[str, Any] | None,
        # `vendor_details` is deprecated, but we still want to support deserializing model responses stored in a DB before the name was changed
        pydantic.Field(validation_alias=pydantic.AliasChoices('provider_details', 'vendor_details')),
    ] = None
    """Additional data returned by the provider that can't be mapped to standard fields."""

    provider_response_id: Annotated[
        str | None,
        # `vendor_id` is deprecated, but we still want to support deserializing model responses stored in a DB before the name was changed
        pydantic.Field(validation_alias=pydantic.AliasChoices('provider_response_id', 'vendor_id')),
    ] = None
    """request ID as specified by the model provider. This can be used to track the specific request to the model."""

    finish_reason: FinishReason | None = None
    """Reason the model finished generating the response, normalized to OpenTelemetry values."""

    run_id: str | None = None
    """The unique identifier of the agent run in which this message originated."""

    metadata: dict[str, Any] | None = None
    """Additional data that can be accessed programmatically by the application but is not sent to the LLM."""

    @property
    def text(self) -> str | None:
        """Get the text in the response."""
        texts: list[str] = []
        last_part: ModelResponsePart | None = None
        for part in self.parts:
            if isinstance(part, TextPart):
                # Adjacent text parts should be joined together, but if there are parts in between
                # (like built-in tool calls) they should have newlines between them
                if isinstance(last_part, TextPart):
                    texts[-1] += part.content
                else:
                    texts.append(part.content)
            last_part = part
        if not texts:
            return None

        return '\n\n'.join(texts)

    @property
    def thinking(self) -> str | None:
        """Get the thinking in the response."""
        thinking_parts = [part.content for part in self.parts if isinstance(part, ThinkingPart)]
        if not thinking_parts:
            return None
        return '\n\n'.join(thinking_parts)

    @property
    def files(self) -> list[BinaryContent]:
        """Get the files in the response."""
        return [part.content for part in self.parts if isinstance(part, FilePart)]

    @property
    def images(self) -> list[BinaryImage]:
        """Get the images in the response."""
        return [file for file in self.files if isinstance(file, BinaryImage)]

    @property
    def tool_calls(self) -> list[ToolCallPart]:
        """Get the tool calls in the response."""
        return [part for part in self.parts if isinstance(part, ToolCallPart)]

    @property
    def builtin_tool_calls(self) -> list[tuple[BuiltinToolCallPart, BuiltinToolReturnPart]]:
        """Get the builtin tool calls and results in the response."""
        calls = [part for part in self.parts if isinstance(part, BuiltinToolCallPart)]
        if not calls:
            return []
        returns_by_id = {part.tool_call_id: part for part in self.parts if isinstance(part, BuiltinToolReturnPart)}
        return [
            (call_part, returns_by_id[call_part.tool_call_id])
            for call_part in calls
            if call_part.tool_call_id in returns_by_id
        ]

    @deprecated('`price` is deprecated, use `cost` instead')
    def price(self) -> genai_types.PriceCalculation:  # pragma: no cover
        return self.cost()

    def cost(self) -> genai_types.PriceCalculation:
        """Calculate the cost of the usage.

        Uses [`genai-prices`](https://github.com/pydantic/genai-prices).
        """
        assert self.model_name, 'Model name is required to calculate price'
        return calc_price(
            self.usage,
            self.model_name,
            provider_id=self.provider_name,
            genai_request_timestamp=self.timestamp,
        )

    def otel_events(self, settings: InstrumentationSettings) -> list[Event]:
        """Return OpenTelemetry events for the response."""
        result: list[Event] = []

        def new_event_body():
            new_body: dict[str, Any] = {'role': 'assistant'}
            ev = Event('gen_ai.assistant.message', body=new_body)
            result.append(ev)
            return new_body

        body = new_event_body()
        for part in self.parts:
            if isinstance(part, ToolCallPart):
                body.setdefault('tool_calls', []).append(
                    {
                        'id': part.tool_call_id,
                        'type': 'function',
                        'function': {
                            'name': part.tool_name,
                            **({'arguments': part.args} if settings.include_content else {}),
                        },
                    }
                )
            elif isinstance(part, TextPart | ThinkingPart):
                kind = part.part_kind
                body.setdefault('content', []).append(
                    {'kind': kind, **({'text': part.content} if settings.include_content else {})}
                )
            elif isinstance(part, FilePart):
                body.setdefault('content', []).append(
                    {
                        'kind': 'binary',
                        'media_type': part.content.media_type,
                        **(
                            {'binary_content': base64.b64encode(part.content.data).decode()}
                            if settings.include_content and settings.include_binary_content
                            else {}
                        ),
                    }
                )

        if content := body.get('content'):
            text_content = content[0].get('text')
            if content == [{'kind': 'text', 'text': text_content}]:
                body['content'] = text_content

        return result

    def otel_message_parts(self, settings: InstrumentationSettings) -> list[_otel_messages.MessagePart]:
        parts: list[_otel_messages.MessagePart] = []
        for part in self.parts:
            if isinstance(part, TextPart):
                parts.append(
                    _otel_messages.TextPart(
                        type='text',
                        **({'content': part.content} if settings.include_content else {}),
                    )
                )
            elif isinstance(part, ThinkingPart):
                parts.append(
                    _otel_messages.ThinkingPart(
                        type='thinking',
                        **({'content': part.content} if settings.include_content else {}),
                    )
                )
            elif isinstance(part, FilePart):
                converted_part = _otel_messages.BinaryDataPart(type='binary', media_type=part.content.media_type)
                if settings.include_content and settings.include_binary_content:
                    converted_part['content'] = base64.b64encode(part.content.data).decode()
                parts.append(converted_part)
            elif isinstance(part, BaseToolCallPart):
                call_part = _otel_messages.ToolCallPart(type='tool_call', id=part.tool_call_id, name=part.tool_name)
                if isinstance(part, BuiltinToolCallPart):
                    call_part['builtin'] = True
                if settings.include_content and part.args is not None:
                    from .models.instrumented import InstrumentedModel

                    if isinstance(part.args, str):
                        call_part['arguments'] = part.args
                    else:
                        call_part['arguments'] = {k: InstrumentedModel.serialize_any(v) for k, v in part.args.items()}

                parts.append(call_part)
            elif isinstance(part, BuiltinToolReturnPart):
                return_part = _otel_messages.ToolCallResponsePart(
                    type='tool_call_response',
                    id=part.tool_call_id,
                    name=part.tool_name,
                    builtin=True,
                )
                if settings.include_content and part.content is not None:  # pragma: no branch
                    from .models.instrumented import InstrumentedModel

                    return_part['result'] = InstrumentedModel.serialize_any(part.content)

                parts.append(return_part)
        return parts

    @property
    @deprecated('`vendor_details` is deprecated, use `provider_details` instead')
    def vendor_details(self) -> dict[str, Any] | None:
        return self.provider_details

    @property
    @deprecated('`vendor_id` is deprecated, use `provider_response_id` instead')
    def vendor_id(self) -> str | None:
        return self.provider_response_id

    @property
    @deprecated('`provider_request_id` is deprecated, use `provider_response_id` instead')
    def provider_request_id(self) -> str | None:
        return self.provider_response_id

    __repr__ = _utils.dataclasses_no_defaults_repr


ModelMessage = Annotated[ModelRequest | ModelResponse, pydantic.Discriminator('kind')]
"""Any message sent to or returned by a model."""

ModelMessagesTypeAdapter = pydantic.TypeAdapter(
    list[ModelMessage], config=pydantic.ConfigDict(defer_build=True, ser_json_bytes='base64', val_json_bytes='base64')
)
"""Pydantic [`TypeAdapter`][pydantic.type_adapter.TypeAdapter] for (de)serializing messages."""


@dataclass(repr=False)
class TextPartDelta:
    """A partial update (delta) for a `TextPart` to append new text content."""

    content_delta: str
    """The incremental text content to add to the existing `TextPart` content."""

    _: KW_ONLY

    provider_details: dict[str, Any] | None = None
    """Additional data returned by the provider that can't be mapped to standard fields.

    This is used for data that is required to be sent back to APIs, as well as data users may want to access programmatically."""

    part_delta_kind: Literal['text'] = 'text'
    """Part delta type identifier, used as a discriminator."""

    def apply(self, part: ModelResponsePart) -> TextPart:
        """Apply this text delta to an existing `TextPart`.

        Args:
            part: The existing model response part, which must be a `TextPart`.

        Returns:
            A new `TextPart` with updated text content.

        Raises:
            ValueError: If `part` is not a `TextPart`.
        """
        if not isinstance(part, TextPart):
            raise ValueError('Cannot apply TextPartDeltas to non-TextParts')  # pragma: no cover
        return replace(
            part,
            content=part.content + self.content_delta,
            provider_details={**(part.provider_details or {}), **(self.provider_details or {})} or None,
        )

    __repr__ = _utils.dataclasses_no_defaults_repr


@dataclass(repr=False, kw_only=True)
class ThinkingPartDelta:
    """A partial update (delta) for a `ThinkingPart` to append new thinking content."""

    content_delta: str | None = None
    """The incremental thinking content to add to the existing `ThinkingPart` content."""

    signature_delta: str | None = None
    """Optional signature delta.

    Note this is never treated as a delta — it can replace None.
    """

    provider_name: str | None = None
    """Optional provider name for the thinking part.

    Signatures are only sent back to the same provider.
    """

    provider_details: dict[str, Any] | None = None
    """Additional data returned by the provider that can't be mapped to standard fields.

    This is used for data that is required to be sent back to APIs, as well as data users may want to access programmatically."""

    part_delta_kind: Literal['thinking'] = 'thinking'
    """Part delta type identifier, used as a discriminator."""

    @overload
    def apply(self, part: ModelResponsePart) -> ThinkingPart: ...

    @overload
    def apply(self, part: ModelResponsePart | ThinkingPartDelta) -> ThinkingPart | ThinkingPartDelta: ...

    def apply(self, part: ModelResponsePart | ThinkingPartDelta) -> ThinkingPart | ThinkingPartDelta:
        """Apply this thinking delta to an existing `ThinkingPart`.

        Args:
            part: The existing model response part, which must be a `ThinkingPart`.

        Returns:
            A new `ThinkingPart` with updated thinking content.

        Raises:
            ValueError: If `part` is not a `ThinkingPart`.
        """
        if isinstance(part, ThinkingPart):
            new_content = part.content + self.content_delta if self.content_delta else part.content
            new_signature = self.signature_delta if self.signature_delta is not None else part.signature
            new_provider_name = self.provider_name if self.provider_name is not None else part.provider_name
            new_provider_details = {**(part.provider_details or {}), **(self.provider_details or {})} or None
            return replace(
                part,
                content=new_content,
                signature=new_signature,
                provider_name=new_provider_name,
                provider_details=new_provider_details,
            )
        elif isinstance(part, ThinkingPartDelta):
            if self.content_delta is None and self.signature_delta is None:
                raise ValueError('Cannot apply ThinkingPartDelta with no content or signature')
            if self.content_delta is not None:
                part = replace(part, content_delta=(part.content_delta or '') + self.content_delta)
            if self.signature_delta is not None:
                part = replace(part, signature_delta=self.signature_delta)
            if self.provider_name is not None:
                part = replace(part, provider_name=self.provider_name)
            if self.provider_details is not None:
                part = replace(part, provider_details={**(part.provider_details or {}), **self.provider_details})
            return part
        raise ValueError(  # pragma: no cover
            f'Cannot apply ThinkingPartDeltas to non-ThinkingParts or non-ThinkingPartDeltas ({part=}, {self=})'
        )

    __repr__ = _utils.dataclasses_no_defaults_repr


@dataclass(repr=False, kw_only=True)
class ToolCallPartDelta:
    """A partial update (delta) for a `ToolCallPart` to modify tool name, arguments, or tool call ID."""

    tool_name_delta: str | None = None
    """Incremental text to add to the existing tool name, if any."""

    args_delta: str | dict[str, Any] | None = None
    """Incremental data to add to the tool arguments.

    If this is a string, it will be appended to existing JSON arguments.
    If this is a dict, it will be merged with existing dict arguments.
    """

    tool_call_id: str | None = None
    """Optional tool call identifier, this is used by some models including OpenAI.

    Note this is never treated as a delta — it can replace None, but otherwise if a
    non-matching value is provided an error will be raised."""

    provider_details: dict[str, Any] | None = None
    """Additional data returned by the provider that can't be mapped to standard fields.

    This is used for data that is required to be sent back to APIs, as well as data users may want to access programmatically."""

    part_delta_kind: Literal['tool_call'] = 'tool_call'
    """Part delta type identifier, used as a discriminator."""

    def as_part(self) -> ToolCallPart | None:
        """Convert this delta to a fully formed `ToolCallPart` if possible, otherwise return `None`.

        Returns:
            A `ToolCallPart` if `tool_name_delta` is set, otherwise `None`.
        """
        if self.tool_name_delta is None:
            return None

        return ToolCallPart(self.tool_name_delta, self.args_delta, self.tool_call_id or _generate_tool_call_id())

    @overload
    def apply(self, part: ModelResponsePart) -> ToolCallPart | BuiltinToolCallPart: ...

    @overload
    def apply(
        self, part: ModelResponsePart | ToolCallPartDelta
    ) -> ToolCallPart | BuiltinToolCallPart | ToolCallPartDelta: ...

    def apply(
        self, part: ModelResponsePart | ToolCallPartDelta
    ) -> ToolCallPart | BuiltinToolCallPart | ToolCallPartDelta:
        """Apply this delta to a part or delta, returning a new part or delta with the changes applied.

        Args:
            part: The existing model response part or delta to update.

        Returns:
            Either a new `ToolCallPart` or `BuiltinToolCallPart`, or an updated `ToolCallPartDelta`.

        Raises:
            ValueError: If `part` is neither a `ToolCallPart`, `BuiltinToolCallPart`, nor a `ToolCallPartDelta`.
            UnexpectedModelBehavior: If applying JSON deltas to dict arguments or vice versa.
        """
        if isinstance(part, ToolCallPart | BuiltinToolCallPart):
            return self._apply_to_part(part)

        if isinstance(part, ToolCallPartDelta):
            return self._apply_to_delta(part)

        raise ValueError(  # pragma: no cover
            f'Can only apply ToolCallPartDeltas to ToolCallParts, BuiltinToolCallParts, or ToolCallPartDeltas, not {part}'
        )

    def _apply_to_delta(self, delta: ToolCallPartDelta) -> ToolCallPart | BuiltinToolCallPart | ToolCallPartDelta:
        """Internal helper to apply this delta to another delta."""
        if self.tool_name_delta:
            # Append incremental text to the existing tool_name_delta
            updated_tool_name_delta = (delta.tool_name_delta or '') + self.tool_name_delta
            delta = replace(delta, tool_name_delta=updated_tool_name_delta)

        if isinstance(self.args_delta, str):
            if isinstance(delta.args_delta, dict):
                raise UnexpectedModelBehavior(
                    f'Cannot apply JSON deltas to non-JSON tool arguments ({delta=}, {self=})'
                )
            updated_args_delta = (delta.args_delta or '') + self.args_delta
            delta = replace(delta, args_delta=updated_args_delta)
        elif isinstance(self.args_delta, dict):
            if isinstance(delta.args_delta, str):
                raise UnexpectedModelBehavior(
                    f'Cannot apply dict deltas to non-dict tool arguments ({delta=}, {self=})'
                )
            updated_args_delta = {**(delta.args_delta or {}), **self.args_delta}
            delta = replace(delta, args_delta=updated_args_delta)

        if self.tool_call_id:
            delta = replace(delta, tool_call_id=self.tool_call_id)

        # If we now have enough data to create a full ToolCallPart, do so
        if delta.tool_name_delta is not None:
            return ToolCallPart(delta.tool_name_delta, delta.args_delta, delta.tool_call_id or _generate_tool_call_id())

        return delta

    def _apply_to_part(self, part: ToolCallPart | BuiltinToolCallPart) -> ToolCallPart | BuiltinToolCallPart:
        """Internal helper to apply this delta directly to a `ToolCallPart` or `BuiltinToolCallPart`."""
        if self.tool_name_delta:
            # Append incremental text to the existing tool_name
            tool_name = part.tool_name + self.tool_name_delta
            part = replace(part, tool_name=tool_name)

        if isinstance(self.args_delta, str):
            if isinstance(part.args, dict):
                raise UnexpectedModelBehavior(f'Cannot apply JSON deltas to non-JSON tool arguments ({part=}, {self=})')
            updated_json = (part.args or '') + self.args_delta
            part = replace(part, args=updated_json)
        elif isinstance(self.args_delta, dict):
            if isinstance(part.args, str):
                raise UnexpectedModelBehavior(f'Cannot apply dict deltas to non-dict tool arguments ({part=}, {self=})')
            updated_dict = {**(part.args or {}), **self.args_delta}
            part = replace(part, args=updated_dict)

        if self.tool_call_id:
            part = replace(part, tool_call_id=self.tool_call_id)
        return part

    __repr__ = _utils.dataclasses_no_defaults_repr


ModelResponsePartDelta = Annotated[
    TextPartDelta | ThinkingPartDelta | ToolCallPartDelta, pydantic.Discriminator('part_delta_kind')
]
"""A partial update (delta) for any model response part."""


@dataclass(repr=False, kw_only=True)
class PartStartEvent:
    """An event indicating that a new part has started.

    If multiple `PartStartEvent`s are received with the same index,
    the new one should fully replace the old one.
    """

    index: int
    """The index of the part within the overall response parts list."""

    part: ModelResponsePart
    """The newly started `ModelResponsePart`."""

    previous_part_kind: (
        Literal['text', 'thinking', 'tool-call', 'builtin-tool-call', 'builtin-tool-return', 'file'] | None
    ) = None
    """The kind of the previous part, if any.

    This is useful for UI event streams to know whether to group parts of the same kind together when emitting events.
    """

    event_kind: Literal['part_start'] = 'part_start'
    """Event type identifier, used as a discriminator."""

    __repr__ = _utils.dataclasses_no_defaults_repr


@dataclass(repr=False, kw_only=True)
class PartDeltaEvent:
    """An event indicating a delta update for an existing part."""

    index: int
    """The index of the part within the overall response parts list."""

    delta: ModelResponsePartDelta
    """The delta to apply to the specified part."""

    event_kind: Literal['part_delta'] = 'part_delta'
    """Event type identifier, used as a discriminator."""

    __repr__ = _utils.dataclasses_no_defaults_repr


@dataclass(repr=False, kw_only=True)
class PartEndEvent:
    """An event indicating that a part is complete."""

    index: int
    """The index of the part within the overall response parts list."""

    part: ModelResponsePart
    """The complete `ModelResponsePart`."""

    next_part_kind: (
        Literal['text', 'thinking', 'tool-call', 'builtin-tool-call', 'builtin-tool-return', 'file'] | None
    ) = None
    """The kind of the next part, if any.

    This is useful for UI event streams to know whether to group parts of the same kind together when emitting events.
    """

    event_kind: Literal['part_end'] = 'part_end'
    """Event type identifier, used as a discriminator."""

    __repr__ = _utils.dataclasses_no_defaults_repr


@dataclass(repr=False, kw_only=True)
class FinalResultEvent:
    """An event indicating the response to the current model request matches the output schema and will produce a result."""

    tool_name: str | None
    """The name of the output tool that was called. `None` if the result is from text content and not from a tool."""
    tool_call_id: str | None
    """The tool call ID, if any, that this result is associated with."""
    event_kind: Literal['final_result'] = 'final_result'
    """Event type identifier, used as a discriminator."""

    __repr__ = _utils.dataclasses_no_defaults_repr


ModelResponseStreamEvent = Annotated[
    PartStartEvent | PartDeltaEvent | PartEndEvent | FinalResultEvent, pydantic.Discriminator('event_kind')
]
"""An event in the model response stream, starting a new part, applying a delta to an existing one, indicating a part is complete, or indicating the final result."""


@dataclass(repr=False)
class FunctionToolCallEvent:
    """An event indicating the start to a call to a function tool."""

    part: ToolCallPart
    """The (function) tool call to make."""

    _: KW_ONLY

    event_kind: Literal['function_tool_call'] = 'function_tool_call'
    """Event type identifier, used as a discriminator."""

    @property
    def tool_call_id(self) -> str:
        """An ID used for matching details about the call to its result."""
        return self.part.tool_call_id

    @property
    @deprecated('`call_id` is deprecated, use `tool_call_id` instead.')
    def call_id(self) -> str:
        """An ID used for matching details about the call to its result."""
        return self.part.tool_call_id  # pragma: no cover

    __repr__ = _utils.dataclasses_no_defaults_repr


@dataclass(repr=False)
class FunctionToolResultEvent:
    """An event indicating the result of a function tool call."""

    result: ToolReturnPart | RetryPromptPart
    """The result of the call to the function tool."""

    _: KW_ONLY

    content: str | Sequence[UserContent] | None = None
    """The content that will be sent to the model as a UserPromptPart following the result."""

    event_kind: Literal['function_tool_result'] = 'function_tool_result'
    """Event type identifier, used as a discriminator."""

    @property
    def tool_call_id(self) -> str:
        """An ID used to match the result to its original call."""
        return self.result.tool_call_id

    __repr__ = _utils.dataclasses_no_defaults_repr


@deprecated(
    '`BuiltinToolCallEvent` is deprecated, look for `PartStartEvent` and `PartDeltaEvent` with `BuiltinToolCallPart` instead.'
)
@dataclass(repr=False)
class BuiltinToolCallEvent:
    """An event indicating the start to a call to a built-in tool."""

    part: BuiltinToolCallPart
    """The built-in tool call to make."""

    _: KW_ONLY

    event_kind: Literal['builtin_tool_call'] = 'builtin_tool_call'
    """Event type identifier, used as a discriminator."""


@deprecated(
    '`BuiltinToolResultEvent` is deprecated, look for `PartStartEvent` and `PartDeltaEvent` with `BuiltinToolReturnPart` instead.'
)
@dataclass(repr=False)
class BuiltinToolResultEvent:
    """An event indicating the result of a built-in tool call."""

    result: BuiltinToolReturnPart
    """The result of the call to the built-in tool."""

    _: KW_ONLY

    event_kind: Literal['builtin_tool_result'] = 'builtin_tool_result'
    """Event type identifier, used as a discriminator."""


HandleResponseEvent = Annotated[
    FunctionToolCallEvent
    | FunctionToolResultEvent
    | BuiltinToolCallEvent  # pyright: ignore[reportDeprecated]
    | BuiltinToolResultEvent,  # pyright: ignore[reportDeprecated]
    pydantic.Discriminator('event_kind'),
]
"""An event yielded when handling a model response, indicating tool calls and results."""

AgentStreamEvent = Annotated[ModelResponseStreamEvent | HandleResponseEvent, pydantic.Discriminator('event_kind')]
"""An event in the agent stream: model response stream events and response-handling events."""<|MERGE_RESOLUTION|>--- conflicted
+++ resolved
@@ -611,20 +611,6 @@
     __repr__ = _utils.dataclasses_no_defaults_repr
 
 
-<<<<<<< HEAD
-@dataclass(repr=False)
-class UploadedFile:
-    """File uploaded to the LLM provider."""
-
-    file: Any
-    """A provider-specific file object, e.g. a file ID or a file URL."""
-
-    kind: Literal['uploaded-file'] = 'uploaded-file'
-    """Type identifier, this is available on all parts as a discriminator."""
-
-
-UserContent: TypeAlias = 'str | ImageUrl | AudioUrl | DocumentUrl | VideoUrl | BinaryContent | UploadedFile'
-=======
 class BinaryImage(BinaryContent):
     """Binary content that's guaranteed to be an image."""
 
@@ -647,6 +633,17 @@
             raise ValueError('`BinaryImage` must be have a media type that starts with "image/"')  # pragma: no cover
 
 
+@dataclass(repr=False)
+class UploadedFile:
+    """File uploaded to the LLM provider."""
+
+    file: Any
+    """A provider-specific file object, e.g. a file ID or a file URL."""
+
+    kind: Literal['uploaded-file'] = 'uploaded-file'
+    """Type identifier, this is available on all parts as a discriminator."""
+
+
 @dataclass
 class CachePoint:
     """A cache point marker for prompt caching.
@@ -670,9 +667,8 @@
     * Anthropic. See https://docs.claude.com/en/docs/build-with-claude/prompt-caching#1-hour-cache-duration for more information."""
 
 
-MultiModalContent = ImageUrl | AudioUrl | DocumentUrl | VideoUrl | BinaryContent
+MultiModalContent = ImageUrl | AudioUrl | DocumentUrl | VideoUrl | BinaryContent | UploadedFile
 UserContent: TypeAlias = str | MultiModalContent | CachePoint
->>>>>>> 085e21f5
 
 
 @dataclass(repr=False)
