--- conflicted
+++ resolved
@@ -184,24 +184,17 @@
         vendor_metadata: dict[str, Any] | None = None,
         media_type: str | None = None,
         kind: Literal['video-url'] = 'video-url',
-<<<<<<< HEAD
         identifier: str | None = None,
-=======
         *,
         # Required for inline-snapshot which expects all dataclass `__init__` methods to take all field names as kwargs.
         _media_type: str | None = None,
->>>>>>> dd579578
     ) -> None:
         super().__init__(
             url=url,
             force_download=force_download,
             vendor_metadata=vendor_metadata,
-<<<<<<< HEAD
-            media_type=media_type,
+            media_type=media_type or _media_type,
             identifier=identifier,
-=======
-            media_type=media_type or _media_type,
->>>>>>> dd579578
         )
         self.kind = kind
 
@@ -264,24 +257,17 @@
         vendor_metadata: dict[str, Any] | None = None,
         media_type: str | None = None,
         kind: Literal['audio-url'] = 'audio-url',
-<<<<<<< HEAD
         identifier: str | None = None,
-=======
         *,
         # Required for inline-snapshot which expects all dataclass `__init__` methods to take all field names as kwargs.
         _media_type: str | None = None,
->>>>>>> dd579578
     ) -> None:
         super().__init__(
             url=url,
             force_download=force_download,
             vendor_metadata=vendor_metadata,
-<<<<<<< HEAD
-            media_type=media_type,
+            media_type=media_type or _media_type,
             identifier=identifier,
-=======
-            media_type=media_type or _media_type,
->>>>>>> dd579578
         )
         self.kind = kind
 
@@ -331,24 +317,17 @@
         vendor_metadata: dict[str, Any] | None = None,
         media_type: str | None = None,
         kind: Literal['image-url'] = 'image-url',
-<<<<<<< HEAD
         identifier: str | None = None,
-=======
         *,
         # Required for inline-snapshot which expects all dataclass `__init__` methods to take all field names as kwargs.
         _media_type: str | None = None,
->>>>>>> dd579578
     ) -> None:
         super().__init__(
             url=url,
             force_download=force_download,
             vendor_metadata=vendor_metadata,
-<<<<<<< HEAD
-            media_type=media_type,
+            media_type=media_type or _media_type,
             identifier=identifier,
-=======
-            media_type=media_type or _media_type,
->>>>>>> dd579578
         )
         self.kind = kind
 
@@ -393,24 +372,17 @@
         vendor_metadata: dict[str, Any] | None = None,
         media_type: str | None = None,
         kind: Literal['document-url'] = 'document-url',
-<<<<<<< HEAD
         identifier: str | None = None,
-=======
         *,
         # Required for inline-snapshot which expects all dataclass `__init__` methods to take all field names as kwargs.
         _media_type: str | None = None,
->>>>>>> dd579578
     ) -> None:
         super().__init__(
             url=url,
             force_download=force_download,
             vendor_metadata=vendor_metadata,
-<<<<<<< HEAD
-            media_type=media_type,
+            media_type=media_type or _media_type,
             identifier=identifier,
-=======
-            media_type=media_type or _media_type,
->>>>>>> dd579578
         )
         self.kind = kind
 
