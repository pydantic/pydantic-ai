from __future__ import annotations as _annotations

import base64
import hashlib
from abc import ABC, abstractmethod
from collections.abc import Sequence
from dataclasses import KW_ONLY, dataclass, field, replace
from datetime import datetime
from mimetypes import guess_type
from typing import TYPE_CHECKING, Annotated, Any, Generic, Literal, TypeAlias, cast, overload

import pydantic
import pydantic_core
from genai_prices import calc_price, types as genai_types
from opentelemetry._events import Event  # pyright: ignore[reportPrivateImportUsage]
<<<<<<< HEAD
from typing_extensions import Self, TypeVar, deprecated
=======
from typing_extensions import deprecated
>>>>>>> cf7ce9f9

from . import _otel_messages, _utils
from ._utils import generate_tool_call_id as _generate_tool_call_id, now_utc as _now_utc
from .exceptions import UnexpectedModelBehavior
from .usage import RequestUsage

if TYPE_CHECKING:
    from .models.instrumented import InstrumentationSettings

EventPayloadT = TypeVar('EventPayloadT', default=Any)


AudioMediaType: TypeAlias = Literal['audio/wav', 'audio/mpeg', 'audio/ogg', 'audio/flac', 'audio/aiff', 'audio/aac']
ImageMediaType: TypeAlias = Literal['image/jpeg', 'image/png', 'image/gif', 'image/webp']
DocumentMediaType: TypeAlias = Literal[
    'application/pdf',
    'text/plain',
    'text/csv',
    'application/vnd.openxmlformats-officedocument.wordprocessingml.document',
    'application/vnd.openxmlformats-officedocument.spreadsheetml.sheet',
    'text/html',
    'text/markdown',
    'application/msword',
    'application/vnd.ms-excel',
]
VideoMediaType: TypeAlias = Literal[
    'video/x-matroska',
    'video/quicktime',
    'video/mp4',
    'video/webm',
    'video/x-flv',
    'video/mpeg',
    'video/x-ms-wmv',
    'video/3gpp',
]

AudioFormat: TypeAlias = Literal['wav', 'mp3', 'oga', 'flac', 'aiff', 'aac']
ImageFormat: TypeAlias = Literal['jpeg', 'png', 'gif', 'webp']
DocumentFormat: TypeAlias = Literal['csv', 'doc', 'docx', 'html', 'md', 'pdf', 'txt', 'xls', 'xlsx']
VideoFormat: TypeAlias = Literal['mkv', 'mov', 'mp4', 'webm', 'flv', 'mpeg', 'mpg', 'wmv', 'three_gp']

FinishReason: TypeAlias = Literal[
    'stop',
    'length',
    'content_filter',
    'tool_call',
    'error',
]
"""Reason the model finished generating the response, normalized to OpenTelemetry values."""


@dataclass(repr=False)
class SystemPromptPart:
    """A system prompt, generally written by the application developer.

    This gives the model context and guidance on how to respond.
    """

    content: str
    """The content of the prompt."""

    _: KW_ONLY

    timestamp: datetime = field(default_factory=_now_utc)
    """The timestamp of the prompt."""

    dynamic_ref: str | None = None
    """The ref of the dynamic system prompt function that generated this part.

    Only set if system prompt is dynamic, see [`system_prompt`][pydantic_ai.Agent.system_prompt] for more information.
    """

    part_kind: Literal['system-prompt'] = 'system-prompt'
    """Part type identifier, this is available on all parts as a discriminator."""

    def otel_event(self, settings: InstrumentationSettings) -> Event:
        return Event(
            'gen_ai.system.message',
            body={'role': 'system', **({'content': self.content} if settings.include_content else {})},
        )

    def otel_message_parts(self, settings: InstrumentationSettings) -> list[_otel_messages.MessagePart]:
        return [_otel_messages.TextPart(type='text', **{'content': self.content} if settings.include_content else {})]

    __repr__ = _utils.dataclasses_no_defaults_repr


def _multi_modal_content_identifier(identifier: str | bytes) -> str:
    """Generate stable identifier for multi-modal content to help LLM in finding a specific file in tool call responses."""
    if isinstance(identifier, str):
        identifier = identifier.encode('utf-8')
    return hashlib.sha1(identifier).hexdigest()[:6]


@dataclass(init=False, repr=False)
class FileUrl(ABC):
    """Abstract base class for any URL-based file."""

    url: str
    """The URL of the file."""

    _: KW_ONLY

    force_download: bool = False
    """For OpenAI and Google APIs it:

    * If True, the file is downloaded and the data is sent to the model as bytes.
    * If False, the URL is sent directly to the model and no download is performed.
    """

    vendor_metadata: dict[str, Any] | None = None
    """Vendor-specific metadata for the file.

    Supported by:
    - `GoogleModel`: `VideoUrl.vendor_metadata` is used as `video_metadata`: https://ai.google.dev/gemini-api/docs/video-understanding#customize-video-processing
    - `OpenAIChatModel`, `OpenAIResponsesModel`: `ImageUrl.vendor_metadata['detail']` is used as `detail` setting for images
    """

    _media_type: Annotated[str | None, pydantic.Field(alias='media_type', default=None, exclude=True)] = field(
        compare=False, default=None
    )

    _identifier: Annotated[str | None, pydantic.Field(alias='identifier', default=None, exclude=True)] = field(
        compare=False, default=None
    )

    def __init__(
        self,
        url: str,
        *,
        media_type: str | None = None,
        identifier: str | None = None,
        force_download: bool = False,
        vendor_metadata: dict[str, Any] | None = None,
    ) -> None:
        self.url = url
        self._media_type = media_type
        self._identifier = identifier
        self.force_download = force_download
        self.vendor_metadata = vendor_metadata

    @pydantic.computed_field
    @property
    def media_type(self) -> str:
        """Return the media type of the file, based on the URL or the provided `media_type`."""
        return self._media_type or self._infer_media_type()

    @pydantic.computed_field
    @property
    def identifier(self) -> str:
        """The identifier of the file, such as a unique ID.

        This identifier can be provided to the model in a message to allow it to refer to this file in a tool call argument,
        and the tool can look up the file in question by iterating over the message history and finding the matching `FileUrl`.

        This identifier is only automatically passed to the model when the `FileUrl` is returned by a tool.
        If you're passing the `FileUrl` as a user message, it's up to you to include a separate text part with the identifier,
        e.g. "This is file <identifier>:" preceding the `FileUrl`.

        It's also included in inline-text delimiters for providers that require inlining text documents, so the model can
        distinguish multiple files.
        """
        return self._identifier or _multi_modal_content_identifier(self.url)

    @abstractmethod
    def _infer_media_type(self) -> str:
        """Infer the media type of the file based on the URL."""
        raise NotImplementedError

    @property
    @abstractmethod
    def format(self) -> str:
        """The file format."""
        raise NotImplementedError

    __repr__ = _utils.dataclasses_no_defaults_repr


@dataclass(init=False, repr=False)
class VideoUrl(FileUrl):
    """A URL to a video."""

    url: str
    """The URL of the video."""

    _: KW_ONLY

    kind: Literal['video-url'] = 'video-url'
    """Type identifier, this is available on all parts as a discriminator."""

    def __init__(
        self,
        url: str,
        *,
        media_type: str | None = None,
        identifier: str | None = None,
        force_download: bool = False,
        vendor_metadata: dict[str, Any] | None = None,
        kind: Literal['video-url'] = 'video-url',
        # Required for inline-snapshot which expects all dataclass `__init__` methods to take all field names as kwargs.
        _media_type: str | None = None,
        _identifier: str | None = None,
    ) -> None:
        super().__init__(
            url=url,
            force_download=force_download,
            vendor_metadata=vendor_metadata,
            media_type=media_type or _media_type,
            identifier=identifier or _identifier,
        )
        self.kind = kind

    def _infer_media_type(self) -> VideoMediaType:
        """Return the media type of the video, based on the url."""
        if self.url.endswith('.mkv'):
            return 'video/x-matroska'
        elif self.url.endswith('.mov'):
            return 'video/quicktime'
        elif self.url.endswith('.mp4'):
            return 'video/mp4'
        elif self.url.endswith('.webm'):
            return 'video/webm'
        elif self.url.endswith('.flv'):
            return 'video/x-flv'
        elif self.url.endswith(('.mpeg', '.mpg')):
            return 'video/mpeg'
        elif self.url.endswith('.wmv'):
            return 'video/x-ms-wmv'
        elif self.url.endswith('.three_gp'):
            return 'video/3gpp'
        # Assume that YouTube videos are mp4 because there would be no extension
        # to infer from. This should not be a problem, as Gemini disregards media
        # type for YouTube URLs.
        elif self.is_youtube:
            return 'video/mp4'
        else:
            raise ValueError(
                f'Could not infer media type from video URL: {self.url}. Explicitly provide a `media_type` instead.'
            )

    @property
    def is_youtube(self) -> bool:
        """True if the URL has a YouTube domain."""
        return self.url.startswith(('https://youtu.be/', 'https://youtube.com/', 'https://www.youtube.com/'))

    @property
    def format(self) -> VideoFormat:
        """The file format of the video.

        The choice of supported formats were based on the Bedrock Converse API. Other APIs don't require to use a format.
        """
        return _video_format_lookup[self.media_type]


@dataclass(init=False, repr=False)
class AudioUrl(FileUrl):
    """A URL to an audio file."""

    url: str
    """The URL of the audio file."""

    _: KW_ONLY

    kind: Literal['audio-url'] = 'audio-url'
    """Type identifier, this is available on all parts as a discriminator."""

    def __init__(
        self,
        url: str,
        *,
        media_type: str | None = None,
        identifier: str | None = None,
        force_download: bool = False,
        vendor_metadata: dict[str, Any] | None = None,
        kind: Literal['audio-url'] = 'audio-url',
        # Required for inline-snapshot which expects all dataclass `__init__` methods to take all field names as kwargs.
        _media_type: str | None = None,
        _identifier: str | None = None,
    ) -> None:
        super().__init__(
            url=url,
            force_download=force_download,
            vendor_metadata=vendor_metadata,
            media_type=media_type or _media_type,
            identifier=identifier or _identifier,
        )
        self.kind = kind

    def _infer_media_type(self) -> AudioMediaType:
        """Return the media type of the audio file, based on the url.

        References:
        - Gemini: https://ai.google.dev/gemini-api/docs/audio#supported-formats
        """
        if self.url.endswith('.mp3'):
            return 'audio/mpeg'
        if self.url.endswith('.wav'):
            return 'audio/wav'
        if self.url.endswith('.flac'):
            return 'audio/flac'
        if self.url.endswith('.oga'):
            return 'audio/ogg'
        if self.url.endswith('.aiff'):
            return 'audio/aiff'
        if self.url.endswith('.aac'):
            return 'audio/aac'

        raise ValueError(
            f'Could not infer media type from audio URL: {self.url}. Explicitly provide a `media_type` instead.'
        )

    @property
    def format(self) -> AudioFormat:
        """The file format of the audio file."""
        return _audio_format_lookup[self.media_type]


@dataclass(init=False, repr=False)
class ImageUrl(FileUrl):
    """A URL to an image."""

    url: str
    """The URL of the image."""

    _: KW_ONLY

    kind: Literal['image-url'] = 'image-url'
    """Type identifier, this is available on all parts as a discriminator."""

    def __init__(
        self,
        url: str,
        *,
        media_type: str | None = None,
        identifier: str | None = None,
        force_download: bool = False,
        vendor_metadata: dict[str, Any] | None = None,
        kind: Literal['image-url'] = 'image-url',
        # Required for inline-snapshot which expects all dataclass `__init__` methods to take all field names as kwargs.
        _media_type: str | None = None,
        _identifier: str | None = None,
    ) -> None:
        super().__init__(
            url=url,
            force_download=force_download,
            vendor_metadata=vendor_metadata,
            media_type=media_type or _media_type,
            identifier=identifier or _identifier,
        )
        self.kind = kind

    def _infer_media_type(self) -> ImageMediaType:
        """Return the media type of the image, based on the url."""
        if self.url.endswith(('.jpg', '.jpeg')):
            return 'image/jpeg'
        elif self.url.endswith('.png'):
            return 'image/png'
        elif self.url.endswith('.gif'):
            return 'image/gif'
        elif self.url.endswith('.webp'):
            return 'image/webp'
        else:
            raise ValueError(
                f'Could not infer media type from image URL: {self.url}. Explicitly provide a `media_type` instead.'
            )

    @property
    def format(self) -> ImageFormat:
        """The file format of the image.

        The choice of supported formats were based on the Bedrock Converse API. Other APIs don't require to use a format.
        """
        return _image_format_lookup[self.media_type]


@dataclass(init=False, repr=False)
class DocumentUrl(FileUrl):
    """The URL of the document."""

    url: str
    """The URL of the document."""

    _: KW_ONLY

    kind: Literal['document-url'] = 'document-url'
    """Type identifier, this is available on all parts as a discriminator."""

    def __init__(
        self,
        url: str,
        *,
        media_type: str | None = None,
        identifier: str | None = None,
        force_download: bool = False,
        vendor_metadata: dict[str, Any] | None = None,
        kind: Literal['document-url'] = 'document-url',
        # Required for inline-snapshot which expects all dataclass `__init__` methods to take all field names as kwargs.
        _media_type: str | None = None,
        _identifier: str | None = None,
    ) -> None:
        super().__init__(
            url=url,
            force_download=force_download,
            vendor_metadata=vendor_metadata,
            media_type=media_type or _media_type,
            identifier=identifier or _identifier,
        )
        self.kind = kind

    def _infer_media_type(self) -> str:
        """Return the media type of the document, based on the url."""
        # Common document types are hardcoded here as mime-type support for these
        # extensions varies across operating systems.
        if self.url.endswith(('.md', '.mdx', '.markdown')):
            return 'text/markdown'
        elif self.url.endswith('.asciidoc'):
            return 'text/x-asciidoc'
        elif self.url.endswith('.txt'):
            return 'text/plain'
        elif self.url.endswith('.pdf'):
            return 'application/pdf'
        elif self.url.endswith('.rtf'):
            return 'application/rtf'
        elif self.url.endswith('.doc'):
            return 'application/msword'
        elif self.url.endswith('.docx'):
            return 'application/vnd.openxmlformats-officedocument.wordprocessingml.document'
        elif self.url.endswith('.xls'):
            return 'application/vnd.ms-excel'
        elif self.url.endswith('.xlsx'):
            return 'application/vnd.openxmlformats-officedocument.spreadsheetml.sheet'

        type_, _ = guess_type(self.url)
        if type_ is None:
            raise ValueError(
                f'Could not infer media type from document URL: {self.url}. Explicitly provide a `media_type` instead.'
            )
        return type_

    @property
    def format(self) -> DocumentFormat:
        """The file format of the document.

        The choice of supported formats were based on the Bedrock Converse API. Other APIs don't require to use a format.
        """
        media_type = self.media_type
        try:
            return _document_format_lookup[media_type]
        except KeyError as e:
            raise ValueError(f'Unknown document media type: {media_type}') from e


@dataclass(init=False, repr=False)
class BinaryContent:
    """Binary content, e.g. an audio or image file."""

    data: bytes
    """The binary data."""

    _: KW_ONLY

    media_type: AudioMediaType | ImageMediaType | DocumentMediaType | str
    """The media type of the binary data."""

    vendor_metadata: dict[str, Any] | None = None
    """Vendor-specific metadata for the file.

    Supported by:
    - `GoogleModel`: `BinaryContent.vendor_metadata` is used as `video_metadata`: https://ai.google.dev/gemini-api/docs/video-understanding#customize-video-processing
    - `OpenAIChatModel`, `OpenAIResponsesModel`: `BinaryContent.vendor_metadata['detail']` is used as `detail` setting for images
    """

    _identifier: Annotated[str | None, pydantic.Field(alias='identifier', default=None, exclude=True)] = field(
        compare=False, default=None, repr=False
    )

    kind: Literal['binary'] = 'binary'
    """Type identifier, this is available on all parts as a discriminator."""

    def __init__(
        self,
        data: bytes,
        *,
        media_type: AudioMediaType | ImageMediaType | DocumentMediaType | str,
        identifier: str | None = None,
        vendor_metadata: dict[str, Any] | None = None,
        kind: Literal['binary'] = 'binary',
        # Required for inline-snapshot which expects all dataclass `__init__` methods to take all field names as kwargs.
        _identifier: str | None = None,
    ) -> None:
        self.data = data
        self.media_type = media_type
        self._identifier = identifier or _identifier
        self.vendor_metadata = vendor_metadata
        self.kind = kind

    @staticmethod
    def narrow_type(bc: BinaryContent) -> BinaryContent | BinaryImage:
        """Narrow the type of the `BinaryContent` to `BinaryImage` if it's an image."""
        if bc.is_image:
            return BinaryImage(
                data=bc.data,
                media_type=bc.media_type,
                identifier=bc.identifier,
                vendor_metadata=bc.vendor_metadata,
            )
        else:
            return bc

    @classmethod
    def from_data_uri(cls, data_uri: str) -> BinaryContent:
        """Create a `BinaryContent` from a data URI."""
        prefix = 'data:'
        if not data_uri.startswith(prefix):
            raise ValueError('Data URI must start with "data:"')
        media_type, data = data_uri[len(prefix) :].split(';base64,', 1)
        return cls.narrow_type(cls(data=base64.b64decode(data), media_type=media_type))

    @pydantic.computed_field
    @property
    def identifier(self) -> str:
        """Identifier for the binary content, such as a unique ID.

        This identifier can be provided to the model in a message to allow it to refer to this file in a tool call argument,
        and the tool can look up the file in question by iterating over the message history and finding the matching `BinaryContent`.

        This identifier is only automatically passed to the model when the `BinaryContent` is returned by a tool.
        If you're passing the `BinaryContent` as a user message, it's up to you to include a separate text part with the identifier,
        e.g. "This is file <identifier>:" preceding the `BinaryContent`.

        It's also included in inline-text delimiters for providers that require inlining text documents, so the model can
        distinguish multiple files.
        """
        return self._identifier or _multi_modal_content_identifier(self.data)

    @property
    def data_uri(self) -> str:
        """Convert the `BinaryContent` to a data URI."""
        return f'data:{self.media_type};base64,{base64.b64encode(self.data).decode()}'

    @property
    def is_audio(self) -> bool:
        """Return `True` if the media type is an audio type."""
        return self.media_type.startswith('audio/')

    @property
    def is_image(self) -> bool:
        """Return `True` if the media type is an image type."""
        return self.media_type.startswith('image/')

    @property
    def is_video(self) -> bool:
        """Return `True` if the media type is a video type."""
        return self.media_type.startswith('video/')

    @property
    def is_document(self) -> bool:
        """Return `True` if the media type is a document type."""
        return self.media_type in _document_format_lookup

    @property
    def format(self) -> str:
        """The file format of the binary content."""
        try:
            if self.is_audio:
                return _audio_format_lookup[self.media_type]
            elif self.is_image:
                return _image_format_lookup[self.media_type]
            elif self.is_video:
                return _video_format_lookup[self.media_type]
            else:
                return _document_format_lookup[self.media_type]
        except KeyError as e:
            raise ValueError(f'Unknown media type: {self.media_type}') from e

    __repr__ = _utils.dataclasses_no_defaults_repr


class BinaryImage(BinaryContent):
    """Binary content that's guaranteed to be an image."""

    def __init__(
        self,
        data: bytes,
        *,
        media_type: str,
        identifier: str | None = None,
        vendor_metadata: dict[str, Any] | None = None,
        # Required for inline-snapshot which expects all dataclass `__init__` methods to take all field names as kwargs.
        kind: Literal['binary'] = 'binary',
        _identifier: str | None = None,
    ):
        super().__init__(
            data=data, media_type=media_type, identifier=identifier or _identifier, vendor_metadata=vendor_metadata
        )

        if not self.is_image:
            raise ValueError('`BinaryImage` must be have a media type that starts with "image/"')  # pragma: no cover


MultiModalContent = ImageUrl | AudioUrl | DocumentUrl | VideoUrl | BinaryContent
UserContent: TypeAlias = str | MultiModalContent


@dataclass(repr=False)
class ToolReturn:
    """A structured return value for tools that need to provide both a return value and custom content to the model.

    This class allows tools to return complex responses that include:
    - A return value for actual tool return
    - Custom content (including multi-modal content) to be sent to the model as a UserPromptPart
    - Optional metadata for application use
    """

    return_value: Any
    """The return value to be used in the tool response."""

    _: KW_ONLY

    content: str | Sequence[UserContent] | None = None
    """The content to be sent to the model as a UserPromptPart."""

    metadata: Any = None
    """Additional data that can be accessed programmatically by the application but is not sent to the LLM."""

    kind: Literal['tool-return'] = 'tool-return'

    __repr__ = _utils.dataclasses_no_defaults_repr


_document_format_lookup: dict[str, DocumentFormat] = {
    'application/pdf': 'pdf',
    'text/plain': 'txt',
    'text/csv': 'csv',
    'application/vnd.openxmlformats-officedocument.wordprocessingml.document': 'docx',
    'application/vnd.openxmlformats-officedocument.spreadsheetml.sheet': 'xlsx',
    'text/html': 'html',
    'text/markdown': 'md',
    'application/msword': 'doc',
    'application/vnd.ms-excel': 'xls',
}
_audio_format_lookup: dict[str, AudioFormat] = {
    'audio/mpeg': 'mp3',
    'audio/wav': 'wav',
    'audio/flac': 'flac',
    'audio/ogg': 'oga',
    'audio/aiff': 'aiff',
    'audio/aac': 'aac',
}
_image_format_lookup: dict[str, ImageFormat] = {
    'image/jpeg': 'jpeg',
    'image/png': 'png',
    'image/gif': 'gif',
    'image/webp': 'webp',
}
_video_format_lookup: dict[str, VideoFormat] = {
    'video/x-matroska': 'mkv',
    'video/quicktime': 'mov',
    'video/mp4': 'mp4',
    'video/webm': 'webm',
    'video/x-flv': 'flv',
    'video/mpeg': 'mpeg',
    'video/x-ms-wmv': 'wmv',
    'video/3gpp': 'three_gp',
}


@dataclass(repr=False)
class UserPromptPart:
    """A user prompt, generally written by the end user.

    Content comes from the `user_prompt` parameter of [`Agent.run`][pydantic_ai.agent.AbstractAgent.run],
    [`Agent.run_sync`][pydantic_ai.agent.AbstractAgent.run_sync], and [`Agent.run_stream`][pydantic_ai.agent.AbstractAgent.run_stream].
    """

    content: str | Sequence[UserContent]
    """The content of the prompt."""

    _: KW_ONLY

    timestamp: datetime = field(default_factory=_now_utc)
    """The timestamp of the prompt."""

    part_kind: Literal['user-prompt'] = 'user-prompt'
    """Part type identifier, this is available on all parts as a discriminator."""

    def otel_event(self, settings: InstrumentationSettings) -> Event:
        content = [{'kind': part.pop('type'), **part} for part in self.otel_message_parts(settings)]
        for part in content:
            if part['kind'] == 'binary' and 'content' in part:
                part['binary_content'] = part.pop('content')
        content = [
            part['content'] if part == {'kind': 'text', 'content': part.get('content')} else part for part in content
        ]
        if content in ([{'kind': 'text'}], [self.content]):
            content = content[0]
        return Event('gen_ai.user.message', body={'content': content, 'role': 'user'})

    def otel_message_parts(self, settings: InstrumentationSettings) -> list[_otel_messages.MessagePart]:
        parts: list[_otel_messages.MessagePart] = []
        content: Sequence[UserContent] = [self.content] if isinstance(self.content, str) else self.content
        for part in content:
            if isinstance(part, str):
                parts.append(
                    _otel_messages.TextPart(type='text', **({'content': part} if settings.include_content else {}))
                )
            elif isinstance(part, ImageUrl | AudioUrl | DocumentUrl | VideoUrl):
                parts.append(
                    _otel_messages.MediaUrlPart(
                        type=part.kind,
                        **{'url': part.url} if settings.include_content else {},
                    )
                )
            elif isinstance(part, BinaryContent):
                converted_part = _otel_messages.BinaryDataPart(type='binary', media_type=part.media_type)
                if settings.include_content and settings.include_binary_content:
                    converted_part['content'] = base64.b64encode(part.data).decode()
                parts.append(converted_part)
            else:
                parts.append({'type': part.kind})  # pragma: no cover
        return parts

    __repr__ = _utils.dataclasses_no_defaults_repr


tool_return_ta: pydantic.TypeAdapter[Any] = pydantic.TypeAdapter(
    Any, config=pydantic.ConfigDict(defer_build=True, ser_json_bytes='base64', val_json_bytes='base64')
)


@dataclass(repr=False)
class BaseToolReturnPart:
    """Base class for tool return parts."""

    tool_name: str
    """The name of the "tool" was called."""

    content: Any
    """The return value."""

    tool_call_id: str = field(default_factory=_generate_tool_call_id)
    """The tool call identifier, this is used by some models including OpenAI.

    In case the tool call id is not provided by the model, Pydantic AI will generate a random one.
    """

    _: KW_ONLY

    metadata: Any = None
    """Additional data that can be accessed programmatically by the application but is not sent to the LLM."""

    timestamp: datetime = field(default_factory=_now_utc)
    """The timestamp, when the tool returned."""

    def model_response_str(self) -> str:
        """Return a string representation of the content for the model."""
        if isinstance(self.content, str):
            return self.content
        else:
            return tool_return_ta.dump_json(self.content).decode()

    def model_response_object(self) -> dict[str, Any]:
        """Return a dictionary representation of the content, wrapping non-dict types appropriately."""
        # gemini supports JSON dict return values, but no other JSON types, hence we wrap anything else in a dict
        if isinstance(self.content, dict):
            return tool_return_ta.dump_python(self.content, mode='json')  # pyright: ignore[reportUnknownMemberType]
        else:
            return {'return_value': tool_return_ta.dump_python(self.content, mode='json')}

    def otel_event(self, settings: InstrumentationSettings) -> Event:
        return Event(
            'gen_ai.tool.message',
            body={
                **({'content': self.content} if settings.include_content else {}),
                'role': 'tool',
                'id': self.tool_call_id,
                'name': self.tool_name,
            },
        )

    def otel_message_parts(self, settings: InstrumentationSettings) -> list[_otel_messages.MessagePart]:
        from .models.instrumented import InstrumentedModel

        part = _otel_messages.ToolCallResponsePart(
            type='tool_call_response',
            id=self.tool_call_id,
            name=self.tool_name,
        )

        if settings.include_content and self.content is not None:
            part['result'] = InstrumentedModel.serialize_any(self.content)

        return [part]

    def has_content(self) -> bool:
        """Return `True` if the tool return has content."""
        return self.content is not None  # pragma: no cover

    __repr__ = _utils.dataclasses_no_defaults_repr


@dataclass(repr=False)
class ToolReturnPart(BaseToolReturnPart):
    """A tool return message, this encodes the result of running a tool."""

    _: KW_ONLY

    part_kind: Literal['tool-return'] = 'tool-return'
    """Part type identifier, this is available on all parts as a discriminator."""


@dataclass(repr=False)
class BuiltinToolReturnPart(BaseToolReturnPart):
    """A tool return message from a built-in tool."""

    _: KW_ONLY

    provider_name: str | None = None
    """The name of the provider that generated the response."""

    part_kind: Literal['builtin-tool-return'] = 'builtin-tool-return'
    """Part type identifier, this is available on all parts as a discriminator."""


error_details_ta = pydantic.TypeAdapter(list[pydantic_core.ErrorDetails], config=pydantic.ConfigDict(defer_build=True))


@dataclass(repr=False)
class RetryPromptPart:
    """A message back to a model asking it to try again.

    This can be sent for a number of reasons:

    * Pydantic validation of tool arguments failed, here content is derived from a Pydantic
      [`ValidationError`][pydantic_core.ValidationError]
    * a tool raised a [`ModelRetry`][pydantic_ai.exceptions.ModelRetry] exception
    * no tool was found for the tool name
    * the model returned plain text when a structured response was expected
    * Pydantic validation of a structured response failed, here content is derived from a Pydantic
      [`ValidationError`][pydantic_core.ValidationError]
    * an output validator raised a [`ModelRetry`][pydantic_ai.exceptions.ModelRetry] exception
    """

    content: list[pydantic_core.ErrorDetails] | str
    """Details of why and how the model should retry.

    If the retry was triggered by a [`ValidationError`][pydantic_core.ValidationError], this will be a list of
    error details.
    """

    _: KW_ONLY

    tool_name: str | None = None
    """The name of the tool that was called, if any."""

    tool_call_id: str = field(default_factory=_generate_tool_call_id)
    """The tool call identifier, this is used by some models including OpenAI.

    In case the tool call id is not provided by the model, Pydantic AI will generate a random one.
    """

    timestamp: datetime = field(default_factory=_now_utc)
    """The timestamp, when the retry was triggered."""

    part_kind: Literal['retry-prompt'] = 'retry-prompt'
    """Part type identifier, this is available on all parts as a discriminator."""

    def model_response(self) -> str:
        """Return a string message describing why the retry is requested."""
        if isinstance(self.content, str):
            if self.tool_name is None:
                description = f'Validation feedback:\n{self.content}'
            else:
                description = self.content
        else:
            json_errors = error_details_ta.dump_json(self.content, exclude={'__all__': {'ctx'}}, indent=2)
            plural = isinstance(self.content, list) and len(self.content) != 1
            description = (
                f'{len(self.content)} validation error{"s" if plural else ""}:\n```json\n{json_errors.decode()}\n```'
            )
        return f'{description}\n\nFix the errors and try again.'

    def otel_event(self, settings: InstrumentationSettings) -> Event:
        if self.tool_name is None:
            return Event('gen_ai.user.message', body={'content': self.model_response(), 'role': 'user'})
        else:
            return Event(
                'gen_ai.tool.message',
                body={
                    **({'content': self.model_response()} if settings.include_content else {}),
                    'role': 'tool',
                    'id': self.tool_call_id,
                    'name': self.tool_name,
                },
            )

    def otel_message_parts(self, settings: InstrumentationSettings) -> list[_otel_messages.MessagePart]:
        if self.tool_name is None:
            return [_otel_messages.TextPart(type='text', content=self.model_response())]
        else:
            part = _otel_messages.ToolCallResponsePart(
                type='tool_call_response',
                id=self.tool_call_id,
                name=self.tool_name,
            )

            if settings.include_content:
                part['result'] = self.model_response()

            return [part]

    __repr__ = _utils.dataclasses_no_defaults_repr


ModelRequestPart = Annotated[
    SystemPromptPart | UserPromptPart | ToolReturnPart | RetryPromptPart, pydantic.Discriminator('part_kind')
]
"""A message part sent by Pydantic AI to a model."""


@dataclass(repr=False)
class ModelRequest:
    """A request generated by Pydantic AI and sent to a model, e.g. a message from the Pydantic AI app to the model."""

    parts: Sequence[ModelRequestPart]
    """The parts of the user message."""

    _: KW_ONLY

    instructions: str | None = None
    """The instructions for the model."""

    kind: Literal['request'] = 'request'
    """Message type identifier, this is available on all parts as a discriminator."""

    @classmethod
    def user_text_prompt(cls, user_prompt: str, *, instructions: str | None = None) -> ModelRequest:
        """Create a `ModelRequest` with a single user prompt as text."""
        return cls(parts=[UserPromptPart(user_prompt)], instructions=instructions)

    __repr__ = _utils.dataclasses_no_defaults_repr


@dataclass(repr=False)
class TextPart:
    """A plain text response from a model."""

    content: str
    """The text content of the response."""

    _: KW_ONLY

    id: str | None = None
    """An optional identifier of the text part."""

    part_kind: Literal['text'] = 'text'
    """Part type identifier, this is available on all parts as a discriminator."""

    def has_content(self) -> bool:
        """Return `True` if the text content is non-empty."""
        return bool(self.content)

    __repr__ = _utils.dataclasses_no_defaults_repr


@dataclass(repr=False)
class ThinkingPart:
    """A thinking response from a model."""

    content: str
    """The thinking content of the response."""

    _: KW_ONLY

    id: str | None = None
    """The identifier of the thinking part."""

    signature: str | None = None
    """The signature of the thinking.

    Supported by:

    * Anthropic (corresponds to the `signature` field)
    * Bedrock (corresponds to the `signature` field)
    * Google (corresponds to the `thought_signature` field)
    * OpenAI (corresponds to the `encrypted_content` field)
    """

    provider_name: str | None = None
    """The name of the provider that generated the response.

    Signatures are only sent back to the same provider.
    """

    part_kind: Literal['thinking'] = 'thinking'
    """Part type identifier, this is available on all parts as a discriminator."""

    def has_content(self) -> bool:
        """Return `True` if the thinking content is non-empty."""
        return bool(self.content)

    __repr__ = _utils.dataclasses_no_defaults_repr


@dataclass(repr=False)
class FilePart:
    """A file response from a model."""

    content: Annotated[BinaryContent, pydantic.AfterValidator(BinaryImage.narrow_type)]
    """The file content of the response."""

    _: KW_ONLY

    id: str | None = None
    """The identifier of the file part."""

    provider_name: str | None = None
    """The name of the provider that generated the response.
    """

    part_kind: Literal['file'] = 'file'
    """Part type identifier, this is available on all parts as a discriminator."""

    def has_content(self) -> bool:
        """Return `True` if the file content is non-empty."""
        return bool(self.content)  # pragma: no cover

    __repr__ = _utils.dataclasses_no_defaults_repr


@dataclass(repr=False)
class BaseToolCallPart:
    """A tool call from a model."""

    tool_name: str
    """The name of the tool to call."""

    args: str | dict[str, Any] | None = None
    """The arguments to pass to the tool.

    This is stored either as a JSON string or a Python dictionary depending on how data was received.
    """

    tool_call_id: str = field(default_factory=_generate_tool_call_id)
    """The tool call identifier, this is used by some models including OpenAI.

    In case the tool call id is not provided by the model, Pydantic AI will generate a random one.
    """

    _: KW_ONLY

    id: str | None = None
    """An optional identifier of the tool call part, separate from the tool call ID.

    This is used by some APIs like OpenAI Responses."""

    def args_as_dict(self) -> dict[str, Any]:
        """Return the arguments as a Python dictionary.

        This is just for convenience with models that require dicts as input.
        """
        if not self.args:
            return {}
        if isinstance(self.args, dict):
            return self.args
        args = pydantic_core.from_json(self.args)
        assert isinstance(args, dict), 'args should be a dict'
        return cast(dict[str, Any], args)

    def args_as_json_str(self) -> str:
        """Return the arguments as a JSON string.

        This is just for convenience with models that require JSON strings as input.
        """
        if not self.args:
            return '{}'
        if isinstance(self.args, str):
            return self.args
        return pydantic_core.to_json(self.args).decode()

    def has_content(self) -> bool:
        """Return `True` if the arguments contain any data."""
        if isinstance(self.args, dict):
            # TODO: This should probably return True if you have the value False, or 0, etc.
            #   It makes sense to me to ignore empty strings, but not sure about empty lists or dicts
            return any(self.args.values())
        else:
            return bool(self.args)

    __repr__ = _utils.dataclasses_no_defaults_repr


@dataclass(repr=False)
class ToolCallPart(BaseToolCallPart):
    """A tool call from a model."""

    _: KW_ONLY

    part_kind: Literal['tool-call'] = 'tool-call'
    """Part type identifier, this is available on all parts as a discriminator."""


@dataclass(repr=False)
class BuiltinToolCallPart(BaseToolCallPart):
    """A tool call to a built-in tool."""

    _: KW_ONLY

    provider_name: str | None = None
    """The name of the provider that generated the response.

    Built-in tool calls are only sent back to the same provider.
    """

    part_kind: Literal['builtin-tool-call'] = 'builtin-tool-call'
    """Part type identifier, this is available on all parts as a discriminator."""


ModelResponsePart = Annotated[
    TextPart | ToolCallPart | BuiltinToolCallPart | BuiltinToolReturnPart | ThinkingPart | FilePart,
    pydantic.Discriminator('part_kind'),
]
"""A message part returned by a model."""


@dataclass(repr=False)
class ModelResponse:
    """A response from a model, e.g. a message from the model to the Pydantic AI app."""

    parts: Sequence[ModelResponsePart]
    """The parts of the model message."""

    _: KW_ONLY

    usage: RequestUsage = field(default_factory=RequestUsage)
    """Usage information for the request.

    This has a default to make tests easier, and to support loading old messages where usage will be missing.
    """

    model_name: str | None = None
    """The name of the model that generated the response."""

    timestamp: datetime = field(default_factory=_now_utc)
    """The timestamp of the response.

    If the model provides a timestamp in the response (as OpenAI does) that will be used.
    """

    kind: Literal['response'] = 'response'
    """Message type identifier, this is available on all parts as a discriminator."""

    provider_name: str | None = None
    """The name of the LLM provider that generated the response."""

    provider_details: Annotated[
        dict[str, Any] | None,
        # `vendor_details` is deprecated, but we still want to support deserializing model responses stored in a DB before the name was changed
        pydantic.Field(validation_alias=pydantic.AliasChoices('provider_details', 'vendor_details')),
    ] = None
    """Additional provider-specific details in a serializable format.

    This allows storing selected vendor-specific data that isn't mapped to standard ModelResponse fields.
    For OpenAI models, this may include 'logprobs', 'finish_reason', etc.
    """

    provider_response_id: Annotated[
        str | None,
        # `vendor_id` is deprecated, but we still want to support deserializing model responses stored in a DB before the name was changed
        pydantic.Field(validation_alias=pydantic.AliasChoices('provider_response_id', 'vendor_id')),
    ] = None
    """request ID as specified by the model provider. This can be used to track the specific request to the model."""

    finish_reason: FinishReason | None = None
    """Reason the model finished generating the response, normalized to OpenTelemetry values."""

    @property
    def text(self) -> str | None:
        """Get the text in the response."""
        texts: list[str] = []
        last_part: ModelResponsePart | None = None
        for part in self.parts:
            if isinstance(part, TextPart):
                # Adjacent text parts should be joined together, but if there are parts in between
                # (like built-in tool calls) they should have newlines between them
                if isinstance(last_part, TextPart):
                    texts[-1] += part.content
                else:
                    texts.append(part.content)
            last_part = part
        if not texts:
            return None

        return '\n\n'.join(texts)

    @property
    def thinking(self) -> str | None:
        """Get the thinking in the response."""
        thinking_parts = [part.content for part in self.parts if isinstance(part, ThinkingPart)]
        if not thinking_parts:
            return None
        return '\n\n'.join(thinking_parts)

    @property
    def files(self) -> list[BinaryContent]:
        """Get the files in the response."""
        return [part.content for part in self.parts if isinstance(part, FilePart)]

    @property
    def images(self) -> list[BinaryImage]:
        """Get the images in the response."""
        return [file for file in self.files if isinstance(file, BinaryImage)]

    @property
    def tool_calls(self) -> list[ToolCallPart]:
        """Get the tool calls in the response."""
        return [part for part in self.parts if isinstance(part, ToolCallPart)]

    @property
    def builtin_tool_calls(self) -> list[tuple[BuiltinToolCallPart, BuiltinToolReturnPart]]:
        """Get the builtin tool calls and results in the response."""
        calls = [part for part in self.parts if isinstance(part, BuiltinToolCallPart)]
        if not calls:
            return []
        returns_by_id = {part.tool_call_id: part for part in self.parts if isinstance(part, BuiltinToolReturnPart)}
        return [
            (call_part, returns_by_id[call_part.tool_call_id])
            for call_part in calls
            if call_part.tool_call_id in returns_by_id
        ]

    @deprecated('`price` is deprecated, use `cost` instead')
    def price(self) -> genai_types.PriceCalculation:  # pragma: no cover
        return self.cost()

    def cost(self) -> genai_types.PriceCalculation:
        """Calculate the cost of the usage.

        Uses [`genai-prices`](https://github.com/pydantic/genai-prices).
        """
        assert self.model_name, 'Model name is required to calculate price'
        return calc_price(
            self.usage,
            self.model_name,
            provider_id=self.provider_name,
            genai_request_timestamp=self.timestamp,
        )

    def otel_events(self, settings: InstrumentationSettings) -> list[Event]:
        """Return OpenTelemetry events for the response."""
        result: list[Event] = []

        def new_event_body():
            new_body: dict[str, Any] = {'role': 'assistant'}
            ev = Event('gen_ai.assistant.message', body=new_body)
            result.append(ev)
            return new_body

        body = new_event_body()
        for part in self.parts:
            if isinstance(part, ToolCallPart):
                body.setdefault('tool_calls', []).append(
                    {
                        'id': part.tool_call_id,
                        'type': 'function',
                        'function': {
                            'name': part.tool_name,
                            **({'arguments': part.args} if settings.include_content else {}),
                        },
                    }
                )
            elif isinstance(part, TextPart | ThinkingPart):
                kind = part.part_kind
                body.setdefault('content', []).append(
                    {'kind': kind, **({'text': part.content} if settings.include_content else {})}
                )
            elif isinstance(part, FilePart):
                body.setdefault('content', []).append(
                    {
                        'kind': 'binary',
                        'media_type': part.content.media_type,
                        **(
                            {'binary_content': base64.b64encode(part.content.data).decode()}
                            if settings.include_content and settings.include_binary_content
                            else {}
                        ),
                    }
                )

        if content := body.get('content'):
            text_content = content[0].get('text')
            if content == [{'kind': 'text', 'text': text_content}]:
                body['content'] = text_content

        return result

    def otel_message_parts(self, settings: InstrumentationSettings) -> list[_otel_messages.MessagePart]:
        parts: list[_otel_messages.MessagePart] = []
        for part in self.parts:
            if isinstance(part, TextPart):
                parts.append(
                    _otel_messages.TextPart(
                        type='text',
                        **({'content': part.content} if settings.include_content else {}),
                    )
                )
            elif isinstance(part, ThinkingPart):
                parts.append(
                    _otel_messages.ThinkingPart(
                        type='thinking',
                        **({'content': part.content} if settings.include_content else {}),
                    )
                )
            elif isinstance(part, FilePart):
                converted_part = _otel_messages.BinaryDataPart(type='binary', media_type=part.content.media_type)
                if settings.include_content and settings.include_binary_content:
                    converted_part['content'] = base64.b64encode(part.content.data).decode()
                parts.append(converted_part)
            elif isinstance(part, BaseToolCallPart):
                call_part = _otel_messages.ToolCallPart(type='tool_call', id=part.tool_call_id, name=part.tool_name)
                if isinstance(part, BuiltinToolCallPart):
                    call_part['builtin'] = True
                if settings.include_content and part.args is not None:
                    from .models.instrumented import InstrumentedModel

                    if isinstance(part.args, str):
                        call_part['arguments'] = part.args
                    else:
                        call_part['arguments'] = {k: InstrumentedModel.serialize_any(v) for k, v in part.args.items()}

                parts.append(call_part)
            elif isinstance(part, BuiltinToolReturnPart):
                return_part = _otel_messages.ToolCallResponsePart(
                    type='tool_call_response',
                    id=part.tool_call_id,
                    name=part.tool_name,
                    builtin=True,
                )
                if settings.include_content and part.content is not None:  # pragma: no branch
                    from .models.instrumented import InstrumentedModel

                    return_part['result'] = InstrumentedModel.serialize_any(part.content)

                parts.append(return_part)
        return parts

    @property
    @deprecated('`vendor_details` is deprecated, use `provider_details` instead')
    def vendor_details(self) -> dict[str, Any] | None:
        return self.provider_details

    @property
    @deprecated('`vendor_id` is deprecated, use `provider_response_id` instead')
    def vendor_id(self) -> str | None:
        return self.provider_response_id

    @property
    @deprecated('`provider_request_id` is deprecated, use `provider_response_id` instead')
    def provider_request_id(self) -> str | None:
        return self.provider_response_id

    __repr__ = _utils.dataclasses_no_defaults_repr


ModelMessage = Annotated[ModelRequest | ModelResponse, pydantic.Discriminator('kind')]
"""Any message sent to or returned by a model."""

ModelMessagesTypeAdapter = pydantic.TypeAdapter(
    list[ModelMessage], config=pydantic.ConfigDict(defer_build=True, ser_json_bytes='base64', val_json_bytes='base64')
)
"""Pydantic [`TypeAdapter`][pydantic.type_adapter.TypeAdapter] for (de)serializing messages."""


@dataclass(repr=False)
class TextPartDelta:
    """A partial update (delta) for a `TextPart` to append new text content."""

    content_delta: str
    """The incremental text content to add to the existing `TextPart` content."""

    _: KW_ONLY

    part_delta_kind: Literal['text'] = 'text'
    """Part delta type identifier, used as a discriminator."""

    def apply(self, part: ModelResponsePart) -> TextPart:
        """Apply this text delta to an existing `TextPart`.

        Args:
            part: The existing model response part, which must be a `TextPart`.

        Returns:
            A new `TextPart` with updated text content.

        Raises:
            ValueError: If `part` is not a `TextPart`.
        """
        if not isinstance(part, TextPart):
            raise ValueError('Cannot apply TextPartDeltas to non-TextParts')  # pragma: no cover
        return replace(part, content=part.content + self.content_delta)

    __repr__ = _utils.dataclasses_no_defaults_repr


@dataclass(repr=False, kw_only=True)
class ThinkingPartDelta:
    """A partial update (delta) for a `ThinkingPart` to append new thinking content."""

    content_delta: str | None = None
    """The incremental thinking content to add to the existing `ThinkingPart` content."""

    signature_delta: str | None = None
    """Optional signature delta.

    Note this is never treated as a delta — it can replace None.
    """

    provider_name: str | None = None
    """Optional provider name for the thinking part.

    Signatures are only sent back to the same provider.
    """

    part_delta_kind: Literal['thinking'] = 'thinking'
    """Part delta type identifier, used as a discriminator."""

    @overload
    def apply(self, part: ModelResponsePart) -> ThinkingPart: ...

    @overload
    def apply(self, part: ModelResponsePart | ThinkingPartDelta) -> ThinkingPart | ThinkingPartDelta: ...

    def apply(self, part: ModelResponsePart | ThinkingPartDelta) -> ThinkingPart | ThinkingPartDelta:
        """Apply this thinking delta to an existing `ThinkingPart`.

        Args:
            part: The existing model response part, which must be a `ThinkingPart`.

        Returns:
            A new `ThinkingPart` with updated thinking content.

        Raises:
            ValueError: If `part` is not a `ThinkingPart`.
        """
        if isinstance(part, ThinkingPart):
            new_content = part.content + self.content_delta if self.content_delta else part.content
            new_signature = self.signature_delta if self.signature_delta is not None else part.signature
            new_provider_name = self.provider_name if self.provider_name is not None else part.provider_name
            return replace(part, content=new_content, signature=new_signature, provider_name=new_provider_name)
        elif isinstance(part, ThinkingPartDelta):
            if self.content_delta is None and self.signature_delta is None:
                raise ValueError('Cannot apply ThinkingPartDelta with no content or signature')
            if self.content_delta is not None:
                part = replace(part, content_delta=(part.content_delta or '') + self.content_delta)
            if self.signature_delta is not None:
                part = replace(part, signature_delta=self.signature_delta)
            if self.provider_name is not None:
                part = replace(part, provider_name=self.provider_name)
            return part
        raise ValueError(  # pragma: no cover
            f'Cannot apply ThinkingPartDeltas to non-ThinkingParts or non-ThinkingPartDeltas ({part=}, {self=})'
        )

    __repr__ = _utils.dataclasses_no_defaults_repr


@dataclass(repr=False, kw_only=True)
class ToolCallPartDelta:
    """A partial update (delta) for a `ToolCallPart` to modify tool name, arguments, or tool call ID."""

    tool_name_delta: str | None = None
    """Incremental text to add to the existing tool name, if any."""

    args_delta: str | dict[str, Any] | None = None
    """Incremental data to add to the tool arguments.

    If this is a string, it will be appended to existing JSON arguments.
    If this is a dict, it will be merged with existing dict arguments.
    """

    tool_call_id: str | None = None
    """Optional tool call identifier, this is used by some models including OpenAI.

    Note this is never treated as a delta — it can replace None, but otherwise if a
    non-matching value is provided an error will be raised."""

    part_delta_kind: Literal['tool_call'] = 'tool_call'
    """Part delta type identifier, used as a discriminator."""

    def as_part(self) -> ToolCallPart | None:
        """Convert this delta to a fully formed `ToolCallPart` if possible, otherwise return `None`.

        Returns:
            A `ToolCallPart` if `tool_name_delta` is set, otherwise `None`.
        """
        if self.tool_name_delta is None:
            return None

        return ToolCallPart(self.tool_name_delta, self.args_delta, self.tool_call_id or _generate_tool_call_id())

    @overload
    def apply(self, part: ModelResponsePart) -> ToolCallPart | BuiltinToolCallPart: ...

    @overload
    def apply(
        self, part: ModelResponsePart | ToolCallPartDelta
    ) -> ToolCallPart | BuiltinToolCallPart | ToolCallPartDelta: ...

    def apply(
        self, part: ModelResponsePart | ToolCallPartDelta
    ) -> ToolCallPart | BuiltinToolCallPart | ToolCallPartDelta:
        """Apply this delta to a part or delta, returning a new part or delta with the changes applied.

        Args:
            part: The existing model response part or delta to update.

        Returns:
            Either a new `ToolCallPart` or `BuiltinToolCallPart`, or an updated `ToolCallPartDelta`.

        Raises:
            ValueError: If `part` is neither a `ToolCallPart`, `BuiltinToolCallPart`, nor a `ToolCallPartDelta`.
            UnexpectedModelBehavior: If applying JSON deltas to dict arguments or vice versa.
        """
        if isinstance(part, ToolCallPart | BuiltinToolCallPart):
            return self._apply_to_part(part)

        if isinstance(part, ToolCallPartDelta):
            return self._apply_to_delta(part)

        raise ValueError(  # pragma: no cover
            f'Can only apply ToolCallPartDeltas to ToolCallParts, BuiltinToolCallParts, or ToolCallPartDeltas, not {part}'
        )

    def _apply_to_delta(self, delta: ToolCallPartDelta) -> ToolCallPart | BuiltinToolCallPart | ToolCallPartDelta:
        """Internal helper to apply this delta to another delta."""
        if self.tool_name_delta:
            # Append incremental text to the existing tool_name_delta
            updated_tool_name_delta = (delta.tool_name_delta or '') + self.tool_name_delta
            delta = replace(delta, tool_name_delta=updated_tool_name_delta)

        if isinstance(self.args_delta, str):
            if isinstance(delta.args_delta, dict):
                raise UnexpectedModelBehavior(
                    f'Cannot apply JSON deltas to non-JSON tool arguments ({delta=}, {self=})'
                )
            updated_args_delta = (delta.args_delta or '') + self.args_delta
            delta = replace(delta, args_delta=updated_args_delta)
        elif isinstance(self.args_delta, dict):
            if isinstance(delta.args_delta, str):
                raise UnexpectedModelBehavior(
                    f'Cannot apply dict deltas to non-dict tool arguments ({delta=}, {self=})'
                )
            updated_args_delta = {**(delta.args_delta or {}), **self.args_delta}
            delta = replace(delta, args_delta=updated_args_delta)

        if self.tool_call_id:
            delta = replace(delta, tool_call_id=self.tool_call_id)

        # If we now have enough data to create a full ToolCallPart, do so
        if delta.tool_name_delta is not None:
            return ToolCallPart(delta.tool_name_delta, delta.args_delta, delta.tool_call_id or _generate_tool_call_id())

        return delta

    def _apply_to_part(self, part: ToolCallPart | BuiltinToolCallPart) -> ToolCallPart | BuiltinToolCallPart:
        """Internal helper to apply this delta directly to a `ToolCallPart` or `BuiltinToolCallPart`."""
        if self.tool_name_delta:
            # Append incremental text to the existing tool_name
            tool_name = part.tool_name + self.tool_name_delta
            part = replace(part, tool_name=tool_name)

        if isinstance(self.args_delta, str):
            if isinstance(part.args, dict):
                raise UnexpectedModelBehavior(f'Cannot apply JSON deltas to non-JSON tool arguments ({part=}, {self=})')
            updated_json = (part.args or '') + self.args_delta
            part = replace(part, args=updated_json)
        elif isinstance(self.args_delta, dict):
            if isinstance(part.args, str):
                raise UnexpectedModelBehavior(f'Cannot apply dict deltas to non-dict tool arguments ({part=}, {self=})')
            updated_dict = {**(part.args or {}), **self.args_delta}
            part = replace(part, args=updated_dict)

        if self.tool_call_id:
            part = replace(part, tool_call_id=self.tool_call_id)
        return part

    __repr__ = _utils.dataclasses_no_defaults_repr


ModelResponsePartDelta = Annotated[
    TextPartDelta | ThinkingPartDelta | ToolCallPartDelta, pydantic.Discriminator('part_delta_kind')
]
"""A partial update (delta) for any model response part."""


@dataclass(repr=False, kw_only=True)
class PartStartEvent:
    """An event indicating that a new part has started.

    If multiple `PartStartEvent`s are received with the same index,
    the new one should fully replace the old one.
    """

    index: int
    """The index of the part within the overall response parts list."""

    part: ModelResponsePart
    """The newly started `ModelResponsePart`."""

    previous_part_kind: (
        Literal['text', 'thinking', 'tool-call', 'builtin-tool-call', 'builtin-tool-return', 'file'] | None
    ) = None
    """The kind of the previous part, if any.

    This is useful for UI event streams to know whether to group parts of the same kind together when emitting events.
    """

    event_kind: Literal['part_start'] = 'part_start'
    """Event type identifier, used as a discriminator."""

    __repr__ = _utils.dataclasses_no_defaults_repr


@dataclass(repr=False, kw_only=True)
class PartDeltaEvent:
    """An event indicating a delta update for an existing part."""

    index: int
    """The index of the part within the overall response parts list."""

    delta: ModelResponsePartDelta
    """The delta to apply to the specified part."""

    event_kind: Literal['part_delta'] = 'part_delta'
    """Event type identifier, used as a discriminator."""

    __repr__ = _utils.dataclasses_no_defaults_repr


@dataclass(repr=False, kw_only=True)
class PartEndEvent:
    """An event indicating that a part is complete."""

    index: int
    """The index of the part within the overall response parts list."""

    part: ModelResponsePart
    """The complete `ModelResponsePart`."""

    next_part_kind: (
        Literal['text', 'thinking', 'tool-call', 'builtin-tool-call', 'builtin-tool-return', 'file'] | None
    ) = None
    """The kind of the next part, if any.

    This is useful for UI event streams to know whether to group parts of the same kind together when emitting events.
    """

    event_kind: Literal['part_end'] = 'part_end'
    """Event type identifier, used as a discriminator."""

    __repr__ = _utils.dataclasses_no_defaults_repr


@dataclass(repr=False, kw_only=True)
class FinalResultEvent:
    """An event indicating the response to the current model request matches the output schema and will produce a result."""

    tool_name: str | None
    """The name of the output tool that was called. `None` if the result is from text content and not from a tool."""
    tool_call_id: str | None
    """The tool call ID, if any, that this result is associated with."""
    event_kind: Literal['final_result'] = 'final_result'
    """Event type identifier, used as a discriminator."""

    __repr__ = _utils.dataclasses_no_defaults_repr


ModelResponseStreamEvent = Annotated[
    PartStartEvent | PartDeltaEvent | PartEndEvent | FinalResultEvent, pydantic.Discriminator('event_kind')
]
"""An event in the model response stream, starting a new part, applying a delta to an existing one, indicating a part is complete, or indicating the final result."""


@dataclass(repr=False)
class FunctionToolCallEvent:
    """An event indicating the start to a call to a function tool."""

    part: ToolCallPart
    """The (function) tool call to make."""

    _: KW_ONLY

    event_kind: Literal['function_tool_call'] = 'function_tool_call'
    """Event type identifier, used as a discriminator."""

    @property
    def tool_call_id(self) -> str:
        """An ID used for matching details about the call to its result."""
        return self.part.tool_call_id

    @property
    @deprecated('`call_id` is deprecated, use `tool_call_id` instead.')
    def call_id(self) -> str:
        """An ID used for matching details about the call to its result."""
        return self.part.tool_call_id  # pragma: no cover

    __repr__ = _utils.dataclasses_no_defaults_repr


@dataclass(repr=False)
class FunctionToolResultEvent:
    """An event indicating the result of a function tool call."""

    result: ToolReturnPart | RetryPromptPart
    """The result of the call to the function tool."""

    _: KW_ONLY

    content: str | Sequence[UserContent] | None = None
    """The content that will be sent to the model as a UserPromptPart following the result."""

    event_kind: Literal['function_tool_result'] = 'function_tool_result'
    """Event type identifier, used as a discriminator."""

    @property
    def tool_call_id(self) -> str:
        """An ID used to match the result to its original call."""
        return self.result.tool_call_id

    __repr__ = _utils.dataclasses_no_defaults_repr


@deprecated(
    '`BuiltinToolCallEvent` is deprecated, look for `PartStartEvent` and `PartDeltaEvent` with `BuiltinToolCallPart` instead.'
)
@dataclass(repr=False)
class BuiltinToolCallEvent:
    """An event indicating the start to a call to a built-in tool."""

    part: BuiltinToolCallPart
    """The built-in tool call to make."""

    _: KW_ONLY

    event_kind: Literal['builtin_tool_call'] = 'builtin_tool_call'
    """Event type identifier, used as a discriminator."""


@deprecated(
    '`BuiltinToolResultEvent` is deprecated, look for `PartStartEvent` and `PartDeltaEvent` with `BuiltinToolReturnPart` instead.'
)
@dataclass(repr=False)
class BuiltinToolResultEvent:
    """An event indicating the result of a built-in tool call."""

    result: BuiltinToolReturnPart
    """The result of the call to the built-in tool."""

    _: KW_ONLY

    event_kind: Literal['builtin_tool_result'] = 'builtin_tool_result'
    """Event type identifier, used as a discriminator."""


@dataclass(repr=False)
class CustomEvent(Generic[EventPayloadT]):
    """An event indicating the result of a function tool call."""

    payload: EventPayloadT
    """The payload of the custom event."""

    _: KW_ONLY

    name: str | None = None
    """The optional name of the custom event."""

    id: str | None = None
    """The optional ID of the custom event."""

    event_kind: Literal['custom'] = 'custom'
    """Event type identifier, used as a discriminator."""

    __repr__ = _utils.dataclasses_no_defaults_repr


HandleResponseEvent = Annotated[
    FunctionToolCallEvent
    | FunctionToolResultEvent
    | CustomEvent
    | BuiltinToolCallEvent  # pyright: ignore[reportDeprecated]
    | BuiltinToolResultEvent,  # pyright: ignore[reportDeprecated]
    pydantic.Discriminator('event_kind'),
]
"""An event yielded when handling a model response, indicating tool calls and results."""

AgentStreamEvent = Annotated[ModelResponseStreamEvent | HandleResponseEvent, pydantic.Discriminator('event_kind')]
"""An event in the agent stream: model response stream events and response-handling events."""<|MERGE_RESOLUTION|>--- conflicted
+++ resolved
@@ -13,11 +13,7 @@
 import pydantic_core
 from genai_prices import calc_price, types as genai_types
 from opentelemetry._events import Event  # pyright: ignore[reportPrivateImportUsage]
-<<<<<<< HEAD
-from typing_extensions import Self, TypeVar, deprecated
-=======
-from typing_extensions import deprecated
->>>>>>> cf7ce9f9
+from typing_extensions import TypeVar, deprecated
 
 from . import _otel_messages, _utils
 from ._utils import generate_tool_call_id as _generate_tool_call_id, now_utc as _now_utc
