from __future__ import annotations as _annotations

import base64
import hashlib
<<<<<<< HEAD
from abc import ABC
from collections.abc import Callable, Sequence
from dataclasses import KW_ONLY, dataclass, field, replace
from datetime import datetime
from mimetypes import guess_extension, guess_type
=======
import mimetypes
import os
from abc import ABC, abstractmethod
from collections.abc import Callable, Sequence
from dataclasses import KW_ONLY, dataclass, field, replace
from datetime import datetime
from mimetypes import MimeTypes
>>>>>>> 27a17c65
from os import PathLike
from pathlib import Path
from typing import TYPE_CHECKING, Annotated, Any, Literal, TypeAlias, cast, overload
from urllib.parse import urlparse

import pydantic
import pydantic_core
from genai_prices import calc_price, types as genai_types
from opentelemetry._logs import LogRecord  # pyright: ignore[reportPrivateImportUsage]
from typing_extensions import deprecated

from . import _otel_messages, _utils
from ._utils import generate_tool_call_id as _generate_tool_call_id, now_utc as _now_utc
from .exceptions import UnexpectedModelBehavior
from .usage import RequestUsage

if TYPE_CHECKING:
    from magika import Magika

    from .models.instrumented import InstrumentationSettings

_mime_types = MimeTypes()
# Replicate what is being done in `mimetypes.init()`
_mime_types.read_windows_registry()
for file in mimetypes.knownfiles:
    if os.path.isfile(file):
        _mime_types.read(file)
# TODO check for added mimetypes in Python 3.11 when dropping support for Python 3.10:
# Document types
_mime_types.add_type('application/rtf', '.rtf')
_mime_types.add_type('application/vnd.openxmlformats-officedocument.spreadsheetml.sheet', '.xlsx')
_mime_types.add_type('application/vnd.openxmlformats-officedocument.wordprocessingml.document', '.docx')
_mime_types.add_type('text/markdown', '.mdx')
_mime_types.add_type('text/markdown', '.md')
_mime_types.add_type('text/x-asciidoc', '.asciidoc')

# Image types
_mime_types.add_type('image/webp', '.webp')

# Video types
_mime_types.add_type('video/3gpp', '.three_gp')
_mime_types.add_type('video/x-matroska', '.mkv')
_mime_types.add_type('video/x-ms-wmv', '.wmv')

# Audio types
_mime_types.add_type('audio/aiff', '.aiff')
_mime_types.add_type('audio/flac', '.flac')
_mime_types.add_type('audio/ogg', '.oga')
_mime_types.add_type('audio/wav', '.wav')


_magika_instance: Magika | None = None

AudioMediaType: TypeAlias = Literal['audio/wav', 'audio/mpeg', 'audio/ogg', 'audio/flac', 'audio/aiff', 'audio/aac']
ImageMediaType: TypeAlias = Literal['image/jpeg', 'image/png', 'image/gif', 'image/webp']
DocumentMediaType: TypeAlias = Literal[
    'application/pdf',
    'text/plain',
    'text/csv',
    'application/vnd.openxmlformats-officedocument.wordprocessingml.document',
    'application/vnd.openxmlformats-officedocument.spreadsheetml.sheet',
    'text/html',
    'text/markdown',
    'application/msword',
    'application/vnd.ms-excel',
]
VideoMediaType: TypeAlias = Literal[
    'video/x-matroska',
    'video/quicktime',
    'video/mp4',
    'video/webm',
    'video/x-flv',
    'video/mpeg',
    'video/x-ms-wmv',
    'video/3gpp',
]

AudioFormat: TypeAlias = Literal['wav', 'mp3', 'oga', 'flac', 'aiff', 'aac']
ImageFormat: TypeAlias = Literal['jpeg', 'png', 'gif', 'webp']
DocumentFormat: TypeAlias = Literal['csv', 'doc', 'docx', 'html', 'md', 'pdf', 'txt', 'xls', 'xlsx']
VideoFormat: TypeAlias = Literal['mkv', 'mov', 'mp4', 'webm', 'flv', 'mpeg', 'mpg', 'wmv', 'three_gp']

FinishReason: TypeAlias = Literal[
    'stop',
    'length',
    'content_filter',
    'tool_call',
    'error',
]
"""Reason the model finished generating the response, normalized to OpenTelemetry values."""

# Shared instances for media type detection to avoid repeated initialization overhead


ProviderDetailsDelta: TypeAlias = dict[str, Any] | Callable[[dict[str, Any] | None], dict[str, Any]] | None
"""Type for provider_details input: can be a static dict, a callback to update existing details, or None."""


@dataclass(repr=False)
class SystemPromptPart:
    """A system prompt, generally written by the application developer.

    This gives the model context and guidance on how to respond.
    """

    content: str
    """The content of the prompt."""

    _: KW_ONLY

    timestamp: datetime = field(default_factory=_now_utc)
    """The timestamp of the prompt."""

    dynamic_ref: str | None = None
    """The ref of the dynamic system prompt function that generated this part.

    Only set if system prompt is dynamic, see [`system_prompt`][pydantic_ai.agent.Agent.system_prompt] for more information.
    """

    part_kind: Literal['system-prompt'] = 'system-prompt'
    """Part type identifier, this is available on all parts as a discriminator."""

    def otel_event(self, settings: InstrumentationSettings) -> LogRecord:
        return LogRecord(
            attributes={'event.name': 'gen_ai.system.message'},
            body={'role': 'system', **({'content': self.content} if settings.include_content else {})},
        )

    def otel_message_parts(self, settings: InstrumentationSettings) -> list[_otel_messages.MessagePart]:
        return [_otel_messages.TextPart(type='text', **{'content': self.content} if settings.include_content else {})]

    __repr__ = _utils.dataclasses_no_defaults_repr


def _multi_modal_content_identifier(identifier: str | bytes) -> str:
    """Generate stable identifier for multi-modal content to help LLM in finding a specific file in tool call responses."""
    if isinstance(identifier, str):
        identifier = identifier.encode('utf-8')
    return hashlib.sha1(identifier).hexdigest()[:6]


@dataclass(init=False, repr=False)
class FileUrl(ABC):
    """Abstract base class for any URL-based file."""

    url: str
    """The URL of the file."""

    _: KW_ONLY

    force_download: bool = False
    """For OpenAI and Google APIs it:

    * If True, the file is downloaded and the data is sent to the model as bytes.
    * If False, the URL is sent directly to the model and no download is performed.
    """

    vendor_metadata: dict[str, Any] | None = None
    """Vendor-specific metadata for the file.

    Supported by:
    - `GoogleModel`: `VideoUrl.vendor_metadata` is used as `video_metadata`: https://ai.google.dev/gemini-api/docs/video-understanding#customize-video-processing
    - `OpenAIChatModel`, `OpenAIResponsesModel`: `ImageUrl.vendor_metadata['detail']` is used as `detail` setting for images
    """

    _media_type: Annotated[str | None, pydantic.Field(alias='media_type', default=None, exclude=True)] = field(
        compare=False, default=None
    )

    _identifier: Annotated[str | None, pydantic.Field(alias='identifier', default=None, exclude=True)] = field(
        compare=False, default=None
    )

    def __init__(
        self,
        url: str,
        *,
        media_type: str | None = None,
        identifier: str | None = None,
        force_download: bool = False,
        vendor_metadata: dict[str, Any] | None = None,
    ) -> None:
        self.url = url
        self._media_type = media_type
        self._identifier = identifier
        self.force_download = force_download
        self.vendor_metadata = vendor_metadata

    @pydantic.computed_field
    @property
    def media_type(self) -> str:
        """Return the media type of the file, based on the URL or the provided `media_type`."""
        return self._media_type or self._infer_media_type()

    @pydantic.computed_field
    @property
    def identifier(self) -> str:
        """The identifier of the file, such as a unique ID.

        This identifier can be provided to the model in a message to allow it to refer to this file in a tool call argument,
        and the tool can look up the file in question by iterating over the message history and finding the matching `FileUrl`.

        This identifier is only automatically passed to the model when the `FileUrl` is returned by a tool.
        If you're passing the `FileUrl` as a user message, it's up to you to include a separate text part with the identifier,
        e.g. "This is file <identifier>:" preceding the `FileUrl`.

        It's also included in inline-text delimiters for providers that require inlining text documents, so the model can
        distinguish multiple files.
        """
        return self._identifier or _multi_modal_content_identifier(self.url)

    def _infer_media_type(self) -> str:
        """Infer the media type of the file based on the URL."""
        media_type = guess_type(self.url)[0]
        if media_type is None:
            raise ValueError(
                f'Could not infer media type from URL: {self.url}. Explicitly provide a `media_type` instead.'
            )
        return media_type

    @property
    def format(self) -> str:
        """The file format."""
        ext = guess_extension(self.media_type)
        if ext is None:
            raise ValueError(f'Could not infer file format from media type: {self.media_type}')
        return ext.lstrip('.')  # Strip the leading dot

    __repr__ = _utils.dataclasses_no_defaults_repr


@dataclass(init=False, repr=False)
class VideoUrl(FileUrl):
    """A URL to a video."""

    url: str
    """The URL of the video."""

    _: KW_ONLY

    kind: Literal['video-url'] = 'video-url'
    """Type identifier, this is available on all parts as a discriminator."""

    def __init__(
        self,
        url: str,
        *,
        media_type: str | None = None,
        identifier: str | None = None,
        force_download: bool = False,
        vendor_metadata: dict[str, Any] | None = None,
        kind: Literal['video-url'] = 'video-url',
        # Required for inline-snapshot which expects all dataclass `__init__` methods to take all field names as kwargs.
        _media_type: str | None = None,
        _identifier: str | None = None,
    ) -> None:
        super().__init__(
            url=url,
            force_download=force_download,
            vendor_metadata=vendor_metadata,
            media_type=media_type or _media_type,
            identifier=identifier or _identifier,
        )
        self.kind = kind

<<<<<<< HEAD
    def _infer_media_type(self) -> VideoMediaType | str:
=======
    def _infer_media_type(self) -> str:
>>>>>>> 27a17c65
        """Return the media type of the video, based on the url."""
        # Assume that YouTube videos are mp4 because there would be no extension
        # to infer from. This should not be a problem, as Gemini disregards media
        # type for YouTube URLs.
        if self.is_youtube:
            return 'video/mp4'
<<<<<<< HEAD
        else:
            return super()._infer_media_type()
=======

        mime_type, _ = _mime_types.guess_type(self.url)
        if mime_type is None:
            raise ValueError(
                f'Could not infer media type from video URL: {self.url}. Explicitly provide a `media_type` instead.'
            )
        return mime_type
>>>>>>> 27a17c65

    @property
    def is_youtube(self) -> bool:
        """True if the URL has a YouTube domain."""
        parsed = urlparse(self.url)
        hostname = parsed.hostname
        return hostname in ('youtu.be', 'youtube.com', 'www.youtube.com')

    @property
    def format(self) -> VideoFormat | str:
        """The file format of the video.

        The choice of supported formats were based on the Bedrock Converse API. Other APIs don't require to use a format.
        """
        return _video_format_lookup.get(self.media_type) or super().format


@dataclass(init=False, repr=False)
class AudioUrl(FileUrl):
    """A URL to an audio file."""

    url: str
    """The URL of the audio file."""

    _: KW_ONLY

    kind: Literal['audio-url'] = 'audio-url'
    """Type identifier, this is available on all parts as a discriminator."""

    def __init__(
        self,
        url: str,
        *,
        media_type: str | None = None,
        identifier: str | None = None,
        force_download: bool = False,
        vendor_metadata: dict[str, Any] | None = None,
        kind: Literal['audio-url'] = 'audio-url',
        # Required for inline-snapshot which expects all dataclass `__init__` methods to take all field names as kwargs.
        _media_type: str | None = None,
        _identifier: str | None = None,
    ) -> None:
        super().__init__(
            url=url,
            force_download=force_download,
            vendor_metadata=vendor_metadata,
            media_type=media_type or _media_type,
            identifier=identifier or _identifier,
        )
        self.kind = kind

<<<<<<< HEAD
    def _infer_media_type(self) -> AudioMediaType | str:
=======
    def _infer_media_type(self) -> str:
>>>>>>> 27a17c65
        """Return the media type of the audio file, based on the url.

        References:
        - Gemini: https://ai.google.dev/gemini-api/docs/audio#supported-formats
        """
<<<<<<< HEAD
        if self.url.endswith('.mp3'):
            return 'audio/mpeg'
        if self.url.endswith('.wav'):
            return 'audio/wav'
        if self.url.endswith('.flac'):
            return 'audio/flac'
        if self.url.endswith('.oga'):
            return 'audio/ogg'
        if self.url.endswith('.aiff'):
            return 'audio/aiff'
        if self.url.endswith('.aac'):
            return 'audio/aac'

        return super()._infer_media_type()
=======
        mime_type, _ = _mime_types.guess_type(self.url)
        if mime_type is None:
            raise ValueError(
                f'Could not infer media type from audio URL: {self.url}. Explicitly provide a `media_type` instead.'
            )
        return mime_type
>>>>>>> 27a17c65

    @property
    def format(self) -> AudioFormat | str:
        """The file format of the audio file."""
        return _audio_format_lookup.get(self.media_type) or super().format


@dataclass(init=False, repr=False)
class ImageUrl(FileUrl):
    """A URL to an image."""

    url: str
    """The URL of the image."""

    _: KW_ONLY

    kind: Literal['image-url'] = 'image-url'
    """Type identifier, this is available on all parts as a discriminator."""

    def __init__(
        self,
        url: str,
        *,
        media_type: str | None = None,
        identifier: str | None = None,
        force_download: bool = False,
        vendor_metadata: dict[str, Any] | None = None,
        kind: Literal['image-url'] = 'image-url',
        # Required for inline-snapshot which expects all dataclass `__init__` methods to take all field names as kwargs.
        _media_type: str | None = None,
        _identifier: str | None = None,
    ) -> None:
        super().__init__(
            url=url,
            force_download=force_download,
            vendor_metadata=vendor_metadata,
            media_type=media_type or _media_type,
            identifier=identifier or _identifier,
        )
        self.kind = kind

<<<<<<< HEAD
    def _infer_media_type(self) -> ImageMediaType | str:
        """Return the media type of the image, based on the url."""
        if self.url.endswith(('.jpg', '.jpeg')):
            return 'image/jpeg'
        elif self.url.endswith('.png'):
            return 'image/png'
        elif self.url.endswith('.gif'):
            return 'image/gif'
        elif self.url.endswith('.webp'):
            return 'image/webp'
        return super()._infer_media_type()
=======
    def _infer_media_type(self) -> str:
        """Return the media type of the image, based on the url."""
        mime_type, _ = _mime_types.guess_type(self.url)
        if mime_type is None:
            raise ValueError(
                f'Could not infer media type from image URL: {self.url}. Explicitly provide a `media_type` instead.'
            )
        return mime_type
>>>>>>> 27a17c65

    @property
    def format(self) -> ImageFormat | str:
        """The file format of the image.

        The choice of supported formats were based on the Bedrock Converse API. Other APIs don't require to use a format.
        """
        return _image_format_lookup.get(self.media_type) or super().format


@dataclass(init=False, repr=False)
class DocumentUrl(FileUrl):
    """The URL of the document."""

    url: str
    """The URL of the document."""

    _: KW_ONLY

    kind: Literal['document-url'] = 'document-url'
    """Type identifier, this is available on all parts as a discriminator."""

    def __init__(
        self,
        url: str,
        *,
        media_type: str | None = None,
        identifier: str | None = None,
        force_download: bool = False,
        vendor_metadata: dict[str, Any] | None = None,
        kind: Literal['document-url'] = 'document-url',
        # Required for inline-snapshot which expects all dataclass `__init__` methods to take all field names as kwargs.
        _media_type: str | None = None,
        _identifier: str | None = None,
    ) -> None:
        super().__init__(
            url=url,
            force_download=force_download,
            vendor_metadata=vendor_metadata,
            media_type=media_type or _media_type,
            identifier=identifier or _identifier,
        )
        self.kind = kind

    def _infer_media_type(self) -> str:
        """Return the media type of the document, based on the url."""
<<<<<<< HEAD
        # Common document types are hardcoded here as mime-type support for these
        # extensions varies across operating systems.
        if self.url.endswith(('.md', '.mdx', '.markdown')):
            return 'text/markdown'
        elif self.url.endswith('.asciidoc'):
            return 'text/x-asciidoc'
        elif self.url.endswith('.txt'):
            return 'text/plain'
        elif self.url.endswith('.pdf'):
            return 'application/pdf'
        elif self.url.endswith('.rtf'):
            return 'application/rtf'
        elif self.url.endswith('.doc'):
            return 'application/msword'
        elif self.url.endswith('.docx'):
            return 'application/vnd.openxmlformats-officedocument.wordprocessingml.document'
        elif self.url.endswith('.xls'):
            return 'application/vnd.ms-excel'
        elif self.url.endswith('.xlsx'):
            return 'application/vnd.openxmlformats-officedocument.spreadsheetml.sheet'
        else:
            return super()._infer_media_type()
=======
        mime_type, _ = _mime_types.guess_type(self.url)
        if mime_type is None:
            raise ValueError(
                f'Could not infer media type from document URL: {self.url}. Explicitly provide a `media_type` instead.'
            )
        return mime_type
>>>>>>> 27a17c65

    @property
    def format(self) -> DocumentFormat | str:
        """The file format of the document.

        The choice of supported formats were based on the Bedrock Converse API. Other APIs don't require to use a format.
        """
        return _document_format_lookup.get(self.media_type) or super().format


@dataclass(init=False, repr=False)
class BinaryContent:
    """Binary content, e.g. an audio or image file."""

    data: bytes
    """The binary file data.

    Use `.base64` to get the base64-encoded string.
    """

    _: KW_ONLY

    """The media type of the binary data."""

    vendor_metadata: dict[str, Any] | None = None
    """Vendor-specific metadata for the file.

    Supported by:
    - `GoogleModel`: `BinaryContent.vendor_metadata` is used as `video_metadata`: https://ai.google.dev/gemini-api/docs/video-understanding#customize-video-processing
    - `OpenAIChatModel`, `OpenAIResponsesModel`: `BinaryContent.vendor_metadata['detail']` is used as `detail` setting for images
    """

    _identifier: Annotated[str | None, pydantic.Field(alias='identifier', default=None, exclude=True)] = field(
        compare=False, default=None
    )

    _media_type: Annotated[str | None, pydantic.Field(alias='media_type', default=None, exclude=True)] = field(
        compare=False, default=None
    )
    _type: Annotated[str | None, pydantic.Field(alias='type', default=None, exclude=True)] = field(
        compare=False, default=None
    )
    _extension: Annotated[str | None, pydantic.Field(alias='extension', default=None, exclude=True)] = field(
        compare=False, default=None
    )
    kind: Literal['binary'] = 'binary'
    """Type identifier, this is available on all parts as a discriminator."""

    def __init__(
        self,
        data: bytes,
        *,
        media_type: str | None = None,
        identifier: str | None = None,
        vendor_metadata: dict[str, Any] | None = None,
        kind: Literal['binary'] = 'binary',
        # Required for inline-snapshot which expects all dataclass `__init__` methods to take all field names as kwargs.
        _identifier: str | None = None,
        _media_type: str | None = None,
        _type: str | None = None,
        _extension: str | None = None,
    ) -> None:
        self.data = data
        self._media_type = media_type or _media_type
        self._type = _type
        self._extension = _extension
        self._identifier = identifier or _identifier
        self.vendor_metadata = vendor_metadata
        self.kind = kind

    @staticmethod
    def narrow_type(bc: BinaryContent) -> BinaryContent | BinaryImage:
        """Narrow the type of the `BinaryContent` to `BinaryImage` if it's an image."""
        if bc.is_image:
            return BinaryImage(
                data=bc.data,
                media_type=bc.media_type,
                identifier=bc.identifier,
                vendor_metadata=bc.vendor_metadata,
            )
        else:
            return bc

    @classmethod
    def from_data_uri(cls, data_uri: str) -> BinaryContent:
        """Create a `BinaryContent` from a data URI."""
        prefix = 'data:'
        if not data_uri.startswith(prefix):
            raise ValueError('Data URI must start with "data:"')
        media_type, data = data_uri[len(prefix) :].split(';base64,', 1)
        return cls.narrow_type(cls(data=base64.b64decode(data), media_type=media_type))

    @classmethod
    def from_path(cls, path: PathLike[str]) -> BinaryContent:
        """Create a `BinaryContent` from a path.

        Defaults to 'application/octet-stream' if the media type cannot be inferred.

        Raises:
            FileNotFoundError: if the file does not exist.
            PermissionError: if the file cannot be read.
        """
        path = Path(path)
        if not path.exists():
            raise FileNotFoundError(f'File not found: {path}')
        media_type, _ = _mime_types.guess_type(path)
        if media_type is None:
            media_type = 'application/octet-stream'

        return cls.narrow_type(cls(data=path.read_bytes(), media_type=media_type))

    @pydantic.computed_field
    @property
    def identifier(self) -> str:
        """Identifier for the binary content, such as a unique ID.

        This identifier can be provided to the model in a message to allow it to refer to this file in a tool call argument,
        and the tool can look up the file in question by iterating over the message history and finding the matching `BinaryContent`.

        This identifier is only automatically passed to the model when the `BinaryContent` is returned by a tool.
        If you're passing the `BinaryContent` as a user message, it's up to you to include a separate text part with the identifier,
        e.g. "This is file <identifier>:" preceding the `BinaryContent`.

        It's also included in inline-text delimiters for providers that require inlining text documents, so the model can
        distinguish multiple files.
        """
        return self._identifier or _multi_modal_content_identifier(self.data)

    @pydantic.computed_field
    @property
    def media_type(self) -> str:
        """The media type of the binary content.

        Automatically detects the media type using Magika if not provided.
        """
        return self._media_type or self._infer_media_type()

    def _infer_media_type(self) -> str:
        """Infer the media type of the binary content."""
        global _magika_instance

        # Try Magika first (more accurate, especially for documents)
        try:
            from magika import Magika

            if _magika_instance is None:
                _magika_instance = Magika()
            result = _magika_instance.identify_bytes(self.data).output
            self._media_type = result.mime_type
            self._type = result.group
            self._extension = result.extensions[0] if result.extensions else None
            return self._media_type
        except ImportError as e:
            raise ImportError(
                'Magika is not installed. Please install magika to enable media type detection for BinaryContent.'
            ) from e

    @property
    def data_uri(self) -> str:
        """Convert the `BinaryContent` to a data URI."""
        return f'data:{self.media_type};base64,{self.base64}'

    @property
    def base64(self) -> str:
        """Return the binary data as a base64-encoded string. Default encoding is UTF-8."""
        return base64.b64encode(self.data).decode()

    @property
    def is_audio(self) -> bool:
        """Return `True` if the media type is an audio type."""
        return self._type == 'audio' or self.media_type.startswith('audio/')

    @property
    def is_image(self) -> bool:
        """Return `True` if the media type is an image type."""
        return self._type == 'image' or self.media_type.startswith('image/')

    @property
    def is_video(self) -> bool:
        """Return `True` if the media type is a video type."""
        return self._type == 'video' or self.media_type.startswith('video/')

    @property
    def is_document(self) -> bool:
        """Return `True` if the media type is a document type."""
        return self._type == 'document' or self.media_type in _document_format_lookup

    @property
    def format(self) -> str:
        """The file format of the binary content.

        Returns the file extension (without leading dot) based on the media type.
        Uses cached extension from Magika if available, otherwise maps from media_type.

        Raises:
            ValueError: If file format cannot be inferred from media type.
        """
        ext = self._extension or _type_map.get(self.media_type) or guess_extension(self.media_type)

        # Fallback to mimetypes.guess_extension
        if ext is None:
            raise ValueError(f'Unknown media type: {self.media_type}')
        # Return the extension (strip the leading dot)
        return ext.lstrip('.')

    __repr__ = _utils.dataclasses_no_defaults_repr


class BinaryImage(BinaryContent):
    """Binary content that's guaranteed to be an image."""

    def __init__(
        self,
        data: bytes,
        *,
        media_type: str | None = None,
        identifier: str | None = None,
        vendor_metadata: dict[str, Any] | None = None,
        # Required for inline-snapshot which expects all dataclass `__init__` methods to take all field names as kwargs.
        kind: Literal['binary'] = 'binary',
        _identifier: str | None = None,
        _media_type: str | None = None,
        _type: str | None = None,
        _extension: str | None = None,
    ):
        # Use _media_type if media_type is not provided (for inline-snapshot compatibility)
        effective_media_type = media_type or _media_type

        super().__init__(
            data=data,
            media_type=effective_media_type,
            identifier=identifier or _identifier,
            vendor_metadata=vendor_metadata,
            _type=_type,
            _extension=_extension,
        )

        if not self.is_image:
            raise ValueError('`BinaryImage` must be have a media type that starts with "image/"')  # pragma: no cover


@dataclass
class CachePoint:
    """A cache point marker for prompt caching.

    Can be inserted into UserPromptPart.content to mark cache boundaries.
    Models that don't support caching will filter these out.

    Supported by:

    - Anthropic
    - Amazon Bedrock (Converse API)
    """

    kind: Literal['cache-point'] = 'cache-point'
    """Type identifier, this is available on all parts as a discriminator."""

    ttl: Literal['5m', '1h'] = '5m'
    """The cache time-to-live, either "5m" (5 minutes) or "1h" (1 hour).

    Supported by:

    * Anthropic (automatically omitted for Bedrock, as it does not support explicit TTL). See https://docs.claude.com/en/docs/build-with-claude/prompt-caching#1-hour-cache-duration for more information."""


MultiModalContent = ImageUrl | AudioUrl | DocumentUrl | VideoUrl | BinaryContent
UserContent: TypeAlias = str | MultiModalContent | CachePoint


@dataclass(repr=False)
class ToolReturn:
    """A structured return value for tools that need to provide both a return value and custom content to the model.

    This class allows tools to return complex responses that include:
    - A return value for actual tool return
    - Custom content (including multi-modal content) to be sent to the model as a UserPromptPart
    - Optional metadata for application use
    """

    return_value: Any
    """The return value to be used in the tool response."""

    _: KW_ONLY

    content: str | Sequence[UserContent] | None = None
    """The content to be sent to the model as a UserPromptPart."""

    metadata: Any = None
    """Additional data that can be accessed programmatically by the application but is not sent to the LLM."""

    kind: Literal['tool-return'] = 'tool-return'

    __repr__ = _utils.dataclasses_no_defaults_repr


_document_format_lookup: dict[str, DocumentFormat] = {
    'application/pdf': 'pdf',
    'text/plain': 'txt',
    'text/csv': 'csv',
    'application/vnd.openxmlformats-officedocument.wordprocessingml.document': 'docx',
    'application/vnd.openxmlformats-officedocument.spreadsheetml.sheet': 'xlsx',
    'text/html': 'html',
    'text/markdown': 'md',
    'application/msword': 'doc',
    'application/vnd.ms-excel': 'xls',
}
_audio_format_lookup: dict[str, AudioFormat] = {
    'audio/mpeg': 'mp3',
    'audio/wav': 'wav',
    'audio/flac': 'flac',
    'audio/ogg': 'oga',
    'audio/aiff': 'aiff',
    'audio/aac': 'aac',
}
_image_format_lookup: dict[str, ImageFormat] = {
    'image/jpeg': 'jpeg',
    'image/png': 'png',
    'image/gif': 'gif',
    'image/webp': 'webp',
}
_video_format_lookup: dict[str, VideoFormat] = {
    'video/x-matroska': 'mkv',
    'video/quicktime': 'mov',
    'video/mp4': 'mp4',
    'video/webm': 'webm',
    'video/x-flv': 'flv',
    'video/mpeg': 'mpeg',
    'video/x-ms-wmv': 'wmv',
    'video/3gpp': 'three_gp',
}
_type_map = _image_format_lookup | _audio_format_lookup | _document_format_lookup | _video_format_lookup


@dataclass(repr=False)
class UserPromptPart:
    """A user prompt, generally written by the end user.

    Content comes from the `user_prompt` parameter of [`Agent.run`][pydantic_ai.agent.AbstractAgent.run],
    [`Agent.run_sync`][pydantic_ai.agent.AbstractAgent.run_sync], and [`Agent.run_stream`][pydantic_ai.agent.AbstractAgent.run_stream].
    """

    content: str | Sequence[UserContent]
    """The content of the prompt."""

    _: KW_ONLY

    timestamp: datetime = field(default_factory=_now_utc)
    """The timestamp of the prompt."""

    part_kind: Literal['user-prompt'] = 'user-prompt'
    """Part type identifier, this is available on all parts as a discriminator."""

    def otel_event(self, settings: InstrumentationSettings) -> LogRecord:
        content: Any = [{'kind': part.pop('type'), **part} for part in self.otel_message_parts(settings)]
        for part in content:
            if part['kind'] == 'binary' and 'content' in part:
                part['binary_content'] = part.pop('content')
        content = [
            part['content'] if part == {'kind': 'text', 'content': part.get('content')} else part for part in content
        ]
        if content in ([{'kind': 'text'}], [self.content]):
            content = content[0]
        return LogRecord(attributes={'event.name': 'gen_ai.user.message'}, body={'content': content, 'role': 'user'})

    def otel_message_parts(self, settings: InstrumentationSettings) -> list[_otel_messages.MessagePart]:
        parts: list[_otel_messages.MessagePart] = []
        content: Sequence[UserContent] = [self.content] if isinstance(self.content, str) else self.content
        for part in content:
            if isinstance(part, str):
                parts.append(
                    _otel_messages.TextPart(type='text', **({'content': part} if settings.include_content else {}))
                )
            elif isinstance(part, ImageUrl | AudioUrl | DocumentUrl | VideoUrl):
                parts.append(
                    _otel_messages.MediaUrlPart(
                        type=part.kind,
                        **{'url': part.url} if settings.include_content else {},
                    )
                )
            elif isinstance(part, BinaryContent):
                converted_part = _otel_messages.BinaryDataPart(type='binary', media_type=part.media_type)
                if settings.include_content and settings.include_binary_content:
                    converted_part['content'] = part.base64
                parts.append(converted_part)
            elif isinstance(part, CachePoint):
                # CachePoint is a marker, not actual content - skip it for otel
                pass
            else:
                parts.append({'type': part.kind})  # pragma: no cover
        return parts

    __repr__ = _utils.dataclasses_no_defaults_repr


tool_return_ta: pydantic.TypeAdapter[Any] = pydantic.TypeAdapter(
    Any, config=pydantic.ConfigDict(defer_build=True, ser_json_bytes='base64', val_json_bytes='base64')
)


@dataclass(repr=False)
class BaseToolReturnPart:
    """Base class for tool return parts."""

    tool_name: str
    """The name of the "tool" was called."""

    content: Any
    """The return value."""

    tool_call_id: str = field(default_factory=_generate_tool_call_id)
    """The tool call identifier, this is used by some models including OpenAI.

    In case the tool call id is not provided by the model, Pydantic AI will generate a random one.
    """

    _: KW_ONLY

    metadata: Any = None
    """Additional data that can be accessed programmatically by the application but is not sent to the LLM."""

    timestamp: datetime = field(default_factory=_now_utc)
    """The timestamp, when the tool returned."""

    def model_response_str(self) -> str:
        """Return a string representation of the content for the model."""
        if isinstance(self.content, str):
            return self.content
        else:
            return tool_return_ta.dump_json(self.content).decode()

    def model_response_object(self) -> dict[str, Any]:
        """Return a dictionary representation of the content, wrapping non-dict types appropriately."""
        # gemini supports JSON dict return values, but no other JSON types, hence we wrap anything else in a dict
        json_content = tool_return_ta.dump_python(self.content, mode='json')
        if isinstance(json_content, dict):
            return json_content  # type: ignore[reportUnknownReturn]
        else:
            return {'return_value': json_content}

    def otel_event(self, settings: InstrumentationSettings) -> LogRecord:
        return LogRecord(
            attributes={'event.name': 'gen_ai.tool.message'},
            body={
                **({'content': self.content} if settings.include_content else {}),
                'role': 'tool',
                'id': self.tool_call_id,
                'name': self.tool_name,
            },
        )

    def otel_message_parts(self, settings: InstrumentationSettings) -> list[_otel_messages.MessagePart]:
        from .models.instrumented import InstrumentedModel

        part = _otel_messages.ToolCallResponsePart(
            type='tool_call_response',
            id=self.tool_call_id,
            name=self.tool_name,
        )

        if settings.include_content and self.content is not None:
            part['result'] = InstrumentedModel.serialize_any(self.content)

        return [part]

    def has_content(self) -> bool:
        """Return `True` if the tool return has content."""
        return self.content is not None  # pragma: no cover

    __repr__ = _utils.dataclasses_no_defaults_repr


@dataclass(repr=False)
class ToolReturnPart(BaseToolReturnPart):
    """A tool return message, this encodes the result of running a tool."""

    _: KW_ONLY

    part_kind: Literal['tool-return'] = 'tool-return'
    """Part type identifier, this is available on all parts as a discriminator."""


@dataclass(repr=False)
class BuiltinToolReturnPart(BaseToolReturnPart):
    """A tool return message from a built-in tool."""

    _: KW_ONLY

    provider_name: str | None = None
    """The name of the provider that generated the response."""

    provider_details: dict[str, Any] | None = None
    """Additional data returned by the provider that can't be mapped to standard fields.

    This is used for data that is required to be sent back to APIs, as well as data users may want to access programmatically."""

    part_kind: Literal['builtin-tool-return'] = 'builtin-tool-return'
    """Part type identifier, this is available on all parts as a discriminator."""


error_details_ta = pydantic.TypeAdapter(list[pydantic_core.ErrorDetails], config=pydantic.ConfigDict(defer_build=True))


@dataclass(repr=False)
class RetryPromptPart:
    """A message back to a model asking it to try again.

    This can be sent for a number of reasons:

    * Pydantic validation of tool arguments failed, here content is derived from a Pydantic
      [`ValidationError`][pydantic_core.ValidationError]
    * a tool raised a [`ModelRetry`][pydantic_ai.exceptions.ModelRetry] exception
    * no tool was found for the tool name
    * the model returned plain text when a structured response was expected
    * Pydantic validation of a structured response failed, here content is derived from a Pydantic
      [`ValidationError`][pydantic_core.ValidationError]
    * an output validator raised a [`ModelRetry`][pydantic_ai.exceptions.ModelRetry] exception
    """

    content: list[pydantic_core.ErrorDetails] | str
    """Details of why and how the model should retry.

    If the retry was triggered by a [`ValidationError`][pydantic_core.ValidationError], this will be a list of
    error details.
    """

    _: KW_ONLY

    tool_name: str | None = None
    """The name of the tool that was called, if any."""

    tool_call_id: str = field(default_factory=_generate_tool_call_id)
    """The tool call identifier, this is used by some models including OpenAI.

    In case the tool call id is not provided by the model, Pydantic AI will generate a random one.
    """

    timestamp: datetime = field(default_factory=_now_utc)
    """The timestamp, when the retry was triggered."""

    part_kind: Literal['retry-prompt'] = 'retry-prompt'
    """Part type identifier, this is available on all parts as a discriminator."""

    def model_response(self) -> str:
        """Return a string message describing why the retry is requested."""
        if isinstance(self.content, str):
            if self.tool_name is None:
                description = f'Validation feedback:\n{self.content}'
            else:
                description = self.content
        else:
            json_errors = error_details_ta.dump_json(self.content, exclude={'__all__': {'ctx'}}, indent=2)
            plural = isinstance(self.content, list) and len(self.content) != 1
            description = (
                f'{len(self.content)} validation error{"s" if plural else ""}:\n```json\n{json_errors.decode()}\n```'
            )
        return f'{description}\n\nFix the errors and try again.'

    def otel_event(self, settings: InstrumentationSettings) -> LogRecord:
        if self.tool_name is None:
            return LogRecord(
                attributes={'event.name': 'gen_ai.user.message'},
                body={'content': self.model_response(), 'role': 'user'},
            )
        else:
            return LogRecord(
                attributes={'event.name': 'gen_ai.tool.message'},
                body={
                    **({'content': self.model_response()} if settings.include_content else {}),
                    'role': 'tool',
                    'id': self.tool_call_id,
                    'name': self.tool_name,
                },
            )

    def otel_message_parts(self, settings: InstrumentationSettings) -> list[_otel_messages.MessagePart]:
        if self.tool_name is None:
            return [_otel_messages.TextPart(type='text', content=self.model_response())]
        else:
            part = _otel_messages.ToolCallResponsePart(
                type='tool_call_response',
                id=self.tool_call_id,
                name=self.tool_name,
            )

            if settings.include_content:
                part['result'] = self.model_response()

            return [part]

    __repr__ = _utils.dataclasses_no_defaults_repr


ModelRequestPart = Annotated[
    SystemPromptPart | UserPromptPart | ToolReturnPart | RetryPromptPart, pydantic.Discriminator('part_kind')
]
"""A message part sent by Pydantic AI to a model."""


@dataclass(repr=False)
class ModelRequest:
    """A request generated by Pydantic AI and sent to a model, e.g. a message from the Pydantic AI app to the model."""

    parts: Sequence[ModelRequestPart]
    """The parts of the user message."""

    _: KW_ONLY

    # Default is None for backwards compatibility with old serialized messages that don't have this field.
    # Using a default_factory would incorrectly fill in the current time for deserialized historical messages.
    timestamp: datetime | None = None
    """The timestamp when the request was sent to the model."""

    instructions: str | None = None
    """The instructions for the model."""

    kind: Literal['request'] = 'request'
    """Message type identifier, this is available on all parts as a discriminator."""

    run_id: str | None = None
    """The unique identifier of the agent run in which this message originated."""

    metadata: dict[str, Any] | None = None
    """Additional data that can be accessed programmatically by the application but is not sent to the LLM."""

    @classmethod
    def user_text_prompt(cls, user_prompt: str, *, instructions: str | None = None) -> ModelRequest:
        """Create a `ModelRequest` with a single user prompt as text."""
        return cls(parts=[UserPromptPart(user_prompt)], instructions=instructions)

    __repr__ = _utils.dataclasses_no_defaults_repr


@dataclass(repr=False)
class TextPart:
    """A plain text response from a model."""

    content: str
    """The text content of the response."""

    _: KW_ONLY

    id: str | None = None
    """An optional identifier of the text part."""

    provider_details: dict[str, Any] | None = None
    """Additional data returned by the provider that can't be mapped to standard fields.

    This is used for data that is required to be sent back to APIs, as well as data users may want to access programmatically."""

    part_kind: Literal['text'] = 'text'
    """Part type identifier, this is available on all parts as a discriminator."""

    def has_content(self) -> bool:
        """Return `True` if the text content is non-empty."""
        return bool(self.content)

    __repr__ = _utils.dataclasses_no_defaults_repr


@dataclass(repr=False)
class ThinkingPart:
    """A thinking response from a model."""

    content: str
    """The thinking content of the response."""

    _: KW_ONLY

    id: str | None = None
    """The identifier of the thinking part."""

    signature: str | None = None
    """The signature of the thinking.

    Supported by:

    * Anthropic (corresponds to the `signature` field)
    * Bedrock (corresponds to the `signature` field)
    * Google (corresponds to the `thought_signature` field)
    * OpenAI (corresponds to the `encrypted_content` field)
    """

    provider_name: str | None = None
    """The name of the provider that generated the response.

    Signatures are only sent back to the same provider.
    """

    provider_details: dict[str, Any] | None = None
    """Additional data returned by the provider that can't be mapped to standard fields.

    This is used for data that is required to be sent back to APIs, as well as data users may want to access programmatically."""

    part_kind: Literal['thinking'] = 'thinking'
    """Part type identifier, this is available on all parts as a discriminator."""

    def has_content(self) -> bool:
        """Return `True` if the thinking content is non-empty."""
        return bool(self.content)

    __repr__ = _utils.dataclasses_no_defaults_repr


@dataclass(repr=False)
class FilePart:
    """A file response from a model."""

    content: Annotated[BinaryContent, pydantic.AfterValidator(BinaryImage.narrow_type)]
    """The file content of the response."""

    _: KW_ONLY

    id: str | None = None
    """The identifier of the file part."""

    provider_name: str | None = None
    """The name of the provider that generated the response.
    """

    provider_details: dict[str, Any] | None = None
    """Additional data returned by the provider that can't be mapped to standard fields.

    This is used for data that is required to be sent back to APIs, as well as data users may want to access programmatically."""

    part_kind: Literal['file'] = 'file'
    """Part type identifier, this is available on all parts as a discriminator."""

    def has_content(self) -> bool:
        """Return `True` if the file content is non-empty."""
        return bool(self.content.data)

    __repr__ = _utils.dataclasses_no_defaults_repr


@dataclass(repr=False)
class BaseToolCallPart:
    """A tool call from a model."""

    tool_name: str
    """The name of the tool to call."""

    args: str | dict[str, Any] | None = None
    """The arguments to pass to the tool.

    This is stored either as a JSON string or a Python dictionary depending on how data was received.
    """

    tool_call_id: str = field(default_factory=_generate_tool_call_id)
    """The tool call identifier, this is used by some models including OpenAI.

    In case the tool call id is not provided by the model, Pydantic AI will generate a random one.
    """

    _: KW_ONLY

    id: str | None = None
    """An optional identifier of the tool call part, separate from the tool call ID.

    This is used by some APIs like OpenAI Responses."""

    provider_details: dict[str, Any] | None = None
    """Additional data returned by the provider that can't be mapped to standard fields.

    This is used for data that is required to be sent back to APIs, as well as data users may want to access programmatically."""

    def args_as_dict(self) -> dict[str, Any]:
        """Return the arguments as a Python dictionary.

        This is just for convenience with models that require dicts as input.
        """
        if not self.args:
            return {}
        if isinstance(self.args, dict):
            return self.args
        args = pydantic_core.from_json(self.args)
        assert isinstance(args, dict), 'args should be a dict'
        return cast(dict[str, Any], args)

    def args_as_json_str(self) -> str:
        """Return the arguments as a JSON string.

        This is just for convenience with models that require JSON strings as input.
        """
        if not self.args:
            return '{}'
        if isinstance(self.args, str):
            return self.args
        return pydantic_core.to_json(self.args).decode()

    def has_content(self) -> bool:
        """Return `True` if the arguments contain any data."""
        if isinstance(self.args, dict):
            # TODO: This should probably return True if you have the value False, or 0, etc.
            #   It makes sense to me to ignore empty strings, but not sure about empty lists or dicts
            return any(self.args.values())
        else:
            return bool(self.args)

    __repr__ = _utils.dataclasses_no_defaults_repr


@dataclass(repr=False)
class ToolCallPart(BaseToolCallPart):
    """A tool call from a model."""

    _: KW_ONLY

    part_kind: Literal['tool-call'] = 'tool-call'
    """Part type identifier, this is available on all parts as a discriminator."""


@dataclass(repr=False)
class BuiltinToolCallPart(BaseToolCallPart):
    """A tool call to a built-in tool."""

    _: KW_ONLY

    provider_name: str | None = None
    """The name of the provider that generated the response.

    Built-in tool calls are only sent back to the same provider.
    """

    part_kind: Literal['builtin-tool-call'] = 'builtin-tool-call'
    """Part type identifier, this is available on all parts as a discriminator."""


ModelResponsePart = Annotated[
    TextPart | ToolCallPart | BuiltinToolCallPart | BuiltinToolReturnPart | ThinkingPart | FilePart,
    pydantic.Discriminator('part_kind'),
]
"""A message part returned by a model."""


@dataclass(repr=False)
class ModelResponse:
    """A response from a model, e.g. a message from the model to the Pydantic AI app."""

    parts: Sequence[ModelResponsePart]
    """The parts of the model message."""

    _: KW_ONLY

    usage: RequestUsage = field(default_factory=RequestUsage)
    """Usage information for the request.

    This has a default to make tests easier, and to support loading old messages where usage will be missing.
    """

    model_name: str | None = None
    """The name of the model that generated the response."""

    timestamp: datetime = field(default_factory=_now_utc)
    """The timestamp when the response was received locally.

    This is always a high-precision local datetime. Provider-specific timestamps
    (if available) are stored in `provider_details['timestamp']`.
    """

    kind: Literal['response'] = 'response'
    """Message type identifier, this is available on all parts as a discriminator."""

    provider_name: str | None = None
    """The name of the LLM provider that generated the response."""

    provider_url: str | None = None
    """The base URL of the LLM provider that generated the response."""

    provider_details: Annotated[
        dict[str, Any] | None,
        # `vendor_details` is deprecated, but we still want to support deserializing model responses stored in a DB before the name was changed
        pydantic.Field(validation_alias=pydantic.AliasChoices('provider_details', 'vendor_details')),
    ] = None
    """Additional data returned by the provider that can't be mapped to standard fields."""

    provider_response_id: Annotated[
        str | None,
        # `vendor_id` is deprecated, but we still want to support deserializing model responses stored in a DB before the name was changed
        pydantic.Field(validation_alias=pydantic.AliasChoices('provider_response_id', 'vendor_id')),
    ] = None
    """request ID as specified by the model provider. This can be used to track the specific request to the model."""

    finish_reason: FinishReason | None = None
    """Reason the model finished generating the response, normalized to OpenTelemetry values."""

    run_id: str | None = None
    """The unique identifier of the agent run in which this message originated."""

    metadata: dict[str, Any] | None = None
    """Additional data that can be accessed programmatically by the application but is not sent to the LLM."""

    @property
    def text(self) -> str | None:
        """Get the text in the response."""
        texts: list[str] = []
        last_part: ModelResponsePart | None = None
        for part in self.parts:
            if isinstance(part, TextPart):
                # Adjacent text parts should be joined together, but if there are parts in between
                # (like built-in tool calls) they should have newlines between them
                if isinstance(last_part, TextPart):
                    texts[-1] += part.content
                else:
                    texts.append(part.content)
            last_part = part
        if not texts:
            return None

        return '\n\n'.join(texts)

    @property
    def thinking(self) -> str | None:
        """Get the thinking in the response."""
        thinking_parts = [part.content for part in self.parts if isinstance(part, ThinkingPart)]
        if not thinking_parts:
            return None
        return '\n\n'.join(thinking_parts)

    @property
    def files(self) -> list[BinaryContent]:
        """Get the files in the response."""
        return [part.content for part in self.parts if isinstance(part, FilePart)]

    @property
    def images(self) -> list[BinaryImage]:
        """Get the images in the response."""
        return [file for file in self.files if isinstance(file, BinaryImage)]

    @property
    def tool_calls(self) -> list[ToolCallPart]:
        """Get the tool calls in the response."""
        return [part for part in self.parts if isinstance(part, ToolCallPart)]

    @property
    def builtin_tool_calls(self) -> list[tuple[BuiltinToolCallPart, BuiltinToolReturnPart]]:
        """Get the builtin tool calls and results in the response."""
        calls = [part for part in self.parts if isinstance(part, BuiltinToolCallPart)]
        if not calls:
            return []
        returns_by_id = {part.tool_call_id: part for part in self.parts if isinstance(part, BuiltinToolReturnPart)}
        return [
            (call_part, returns_by_id[call_part.tool_call_id])
            for call_part in calls
            if call_part.tool_call_id in returns_by_id
        ]

    @deprecated('`price` is deprecated, use `cost` instead')
    def price(self) -> genai_types.PriceCalculation:  # pragma: no cover
        return self.cost()

    def cost(self) -> genai_types.PriceCalculation:
        """Calculate the cost of the usage.

        Uses [`genai-prices`](https://github.com/pydantic/genai-prices).
        """
        assert self.model_name, 'Model name is required to calculate price'
        # Try matching on provider_api_url first as this is more specific, then fall back to provider_id.
        if self.provider_url:
            try:
                return calc_price(
                    self.usage,
                    self.model_name,
                    provider_api_url=self.provider_url,
                    genai_request_timestamp=self.timestamp,
                )
            except LookupError:
                pass
        return calc_price(
            self.usage,
            self.model_name,
            provider_id=self.provider_name,
            genai_request_timestamp=self.timestamp,
        )

    def otel_events(self, settings: InstrumentationSettings) -> list[LogRecord]:
        """Return OpenTelemetry events for the response."""
        result: list[LogRecord] = []

        def new_event_body():
            new_body: dict[str, Any] = {'role': 'assistant'}
            ev = LogRecord(attributes={'event.name': 'gen_ai.assistant.message'}, body=new_body)
            result.append(ev)
            return new_body

        body = new_event_body()
        for part in self.parts:
            if isinstance(part, ToolCallPart):
                body.setdefault('tool_calls', []).append(
                    {
                        'id': part.tool_call_id,
                        'type': 'function',
                        'function': {
                            'name': part.tool_name,
                            **({'arguments': part.args} if settings.include_content else {}),
                        },
                    }
                )
            elif isinstance(part, TextPart | ThinkingPart):
                kind = part.part_kind
                body.setdefault('content', []).append(
                    {
                        'kind': kind,
                        **({'text': part.content} if settings.include_content else {}),
                    }
                )
            elif isinstance(part, FilePart):
                body.setdefault('content', []).append(
                    {
                        'kind': 'binary',
                        'media_type': part.content.media_type,
                        **(
                            {'binary_content': part.content.base64}
                            if settings.include_content and settings.include_binary_content
                            else {}
                        ),
                    }
                )

        if content := body.get('content'):
            text_content = content[0].get('text')
            if content == [{'kind': 'text', 'text': text_content}]:
                body['content'] = text_content

        return result

    def otel_message_parts(self, settings: InstrumentationSettings) -> list[_otel_messages.MessagePart]:
        parts: list[_otel_messages.MessagePart] = []
        for part in self.parts:
            if isinstance(part, TextPart):
                parts.append(
                    _otel_messages.TextPart(
                        type='text',
                        **({'content': part.content} if settings.include_content else {}),
                    )
                )
            elif isinstance(part, ThinkingPart):
                parts.append(
                    _otel_messages.ThinkingPart(
                        type='thinking',
                        **({'content': part.content} if settings.include_content else {}),
                    )
                )
            elif isinstance(part, FilePart):
                converted_part = _otel_messages.BinaryDataPart(type='binary', media_type=part.content.media_type)
                if settings.include_content and settings.include_binary_content:
                    converted_part['content'] = part.content.base64
                parts.append(converted_part)
            elif isinstance(part, BaseToolCallPart):
                call_part = _otel_messages.ToolCallPart(type='tool_call', id=part.tool_call_id, name=part.tool_name)
                if isinstance(part, BuiltinToolCallPart):
                    call_part['builtin'] = True
                if settings.include_content and part.args is not None:
                    from .models.instrumented import InstrumentedModel

                    if isinstance(part.args, str):
                        call_part['arguments'] = part.args
                    else:
                        call_part['arguments'] = {k: InstrumentedModel.serialize_any(v) for k, v in part.args.items()}

                parts.append(call_part)
            elif isinstance(part, BuiltinToolReturnPart):
                return_part = _otel_messages.ToolCallResponsePart(
                    type='tool_call_response',
                    id=part.tool_call_id,
                    name=part.tool_name,
                    builtin=True,
                )
                if settings.include_content and part.content is not None:  # pragma: no branch
                    from .models.instrumented import InstrumentedModel

                    return_part['result'] = InstrumentedModel.serialize_any(part.content)

                parts.append(return_part)
        return parts

    @property
    @deprecated('`vendor_details` is deprecated, use `provider_details` instead')
    def vendor_details(self) -> dict[str, Any] | None:
        return self.provider_details

    @property
    @deprecated('`vendor_id` is deprecated, use `provider_response_id` instead')
    def vendor_id(self) -> str | None:
        return self.provider_response_id

    @property
    @deprecated('`provider_request_id` is deprecated, use `provider_response_id` instead')
    def provider_request_id(self) -> str | None:
        return self.provider_response_id

    __repr__ = _utils.dataclasses_no_defaults_repr


ModelMessage = Annotated[ModelRequest | ModelResponse, pydantic.Discriminator('kind')]
"""Any message sent to or returned by a model."""

ModelMessagesTypeAdapter = pydantic.TypeAdapter(
    list[ModelMessage], config=pydantic.ConfigDict(defer_build=True, ser_json_bytes='base64', val_json_bytes='base64')
)
"""Pydantic [`TypeAdapter`][pydantic.type_adapter.TypeAdapter] for (de)serializing messages."""


@dataclass(repr=False)
class TextPartDelta:
    """A partial update (delta) for a `TextPart` to append new text content."""

    content_delta: str
    """The incremental text content to add to the existing `TextPart` content."""

    _: KW_ONLY

    provider_details: dict[str, Any] | None = None
    """Additional data returned by the provider that can't be mapped to standard fields.

    This is used for data that is required to be sent back to APIs, as well as data users may want to access programmatically."""

    part_delta_kind: Literal['text'] = 'text'
    """Part delta type identifier, used as a discriminator."""

    def apply(self, part: ModelResponsePart) -> TextPart:
        """Apply this text delta to an existing `TextPart`.

        Args:
            part: The existing model response part, which must be a `TextPart`.

        Returns:
            A new `TextPart` with updated text content.

        Raises:
            ValueError: If `part` is not a `TextPart`.
        """
        if not isinstance(part, TextPart):
            raise ValueError('Cannot apply TextPartDeltas to non-TextParts')  # pragma: no cover
        return replace(
            part,
            content=part.content + self.content_delta,
            provider_details={**(part.provider_details or {}), **(self.provider_details or {})} or None,
        )

    __repr__ = _utils.dataclasses_no_defaults_repr


@dataclass(repr=False, kw_only=True)
class ThinkingPartDelta:
    """A partial update (delta) for a `ThinkingPart` to append new thinking content."""

    content_delta: str | None = None
    """The incremental thinking content to add to the existing `ThinkingPart` content."""

    signature_delta: str | None = None
    """Optional signature delta.

    Note this is never treated as a delta — it can replace None.
    """

    provider_name: str | None = None
    """Optional provider name for the thinking part.

    Signatures are only sent back to the same provider.
    """

    provider_details: ProviderDetailsDelta = None
    """Additional data returned by the provider that can't be mapped to standard fields.

    Can be a dict to merge with existing details, or a callable that takes
    the existing details and returns updated details.

    This is used for data that is required to be sent back to APIs, as well as data users may want to access programmatically."""

    part_delta_kind: Literal['thinking'] = 'thinking'
    """Part delta type identifier, used as a discriminator."""

    @overload
    def apply(self, part: ModelResponsePart) -> ThinkingPart: ...

    @overload
    def apply(self, part: ModelResponsePart | ThinkingPartDelta) -> ThinkingPart | ThinkingPartDelta: ...

    def apply(self, part: ModelResponsePart | ThinkingPartDelta) -> ThinkingPart | ThinkingPartDelta:
        """Apply this thinking delta to an existing `ThinkingPart`.

        Args:
            part: The existing model response part, which must be a `ThinkingPart`.

        Returns:
            A new `ThinkingPart` with updated thinking content.

        Raises:
            ValueError: If `part` is not a `ThinkingPart`.
        """
        if isinstance(part, ThinkingPart):
            new_content = part.content + self.content_delta if self.content_delta else part.content
            new_signature = self.signature_delta if self.signature_delta is not None else part.signature
            new_provider_name = self.provider_name if self.provider_name is not None else part.provider_name
            # Resolve callable provider_details if needed
            resolved_details = (
                self.provider_details(part.provider_details)
                if callable(self.provider_details)
                else self.provider_details
            )
            new_provider_details = {**(part.provider_details or {}), **(resolved_details or {})} or None
            return replace(
                part,
                content=new_content,
                signature=new_signature,
                provider_name=new_provider_name,
                provider_details=new_provider_details,
            )
        elif isinstance(part, ThinkingPartDelta):
            if self.content_delta is None and self.signature_delta is None:
                raise ValueError('Cannot apply ThinkingPartDelta with no content or signature')
            if self.content_delta is not None:
                part = replace(part, content_delta=(part.content_delta or '') + self.content_delta)
            if self.signature_delta is not None:
                part = replace(part, signature_delta=self.signature_delta)
            if self.provider_name is not None:
                part = replace(part, provider_name=self.provider_name)
            if self.provider_details is not None:
                if callable(self.provider_details):
                    if callable(part.provider_details):
                        existing_fn = part.provider_details
                        new_fn = self.provider_details

                        def chained_both(d: dict[str, Any] | None) -> dict[str, Any]:
                            return new_fn(existing_fn(d))

                        part = replace(part, provider_details=chained_both)
                    else:
                        part = replace(part, provider_details=self.provider_details)  # pragma: no cover
                elif callable(part.provider_details):
                    existing_fn = part.provider_details
                    new_dict = self.provider_details

                    def chained_dict(d: dict[str, Any] | None) -> dict[str, Any]:
                        return {**existing_fn(d), **new_dict}

                    part = replace(part, provider_details=chained_dict)
                else:
                    existing = part.provider_details if isinstance(part.provider_details, dict) else {}
                    part = replace(part, provider_details={**existing, **self.provider_details})
            return part
        raise ValueError(  # pragma: no cover
            f'Cannot apply ThinkingPartDeltas to non-ThinkingParts or non-ThinkingPartDeltas ({part=}, {self=})'
        )

    __repr__ = _utils.dataclasses_no_defaults_repr


@dataclass(repr=False, kw_only=True)
class ToolCallPartDelta:
    """A partial update (delta) for a `ToolCallPart` to modify tool name, arguments, or tool call ID."""

    tool_name_delta: str | None = None
    """Incremental text to add to the existing tool name, if any."""

    args_delta: str | dict[str, Any] | None = None
    """Incremental data to add to the tool arguments.

    If this is a string, it will be appended to existing JSON arguments.
    If this is a dict, it will be merged with existing dict arguments.
    """

    tool_call_id: str | None = None
    """Optional tool call identifier, this is used by some models including OpenAI.

    Note this is never treated as a delta — it can replace None, but otherwise if a
    non-matching value is provided an error will be raised."""

    provider_details: dict[str, Any] | None = None
    """Additional data returned by the provider that can't be mapped to standard fields.

    This is used for data that is required to be sent back to APIs, as well as data users may want to access programmatically."""

    part_delta_kind: Literal['tool_call'] = 'tool_call'
    """Part delta type identifier, used as a discriminator."""

    def as_part(self) -> ToolCallPart | None:
        """Convert this delta to a fully formed `ToolCallPart` if possible, otherwise return `None`.

        Returns:
            A `ToolCallPart` if `tool_name_delta` is set, otherwise `None`.
        """
        if self.tool_name_delta is None:
            return None

        return ToolCallPart(
            self.tool_name_delta,
            self.args_delta,
            self.tool_call_id or _generate_tool_call_id(),
            provider_details=self.provider_details,
        )

    @overload
    def apply(self, part: ModelResponsePart) -> ToolCallPart | BuiltinToolCallPart: ...

    @overload
    def apply(
        self, part: ModelResponsePart | ToolCallPartDelta
    ) -> ToolCallPart | BuiltinToolCallPart | ToolCallPartDelta: ...

    def apply(
        self, part: ModelResponsePart | ToolCallPartDelta
    ) -> ToolCallPart | BuiltinToolCallPart | ToolCallPartDelta:
        """Apply this delta to a part or delta, returning a new part or delta with the changes applied.

        Args:
            part: The existing model response part or delta to update.

        Returns:
            Either a new `ToolCallPart` or `BuiltinToolCallPart`, or an updated `ToolCallPartDelta`.

        Raises:
            ValueError: If `part` is neither a `ToolCallPart`, `BuiltinToolCallPart`, nor a `ToolCallPartDelta`.
            UnexpectedModelBehavior: If applying JSON deltas to dict arguments or vice versa.
        """
        if isinstance(part, ToolCallPart | BuiltinToolCallPart):
            return self._apply_to_part(part)

        if isinstance(part, ToolCallPartDelta):
            return self._apply_to_delta(part)

        raise ValueError(  # pragma: no cover
            f'Can only apply ToolCallPartDeltas to ToolCallParts, BuiltinToolCallParts, or ToolCallPartDeltas, not {part}'
        )

    def _apply_to_delta(self, delta: ToolCallPartDelta) -> ToolCallPart | BuiltinToolCallPart | ToolCallPartDelta:
        """Internal helper to apply this delta to another delta."""
        if self.tool_name_delta:
            # Append incremental text to the existing tool_name_delta
            updated_tool_name_delta = (delta.tool_name_delta or '') + self.tool_name_delta
            delta = replace(delta, tool_name_delta=updated_tool_name_delta)

        if isinstance(self.args_delta, str):
            if isinstance(delta.args_delta, dict):
                raise UnexpectedModelBehavior(
                    f'Cannot apply JSON deltas to non-JSON tool arguments ({delta=}, {self=})'
                )
            updated_args_delta = (delta.args_delta or '') + self.args_delta
            delta = replace(delta, args_delta=updated_args_delta)
        elif isinstance(self.args_delta, dict):
            if isinstance(delta.args_delta, str):
                raise UnexpectedModelBehavior(
                    f'Cannot apply dict deltas to non-dict tool arguments ({delta=}, {self=})'
                )
            updated_args_delta = {**(delta.args_delta or {}), **self.args_delta}
            delta = replace(delta, args_delta=updated_args_delta)

        if self.tool_call_id:
            delta = replace(delta, tool_call_id=self.tool_call_id)

        if self.provider_details:
            merged_provider_details = {**(delta.provider_details or {}), **self.provider_details}
            delta = replace(delta, provider_details=merged_provider_details)

        # If we now have enough data to create a full ToolCallPart, do so
        if delta.tool_name_delta is not None:
            return ToolCallPart(
                delta.tool_name_delta,
                delta.args_delta,
                delta.tool_call_id or _generate_tool_call_id(),
                provider_details=delta.provider_details,
            )

        return delta

    def _apply_to_part(self, part: ToolCallPart | BuiltinToolCallPart) -> ToolCallPart | BuiltinToolCallPart:
        """Internal helper to apply this delta directly to a `ToolCallPart` or `BuiltinToolCallPart`."""
        if self.tool_name_delta:
            # Append incremental text to the existing tool_name
            tool_name = part.tool_name + self.tool_name_delta
            part = replace(part, tool_name=tool_name)

        if isinstance(self.args_delta, str):
            if isinstance(part.args, dict):
                raise UnexpectedModelBehavior(f'Cannot apply JSON deltas to non-JSON tool arguments ({part=}, {self=})')
            updated_json = (part.args or '') + self.args_delta
            part = replace(part, args=updated_json)
        elif isinstance(self.args_delta, dict):
            if isinstance(part.args, str):
                raise UnexpectedModelBehavior(f'Cannot apply dict deltas to non-dict tool arguments ({part=}, {self=})')
            updated_dict = {**(part.args or {}), **self.args_delta}
            part = replace(part, args=updated_dict)

        if self.tool_call_id:
            part = replace(part, tool_call_id=self.tool_call_id)

        if self.provider_details:
            merged_provider_details = {**(part.provider_details or {}), **self.provider_details}
            part = replace(part, provider_details=merged_provider_details)

        return part

    __repr__ = _utils.dataclasses_no_defaults_repr


ModelResponsePartDelta = Annotated[
    TextPartDelta | ThinkingPartDelta | ToolCallPartDelta, pydantic.Discriminator('part_delta_kind')
]
"""A partial update (delta) for any model response part."""


@dataclass(repr=False, kw_only=True)
class PartStartEvent:
    """An event indicating that a new part has started.

    If multiple `PartStartEvent`s are received with the same index,
    the new one should fully replace the old one.
    """

    index: int
    """The index of the part within the overall response parts list."""

    part: ModelResponsePart
    """The newly started `ModelResponsePart`."""

    previous_part_kind: (
        Literal['text', 'thinking', 'tool-call', 'builtin-tool-call', 'builtin-tool-return', 'file'] | None
    ) = None
    """The kind of the previous part, if any.

    This is useful for UI event streams to know whether to group parts of the same kind together when emitting events.
    """

    event_kind: Literal['part_start'] = 'part_start'
    """Event type identifier, used as a discriminator."""

    __repr__ = _utils.dataclasses_no_defaults_repr


@dataclass(repr=False, kw_only=True)
class PartDeltaEvent:
    """An event indicating a delta update for an existing part."""

    index: int
    """The index of the part within the overall response parts list."""

    delta: ModelResponsePartDelta
    """The delta to apply to the specified part."""

    event_kind: Literal['part_delta'] = 'part_delta'
    """Event type identifier, used as a discriminator."""

    __repr__ = _utils.dataclasses_no_defaults_repr


@dataclass(repr=False, kw_only=True)
class PartEndEvent:
    """An event indicating that a part is complete."""

    index: int
    """The index of the part within the overall response parts list."""

    part: ModelResponsePart
    """The complete `ModelResponsePart`."""

    next_part_kind: (
        Literal['text', 'thinking', 'tool-call', 'builtin-tool-call', 'builtin-tool-return', 'file'] | None
    ) = None
    """The kind of the next part, if any.

    This is useful for UI event streams to know whether to group parts of the same kind together when emitting events.
    """

    event_kind: Literal['part_end'] = 'part_end'
    """Event type identifier, used as a discriminator."""

    __repr__ = _utils.dataclasses_no_defaults_repr


@dataclass(repr=False, kw_only=True)
class FinalResultEvent:
    """An event indicating the response to the current model request matches the output schema and will produce a result."""

    tool_name: str | None
    """The name of the output tool that was called. `None` if the result is from text content and not from a tool."""
    tool_call_id: str | None
    """The tool call ID, if any, that this result is associated with."""
    event_kind: Literal['final_result'] = 'final_result'
    """Event type identifier, used as a discriminator."""

    __repr__ = _utils.dataclasses_no_defaults_repr


ModelResponseStreamEvent = Annotated[
    PartStartEvent | PartDeltaEvent | PartEndEvent | FinalResultEvent, pydantic.Discriminator('event_kind')
]
"""An event in the model response stream, starting a new part, applying a delta to an existing one, indicating a part is complete, or indicating the final result."""


@dataclass(repr=False)
class FunctionToolCallEvent:
    """An event indicating the start to a call to a function tool."""

    part: ToolCallPart
    """The (function) tool call to make."""

    _: KW_ONLY

    event_kind: Literal['function_tool_call'] = 'function_tool_call'
    """Event type identifier, used as a discriminator."""

    @property
    def tool_call_id(self) -> str:
        """An ID used for matching details about the call to its result."""
        return self.part.tool_call_id

    @property
    @deprecated('`call_id` is deprecated, use `tool_call_id` instead.')
    def call_id(self) -> str:
        """An ID used for matching details about the call to its result."""
        return self.part.tool_call_id  # pragma: no cover

    __repr__ = _utils.dataclasses_no_defaults_repr


@dataclass(repr=False)
class FunctionToolResultEvent:
    """An event indicating the result of a function tool call."""

    result: ToolReturnPart | RetryPromptPart
    """The result of the call to the function tool."""

    _: KW_ONLY

    content: str | Sequence[UserContent] | None = None
    """The content that will be sent to the model as a UserPromptPart following the result."""

    event_kind: Literal['function_tool_result'] = 'function_tool_result'
    """Event type identifier, used as a discriminator."""

    @property
    def tool_call_id(self) -> str:
        """An ID used to match the result to its original call."""
        return self.result.tool_call_id

    __repr__ = _utils.dataclasses_no_defaults_repr


@deprecated(
    '`BuiltinToolCallEvent` is deprecated, look for `PartStartEvent` and `PartDeltaEvent` with `BuiltinToolCallPart` instead.'
)
@dataclass(repr=False)
class BuiltinToolCallEvent:
    """An event indicating the start to a call to a built-in tool."""

    part: BuiltinToolCallPart
    """The built-in tool call to make."""

    _: KW_ONLY

    event_kind: Literal['builtin_tool_call'] = 'builtin_tool_call'
    """Event type identifier, used as a discriminator."""


@deprecated(
    '`BuiltinToolResultEvent` is deprecated, look for `PartStartEvent` and `PartDeltaEvent` with `BuiltinToolReturnPart` instead.'
)
@dataclass(repr=False)
class BuiltinToolResultEvent:
    """An event indicating the result of a built-in tool call."""

    result: BuiltinToolReturnPart
    """The result of the call to the built-in tool."""

    _: KW_ONLY

    event_kind: Literal['builtin_tool_result'] = 'builtin_tool_result'
    """Event type identifier, used as a discriminator."""


HandleResponseEvent = Annotated[
    FunctionToolCallEvent
    | FunctionToolResultEvent
    | BuiltinToolCallEvent  # pyright: ignore[reportDeprecated]
    | BuiltinToolResultEvent,  # pyright: ignore[reportDeprecated]
    pydantic.Discriminator('event_kind'),
]
"""An event yielded when handling a model response, indicating tool calls and results."""

AgentStreamEvent = Annotated[ModelResponseStreamEvent | HandleResponseEvent, pydantic.Discriminator('event_kind')]
"""An event in the agent stream: model response stream events and response-handling events."""<|MERGE_RESOLUTION|>--- conflicted
+++ resolved
@@ -2,25 +2,14 @@
 
 import base64
 import hashlib
-<<<<<<< HEAD
-from abc import ABC
-from collections.abc import Callable, Sequence
-from dataclasses import KW_ONLY, dataclass, field, replace
-from datetime import datetime
-from mimetypes import guess_extension, guess_type
-=======
-import mimetypes
-import os
 from abc import ABC, abstractmethod
 from collections.abc import Callable, Sequence
 from dataclasses import KW_ONLY, dataclass, field, replace
 from datetime import datetime
-from mimetypes import MimeTypes
->>>>>>> 27a17c65
+from mimetypes import guess_type
 from os import PathLike
 from pathlib import Path
 from typing import TYPE_CHECKING, Annotated, Any, Literal, TypeAlias, cast, overload
-from urllib.parse import urlparse
 
 import pydantic
 import pydantic_core
@@ -230,12 +219,12 @@
 
     def _infer_media_type(self) -> str:
         """Infer the media type of the file based on the URL."""
-        media_type = guess_type(self.url)[0]
-        if media_type is None:
+        mime_type, _ = _mime_types.guess_type(self.url)
+        if mime_type is None:
             raise ValueError(
-                f'Could not infer media type from URL: {self.url}. Explicitly provide a `media_type` instead.'
+                f'Could not infer media type from video URL: {self.url}. Explicitly provide a `media_type` instead.'
             )
-        return media_type
+        return mime_type
 
     @property
     def format(self) -> str:
@@ -282,29 +271,15 @@
         )
         self.kind = kind
 
-<<<<<<< HEAD
-    def _infer_media_type(self) -> VideoMediaType | str:
-=======
-    def _infer_media_type(self) -> str:
->>>>>>> 27a17c65
+    def _infer_media_type(self) -> VideoMediaType:
         """Return the media type of the video, based on the url."""
         # Assume that YouTube videos are mp4 because there would be no extension
         # to infer from. This should not be a problem, as Gemini disregards media
         # type for YouTube URLs.
         if self.is_youtube:
             return 'video/mp4'
-<<<<<<< HEAD
         else:
             return super()._infer_media_type()
-=======
-
-        mime_type, _ = _mime_types.guess_type(self.url)
-        if mime_type is None:
-            raise ValueError(
-                f'Could not infer media type from video URL: {self.url}. Explicitly provide a `media_type` instead.'
-            )
-        return mime_type
->>>>>>> 27a17c65
 
     @property
     def is_youtube(self) -> bool:
@@ -356,39 +331,6 @@
         )
         self.kind = kind
 
-<<<<<<< HEAD
-    def _infer_media_type(self) -> AudioMediaType | str:
-=======
-    def _infer_media_type(self) -> str:
->>>>>>> 27a17c65
-        """Return the media type of the audio file, based on the url.
-
-        References:
-        - Gemini: https://ai.google.dev/gemini-api/docs/audio#supported-formats
-        """
-<<<<<<< HEAD
-        if self.url.endswith('.mp3'):
-            return 'audio/mpeg'
-        if self.url.endswith('.wav'):
-            return 'audio/wav'
-        if self.url.endswith('.flac'):
-            return 'audio/flac'
-        if self.url.endswith('.oga'):
-            return 'audio/ogg'
-        if self.url.endswith('.aiff'):
-            return 'audio/aiff'
-        if self.url.endswith('.aac'):
-            return 'audio/aac'
-
-        return super()._infer_media_type()
-=======
-        mime_type, _ = _mime_types.guess_type(self.url)
-        if mime_type is None:
-            raise ValueError(
-                f'Could not infer media type from audio URL: {self.url}. Explicitly provide a `media_type` instead.'
-            )
-        return mime_type
->>>>>>> 27a17c65
 
     @property
     def format(self) -> AudioFormat | str:
@@ -430,29 +372,6 @@
         )
         self.kind = kind
 
-<<<<<<< HEAD
-    def _infer_media_type(self) -> ImageMediaType | str:
-        """Return the media type of the image, based on the url."""
-        if self.url.endswith(('.jpg', '.jpeg')):
-            return 'image/jpeg'
-        elif self.url.endswith('.png'):
-            return 'image/png'
-        elif self.url.endswith('.gif'):
-            return 'image/gif'
-        elif self.url.endswith('.webp'):
-            return 'image/webp'
-        return super()._infer_media_type()
-=======
-    def _infer_media_type(self) -> str:
-        """Return the media type of the image, based on the url."""
-        mime_type, _ = _mime_types.guess_type(self.url)
-        if mime_type is None:
-            raise ValueError(
-                f'Could not infer media type from image URL: {self.url}. Explicitly provide a `media_type` instead.'
-            )
-        return mime_type
->>>>>>> 27a17c65
-
     @property
     def format(self) -> ImageFormat | str:
         """The file format of the image.
@@ -496,40 +415,6 @@
         )
         self.kind = kind
 
-    def _infer_media_type(self) -> str:
-        """Return the media type of the document, based on the url."""
-<<<<<<< HEAD
-        # Common document types are hardcoded here as mime-type support for these
-        # extensions varies across operating systems.
-        if self.url.endswith(('.md', '.mdx', '.markdown')):
-            return 'text/markdown'
-        elif self.url.endswith('.asciidoc'):
-            return 'text/x-asciidoc'
-        elif self.url.endswith('.txt'):
-            return 'text/plain'
-        elif self.url.endswith('.pdf'):
-            return 'application/pdf'
-        elif self.url.endswith('.rtf'):
-            return 'application/rtf'
-        elif self.url.endswith('.doc'):
-            return 'application/msword'
-        elif self.url.endswith('.docx'):
-            return 'application/vnd.openxmlformats-officedocument.wordprocessingml.document'
-        elif self.url.endswith('.xls'):
-            return 'application/vnd.ms-excel'
-        elif self.url.endswith('.xlsx'):
-            return 'application/vnd.openxmlformats-officedocument.spreadsheetml.sheet'
-        else:
-            return super()._infer_media_type()
-=======
-        mime_type, _ = _mime_types.guess_type(self.url)
-        if mime_type is None:
-            raise ValueError(
-                f'Could not infer media type from document URL: {self.url}. Explicitly provide a `media_type` instead.'
-            )
-        return mime_type
->>>>>>> 27a17c65
-
     @property
     def format(self) -> DocumentFormat | str:
         """The file format of the document.
@@ -551,6 +436,7 @@
 
     _: KW_ONLY
 
+    media_type: AudioMediaType | ImageMediaType | DocumentMediaType | str
     """The media type of the binary data."""
 
     vendor_metadata: dict[str, Any] | None = None
@@ -754,16 +640,8 @@
         _type: str | None = None,
         _extension: str | None = None,
     ):
-        # Use _media_type if media_type is not provided (for inline-snapshot compatibility)
-        effective_media_type = media_type or _media_type
-
         super().__init__(
-            data=data,
-            media_type=effective_media_type,
-            identifier=identifier or _identifier,
-            vendor_metadata=vendor_metadata,
-            _type=_type,
-            _extension=_extension,
+            data=data, media_type=media_type, identifier=identifier or _identifier, vendor_metadata=vendor_metadata
         )
 
         if not self.is_image:
@@ -859,7 +737,6 @@
     'video/x-ms-wmv': 'wmv',
     'video/3gpp': 'three_gp',
 }
-_type_map = _image_format_lookup | _audio_format_lookup | _document_format_lookup | _video_format_lookup
 
 
 @dataclass(repr=False)
@@ -1529,10 +1406,7 @@
             elif isinstance(part, TextPart | ThinkingPart):
                 kind = part.part_kind
                 body.setdefault('content', []).append(
-                    {
-                        'kind': kind,
-                        **({'text': part.content} if settings.include_content else {}),
-                    }
+                    {'kind': kind, **({'text': part.content} if settings.include_content else {})}
                 )
             elif isinstance(part, FilePart):
                 body.setdefault('content', []).append(
