--- conflicted
+++ resolved
@@ -71,7 +71,6 @@
 
 
 @dataclass
-<<<<<<< HEAD
 class FileUrl:
     """A URL to a file. Supported only by Gemini models.
 
@@ -90,7 +89,9 @@
 
     kind: Literal['file-url'] = 'file-url'
     """Type identifier, this is available on all parts as a discriminator."""
-=======
+
+
+@dataclass
 class VideoUrl:
     """A URL to an video."""
 
@@ -129,7 +130,6 @@
         The choice of supported formats were based on the Bedrock Converse API. Other APIs don't require to use a format.
         """
         return _video_format(self.media_type)
->>>>>>> 1e561011
 
 
 @dataclass
@@ -272,14 +272,10 @@
         raise ValueError(f'Unknown media type: {self.media_type}')
 
 
-<<<<<<< HEAD
-UserContent: TypeAlias = 'str | ImageUrl | AudioUrl | DocumentUrl | BinaryContent | FileUrl'
-=======
-UserContent: TypeAlias = 'str | ImageUrl | AudioUrl | DocumentUrl | VideoUrl | BinaryContent'
+UserContent: TypeAlias = 'str | ImageUrl | AudioUrl | DocumentUrl | VideoUrl | BinaryContent | FileUrl'
 
 # Ideally this would be a Union of types, but Python 3.9 requires it to be a string, and strings don't work with `isinstance``.
 MultiModalContentTypes = (ImageUrl, AudioUrl, DocumentUrl, VideoUrl, BinaryContent)
->>>>>>> 1e561011
 
 
 def _document_format(media_type: str) -> DocumentFormat:
