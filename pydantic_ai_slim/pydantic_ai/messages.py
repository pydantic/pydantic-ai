from __future__ import annotations as _annotations

import base64
import hashlib
from abc import ABC, abstractmethod
from collections.abc import Sequence
from dataclasses import KW_ONLY, dataclass, field, replace
from datetime import datetime
from mimetypes import guess_type
from typing import TYPE_CHECKING, Annotated, Any, Literal, TypeAlias, cast, overload

import pydantic
import pydantic_core
from genai_prices import calc_price, types as genai_types
from opentelemetry._events import Event  # pyright: ignore[reportPrivateImportUsage]
from typing_extensions import Self, deprecated

from . import _otel_messages, _utils
from ._utils import generate_tool_call_id as _generate_tool_call_id, now_utc as _now_utc
from .exceptions import UnexpectedModelBehavior
from .usage import RequestUsage

if TYPE_CHECKING:
    from .models.instrumented import InstrumentationSettings


AudioMediaType: TypeAlias = Literal['audio/wav', 'audio/mpeg', 'audio/ogg', 'audio/flac', 'audio/aiff', 'audio/aac']
ImageMediaType: TypeAlias = Literal['image/jpeg', 'image/png', 'image/gif', 'image/webp']
DocumentMediaType: TypeAlias = Literal[
    'application/pdf',
    'text/plain',
    'text/csv',
    'application/vnd.openxmlformats-officedocument.wordprocessingml.document',
    'application/vnd.openxmlformats-officedocument.spreadsheetml.sheet',
    'text/html',
    'text/markdown',
    'application/vnd.ms-excel',
]
VideoMediaType: TypeAlias = Literal[
    'video/x-matroska',
    'video/quicktime',
    'video/mp4',
    'video/webm',
    'video/x-flv',
    'video/mpeg',
    'video/x-ms-wmv',
    'video/3gpp',
]

AudioFormat: TypeAlias = Literal['wav', 'mp3', 'oga', 'flac', 'aiff', 'aac']
ImageFormat: TypeAlias = Literal['jpeg', 'png', 'gif', 'webp']
DocumentFormat: TypeAlias = Literal['csv', 'doc', 'docx', 'html', 'md', 'pdf', 'txt', 'xls', 'xlsx']
VideoFormat: TypeAlias = Literal['mkv', 'mov', 'mp4', 'webm', 'flv', 'mpeg', 'mpg', 'wmv', 'three_gp']

FinishReason: TypeAlias = Literal[
    'stop',
    'length',
    'content_filter',
    'tool_call',
    'error',
]
"""Reason the model finished generating the response, normalized to OpenTelemetry values."""


@dataclass(repr=False)
class SystemPromptPart:
    """A system prompt, generally written by the application developer.

    This gives the model context and guidance on how to respond.
    """

    content: str
    """The content of the prompt."""

    _: KW_ONLY

    timestamp: datetime = field(default_factory=_now_utc)
    """The timestamp of the prompt."""

    dynamic_ref: str | None = None
    """The ref of the dynamic system prompt function that generated this part.

    Only set if system prompt is dynamic, see [`system_prompt`][pydantic_ai.Agent.system_prompt] for more information.
    """

    part_kind: Literal['system-prompt'] = 'system-prompt'
    """Part type identifier, this is available on all parts as a discriminator."""

    def otel_event(self, settings: InstrumentationSettings) -> Event:
        return Event(
            'gen_ai.system.message',
            body={'role': 'system', **({'content': self.content} if settings.include_content else {})},
        )

    def otel_message_parts(self, settings: InstrumentationSettings) -> list[_otel_messages.MessagePart]:
        return [_otel_messages.TextPart(type='text', **{'content': self.content} if settings.include_content else {})]

    __repr__ = _utils.dataclasses_no_defaults_repr


def _multi_modal_content_identifier(identifier: str | bytes) -> str:
    """Generate stable identifier for multi-modal content to help LLM in finding a specific file in tool call responses."""
    if isinstance(identifier, str):
        identifier = identifier.encode('utf-8')
    return hashlib.sha1(identifier).hexdigest()[:6]


@dataclass(init=False, repr=False)
class FileUrl(ABC):
    """Abstract base class for any URL-based file."""

    url: str
    """The URL of the file."""

    _: KW_ONLY

    identifier: str
    """The identifier of the file, such as a unique ID. generating one from the url if not explicitly set.

    This identifier can be provided to the model in a message to allow it to refer to this file in a tool call argument,
    and the tool can look up the file in question by iterating over the message history and finding the matching `FileUrl`.

    This identifier is only automatically passed to the model when the `FileUrl` is returned by a tool.
    If you're passing the `FileUrl` as a user message, it's up to you to include a separate text part with the identifier,
    e.g. "This is file <identifier>:" preceding the `FileUrl`.

    It's also included in inline-text delimiters for providers that require inlining text documents, so the model can
    distinguish multiple files.
    """

    force_download: bool = False
    """For OpenAI and Google APIs it:

    * If True, the file is downloaded and the data is sent to the model as bytes.
    * If False, the URL is sent directly to the model and no download is performed.
    """

    vendor_metadata: dict[str, Any] | None = None
    """Vendor-specific metadata for the file.

    Supported by:
    - `GoogleModel`: `VideoUrl.vendor_metadata` is used as `video_metadata`: https://ai.google.dev/gemini-api/docs/video-understanding#customize-video-processing
    - `OpenAIChatModel`, `OpenAIResponsesModel`: `ImageUrl.vendor_metadata['detail']` is used as `detail` setting for images
    """

    _media_type: Annotated[str | None, pydantic.Field(alias='media_type', default=None, exclude=True)] = field(
        compare=False, default=None
    )

<<<<<<< HEAD
=======
    _identifier: Annotated[str | None, pydantic.Field(alias='identifier', default=None, exclude=True)] = field(
        compare=False, default=None
    )

>>>>>>> f2b9e9fa
    def __init__(
        self,
        url: str,
        *,
        media_type: str | None = None,
        identifier: str | None = None,
        force_download: bool = False,
        vendor_metadata: dict[str, Any] | None = None,
    ) -> None:
        self.url = url
        self._media_type = media_type
        self._identifier = identifier
        self.force_download = force_download
        self.vendor_metadata = vendor_metadata

    @pydantic.computed_field
    @property
    def media_type(self) -> str:
        """Return the media type of the file, based on the URL or the provided `media_type`."""
        return self._media_type or self._infer_media_type()

    @pydantic.computed_field
    @property
    def identifier(self) -> str:
        """The identifier of the file, such as a unique ID.

        This identifier can be provided to the model in a message to allow it to refer to this file in a tool call argument,
        and the tool can look up the file in question by iterating over the message history and finding the matching `FileUrl`.

        This identifier is only automatically passed to the model when the `FileUrl` is returned by a tool.
        If you're passing the `FileUrl` as a user message, it's up to you to include a separate text part with the identifier,
        e.g. "This is file <identifier>:" preceding the `FileUrl`.

        It's also included in inline-text delimiters for providers that require inlining text documents, so the model can
        distinguish multiple files.
        """
        return self._identifier or _multi_modal_content_identifier(self.url)

    @abstractmethod
    def _infer_media_type(self) -> str:
        """Infer the media type of the file based on the URL."""
        raise NotImplementedError

    @property
    @abstractmethod
    def format(self) -> str:
        """The file format."""
        raise NotImplementedError

    __repr__ = _utils.dataclasses_no_defaults_repr


@dataclass(init=False, repr=False)
class VideoUrl(FileUrl):
    """A URL to a video."""

    url: str
    """The URL of the video."""

    _: KW_ONLY

    kind: Literal['video-url'] = 'video-url'
    """Type identifier, this is available on all parts as a discriminator."""

    def __init__(
        self,
        url: str,
        *,
        media_type: str | None = None,
        identifier: str | None = None,
        force_download: bool = False,
        vendor_metadata: dict[str, Any] | None = None,
        kind: Literal['video-url'] = 'video-url',
        # Required for inline-snapshot which expects all dataclass `__init__` methods to take all field names as kwargs.
        _media_type: str | None = None,
        _identifier: str | None = None,
    ) -> None:
        super().__init__(
            url=url,
            force_download=force_download,
            vendor_metadata=vendor_metadata,
            media_type=media_type or _media_type,
            identifier=identifier or _identifier,
        )
        self.kind = kind

    def _infer_media_type(self) -> VideoMediaType:
        """Return the media type of the video, based on the url."""
        if self.url.endswith('.mkv'):
            return 'video/x-matroska'
        elif self.url.endswith('.mov'):
            return 'video/quicktime'
        elif self.url.endswith('.mp4'):
            return 'video/mp4'
        elif self.url.endswith('.webm'):
            return 'video/webm'
        elif self.url.endswith('.flv'):
            return 'video/x-flv'
        elif self.url.endswith(('.mpeg', '.mpg')):
            return 'video/mpeg'
        elif self.url.endswith('.wmv'):
            return 'video/x-ms-wmv'
        elif self.url.endswith('.three_gp'):
            return 'video/3gpp'
        # Assume that YouTube videos are mp4 because there would be no extension
        # to infer from. This should not be a problem, as Gemini disregards media
        # type for YouTube URLs.
        elif self.is_youtube:
            return 'video/mp4'
        else:
            raise ValueError(
                f'Could not infer media type from video URL: {self.url}. Explicitly provide a `media_type` instead.'
            )

    @property
    def is_youtube(self) -> bool:
        """True if the URL has a YouTube domain."""
        return self.url.startswith(('https://youtu.be/', 'https://youtube.com/', 'https://www.youtube.com/'))

    @property
    def format(self) -> VideoFormat:
        """The file format of the video.

        The choice of supported formats were based on the Bedrock Converse API. Other APIs don't require to use a format.
        """
        return _video_format_lookup[self.media_type]


@dataclass(init=False, repr=False)
class AudioUrl(FileUrl):
    """A URL to an audio file."""

    url: str
    """The URL of the audio file."""

    _: KW_ONLY

    kind: Literal['audio-url'] = 'audio-url'
    """Type identifier, this is available on all parts as a discriminator."""

    def __init__(
        self,
        url: str,
        *,
        media_type: str | None = None,
        identifier: str | None = None,
        force_download: bool = False,
        vendor_metadata: dict[str, Any] | None = None,
        kind: Literal['audio-url'] = 'audio-url',
        # Required for inline-snapshot which expects all dataclass `__init__` methods to take all field names as kwargs.
        _media_type: str | None = None,
        _identifier: str | None = None,
    ) -> None:
        super().__init__(
            url=url,
            force_download=force_download,
            vendor_metadata=vendor_metadata,
            media_type=media_type or _media_type,
            identifier=identifier or _identifier,
        )
        self.kind = kind

    def _infer_media_type(self) -> AudioMediaType:
        """Return the media type of the audio file, based on the url.

        References:
        - Gemini: https://ai.google.dev/gemini-api/docs/audio#supported-formats
        """
        if self.url.endswith('.mp3'):
            return 'audio/mpeg'
        if self.url.endswith('.wav'):
            return 'audio/wav'
        if self.url.endswith('.flac'):
            return 'audio/flac'
        if self.url.endswith('.oga'):
            return 'audio/ogg'
        if self.url.endswith('.aiff'):
            return 'audio/aiff'
        if self.url.endswith('.aac'):
            return 'audio/aac'

        raise ValueError(
            f'Could not infer media type from audio URL: {self.url}. Explicitly provide a `media_type` instead.'
        )

    @property
    def format(self) -> AudioFormat:
        """The file format of the audio file."""
        return _audio_format_lookup[self.media_type]


@dataclass(init=False, repr=False)
class ImageUrl(FileUrl):
    """A URL to an image."""

    url: str
    """The URL of the image."""

    _: KW_ONLY

    kind: Literal['image-url'] = 'image-url'
    """Type identifier, this is available on all parts as a discriminator."""

    def __init__(
        self,
        url: str,
        *,
        media_type: str | None = None,
        identifier: str | None = None,
        force_download: bool = False,
        vendor_metadata: dict[str, Any] | None = None,
        kind: Literal['image-url'] = 'image-url',
        # Required for inline-snapshot which expects all dataclass `__init__` methods to take all field names as kwargs.
        _media_type: str | None = None,
        _identifier: str | None = None,
    ) -> None:
        super().__init__(
            url=url,
            force_download=force_download,
            vendor_metadata=vendor_metadata,
            media_type=media_type or _media_type,
            identifier=identifier or _identifier,
        )
        self.kind = kind

    def _infer_media_type(self) -> ImageMediaType:
        """Return the media type of the image, based on the url."""
        if self.url.endswith(('.jpg', '.jpeg')):
            return 'image/jpeg'
        elif self.url.endswith('.png'):
            return 'image/png'
        elif self.url.endswith('.gif'):
            return 'image/gif'
        elif self.url.endswith('.webp'):
            return 'image/webp'
        else:
            raise ValueError(
                f'Could not infer media type from image URL: {self.url}. Explicitly provide a `media_type` instead.'
            )

    @property
    def format(self) -> ImageFormat:
        """The file format of the image.

        The choice of supported formats were based on the Bedrock Converse API. Other APIs don't require to use a format.
        """
        return _image_format_lookup[self.media_type]


@dataclass(init=False, repr=False)
class DocumentUrl(FileUrl):
    """The URL of the document."""

    url: str
    """The URL of the document."""

    _: KW_ONLY

    kind: Literal['document-url'] = 'document-url'
    """Type identifier, this is available on all parts as a discriminator."""

    def __init__(
        self,
        url: str,
        *,
        media_type: str | None = None,
        identifier: str | None = None,
        force_download: bool = False,
        vendor_metadata: dict[str, Any] | None = None,
        kind: Literal['document-url'] = 'document-url',
        # Required for inline-snapshot which expects all dataclass `__init__` methods to take all field names as kwargs.
        _media_type: str | None = None,
        _identifier: str | None = None,
    ) -> None:
        super().__init__(
            url=url,
            force_download=force_download,
            vendor_metadata=vendor_metadata,
            media_type=media_type or _media_type,
            identifier=identifier or _identifier,
        )
        self.kind = kind

    def _infer_media_type(self) -> str:
        """Return the media type of the document, based on the url."""
        # Common document types are hardcoded here as mime-type support for these
        # extensions varies across operating systems.
        if self.url.endswith(('.md', '.mdx', '.markdown')):
            return 'text/markdown'
        elif self.url.endswith('.asciidoc'):
            return 'text/x-asciidoc'
        elif self.url.endswith('.txt'):
            return 'text/plain'
        elif self.url.endswith('.pdf'):
            return 'application/pdf'
        elif self.url.endswith('.rtf'):
            return 'application/rtf'
        elif self.url.endswith('.docx'):
            return 'application/vnd.openxmlformats-officedocument.wordprocessingml.document'
        elif self.url.endswith('.xlsx'):
            return 'application/vnd.openxmlformats-officedocument.spreadsheetml.sheet'

        type_, _ = guess_type(self.url)
        if type_ is None:
            raise ValueError(
                f'Could not infer media type from document URL: {self.url}. Explicitly provide a `media_type` instead.'
            )
        return type_

    @property
    def format(self) -> DocumentFormat:
        """The file format of the document.

        The choice of supported formats were based on the Bedrock Converse API. Other APIs don't require to use a format.
        """
        media_type = self.media_type
        try:
            return _document_format_lookup[media_type]
        except KeyError as e:
            raise ValueError(f'Unknown document media type: {media_type}') from e


@dataclass(init=False, repr=False)
class BinaryContent:
    """Binary content, e.g. an audio or image file."""

    data: bytes
    """The binary data."""

    _: KW_ONLY

    media_type: AudioMediaType | ImageMediaType | DocumentMediaType | str
    """The media type of the binary data."""

<<<<<<< HEAD
    identifier: str
    """Identifier for the binary content, such as a unique ID.
    This identifier can be provided to the model in a message to allow it to refer to this file in a tool call argument,
    and the tool can look up the file in question by iterating over the message history and finding the matching `BinaryContent`.

    This identifier is only automatically passed to the model when the `BinaryContent` is returned by a tool.
    If you're passing the `BinaryContent` as a user message, it's up to you to include a separate text part with the identifier,
    e.g. "This is file <identifier>:" preceding the `BinaryContent`.
    """

=======
>>>>>>> f2b9e9fa
    vendor_metadata: dict[str, Any] | None = None
    """Vendor-specific metadata for the file.

    Supported by:
    - `GoogleModel`: `BinaryContent.vendor_metadata` is used as `video_metadata`: https://ai.google.dev/gemini-api/docs/video-understanding#customize-video-processing
    - `OpenAIChatModel`, `OpenAIResponsesModel`: `BinaryContent.vendor_metadata['detail']` is used as `detail` setting for images
    """

    _identifier: Annotated[str | None, pydantic.Field(alias='identifier', default=None, exclude=True)] = field(
        compare=False, default=None
    )

    kind: Literal['binary'] = 'binary'
    """Type identifier, this is available on all parts as a discriminator."""

    def __init__(
        self,
        data: bytes,
        *,
        media_type: AudioMediaType | ImageMediaType | DocumentMediaType | str,
        identifier: str | None = None,
        vendor_metadata: dict[str, Any] | None = None,
        kind: Literal['binary'] = 'binary',
        # Required for inline-snapshot which expects all dataclass `__init__` methods to take all field names as kwargs.
        _identifier: str | None = None,
    ) -> None:
        self.data = data
        self.media_type = media_type
        self._identifier = identifier or _identifier
        self.vendor_metadata = vendor_metadata
        self.kind = kind

    @staticmethod
    def narrow_type(bc: BinaryContent) -> BinaryContent | BinaryImage:
        """Narrow the type of the `BinaryContent` to `BinaryImage` if it's an image."""
        if bc.is_image:
            return BinaryImage(
                data=bc.data,
                media_type=bc.media_type,
                identifier=bc.identifier,
                vendor_metadata=bc.vendor_metadata,
            )
        else:
            return bc  # pragma: no cover

    @classmethod
    def from_data_uri(cls, data_uri: str) -> Self:
        """Create a `BinaryContent` from a data URI."""
        prefix = 'data:'
        if not data_uri.startswith(prefix):
            raise ValueError('Data URI must start with "data:"')  # pragma: no cover
        media_type, data = data_uri[len(prefix) :].split(';base64,', 1)
        return cls(data=base64.b64decode(data), media_type=media_type)

<<<<<<< HEAD
=======
    @pydantic.computed_field
    @property
    def identifier(self) -> str:
        """Identifier for the binary content, such as a unique ID.

        This identifier can be provided to the model in a message to allow it to refer to this file in a tool call argument,
        and the tool can look up the file in question by iterating over the message history and finding the matching `BinaryContent`.

        This identifier is only automatically passed to the model when the `BinaryContent` is returned by a tool.
        If you're passing the `BinaryContent` as a user message, it's up to you to include a separate text part with the identifier,
        e.g. "This is file <identifier>:" preceding the `BinaryContent`.

        It's also included in inline-text delimiters for providers that require inlining text documents, so the model can
        distinguish multiple files.
        """
        return self._identifier or _multi_modal_content_identifier(self.data)

>>>>>>> f2b9e9fa
    @property
    def data_uri(self) -> str:
        """Convert the `BinaryContent` to a data URI."""
        return f'data:{self.media_type};base64,{base64.b64encode(self.data).decode()}'

    @property
    def is_audio(self) -> bool:
        """Return `True` if the media type is an audio type."""
        return self.media_type.startswith('audio/')

    @property
    def is_image(self) -> bool:
        """Return `True` if the media type is an image type."""
        return self.media_type.startswith('image/')

    @property
    def is_video(self) -> bool:
        """Return `True` if the media type is a video type."""
        return self.media_type.startswith('video/')

    @property
    def is_document(self) -> bool:
        """Return `True` if the media type is a document type."""
        return self.media_type in _document_format_lookup

    @property
    def format(self) -> str:
        """The file format of the binary content."""
        try:
            if self.is_audio:
                return _audio_format_lookup[self.media_type]
            elif self.is_image:
                return _image_format_lookup[self.media_type]
            elif self.is_video:
                return _video_format_lookup[self.media_type]
            else:
                return _document_format_lookup[self.media_type]
        except KeyError as e:
            raise ValueError(f'Unknown media type: {self.media_type}') from e

    __repr__ = _utils.dataclasses_no_defaults_repr


class BinaryImage(BinaryContent):
    """Binary content that's guaranteed to be an image."""

    def __init__(
        self,
        data: bytes,
        *,
        media_type: str,
        identifier: str | None = None,
        vendor_metadata: dict[str, Any] | None = None,
<<<<<<< HEAD
        kind: Literal['binary'] = 'binary',
    ):
        super().__init__(data=data, media_type=media_type, identifier=identifier, vendor_metadata=vendor_metadata)
=======
        # Required for inline-snapshot which expects all dataclass `__init__` methods to take all field names as kwargs.
        kind: Literal['binary'] = 'binary',
        _identifier: str | None = None,
    ):
        super().__init__(
            data=data, media_type=media_type, identifier=identifier or _identifier, vendor_metadata=vendor_metadata
        )
>>>>>>> f2b9e9fa

        if not self.is_image:
            raise ValueError('`BinaryImage` must be have a media type that starts with "image/"')  # pragma: no cover


MultiModalContent = ImageUrl | AudioUrl | DocumentUrl | VideoUrl | BinaryContent
UserContent: TypeAlias = str | MultiModalContent


@dataclass(repr=False)
class ToolReturn:
    """A structured return value for tools that need to provide both a return value and custom content to the model.

    This class allows tools to return complex responses that include:
    - A return value for actual tool return
    - Custom content (including multi-modal content) to be sent to the model as a UserPromptPart
    - Optional metadata for application use
    """

    return_value: Any
    """The return value to be used in the tool response."""

    _: KW_ONLY

    content: str | Sequence[UserContent] | None = None
    """The content to be sent to the model as a UserPromptPart."""

    metadata: Any = None
    """Additional data that can be accessed programmatically by the application but is not sent to the LLM."""

    kind: Literal['tool-return'] = 'tool-return'

    __repr__ = _utils.dataclasses_no_defaults_repr


_document_format_lookup: dict[str, DocumentFormat] = {
    'application/pdf': 'pdf',
    'text/plain': 'txt',
    'text/csv': 'csv',
    'application/vnd.openxmlformats-officedocument.wordprocessingml.document': 'docx',
    'application/vnd.openxmlformats-officedocument.spreadsheetml.sheet': 'xlsx',
    'text/html': 'html',
    'text/markdown': 'md',
    'application/vnd.ms-excel': 'xls',
}
_audio_format_lookup: dict[str, AudioFormat] = {
    'audio/mpeg': 'mp3',
    'audio/wav': 'wav',
    'audio/flac': 'flac',
    'audio/ogg': 'oga',
    'audio/aiff': 'aiff',
    'audio/aac': 'aac',
}
_image_format_lookup: dict[str, ImageFormat] = {
    'image/jpeg': 'jpeg',
    'image/png': 'png',
    'image/gif': 'gif',
    'image/webp': 'webp',
}
_video_format_lookup: dict[str, VideoFormat] = {
    'video/x-matroska': 'mkv',
    'video/quicktime': 'mov',
    'video/mp4': 'mp4',
    'video/webm': 'webm',
    'video/x-flv': 'flv',
    'video/mpeg': 'mpeg',
    'video/x-ms-wmv': 'wmv',
    'video/3gpp': 'three_gp',
}


@dataclass(repr=False)
class UserPromptPart:
    """A user prompt, generally written by the end user.

    Content comes from the `user_prompt` parameter of [`Agent.run`][pydantic_ai.agent.AbstractAgent.run],
    [`Agent.run_sync`][pydantic_ai.agent.AbstractAgent.run_sync], and [`Agent.run_stream`][pydantic_ai.agent.AbstractAgent.run_stream].
    """

    content: str | Sequence[UserContent]
    """The content of the prompt."""

    _: KW_ONLY

    timestamp: datetime = field(default_factory=_now_utc)
    """The timestamp of the prompt."""

    part_kind: Literal['user-prompt'] = 'user-prompt'
    """Part type identifier, this is available on all parts as a discriminator."""

    def otel_event(self, settings: InstrumentationSettings) -> Event:
        content = [{'kind': part.pop('type'), **part} for part in self.otel_message_parts(settings)]
        for part in content:
            if part['kind'] == 'binary' and 'content' in part:
                part['binary_content'] = part.pop('content')
        content = [
            part['content'] if part == {'kind': 'text', 'content': part.get('content')} else part for part in content
        ]
        if content in ([{'kind': 'text'}], [self.content]):
            content = content[0]
        return Event('gen_ai.user.message', body={'content': content, 'role': 'user'})

    def otel_message_parts(self, settings: InstrumentationSettings) -> list[_otel_messages.MessagePart]:
        parts: list[_otel_messages.MessagePart] = []
        content: Sequence[UserContent] = [self.content] if isinstance(self.content, str) else self.content
        for part in content:
            if isinstance(part, str):
                parts.append(
                    _otel_messages.TextPart(type='text', **({'content': part} if settings.include_content else {}))
                )
            elif isinstance(part, ImageUrl | AudioUrl | DocumentUrl | VideoUrl):
                parts.append(
                    _otel_messages.MediaUrlPart(
                        type=part.kind,
                        **{'url': part.url} if settings.include_content else {},
                    )
                )
            elif isinstance(part, BinaryContent):
                converted_part = _otel_messages.BinaryDataPart(type='binary', media_type=part.media_type)
                if settings.include_content and settings.include_binary_content:
                    converted_part['content'] = base64.b64encode(part.data).decode()
                parts.append(converted_part)
            else:
                parts.append({'type': part.kind})  # pragma: no cover
        return parts

    __repr__ = _utils.dataclasses_no_defaults_repr


tool_return_ta: pydantic.TypeAdapter[Any] = pydantic.TypeAdapter(
    Any, config=pydantic.ConfigDict(defer_build=True, ser_json_bytes='base64', val_json_bytes='base64')
)


@dataclass(repr=False)
class BaseToolReturnPart:
    """Base class for tool return parts."""

    tool_name: str
    """The name of the "tool" was called."""

    content: Any
    """The return value."""

    tool_call_id: str = field(default_factory=_generate_tool_call_id)
    """The tool call identifier, this is used by some models including OpenAI.

    In case the tool call id is not provided by the model, Pydantic AI will generate a random one.
    """

    _: KW_ONLY

    metadata: Any = None
    """Additional data that can be accessed programmatically by the application but is not sent to the LLM."""

    timestamp: datetime = field(default_factory=_now_utc)
    """The timestamp, when the tool returned."""

    def model_response_str(self) -> str:
        """Return a string representation of the content for the model."""
        if isinstance(self.content, str):
            return self.content
        else:
            return tool_return_ta.dump_json(self.content).decode()

    def model_response_object(self) -> dict[str, Any]:
        """Return a dictionary representation of the content, wrapping non-dict types appropriately."""
        # gemini supports JSON dict return values, but no other JSON types, hence we wrap anything else in a dict
        if isinstance(self.content, dict):
            return tool_return_ta.dump_python(self.content, mode='json')  # pyright: ignore[reportUnknownMemberType]
        else:
            return {'return_value': tool_return_ta.dump_python(self.content, mode='json')}

    def otel_event(self, settings: InstrumentationSettings) -> Event:
        return Event(
            'gen_ai.tool.message',
            body={
                **({'content': self.content} if settings.include_content else {}),
                'role': 'tool',
                'id': self.tool_call_id,
                'name': self.tool_name,
            },
        )

    def otel_message_parts(self, settings: InstrumentationSettings) -> list[_otel_messages.MessagePart]:
        from .models.instrumented import InstrumentedModel

        part = _otel_messages.ToolCallResponsePart(
            type='tool_call_response',
            id=self.tool_call_id,
            name=self.tool_name,
        )

        if settings.include_content and self.content is not None:
            part['result'] = InstrumentedModel.serialize_any(self.content)

        return [part]

    def has_content(self) -> bool:
        """Return `True` if the tool return has content."""
        return self.content is not None  # pragma: no cover

    __repr__ = _utils.dataclasses_no_defaults_repr


@dataclass(repr=False)
class ToolReturnPart(BaseToolReturnPart):
    """A tool return message, this encodes the result of running a tool."""

    _: KW_ONLY

    part_kind: Literal['tool-return'] = 'tool-return'
    """Part type identifier, this is available on all parts as a discriminator."""


@dataclass(repr=False)
class BuiltinToolReturnPart(BaseToolReturnPart):
    """A tool return message from a built-in tool."""

    _: KW_ONLY

    provider_name: str | None = None
    """The name of the provider that generated the response."""

    part_kind: Literal['builtin-tool-return'] = 'builtin-tool-return'
    """Part type identifier, this is available on all parts as a discriminator."""


error_details_ta = pydantic.TypeAdapter(list[pydantic_core.ErrorDetails], config=pydantic.ConfigDict(defer_build=True))


@dataclass(repr=False)
class RetryPromptPart:
    """A message back to a model asking it to try again.

    This can be sent for a number of reasons:

    * Pydantic validation of tool arguments failed, here content is derived from a Pydantic
      [`ValidationError`][pydantic_core.ValidationError]
    * a tool raised a [`ModelRetry`][pydantic_ai.exceptions.ModelRetry] exception
    * no tool was found for the tool name
    * the model returned plain text when a structured response was expected
    * Pydantic validation of a structured response failed, here content is derived from a Pydantic
      [`ValidationError`][pydantic_core.ValidationError]
    * an output validator raised a [`ModelRetry`][pydantic_ai.exceptions.ModelRetry] exception
    """

    content: list[pydantic_core.ErrorDetails] | str
    """Details of why and how the model should retry.

    If the retry was triggered by a [`ValidationError`][pydantic_core.ValidationError], this will be a list of
    error details.
    """

    _: KW_ONLY

    tool_name: str | None = None
    """The name of the tool that was called, if any."""

    tool_call_id: str = field(default_factory=_generate_tool_call_id)
    """The tool call identifier, this is used by some models including OpenAI.

    In case the tool call id is not provided by the model, Pydantic AI will generate a random one.
    """

    timestamp: datetime = field(default_factory=_now_utc)
    """The timestamp, when the retry was triggered."""

    part_kind: Literal['retry-prompt'] = 'retry-prompt'
    """Part type identifier, this is available on all parts as a discriminator."""

    def model_response(self) -> str:
        """Return a string message describing why the retry is requested."""
        if isinstance(self.content, str):
            if self.tool_name is None:
                description = f'Validation feedback:\n{self.content}'
            else:
                description = self.content
        else:
            json_errors = error_details_ta.dump_json(self.content, exclude={'__all__': {'ctx'}}, indent=2)
            description = f'{len(self.content)} validation errors: {json_errors.decode()}'
        return f'{description}\n\nFix the errors and try again.'

    def otel_event(self, settings: InstrumentationSettings) -> Event:
        if self.tool_name is None:
            return Event('gen_ai.user.message', body={'content': self.model_response(), 'role': 'user'})
        else:
            return Event(
                'gen_ai.tool.message',
                body={
                    **({'content': self.model_response()} if settings.include_content else {}),
                    'role': 'tool',
                    'id': self.tool_call_id,
                    'name': self.tool_name,
                },
            )

    def otel_message_parts(self, settings: InstrumentationSettings) -> list[_otel_messages.MessagePart]:
        if self.tool_name is None:
            return [_otel_messages.TextPart(type='text', content=self.model_response())]
        else:
            part = _otel_messages.ToolCallResponsePart(
                type='tool_call_response',
                id=self.tool_call_id,
                name=self.tool_name,
            )

            if settings.include_content:
                part['result'] = self.model_response()

            return [part]

    __repr__ = _utils.dataclasses_no_defaults_repr


ModelRequestPart = Annotated[
    SystemPromptPart | UserPromptPart | ToolReturnPart | RetryPromptPart, pydantic.Discriminator('part_kind')
]
"""A message part sent by Pydantic AI to a model."""


@dataclass(repr=False)
class ModelRequest:
    """A request generated by Pydantic AI and sent to a model, e.g. a message from the Pydantic AI app to the model."""

    parts: Sequence[ModelRequestPart]
    """The parts of the user message."""

    _: KW_ONLY

    instructions: str | None = None
    """The instructions for the model."""

    kind: Literal['request'] = 'request'
    """Message type identifier, this is available on all parts as a discriminator."""

    @classmethod
    def user_text_prompt(cls, user_prompt: str, *, instructions: str | None = None) -> ModelRequest:
        """Create a `ModelRequest` with a single user prompt as text."""
        return cls(parts=[UserPromptPart(user_prompt)], instructions=instructions)

    __repr__ = _utils.dataclasses_no_defaults_repr


@dataclass(repr=False)
class TextPart:
    """A plain text response from a model."""

    content: str
    """The text content of the response."""

    _: KW_ONLY

    id: str | None = None
    """An optional identifier of the text part."""

    part_kind: Literal['text'] = 'text'
    """Part type identifier, this is available on all parts as a discriminator."""

    def has_content(self) -> bool:
        """Return `True` if the text content is non-empty."""
        return bool(self.content)

    __repr__ = _utils.dataclasses_no_defaults_repr


@dataclass(repr=False)
class ThinkingPart:
    """A thinking response from a model."""

    content: str
    """The thinking content of the response."""

    _: KW_ONLY

    id: str | None = None
    """The identifier of the thinking part."""

    signature: str | None = None
    """The signature of the thinking.

    Supported by:

    * Anthropic (corresponds to the `signature` field)
    * Bedrock (corresponds to the `signature` field)
    * Google (corresponds to the `thought_signature` field)
    * OpenAI (corresponds to the `encrypted_content` field)
    """

    provider_name: str | None = None
    """The name of the provider that generated the response.

    Signatures are only sent back to the same provider.
    """

    part_kind: Literal['thinking'] = 'thinking'
    """Part type identifier, this is available on all parts as a discriminator."""

    def has_content(self) -> bool:
        """Return `True` if the thinking content is non-empty."""
        return bool(self.content)

    __repr__ = _utils.dataclasses_no_defaults_repr


@dataclass(repr=False)
class FilePart:
    """A file response from a model."""

    content: Annotated[BinaryContent, pydantic.AfterValidator(BinaryImage.narrow_type)]
    """The file content of the response."""

    _: KW_ONLY

    id: str | None = None
    """The identifier of the file part."""

    provider_name: str | None = None
    """The name of the provider that generated the response.
    """

    part_kind: Literal['file'] = 'file'
    """Part type identifier, this is available on all parts as a discriminator."""

    def has_content(self) -> bool:
        """Return `True` if the file content is non-empty."""
        return bool(self.content)  # pragma: no cover

    __repr__ = _utils.dataclasses_no_defaults_repr


@dataclass(repr=False)
class BaseToolCallPart:
    """A tool call from a model."""

    tool_name: str
    """The name of the tool to call."""

    args: str | dict[str, Any] | None = None
    """The arguments to pass to the tool.

    This is stored either as a JSON string or a Python dictionary depending on how data was received.
    """

    tool_call_id: str = field(default_factory=_generate_tool_call_id)
    """The tool call identifier, this is used by some models including OpenAI.

    In case the tool call id is not provided by the model, Pydantic AI will generate a random one.
    """

    _: KW_ONLY

    id: str | None = None
    """An optional identifier of the tool call part, separate from the tool call ID.

    This is used by some APIs like OpenAI Responses."""

    def args_as_dict(self) -> dict[str, Any]:
        """Return the arguments as a Python dictionary.

        This is just for convenience with models that require dicts as input.
        """
        if not self.args:
            return {}
        if isinstance(self.args, dict):
            return self.args
        args = pydantic_core.from_json(self.args)
        assert isinstance(args, dict), 'args should be a dict'
        return cast(dict[str, Any], args)

    def args_as_json_str(self) -> str:
        """Return the arguments as a JSON string.

        This is just for convenience with models that require JSON strings as input.
        """
        if not self.args:
            return '{}'
        if isinstance(self.args, str):
            return self.args
        return pydantic_core.to_json(self.args).decode()

    def has_content(self) -> bool:
        """Return `True` if the arguments contain any data."""
        if isinstance(self.args, dict):
            # TODO: This should probably return True if you have the value False, or 0, etc.
            #   It makes sense to me to ignore empty strings, but not sure about empty lists or dicts
            return any(self.args.values())
        else:
            return bool(self.args)

    __repr__ = _utils.dataclasses_no_defaults_repr


@dataclass(repr=False)
class ToolCallPart(BaseToolCallPart):
    """A tool call from a model."""

    _: KW_ONLY

    part_kind: Literal['tool-call'] = 'tool-call'
    """Part type identifier, this is available on all parts as a discriminator."""


@dataclass(repr=False)
class BuiltinToolCallPart(BaseToolCallPart):
    """A tool call to a built-in tool."""

    _: KW_ONLY

    provider_name: str | None = None
    """The name of the provider that generated the response.

    Built-in tool calls are only sent back to the same provider.
    """

    part_kind: Literal['builtin-tool-call'] = 'builtin-tool-call'
    """Part type identifier, this is available on all parts as a discriminator."""


ModelResponsePart = Annotated[
    TextPart | ToolCallPart | BuiltinToolCallPart | BuiltinToolReturnPart | ThinkingPart | FilePart,
    pydantic.Discriminator('part_kind'),
]
"""A message part returned by a model."""


@dataclass(repr=False)
class ModelResponse:
    """A response from a model, e.g. a message from the model to the Pydantic AI app."""

    parts: Sequence[ModelResponsePart]
    """The parts of the model message."""

    _: KW_ONLY

    usage: RequestUsage = field(default_factory=RequestUsage)
    """Usage information for the request.

    This has a default to make tests easier, and to support loading old messages where usage will be missing.
    """

    model_name: str | None = None
    """The name of the model that generated the response."""

    timestamp: datetime = field(default_factory=_now_utc)
    """The timestamp of the response.

    If the model provides a timestamp in the response (as OpenAI does) that will be used.
    """

    kind: Literal['response'] = 'response'
    """Message type identifier, this is available on all parts as a discriminator."""

    provider_name: str | None = None
    """The name of the LLM provider that generated the response."""

    provider_details: Annotated[
        dict[str, Any] | None,
        # `vendor_details` is deprecated, but we still want to support deserializing model responses stored in a DB before the name was changed
        pydantic.Field(validation_alias=pydantic.AliasChoices('provider_details', 'vendor_details')),
    ] = None
    """Additional provider-specific details in a serializable format.

    This allows storing selected vendor-specific data that isn't mapped to standard ModelResponse fields.
    For OpenAI models, this may include 'logprobs', 'finish_reason', etc.
    """

    provider_response_id: Annotated[
        str | None,
        # `vendor_id` is deprecated, but we still want to support deserializing model responses stored in a DB before the name was changed
        pydantic.Field(validation_alias=pydantic.AliasChoices('provider_response_id', 'vendor_id')),
    ] = None
    """request ID as specified by the model provider. This can be used to track the specific request to the model."""

    finish_reason: FinishReason | None = None
    """Reason the model finished generating the response, normalized to OpenTelemetry values."""

    @property
    def text(self) -> str | None:
        """Get the text in the response."""
        texts: list[str] = []
        last_part: ModelResponsePart | None = None
        for part in self.parts:
            if isinstance(part, TextPart):
                # Adjacent text parts should be joined together, but if there are parts in between
                # (like built-in tool calls) they should have newlines between them
                if isinstance(last_part, TextPart):
                    texts[-1] += part.content
                else:
                    texts.append(part.content)
            last_part = part
        if not texts:
            return None

        return '\n\n'.join(texts)

    @property
    def thinking(self) -> str | None:
        """Get the thinking in the response."""
        thinking_parts = [part.content for part in self.parts if isinstance(part, ThinkingPart)]
        if not thinking_parts:
            return None
        return '\n\n'.join(thinking_parts)

    @property
    def files(self) -> list[BinaryContent]:
        """Get the files in the response."""
        return [part.content for part in self.parts if isinstance(part, FilePart)]

    @property
    def images(self) -> list[BinaryImage]:
        """Get the images in the response."""
        return [file for file in self.files if isinstance(file, BinaryImage)]

    @property
    def tool_calls(self) -> list[ToolCallPart]:
        """Get the tool calls in the response."""
        return [part for part in self.parts if isinstance(part, ToolCallPart)]

    @property
    def builtin_tool_calls(self) -> list[tuple[BuiltinToolCallPart, BuiltinToolReturnPart]]:
        """Get the builtin tool calls and results in the response."""
        calls = [part for part in self.parts if isinstance(part, BuiltinToolCallPart)]
        if not calls:
            return []
        returns_by_id = {part.tool_call_id: part for part in self.parts if isinstance(part, BuiltinToolReturnPart)}
        return [
            (call_part, returns_by_id[call_part.tool_call_id])
            for call_part in calls
            if call_part.tool_call_id in returns_by_id
        ]

    @deprecated('`price` is deprecated, use `cost` instead')
    def price(self) -> genai_types.PriceCalculation:  # pragma: no cover
        return self.cost()

    def cost(self) -> genai_types.PriceCalculation:
        """Calculate the cost of the usage.

        Uses [`genai-prices`](https://github.com/pydantic/genai-prices).
        """
        assert self.model_name, 'Model name is required to calculate price'
        return calc_price(
            self.usage,
            self.model_name,
            provider_id=self.provider_name,
            genai_request_timestamp=self.timestamp,
        )

    def otel_events(self, settings: InstrumentationSettings) -> list[Event]:
        """Return OpenTelemetry events for the response."""
        result: list[Event] = []

        def new_event_body():
            new_body: dict[str, Any] = {'role': 'assistant'}
            ev = Event('gen_ai.assistant.message', body=new_body)
            result.append(ev)
            return new_body

        body = new_event_body()
        for part in self.parts:
            if isinstance(part, ToolCallPart):
                body.setdefault('tool_calls', []).append(
                    {
                        'id': part.tool_call_id,
                        'type': 'function',
                        'function': {
                            'name': part.tool_name,
                            **({'arguments': part.args} if settings.include_content else {}),
                        },
                    }
                )
            elif isinstance(part, TextPart | ThinkingPart):
                kind = part.part_kind
                body.setdefault('content', []).append(
                    {'kind': kind, **({'text': part.content} if settings.include_content else {})}
                )
            elif isinstance(part, FilePart):
                body.setdefault('content', []).append(
                    {
                        'kind': 'binary',
                        'media_type': part.content.media_type,
                        **(
                            {'binary_content': base64.b64encode(part.content.data).decode()}
                            if settings.include_content and settings.include_binary_content
                            else {}
                        ),
                    }
                )

        if content := body.get('content'):
            text_content = content[0].get('text')
            if content == [{'kind': 'text', 'text': text_content}]:
                body['content'] = text_content

        return result

    def otel_message_parts(self, settings: InstrumentationSettings) -> list[_otel_messages.MessagePart]:
        parts: list[_otel_messages.MessagePart] = []
        for part in self.parts:
            if isinstance(part, TextPart):
                parts.append(
                    _otel_messages.TextPart(
                        type='text',
                        **({'content': part.content} if settings.include_content else {}),
                    )
                )
            elif isinstance(part, ThinkingPart):
                parts.append(
                    _otel_messages.ThinkingPart(
                        type='thinking',
                        **({'content': part.content} if settings.include_content else {}),
                    )
                )
            elif isinstance(part, FilePart):
                converted_part = _otel_messages.BinaryDataPart(type='binary', media_type=part.content.media_type)
                if settings.include_content and settings.include_binary_content:
                    converted_part['content'] = base64.b64encode(part.content.data).decode()
                parts.append(converted_part)
            elif isinstance(part, BaseToolCallPart):
                call_part = _otel_messages.ToolCallPart(type='tool_call', id=part.tool_call_id, name=part.tool_name)
                if isinstance(part, BuiltinToolCallPart):
                    call_part['builtin'] = True
                if settings.include_content and part.args is not None:
                    from .models.instrumented import InstrumentedModel

                    if isinstance(part.args, str):
                        call_part['arguments'] = part.args
                    else:
                        call_part['arguments'] = {k: InstrumentedModel.serialize_any(v) for k, v in part.args.items()}

                parts.append(call_part)
            elif isinstance(part, BuiltinToolReturnPart):
                return_part = _otel_messages.ToolCallResponsePart(
                    type='tool_call_response',
                    id=part.tool_call_id,
                    name=part.tool_name,
                    builtin=True,
                )
                if settings.include_content and part.content is not None:  # pragma: no branch
                    from .models.instrumented import InstrumentedModel

                    return_part['result'] = InstrumentedModel.serialize_any(part.content)

                parts.append(return_part)
        return parts

    @property
    @deprecated('`vendor_details` is deprecated, use `provider_details` instead')
    def vendor_details(self) -> dict[str, Any] | None:
        return self.provider_details

    @property
    @deprecated('`vendor_id` is deprecated, use `provider_response_id` instead')
    def vendor_id(self) -> str | None:
        return self.provider_response_id

    @property
    @deprecated('`provider_request_id` is deprecated, use `provider_response_id` instead')
    def provider_request_id(self) -> str | None:
        return self.provider_response_id

    __repr__ = _utils.dataclasses_no_defaults_repr


ModelMessage = Annotated[ModelRequest | ModelResponse, pydantic.Discriminator('kind')]
"""Any message sent to or returned by a model."""

ModelMessagesTypeAdapter = pydantic.TypeAdapter(
    list[ModelMessage], config=pydantic.ConfigDict(defer_build=True, ser_json_bytes='base64', val_json_bytes='base64')
)
"""Pydantic [`TypeAdapter`][pydantic.type_adapter.TypeAdapter] for (de)serializing messages."""


@dataclass(repr=False)
class TextPartDelta:
    """A partial update (delta) for a `TextPart` to append new text content."""

    content_delta: str
    """The incremental text content to add to the existing `TextPart` content."""

    _: KW_ONLY

    part_delta_kind: Literal['text'] = 'text'
    """Part delta type identifier, used as a discriminator."""

    def apply(self, part: ModelResponsePart) -> TextPart:
        """Apply this text delta to an existing `TextPart`.

        Args:
            part: The existing model response part, which must be a `TextPart`.

        Returns:
            A new `TextPart` with updated text content.

        Raises:
            ValueError: If `part` is not a `TextPart`.
        """
        if not isinstance(part, TextPart):
            raise ValueError('Cannot apply TextPartDeltas to non-TextParts')  # pragma: no cover
        return replace(part, content=part.content + self.content_delta)

    __repr__ = _utils.dataclasses_no_defaults_repr


@dataclass(repr=False, kw_only=True)
class ThinkingPartDelta:
    """A partial update (delta) for a `ThinkingPart` to append new thinking content."""

    content_delta: str | None = None
    """The incremental thinking content to add to the existing `ThinkingPart` content."""

    signature_delta: str | None = None
    """Optional signature delta.

    Note this is never treated as a delta — it can replace None.
    """

    provider_name: str | None = None
    """Optional provider name for the thinking part.

    Signatures are only sent back to the same provider.
    """

    part_delta_kind: Literal['thinking'] = 'thinking'
    """Part delta type identifier, used as a discriminator."""

    @overload
    def apply(self, part: ModelResponsePart) -> ThinkingPart: ...

    @overload
    def apply(self, part: ModelResponsePart | ThinkingPartDelta) -> ThinkingPart | ThinkingPartDelta: ...

    def apply(self, part: ModelResponsePart | ThinkingPartDelta) -> ThinkingPart | ThinkingPartDelta:
        """Apply this thinking delta to an existing `ThinkingPart`.

        Args:
            part: The existing model response part, which must be a `ThinkingPart`.

        Returns:
            A new `ThinkingPart` with updated thinking content.

        Raises:
            ValueError: If `part` is not a `ThinkingPart`.
        """
        if isinstance(part, ThinkingPart):
            new_content = part.content + self.content_delta if self.content_delta else part.content
            new_signature = self.signature_delta if self.signature_delta is not None else part.signature
            new_provider_name = self.provider_name if self.provider_name is not None else part.provider_name
            return replace(part, content=new_content, signature=new_signature, provider_name=new_provider_name)
        elif isinstance(part, ThinkingPartDelta):
            if self.content_delta is None and self.signature_delta is None:
                raise ValueError('Cannot apply ThinkingPartDelta with no content or signature')
            if self.content_delta is not None:
                part = replace(part, content_delta=(part.content_delta or '') + self.content_delta)
            if self.signature_delta is not None:
                part = replace(part, signature_delta=self.signature_delta)
            if self.provider_name is not None:
                part = replace(part, provider_name=self.provider_name)
            return part
        raise ValueError(  # pragma: no cover
            f'Cannot apply ThinkingPartDeltas to non-ThinkingParts or non-ThinkingPartDeltas ({part=}, {self=})'
        )

    __repr__ = _utils.dataclasses_no_defaults_repr


@dataclass(repr=False, kw_only=True)
class ToolCallPartDelta:
    """A partial update (delta) for a `ToolCallPart` to modify tool name, arguments, or tool call ID."""

    tool_name_delta: str | None = None
    """Incremental text to add to the existing tool name, if any."""

    args_delta: str | dict[str, Any] | None = None
    """Incremental data to add to the tool arguments.

    If this is a string, it will be appended to existing JSON arguments.
    If this is a dict, it will be merged with existing dict arguments.
    """

    tool_call_id: str | None = None
    """Optional tool call identifier, this is used by some models including OpenAI.

    Note this is never treated as a delta — it can replace None, but otherwise if a
    non-matching value is provided an error will be raised."""

    part_delta_kind: Literal['tool_call'] = 'tool_call'
    """Part delta type identifier, used as a discriminator."""

    def as_part(self) -> ToolCallPart | None:
        """Convert this delta to a fully formed `ToolCallPart` if possible, otherwise return `None`.

        Returns:
            A `ToolCallPart` if `tool_name_delta` is set, otherwise `None`.
        """
        if self.tool_name_delta is None:
            return None

        return ToolCallPart(self.tool_name_delta, self.args_delta, self.tool_call_id or _generate_tool_call_id())

    @overload
    def apply(self, part: ModelResponsePart) -> ToolCallPart | BuiltinToolCallPart: ...

    @overload
    def apply(
        self, part: ModelResponsePart | ToolCallPartDelta
    ) -> ToolCallPart | BuiltinToolCallPart | ToolCallPartDelta: ...

    def apply(
        self, part: ModelResponsePart | ToolCallPartDelta
    ) -> ToolCallPart | BuiltinToolCallPart | ToolCallPartDelta:
        """Apply this delta to a part or delta, returning a new part or delta with the changes applied.

        Args:
            part: The existing model response part or delta to update.

        Returns:
            Either a new `ToolCallPart` or `BuiltinToolCallPart`, or an updated `ToolCallPartDelta`.

        Raises:
            ValueError: If `part` is neither a `ToolCallPart`, `BuiltinToolCallPart`, nor a `ToolCallPartDelta`.
            UnexpectedModelBehavior: If applying JSON deltas to dict arguments or vice versa.
        """
        if isinstance(part, ToolCallPart | BuiltinToolCallPart):
            return self._apply_to_part(part)

        if isinstance(part, ToolCallPartDelta):
            return self._apply_to_delta(part)

        raise ValueError(  # pragma: no cover
            f'Can only apply ToolCallPartDeltas to ToolCallParts, BuiltinToolCallParts, or ToolCallPartDeltas, not {part}'
        )

    def _apply_to_delta(self, delta: ToolCallPartDelta) -> ToolCallPart | BuiltinToolCallPart | ToolCallPartDelta:
        """Internal helper to apply this delta to another delta."""
        if self.tool_name_delta:
            # Append incremental text to the existing tool_name_delta
            updated_tool_name_delta = (delta.tool_name_delta or '') + self.tool_name_delta
            delta = replace(delta, tool_name_delta=updated_tool_name_delta)

        if isinstance(self.args_delta, str):
            if isinstance(delta.args_delta, dict):
                raise UnexpectedModelBehavior(
                    f'Cannot apply JSON deltas to non-JSON tool arguments ({delta=}, {self=})'
                )
            updated_args_delta = (delta.args_delta or '') + self.args_delta
            delta = replace(delta, args_delta=updated_args_delta)
        elif isinstance(self.args_delta, dict):
            if isinstance(delta.args_delta, str):
                raise UnexpectedModelBehavior(
                    f'Cannot apply dict deltas to non-dict tool arguments ({delta=}, {self=})'
                )
            updated_args_delta = {**(delta.args_delta or {}), **self.args_delta}
            delta = replace(delta, args_delta=updated_args_delta)

        if self.tool_call_id:
            delta = replace(delta, tool_call_id=self.tool_call_id)

        # If we now have enough data to create a full ToolCallPart, do so
        if delta.tool_name_delta is not None:
            return ToolCallPart(delta.tool_name_delta, delta.args_delta, delta.tool_call_id or _generate_tool_call_id())

        return delta

    def _apply_to_part(self, part: ToolCallPart | BuiltinToolCallPart) -> ToolCallPart | BuiltinToolCallPart:
        """Internal helper to apply this delta directly to a `ToolCallPart` or `BuiltinToolCallPart`."""
        if self.tool_name_delta:
            # Append incremental text to the existing tool_name
            tool_name = part.tool_name + self.tool_name_delta
            part = replace(part, tool_name=tool_name)

        if isinstance(self.args_delta, str):
            if isinstance(part.args, dict):
                raise UnexpectedModelBehavior(f'Cannot apply JSON deltas to non-JSON tool arguments ({part=}, {self=})')
            updated_json = (part.args or '') + self.args_delta
            part = replace(part, args=updated_json)
        elif isinstance(self.args_delta, dict):
            if isinstance(part.args, str):
                raise UnexpectedModelBehavior(f'Cannot apply dict deltas to non-dict tool arguments ({part=}, {self=})')
            updated_dict = {**(part.args or {}), **self.args_delta}
            part = replace(part, args=updated_dict)

        if self.tool_call_id:
            part = replace(part, tool_call_id=self.tool_call_id)
        return part

    __repr__ = _utils.dataclasses_no_defaults_repr


ModelResponsePartDelta = Annotated[
    TextPartDelta | ThinkingPartDelta | ToolCallPartDelta, pydantic.Discriminator('part_delta_kind')
]
"""A partial update (delta) for any model response part."""


@dataclass(repr=False, kw_only=True)
class PartStartEvent:
    """An event indicating that a new part has started.

    If multiple `PartStartEvent`s are received with the same index,
    the new one should fully replace the old one.
    """

    index: int
    """The index of the part within the overall response parts list."""

    part: ModelResponsePart
    """The newly started `ModelResponsePart`."""

    event_kind: Literal['part_start'] = 'part_start'
    """Event type identifier, used as a discriminator."""

    __repr__ = _utils.dataclasses_no_defaults_repr


@dataclass(repr=False, kw_only=True)
class PartDeltaEvent:
    """An event indicating a delta update for an existing part."""

    index: int
    """The index of the part within the overall response parts list."""

    delta: ModelResponsePartDelta
    """The delta to apply to the specified part."""

    event_kind: Literal['part_delta'] = 'part_delta'
    """Event type identifier, used as a discriminator."""

    __repr__ = _utils.dataclasses_no_defaults_repr


@dataclass(repr=False, kw_only=True)
class FinalResultEvent:
    """An event indicating the response to the current model request matches the output schema and will produce a result."""

    tool_name: str | None
    """The name of the output tool that was called. `None` if the result is from text content and not from a tool."""
    tool_call_id: str | None
    """The tool call ID, if any, that this result is associated with."""
    event_kind: Literal['final_result'] = 'final_result'
    """Event type identifier, used as a discriminator."""

    __repr__ = _utils.dataclasses_no_defaults_repr


ModelResponseStreamEvent = Annotated[
    PartStartEvent | PartDeltaEvent | FinalResultEvent, pydantic.Discriminator('event_kind')
]
"""An event in the model response stream, starting a new part, applying a delta to an existing one, or indicating the final result."""


@dataclass(repr=False)
class FunctionToolCallEvent:
    """An event indicating the start to a call to a function tool."""

    part: ToolCallPart
    """The (function) tool call to make."""

    _: KW_ONLY

    event_kind: Literal['function_tool_call'] = 'function_tool_call'
    """Event type identifier, used as a discriminator."""

    @property
    def tool_call_id(self) -> str:
        """An ID used for matching details about the call to its result."""
        return self.part.tool_call_id

    @property
    @deprecated('`call_id` is deprecated, use `tool_call_id` instead.')
    def call_id(self) -> str:
        """An ID used for matching details about the call to its result."""
        return self.part.tool_call_id  # pragma: no cover

    __repr__ = _utils.dataclasses_no_defaults_repr


@dataclass(repr=False)
class FunctionToolResultEvent:
    """An event indicating the result of a function tool call."""

    result: ToolReturnPart | RetryPromptPart
    """The result of the call to the function tool."""

    _: KW_ONLY

    content: str | Sequence[UserContent] | None = None
    """The content that will be sent to the model as a UserPromptPart following the result."""

    event_kind: Literal['function_tool_result'] = 'function_tool_result'
    """Event type identifier, used as a discriminator."""

    @property
    def tool_call_id(self) -> str:
        """An ID used to match the result to its original call."""
        return self.result.tool_call_id

    __repr__ = _utils.dataclasses_no_defaults_repr


@deprecated(
    '`BuiltinToolCallEvent` is deprecated, look for `PartStartEvent` and `PartDeltaEvent` with `BuiltinToolCallPart` instead.'
)
@dataclass(repr=False)
class BuiltinToolCallEvent:
    """An event indicating the start to a call to a built-in tool."""

    part: BuiltinToolCallPart
    """The built-in tool call to make."""

    _: KW_ONLY

    event_kind: Literal['builtin_tool_call'] = 'builtin_tool_call'
    """Event type identifier, used as a discriminator."""


@deprecated(
    '`BuiltinToolResultEvent` is deprecated, look for `PartStartEvent` and `PartDeltaEvent` with `BuiltinToolReturnPart` instead.'
)
@dataclass(repr=False)
class BuiltinToolResultEvent:
    """An event indicating the result of a built-in tool call."""

    result: BuiltinToolReturnPart
    """The result of the call to the built-in tool."""

    _: KW_ONLY

    event_kind: Literal['builtin_tool_result'] = 'builtin_tool_result'
    """Event type identifier, used as a discriminator."""


HandleResponseEvent = Annotated[
    FunctionToolCallEvent
    | FunctionToolResultEvent
    | BuiltinToolCallEvent  # pyright: ignore[reportDeprecated]
    | BuiltinToolResultEvent,  # pyright: ignore[reportDeprecated]
    pydantic.Discriminator('event_kind'),
]
"""An event yielded when handling a model response, indicating tool calls and results."""

AgentStreamEvent = Annotated[ModelResponseStreamEvent | HandleResponseEvent, pydantic.Discriminator('event_kind')]
"""An event in the agent stream: model response stream events and response-handling events."""<|MERGE_RESOLUTION|>--- conflicted
+++ resolved
@@ -114,20 +114,6 @@
 
     _: KW_ONLY
 
-    identifier: str
-    """The identifier of the file, such as a unique ID. generating one from the url if not explicitly set.
-
-    This identifier can be provided to the model in a message to allow it to refer to this file in a tool call argument,
-    and the tool can look up the file in question by iterating over the message history and finding the matching `FileUrl`.
-
-    This identifier is only automatically passed to the model when the `FileUrl` is returned by a tool.
-    If you're passing the `FileUrl` as a user message, it's up to you to include a separate text part with the identifier,
-    e.g. "This is file <identifier>:" preceding the `FileUrl`.
-
-    It's also included in inline-text delimiters for providers that require inlining text documents, so the model can
-    distinguish multiple files.
-    """
-
     force_download: bool = False
     """For OpenAI and Google APIs it:
 
@@ -147,13 +133,10 @@
         compare=False, default=None
     )
 
-<<<<<<< HEAD
-=======
     _identifier: Annotated[str | None, pydantic.Field(alias='identifier', default=None, exclude=True)] = field(
         compare=False, default=None
     )
 
->>>>>>> f2b9e9fa
     def __init__(
         self,
         url: str,
@@ -488,19 +471,6 @@
     media_type: AudioMediaType | ImageMediaType | DocumentMediaType | str
     """The media type of the binary data."""
 
-<<<<<<< HEAD
-    identifier: str
-    """Identifier for the binary content, such as a unique ID.
-    This identifier can be provided to the model in a message to allow it to refer to this file in a tool call argument,
-    and the tool can look up the file in question by iterating over the message history and finding the matching `BinaryContent`.
-
-    This identifier is only automatically passed to the model when the `BinaryContent` is returned by a tool.
-    If you're passing the `BinaryContent` as a user message, it's up to you to include a separate text part with the identifier,
-    e.g. "This is file <identifier>:" preceding the `BinaryContent`.
-    """
-
-=======
->>>>>>> f2b9e9fa
     vendor_metadata: dict[str, Any] | None = None
     """Vendor-specific metadata for the file.
 
@@ -555,8 +525,6 @@
         media_type, data = data_uri[len(prefix) :].split(';base64,', 1)
         return cls(data=base64.b64decode(data), media_type=media_type)
 
-<<<<<<< HEAD
-=======
     @pydantic.computed_field
     @property
     def identifier(self) -> str:
@@ -574,7 +542,6 @@
         """
         return self._identifier or _multi_modal_content_identifier(self.data)
 
->>>>>>> f2b9e9fa
     @property
     def data_uri(self) -> str:
         """Convert the `BinaryContent` to a data URI."""
@@ -628,11 +595,6 @@
         media_type: str,
         identifier: str | None = None,
         vendor_metadata: dict[str, Any] | None = None,
-<<<<<<< HEAD
-        kind: Literal['binary'] = 'binary',
-    ):
-        super().__init__(data=data, media_type=media_type, identifier=identifier, vendor_metadata=vendor_metadata)
-=======
         # Required for inline-snapshot which expects all dataclass `__init__` methods to take all field names as kwargs.
         kind: Literal['binary'] = 'binary',
         _identifier: str | None = None,
@@ -640,7 +602,6 @@
         super().__init__(
             data=data, media_type=media_type, identifier=identifier or _identifier, vendor_metadata=vendor_metadata
         )
->>>>>>> f2b9e9fa
 
         if not self.is_image:
             raise ValueError('`BinaryImage` must be have a media type that starts with "image/"')  # pragma: no cover
