--- conflicted
+++ resolved
@@ -538,13 +538,7 @@
 
         return _usage_checking_iterator()
     else:
-<<<<<<< HEAD
-        # TODO: Use `return aiter(stream_response)` once we drop support for Python 3.9
-        async def _iterator():
-            async for item in stream_response:
-                yield item
-
-        return _iterator()
+        return aiter(stream_response)
 
 
 def _get_deferred_tool_requests(
@@ -566,7 +560,4 @@
     if not calls and not approvals:
         return None
 
-    return DeferredToolRequests(calls=calls, approvals=approvals)
-=======
-        return aiter(stream_response)
->>>>>>> 4e28eb79
+    return DeferredToolRequests(calls=calls, approvals=approvals)