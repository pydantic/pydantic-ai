from __future__ import annotations as _annotations

import argparse
import asyncio
import sys
from collections.abc import Sequence
from datetime import datetime, timezone
from importlib.metadata import version
from pathlib import Path
from typing import cast

from typing_inspection.introspection import get_literal_values

from pydantic_ai.exceptions import UserError
from pydantic_ai.models import KnownModelName
from pydantic_graph.nodes import End

try:
    import argcomplete
    from prompt_toolkit import PromptSession
    from prompt_toolkit.auto_suggest import AutoSuggestFromHistory, Suggestion
    from prompt_toolkit.buffer import Buffer
    from prompt_toolkit.document import Document
    from prompt_toolkit.history import FileHistory
    from rich.console import Console, ConsoleOptions, RenderResult
    from rich.live import Live
    from rich.markdown import CodeBlock, Markdown
    from rich.status import Status
    from rich.syntax import Syntax
    from rich.text import Text
except ImportError as _import_error:
    raise ImportError(
        'Please install `rich`, `prompt-toolkit` and `argcomplete` to use the PydanticAI CLI, '
        'you can use the `cli` optional group — `pip install "pydantic-ai-slim[cli]"`'
    ) from _import_error

from pydantic_ai.agent import Agent
from pydantic_ai.messages import ModelMessage, PartDeltaEvent, TextPartDelta

__version__ = version('pydantic-ai-slim')


class SimpleCodeBlock(CodeBlock):
    def __rich_console__(self, console: Console, options: ConsoleOptions) -> RenderResult:  # pragma: no cover
        code = str(self.text).rstrip()
        yield Text(self.lexer_name, style='dim')
        yield Syntax(code, self.lexer_name, theme=self.theme, background_color='default', word_wrap=True)
        yield Text(f'/{self.lexer_name}', style='dim')


Markdown.elements['fence'] = SimpleCodeBlock


def cli(args_list: Sequence[str] | None = None) -> int:  # noqa: C901  # pragma: no cover
    parser = argparse.ArgumentParser(
        prog='pai',
        description=f"""\
PydanticAI CLI v{__version__}\n\n

Special prompt:
* `/exit` - exit the interactive mode
* `/markdown` - show the last markdown output of the last question
* `/multiline` - toggle multiline mode
""",
        formatter_class=argparse.RawTextHelpFormatter,
    )
    parser.add_argument('prompt', nargs='?', help='AI Prompt, if omitted fall into interactive mode')
    arg = parser.add_argument(
        '--model',
        nargs='?',
        help='Model to use, it should be "<provider>:<model>" e.g. "openai:gpt-4o". If omitted it will default to "openai:gpt-4o"',
        default='openai:gpt-4o',
<<<<<<< HEAD
    ).completer = argcomplete.ChoicesCompleter(list(get_literal_values(KnownModelName.__value__)))  # type: ignore[reportPrivateUsage]
=======
    )
    # we don't want to autocomplete or list models that don't include the provider,
    # e.g. we want to show `openai:gpt-4o` but not `gpt-4o`
    qualified_model_names = [n for n in get_literal_values(KnownModelName) if ':' in n]
    arg.completer = argcomplete.ChoicesCompleter(qualified_model_names)  # type: ignore[reportPrivateUsage]
    parser.add_argument(
        '--list-models',
        action='store_true',
        help='List all available models and exit',
    )
>>>>>>> a92e8ed3
    parser.add_argument('--no-stream', action='store_true', help='Whether to stream responses from OpenAI')
    parser.add_argument('--version', action='store_true', help='Show version and exit')

    argcomplete.autocomplete(parser)
    args = parser.parse_args(args_list)

    console = Console()
    console.print(f'pai - PydanticAI CLI v{__version__}', style='green bold', highlight=False)
    if args.version:
        return 0
    if args.list_models:
        console.print('Available models:', style='green bold')
        for model in qualified_model_names:
            console.print(f'  {model}', highlight=False)
        return 0

    now_utc = datetime.now(timezone.utc)
    tzname = now_utc.astimezone().tzinfo.tzname(now_utc)  # type: ignore
    try:
        agent = Agent(
            model=args.model or 'openai:gpt-4o',
            system_prompt=f"""\
    Help the user by responding to their request, the output should be concise and always written in markdown.
    The current date and time is {datetime.now()} {tzname}.
    The user is running {sys.platform}.""",
        )
    except UserError:
        console.print(f'[red]Invalid model "{args.model}"[/red]')
        return 1

    stream = not args.no_stream

    if prompt := cast(str, args.prompt):
        try:
            asyncio.run(ask_agent(agent, prompt, stream, console))
        except KeyboardInterrupt:
            pass
        return 0

    history = Path.home() / '.pai-prompt-history.txt'
    session = PromptSession(history=FileHistory(str(history)))  # type: ignore
    multiline = False
    messages: list[ModelMessage] = []

    while True:
        try:
            auto_suggest = CustomAutoSuggest(['/markdown', '/multiline', '/exit'])
            text = cast(str, session.prompt('pai ➤ ', auto_suggest=auto_suggest, multiline=multiline))
        except (KeyboardInterrupt, EOFError):
            return 0

        if not text.strip():
            continue

        ident_prompt = text.lower().strip(' ').replace(' ', '-').lstrip(' ')
        if ident_prompt.startswith('/'):
            if ident_prompt == '/markdown':
                try:
                    parts = messages[-1].parts
                except IndexError:
                    console.print('[dim]No markdown output available.[/dim]')
                    continue
                for part in parts:
                    if part.part_kind == 'text':
                        last_content = part.content
                        console.print('[dim]Last markdown output of last question:[/dim]\n')
                        console.print(Syntax(last_content, lexer='markdown', background_color='default'))

            elif ident_prompt == '/multiline':
                multiline = not multiline
                if multiline:
                    console.print(
                        'Enabling multiline mode. '
                        '[dim]Press [Meta+Enter] or [Esc] followed by [Enter] to accept input.[/dim]'
                    )
                else:
                    console.print('Disabling multiline mode.')
            elif ident_prompt == '/exit':
                console.print('[dim]Exiting…[/dim]')
                return 0
            else:
                console.print(f'[red]Unknown command[/red] [magenta]`{ident_prompt}`[/magenta]')
        else:
            try:
                messages = asyncio.run(ask_agent(agent, text, stream, console, messages))
            except KeyboardInterrupt:
                return 0


async def ask_agent(
    agent: Agent,
    prompt: str,
    stream: bool,
    console: Console,
    messages: list[ModelMessage] | None = None,
) -> list[ModelMessage]:  # pragma: no cover
    status: None | Status = Status('[dim]Working on it…[/dim]', console=console)
    live = Live('', refresh_per_second=15, console=console)
    status.start()

    async with agent.iter(prompt, message_history=messages) as agent_run:
        console.print('\nResponse:', style='green')

        content: str = ''
        interrupted = False
        try:
            node = agent_run.next_node
            while not isinstance(node, End):
                node = await agent_run.next(node)
                if Agent.is_model_request_node(node):
                    async with node.stream(agent_run.ctx) as handle_stream:
                        # NOTE(Marcelo): It took me a lot of time to figure out how to stop `status` and start `live`
                        # in a context manager, so I had to do it manually with `stop` and `start` methods.
                        # PR welcome to simplify this code.
                        if status is not None:
                            status.stop()
                            status = None
                        if not live.is_started:
                            live.start()
                        async for event in handle_stream:
                            if isinstance(event, PartDeltaEvent) and isinstance(event.delta, TextPartDelta):
                                if stream:
                                    content += event.delta.content_delta
                                    live.update(Markdown(content))
        except KeyboardInterrupt:
            interrupted = True
        finally:
            live.stop()

        if interrupted:
            console.print('[dim]Interrupted[/dim]')

        assert agent_run.result
        if not stream:
            content = agent_run.result.data
            console.print(Markdown(content))
        return agent_run.result.all_messages()


class CustomAutoSuggest(AutoSuggestFromHistory):
    def __init__(self, special_suggestions: list[str] | None = None):  # pragma: no cover
        super().__init__()
        self.special_suggestions = special_suggestions or []

    def get_suggestion(self, buffer: Buffer, document: Document) -> Suggestion | None:  # pragma: no cover
        # Get the suggestion from history
        suggestion = super().get_suggestion(buffer, document)

        # Check for custom suggestions
        text = document.text_before_cursor.strip()
        for special in self.special_suggestions:
            if special.startswith(text):
                return Suggestion(special[len(text) :])
        return suggestion


def app():  # pragma: no cover
    sys.exit(cli())<|MERGE_RESOLUTION|>--- conflicted
+++ resolved
@@ -70,20 +70,16 @@
         nargs='?',
         help='Model to use, it should be "<provider>:<model>" e.g. "openai:gpt-4o". If omitted it will default to "openai:gpt-4o"',
         default='openai:gpt-4o',
-<<<<<<< HEAD
-    ).completer = argcomplete.ChoicesCompleter(list(get_literal_values(KnownModelName.__value__)))  # type: ignore[reportPrivateUsage]
-=======
     )
     # we don't want to autocomplete or list models that don't include the provider,
     # e.g. we want to show `openai:gpt-4o` but not `gpt-4o`
-    qualified_model_names = [n for n in get_literal_values(KnownModelName) if ':' in n]
+    qualified_model_names = [n for n in get_literal_values(KnownModelName.__value__) if ':' in n]
     arg.completer = argcomplete.ChoicesCompleter(qualified_model_names)  # type: ignore[reportPrivateUsage]
     parser.add_argument(
         '--list-models',
         action='store_true',
         help='List all available models and exit',
     )
->>>>>>> a92e8ed3
     parser.add_argument('--no-stream', action='store_true', help='Whether to stream responses from OpenAI')
     parser.add_argument('--version', action='store_true', help='Show version and exit')
 
