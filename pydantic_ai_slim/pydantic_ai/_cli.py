from __future__ import annotations as _annotations

import argparse
import asyncio
import importlib
import sys
from asyncio import CancelledError
from collections.abc import Sequence
from contextlib import ExitStack
from datetime import datetime, timezone
from pathlib import Path
from typing import Any, cast

from typing_inspection.introspection import get_literal_values

from . import __version__
from .agent import Agent
from .exceptions import UserError
from .messages import ModelMessage
from .models import KnownModelName, infer_model

try:
    import argcomplete
    from prompt_toolkit import PromptSession
    from prompt_toolkit.auto_suggest import AutoSuggestFromHistory, Suggestion
    from prompt_toolkit.buffer import Buffer
    from prompt_toolkit.document import Document
    from prompt_toolkit.history import FileHistory
    from rich.console import Console, ConsoleOptions, RenderResult
    from rich.live import Live
    from rich.markdown import CodeBlock, Heading, Markdown
    from rich.status import Status
    from rich.style import Style
    from rich.syntax import Syntax
    from rich.text import Text
except ImportError as _import_error:
    raise ImportError(
        'Please install `rich`, `prompt-toolkit` and `argcomplete` to use the PydanticAI CLI, '
        'you can use the `cli` optional group — `pip install "pydantic-ai-slim[cli]"`'
    ) from _import_error


__all__ = 'cli', 'cli_exit'


class SimpleCodeBlock(CodeBlock):
    """Customised code blocks in markdown.

    This avoids a background color which messes up copy-pasting and sets the language name as dim prefix and suffix.
    """

    def __rich_console__(self, console: Console, options: ConsoleOptions) -> RenderResult:
        code = str(self.text).rstrip()
        yield Text(self.lexer_name, style='dim')
        yield Syntax(code, self.lexer_name, theme=self.theme, background_color='default', word_wrap=True)
        yield Text(f'/{self.lexer_name}', style='dim')


class LeftHeading(Heading):
    """Customised headings in markdown to stop centering and prepend markdown style hashes."""

    def __rich_console__(self, console: Console, options: ConsoleOptions) -> RenderResult:
        # note we use `Style(bold=True)` not `self.style_name` here to disable underlining which is ugly IMHO
        yield Text(f'{"#" * int(self.tag[1:])} {self.text.plain}', style=Style(bold=True))


Markdown.elements.update(
    fence=SimpleCodeBlock,
    heading_open=LeftHeading,
)


cli_agent = Agent()


@cli_agent.system_prompt
def cli_system_prompt() -> str:
    now_utc = datetime.now(timezone.utc)
    tzinfo = now_utc.astimezone().tzinfo
    tzname = tzinfo.tzname(now_utc) if tzinfo else ''
    return f"""\
Help the user by responding to their request, the output should be concise and always written in markdown.
The current date and time is {datetime.now()} {tzname}.
The user is running {sys.platform}."""


<<<<<<< HEAD
def cli(args_list: Sequence[str] | None = None, agent: Agent[None, str] = cli_agent) -> int:
=======
def cli_exit(prog_name: str = 'pai'):  # pragma: no cover
    """Run the CLI and exit."""
    sys.exit(cli(prog_name=prog_name))


def cli(args_list: Sequence[str] | None = None, *, prog_name: str = 'pai') -> int:
    """Run the CLI and return the exit code for the process."""
>>>>>>> e7ce6750
    parser = argparse.ArgumentParser(
        prog=prog_name,
        description=f"""\
PydanticAI CLI v{__version__}\n\n

Special prompts:
* `/exit` - exit the interactive mode (ctrl-c and ctrl-d also work)
* `/markdown` - show the last markdown output of the last question
* `/multiline` - toggle multiline mode
""",
        formatter_class=argparse.RawTextHelpFormatter,
    )
    parser.add_argument('prompt', nargs='?', help='AI Prompt, if omitted fall into interactive mode')
    arg = parser.add_argument(
        '-m',
        '--model',
        nargs='?',
        help='Model to use, in format "<provider>:<model>" e.g. "openai:gpt-4o" or "anthropic:claude-3-7-sonnet-latest". Defaults to "openai:gpt-4o".',
        default='openai:gpt-4o',
    )
    # we don't want to autocomplete or list models that don't include the provider,
    # e.g. we want to show `openai:gpt-4o` but not `gpt-4o`
    qualified_model_names = [n for n in get_literal_values(KnownModelName.__value__) if ':' in n]
    arg.completer = argcomplete.ChoicesCompleter(qualified_model_names)  # type: ignore[reportPrivateUsage]
    parser.add_argument(
        '-a',
        '--agent',
        help='Custom Agent to use, in format "module:variable", e.g. "mymodule.submodule:my_agent"',
    )
    parser.add_argument(
        '-l',
        '--list-models',
        action='store_true',
        help='List all available models and exit',
    )
    parser.add_argument(
        '-t',
        '--code-theme',
        nargs='?',
        help='Which colors to use for code, can be "dark", "light" or any theme from pygments.org/styles/. Defaults to "dark" which works well on dark terminals.',
        default='dark',
    )
    parser.add_argument('--no-stream', action='store_true', help='Disable streaming from the model')
    parser.add_argument('--version', action='store_true', help='Show version and exit')

    argcomplete.autocomplete(parser)
    args = parser.parse_args(args_list)

    console = Console()
    console.print(
        f'[green]{prog_name} - PydanticAI CLI v{__version__} using[/green] [magenta]{args.model}[/magenta]',
        highlight=False,
    )
    if args.version:
        return 0
    if args.list_models:
        console.print('Available models:', style='green bold')
        for model in qualified_model_names:
            console.print(f'  {model}', highlight=False)
        return 0

    # Load custom agent if specified
    if args.agent:
        try:
            module_path, variable_name = args.agent.split(':')
            module = importlib.import_module(module_path)
            agent = getattr(module, variable_name)
            if not isinstance(agent, Agent):
                console.print(f'[red]Error: {args.agent} is not an Agent instance[/red]')
                return 1
            console.print(f'[green]Using custom agent:[/green] [magenta]{args.agent}[/magenta]', highlight=False)
        except ValueError:
            console.print('[red]Error: Agent must be specified in "module:variable" format[/red]')
            return 1

    try:
        agent.model = infer_model(args.model)
    except UserError as e:
        console.print(f'Error initializing [magenta]{args.model}[/magenta]:\n[red]{e}[/red]')
        return 1

    stream = not args.no_stream
    if args.code_theme == 'light':
        code_theme = 'default'
    elif args.code_theme == 'dark':
        code_theme = 'monokai'
    else:
        code_theme = args.code_theme

    if prompt := cast(str, args.prompt):
        try:
            asyncio.run(ask_agent(agent, prompt, stream, console, code_theme))
        except KeyboardInterrupt:
            pass
        return 0

    history = Path.home() / f'.{prog_name}-prompt-history.txt'
    # doing this instead of `PromptSession[Any](history=` allows mocking of PromptSession in tests
    session: PromptSession[Any] = PromptSession(history=FileHistory(str(history)))
    try:
<<<<<<< HEAD
        return asyncio.run(run_chat(session, stream, agent, console, code_theme))
=======
        return asyncio.run(run_chat(session, stream, cli_agent, console, code_theme, prog_name))
>>>>>>> e7ce6750
    except KeyboardInterrupt:  # pragma: no cover
        return 0


async def run_chat(
    session: PromptSession[Any], stream: bool, agent: Agent, console: Console, code_theme: str, prog_name: str
) -> int:
    multiline = False
    messages: list[ModelMessage] = []

    while True:
        try:
            auto_suggest = CustomAutoSuggest(['/markdown', '/multiline', '/exit'])
            text = await session.prompt_async(f'{prog_name} ➤ ', auto_suggest=auto_suggest, multiline=multiline)
        except (KeyboardInterrupt, EOFError):  # pragma: no cover
            return 0

        if not text.strip():
            continue

        ident_prompt = text.lower().strip().replace(' ', '-')
        if ident_prompt.startswith('/'):
            exit_value, multiline = handle_slash_command(ident_prompt, messages, multiline, console, code_theme)
            if exit_value is not None:
                return exit_value
        else:
            try:
                messages = await ask_agent(agent, text, stream, console, code_theme, messages)
            except CancelledError:  # pragma: no cover
                console.print('[dim]Interrupted[/dim]')


async def ask_agent(
    agent: Agent,
    prompt: str,
    stream: bool,
    console: Console,
    code_theme: str,
    messages: list[ModelMessage] | None = None,
) -> list[ModelMessage]:
    status = Status('[dim]Working on it…[/dim]', console=console)

    if not stream:
        with status:
            result = await agent.run(prompt, message_history=messages)
        content = result.output
        console.print(Markdown(content, code_theme=code_theme))
        return result.all_messages()

    with status, ExitStack() as stack:
        async with agent.iter(prompt, message_history=messages) as agent_run:
            live = Live('', refresh_per_second=15, console=console, vertical_overflow='ellipsis')
            async for node in agent_run:
                if Agent.is_model_request_node(node):
                    async with node.stream(agent_run.ctx) as handle_stream:
                        status.stop()  # stopping multiple times is idempotent
                        stack.enter_context(live)  # entering multiple times is idempotent

                        async for content in handle_stream.stream_output(debounce_by=None):
                            live.update(Markdown(content, code_theme=code_theme))

        assert agent_run.result is not None
        return agent_run.result.all_messages()


class CustomAutoSuggest(AutoSuggestFromHistory):
    def __init__(self, special_suggestions: list[str] | None = None):
        super().__init__()
        self.special_suggestions = special_suggestions or []

    def get_suggestion(self, buffer: Buffer, document: Document) -> Suggestion | None:  # pragma: no cover
        # Get the suggestion from history
        suggestion = super().get_suggestion(buffer, document)

        # Check for custom suggestions
        text = document.text_before_cursor.strip()
        for special in self.special_suggestions:
            if special.startswith(text):
                return Suggestion(special[len(text) :])
        return suggestion


def handle_slash_command(
    ident_prompt: str, messages: list[ModelMessage], multiline: bool, console: Console, code_theme: str
) -> tuple[int | None, bool]:
    if ident_prompt == '/markdown':
        try:
            parts = messages[-1].parts
        except IndexError:
            console.print('[dim]No markdown output available.[/dim]')
        else:
            console.print('[dim]Markdown output of last question:[/dim]\n')
            for part in parts:
                if part.part_kind == 'text':
                    console.print(
                        Syntax(
                            part.content,
                            lexer='markdown',
                            theme=code_theme,
                            word_wrap=True,
                            background_color='default',
                        )
                    )

    elif ident_prompt == '/multiline':
        multiline = not multiline
        if multiline:
            console.print(
                'Enabling multiline mode. [dim]Press [Meta+Enter] or [Esc] followed by [Enter] to accept input.[/dim]'
            )
        else:
            console.print('Disabling multiline mode.')
        return None, multiline
    elif ident_prompt == '/exit':
        console.print('[dim]Exiting…[/dim]')
        return 0, multiline
    else:
        console.print(f'[red]Unknown command[/red] [magenta]`{ident_prompt}`[/magenta]')
    return None, multiline<|MERGE_RESOLUTION|>--- conflicted
+++ resolved
@@ -84,17 +84,13 @@
 The user is running {sys.platform}."""
 
 
-<<<<<<< HEAD
-def cli(args_list: Sequence[str] | None = None, agent: Agent[None, str] = cli_agent) -> int:
-=======
 def cli_exit(prog_name: str = 'pai'):  # pragma: no cover
     """Run the CLI and exit."""
     sys.exit(cli(prog_name=prog_name))
 
 
-def cli(args_list: Sequence[str] | None = None, *, prog_name: str = 'pai') -> int:
+def cli(args_list: Sequence[str] | None = None, *, prog_name: str = 'pai', agent: Agent[None, str] = cli_agent) -> int:
     """Run the CLI and return the exit code for the process."""
->>>>>>> e7ce6750
     parser = argparse.ArgumentParser(
         prog=prog_name,
         description=f"""\
@@ -195,11 +191,7 @@
     # doing this instead of `PromptSession[Any](history=` allows mocking of PromptSession in tests
     session: PromptSession[Any] = PromptSession(history=FileHistory(str(history)))
     try:
-<<<<<<< HEAD
-        return asyncio.run(run_chat(session, stream, agent, console, code_theme))
-=======
-        return asyncio.run(run_chat(session, stream, cli_agent, console, code_theme, prog_name))
->>>>>>> e7ce6750
+        return asyncio.run(run_chat(session, stream, agent, console, code_theme, prog_name))
     except KeyboardInterrupt:  # pragma: no cover
         return 0
 
