from __future__ import annotations as _annotations

import asyncio
import importlib
import os
import sys
from asyncio import CancelledError
from collections.abc import Sequence
from contextlib import ExitStack
from datetime import datetime, timezone
from pathlib import Path
from typing import Any, cast

import click
from typing_inspection.introspection import get_literal_values

from . import __version__
from ._run_context import AgentDepsT
from .agent import AbstractAgent, Agent
from .exceptions import UserError
from .messages import ModelMessage, ModelResponse
from .models import KnownModelName, infer_model
from .output import OutputDataT

try:
    import pyperclip
    from prompt_toolkit import PromptSession
    from prompt_toolkit.auto_suggest import AutoSuggestFromHistory, Suggestion
    from prompt_toolkit.buffer import Buffer
    from prompt_toolkit.document import Document
    from prompt_toolkit.history import FileHistory
    from rich.console import Console, ConsoleOptions, RenderResult
    from rich.live import Live
    from rich.markdown import CodeBlock, Heading, Markdown
    from rich.status import Status
    from rich.style import Style
    from rich.syntax import Syntax
    from rich.text import Text
except ImportError as _import_error:
    raise ImportError(
        'Please install `rich`, `prompt-toolkit`, and `pyperclip` to use the Pydantic AI CLI, '
        'you can use the `cli` optional group — `pip install "pydantic-ai-slim[cli]"`'
    ) from _import_error


__all__ = 'cli', 'cli_exit'


PYDANTIC_AI_HOME = Path.home() / '.pydantic-ai'
"""The home directory for Pydantic AI CLI.

This folder is used to store the prompt history and configuration.
"""

PROMPT_HISTORY_FILENAME = 'prompt-history.txt'


class SimpleCodeBlock(CodeBlock):
    """Customized code blocks in markdown.

    This avoids a background color which messes up copy-pasting and sets the language name as dim prefix and suffix.
    """

    def __rich_console__(self, console: Console, options: ConsoleOptions) -> RenderResult:
        code = str(self.text).rstrip()
        yield Text(self.lexer_name, style='dim')
        yield Syntax(code, self.lexer_name, theme=self.theme, background_color='default', word_wrap=True)
        yield Text(f'/{self.lexer_name}', style='dim')


class LeftHeading(Heading):
    """Customized headings in markdown to stop centering and prepend markdown style hashes."""

    def __rich_console__(self, console: Console, options: ConsoleOptions) -> RenderResult:
        # note we use `Style(bold=True)` not `self.style_name` here to disable underlining which is ugly IMHO
        yield Text(f'{"#" * int(self.tag[1:])} {self.text.plain}', style=Style(bold=True))


Markdown.elements.update(
    fence=SimpleCodeBlock,
    heading_open=LeftHeading,
)

_DEFAULT_CLI_MODEL = 'openai:gpt-5'
_MODEL_OPTION_HELP_TEMPLATE = (
    'Model to use, in format "<provider>:<model>" e.g. "openai:gpt-5" or '
    '"anthropic:claude-sonnet-4-5". Defaults to "{default_model}".'
)
_CLI_CONTEXT_DEFAULTS_KEY = 'default_model'

cli_agent = Agent()


@cli_agent.system_prompt
def cli_system_prompt() -> str:
    now_utc = datetime.now(timezone.utc)
    tzinfo = now_utc.astimezone().tzinfo
    tzname = tzinfo.tzname(now_utc) if tzinfo else ''
    return f"""\
Help the user by responding to their request, the output should be concise and always written in markdown.
The current date and time is {datetime.now()} {tzname}.
The user is running {sys.platform}."""


@click.command(
    context_settings={
        'help_option_names': ['-h', '--help'],
    },
    help=(
        f'Pydantic AI CLI v{__version__}\n\n'
        'Special prompts:\n'
        '* `/exit` - exit the interactive mode (ctrl-c and ctrl-d also work)\n'
        '* `/markdown` - show the last markdown output of the last question\n'
        '* `/multiline` - toggle multiline mode\n'
        '* `/cp` - copy the last response to clipboard\n'
    ),
)
@click.argument('prompt', required=False)
@click.option(
    '-m',
    '--model',
    metavar='MODEL',
    help=_MODEL_OPTION_HELP_TEMPLATE.format(default_model=_DEFAULT_CLI_MODEL),
)
@click.option(
    '-a',
    '--agent',
    metavar='MODULE:VAR',
    help=('Custom Agent to use, in format "module:variable", e.g. "mymodule.submodule:my_agent"'),
)
@click.option('-l', '--list-models', is_flag=True, help='List all available models and exit')
@click.option(
    '-t',
    '--code-theme',
    default='dark',
    metavar='THEME',
    help=(
        'Which colors to use for code, can be "dark", "light" or any theme from '
        'pygments.org/styles/. Defaults to "dark" which works well on dark terminals.'
    ),
    show_default=True,
)
@click.option('--no-stream', is_flag=True, help='Disable streaming from the model')
@click.option('--version', is_flag=True, help='Show version and exit')
@click.pass_context
def _click_main(  # noqa: C901
    ctx: click.Context,
    prompt: str | None,
    model: str | None,
    agent: str | None,
    list_models: bool,
    code_theme: str,
    no_stream: bool,
    version: bool,
) -> int | None:
    """Command body (invoked by Click)."""
    context_defaults: dict[str, Any] = ctx.obj or {}
    default_model = context_defaults.get(_CLI_CONTEXT_DEFAULTS_KEY, _DEFAULT_CLI_MODEL)
    prog_name = ctx.info_name or 'pai'

<<<<<<< HEAD
=======
def cli(  # noqa: C901
    args_list: Sequence[str] | None = None, *, prog_name: str = 'pai', default_model: str = 'openai:gpt-5'
) -> int:
    """Run the CLI and return the exit code for the process."""
    parser = argparse.ArgumentParser(
        prog=prog_name,
        description=f"""\
Pydantic AI CLI v{__version__}\n\n

Special prompts:
* `/exit` - exit the interactive mode (ctrl-c and ctrl-d also work)
* `/markdown` - show the last markdown output of the last question
* `/multiline` - toggle multiline mode
* `/cp` - copy the last response to clipboard
""",
        formatter_class=argparse.RawTextHelpFormatter,
    )
    parser.add_argument('prompt', nargs='?', help='AI Prompt, if omitted fall into interactive mode')
    arg = parser.add_argument(
        '-m',
        '--model',
        nargs='?',
        help=f'Model to use, in format "<provider>:<model>" e.g. "openai:gpt-5" or "anthropic:claude-sonnet-4-5". Defaults to "{default_model}".',
    )
>>>>>>> 60fd4231
    # we don't want to autocomplete or list models that don't include the provider,
    # e.g. we want to show `openai:gpt-4o` but not `gpt-4o`
    qualified_model_names = [n for n in get_literal_values(KnownModelName.__value__) if ':' in n]

    console = Console()
    name_version = f'[green]{prog_name} - Pydantic AI CLI v{__version__}[/green]'
    if version:
        console.print(name_version, highlight=False)
        return 0
    if list_models:
        console.print(f'{name_version}\n\n[green]Available models:[/green]')
        for m in qualified_model_names:
            console.print(f'  {m}', highlight=False)
        return 0

    agent_obj: Agent[None, str] = cli_agent
    if agent:
        sys.path.append(os.getcwd())
        try:
            module_path, variable_name = agent.split(':')
        except ValueError:
            console.print('[red]Error: Agent must be specified in "module:variable" format[/red]')
            raise click.exceptions.Exit(1)

        module = importlib.import_module(module_path)
        agent_obj = getattr(module, variable_name)
        if not isinstance(agent_obj, Agent):
            console.print(f'[red]Error: {agent} is not an Agent instance[/red]')
            raise click.exceptions.Exit(1)

    model_arg_set = model is not None
    if agent_obj.model is None or model_arg_set:
        try:
            agent_obj.model = infer_model(model or default_model)
        except UserError as e:
            console.print(f'Error initializing [magenta]{model}[/magenta]:\n[red]{e}[/red]')
            raise click.exceptions.Exit(1)

    model_name = (
        agent_obj.model
        if isinstance(agent_obj.model, str)
        else f'{agent_obj.model.system}:{agent_obj.model.model_name}'
    )
    if agent and model_arg_set:
        console.print(
            f'{name_version} using custom agent [magenta]{agent}[/magenta] with [magenta]{model_name}[/magenta]',
            highlight=False,
        )
    elif agent:
        console.print(f'{name_version} using custom agent [magenta]{agent}[/magenta]', highlight=False)
    else:
        console.print(f'{name_version} with [magenta]{model_name}[/magenta]', highlight=False)

    stream = not no_stream
    if code_theme == 'light':
        code_theme_name = 'default'
    elif code_theme == 'dark':
        code_theme_name = 'monokai'
    else:
        code_theme_name = code_theme  # pragma: no cover

    if prompt:
        try:
            asyncio.run(ask_agent(agent_obj, prompt, stream, console, code_theme_name))
        except KeyboardInterrupt:
            pass
        return 0

    try:
        return asyncio.run(run_chat(stream, agent_obj, console, code_theme_name, prog_name))
    except KeyboardInterrupt:  # pragma: no cover
        return 0


_MODEL_OPTION = cast(click.Option, next(param for param in _click_main.params if param.name == 'model'))


def cli_exit(prog_name: str = 'pai'):  # pragma: no cover
    """Run the CLI and exit."""
    sys.exit(cli(prog_name=prog_name))


def cli(
    args_list: Sequence[str] | None = None, *, prog_name: str = 'pai', default_model: str = _DEFAULT_CLI_MODEL
) -> int:
    """Run the CLI and return the exit code for the process.

    Uses Click for parsing, while preserving the previous API:
    - Raises SystemExit on `--help` to satisfy the README hook test.
    - Returns an int exit code for other invocations.
    """
    args = list(args_list or [])

    # keep the option help text in sync with the caller-provided default model
    _MODEL_OPTION.help = _MODEL_OPTION_HELP_TEMPLATE.format(default_model=default_model)

    context_defaults = {_CLI_CONTEXT_DEFAULTS_KEY: default_model}

    if any(a in ('-h', '--help') for a in args):
        _click_main.main(args=args, prog_name=prog_name, standalone_mode=True, obj=context_defaults)

    try:
        _click_main.main(args=args, prog_name=prog_name, standalone_mode=True, obj=context_defaults)
    except SystemExit as e:
        code = e.code
        if isinstance(code, int):
            return code
        return 0 if code is None else 1  # pragma: no cover
    return 0  # pragma: no cover


async def run_chat(
    stream: bool,
    agent: AbstractAgent[AgentDepsT, OutputDataT],
    console: Console,
    code_theme: str,
    prog_name: str,
    config_dir: Path | None = None,
    deps: AgentDepsT = None,
    message_history: Sequence[ModelMessage] | None = None,
) -> int:
    prompt_history_path = (config_dir or PYDANTIC_AI_HOME) / PROMPT_HISTORY_FILENAME
    prompt_history_path.parent.mkdir(parents=True, exist_ok=True)
    prompt_history_path.touch(exist_ok=True)
    session: PromptSession[Any] = PromptSession(history=FileHistory(str(prompt_history_path)))

    multiline = False
    messages: list[ModelMessage] = list(message_history) if message_history else []

    while True:
        try:
            auto_suggest = CustomAutoSuggest(['/markdown', '/multiline', '/exit', '/cp'])
            text = await session.prompt_async(f'{prog_name} ➤ ', auto_suggest=auto_suggest, multiline=multiline)
        except (KeyboardInterrupt, EOFError):  # pragma: no cover
            return 0

        if not text.strip():
            continue

        ident_prompt = text.lower().strip().replace(' ', '-')
        if ident_prompt.startswith('/'):
            exit_value, multiline = handle_slash_command(ident_prompt, messages, multiline, console, code_theme)
            if exit_value is not None:
                return exit_value
        else:
            try:
                messages = await ask_agent(agent, text, stream, console, code_theme, deps, messages)
            except CancelledError:  # pragma: no cover
                console.print('[dim]Interrupted[/dim]')
            except Exception as e:  # pragma: no cover
                cause = getattr(e, '__cause__', None)
                console.print(f'\n[red]{type(e).__name__}:[/red] {e}')
                if cause:
                    console.print(f'[dim]Caused by: {cause}[/dim]')


async def ask_agent(
    agent: AbstractAgent[AgentDepsT, OutputDataT],
    prompt: str,
    stream: bool,
    console: Console,
    code_theme: str,
    deps: AgentDepsT = None,
    messages: Sequence[ModelMessage] | None = None,
) -> list[ModelMessage]:
    status = Status('[dim]Working on it…[/dim]', console=console)

    if not stream:
        with status:
            result = await agent.run(prompt, message_history=messages, deps=deps)
        content = str(result.output)
        console.print(Markdown(content, code_theme=code_theme))
        return result.all_messages()

    with status, ExitStack() as stack:
        async with agent.iter(prompt, message_history=messages, deps=deps) as agent_run:
            live = Live('', refresh_per_second=15, console=console, vertical_overflow='ellipsis')
            async for node in agent_run:
                if Agent.is_model_request_node(node):
                    async with node.stream(agent_run.ctx) as handle_stream:
                        status.stop()  # stopping multiple times is idempotent
                        stack.enter_context(live)  # entering multiple times is idempotent

                        async for content in handle_stream.stream_output(debounce_by=None):
                            live.update(Markdown(str(content), code_theme=code_theme))

        assert agent_run.result is not None
        return agent_run.result.all_messages()


class CustomAutoSuggest(AutoSuggestFromHistory):
    def __init__(self, special_suggestions: list[str] | None = None):
        super().__init__()
        self.special_suggestions = special_suggestions or []

    def get_suggestion(self, buffer: Buffer, document: Document) -> Suggestion | None:  # pragma: no cover
        # Get the suggestion from history
        suggestion = super().get_suggestion(buffer, document)

        # Check for custom suggestions
        text = document.text_before_cursor.strip()
        for special in self.special_suggestions:
            if special.startswith(text):
                return Suggestion(special[len(text) :])
        return suggestion


def handle_slash_command(
    ident_prompt: str, messages: list[ModelMessage], multiline: bool, console: Console, code_theme: str
) -> tuple[int | None, bool]:
    if ident_prompt == '/markdown':
        try:
            parts = messages[-1].parts
        except IndexError:
            console.print('[dim]No markdown output available.[/dim]')
        else:
            console.print('[dim]Markdown output of last question:[/dim]\n')
            for part in parts:
                if part.part_kind == 'text':
                    console.print(
                        Syntax(
                            part.content,
                            lexer='markdown',
                            theme=code_theme,
                            word_wrap=True,
                            background_color='default',
                        )
                    )

    elif ident_prompt == '/multiline':
        multiline = not multiline
        if multiline:
            console.print(
                'Enabling multiline mode. [dim]Press [Meta+Enter] or [Esc] followed by [Enter] to accept input.[/dim]'
            )
        else:
            console.print('Disabling multiline mode.')
        return None, multiline
    elif ident_prompt == '/exit':
        console.print('[dim]Exiting…[/dim]')
        return 0, multiline
    elif ident_prompt == '/cp':
        if not messages or not isinstance(messages[-1], ModelResponse):
            console.print('[dim]No output available to copy.[/dim]')
        else:
            text_to_copy = messages[-1].text
            if text_to_copy and (text_to_copy := text_to_copy.strip()):
                pyperclip.copy(text_to_copy)
                console.print('[dim]Copied last output to clipboard.[/dim]')
            else:
                console.print('[dim]No text content to copy.[/dim]')
    else:
        console.print(f'[red]Unknown command[/red] [magenta]`{ident_prompt}`[/magenta]')
    return None, multiline<|MERGE_RESOLUTION|>--- conflicted
+++ resolved
@@ -158,33 +158,6 @@
     default_model = context_defaults.get(_CLI_CONTEXT_DEFAULTS_KEY, _DEFAULT_CLI_MODEL)
     prog_name = ctx.info_name or 'pai'
 
-<<<<<<< HEAD
-=======
-def cli(  # noqa: C901
-    args_list: Sequence[str] | None = None, *, prog_name: str = 'pai', default_model: str = 'openai:gpt-5'
-) -> int:
-    """Run the CLI and return the exit code for the process."""
-    parser = argparse.ArgumentParser(
-        prog=prog_name,
-        description=f"""\
-Pydantic AI CLI v{__version__}\n\n
-
-Special prompts:
-* `/exit` - exit the interactive mode (ctrl-c and ctrl-d also work)
-* `/markdown` - show the last markdown output of the last question
-* `/multiline` - toggle multiline mode
-* `/cp` - copy the last response to clipboard
-""",
-        formatter_class=argparse.RawTextHelpFormatter,
-    )
-    parser.add_argument('prompt', nargs='?', help='AI Prompt, if omitted fall into interactive mode')
-    arg = parser.add_argument(
-        '-m',
-        '--model',
-        nargs='?',
-        help=f'Model to use, in format "<provider>:<model>" e.g. "openai:gpt-5" or "anthropic:claude-sonnet-4-5". Defaults to "{default_model}".',
-    )
->>>>>>> 60fd4231
     # we don't want to autocomplete or list models that don't include the provider,
     # e.g. we want to show `openai:gpt-4o` but not `gpt-4o`
     qualified_model_names = [n for n in get_literal_values(KnownModelName.__value__) if ':' in n]
