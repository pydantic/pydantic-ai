--- conflicted
+++ resolved
@@ -330,10 +330,9 @@
 
     async def process(
         self,
-        data: str | dict[str, Any],
+        data: str | dict[str, Any] | None,
         run_context: RunContext[AgentDepsT],
         allow_partial: bool = False,
-        wrap_validation_errors: bool = True,
     ) -> OutputDataT:
         """Process an output message, performing validation and (if necessary) calling the output function.
 
@@ -341,16 +340,15 @@
             data: The output data to validate.
             run_context: The current run context.
             allow_partial: If true, allow partial validation.
-            wrap_validation_errors: If true, wrap the validation errors in a retry message.
 
         Returns:
             Either the validated output data (left) or a retry message (right).
         """
         pyd_allow_partial: Literal['off', 'trailing-strings'] = 'trailing-strings' if allow_partial else 'off'
         if isinstance(data, str):
-            output = self.validator.validate_json(data, allow_partial=pyd_allow_partial)
-        else:
-            output = self.validator.validate_python(data, allow_partial=pyd_allow_partial)
+            output = self.validator.validate_json(data or '{}', allow_partial=pyd_allow_partial)
+        else:
+            output = self.validator.validate_python(data or {}, allow_partial=pyd_allow_partial)
 
         if self.function_schema:
             output = await self.function_schema.call(output, run_context)
@@ -402,19 +400,7 @@
             Either the validated output data (left) or a retry message (right).
         """
         try:
-<<<<<<< HEAD
             output = await self.parameters_schema.process(tool_call.args, run_context, allow_partial=allow_partial)
-=======
-            pyd_allow_partial: Literal['off', 'trailing-strings'] = 'trailing-strings' if allow_partial else 'off'
-            if isinstance(tool_call.args, str):
-                output = self.type_adapter.validate_json(
-                    tool_call.args or '{}', experimental_allow_partial=pyd_allow_partial
-                )
-            else:
-                output = self.type_adapter.validate_python(
-                    tool_call.args or {}, experimental_allow_partial=pyd_allow_partial
-                )
->>>>>>> 154fec5e
         except ValidationError as e:
             if wrap_validation_errors:
                 m = _messages.RetryPromptPart(
