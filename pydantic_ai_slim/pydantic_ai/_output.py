from __future__ import annotations as _annotations

import inspect
import json
from abc import ABC, abstractmethod
from collections.abc import Awaitable, Callable, Sequence
from dataclasses import dataclass, field
from typing import TYPE_CHECKING, Any, Generic, Literal, cast, overload

from pydantic import Json, TypeAdapter, ValidationError
from pydantic_core import SchemaValidator, to_json
from typing_extensions import Self, TypedDict, TypeVar, assert_never

from pydantic_ai._instrumentation import InstrumentationNames

from . import _function_schema, _utils, messages as _messages
from ._run_context import AgentDepsT, RunContext
from .exceptions import ModelRetry, ToolRetryError, UserError
from .output import (
    DeferredToolRequests,
    NativeOutput,
    OutputDataT,
    OutputMode,
    OutputObjectDefinition,
    OutputSpec,
    OutputTypeOrFunction,
    PromptedOutput,
    StructuredOutputMode,
    TextOutput,
    TextOutputFunc,
    ToolOutput,
    _OutputSpecItem,  # type: ignore[reportPrivateUsage]
)
from .tools import FunctionTextFormat, GenerateToolJsonSchema, ObjectJsonSchema, ToolDefinition
from .toolsets.abstract import AbstractToolset, ToolsetTool

if TYPE_CHECKING:
    from .profiles import ModelProfile

T = TypeVar('T')
"""An invariant TypeVar."""
OutputDataT_inv = TypeVar('OutputDataT_inv', default=str)
"""
An invariant type variable for the result data of a model.

We need to use an invariant typevar for `OutputValidator` and `OutputValidatorFunc` because the output data type is used
in both the input and output of a `OutputValidatorFunc`. This can theoretically lead to some issues assuming that types
possessing OutputValidator's are covariant in the result data type, but in practice this is rarely an issue, and
changing it would have negative consequences for the ergonomics of the library.

At some point, it may make sense to change the input to OutputValidatorFunc to be `Any` or `object` as doing that would
resolve these potential variance issues.
"""

OutputValidatorFunc = (
    Callable[[RunContext[AgentDepsT], OutputDataT_inv], OutputDataT_inv]
    | Callable[[RunContext[AgentDepsT], OutputDataT_inv], Awaitable[OutputDataT_inv]]
    | Callable[[OutputDataT_inv], OutputDataT_inv]
    | Callable[[OutputDataT_inv], Awaitable[OutputDataT_inv]]
)
"""
A function that always takes and returns the same type of data (which is the result type of an agent run), and:

* may or may not take [`RunContext`][pydantic_ai.tools.RunContext] as a first argument
* may or may not be async

Usage `OutputValidatorFunc[AgentDepsT, T]`.
"""


DEFAULT_OUTPUT_TOOL_NAME = 'final_result'
DEFAULT_OUTPUT_TOOL_DESCRIPTION = 'The final response which ends this conversation'


async def execute_traced_output_function(
    function_schema: _function_schema.FunctionSchema,
    run_context: RunContext[AgentDepsT],
    args: dict[str, Any],
    wrap_validation_errors: bool = True,
) -> Any:
    """Execute an output function within a traced span with error handling.

    This function executes the output function within an OpenTelemetry span for observability,
    automatically records the function response, and handles ModelRetry exceptions by converting
    them to ToolRetryError when wrap_validation_errors is True.

    Args:
        function_schema: The function schema containing the function to execute
        run_context: The current run context containing tracing and tool information
        args: Arguments to pass to the function
        wrap_validation_errors: If True, wrap ModelRetry exceptions in ToolRetryError

    Returns:
        The result of the function execution

    Raises:
        ToolRetryError: When wrap_validation_errors is True and a ModelRetry is caught
        ModelRetry: When wrap_validation_errors is False and a ModelRetry occurs
    """
    instrumentation_names = InstrumentationNames.for_version(run_context.instrumentation_version)
    # Set up span attributes
    tool_name = run_context.tool_name or getattr(function_schema.function, '__name__', 'output_function')
    attributes = {
        'gen_ai.tool.name': tool_name,
        'logfire.msg': f'running output function: {tool_name}',
    }
    if run_context.tool_call_id:
        attributes['gen_ai.tool.call.id'] = run_context.tool_call_id
    if run_context.trace_include_content:
        attributes[instrumentation_names.tool_arguments_attr] = to_json(args).decode()

    attributes['logfire.json_schema'] = json.dumps(
        {
            'type': 'object',
            'properties': {
                **(
                    {
                        instrumentation_names.tool_arguments_attr: {'type': 'object'},
                        instrumentation_names.tool_result_attr: {'type': 'object'},
                    }
                    if run_context.trace_include_content
                    else {}
                ),
                'gen_ai.tool.name': {},
                **({'gen_ai.tool.call.id': {}} if run_context.tool_call_id else {}),
            },
        }
    )

    with run_context.tracer.start_as_current_span(
        instrumentation_names.get_output_tool_span_name(tool_name), attributes=attributes
    ) as span:
        try:
            output = await function_schema.call(args, run_context)
        except ModelRetry as r:
            if wrap_validation_errors:
                m = _messages.RetryPromptPart(
                    content=r.message,
                    tool_name=run_context.tool_name,
                )
                if run_context.tool_call_id:
                    m.tool_call_id = run_context.tool_call_id  # pragma: no cover
                raise ToolRetryError(m) from r
            else:
                raise

        # Record response if content inclusion is enabled
        if run_context.trace_include_content and span.is_recording():
            from .models.instrumented import InstrumentedModel

            span.set_attribute(
                instrumentation_names.tool_result_attr,
                output if isinstance(output, str) else json.dumps(InstrumentedModel.serialize_any(output)),
            )

        return output


@dataclass
class OutputValidator(Generic[AgentDepsT, OutputDataT_inv]):
    function: OutputValidatorFunc[AgentDepsT, OutputDataT_inv]
    _takes_ctx: bool = field(init=False)
    _is_async: bool = field(init=False)

    def __post_init__(self):
        self._takes_ctx = len(inspect.signature(self.function).parameters) > 1
        self._is_async = _utils.is_async_callable(self.function)

    async def validate(
        self,
        result: T,
        run_context: RunContext[AgentDepsT],
        wrap_validation_errors: bool = True,
    ) -> T:
        """Validate a result but calling the function.

        Args:
            result: The result data after Pydantic validation the message content.
            run_context: The current run context.
            wrap_validation_errors: If true, wrap the validation errors in a retry message.

        Returns:
            Result of either the validated result data (ok) or a retry message (Err).
        """
        if self._takes_ctx:
            args = run_context, result
        else:
            args = (result,)

        try:
            if self._is_async:
                function = cast(Callable[[Any], Awaitable[T]], self.function)
                result_data = await function(*args)
            else:
                function = cast(Callable[[Any], T], self.function)
                result_data = await _utils.run_in_executor(function, *args)
        except ModelRetry as r:
            if wrap_validation_errors:
                m = _messages.RetryPromptPart(
                    content=r.message,
                    tool_name=run_context.tool_name,
                )
                if run_context.tool_call_id:  # pragma: no cover
                    m.tool_call_id = run_context.tool_call_id
                raise ToolRetryError(m) from r
            else:
                raise r
        else:
            return result_data


@dataclass(kw_only=True)
class BaseOutputSchema(ABC, Generic[OutputDataT]):
    text_processor: BaseOutputProcessor[OutputDataT] | None = None
    toolset: OutputToolset[Any] | None = None
    allows_deferred_tools: bool = False
    allows_image: bool = False

    @abstractmethod
    def with_default_mode(self, mode: StructuredOutputMode) -> OutputSchema[OutputDataT]:
        raise NotImplementedError()

    @property
    def allows_text(self) -> bool:
        return self.text_processor is not None


@dataclass(init=False)
class OutputSchema(BaseOutputSchema[OutputDataT], ABC):
    """Model the final output from an agent run."""

    @classmethod
    @overload
    def build(
        cls,
        output_spec: OutputSpec[OutputDataT],
        *,
        default_mode: StructuredOutputMode,
        name: str | None = None,
        description: str | None = None,
        strict: bool | None = None,
    ) -> OutputSchema[OutputDataT]: ...

    @classmethod
    @overload
    def build(
        cls,
        output_spec: OutputSpec[OutputDataT],
        *,
        default_mode: None = None,
        name: str | None = None,
        description: str | None = None,
        strict: bool | None = None,
    ) -> BaseOutputSchema[OutputDataT]: ...

    @classmethod
    def build(  # noqa: C901
        cls,
        output_spec: OutputSpec[OutputDataT],
        *,
        default_mode: StructuredOutputMode | None = None,
        name: str | None = None,
        description: str | None = None,
        strict: bool | None = None,
    ) -> BaseOutputSchema[OutputDataT]:
        """Build an OutputSchema dataclass from an output type."""
        outputs = _flatten_output_spec(output_spec)

        allows_deferred_tools = DeferredToolRequests in outputs
        if allows_deferred_tools:
            outputs = [output for output in outputs if output is not DeferredToolRequests]
            if len(outputs) == 0:
                raise UserError('At least one output type must be provided other than `DeferredToolRequests`.')

        allows_image = _messages.BinaryImage in outputs
        if allows_image:
            outputs = [output for output in outputs if output is not _messages.BinaryImage]

        if output := next((output for output in outputs if isinstance(output, NativeOutput)), None):
            if len(outputs) > 1:
                raise UserError('`NativeOutput` must be the only output type.')  # pragma: no cover

            flattened_outputs = _flatten_output_spec(output.outputs)

            if DeferredToolRequests in flattened_outputs:
                raise UserError(  # pragma: no cover
                    '`NativeOutput` cannot contain `DeferredToolRequests`. Include it alongside the native output marker instead: `output_type=[NativeOutput(...), DeferredToolRequests]`'
                )
            if _messages.BinaryImage in flattened_outputs:
                raise UserError(  # pragma: no cover
                    '`NativeOutput` cannot contain `BinaryImage`. Include it alongside the native output marker instead: `output_type=[NativeOutput(...), BinaryImage]`'
                )

            return NativeOutputSchema(
                processor=cls._build_processor(
                    flattened_outputs,
                    name=output.name,
                    description=output.description,
                    strict=output.strict,
                ),
                allows_deferred_tools=allows_deferred_tools,
                allows_image=allows_image,
            )
        elif output := next((output for output in outputs if isinstance(output, PromptedOutput)), None):
            if len(outputs) > 1:
                raise UserError('`PromptedOutput` must be the only output type.')  # pragma: no cover

            flattened_outputs = _flatten_output_spec(output.outputs)

            if DeferredToolRequests in flattened_outputs:
                raise UserError(  # pragma: no cover
                    '`PromptedOutput` cannot contain `DeferredToolRequests`. Include it alongside the prompted output marker instead: `output_type=[PromptedOutput(...), DeferredToolRequests]`'
                )
            if _messages.BinaryImage in flattened_outputs:
                raise UserError(  # pragma: no cover
                    '`PromptedOutput` cannot contain `BinaryImage`. Include it alongside the prompted output marker instead: `output_type=[PromptedOutput(...), BinaryImage]`'
                )

            return PromptedOutputSchema(
                template=output.template,
                processor=cls._build_processor(
                    flattened_outputs,
                    name=output.name,
                    description=output.description,
                ),
                allows_deferred_tools=allows_deferred_tools,
                allows_image=allows_image,
            )

        text_outputs: Sequence[type[str] | TextOutput[OutputDataT]] = []
        tool_outputs: Sequence[ToolOutput[OutputDataT]] = []
        other_outputs: Sequence[OutputTypeOrFunction[OutputDataT]] = []
        for output in outputs:
            if output is str:
                text_outputs.append(cast(type[str], output))
            elif isinstance(output, TextOutput):
                text_outputs.append(output)
            elif isinstance(output, ToolOutput):
                tool_outputs.append(output)
            elif isinstance(output, NativeOutput):
                # We can never get here because this is checked for above.
                raise UserError('`NativeOutput` must be the only output type.')  # pragma: no cover
            elif isinstance(output, PromptedOutput):
                # We can never get here because this is checked for above.
                raise UserError('`PromptedOutput` must be the only output type.')  # pragma: no cover
            else:
                other_outputs.append(output)

        toolset = OutputToolset.build(tool_outputs + other_outputs, name=name, description=description, strict=strict)

        text_processor: BaseOutputProcessor[OutputDataT] | None = None

        if len(text_outputs) > 0:
            if len(text_outputs) > 1:
                raise UserError('Only one `str` or `TextOutput` is allowed.')
            text_output = text_outputs[0]

            if isinstance(text_output, TextOutput):
                text_processor = TextFunctionOutputProcessor(text_output.output_function)
            else:
                text_processor = TextOutputProcessor()

            if toolset:
                return ToolOutputSchema(
                    toolset=toolset,
                    text_processor=text_processor,
                    allows_deferred_tools=allows_deferred_tools,
                    allows_image=allows_image,
                )
            else:
                return TextOutputSchema(
                    text_processor=text_processor,
                    allows_deferred_tools=allows_deferred_tools,
                    allows_image=allows_image,
                )

        if len(tool_outputs) > 0:
            return ToolOutputSchema(
                toolset=toolset, allows_deferred_tools=allows_deferred_tools, allows_image=allows_image
            )

        if len(other_outputs) > 0:
            schema = OutputSchemaWithoutMode(
                processor=cls._build_processor(other_outputs, name=name, description=description, strict=strict),
                toolset=toolset,
                allows_deferred_tools=allows_deferred_tools,
                allows_image=allows_image,
            )
            if default_mode:
                schema = schema.with_default_mode(default_mode)
            return schema

        if allows_image:
            return ImageOutputSchema(allows_deferred_tools=allows_deferred_tools)

        raise UserError('At least one output type must be provided.')

    @staticmethod
    def _build_processor(
        outputs: Sequence[OutputTypeOrFunction[OutputDataT]],
        name: str | None = None,
        description: str | None = None,
        strict: bool | None = None,
    ) -> BaseObjectOutputProcessor[OutputDataT]:
        outputs = _flatten_output_spec(outputs)
        if len(outputs) == 1:
            return ObjectOutputProcessor(output=outputs[0], name=name, description=description, strict=strict)

        return UnionOutputProcessor(outputs=outputs, strict=strict, name=name, description=description)

    @property
    @abstractmethod
    def mode(self) -> OutputMode:
        raise NotImplementedError()

    def raise_if_unsupported(self, profile: ModelProfile) -> None:
        """Raise an error if the mode is not supported by this model."""
        if self.allows_image and not profile.supports_image_output:
            raise UserError('Image output is not supported by this model.')

    def with_default_mode(self, mode: StructuredOutputMode) -> OutputSchema[OutputDataT]:
        return self


@dataclass(init=False)
class OutputSchemaWithoutMode(BaseOutputSchema[OutputDataT]):
    processor: BaseObjectOutputProcessor[OutputDataT]

    def __init__(
        self,
        processor: BaseObjectOutputProcessor[OutputDataT],
        toolset: OutputToolset[Any] | None,
        allows_deferred_tools: bool,
        allows_image: bool,
    ):
        # We set a toolset here as they're checked for name conflicts with other toolsets in the Agent constructor.
        # At that point we may not know yet what output mode we're going to use if no model was provided or it was deferred until agent.run time,
        # but we cover ourselves just in case we end up using the tool output mode.
        super().__init__(
            allows_deferred_tools=allows_deferred_tools,
            toolset=toolset,
            text_processor=processor,
            allows_image=allows_image,
        )
        self.processor = processor

    def with_default_mode(self, mode: StructuredOutputMode) -> OutputSchema[OutputDataT]:
        if mode == 'native':
            return NativeOutputSchema(
                processor=self.processor,
                allows_deferred_tools=self.allows_deferred_tools,
                allows_image=self.allows_image,
            )
        elif mode == 'prompted':
            return PromptedOutputSchema(
                processor=self.processor,
                allows_deferred_tools=self.allows_deferred_tools,
                allows_image=self.allows_image,
            )
        elif mode == 'tool':
            return ToolOutputSchema(
                toolset=self.toolset, allows_deferred_tools=self.allows_deferred_tools, allows_image=self.allows_image
            )
        else:
            assert_never(mode)


@dataclass(init=False)
class TextOutputSchema(OutputSchema[OutputDataT]):
    def __init__(
        self,
        *,
        text_processor: TextOutputProcessor[OutputDataT],
        allows_deferred_tools: bool,
        allows_image: bool,
    ):
        super().__init__(
            text_processor=text_processor,
            allows_deferred_tools=allows_deferred_tools,
            allows_image=allows_image,
        )

    @property
    def mode(self) -> OutputMode:
        return 'text'

    def raise_if_unsupported(self, profile: ModelProfile) -> None:
        """Raise an error if the mode is not supported by this model."""
        super().raise_if_unsupported(profile)


class ImageOutputSchema(OutputSchema[OutputDataT]):
    def __init__(self, *, allows_deferred_tools: bool):
        super().__init__(allows_deferred_tools=allows_deferred_tools, allows_image=True)

    @property
    def mode(self) -> OutputMode:
        return 'image'

    def raise_if_unsupported(self, profile: ModelProfile) -> None:
        """Raise an error if the mode is not supported by this model."""
        # This already raises if image output is not supported by this model.
        super().raise_if_unsupported(profile)


@dataclass(init=False)
class StructuredTextOutputSchema(OutputSchema[OutputDataT], ABC):
    processor: BaseObjectOutputProcessor[OutputDataT]

    def __init__(
        self, *, processor: BaseObjectOutputProcessor[OutputDataT], allows_deferred_tools: bool, allows_image: bool
    ):
        super().__init__(
            text_processor=processor, allows_deferred_tools=allows_deferred_tools, allows_image=allows_image
        )
        self.processor = processor

    @property
    def object_def(self) -> OutputObjectDefinition:
        return self.processor.object_def


class NativeOutputSchema(StructuredTextOutputSchema[OutputDataT]):
    @property
    def mode(self) -> OutputMode:
        return 'native'

    def raise_if_unsupported(self, profile: ModelProfile) -> None:
        """Raise an error if the mode is not supported by this model."""
        if not profile.supports_json_schema_output:
            raise UserError('Native structured output is not supported by this model.')


@dataclass(init=False)
class PromptedOutputSchema(StructuredTextOutputSchema[OutputDataT]):
    template: str | None

    def __init__(
        self,
        *,
        template: str | None = None,
        processor: BaseObjectOutputProcessor[OutputDataT],
        allows_deferred_tools: bool,
        allows_image: bool,
    ):
        super().__init__(
            processor=PromptedOutputProcessor(processor),
            allows_deferred_tools=allows_deferred_tools,
            allows_image=allows_image,
        )
        self.template = template

    @property
    def mode(self) -> OutputMode:
        return 'prompted'

    def raise_if_unsupported(self, profile: ModelProfile) -> None:
        """Raise an error if the mode is not supported by this model."""
        super().raise_if_unsupported(profile)

    def instructions(self, default_template: str) -> str:
        """Get instructions to tell model to output JSON matching the schema."""
        template = self.template or default_template

        if '{schema}' not in template:
            template = '\n\n'.join([template, '{schema}'])

        object_def = self.object_def
        schema = object_def.json_schema.copy()
        if object_def.name:
            schema['title'] = object_def.name
        if object_def.description:
            schema['description'] = object_def.description

        return template.format(schema=json.dumps(schema))


@dataclass(init=False)
class ToolOutputSchema(OutputSchema[OutputDataT]):
    def __init__(
        self,
        *,
        toolset: OutputToolset[Any] | None,
        text_processor: BaseOutputProcessor[OutputDataT] | None = None,
        allows_deferred_tools: bool,
        allows_image: bool,
    ):
        super().__init__(
            toolset=toolset,
            allows_deferred_tools=allows_deferred_tools,
            text_processor=text_processor,
            allows_image=allows_image,
        )

    @property
    def mode(self) -> OutputMode:
        return 'tool'

<<<<<<< HEAD
@dataclass
class OutputObjectDefinition:
    json_schema: ObjectJsonSchema
    name: str | None = None
    description: str | None = None
    strict: bool | None = None
    text_format: Literal['text'] | FunctionTextFormat | None = None
=======
    def raise_if_unsupported(self, profile: ModelProfile) -> None:
        """Raise an error if the mode is not supported by this model."""
        super().raise_if_unsupported(profile)
        if not profile.supports_tools:
            raise UserError('Tool output is not supported by this model.')
>>>>>>> 78fb7076


class BaseOutputProcessor(ABC, Generic[OutputDataT]):
    @abstractmethod
    async def process(
        self,
        data: str,
        run_context: RunContext[AgentDepsT],
        allow_partial: bool = False,
        wrap_validation_errors: bool = True,
    ) -> OutputDataT:
        """Process an output message, performing validation and (if necessary) calling the output function."""
        raise NotImplementedError()


@dataclass(kw_only=True)
class BaseObjectOutputProcessor(BaseOutputProcessor[OutputDataT]):
    object_def: OutputObjectDefinition


@dataclass(init=False)
class PromptedOutputProcessor(BaseObjectOutputProcessor[OutputDataT]):
    wrapped: BaseObjectOutputProcessor[OutputDataT]

    def __init__(self, wrapped: BaseObjectOutputProcessor[OutputDataT]):
        self.wrapped = wrapped
        super().__init__(object_def=wrapped.object_def)

    async def process(
        self,
        data: str,
        run_context: RunContext[AgentDepsT],
        allow_partial: bool = False,
        wrap_validation_errors: bool = True,
    ) -> OutputDataT:
        text = _utils.strip_markdown_fences(data)

        return await self.wrapped.process(
            text, run_context, allow_partial=allow_partial, wrap_validation_errors=wrap_validation_errors
        )


@dataclass(init=False)
class ObjectOutputProcessor(BaseObjectOutputProcessor[OutputDataT]):
    outer_typed_dict_key: str | None = None
    validator: SchemaValidator
    _function_schema: _function_schema.FunctionSchema | None = None

    def __init__(
        self,
        output: OutputTypeOrFunction[OutputDataT],
        *,
        name: str | None = None,
        description: str | None = None,
        strict: bool | None = None,
        text_format: Literal['text'] | FunctionTextFormat | None = None,
    ):
        if inspect.isfunction(output) or inspect.ismethod(output):
            self._function_schema = _function_schema.function_schema(output, GenerateToolJsonSchema)
            self.validator = self._function_schema.validator
            json_schema = self._function_schema.json_schema
            json_schema['description'] = self._function_schema.description
        else:
            json_schema_type_adapter: TypeAdapter[Any]
            validation_type_adapter: TypeAdapter[Any]
            if _utils.is_model_like(output):
                json_schema_type_adapter = validation_type_adapter = TypeAdapter(output)
            else:
                self.outer_typed_dict_key = 'response'
                output_type: type[OutputDataT] = cast(type[OutputDataT], output)

                response_data_typed_dict = TypedDict(  # noqa: UP013
                    'response_data_typed_dict',
                    {'response': output_type},  # pyright: ignore[reportInvalidTypeForm]
                )
                json_schema_type_adapter = TypeAdapter(response_data_typed_dict)

                # More lenient validator: allow either the native type or a JSON string containing it
                # i.e. `response: OutputDataT | Json[OutputDataT]`, as some models don't follow the schema correctly,
                # e.g. `BedrockConverseModel('us.meta.llama3-2-11b-instruct-v1:0')`
                response_validation_typed_dict = TypedDict(  # noqa: UP013
                    'response_validation_typed_dict',
                    {'response': output_type | Json[output_type]},  # pyright: ignore[reportInvalidTypeForm]
                )
                validation_type_adapter = TypeAdapter(response_validation_typed_dict)

            # Really a PluggableSchemaValidator, but it's API-compatible
            self.validator = cast(SchemaValidator, validation_type_adapter.validator)
            json_schema = _utils.check_object_json_schema(
                json_schema_type_adapter.json_schema(schema_generator=GenerateToolJsonSchema)
            )

            if self.outer_typed_dict_key:
                # including `response_data_typed_dict` as a title here doesn't add anything and could confuse the LLM
                json_schema.pop('title')

        if name is None and (json_schema_title := json_schema.get('title', None)):
            name = json_schema_title

        if json_schema_description := json_schema.pop('description', None):
            if description is None:
                description = json_schema_description
            else:
                description = f'{description}. {json_schema_description}'

<<<<<<< HEAD
        self.object_def = OutputObjectDefinition(
            name=name or getattr(output, '__name__', None),
            description=description,
            json_schema=json_schema,
            strict=strict,
            text_format=text_format,
=======
        super().__init__(
            object_def=OutputObjectDefinition(
                name=name or getattr(output, '__name__', None),
                description=description,
                json_schema=json_schema,
                strict=strict,
            )
>>>>>>> 78fb7076
        )

    async def process(
        self,
        data: str | dict[str, Any] | None,
        run_context: RunContext[AgentDepsT],
        allow_partial: bool = False,
        wrap_validation_errors: bool = True,
    ) -> OutputDataT:
        """Process an output message, performing validation and (if necessary) calling the output function.

        Args:
            data: The output data to validate.
            run_context: The current run context.
            allow_partial: If true, allow partial validation.
            wrap_validation_errors: If true, wrap the validation errors in a retry message.

        Returns:
            Either the validated output data (left) or a retry message (right).
        """
        try:
            output = self.validate(data, allow_partial)
        except ValidationError as e:
            if wrap_validation_errors:
                m = _messages.RetryPromptPart(
                    content=e.errors(include_url=False),
                )
                raise ToolRetryError(m) from e
            else:
                raise

        output = await self.call(output, run_context, wrap_validation_errors)

        return output

    def validate(
        self,
        data: str | dict[str, Any] | None,
        allow_partial: bool = False,
    ) -> dict[str, Any]:
        pyd_allow_partial: Literal['off', 'trailing-strings'] = 'trailing-strings' if allow_partial else 'off'
        if isinstance(data, str):
            return self.validator.validate_json(data or '{}', allow_partial=pyd_allow_partial)
        else:
            return self.validator.validate_python(data or {}, allow_partial=pyd_allow_partial)

    async def call(
        self,
        output: dict[str, Any],
        run_context: RunContext[AgentDepsT],
        wrap_validation_errors: bool = True,
    ) -> Any:
        if k := self.outer_typed_dict_key:
            output = output[k]

        if self._function_schema:
            output = await execute_traced_output_function(
                self._function_schema, run_context, output, wrap_validation_errors
            )

        return output


@dataclass
class UnionOutputResult:
    kind: str
    data: ObjectJsonSchema


@dataclass
class UnionOutputModel:
    result: UnionOutputResult


@dataclass(init=False)
class UnionOutputProcessor(BaseObjectOutputProcessor[OutputDataT]):
    _union_processor: ObjectOutputProcessor[UnionOutputModel]
    _processors: dict[str, ObjectOutputProcessor[OutputDataT]]

    def __init__(
        self,
        outputs: Sequence[OutputTypeOrFunction[OutputDataT]],
        *,
        name: str | None = None,
        description: str | None = None,
        strict: bool | None = None,
    ):
        self._union_processor = ObjectOutputProcessor(output=UnionOutputModel)

        json_schemas: list[ObjectJsonSchema] = []
        self._processors = {}
        for output in outputs:
            processor = ObjectOutputProcessor(output=output, strict=strict)
            object_def = processor.object_def

            object_key = object_def.name or output.__name__
            i = 1
            original_key = object_key
            while object_key in self._processors:
                i += 1
                object_key = f'{original_key}_{i}'

            self._processors[object_key] = processor

            json_schema = object_def.json_schema
            if object_def.name:  # pragma: no branch
                json_schema['title'] = object_def.name
            if object_def.description:
                json_schema['description'] = object_def.description

            json_schemas.append(json_schema)

        json_schemas, all_defs = _utils.merge_json_schema_defs(json_schemas)

        discriminated_json_schemas: list[ObjectJsonSchema] = []
        for object_key, json_schema in zip(self._processors.keys(), json_schemas):
            title = json_schema.pop('title', None)
            description = json_schema.pop('description', None)

            discriminated_json_schema = {
                'type': 'object',
                'properties': {
                    'kind': {
                        'type': 'string',
                        'const': object_key,
                    },
                    'data': json_schema,
                },
                'required': ['kind', 'data'],
                'additionalProperties': False,
            }
            if title:  # pragma: no branch
                discriminated_json_schema['title'] = title
            if description:
                discriminated_json_schema['description'] = description

            discriminated_json_schemas.append(discriminated_json_schema)

        json_schema = {
            'type': 'object',
            'properties': {
                'result': {
                    'anyOf': discriminated_json_schemas,
                }
            },
            'required': ['result'],
            'additionalProperties': False,
        }
        if all_defs:
            json_schema['$defs'] = all_defs

        super().__init__(
            object_def=OutputObjectDefinition(
                json_schema=json_schema,
                strict=strict,
                name=name,
                description=description,
            )
        )

    async def process(
        self,
        data: str,
        run_context: RunContext[AgentDepsT],
        allow_partial: bool = False,
        wrap_validation_errors: bool = True,
    ) -> OutputDataT:
        union_object = await self._union_processor.process(
            data, run_context, allow_partial=allow_partial, wrap_validation_errors=wrap_validation_errors
        )

        result = union_object.result
        kind = result.kind
        inner_data = result.data
        try:
            processor = self._processors[kind]
        except KeyError as e:  # pragma: no cover
            if wrap_validation_errors:
                m = _messages.RetryPromptPart(content=f'Invalid kind: {kind}')
                raise ToolRetryError(m) from e
            else:
                raise

        return await processor.process(
            inner_data, run_context, allow_partial=allow_partial, wrap_validation_errors=wrap_validation_errors
        )


class TextOutputProcessor(BaseOutputProcessor[OutputDataT]):
    async def process(
        self,
        data: str,
        run_context: RunContext[AgentDepsT],
        allow_partial: bool = False,
        wrap_validation_errors: bool = True,
    ) -> OutputDataT:
        return cast(OutputDataT, data)


@dataclass(init=False)
class TextFunctionOutputProcessor(TextOutputProcessor[OutputDataT]):
    _function_schema: _function_schema.FunctionSchema
    _str_argument_name: str

    def __init__(
        self,
        output_function: TextOutputFunc[OutputDataT],
    ):
        self._function_schema = _function_schema.function_schema(output_function, GenerateToolJsonSchema)

        if (
            not (arguments_schema := self._function_schema.json_schema.get('properties', {}))
            or len(arguments_schema) != 1
            or not (argument_name := next(iter(arguments_schema.keys()), None))
            or arguments_schema.get(argument_name, {}).get('type') != 'string'
        ):
            raise UserError('TextOutput must take a function taking a single `str` argument')

        self._str_argument_name = argument_name

    async def process(
        self,
        data: str,
        run_context: RunContext[AgentDepsT],
        allow_partial: bool = False,
        wrap_validation_errors: bool = True,
    ) -> OutputDataT:
        args = {self._str_argument_name: data}
        data = await execute_traced_output_function(self._function_schema, run_context, args, wrap_validation_errors)

        return await super().process(data, run_context, allow_partial, wrap_validation_errors)


@dataclass(init=False)
class OutputToolset(AbstractToolset[AgentDepsT]):
    """A toolset that contains contains output tools for agent output types."""

    _tool_defs: list[ToolDefinition]
    """The tool definitions for the output tools in this toolset."""
    processors: dict[str, ObjectOutputProcessor[Any]]
    """The processors for the output tools in this toolset."""
    max_retries: int
    output_validators: list[OutputValidator[AgentDepsT, Any]]

    @classmethod
    def build(
        cls,
        outputs: list[OutputTypeOrFunction[OutputDataT] | ToolOutput[OutputDataT]],
        name: str | None = None,
        description: str | None = None,
        strict: bool | None = None,
    ) -> Self | None:
        if len(outputs) == 0:
            return None

        processors: dict[str, ObjectOutputProcessor[Any]] = {}
        tool_defs: list[ToolDefinition] = []

        default_name = name or DEFAULT_OUTPUT_TOOL_NAME
        default_description = description
        default_strict = strict

        multiple = len(outputs) > 1
        for output in outputs:
            name = None
            description = None
            strict = None
            text_format = None
            if isinstance(output, ToolOutput):
                # do we need to error on conflicts here? (DavidM): If this is internal maybe doesn't matter, if public, use overloads
                name = output.name
                description = output.description
                strict = output.strict
                text_format = output.text_format

                output = output.output

            description = description or default_description
            if strict is None:
                strict = default_strict

            processor = ObjectOutputProcessor(
                output=output, description=description, strict=strict, text_format=text_format
            )
            object_def = processor.object_def

            if name is None:
                name = default_name
                if multiple:
                    name += f'_{object_def.name}'

            i = 1
            original_name = name
            while name in processors:
                i += 1
                name = f'{original_name}_{i}'

            description = object_def.description
            if not description:
                description = DEFAULT_OUTPUT_TOOL_DESCRIPTION
                if multiple:
                    description = f'{object_def.name}: {description}'

            tool_def = ToolDefinition(
                name=name,
                description=description,
                parameters_json_schema=object_def.json_schema,
                strict=object_def.strict,
                text_format=object_def.text_format,
                outer_typed_dict_key=processor.outer_typed_dict_key,
                kind='output',
            )
            processors[name] = processor
            tool_defs.append(tool_def)

        return cls(processors=processors, tool_defs=tool_defs)

    def __init__(
        self,
        tool_defs: list[ToolDefinition],
        processors: dict[str, ObjectOutputProcessor[Any]],
        max_retries: int = 1,
        output_validators: list[OutputValidator[AgentDepsT, Any]] | None = None,
    ):
        self.processors = processors
        self._tool_defs = tool_defs
        self.max_retries = max_retries
        self.output_validators = output_validators or []

    @property
    def id(self) -> str | None:
        return '<output>'  # pragma: no cover

    @property
    def label(self) -> str:
        return "the agent's output tools"

    async def get_tools(self, ctx: RunContext[AgentDepsT]) -> dict[str, ToolsetTool[AgentDepsT]]:
        return {
            tool_def.name: ToolsetTool(
                toolset=self,
                tool_def=tool_def,
                max_retries=self.max_retries,
                args_validator=self.processors[tool_def.name].validator,
            )
            for tool_def in self._tool_defs
        }

    async def call_tool(
        self, name: str, tool_args: dict[str, Any], ctx: RunContext[AgentDepsT], tool: ToolsetTool[AgentDepsT]
    ) -> Any:
        output = await self.processors[name].call(tool_args, ctx, wrap_validation_errors=False)
        for validator in self.output_validators:
            output = await validator.validate(output, ctx, wrap_validation_errors=False)
        return output


@overload
def _flatten_output_spec(
    output_spec: OutputTypeOrFunction[T] | Sequence[OutputTypeOrFunction[T]],
) -> Sequence[OutputTypeOrFunction[T]]: ...


@overload
def _flatten_output_spec(output_spec: OutputSpec[T]) -> Sequence[_OutputSpecItem[T]]: ...


def _flatten_output_spec(output_spec: OutputSpec[T]) -> Sequence[_OutputSpecItem[T]]:
    outputs: Sequence[OutputSpec[T]]
    if isinstance(output_spec, Sequence):
        outputs = output_spec
    else:
        outputs = (output_spec,)

    outputs_flat: list[_OutputSpecItem[T]] = []
    for output in outputs:
        if isinstance(output, Sequence):
            outputs_flat.extend(_flatten_output_spec(cast(OutputSpec[T], output)))
        elif union_types := _utils.get_union_args(output):
            outputs_flat.extend(union_types)
        else:
            outputs_flat.append(cast(_OutputSpecItem[T], output))
    return outputs_flat<|MERGE_RESOLUTION|>--- conflicted
+++ resolved
@@ -596,21 +596,11 @@
     def mode(self) -> OutputMode:
         return 'tool'
 
-<<<<<<< HEAD
-@dataclass
-class OutputObjectDefinition:
-    json_schema: ObjectJsonSchema
-    name: str | None = None
-    description: str | None = None
-    strict: bool | None = None
-    text_format: Literal['text'] | FunctionTextFormat | None = None
-=======
     def raise_if_unsupported(self, profile: ModelProfile) -> None:
         """Raise an error if the mode is not supported by this model."""
         super().raise_if_unsupported(profile)
         if not profile.supports_tools:
             raise UserError('Tool output is not supported by this model.')
->>>>>>> 78fb7076
 
 
 class BaseOutputProcessor(ABC, Generic[OutputDataT]):
@@ -716,22 +706,14 @@
             else:
                 description = f'{description}. {json_schema_description}'
 
-<<<<<<< HEAD
-        self.object_def = OutputObjectDefinition(
-            name=name or getattr(output, '__name__', None),
-            description=description,
-            json_schema=json_schema,
-            strict=strict,
-            text_format=text_format,
-=======
         super().__init__(
             object_def=OutputObjectDefinition(
                 name=name or getattr(output, '__name__', None),
                 description=description,
                 json_schema=json_schema,
                 strict=strict,
-            )
->>>>>>> 78fb7076
+                text_format=text_format,
+            )
         )
 
     async def process(
