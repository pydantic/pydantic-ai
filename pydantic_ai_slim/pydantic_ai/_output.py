--- conflicted
+++ resolved
@@ -631,7 +631,7 @@
                 )
                 raise ToolRetryError(m) from r
             else:
-                raise  # pragma: lax no cover
+                raise
 
         return output
 
@@ -655,20 +655,7 @@
             output = output[k]
 
         if self._function_schema:
-<<<<<<< HEAD
             output = await self._function_schema.call(output, run_context)
-=======
-            try:
-                output = await self._function_schema.call(output, run_context)
-            except ModelRetry as r:
-                if wrap_validation_errors:
-                    m = _messages.RetryPromptPart(
-                        content=r.message,
-                    )
-                    raise ToolRetryError(m) from r
-                else:
-                    raise
->>>>>>> 46aa2487
 
         return output
 
@@ -915,7 +902,6 @@
                 outer_typed_dict_key=processor.outer_typed_dict_key,
                 kind='output',
             )
-<<<<<<< HEAD
             processors[name] = processor
             tool_defs.append(tool_def)
 
@@ -958,30 +944,6 @@
 
 @overload
 def _flatten_output_spec(output_spec: OutputSpec[T]) -> Sequence[_OutputSpecItem[T]]: ...
-=======
-        except ValidationError as e:
-            if wrap_validation_errors:
-                m = _messages.RetryPromptPart(
-                    tool_name=tool_call.tool_name,
-                    content=e.errors(include_url=False, include_context=False),
-                    tool_call_id=tool_call.tool_call_id,
-                )
-                raise ToolRetryError(m) from e
-            else:
-                raise  # pragma: no cover
-        except ModelRetry as r:
-            if wrap_validation_errors:
-                m = _messages.RetryPromptPart(
-                    tool_name=tool_call.tool_name,
-                    content=r.message,
-                    tool_call_id=tool_call.tool_call_id,
-                )
-                raise ToolRetryError(m) from r
-            else:
-                raise  # pragma: no cover
-        else:
-            return output
->>>>>>> 46aa2487
 
 
 def _flatten_output_spec(output_spec: OutputSpec[T]) -> Sequence[_OutputSpecItem[T]]:
