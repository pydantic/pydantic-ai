from __future__ import annotations as _annotations

import dataclasses
import inspect
import json
import warnings
from collections.abc import AsyncIterator, Awaitable, Iterator, Sequence
<<<<<<< HEAD
from contextlib import AbstractAsyncContextManager, asynccontextmanager, contextmanager
=======
from contextlib import AbstractAsyncContextManager, AsyncExitStack, asynccontextmanager, contextmanager
from contextvars import ContextVar
>>>>>>> 49658f3e
from copy import deepcopy
from types import FrameType
from typing import TYPE_CHECKING, Any, Callable, ClassVar, Generic, cast, final, overload

from opentelemetry.trace import NoOpTracer, use_span
from pydantic.json_schema import GenerateJsonSchema
from typing_extensions import Literal, Never, Self, TypeIs, TypeVar, deprecated

from pydantic_graph import End, Graph, GraphRun, GraphRunContext
from pydantic_graph._utils import get_event_loop

from . import (
    _agent_graph,
    _output,
    _system_prompt,
    _utils,
    exceptions,
    messages as _messages,
    models,
    result,
    usage as _usage,
)
from ._agent_graph import HistoryProcessor
from ._output import OutputToolset
from .models.instrumented import InstrumentationSettings, InstrumentedModel, instrument_model
from .output import OutputDataT, OutputSpec
from .profiles import ModelProfile
from .result import FinalResult, StreamedRunResult
from .settings import ModelSettings, merge_model_settings
from .tools import (
    AgentDepsT,
    DocstringFormat,
    GenerateToolJsonSchema,
    RunContext,
    Tool,
    ToolFuncContext,
    ToolFuncEither,
    ToolFuncPlain,
    ToolParams,
    ToolPrepareFunc,
    ToolsPrepareFunc,
)
from .toolsets import AbstractToolset
from .toolsets.combined import CombinedToolset
from .toolsets.function import FunctionToolset
from .toolsets.prepared import PreparedToolset

# Re-exporting like this improves auto-import behavior in PyCharm
capture_run_messages = _agent_graph.capture_run_messages
EndStrategy = _agent_graph.EndStrategy
CallToolsNode = _agent_graph.CallToolsNode
ModelRequestNode = _agent_graph.ModelRequestNode
UserPromptNode = _agent_graph.UserPromptNode

if TYPE_CHECKING:
    from starlette.middleware import Middleware
    from starlette.routing import Route
    from starlette.types import ExceptionHandler, Lifespan

    from fasta2a.applications import FastA2A
    from fasta2a.broker import Broker
    from fasta2a.schema import Provider, Skill
    from fasta2a.storage import Storage
    from pydantic_ai.mcp import MCPServer


__all__ = (
    'Agent',
    'AgentRun',
    'AgentRunResult',
    'capture_run_messages',
    'EndStrategy',
    'CallToolsNode',
    'ModelRequestNode',
    'UserPromptNode',
    'InstrumentationSettings',
)


T = TypeVar('T')
S = TypeVar('S')
NoneType = type(None)
RunOutputDataT = TypeVar('RunOutputDataT')
"""Type variable for the result data of a run where `output_type` was customized on the run call."""


@final
@dataclasses.dataclass(init=False)
class Agent(Generic[AgentDepsT, OutputDataT]):
    """Class for defining "agents" - a way to have a specific type of "conversation" with an LLM.

    Agents are generic in the dependency type they take [`AgentDepsT`][pydantic_ai.tools.AgentDepsT]
    and the output type they return, [`OutputDataT`][pydantic_ai.output.OutputDataT].

    By default, if neither generic parameter is customised, agents have type `Agent[None, str]`.

    Minimal usage example:

    ```python
    from pydantic_ai import Agent

    agent = Agent('openai:gpt-4o')
    result = agent.run_sync('What is the capital of France?')
    print(result.output)
    #> Paris
    ```
    """

    model: models.Model | models.KnownModelName | str | None
    """The default model configured for this agent.

    We allow `str` here since the actual list of allowed models changes frequently.
    """

    name: str | None
    """The name of the agent, used for logging.

    If `None`, we try to infer the agent name from the call frame when the agent is first run.
    """
    end_strategy: EndStrategy
    """Strategy for handling tool calls when a final result is found."""

    model_settings: ModelSettings | None
    """Optional model request settings to use for this agents's runs, by default.

    Note, if `model_settings` is provided by `run`, `run_sync`, or `run_stream`, those settings will
    be merged with this value, with the runtime argument taking priority.
    """

    output_type: OutputSpec[OutputDataT]
    """
    The type of data output by agent runs, used to validate the data returned by the model, defaults to `str`.
    """

    instrument: InstrumentationSettings | bool | None
    """Options to automatically instrument with OpenTelemetry."""

    _instrument_default: ClassVar[InstrumentationSettings | bool] = False

    _deps_type: type[AgentDepsT] = dataclasses.field(repr=False)
    _deprecated_result_tool_name: str | None = dataclasses.field(repr=False)
    _deprecated_result_tool_description: str | None = dataclasses.field(repr=False)
    _output_schema: _output.BaseOutputSchema[OutputDataT] = dataclasses.field(repr=False)
    _output_validators: list[_output.OutputValidator[AgentDepsT, OutputDataT]] = dataclasses.field(repr=False)
    _instructions: str | None = dataclasses.field(repr=False)
    _instructions_functions: list[_system_prompt.SystemPromptRunner[AgentDepsT]] = dataclasses.field(repr=False)
    _system_prompts: tuple[str, ...] = dataclasses.field(repr=False)
    _system_prompt_functions: list[_system_prompt.SystemPromptRunner[AgentDepsT]] = dataclasses.field(repr=False)
    _system_prompt_dynamic_functions: dict[str, _system_prompt.SystemPromptRunner[AgentDepsT]] = dataclasses.field(
        repr=False
    )
    _function_toolset: FunctionToolset[AgentDepsT] = dataclasses.field(repr=False)
    _output_toolset: OutputToolset[AgentDepsT] | None = dataclasses.field(repr=False)
    _user_toolsets: Sequence[AbstractToolset[AgentDepsT]] = dataclasses.field(repr=False)
    _toolset: AbstractToolset[AgentDepsT] = dataclasses.field(repr=False)
    _prepare_tools: ToolsPrepareFunc[AgentDepsT] | None = dataclasses.field(repr=False)
    _prepare_output_tools: ToolsPrepareFunc[AgentDepsT] | None = dataclasses.field(repr=False)
    _max_result_retries: int = dataclasses.field(repr=False)

    @overload
    def __init__(
        self,
        model: models.Model | models.KnownModelName | str | None = None,
        *,
        output_type: OutputSpec[OutputDataT] = str,
        instructions: str
        | _system_prompt.SystemPromptFunc[AgentDepsT]
        | Sequence[str | _system_prompt.SystemPromptFunc[AgentDepsT]]
        | None = None,
        system_prompt: str | Sequence[str] = (),
        deps_type: type[AgentDepsT] = NoneType,
        name: str | None = None,
        model_settings: ModelSettings | None = None,
        retries: int = 1,
        output_retries: int | None = None,
        tools: Sequence[Tool[AgentDepsT] | ToolFuncEither[AgentDepsT, ...]] = (),
        prepare_tools: ToolsPrepareFunc[AgentDepsT] | None = None,
        prepare_output_tools: ToolsPrepareFunc[AgentDepsT] | None = None,
        toolsets: Sequence[AbstractToolset[AgentDepsT]] | None = None,
        defer_model_check: bool = False,
        end_strategy: EndStrategy = 'early',
        instrument: InstrumentationSettings | bool | None = None,
        history_processors: Sequence[HistoryProcessor[AgentDepsT]] | None = None,
    ) -> None: ...

    @overload
    @deprecated(
        '`result_type`, `result_tool_name` & `result_tool_description` are deprecated, use `output_type` instead. `result_retries` is deprecated, use `output_retries` instead.'
    )
    def __init__(
        self,
        model: models.Model | models.KnownModelName | str | None = None,
        *,
        result_type: type[OutputDataT] = str,
        instructions: str
        | _system_prompt.SystemPromptFunc[AgentDepsT]
        | Sequence[str | _system_prompt.SystemPromptFunc[AgentDepsT]]
        | None = None,
        system_prompt: str | Sequence[str] = (),
        deps_type: type[AgentDepsT] = NoneType,
        name: str | None = None,
        model_settings: ModelSettings | None = None,
        retries: int = 1,
        result_tool_name: str = _output.DEFAULT_OUTPUT_TOOL_NAME,
        result_tool_description: str | None = None,
        result_retries: int | None = None,
        tools: Sequence[Tool[AgentDepsT] | ToolFuncEither[AgentDepsT, ...]] = (),
        prepare_tools: ToolsPrepareFunc[AgentDepsT] | None = None,
        prepare_output_tools: ToolsPrepareFunc[AgentDepsT] | None = None,
        toolsets: Sequence[AbstractToolset[AgentDepsT]] | None = None,
        defer_model_check: bool = False,
        end_strategy: EndStrategy = 'early',
        instrument: InstrumentationSettings | bool | None = None,
        history_processors: Sequence[HistoryProcessor[AgentDepsT]] | None = None,
    ) -> None: ...

    @overload
    @deprecated('`mcp_servers` is deprecated, use `toolsets` instead.')
    def __init__(
        self,
        model: models.Model | models.KnownModelName | str | None = None,
        *,
        result_type: type[OutputDataT] = str,
        instructions: str
        | _system_prompt.SystemPromptFunc[AgentDepsT]
        | Sequence[str | _system_prompt.SystemPromptFunc[AgentDepsT]]
        | None = None,
        system_prompt: str | Sequence[str] = (),
        deps_type: type[AgentDepsT] = NoneType,
        name: str | None = None,
        model_settings: ModelSettings | None = None,
        retries: int = 1,
        result_tool_name: str = _output.DEFAULT_OUTPUT_TOOL_NAME,
        result_tool_description: str | None = None,
        result_retries: int | None = None,
        tools: Sequence[Tool[AgentDepsT] | ToolFuncEither[AgentDepsT, ...]] = (),
        prepare_tools: ToolsPrepareFunc[AgentDepsT] | None = None,
        prepare_output_tools: ToolsPrepareFunc[AgentDepsT] | None = None,
        mcp_servers: Sequence[MCPServer] = (),
        defer_model_check: bool = False,
        end_strategy: EndStrategy = 'early',
        instrument: InstrumentationSettings | bool | None = None,
        history_processors: Sequence[HistoryProcessor[AgentDepsT]] | None = None,
    ) -> None: ...

    def __init__(
        self,
        model: models.Model | models.KnownModelName | str | None = None,
        *,
        # TODO change this back to `output_type: _output.OutputType[OutputDataT] = str,` when we remove the overloads
        output_type: Any = str,
        instructions: str
        | _system_prompt.SystemPromptFunc[AgentDepsT]
        | Sequence[str | _system_prompt.SystemPromptFunc[AgentDepsT]]
        | None = None,
        system_prompt: str | Sequence[str] = (),
        deps_type: type[AgentDepsT] = NoneType,
        name: str | None = None,
        model_settings: ModelSettings | None = None,
        retries: int = 1,
        output_retries: int | None = None,
        tools: Sequence[Tool[AgentDepsT] | ToolFuncEither[AgentDepsT, ...]] = (),
        prepare_tools: ToolsPrepareFunc[AgentDepsT] | None = None,
        prepare_output_tools: ToolsPrepareFunc[AgentDepsT] | None = None,
        toolsets: Sequence[AbstractToolset[AgentDepsT]] | None = None,
        defer_model_check: bool = False,
        end_strategy: EndStrategy = 'early',
        instrument: InstrumentationSettings | bool | None = None,
        history_processors: Sequence[HistoryProcessor[AgentDepsT]] | None = None,
        **_deprecated_kwargs: Any,
    ):
        """Create an agent.

        Args:
            model: The default model to use for this agent, if not provide,
                you must provide the model when calling it. We allow `str` here since the actual list of allowed models changes frequently.
            output_type: The type of the output data, used to validate the data returned by the model,
                defaults to `str`.
            instructions: Instructions to use for this agent, you can also register instructions via a function with
                [`instructions`][pydantic_ai.Agent.instructions].
            system_prompt: Static system prompts to use for this agent, you can also register system
                prompts via a function with [`system_prompt`][pydantic_ai.Agent.system_prompt].
            deps_type: The type used for dependency injection, this parameter exists solely to allow you to fully
                parameterize the agent, and therefore get the best out of static type checking.
                If you're not using deps, but want type checking to pass, you can set `deps=None` to satisfy Pyright
                or add a type hint `: Agent[None, <return type>]`.
            name: The name of the agent, used for logging. If `None`, we try to infer the agent name from the call frame
                when the agent is first run.
            model_settings: Optional model request settings to use for this agent's runs, by default.
            retries: The default number of retries to allow before raising an error.
            output_retries: The maximum number of retries to allow for output validation, defaults to `retries`.
            tools: Tools to register with the agent, you can also register tools via the decorators
                [`@agent.tool`][pydantic_ai.Agent.tool] and [`@agent.tool_plain`][pydantic_ai.Agent.tool_plain].
            prepare_tools: Custom function to prepare the tool definition of all tools for each step, except output tools.
                This is useful if you want to customize the definition of multiple tools or you want to register
                a subset of tools for a given step. See [`ToolsPrepareFunc`][pydantic_ai.tools.ToolsPrepareFunc]
            prepare_output_tools: Custom function to prepare the tool definition of all output tools for each step.
                This is useful if you want to customize the definition of multiple output tools or you want to register
                a subset of output tools for a given step. See [`ToolsPrepareFunc`][pydantic_ai.tools.ToolsPrepareFunc]
            toolsets: Toolsets to register with the agent, including MCP servers.
            defer_model_check: by default, if you provide a [named][pydantic_ai.models.KnownModelName] model,
                it's evaluated to create a [`Model`][pydantic_ai.models.Model] instance immediately,
                which checks for the necessary environment variables. Set this to `false`
                to defer the evaluation until the first run. Useful if you want to
                [override the model][pydantic_ai.Agent.override] for testing.
            end_strategy: Strategy for handling tool calls that are requested alongside a final result.
                See [`EndStrategy`][pydantic_ai.agent.EndStrategy] for more information.
            instrument: Set to True to automatically instrument with OpenTelemetry,
                which will use Logfire if it's configured.
                Set to an instance of [`InstrumentationSettings`][pydantic_ai.agent.InstrumentationSettings] to customize.
                If this isn't set, then the last value set by
                [`Agent.instrument_all()`][pydantic_ai.Agent.instrument_all]
                will be used, which defaults to False.
                See the [Debugging and Monitoring guide](https://ai.pydantic.dev/logfire/) for more info.
            history_processors: Optional list of callables to process the message history before sending it to the model.
                Each processor takes a list of messages and returns a modified list of messages.
                Processors can be sync or async and are applied in sequence.
        """
        if model is None or defer_model_check:
            self.model = model
        else:
            self.model = models.infer_model(model)

        self.end_strategy = end_strategy
        self.name = name
        self.model_settings = model_settings

        if 'result_type' in _deprecated_kwargs:
            if output_type is not str:  # pragma: no cover
                raise TypeError('`result_type` and `output_type` cannot be set at the same time.')
            warnings.warn('`result_type` is deprecated, use `output_type` instead', DeprecationWarning)
            output_type = _deprecated_kwargs.pop('result_type')

        self.output_type = output_type

        self.instrument = instrument

        self._deps_type = deps_type

        self._deprecated_result_tool_name = _deprecated_kwargs.pop('result_tool_name', None)
        if self._deprecated_result_tool_name is not None:
            warnings.warn(
                '`result_tool_name` is deprecated, use `output_type` with `ToolOutput` instead',
                DeprecationWarning,
            )

        self._deprecated_result_tool_description = _deprecated_kwargs.pop('result_tool_description', None)
        if self._deprecated_result_tool_description is not None:
            warnings.warn(
                '`result_tool_description` is deprecated, use `output_type` with `ToolOutput` instead',
                DeprecationWarning,
            )
        result_retries = _deprecated_kwargs.pop('result_retries', None)
        if result_retries is not None:
            if output_retries is not None:  # pragma: no cover
                raise TypeError('`output_retries` and `result_retries` cannot be set at the same time.')
            warnings.warn('`result_retries` is deprecated, use `max_result_retries` instead', DeprecationWarning)
            output_retries = result_retries

        if mcp_servers := _deprecated_kwargs.pop('mcp_servers', None):
            warnings.warn('`mcp_servers` is deprecated, use `toolsets` instead', DeprecationWarning)
            if toolsets is None:
                toolsets = mcp_servers
            else:
                toolsets = [*toolsets, *mcp_servers]

        _utils.validate_empty_kwargs(_deprecated_kwargs)

        default_output_mode = (
            self.model.profile.default_structured_output_mode if isinstance(self.model, models.Model) else None
        )

        self._output_schema = _output.OutputSchema[OutputDataT].build(
            output_type,
            default_mode=default_output_mode,
            name=self._deprecated_result_tool_name,
            description=self._deprecated_result_tool_description,
        )
        self._output_validators = []

        self._instructions = ''
        self._instructions_functions = []
        if isinstance(instructions, (str, Callable)):
            instructions = [instructions]
        for instruction in instructions or []:
            if isinstance(instruction, str):
                self._instructions += instruction + '\n'
            else:
                self._instructions_functions.append(_system_prompt.SystemPromptRunner(instruction))
        self._instructions = self._instructions.strip() or None

        self._system_prompts = (system_prompt,) if isinstance(system_prompt, str) else tuple(system_prompt)
        self._system_prompt_functions = []
        self._system_prompt_dynamic_functions = {}

        self._max_result_retries = output_retries if output_retries is not None else retries
        self._prepare_tools = prepare_tools
        self._prepare_output_tools = prepare_output_tools

        self._output_toolset = self._output_schema.toolset
        if self._output_toolset:
            self._output_toolset.max_retries = self._max_result_retries

        self._function_toolset = FunctionToolset(tools, max_retries=retries)
        self._user_toolsets = toolsets or ()

        all_toolsets: list[AbstractToolset[AgentDepsT]] = []
        if self._output_toolset:
            all_toolsets.append(self._output_toolset)
        all_toolsets.append(self._function_toolset)
        all_toolsets.extend(self._user_toolsets)

        # This will raise errors for any name conflicts
        self._toolset = CombinedToolset(all_toolsets)

        self.history_processors = history_processors or []

        self._override_deps: ContextVar[_utils.Option[AgentDepsT]] = ContextVar('_override_deps', default=None)
        self._override_model: ContextVar[_utils.Option[models.Model]] = ContextVar('_override_model', default=None)

    @staticmethod
    def instrument_all(instrument: InstrumentationSettings | bool = True) -> None:
        """Set the instrumentation options for all agents where `instrument` is not set."""
        Agent._instrument_default = instrument

    @overload
    async def run(
        self,
        user_prompt: str | Sequence[_messages.UserContent] | None = None,
        *,
        output_type: None = None,
        message_history: list[_messages.ModelMessage] | None = None,
        model: models.Model | models.KnownModelName | str | None = None,
        deps: AgentDepsT = None,
        model_settings: ModelSettings | None = None,
        usage_limits: _usage.UsageLimits | None = None,
        usage: _usage.Usage | None = None,
        infer_name: bool = True,
        toolsets: Sequence[AbstractToolset[AgentDepsT]] | None = None,
    ) -> AgentRunResult[OutputDataT]: ...

    @overload
    async def run(
        self,
        user_prompt: str | Sequence[_messages.UserContent] | None = None,
        *,
        output_type: OutputSpec[RunOutputDataT],
        message_history: list[_messages.ModelMessage] | None = None,
        model: models.Model | models.KnownModelName | str | None = None,
        deps: AgentDepsT = None,
        model_settings: ModelSettings | None = None,
        usage_limits: _usage.UsageLimits | None = None,
        usage: _usage.Usage | None = None,
        infer_name: bool = True,
        toolsets: Sequence[AbstractToolset[AgentDepsT]] | None = None,
    ) -> AgentRunResult[RunOutputDataT]: ...

    @overload
    @deprecated('`result_type` is deprecated, use `output_type` instead.')
    async def run(
        self,
        user_prompt: str | Sequence[_messages.UserContent] | None = None,
        *,
        result_type: type[RunOutputDataT],
        message_history: list[_messages.ModelMessage] | None = None,
        model: models.Model | models.KnownModelName | str | None = None,
        deps: AgentDepsT = None,
        model_settings: ModelSettings | None = None,
        usage_limits: _usage.UsageLimits | None = None,
        usage: _usage.Usage | None = None,
        infer_name: bool = True,
        toolsets: Sequence[AbstractToolset[AgentDepsT]] | None = None,
    ) -> AgentRunResult[RunOutputDataT]: ...

    async def run(
        self,
        user_prompt: str | Sequence[_messages.UserContent] | None = None,
        *,
        output_type: OutputSpec[RunOutputDataT] | None = None,
        message_history: list[_messages.ModelMessage] | None = None,
        model: models.Model | models.KnownModelName | str | None = None,
        deps: AgentDepsT = None,
        model_settings: ModelSettings | None = None,
        usage_limits: _usage.UsageLimits | None = None,
        usage: _usage.Usage | None = None,
        infer_name: bool = True,
        toolsets: Sequence[AbstractToolset[AgentDepsT]] | None = None,
        **_deprecated_kwargs: Never,
    ) -> AgentRunResult[Any]:
        """Run the agent with a user prompt in async mode.

        This method builds an internal agent graph (using system prompts, tools and result schemas) and then
        runs the graph to completion. The result of the run is returned.

        Example:
        ```python
        from pydantic_ai import Agent

        agent = Agent('openai:gpt-4o')

        async def main():
            agent_run = await agent.run('What is the capital of France?')
            print(agent_run.output)
            #> Paris
        ```

        Args:
            user_prompt: User input to start/continue the conversation.
            output_type: Custom output type to use for this run, `output_type` may only be used if the agent has no
                output validators since output validators would expect an argument that matches the agent's output type.
            message_history: History of the conversation so far.
            model: Optional model to use for this run, required if `model` was not set when creating the agent.
            deps: Optional dependencies to use for this run.
            model_settings: Optional settings to use for this model's request.
            usage_limits: Optional limits on model request count or token usage.
            usage: Optional usage to start with, useful for resuming a conversation or agents used in tools.
            infer_name: Whether to try to infer the agent name from the call frame if it's not set.
            toolsets: Optional toolsets to use for this run instead of the `toolsets` set when creating the agent.

        Returns:
            The result of the run.
        """
        if infer_name and self.name is None:
            self._infer_name(inspect.currentframe())

        if 'result_type' in _deprecated_kwargs:  # pragma: no cover
            if output_type is not str:
                raise TypeError('`result_type` and `output_type` cannot be set at the same time.')
            warnings.warn('`result_type` is deprecated, use `output_type` instead.', DeprecationWarning)
            output_type = _deprecated_kwargs.pop('result_type')

        _utils.validate_empty_kwargs(_deprecated_kwargs)

        async with self.iter(
            user_prompt=user_prompt,
            output_type=output_type,
            message_history=message_history,
            model=model,
            deps=deps,
            model_settings=model_settings,
            usage_limits=usage_limits,
            usage=usage,
            toolsets=toolsets,
        ) as agent_run:
            async for _ in agent_run:
                pass

        assert agent_run.result is not None, 'The graph run did not finish properly'
        return agent_run.result

    @overload
    def iter(
        self,
        user_prompt: str | Sequence[_messages.UserContent] | None,
        *,
        output_type: None = None,
        message_history: list[_messages.ModelMessage] | None = None,
        model: models.Model | models.KnownModelName | str | None = None,
        deps: AgentDepsT = None,
        model_settings: ModelSettings | None = None,
        usage_limits: _usage.UsageLimits | None = None,
        usage: _usage.Usage | None = None,
        infer_name: bool = True,
        toolsets: Sequence[AbstractToolset[AgentDepsT]] | None = None,
        **_deprecated_kwargs: Never,
    ) -> AbstractAsyncContextManager[AgentRun[AgentDepsT, OutputDataT]]: ...

    @overload
    def iter(
        self,
        user_prompt: str | Sequence[_messages.UserContent] | None,
        *,
        output_type: OutputSpec[RunOutputDataT],
        message_history: list[_messages.ModelMessage] | None = None,
        model: models.Model | models.KnownModelName | str | None = None,
        deps: AgentDepsT = None,
        model_settings: ModelSettings | None = None,
        usage_limits: _usage.UsageLimits | None = None,
        usage: _usage.Usage | None = None,
        infer_name: bool = True,
        toolsets: Sequence[AbstractToolset[AgentDepsT]] | None = None,
        **_deprecated_kwargs: Never,
    ) -> AbstractAsyncContextManager[AgentRun[AgentDepsT, RunOutputDataT]]: ...

    @overload
    @deprecated('`result_type` is deprecated, use `output_type` instead.')
    def iter(
        self,
        user_prompt: str | Sequence[_messages.UserContent] | None,
        *,
        result_type: type[RunOutputDataT],
        message_history: list[_messages.ModelMessage] | None = None,
        model: models.Model | models.KnownModelName | str | None = None,
        deps: AgentDepsT = None,
        model_settings: ModelSettings | None = None,
        usage_limits: _usage.UsageLimits | None = None,
        usage: _usage.Usage | None = None,
        infer_name: bool = True,
        toolsets: Sequence[AbstractToolset[AgentDepsT]] | None = None,
    ) -> AbstractAsyncContextManager[AgentRun[AgentDepsT, Any]]: ...

    @asynccontextmanager
    async def iter(
        self,
        user_prompt: str | Sequence[_messages.UserContent] | None = None,
        *,
        output_type: OutputSpec[RunOutputDataT] | None = None,
        message_history: list[_messages.ModelMessage] | None = None,
        model: models.Model | models.KnownModelName | str | None = None,
        deps: AgentDepsT = None,
        model_settings: ModelSettings | None = None,
        usage_limits: _usage.UsageLimits | None = None,
        usage: _usage.Usage | None = None,
        infer_name: bool = True,
        toolsets: Sequence[AbstractToolset[AgentDepsT]] | None = None,
        **_deprecated_kwargs: Never,
    ) -> AsyncIterator[AgentRun[AgentDepsT, Any]]:
        """A contextmanager which can be used to iterate over the agent graph's nodes as they are executed.

        This method builds an internal agent graph (using system prompts, tools and output schemas) and then returns an
        `AgentRun` object. The `AgentRun` can be used to async-iterate over the nodes of the graph as they are
        executed. This is the API to use if you want to consume the outputs coming from each LLM model response, or the
        stream of events coming from the execution of tools.

        The `AgentRun` also provides methods to access the full message history, new messages, and usage statistics,
        and the final result of the run once it has completed.

        For more details, see the documentation of `AgentRun`.

        Example:
        ```python
        from pydantic_ai import Agent

        agent = Agent('openai:gpt-4o')

        async def main():
            nodes = []
            async with agent.iter('What is the capital of France?') as agent_run:
                async for node in agent_run:
                    nodes.append(node)
            print(nodes)
            '''
            [
                UserPromptNode(
                    user_prompt='What is the capital of France?',
                    instructions=None,
                    instructions_functions=[],
                    system_prompts=(),
                    system_prompt_functions=[],
                    system_prompt_dynamic_functions={},
                ),
                ModelRequestNode(
                    request=ModelRequest(
                        parts=[
                            UserPromptPart(
                                content='What is the capital of France?',
                                timestamp=datetime.datetime(...),
                            )
                        ]
                    )
                ),
                CallToolsNode(
                    model_response=ModelResponse(
                        parts=[TextPart(content='Paris')],
                        usage=Usage(
                            requests=1, request_tokens=56, response_tokens=1, total_tokens=57
                        ),
                        model_name='gpt-4o',
                        timestamp=datetime.datetime(...),
                    )
                ),
                End(data=FinalResult(output='Paris')),
            ]
            '''
            print(agent_run.result.output)
            #> Paris
        ```

        Args:
            user_prompt: User input to start/continue the conversation.
            output_type: Custom output type to use for this run, `output_type` may only be used if the agent has no
                output validators since output validators would expect an argument that matches the agent's output type.
            message_history: History of the conversation so far.
            model: Optional model to use for this run, required if `model` was not set when creating the agent.
            deps: Optional dependencies to use for this run.
            model_settings: Optional settings to use for this model's request.
            usage_limits: Optional limits on model request count or token usage.
            usage: Optional usage to start with, useful for resuming a conversation or agents used in tools.
            infer_name: Whether to try to infer the agent name from the call frame if it's not set.
            toolsets: Optional toolsets to use for this run instead of the `toolsets` set when creating the agent.

        Returns:
            The result of the run.
        """
        if infer_name and self.name is None:
            self._infer_name(inspect.currentframe())
        model_used = self._get_model(model)
        del model

        if 'result_type' in _deprecated_kwargs:  # pragma: no cover
            if output_type is not str:
                raise TypeError('`result_type` and `output_type` cannot be set at the same time.')
            warnings.warn('`result_type` is deprecated, use `output_type` instead.', DeprecationWarning)
            output_type = _deprecated_kwargs.pop('result_type')

        _utils.validate_empty_kwargs(_deprecated_kwargs)

        deps = self._get_deps(deps)
        new_message_index = len(message_history) if message_history else 0
        output_schema = self._prepare_output_schema(output_type, model_used.profile)

        output_type_ = output_type or self.output_type

        # We consider it a user error if a user tries to restrict the result type while having an output validator that
        # may change the result type from the restricted type to something else. Therefore, we consider the following
        # typecast reasonable, even though it is possible to violate it with otherwise-type-checked code.
        output_validators = cast(list[_output.OutputValidator[AgentDepsT, RunOutputDataT]], self._output_validators)

        output_toolset = self._output_toolset
        if output_schema != self._output_schema or output_validators:
            output_toolset = output_schema.toolset
            if output_toolset:
                output_toolset.max_retries = self._max_result_retries
                output_toolset.output_validators = output_validators
                if self._prepare_output_tools:
                    output_toolset = PreparedToolset(output_toolset, self._prepare_output_tools)

        # Build the graph
        graph: Graph[_agent_graph.GraphAgentState, _agent_graph.GraphAgentDeps[AgentDepsT, Any], FinalResult[Any]] = (
            _agent_graph.build_agent_graph(self.name, self._deps_type, output_type_)
        )

        # Build the initial state
        usage = usage or _usage.Usage()
        state = _agent_graph.GraphAgentState(
            message_history=message_history[:] if message_history else [],
            usage=usage,
            retries=0,
            run_step=0,
        )

        run_context = RunContext[AgentDepsT](
            deps=deps,
            model=model_used,
            usage=usage,
            prompt=user_prompt,
            messages=state.message_history,
            run_step=state.run_step,
        )

        user_toolsets = self._user_toolsets if toolsets is None else toolsets
        toolset = CombinedToolset([self._function_toolset, *user_toolsets])
        if self._prepare_tools:
            toolset = PreparedToolset(toolset, self._prepare_tools)
        if output_toolset:
            toolset = CombinedToolset([output_toolset, toolset])
        run_toolset = await toolset.prepare_for_run(run_context)

        model_settings = merge_model_settings(self.model_settings, model_settings)
        usage_limits = usage_limits or _usage.UsageLimits()

        if isinstance(model_used, InstrumentedModel):
            instrumentation_settings = model_used.settings
            tracer = model_used.settings.tracer
        else:
            instrumentation_settings = None
            tracer = NoOpTracer()
        agent_name = self.name or 'agent'
        run_span = tracer.start_span(
            'agent run',
            attributes={
                'model_name': model_used.model_name if model_used else 'no-model',
                'agent_name': agent_name,
                'logfire.msg': f'{agent_name} run',
            },
        )

        async def get_instructions(run_context: RunContext[AgentDepsT]) -> str | None:
            parts = [
                self._instructions,
                *[await func.run(run_context) for func in self._instructions_functions],
            ]

            model_profile = model_used.profile
            if isinstance(output_schema, _output.PromptedOutputSchema):
                instructions = output_schema.instructions(model_profile.prompted_output_template)
                parts.append(instructions)

            parts = [p for p in parts if p]
            if not parts:
                return None
            return '\n\n'.join(parts).strip()

        graph_deps = _agent_graph.GraphAgentDeps[AgentDepsT, RunOutputDataT](
            user_deps=deps,
            prompt=user_prompt,
            new_message_index=new_message_index,
            model=model_used,
            model_settings=model_settings,
            usage_limits=usage_limits,
            max_result_retries=self._max_result_retries,
            end_strategy=self.end_strategy,
            output_schema=output_schema,
            output_validators=output_validators,
            history_processors=self.history_processors,
            toolset=run_toolset,
            tracer=tracer,
            get_instructions=get_instructions,
            instrumentation_settings=instrumentation_settings,
        )
        start_node = _agent_graph.UserPromptNode[AgentDepsT](
            user_prompt=user_prompt,
            instructions=self._instructions,
            instructions_functions=self._instructions_functions,
            system_prompts=self._system_prompts,
            system_prompt_functions=self._system_prompt_functions,
            system_prompt_dynamic_functions=self._system_prompt_dynamic_functions,
        )

        try:
            async with graph.iter(
                start_node,
                state=state,
                deps=graph_deps,
                span=use_span(run_span) if run_span.is_recording() else None,
                infer_name=False,
            ) as graph_run:
                agent_run = AgentRun(graph_run)
                yield agent_run
                if (final_result := agent_run.result) is not None and run_span.is_recording():
                    run_span.set_attribute(
                        'final_result',
                        (
                            final_result.output
                            if isinstance(final_result.output, str)
                            else json.dumps(InstrumentedModel.serialize_any(final_result.output))
                        ),
                    )
        finally:
            try:
                if instrumentation_settings and run_span.is_recording():
                    run_span.set_attributes(self._run_span_end_attributes(state, usage, instrumentation_settings))
            finally:
                run_span.end()

    def _run_span_end_attributes(
        self, state: _agent_graph.GraphAgentState, usage: _usage.Usage, settings: InstrumentationSettings
    ):
        return {
            **usage.opentelemetry_attributes(),
            'all_messages_events': json.dumps(
                [InstrumentedModel.event_to_dict(e) for e in settings.messages_to_otel_events(state.message_history)]
            ),
            'logfire.json_schema': json.dumps(
                {
                    'type': 'object',
                    'properties': {
                        'all_messages_events': {'type': 'array'},
                        'final_result': {'type': 'object'},
                    },
                }
            ),
        }

    @overload
    def run_sync(
        self,
        user_prompt: str | Sequence[_messages.UserContent] | None = None,
        *,
        message_history: list[_messages.ModelMessage] | None = None,
        model: models.Model | models.KnownModelName | str | None = None,
        deps: AgentDepsT = None,
        model_settings: ModelSettings | None = None,
        usage_limits: _usage.UsageLimits | None = None,
        usage: _usage.Usage | None = None,
        infer_name: bool = True,
        toolsets: Sequence[AbstractToolset[AgentDepsT]] | None = None,
    ) -> AgentRunResult[OutputDataT]: ...

    @overload
    def run_sync(
        self,
        user_prompt: str | Sequence[_messages.UserContent] | None = None,
        *,
        output_type: OutputSpec[RunOutputDataT] | None = None,
        message_history: list[_messages.ModelMessage] | None = None,
        model: models.Model | models.KnownModelName | str | None = None,
        deps: AgentDepsT = None,
        model_settings: ModelSettings | None = None,
        usage_limits: _usage.UsageLimits | None = None,
        usage: _usage.Usage | None = None,
        infer_name: bool = True,
        toolsets: Sequence[AbstractToolset[AgentDepsT]] | None = None,
    ) -> AgentRunResult[RunOutputDataT]: ...

    @overload
    @deprecated('`result_type` is deprecated, use `output_type` instead.')
    def run_sync(
        self,
        user_prompt: str | Sequence[_messages.UserContent] | None = None,
        *,
        result_type: type[RunOutputDataT],
        message_history: list[_messages.ModelMessage] | None = None,
        model: models.Model | models.KnownModelName | str | None = None,
        deps: AgentDepsT = None,
        model_settings: ModelSettings | None = None,
        usage_limits: _usage.UsageLimits | None = None,
        usage: _usage.Usage | None = None,
        infer_name: bool = True,
        toolsets: Sequence[AbstractToolset[AgentDepsT]] | None = None,
    ) -> AgentRunResult[RunOutputDataT]: ...

    def run_sync(
        self,
        user_prompt: str | Sequence[_messages.UserContent] | None = None,
        *,
        output_type: OutputSpec[RunOutputDataT] | None = None,
        message_history: list[_messages.ModelMessage] | None = None,
        model: models.Model | models.KnownModelName | str | None = None,
        deps: AgentDepsT = None,
        model_settings: ModelSettings | None = None,
        usage_limits: _usage.UsageLimits | None = None,
        usage: _usage.Usage | None = None,
        infer_name: bool = True,
        toolsets: Sequence[AbstractToolset[AgentDepsT]] | None = None,
        **_deprecated_kwargs: Never,
    ) -> AgentRunResult[Any]:
        """Synchronously run the agent with a user prompt.

        This is a convenience method that wraps [`self.run`][pydantic_ai.Agent.run] with `loop.run_until_complete(...)`.
        You therefore can't use this method inside async code or if there's an active event loop.

        Example:
        ```python
        from pydantic_ai import Agent

        agent = Agent('openai:gpt-4o')

        result_sync = agent.run_sync('What is the capital of Italy?')
        print(result_sync.output)
        #> Rome
        ```

        Args:
            user_prompt: User input to start/continue the conversation.
            output_type: Custom output type to use for this run, `output_type` may only be used if the agent has no
                output validators since output validators would expect an argument that matches the agent's output type.
            message_history: History of the conversation so far.
            model: Optional model to use for this run, required if `model` was not set when creating the agent.
            deps: Optional dependencies to use for this run.
            model_settings: Optional settings to use for this model's request.
            usage_limits: Optional limits on model request count or token usage.
            usage: Optional usage to start with, useful for resuming a conversation or agents used in tools.
            infer_name: Whether to try to infer the agent name from the call frame if it's not set.
            toolsets: Optional toolsets to use for this run instead of the `toolsets` set when creating the agent.

        Returns:
            The result of the run.
        """
        if infer_name and self.name is None:
            self._infer_name(inspect.currentframe())

        if 'result_type' in _deprecated_kwargs:  # pragma: no cover
            if output_type is not str:
                raise TypeError('`result_type` and `output_type` cannot be set at the same time.')
            warnings.warn('`result_type` is deprecated, use `output_type` instead.', DeprecationWarning)
            output_type = _deprecated_kwargs.pop('result_type')

        _utils.validate_empty_kwargs(_deprecated_kwargs)

        return get_event_loop().run_until_complete(
            self.run(
                user_prompt,
                output_type=output_type,
                message_history=message_history,
                model=model,
                deps=deps,
                model_settings=model_settings,
                usage_limits=usage_limits,
                usage=usage,
                infer_name=False,
                toolsets=toolsets,
            )
        )

    @overload
    def run_stream(
        self,
        user_prompt: str | Sequence[_messages.UserContent] | None = None,
        *,
        message_history: list[_messages.ModelMessage] | None = None,
        model: models.Model | models.KnownModelName | None = None,
        deps: AgentDepsT = None,
        model_settings: ModelSettings | None = None,
        usage_limits: _usage.UsageLimits | None = None,
        usage: _usage.Usage | None = None,
        infer_name: bool = True,
        toolsets: Sequence[AbstractToolset[AgentDepsT]] | None = None,
    ) -> AbstractAsyncContextManager[result.StreamedRunResult[AgentDepsT, OutputDataT]]: ...

    @overload
    def run_stream(
        self,
        user_prompt: str | Sequence[_messages.UserContent],
        *,
        output_type: OutputSpec[RunOutputDataT],
        message_history: list[_messages.ModelMessage] | None = None,
        model: models.Model | models.KnownModelName | str | None = None,
        deps: AgentDepsT = None,
        model_settings: ModelSettings | None = None,
        usage_limits: _usage.UsageLimits | None = None,
        usage: _usage.Usage | None = None,
        infer_name: bool = True,
        toolsets: Sequence[AbstractToolset[AgentDepsT]] | None = None,
    ) -> AbstractAsyncContextManager[result.StreamedRunResult[AgentDepsT, RunOutputDataT]]: ...

    @overload
    @deprecated('`result_type` is deprecated, use `output_type` instead.')
    def run_stream(
        self,
        user_prompt: str | Sequence[_messages.UserContent] | None = None,
        *,
        result_type: type[RunOutputDataT],
        message_history: list[_messages.ModelMessage] | None = None,
        model: models.Model | models.KnownModelName | str | None = None,
        deps: AgentDepsT = None,
        model_settings: ModelSettings | None = None,
        usage_limits: _usage.UsageLimits | None = None,
        usage: _usage.Usage | None = None,
        infer_name: bool = True,
        toolsets: Sequence[AbstractToolset[AgentDepsT]] | None = None,
    ) -> AbstractAsyncContextManager[result.StreamedRunResult[AgentDepsT, RunOutputDataT]]: ...

    @asynccontextmanager
    async def run_stream(  # noqa C901
        self,
        user_prompt: str | Sequence[_messages.UserContent] | None = None,
        *,
        output_type: OutputSpec[RunOutputDataT] | None = None,
        message_history: list[_messages.ModelMessage] | None = None,
        model: models.Model | models.KnownModelName | str | None = None,
        deps: AgentDepsT = None,
        model_settings: ModelSettings | None = None,
        usage_limits: _usage.UsageLimits | None = None,
        usage: _usage.Usage | None = None,
        infer_name: bool = True,
        toolsets: Sequence[AbstractToolset[AgentDepsT]] | None = None,
        **_deprecated_kwargs: Never,
    ) -> AsyncIterator[result.StreamedRunResult[AgentDepsT, Any]]:
        """Run the agent with a user prompt in async mode, returning a streamed response.

        Example:
        ```python
        from pydantic_ai import Agent

        agent = Agent('openai:gpt-4o')

        async def main():
            async with agent.run_stream('What is the capital of the UK?') as response:
                print(await response.get_output())
                #> London
        ```

        Args:
            user_prompt: User input to start/continue the conversation.
            output_type: Custom output type to use for this run, `output_type` may only be used if the agent has no
                output validators since output validators would expect an argument that matches the agent's output type.
            message_history: History of the conversation so far.
            model: Optional model to use for this run, required if `model` was not set when creating the agent.
            deps: Optional dependencies to use for this run.
            model_settings: Optional settings to use for this model's request.
            usage_limits: Optional limits on model request count or token usage.
            usage: Optional usage to start with, useful for resuming a conversation or agents used in tools.
            infer_name: Whether to try to infer the agent name from the call frame if it's not set.
            toolsets: Optional toolsets to use for this run instead of the `toolsets` set when creating the agent.

        Returns:
            The result of the run.
        """
        # TODO: We need to deprecate this now that we have the `iter` method.
        #   Before that, though, we should add an event for when we reach the final result of the stream.
        if infer_name and self.name is None:
            # f_back because `asynccontextmanager` adds one frame
            if frame := inspect.currentframe():  # pragma: no branch
                self._infer_name(frame.f_back)

        if 'result_type' in _deprecated_kwargs:  # pragma: no cover
            if output_type is not str:
                raise TypeError('`result_type` and `output_type` cannot be set at the same time.')
            warnings.warn('`result_type` is deprecated, use `output_type` instead.', DeprecationWarning)
            output_type = _deprecated_kwargs.pop('result_type')

        _utils.validate_empty_kwargs(_deprecated_kwargs)

        yielded = False
        async with self.iter(
            user_prompt,
            output_type=output_type,
            message_history=message_history,
            model=model,
            deps=deps,
            model_settings=model_settings,
            usage_limits=usage_limits,
            usage=usage,
            infer_name=False,
            toolsets=toolsets,
        ) as agent_run:
            first_node = agent_run.next_node  # start with the first node
            assert isinstance(first_node, _agent_graph.UserPromptNode)  # the first node should be a user prompt node
            node = first_node
            while True:
                if self.is_model_request_node(node):
                    graph_ctx = agent_run.ctx
                    async with node._stream(graph_ctx) as streamed_response:  # pyright: ignore[reportPrivateUsage]

                        async def stream_to_final(
                            s: models.StreamedResponse,
                        ) -> FinalResult[models.StreamedResponse] | None:
                            output_schema = graph_ctx.deps.output_schema
                            async for maybe_part_event in streamed_response:
                                if isinstance(maybe_part_event, _messages.PartStartEvent):
                                    new_part = maybe_part_event.part
                                    if isinstance(new_part, _messages.TextPart) and isinstance(
                                        output_schema, _output.TextOutputSchema
                                    ):
                                        return FinalResult(s, None, None)
                                    elif isinstance(new_part, _messages.ToolCallPart) and (
                                        tool_def := graph_ctx.deps.toolset.get_tool_def(new_part.tool_name)
                                    ):
                                        if tool_def.kind == 'output':
                                            return FinalResult(s, new_part.tool_name, new_part.tool_call_id)
                                        elif tool_def.kind == 'deferred':
                                            return FinalResult(s, None, None)
                            return None

                        final_result = await stream_to_final(streamed_response)
                        if final_result is not None:
                            if yielded:
                                raise exceptions.AgentRunError('Agent run produced final results')  # pragma: no cover
                            yielded = True

                            messages = graph_ctx.state.message_history.copy()

                            async def on_complete() -> None:
                                """Called when the stream has completed.

                                The model response will have been added to messages by now
                                by `StreamedRunResult._marked_completed`.
                                """
                                last_message = messages[-1]
                                assert isinstance(last_message, _messages.ModelResponse)
                                tool_calls = [
                                    part for part in last_message.parts if isinstance(part, _messages.ToolCallPart)
                                ]

                                parts: list[_messages.ModelRequestPart] = []
                                async for _event in _agent_graph.process_function_tools(
                                    graph_ctx.deps.toolset,
                                    tool_calls,
                                    final_result,
                                    graph_ctx,
                                    parts,
                                ):
                                    pass
                                if parts:
                                    messages.append(_messages.ModelRequest(parts))

                            yield StreamedRunResult(
                                messages,
                                graph_ctx.deps.new_message_index,
                                graph_ctx.deps.usage_limits,
                                streamed_response,
                                graph_ctx.deps.output_schema,
                                _agent_graph.build_run_context(graph_ctx),
                                graph_ctx.deps.output_validators,
                                final_result.tool_name,
                                on_complete,
                                graph_ctx.deps.toolset,
                            )
                            break
                next_node = await agent_run.next(node)
                if not isinstance(next_node, _agent_graph.AgentNode):
                    raise exceptions.AgentRunError(  # pragma: no cover
                        'Should have produced a StreamedRunResult before getting here'
                    )
                node = cast(_agent_graph.AgentNode[Any, Any], next_node)

        if not yielded:
            raise exceptions.AgentRunError('Agent run finished without producing a final result')  # pragma: no cover

    @contextmanager
    def override(
        self,
        *,
        deps: AgentDepsT | _utils.Unset = _utils.UNSET,
        model: models.Model | models.KnownModelName | str | _utils.Unset = _utils.UNSET,
    ) -> Iterator[None]:
        """Context manager to temporarily override agent dependencies and model.

        This is particularly useful when testing.
        You can find an example of this [here](../testing.md#overriding-model-via-pytest-fixtures).

        Args:
            deps: The dependencies to use instead of the dependencies passed to the agent run.
            model: The model to use instead of the model passed to the agent run.
        """
        if _utils.is_set(deps):
            deps_token = self._override_deps.set(_utils.Some(deps))
        else:
            deps_token = None

        if _utils.is_set(model):
            model_token = self._override_model.set(_utils.Some(models.infer_model(model)))
        else:
            model_token = None

        try:
            yield
        finally:
            if deps_token is not None:
                self._override_deps.reset(deps_token)
            if model_token is not None:
                self._override_model.reset(model_token)

    @overload
    def instructions(
        self, func: Callable[[RunContext[AgentDepsT]], str], /
    ) -> Callable[[RunContext[AgentDepsT]], str]: ...

    @overload
    def instructions(
        self, func: Callable[[RunContext[AgentDepsT]], Awaitable[str]], /
    ) -> Callable[[RunContext[AgentDepsT]], Awaitable[str]]: ...

    @overload
    def instructions(self, func: Callable[[], str], /) -> Callable[[], str]: ...

    @overload
    def instructions(self, func: Callable[[], Awaitable[str]], /) -> Callable[[], Awaitable[str]]: ...

    @overload
    def instructions(
        self, /
    ) -> Callable[[_system_prompt.SystemPromptFunc[AgentDepsT]], _system_prompt.SystemPromptFunc[AgentDepsT]]: ...

    def instructions(
        self,
        func: _system_prompt.SystemPromptFunc[AgentDepsT] | None = None,
        /,
    ) -> (
        Callable[[_system_prompt.SystemPromptFunc[AgentDepsT]], _system_prompt.SystemPromptFunc[AgentDepsT]]
        | _system_prompt.SystemPromptFunc[AgentDepsT]
    ):
        """Decorator to register an instructions function.

        Optionally takes [`RunContext`][pydantic_ai.tools.RunContext] as its only argument.
        Can decorate a sync or async functions.

        The decorator can be used bare (`agent.instructions`).

        Overloads for every possible signature of `instructions` are included so the decorator doesn't obscure
        the type of the function.

        Example:
        ```python
        from pydantic_ai import Agent, RunContext

        agent = Agent('test', deps_type=str)

        @agent.instructions
        def simple_instructions() -> str:
            return 'foobar'

        @agent.instructions
        async def async_instructions(ctx: RunContext[str]) -> str:
            return f'{ctx.deps} is the best'
        ```
        """
        if func is None:

            def decorator(
                func_: _system_prompt.SystemPromptFunc[AgentDepsT],
            ) -> _system_prompt.SystemPromptFunc[AgentDepsT]:
                self._instructions_functions.append(_system_prompt.SystemPromptRunner(func_))
                return func_

            return decorator
        else:
            self._instructions_functions.append(_system_prompt.SystemPromptRunner(func))
            return func

    @overload
    def system_prompt(
        self, func: Callable[[RunContext[AgentDepsT]], str], /
    ) -> Callable[[RunContext[AgentDepsT]], str]: ...

    @overload
    def system_prompt(
        self, func: Callable[[RunContext[AgentDepsT]], Awaitable[str]], /
    ) -> Callable[[RunContext[AgentDepsT]], Awaitable[str]]: ...

    @overload
    def system_prompt(self, func: Callable[[], str], /) -> Callable[[], str]: ...

    @overload
    def system_prompt(self, func: Callable[[], Awaitable[str]], /) -> Callable[[], Awaitable[str]]: ...

    @overload
    def system_prompt(
        self, /, *, dynamic: bool = False
    ) -> Callable[[_system_prompt.SystemPromptFunc[AgentDepsT]], _system_prompt.SystemPromptFunc[AgentDepsT]]: ...

    def system_prompt(
        self,
        func: _system_prompt.SystemPromptFunc[AgentDepsT] | None = None,
        /,
        *,
        dynamic: bool = False,
    ) -> (
        Callable[[_system_prompt.SystemPromptFunc[AgentDepsT]], _system_prompt.SystemPromptFunc[AgentDepsT]]
        | _system_prompt.SystemPromptFunc[AgentDepsT]
    ):
        """Decorator to register a system prompt function.

        Optionally takes [`RunContext`][pydantic_ai.tools.RunContext] as its only argument.
        Can decorate a sync or async functions.

        The decorator can be used either bare (`agent.system_prompt`) or as a function call
        (`agent.system_prompt(...)`), see the examples below.

        Overloads for every possible signature of `system_prompt` are included so the decorator doesn't obscure
        the type of the function, see `tests/typed_agent.py` for tests.

        Args:
            func: The function to decorate
            dynamic: If True, the system prompt will be reevaluated even when `messages_history` is provided,
                see [`SystemPromptPart.dynamic_ref`][pydantic_ai.messages.SystemPromptPart.dynamic_ref]

        Example:
        ```python
        from pydantic_ai import Agent, RunContext

        agent = Agent('test', deps_type=str)

        @agent.system_prompt
        def simple_system_prompt() -> str:
            return 'foobar'

        @agent.system_prompt(dynamic=True)
        async def async_system_prompt(ctx: RunContext[str]) -> str:
            return f'{ctx.deps} is the best'
        ```
        """
        if func is None:

            def decorator(
                func_: _system_prompt.SystemPromptFunc[AgentDepsT],
            ) -> _system_prompt.SystemPromptFunc[AgentDepsT]:
                runner = _system_prompt.SystemPromptRunner[AgentDepsT](func_, dynamic=dynamic)
                self._system_prompt_functions.append(runner)
                if dynamic:  # pragma: lax no cover
                    self._system_prompt_dynamic_functions[func_.__qualname__] = runner
                return func_

            return decorator
        else:
            assert not dynamic, "dynamic can't be True in this case"
            self._system_prompt_functions.append(_system_prompt.SystemPromptRunner[AgentDepsT](func, dynamic=dynamic))
            return func

    @overload
    def output_validator(
        self, func: Callable[[RunContext[AgentDepsT], OutputDataT], OutputDataT], /
    ) -> Callable[[RunContext[AgentDepsT], OutputDataT], OutputDataT]: ...

    @overload
    def output_validator(
        self, func: Callable[[RunContext[AgentDepsT], OutputDataT], Awaitable[OutputDataT]], /
    ) -> Callable[[RunContext[AgentDepsT], OutputDataT], Awaitable[OutputDataT]]: ...

    @overload
    def output_validator(
        self, func: Callable[[OutputDataT], OutputDataT], /
    ) -> Callable[[OutputDataT], OutputDataT]: ...

    @overload
    def output_validator(
        self, func: Callable[[OutputDataT], Awaitable[OutputDataT]], /
    ) -> Callable[[OutputDataT], Awaitable[OutputDataT]]: ...

    def output_validator(
        self, func: _output.OutputValidatorFunc[AgentDepsT, OutputDataT], /
    ) -> _output.OutputValidatorFunc[AgentDepsT, OutputDataT]:
        """Decorator to register an output validator function.

        Optionally takes [`RunContext`][pydantic_ai.tools.RunContext] as its first argument.
        Can decorate a sync or async functions.

        Overloads for every possible signature of `output_validator` are included so the decorator doesn't obscure
        the type of the function, see `tests/typed_agent.py` for tests.

        Example:
        ```python
        from pydantic_ai import Agent, ModelRetry, RunContext

        agent = Agent('test', deps_type=str)

        @agent.output_validator
        def output_validator_simple(data: str) -> str:
            if 'wrong' in data:
                raise ModelRetry('wrong response')
            return data

        @agent.output_validator
        async def output_validator_deps(ctx: RunContext[str], data: str) -> str:
            if ctx.deps in data:
                raise ModelRetry('wrong response')
            return data

        result = agent.run_sync('foobar', deps='spam')
        print(result.output)
        #> success (no tool calls)
        ```
        """
        self._output_validators.append(_output.OutputValidator[AgentDepsT, Any](func))
        return func

    @deprecated('`result_validator` is deprecated, use `output_validator` instead.')
    def result_validator(self, func: Any, /) -> Any: ...

    @overload
    def tool(self, func: ToolFuncContext[AgentDepsT, ToolParams], /) -> ToolFuncContext[AgentDepsT, ToolParams]: ...

    @overload
    def tool(
        self,
        /,
        *,
        name: str | None = None,
        retries: int | None = None,
        prepare: ToolPrepareFunc[AgentDepsT] | None = None,
        docstring_format: DocstringFormat = 'auto',
        require_parameter_descriptions: bool = False,
        schema_generator: type[GenerateJsonSchema] = GenerateToolJsonSchema,
        strict: bool | None = None,
    ) -> Callable[[ToolFuncContext[AgentDepsT, ToolParams]], ToolFuncContext[AgentDepsT, ToolParams]]: ...

    def tool(
        self,
        func: ToolFuncContext[AgentDepsT, ToolParams] | None = None,
        /,
        *,
        name: str | None = None,
        retries: int | None = None,
        prepare: ToolPrepareFunc[AgentDepsT] | None = None,
        docstring_format: DocstringFormat = 'auto',
        require_parameter_descriptions: bool = False,
        schema_generator: type[GenerateJsonSchema] = GenerateToolJsonSchema,
        strict: bool | None = None,
    ) -> Any:
        """Decorator to register a tool function which takes [`RunContext`][pydantic_ai.tools.RunContext] as its first argument.

        Can decorate a sync or async functions.

        The docstring is inspected to extract both the tool description and description of each parameter,
        [learn more](../tools.md#function-tools-and-schema).

        We can't add overloads for every possible signature of tool, since the return type is a recursive union
        so the signature of functions decorated with `@agent.tool` is obscured.

        Example:
        ```python
        from pydantic_ai import Agent, RunContext

        agent = Agent('test', deps_type=int)

        @agent.tool
        def foobar(ctx: RunContext[int], x: int) -> int:
            return ctx.deps + x

        @agent.tool(retries=2)
        async def spam(ctx: RunContext[str], y: float) -> float:
            return ctx.deps + y

        result = agent.run_sync('foobar', deps=1)
        print(result.output)
        #> {"foobar":1,"spam":1.0}
        ```

        Args:
            func: The tool function to register.
            name: The name of the tool, defaults to the function name.
            retries: The number of retries to allow for this tool, defaults to the agent's default retries,
                which defaults to 1.
            prepare: custom method to prepare the tool definition for each step, return `None` to omit this
                tool from a given step. This is useful if you want to customise a tool at call time,
                or omit it completely from a step. See [`ToolPrepareFunc`][pydantic_ai.tools.ToolPrepareFunc].
            docstring_format: The format of the docstring, see [`DocstringFormat`][pydantic_ai.tools.DocstringFormat].
                Defaults to `'auto'`, such that the format is inferred from the structure of the docstring.
            require_parameter_descriptions: If True, raise an error if a parameter description is missing. Defaults to False.
            schema_generator: The JSON schema generator class to use for this tool. Defaults to `GenerateToolJsonSchema`.
            strict: Whether to enforce JSON schema compliance (only affects OpenAI).
                See [`ToolDefinition`][pydantic_ai.tools.ToolDefinition] for more info.
        """
        if func is None:

            def tool_decorator(
                func_: ToolFuncContext[AgentDepsT, ToolParams],
            ) -> ToolFuncContext[AgentDepsT, ToolParams]:
                # noinspection PyTypeChecker
                self._function_toolset.register_function(
                    func_,
                    True,
                    name,
                    retries,
                    prepare,
                    docstring_format,
                    require_parameter_descriptions,
                    schema_generator,
                    strict,
                )
                return func_

            return tool_decorator
        else:
            # noinspection PyTypeChecker
            self._function_toolset.register_function(
                func,
                True,
                name,
                retries,
                prepare,
                docstring_format,
                require_parameter_descriptions,
                schema_generator,
                strict,
            )
            return func

    @overload
    def tool_plain(self, func: ToolFuncPlain[ToolParams], /) -> ToolFuncPlain[ToolParams]: ...

    @overload
    def tool_plain(
        self,
        /,
        *,
        name: str | None = None,
        retries: int | None = None,
        prepare: ToolPrepareFunc[AgentDepsT] | None = None,
        docstring_format: DocstringFormat = 'auto',
        require_parameter_descriptions: bool = False,
        schema_generator: type[GenerateJsonSchema] = GenerateToolJsonSchema,
        strict: bool | None = None,
    ) -> Callable[[ToolFuncPlain[ToolParams]], ToolFuncPlain[ToolParams]]: ...

    def tool_plain(
        self,
        func: ToolFuncPlain[ToolParams] | None = None,
        /,
        *,
        name: str | None = None,
        retries: int | None = None,
        prepare: ToolPrepareFunc[AgentDepsT] | None = None,
        docstring_format: DocstringFormat = 'auto',
        require_parameter_descriptions: bool = False,
        schema_generator: type[GenerateJsonSchema] = GenerateToolJsonSchema,
        strict: bool | None = None,
    ) -> Any:
        """Decorator to register a tool function which DOES NOT take `RunContext` as an argument.

        Can decorate a sync or async functions.

        The docstring is inspected to extract both the tool description and description of each parameter,
        [learn more](../tools.md#function-tools-and-schema).

        We can't add overloads for every possible signature of tool, since the return type is a recursive union
        so the signature of functions decorated with `@agent.tool` is obscured.

        Example:
        ```python
        from pydantic_ai import Agent, RunContext

        agent = Agent('test')

        @agent.tool
        def foobar(ctx: RunContext[int]) -> int:
            return 123

        @agent.tool(retries=2)
        async def spam(ctx: RunContext[str]) -> float:
            return 3.14

        result = agent.run_sync('foobar', deps=1)
        print(result.output)
        #> {"foobar":123,"spam":3.14}
        ```

        Args:
            func: The tool function to register.
            name: The name of the tool, defaults to the function name.
            retries: The number of retries to allow for this tool, defaults to the agent's default retries,
                which defaults to 1.
            prepare: custom method to prepare the tool definition for each step, return `None` to omit this
                tool from a given step. This is useful if you want to customise a tool at call time,
                or omit it completely from a step. See [`ToolPrepareFunc`][pydantic_ai.tools.ToolPrepareFunc].
            docstring_format: The format of the docstring, see [`DocstringFormat`][pydantic_ai.tools.DocstringFormat].
                Defaults to `'auto'`, such that the format is inferred from the structure of the docstring.
            require_parameter_descriptions: If True, raise an error if a parameter description is missing. Defaults to False.
            schema_generator: The JSON schema generator class to use for this tool. Defaults to `GenerateToolJsonSchema`.
            strict: Whether to enforce JSON schema compliance (only affects OpenAI).
                See [`ToolDefinition`][pydantic_ai.tools.ToolDefinition] for more info.
        """
        if func is None:

            def tool_decorator(func_: ToolFuncPlain[ToolParams]) -> ToolFuncPlain[ToolParams]:
                # noinspection PyTypeChecker
                self._function_toolset.register_function(
                    func_,
                    False,
                    name,
                    retries,
                    prepare,
                    docstring_format,
                    require_parameter_descriptions,
                    schema_generator,
                    strict,
                )
                return func_

            return tool_decorator
        else:
            self._function_toolset.register_function(
                func,
                False,
                name,
                retries,
                prepare,
                docstring_format,
                require_parameter_descriptions,
                schema_generator,
                strict,
            )
            return func

    def _get_model(self, model: models.Model | models.KnownModelName | str | None) -> models.Model:
        """Create a model configured for this agent.

        Args:
            model: model to use for this run, required if `model` was not set when creating the agent.

        Returns:
            The model used
        """
        model_: models.Model
        if some_model := self._override_model.get():
            # we don't want `override()` to cover up errors from the model not being defined, hence this check
            if model is None and self.model is None:
                raise exceptions.UserError(
                    '`model` must either be set on the agent or included when calling it. '
                    '(Even when `override(model=...)` is customizing the model that will actually be called)'
                )
            model_ = some_model.value
        elif model is not None:
            model_ = models.infer_model(model)
        elif self.model is not None:
            # noinspection PyTypeChecker
            model_ = self.model = models.infer_model(self.model)
        else:
            raise exceptions.UserError('`model` must either be set on the agent or included when calling it.')

        instrument = self.instrument
        if instrument is None:
            instrument = self._instrument_default

        return instrument_model(model_, instrument)

    def _get_deps(self: Agent[T, OutputDataT], deps: T) -> T:
        """Get deps for a run.

        If we've overridden deps via `_override_deps`, use that, otherwise use the deps passed to the call.

        We could do runtime type checking of deps against `self._deps_type`, but that's a slippery slope.
        """
        if some_deps := self._override_deps.get():
            return some_deps.value
        else:
            return deps

    def _infer_name(self, function_frame: FrameType | None) -> None:
        """Infer the agent name from the call frame.

        Usage should be `self._infer_name(inspect.currentframe())`.
        """
        assert self.name is None, 'Name already set'
        if function_frame is not None:  # pragma: no branch
            if parent_frame := function_frame.f_back:  # pragma: no branch
                for name, item in parent_frame.f_locals.items():
                    if item is self:
                        self.name = name
                        return
                if parent_frame.f_locals != parent_frame.f_globals:  # pragma: no branch
                    # if we couldn't find the agent in locals and globals are a different dict, try globals
                    for name, item in parent_frame.f_globals.items():
                        if item is self:
                            self.name = name
                            return

    @property
    @deprecated(
        'The `last_run_messages` attribute has been removed, use `capture_run_messages` instead.', category=None
    )
    def last_run_messages(self) -> list[_messages.ModelMessage]:
        raise AttributeError('The `last_run_messages` attribute has been removed, use `capture_run_messages` instead.')

    def _prepare_output_schema(
        self, output_type: OutputSpec[RunOutputDataT] | None, model_profile: ModelProfile
    ) -> _output.OutputSchema[RunOutputDataT]:
        if output_type is not None:
            if self._output_validators:
                raise exceptions.UserError('Cannot set a custom run `output_type` when the agent has output validators')
            schema = _output.OutputSchema[RunOutputDataT].build(
                output_type,
                name=self._deprecated_result_tool_name,
                description=self._deprecated_result_tool_description,
                default_mode=model_profile.default_structured_output_mode,
            )
        else:
            schema = self._output_schema.with_default_mode(model_profile.default_structured_output_mode)

        schema.raise_if_unsupported(model_profile)

        return schema  # pyright: ignore[reportReturnType]

    @staticmethod
    def is_model_request_node(
        node: _agent_graph.AgentNode[T, S] | End[result.FinalResult[S]],
    ) -> TypeIs[_agent_graph.ModelRequestNode[T, S]]:
        """Check if the node is a `ModelRequestNode`, narrowing the type if it is.

        This method preserves the generic parameters while narrowing the type, unlike a direct call to `isinstance`.
        """
        return isinstance(node, _agent_graph.ModelRequestNode)

    @staticmethod
    def is_call_tools_node(
        node: _agent_graph.AgentNode[T, S] | End[result.FinalResult[S]],
    ) -> TypeIs[_agent_graph.CallToolsNode[T, S]]:
        """Check if the node is a `CallToolsNode`, narrowing the type if it is.

        This method preserves the generic parameters while narrowing the type, unlike a direct call to `isinstance`.
        """
        return isinstance(node, _agent_graph.CallToolsNode)

    @staticmethod
    def is_user_prompt_node(
        node: _agent_graph.AgentNode[T, S] | End[result.FinalResult[S]],
    ) -> TypeIs[_agent_graph.UserPromptNode[T, S]]:
        """Check if the node is a `UserPromptNode`, narrowing the type if it is.

        This method preserves the generic parameters while narrowing the type, unlike a direct call to `isinstance`.
        """
        return isinstance(node, _agent_graph.UserPromptNode)

    @staticmethod
    def is_end_node(
        node: _agent_graph.AgentNode[T, S] | End[result.FinalResult[S]],
    ) -> TypeIs[End[result.FinalResult[S]]]:
        """Check if the node is a `End`, narrowing the type if it is.

        This method preserves the generic parameters while narrowing the type, unlike a direct call to `isinstance`.
        """
        return isinstance(node, End)

    @asynccontextmanager
    async def run_toolsets(
        self, sampling_model: models.Model | models.KnownModelName | str | None = None
    ) -> AsyncIterator[None]:
        """Run [`MCPServerStdio`s][pydantic_ai.mcp.MCPServerStdio] among toolsets so they can be used by the agent.

        Returns: a context manager to start and shutdown the servers.
        """
        try:
            model: models.Model | None = self._get_model(sampling_model)
        except exceptions.UserError:  # pragma: no cover
            model = None
        if model is not None:  # pragma: no branch
            self._toolset._set_mcp_sampling_model(model)  # type: ignore[reportPrivateUsage]

<<<<<<< HEAD
        async with self._toolset:
            yield

    @asynccontextmanager
    @deprecated('`run_mcp_servers` is deprecated, use `run_toolsets` instead.')
    async def run_mcp_servers(
        self, model: models.Model | models.KnownModelName | str | None = None
    ) -> AsyncIterator[None]:
        """Run [`MCPServerStdio`s][pydantic_ai.mcp.MCPServerStdio] so they can be used by the agent.

        Returns: a context manager to start and shutdown the servers.
        """
        async with self.run_toolsets(model):
=======
        exit_stack = AsyncExitStack()
        try:
            for mcp_server in self._mcp_servers:
                if sampling_model is not None:  # pragma: no branch
                    exit_stack.enter_context(mcp_server.override_sampling_model(sampling_model))
                await exit_stack.enter_async_context(mcp_server)
>>>>>>> 49658f3e
            yield

    def to_a2a(
        self,
        *,
        storage: Storage | None = None,
        broker: Broker | None = None,
        # Agent card
        name: str | None = None,
        url: str = 'http://localhost:8000',
        version: str = '1.0.0',
        description: str | None = None,
        provider: Provider | None = None,
        skills: list[Skill] | None = None,
        # Starlette
        debug: bool = False,
        routes: Sequence[Route] | None = None,
        middleware: Sequence[Middleware] | None = None,
        exception_handlers: dict[Any, ExceptionHandler] | None = None,
        lifespan: Lifespan[FastA2A] | None = None,
    ) -> FastA2A:
        """Convert the agent to a FastA2A application.

        Example:
        ```python
        from pydantic_ai import Agent

        agent = Agent('openai:gpt-4o')
        app = agent.to_a2a()
        ```

        The `app` is an ASGI application that can be used with any ASGI server.

        To run the application, you can use the following command:

        ```bash
        uvicorn app:app --host 0.0.0.0 --port 8000
        ```
        """
        from ._a2a import agent_to_a2a

        return agent_to_a2a(
            self,
            storage=storage,
            broker=broker,
            name=name,
            url=url,
            version=version,
            description=description,
            provider=provider,
            skills=skills,
            debug=debug,
            routes=routes,
            middleware=middleware,
            exception_handlers=exception_handlers,
            lifespan=lifespan,
        )

    async def to_cli(self: Self, deps: AgentDepsT = None, prog_name: str = 'pydantic-ai') -> None:
        """Run the agent in a CLI chat interface.

        Args:
            deps: The dependencies to pass to the agent.
            prog_name: The name of the program to use for the CLI. Defaults to 'pydantic-ai'.

        Example:
        ```python {title="agent_to_cli.py" test="skip"}
        from pydantic_ai import Agent

        agent = Agent('openai:gpt-4o', instructions='You always respond in Italian.')

        async def main():
            await agent.to_cli()
        ```
        """
        from rich.console import Console

        from pydantic_ai._cli import run_chat

        await run_chat(stream=True, agent=self, deps=deps, console=Console(), code_theme='monokai', prog_name=prog_name)

    def to_cli_sync(self: Self, deps: AgentDepsT = None, prog_name: str = 'pydantic-ai') -> None:
        """Run the agent in a CLI chat interface with the non-async interface.

        Args:
            deps: The dependencies to pass to the agent.
            prog_name: The name of the program to use for the CLI. Defaults to 'pydantic-ai'.

        ```python {title="agent_to_cli_sync.py" test="skip"}
        from pydantic_ai import Agent

        agent = Agent('openai:gpt-4o', instructions='You always respond in Italian.')
        agent.to_cli_sync()
        agent.to_cli_sync(prog_name='assistant')
        ```
        """
        return get_event_loop().run_until_complete(self.to_cli(deps=deps, prog_name=prog_name))


@dataclasses.dataclass(repr=False)
class AgentRun(Generic[AgentDepsT, OutputDataT]):
    """A stateful, async-iterable run of an [`Agent`][pydantic_ai.agent.Agent].

    You generally obtain an `AgentRun` instance by calling `async with my_agent.iter(...) as agent_run:`.

    Once you have an instance, you can use it to iterate through the run's nodes as they execute. When an
    [`End`][pydantic_graph.nodes.End] is reached, the run finishes and [`result`][pydantic_ai.agent.AgentRun.result]
    becomes available.

    Example:
    ```python
    from pydantic_ai import Agent

    agent = Agent('openai:gpt-4o')

    async def main():
        nodes = []
        # Iterate through the run, recording each node along the way:
        async with agent.iter('What is the capital of France?') as agent_run:
            async for node in agent_run:
                nodes.append(node)
        print(nodes)
        '''
        [
            UserPromptNode(
                user_prompt='What is the capital of France?',
                instructions=None,
                instructions_functions=[],
                system_prompts=(),
                system_prompt_functions=[],
                system_prompt_dynamic_functions={},
            ),
            ModelRequestNode(
                request=ModelRequest(
                    parts=[
                        UserPromptPart(
                            content='What is the capital of France?',
                            timestamp=datetime.datetime(...),
                        )
                    ]
                )
            ),
            CallToolsNode(
                model_response=ModelResponse(
                    parts=[TextPart(content='Paris')],
                    usage=Usage(
                        requests=1, request_tokens=56, response_tokens=1, total_tokens=57
                    ),
                    model_name='gpt-4o',
                    timestamp=datetime.datetime(...),
                )
            ),
            End(data=FinalResult(output='Paris')),
        ]
        '''
        print(agent_run.result.output)
        #> Paris
    ```

    You can also manually drive the iteration using the [`next`][pydantic_ai.agent.AgentRun.next] method for
    more granular control.
    """

    _graph_run: GraphRun[
        _agent_graph.GraphAgentState, _agent_graph.GraphAgentDeps[AgentDepsT, Any], FinalResult[OutputDataT]
    ]

    @overload
    def _traceparent(self, *, required: Literal[False]) -> str | None: ...
    @overload
    def _traceparent(self) -> str: ...
    def _traceparent(self, *, required: bool = True) -> str | None:
        traceparent = self._graph_run._traceparent(required=False)  # type: ignore[reportPrivateUsage]
        if traceparent is None and required:  # pragma: no cover
            raise AttributeError('No span was created for this agent run')
        return traceparent

    @property
    def ctx(self) -> GraphRunContext[_agent_graph.GraphAgentState, _agent_graph.GraphAgentDeps[AgentDepsT, Any]]:
        """The current context of the agent run."""
        return GraphRunContext[_agent_graph.GraphAgentState, _agent_graph.GraphAgentDeps[AgentDepsT, Any]](
            self._graph_run.state, self._graph_run.deps
        )

    @property
    def next_node(
        self,
    ) -> _agent_graph.AgentNode[AgentDepsT, OutputDataT] | End[FinalResult[OutputDataT]]:
        """The next node that will be run in the agent graph.

        This is the next node that will be used during async iteration, or if a node is not passed to `self.next(...)`.
        """
        next_node = self._graph_run.next_node
        if isinstance(next_node, End):
            return next_node
        if _agent_graph.is_agent_node(next_node):
            return next_node
        raise exceptions.AgentRunError(f'Unexpected node type: {type(next_node)}')  # pragma: no cover

    @property
    def result(self) -> AgentRunResult[OutputDataT] | None:
        """The final result of the run if it has ended, otherwise `None`.

        Once the run returns an [`End`][pydantic_graph.nodes.End] node, `result` is populated
        with an [`AgentRunResult`][pydantic_ai.agent.AgentRunResult].
        """
        graph_run_result = self._graph_run.result
        if graph_run_result is None:
            return None
        return AgentRunResult(
            graph_run_result.output.output,
            graph_run_result.output.tool_name,
            graph_run_result.state,
            self._graph_run.deps.new_message_index,
            self._traceparent(required=False),
        )

    def __aiter__(
        self,
    ) -> AsyncIterator[_agent_graph.AgentNode[AgentDepsT, OutputDataT] | End[FinalResult[OutputDataT]]]:
        """Provide async-iteration over the nodes in the agent run."""
        return self

    async def __anext__(
        self,
    ) -> _agent_graph.AgentNode[AgentDepsT, OutputDataT] | End[FinalResult[OutputDataT]]:
        """Advance to the next node automatically based on the last returned node."""
        next_node = await self._graph_run.__anext__()
        if _agent_graph.is_agent_node(next_node):
            return next_node
        assert isinstance(next_node, End), f'Unexpected node type: {type(next_node)}'
        return next_node

    async def next(
        self,
        node: _agent_graph.AgentNode[AgentDepsT, OutputDataT],
    ) -> _agent_graph.AgentNode[AgentDepsT, OutputDataT] | End[FinalResult[OutputDataT]]:
        """Manually drive the agent run by passing in the node you want to run next.

        This lets you inspect or mutate the node before continuing execution, or skip certain nodes
        under dynamic conditions. The agent run should be stopped when you return an [`End`][pydantic_graph.nodes.End]
        node.

        Example:
        ```python
        from pydantic_ai import Agent
        from pydantic_graph import End

        agent = Agent('openai:gpt-4o')

        async def main():
            async with agent.iter('What is the capital of France?') as agent_run:
                next_node = agent_run.next_node  # start with the first node
                nodes = [next_node]
                while not isinstance(next_node, End):
                    next_node = await agent_run.next(next_node)
                    nodes.append(next_node)
                # Once `next_node` is an End, we've finished:
                print(nodes)
                '''
                [
                    UserPromptNode(
                        user_prompt='What is the capital of France?',
                        instructions=None,
                        instructions_functions=[],
                        system_prompts=(),
                        system_prompt_functions=[],
                        system_prompt_dynamic_functions={},
                    ),
                    ModelRequestNode(
                        request=ModelRequest(
                            parts=[
                                UserPromptPart(
                                    content='What is the capital of France?',
                                    timestamp=datetime.datetime(...),
                                )
                            ]
                        )
                    ),
                    CallToolsNode(
                        model_response=ModelResponse(
                            parts=[TextPart(content='Paris')],
                            usage=Usage(
                                requests=1,
                                request_tokens=56,
                                response_tokens=1,
                                total_tokens=57,
                            ),
                            model_name='gpt-4o',
                            timestamp=datetime.datetime(...),
                        )
                    ),
                    End(data=FinalResult(output='Paris')),
                ]
                '''
                print('Final result:', agent_run.result.output)
                #> Final result: Paris
        ```

        Args:
            node: The node to run next in the graph.

        Returns:
            The next node returned by the graph logic, or an [`End`][pydantic_graph.nodes.End] node if
            the run has completed.
        """
        # Note: It might be nice to expose a synchronous interface for iteration, but we shouldn't do it
        # on this class, or else IDEs won't warn you if you accidentally use `for` instead of `async for` to iterate.
        next_node = await self._graph_run.next(node)
        if _agent_graph.is_agent_node(next_node):
            return next_node
        assert isinstance(next_node, End), f'Unexpected node type: {type(next_node)}'
        return next_node

    def usage(self) -> _usage.Usage:
        """Get usage statistics for the run so far, including token usage, model requests, and so on."""
        return self._graph_run.state.usage

    def __repr__(self) -> str:  # pragma: no cover
        result = self._graph_run.result
        result_repr = '<run not finished>' if result is None else repr(result.output)
        return f'<{type(self).__name__} result={result_repr} usage={self.usage()}>'


@dataclasses.dataclass
class AgentRunResult(Generic[OutputDataT]):
    """The final result of an agent run."""

    output: OutputDataT
    """The output data from the agent run."""

    _output_tool_name: str | None = dataclasses.field(repr=False)
    _state: _agent_graph.GraphAgentState = dataclasses.field(repr=False)
    _new_message_index: int = dataclasses.field(repr=False)
    _traceparent_value: str | None = dataclasses.field(repr=False)

    @overload
    def _traceparent(self, *, required: Literal[False]) -> str | None: ...
    @overload
    def _traceparent(self) -> str: ...
    def _traceparent(self, *, required: bool = True) -> str | None:
        if self._traceparent_value is None and required:  # pragma: no cover
            raise AttributeError('No span was created for this agent run')
        return self._traceparent_value

    @property
    @deprecated('`result.data` is deprecated, use `result.output` instead.')
    def data(self) -> OutputDataT:
        return self.output

    def _set_output_tool_return(self, return_content: str) -> list[_messages.ModelMessage]:
        """Set return content for the output tool.

        Useful if you want to continue the conversation and want to set the response to the output tool call.
        """
        if not self._output_tool_name:
            raise ValueError('Cannot set output tool return content when the return type is `str`.')
        messages = deepcopy(self._state.message_history)
        last_message = messages[-1]
        for part in last_message.parts:
            if isinstance(part, _messages.ToolReturnPart) and part.tool_name == self._output_tool_name:
                part.content = return_content
                return messages
        raise LookupError(f'No tool call found with tool name {self._output_tool_name!r}.')

    @overload
    def all_messages(self, *, output_tool_return_content: str | None = None) -> list[_messages.ModelMessage]: ...

    @overload
    @deprecated('`result_tool_return_content` is deprecated, use `output_tool_return_content` instead.')
    def all_messages(self, *, result_tool_return_content: str | None = None) -> list[_messages.ModelMessage]: ...

    def all_messages(
        self, *, output_tool_return_content: str | None = None, result_tool_return_content: str | None = None
    ) -> list[_messages.ModelMessage]:
        """Return the history of _messages.

        Args:
            output_tool_return_content: The return content of the tool call to set in the last message.
                This provides a convenient way to modify the content of the output tool call if you want to continue
                the conversation and want to set the response to the output tool call. If `None`, the last message will
                not be modified.
            result_tool_return_content: Deprecated, use `output_tool_return_content` instead.

        Returns:
            List of messages.
        """
        content = result.coalesce_deprecated_return_content(output_tool_return_content, result_tool_return_content)
        if content is not None:
            return self._set_output_tool_return(content)
        else:
            return self._state.message_history

    @overload
    def all_messages_json(self, *, output_tool_return_content: str | None = None) -> bytes: ...

    @overload
    @deprecated('`result_tool_return_content` is deprecated, use `output_tool_return_content` instead.')
    def all_messages_json(self, *, result_tool_return_content: str | None = None) -> bytes: ...

    def all_messages_json(
        self, *, output_tool_return_content: str | None = None, result_tool_return_content: str | None = None
    ) -> bytes:
        """Return all messages from [`all_messages`][pydantic_ai.agent.AgentRunResult.all_messages] as JSON bytes.

        Args:
            output_tool_return_content: The return content of the tool call to set in the last message.
                This provides a convenient way to modify the content of the output tool call if you want to continue
                the conversation and want to set the response to the output tool call. If `None`, the last message will
                not be modified.
            result_tool_return_content: Deprecated, use `output_tool_return_content` instead.

        Returns:
            JSON bytes representing the messages.
        """
        content = result.coalesce_deprecated_return_content(output_tool_return_content, result_tool_return_content)
        return _messages.ModelMessagesTypeAdapter.dump_json(self.all_messages(output_tool_return_content=content))

    @overload
    def new_messages(self, *, output_tool_return_content: str | None = None) -> list[_messages.ModelMessage]: ...

    @overload
    @deprecated('`result_tool_return_content` is deprecated, use `output_tool_return_content` instead.')
    def new_messages(self, *, result_tool_return_content: str | None = None) -> list[_messages.ModelMessage]: ...

    def new_messages(
        self, *, output_tool_return_content: str | None = None, result_tool_return_content: str | None = None
    ) -> list[_messages.ModelMessage]:
        """Return new messages associated with this run.

        Messages from older runs are excluded.

        Args:
            output_tool_return_content: The return content of the tool call to set in the last message.
                This provides a convenient way to modify the content of the output tool call if you want to continue
                the conversation and want to set the response to the output tool call. If `None`, the last message will
                not be modified.
            result_tool_return_content: Deprecated, use `output_tool_return_content` instead.

        Returns:
            List of new messages.
        """
        content = result.coalesce_deprecated_return_content(output_tool_return_content, result_tool_return_content)
        return self.all_messages(output_tool_return_content=content)[self._new_message_index :]

    @overload
    def new_messages_json(self, *, output_tool_return_content: str | None = None) -> bytes: ...

    @overload
    @deprecated('`result_tool_return_content` is deprecated, use `output_tool_return_content` instead.')
    def new_messages_json(self, *, result_tool_return_content: str | None = None) -> bytes: ...

    def new_messages_json(
        self, *, output_tool_return_content: str | None = None, result_tool_return_content: str | None = None
    ) -> bytes:
        """Return new messages from [`new_messages`][pydantic_ai.agent.AgentRunResult.new_messages] as JSON bytes.

        Args:
            output_tool_return_content: The return content of the tool call to set in the last message.
                This provides a convenient way to modify the content of the output tool call if you want to continue
                the conversation and want to set the response to the output tool call. If `None`, the last message will
                not be modified.
            result_tool_return_content: Deprecated, use `output_tool_return_content` instead.

        Returns:
            JSON bytes representing the new messages.
        """
        content = result.coalesce_deprecated_return_content(output_tool_return_content, result_tool_return_content)
        return _messages.ModelMessagesTypeAdapter.dump_json(self.new_messages(output_tool_return_content=content))

    def usage(self) -> _usage.Usage:
        """Return the usage of the whole run."""
        return self._state.usage<|MERGE_RESOLUTION|>--- conflicted
+++ resolved
@@ -5,12 +5,8 @@
 import json
 import warnings
 from collections.abc import AsyncIterator, Awaitable, Iterator, Sequence
-<<<<<<< HEAD
-from contextlib import AbstractAsyncContextManager, asynccontextmanager, contextmanager
-=======
 from contextlib import AbstractAsyncContextManager, AsyncExitStack, asynccontextmanager, contextmanager
 from contextvars import ContextVar
->>>>>>> 49658f3e
 from copy import deepcopy
 from types import FrameType
 from typing import TYPE_CHECKING, Any, Callable, ClassVar, Generic, cast, final, overload
@@ -1797,11 +1793,11 @@
             model: models.Model | None = self._get_model(sampling_model)
         except exceptions.UserError:  # pragma: no cover
             model = None
-        if model is not None:  # pragma: no branch
-            self._toolset._set_mcp_sampling_model(model)  # type: ignore[reportPrivateUsage]
-
-<<<<<<< HEAD
-        async with self._toolset:
+
+        async with AsyncExitStack() as exit_stack:
+            if model is not None:  # pragma: no branch
+                exit_stack.enter_context(self._toolset.override_sampling_model(model))
+            await exit_stack.enter_async_context(self._toolset)
             yield
 
     @asynccontextmanager
@@ -1814,14 +1810,6 @@
         Returns: a context manager to start and shutdown the servers.
         """
         async with self.run_toolsets(model):
-=======
-        exit_stack = AsyncExitStack()
-        try:
-            for mcp_server in self._mcp_servers:
-                if sampling_model is not None:  # pragma: no branch
-                    exit_stack.enter_context(mcp_server.override_sampling_model(sampling_model))
-                await exit_stack.enter_async_context(mcp_server)
->>>>>>> 49658f3e
             yield
 
     def to_a2a(
