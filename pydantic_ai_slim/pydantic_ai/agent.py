from __future__ import annotations as _annotations

import asyncio
import dataclasses
import inspect
from collections.abc import AsyncIterator, Awaitable, Iterator, Sequence
from contextlib import AbstractAsyncContextManager, asynccontextmanager, contextmanager
from contextvars import ContextVar
from types import FrameType
from typing import Any, Callable, Generic, Literal, cast, final, overload

import logfire_api
from typing_extensions import TypeVar, assert_never, deprecated

from . import (
    _result,
    _system_prompt,
    _utils,
    exceptions,
    messages as _messages,
    models,
    result,
    usage as _usage,
)
from .result import ResultDataT
from .settings import ModelSettings, merge_model_settings
from .tools import (
    AgentDepsT,
    DocstringFormat,
    RunContext,
    Tool,
    ToolDefinition,
    ToolFuncContext,
    ToolFuncEither,
    ToolFuncPlain,
    ToolParams,
    ToolPrepareFunc,
)

__all__ = 'Agent', 'capture_run_messages', 'EndStrategy'

_logfire = logfire_api.Logfire(otel_scope='pydantic-ai')

# while waiting for https://github.com/pydantic/logfire/issues/745
try:
    import logfire._internal.stack_info
except ImportError:
    pass
else:
    from pathlib import Path

    logfire._internal.stack_info.NON_USER_CODE_PREFIXES += (str(Path(__file__).parent.absolute()),)

T = TypeVar('T')
"""An invariant TypeVar."""
NoneType = type(None)
EndStrategy = Literal['early', 'exhaustive']
"""The strategy for handling multiple tool calls when a final result is found.

- `'early'`: Stop processing other tool calls once a final result is found
- `'exhaustive'`: Process all tool calls even after finding a final result
"""
RunResultData = TypeVar('RunResultData')
"""Type variable for the result data of a run where `result_type` was customized on the run call."""


@final
@dataclasses.dataclass(init=False)
class Agent(Generic[AgentDepsT, ResultDataT]):
    """Class for defining "agents" - a way to have a specific type of "conversation" with an LLM.

    Agents are generic in the dependency type they take [`AgentDepsT`][pydantic_ai.tools.AgentDepsT]
    and the result data type they return, [`ResultDataT`][pydantic_ai.result.ResultDataT].

    By default, if neither generic parameter is customised, agents have type `Agent[None, str]`.

    Minimal usage example:

    ```python
    from pydantic_ai import Agent

    agent = Agent('openai:gpt-4o')
    result = agent.run_sync('What is the capital of France?')
    print(result.data)
    #> Paris
    ```
    """

    # we use dataclass fields in order to conveniently know what attributes are available
    model: models.Model | models.KnownModelName | None
    """The default model configured for this agent."""

    name: str | None
    """The name of the agent, used for logging.

    If `None`, we try to infer the agent name from the call frame when the agent is first run.
    """
    end_strategy: EndStrategy
    """Strategy for handling tool calls when a final result is found."""

    model_settings: ModelSettings | None
    """Optional model request settings to use for this agents's runs, by default.

    Note, if `model_settings` is provided by `run`, `run_sync`, or `run_stream`, those settings will
    be merged with this value, with the runtime argument taking priority.
    """
    _result_tool_name: str = dataclasses.field(repr=False)
    _result_tool_description: str | None = dataclasses.field(repr=False)
    _result_schema: _result.ResultSchema[ResultDataT] | None = dataclasses.field(repr=False)
    _result_validators: list[_result.ResultValidator[AgentDepsT, ResultDataT]] = dataclasses.field(repr=False)
    _system_prompts: tuple[str, ...] = dataclasses.field(repr=False)
    _function_tools: dict[str, Tool[AgentDepsT]] = dataclasses.field(repr=False)
    _default_retries: int = dataclasses.field(repr=False)
    _system_prompt_functions: list[_system_prompt.SystemPromptRunner[AgentDepsT]] = dataclasses.field(repr=False)
    _system_prompt_dynamic_functions: dict[str, _system_prompt.SystemPromptRunner[AgentDepsT]] = dataclasses.field(
        repr=False
    )
    _deps_type: type[AgentDepsT] = dataclasses.field(repr=False)
    _max_result_retries: int = dataclasses.field(repr=False)
    _override_deps: _utils.Option[AgentDepsT] = dataclasses.field(default=None, repr=False)
    _override_model: _utils.Option[models.Model] = dataclasses.field(default=None, repr=False)

    def __init__(
        self,
        model: models.Model | models.KnownModelName | None = None,
        *,
        result_type: type[ResultDataT] = str,
        system_prompt: str | Sequence[str] = (),
        deps_type: type[AgentDepsT] = NoneType,
        name: str | None = None,
        model_settings: ModelSettings | None = None,
        retries: int = 1,
        result_tool_name: str = 'final_result',
        result_tool_description: str | None = None,
        result_retries: int | None = None,
        tools: Sequence[Tool[AgentDepsT] | ToolFuncEither[AgentDepsT, ...]] = (),
        defer_model_check: bool = False,
        end_strategy: EndStrategy = 'early',
    ):
        """Create an agent.

        Args:
            model: The default model to use for this agent, if not provide,
                you must provide the model when calling it.
            result_type: The type of the result data, used to validate the result data, defaults to `str`.
            system_prompt: Static system prompts to use for this agent, you can also register system
                prompts via a function with [`system_prompt`][pydantic_ai.Agent.system_prompt].
            deps_type: The type used for dependency injection, this parameter exists solely to allow you to fully
                parameterize the agent, and therefore get the best out of static type checking.
                If you're not using deps, but want type checking to pass, you can set `deps=None` to satisfy Pyright
                or add a type hint `: Agent[None, <return type>]`.
            name: The name of the agent, used for logging. If `None`, we try to infer the agent name from the call frame
                when the agent is first run.
            model_settings: Optional model request settings to use for this agent's runs, by default.
            retries: The default number of retries to allow before raising an error.
            result_tool_name: The name of the tool to use for the final result.
            result_tool_description: The description of the final result tool.
            result_retries: The maximum number of retries to allow for result validation, defaults to `retries`.
            tools: Tools to register with the agent, you can also register tools via the decorators
                [`@agent.tool`][pydantic_ai.Agent.tool] and [`@agent.tool_plain`][pydantic_ai.Agent.tool_plain].
            defer_model_check: by default, if you provide a [named][pydantic_ai.models.KnownModelName] model,
                it's evaluated to create a [`Model`][pydantic_ai.models.Model] instance immediately,
                which checks for the necessary environment variables. Set this to `false`
                to defer the evaluation until the first run. Useful if you want to
                [override the model][pydantic_ai.Agent.override] for testing.
            end_strategy: Strategy for handling tool calls that are requested alongside a final result.
                See [`EndStrategy`][pydantic_ai.agent.EndStrategy] for more information.
        """
        if model is None or defer_model_check:
            self.model = model
        else:
            self.model = models.infer_model(model)

        self.end_strategy = end_strategy
        self.name = name
        self.model_settings = model_settings
        self._result_tool_name = result_tool_name
        self._result_tool_description = result_tool_description
        self._result_schema = _result.ResultSchema[result_type].build(
            result_type, result_tool_name, result_tool_description
        )

        self._system_prompts = (system_prompt,) if isinstance(system_prompt, str) else tuple(system_prompt)
        self._function_tools = {}
        self._default_retries = retries
        for tool in tools:
            if isinstance(tool, Tool):
                self._register_tool(tool)
            else:
                self._register_tool(Tool(tool))
        self._deps_type = deps_type
        self._system_prompt_functions = []
        self._system_prompt_dynamic_functions = {}
        self._max_result_retries = result_retries if result_retries is not None else retries
        self._result_validators = []

    @overload
    async def run(
        self,
        user_prompt: str,
        *,
        result_type: None = None,
        message_history: list[_messages.ModelMessage] | None = None,
        model: models.Model | models.KnownModelName | None = None,
        deps: AgentDepsT = None,
        model_settings: ModelSettings | None = None,
        usage_limits: _usage.UsageLimits | None = None,
        usage: _usage.Usage | None = None,
        infer_name: bool = True,
    ) -> result.RunResult[ResultDataT]: ...

    @overload
    async def run(
        self,
        user_prompt: str,
        *,
        result_type: type[RunResultData],
        message_history: list[_messages.ModelMessage] | None = None,
        model: models.Model | models.KnownModelName | None = None,
        deps: AgentDepsT = None,
        model_settings: ModelSettings | None = None,
        usage_limits: _usage.UsageLimits | None = None,
        usage: _usage.Usage | None = None,
        infer_name: bool = True,
    ) -> result.RunResult[RunResultData]: ...

    async def run(
        self,
        user_prompt: str,
        *,
        message_history: list[_messages.ModelMessage] | None = None,
        model: models.Model | models.KnownModelName | None = None,
        deps: AgentDepsT = None,
        model_settings: ModelSettings | None = None,
        usage_limits: _usage.UsageLimits | None = None,
        usage: _usage.Usage | None = None,
        result_type: type[RunResultData] | None = None,
        infer_name: bool = True,
    ) -> result.RunResult[Any]:
        """Run the agent with a user prompt in async mode.

        Example:
        ```python
        from pydantic_ai import Agent

        agent = Agent('openai:gpt-4o')

        async def main():
            result = await agent.run('What is the capital of France?')
            print(result.data)
            #> Paris
        ```

        Args:
            result_type: Custom result type to use for this run, `result_type` may only be used if the agent has no
                result validators since result validators would expect an argument that matches the agent's result type.
            user_prompt: User input to start/continue the conversation.
            message_history: History of the conversation so far.
            model: Optional model to use for this run, required if `model` was not set when creating the agent.
            deps: Optional dependencies to use for this run.
            model_settings: Optional settings to use for this model's request.
            usage_limits: Optional limits on model request count or token usage.
            usage: Optional usage to start with, useful for resuming a conversation or agents used in tools.
            infer_name: Whether to try to infer the agent name from the call frame if it's not set.

        Returns:
            The result of the run.
        """
        if infer_name and self.name is None:
            self._infer_name(inspect.currentframe())
        model_used = await self._get_model(model)

        deps = self._get_deps(deps)
        new_message_index = len(message_history) if message_history else 0
        result_schema = self._prepare_result_schema(result_type)

        with _logfire.span(
            '{agent_name} run {prompt=}',
            prompt=user_prompt,
            agent=self,
            model_name=model_used.name(),
            agent_name=self.name or 'agent',
        ) as run_span:
            run_context = RunContext(deps, model_used, usage or _usage.Usage(), user_prompt)
            messages = await self._prepare_messages(user_prompt, message_history, run_context)
            run_context.messages = messages

            for tool in self._function_tools.values():
                tool.current_retry = 0

            model_settings = merge_model_settings(self.model_settings, model_settings)
            usage_limits = usage_limits or _usage.UsageLimits()

            while True:
                usage_limits.check_before_request(run_context.usage)

                run_context.run_step += 1
                with _logfire.span('preparing model and tools {run_step=}', run_step=run_context.run_step):
                    agent_model = await self._prepare_model(run_context, result_schema)

                with _logfire.span('model request', run_step=run_context.run_step) as model_req_span:
                    model_response, request_usage = await agent_model.request(messages, model_settings)
                    model_req_span.set_attribute('response', model_response)
                    model_req_span.set_attribute('usage', request_usage)

                messages.append(model_response)
                run_context.usage.incr(request_usage, requests=1)
                usage_limits.check_tokens(run_context.usage)

                with _logfire.span('handle model response', run_step=run_context.run_step) as handle_span:
                    final_result, tool_responses = await self._handle_model_response(
                        model_response, run_context, result_schema
                    )

                    if tool_responses:
                        # Add parts to the conversation as a new message
                        messages.append(_messages.ModelRequest(tool_responses))

                    # Check if we got a final result
                    if final_result is not None:
                        result_data = final_result.data
                        result_tool_name = final_result.tool_name
                        run_span.set_attribute('all_messages', messages)
                        run_span.set_attribute('usage', run_context.usage)
                        handle_span.set_attribute('result', result_data)
                        handle_span.message = 'handle model response -> final result'
                        return result.RunResult(
                            messages, new_message_index, result_data, result_tool_name, run_context.usage
                        )
                    else:
                        # continue the conversation
                        handle_span.set_attribute('tool_responses', tool_responses)
                        tool_responses_str = ' '.join(r.part_kind for r in tool_responses)
                        handle_span.message = f'handle model response -> {tool_responses_str}'

    @overload
    def run_sync(
        self,
        user_prompt: str,
        *,
        message_history: list[_messages.ModelMessage] | None = None,
        model: models.Model | models.KnownModelName | None = None,
        deps: AgentDepsT = None,
        model_settings: ModelSettings | None = None,
        usage_limits: _usage.UsageLimits | None = None,
        usage: _usage.Usage | None = None,
        infer_name: bool = True,
    ) -> result.RunResult[ResultDataT]: ...

    @overload
    def run_sync(
        self,
        user_prompt: str,
        *,
        result_type: type[RunResultData] | None,
        message_history: list[_messages.ModelMessage] | None = None,
        model: models.Model | models.KnownModelName | None = None,
        deps: AgentDepsT = None,
        model_settings: ModelSettings | None = None,
        usage_limits: _usage.UsageLimits | None = None,
        usage: _usage.Usage | None = None,
        infer_name: bool = True,
    ) -> result.RunResult[RunResultData]: ...

    def run_sync(
        self,
        user_prompt: str,
        *,
        result_type: type[RunResultData] | None = None,
        message_history: list[_messages.ModelMessage] | None = None,
        model: models.Model | models.KnownModelName | None = None,
        deps: AgentDepsT = None,
        model_settings: ModelSettings | None = None,
        usage_limits: _usage.UsageLimits | None = None,
        usage: _usage.Usage | None = None,
        infer_name: bool = True,
    ) -> result.RunResult[Any]:
        """Run the agent with a user prompt synchronously.

        This is a convenience method that wraps [`self.run`][pydantic_ai.Agent.run] with `loop.run_until_complete(...)`.
        You therefore can't use this method inside async code or if there's an active event loop.

        Example:
        ```python
        from pydantic_ai import Agent

        agent = Agent('openai:gpt-4o')

        result_sync = agent.run_sync('What is the capital of Italy?')
        print(result_sync.data)
        #> Rome
        ```

        Args:
            result_type: Custom result type to use for this run, `result_type` may only be used if the agent has no
                result validators since result validators would expect an argument that matches the agent's result type.
            user_prompt: User input to start/continue the conversation.
            message_history: History of the conversation so far.
            model: Optional model to use for this run, required if `model` was not set when creating the agent.
            deps: Optional dependencies to use for this run.
            model_settings: Optional settings to use for this model's request.
            usage_limits: Optional limits on model request count or token usage.
            usage: Optional usage to start with, useful for resuming a conversation or agents used in tools.
            infer_name: Whether to try to infer the agent name from the call frame if it's not set.

        Returns:
            The result of the run.
        """
        if infer_name and self.name is None:
            self._infer_name(inspect.currentframe())
        return asyncio.get_event_loop().run_until_complete(
            self.run(
                user_prompt,
                result_type=result_type,
                message_history=message_history,
                model=model,
                deps=deps,
                model_settings=model_settings,
                usage_limits=usage_limits,
                usage=usage,
                infer_name=False,
            )
        )

    @overload
    def run_stream(
        self,
        user_prompt: str,
        *,
        result_type: None = None,
        message_history: list[_messages.ModelMessage] | None = None,
        model: models.Model | models.KnownModelName | None = None,
        deps: AgentDepsT = None,
        model_settings: ModelSettings | None = None,
        usage_limits: _usage.UsageLimits | None = None,
        usage: _usage.Usage | None = None,
        infer_name: bool = True,
    ) -> AbstractAsyncContextManager[result.StreamedRunResult[AgentDepsT, ResultDataT]]: ...

    @overload
    def run_stream(
        self,
        user_prompt: str,
        *,
        result_type: type[RunResultData],
        message_history: list[_messages.ModelMessage] | None = None,
        model: models.Model | models.KnownModelName | None = None,
        deps: AgentDepsT = None,
        model_settings: ModelSettings | None = None,
        usage_limits: _usage.UsageLimits | None = None,
        usage: _usage.Usage | None = None,
        infer_name: bool = True,
    ) -> AbstractAsyncContextManager[result.StreamedRunResult[AgentDepsT, RunResultData]]: ...

    @asynccontextmanager
    async def run_stream(
        self,
        user_prompt: str,
        *,
        result_type: type[RunResultData] | None = None,
        message_history: list[_messages.ModelMessage] | None = None,
        model: models.Model | models.KnownModelName | None = None,
        deps: AgentDepsT = None,
        model_settings: ModelSettings | None = None,
        usage_limits: _usage.UsageLimits | None = None,
        usage: _usage.Usage | None = None,
        infer_name: bool = True,
    ) -> AsyncIterator[result.StreamedRunResult[AgentDepsT, Any]]:
        """Run the agent with a user prompt in async mode, returning a streamed response.

        Example:
        ```python
        from pydantic_ai import Agent

        agent = Agent('openai:gpt-4o')

        async def main():
            async with agent.run_stream('What is the capital of the UK?') as response:
                print(await response.get_data())
                #> London
        ```

        Args:
            result_type: Custom result type to use for this run, `result_type` may only be used if the agent has no
                result validators since result validators would expect an argument that matches the agent's result type.
            user_prompt: User input to start/continue the conversation.
            message_history: History of the conversation so far.
            model: Optional model to use for this run, required if `model` was not set when creating the agent.
            deps: Optional dependencies to use for this run.
            model_settings: Optional settings to use for this model's request.
            usage_limits: Optional limits on model request count or token usage.
            usage: Optional usage to start with, useful for resuming a conversation or agents used in tools.
            infer_name: Whether to try to infer the agent name from the call frame if it's not set.

        Returns:
            The result of the run.
        """
        if infer_name and self.name is None:
            # f_back because `asynccontextmanager` adds one frame
            if frame := inspect.currentframe():  # pragma: no branch
                self._infer_name(frame.f_back)
        model_used = await self._get_model(model)

        deps = self._get_deps(deps)
        new_message_index = len(message_history) if message_history else 0
        result_schema = self._prepare_result_schema(result_type)

        with _logfire.span(
            '{agent_name} run stream {prompt=}',
            prompt=user_prompt,
            agent=self,
            model_name=model_used.name(),
            agent_name=self.name or 'agent',
        ) as run_span:
            run_context = RunContext(deps, model_used, usage or _usage.Usage(), user_prompt)
            messages = await self._prepare_messages(user_prompt, message_history, run_context)
            run_context.messages = messages

            for tool in self._function_tools.values():
                tool.current_retry = 0

            model_settings = merge_model_settings(self.model_settings, model_settings)
            usage_limits = usage_limits or _usage.UsageLimits()

            while True:
                run_context.run_step += 1
                usage_limits.check_before_request(run_context.usage)

                with _logfire.span('preparing model and tools {run_step=}', run_step=run_context.run_step):
                    agent_model = await self._prepare_model(run_context, result_schema)

                with _logfire.span('model request {run_step=}', run_step=run_context.run_step) as model_req_span:
                    async with agent_model.request_stream(messages, model_settings) as model_response:
                        run_context.usage.requests += 1
                        model_req_span.set_attribute('response_type', model_response.__class__.__name__)
                        # We want to end the "model request" span here, but we can't exit the context manager
                        # in the traditional way
                        model_req_span.__exit__(None, None, None)

                        with _logfire.span('handle model response') as handle_span:
                            maybe_final_result = await self._handle_streamed_response(
                                model_response, run_context, result_schema
                            )

                            # Check if we got a final result
                            if isinstance(maybe_final_result, _MarkFinalResult):
                                result_stream = maybe_final_result.data
                                result_tool_name = maybe_final_result.tool_name
                                handle_span.message = 'handle model response -> final result'

                                async def on_complete():
                                    """Called when the stream has completed.

                                    The model response will have been added to messages by now
                                    by `StreamedRunResult._marked_completed`.
                                    """
                                    last_message = messages[-1]
                                    assert isinstance(last_message, _messages.ModelResponse)
                                    tool_calls = [
                                        part for part in last_message.parts if isinstance(part, _messages.ToolCallPart)
                                    ]
                                    parts = await self._process_function_tools(
                                        tool_calls, result_tool_name, run_context, result_schema
                                    )
                                    if any(isinstance(part, _messages.RetryPromptPart) for part in parts):
                                        self._incr_result_retry(run_context)
                                    if parts:
                                        messages.append(_messages.ModelRequest(parts))
                                    run_span.set_attribute('all_messages', messages)

                                # The following is not guaranteed to be true, but we consider it a user error if
                                # there are result validators that might convert the result data from an overridden
                                # `result_type` to a type that is not valid as such.
                                result_validators = cast(
                                    list[_result.ResultValidator[AgentDepsT, RunResultData]], self._result_validators
                                )

                                yield result.StreamedRunResult(
                                    messages,
                                    new_message_index,
                                    usage_limits,
                                    result_stream,
                                    result_schema,
                                    run_context,
                                    result_validators,
                                    result_tool_name,
                                    on_complete,
                                )
                                return
                            else:
                                # continue the conversation
                                model_response_msg, tool_responses = maybe_final_result
                                # if we got a model response add that to messages
                                messages.append(model_response_msg)
                                if tool_responses:
                                    # if we got one or more tool response parts, add a model request message
                                    messages.append(_messages.ModelRequest(tool_responses))

                                handle_span.set_attribute('tool_responses', tool_responses)
                                tool_responses_str = ' '.join(r.part_kind for r in tool_responses)
                                handle_span.message = f'handle model response -> {tool_responses_str}'
                                # the model_response should have been fully streamed by now, we can add its usage
                                model_response_usage = model_response.usage()
                                run_context.usage.incr(model_response_usage)
                                usage_limits.check_tokens(run_context.usage)

    @contextmanager
    def override(
        self,
        *,
        deps: AgentDepsT | _utils.Unset = _utils.UNSET,
        model: models.Model | models.KnownModelName | _utils.Unset = _utils.UNSET,
    ) -> Iterator[None]:
        """Context manager to temporarily override agent dependencies and model.

        This is particularly useful when testing.
        You can find an example of this [here](../testing-evals.md#overriding-model-via-pytest-fixtures).

        Args:
            deps: The dependencies to use instead of the dependencies passed to the agent run.
            model: The model to use instead of the model passed to the agent run.
        """
        if _utils.is_set(deps):
            override_deps_before = self._override_deps
            self._override_deps = _utils.Some(deps)
        else:
            override_deps_before = _utils.UNSET

        # noinspection PyTypeChecker
        if _utils.is_set(model):
            override_model_before = self._override_model
            # noinspection PyTypeChecker
            self._override_model = _utils.Some(models.infer_model(model))  # pyright: ignore[reportArgumentType]
        else:
            override_model_before = _utils.UNSET

        try:
            yield
        finally:
            if _utils.is_set(override_deps_before):
                self._override_deps = override_deps_before
            if _utils.is_set(override_model_before):
                self._override_model = override_model_before

    @overload
    def system_prompt(
        self, func: Callable[[RunContext[AgentDepsT]], str], /
    ) -> Callable[[RunContext[AgentDepsT]], str]: ...

    @overload
    def system_prompt(
        self, func: Callable[[RunContext[AgentDepsT]], Awaitable[str]], /
    ) -> Callable[[RunContext[AgentDepsT]], Awaitable[str]]: ...

    @overload
    def system_prompt(self, func: Callable[[], str], /) -> Callable[[], str]: ...

    @overload
    def system_prompt(self, func: Callable[[], Awaitable[str]], /) -> Callable[[], Awaitable[str]]: ...

    @overload
    def system_prompt(
        self, /, *, dynamic: bool = False
    ) -> Callable[[_system_prompt.SystemPromptFunc[AgentDepsT]], _system_prompt.SystemPromptFunc[AgentDepsT]]: ...

    def system_prompt(
        self,
        func: _system_prompt.SystemPromptFunc[AgentDepsT] | None = None,
        /,
        *,
        dynamic: bool = False,
    ) -> (
        Callable[[_system_prompt.SystemPromptFunc[AgentDepsT]], _system_prompt.SystemPromptFunc[AgentDepsT]]
        | _system_prompt.SystemPromptFunc[AgentDepsT]
    ):
        """Decorator to register a system prompt function.

        Optionally takes [`RunContext`][pydantic_ai.tools.RunContext] as its only argument.
        Can decorate a sync or async functions.

        The decorator can be used either bare (`agent.system_prompt`) or as a function call
        (`agent.system_prompt(...)`), see the examples below.

        Overloads for every possible signature of `system_prompt` are included so the decorator doesn't obscure
        the type of the function, see `tests/typed_agent.py` for tests.

        Args:
            func: The function to decorate
            dynamic: If True, the system prompt will be reevaluated even when `messages_history` is provided,
                see [`SystemPromptPart.dynamic_ref`][pydantic_ai.messages.SystemPromptPart.dynamic_ref]

        Example:
        ```python
        from pydantic_ai import Agent, RunContext

        agent = Agent('test', deps_type=str)

        @agent.system_prompt
        def simple_system_prompt() -> str:
            return 'foobar'

        @agent.system_prompt(dynamic=True)
        async def async_system_prompt(ctx: RunContext[str]) -> str:
            return f'{ctx.deps} is the best'
        ```
        """
        if func is None:

            def decorator(
                func_: _system_prompt.SystemPromptFunc[AgentDepsT],
            ) -> _system_prompt.SystemPromptFunc[AgentDepsT]:
                runner = _system_prompt.SystemPromptRunner[AgentDepsT](func_, dynamic=dynamic)
                self._system_prompt_functions.append(runner)
                if dynamic:
                    self._system_prompt_dynamic_functions[func_.__qualname__] = runner
                return func_

            return decorator
        else:
            assert not dynamic, "dynamic can't be True in this case"
            self._system_prompt_functions.append(_system_prompt.SystemPromptRunner(func, dynamic=dynamic))
            return func

    @overload
    def result_validator(
        self, func: Callable[[RunContext[AgentDepsT], ResultDataT], ResultDataT], /
    ) -> Callable[[RunContext[AgentDepsT], ResultDataT], ResultDataT]: ...

    @overload
    def result_validator(
        self, func: Callable[[RunContext[AgentDepsT], ResultDataT], Awaitable[ResultDataT]], /
    ) -> Callable[[RunContext[AgentDepsT], ResultDataT], Awaitable[ResultDataT]]: ...

    @overload
    def result_validator(
        self, func: Callable[[ResultDataT], ResultDataT], /
    ) -> Callable[[ResultDataT], ResultDataT]: ...

    @overload
    def result_validator(
        self, func: Callable[[ResultDataT], Awaitable[ResultDataT]], /
    ) -> Callable[[ResultDataT], Awaitable[ResultDataT]]: ...

    def result_validator(
        self, func: _result.ResultValidatorFunc[AgentDepsT, ResultDataT], /
    ) -> _result.ResultValidatorFunc[AgentDepsT, ResultDataT]:
        """Decorator to register a result validator function.

        Optionally takes [`RunContext`][pydantic_ai.tools.RunContext] as its first argument.
        Can decorate a sync or async functions.

        Overloads for every possible signature of `result_validator` are included so the decorator doesn't obscure
        the type of the function, see `tests/typed_agent.py` for tests.

        Example:
        ```python
        from pydantic_ai import Agent, ModelRetry, RunContext

        agent = Agent('test', deps_type=str)

        @agent.result_validator
        def result_validator_simple(data: str) -> str:
            if 'wrong' in data:
                raise ModelRetry('wrong response')
            return data

        @agent.result_validator
        async def result_validator_deps(ctx: RunContext[str], data: str) -> str:
            if ctx.deps in data:
                raise ModelRetry('wrong response')
            return data

        result = agent.run_sync('foobar', deps='spam')
        print(result.data)
        #> success (no tool calls)
        ```
        """
        self._result_validators.append(_result.ResultValidator[AgentDepsT, Any](func))
        return func

    @overload
    def tool(self, func: ToolFuncContext[AgentDepsT, ToolParams], /) -> ToolFuncContext[AgentDepsT, ToolParams]: ...

    @overload
    def tool(
        self,
        /,
        *,
        retries: int | None = None,
        prepare: ToolPrepareFunc[AgentDepsT] | None = None,
        docstring_format: DocstringFormat = 'auto',
        require_parameter_descriptions: bool = False,
    ) -> Callable[[ToolFuncContext[AgentDepsT, ToolParams]], ToolFuncContext[AgentDepsT, ToolParams]]: ...

    def tool(
        self,
        func: ToolFuncContext[AgentDepsT, ToolParams] | None = None,
        /,
        *,
        retries: int | None = None,
        prepare: ToolPrepareFunc[AgentDepsT] | None = None,
        docstring_format: DocstringFormat = 'auto',
        require_parameter_descriptions: bool = False,
    ) -> Any:
        """Decorator to register a tool function which takes [`RunContext`][pydantic_ai.tools.RunContext] as its first argument.

        Can decorate a sync or async functions.

        The docstring is inspected to extract both the tool description and description of each parameter,
        [learn more](../tools.md#function-tools-and-schema).

        We can't add overloads for every possible signature of tool, since the return type is a recursive union
        so the signature of functions decorated with `@agent.tool` is obscured.

        Example:
        ```python
        from pydantic_ai import Agent, RunContext

        agent = Agent('test', deps_type=int)

        @agent.tool
        def foobar(ctx: RunContext[int], x: int) -> int:
            return ctx.deps + x

        @agent.tool(retries=2)
        async def spam(ctx: RunContext[str], y: float) -> float:
            return ctx.deps + y

        result = agent.run_sync('foobar', deps=1)
        print(result.data)
        #> {"foobar":1,"spam":1.0}
        ```

        Args:
            func: The tool function to register.
            retries: The number of retries to allow for this tool, defaults to the agent's default retries,
                which defaults to 1.
            prepare: custom method to prepare the tool definition for each step, return `None` to omit this
                tool from a given step. This is useful if you want to customise a tool at call time,
                or omit it completely from a step. See [`ToolPrepareFunc`][pydantic_ai.tools.ToolPrepareFunc].
            docstring_format: The format of the docstring, see [`DocstringFormat`][pydantic_ai.tools.DocstringFormat].
                Defaults to `'auto'`, such that the format is inferred from the structure of the docstring.
            require_parameter_descriptions: If True, raise an error if a parameter description is missing. Defaults to False.
        """
        if func is None:

            def tool_decorator(
                func_: ToolFuncContext[AgentDepsT, ToolParams],
            ) -> ToolFuncContext[AgentDepsT, ToolParams]:
                # noinspection PyTypeChecker
                self._register_function(func_, True, retries, prepare, docstring_format, require_parameter_descriptions)
                return func_

            return tool_decorator
        else:
            # noinspection PyTypeChecker
            self._register_function(func, True, retries, prepare, docstring_format, require_parameter_descriptions)
            return func

    @overload
    def tool_plain(self, func: ToolFuncPlain[ToolParams], /) -> ToolFuncPlain[ToolParams]: ...

    @overload
    def tool_plain(
        self,
        /,
        *,
        retries: int | None = None,
        prepare: ToolPrepareFunc[AgentDepsT] | None = None,
        docstring_format: DocstringFormat = 'auto',
        require_parameter_descriptions: bool = False,
    ) -> Callable[[ToolFuncPlain[ToolParams]], ToolFuncPlain[ToolParams]]: ...

    def tool_plain(
        self,
        func: ToolFuncPlain[ToolParams] | None = None,
        /,
        *,
        retries: int | None = None,
        prepare: ToolPrepareFunc[AgentDepsT] | None = None,
        docstring_format: DocstringFormat = 'auto',
        require_parameter_descriptions: bool = False,
    ) -> Any:
        """Decorator to register a tool function which DOES NOT take `RunContext` as an argument.

        Can decorate a sync or async functions.

        The docstring is inspected to extract both the tool description and description of each parameter,
        [learn more](../tools.md#function-tools-and-schema).

        We can't add overloads for every possible signature of tool, since the return type is a recursive union
        so the signature of functions decorated with `@agent.tool` is obscured.

        Example:
        ```python
        from pydantic_ai import Agent, RunContext

        agent = Agent('test')

        @agent.tool
        def foobar(ctx: RunContext[int]) -> int:
            return 123

        @agent.tool(retries=2)
        async def spam(ctx: RunContext[str]) -> float:
            return 3.14

        result = agent.run_sync('foobar', deps=1)
        print(result.data)
        #> {"foobar":123,"spam":3.14}
        ```

        Args:
            func: The tool function to register.
            retries: The number of retries to allow for this tool, defaults to the agent's default retries,
                which defaults to 1.
            prepare: custom method to prepare the tool definition for each step, return `None` to omit this
                tool from a given step. This is useful if you want to customise a tool at call time,
                or omit it completely from a step. See [`ToolPrepareFunc`][pydantic_ai.tools.ToolPrepareFunc].
            docstring_format: The format of the docstring, see [`DocstringFormat`][pydantic_ai.tools.DocstringFormat].
                Defaults to `'auto'`, such that the format is inferred from the structure of the docstring.
            require_parameter_descriptions: If True, raise an error if a parameter description is missing. Defaults to False.
        """
        if func is None:

            def tool_decorator(func_: ToolFuncPlain[ToolParams]) -> ToolFuncPlain[ToolParams]:
                # noinspection PyTypeChecker
                self._register_function(
                    func_, False, retries, prepare, docstring_format, require_parameter_descriptions
                )
                return func_

            return tool_decorator
        else:
            self._register_function(func, False, retries, prepare, docstring_format, require_parameter_descriptions)
            return func

    def _register_function(
        self,
        func: ToolFuncEither[AgentDepsT, ToolParams],
        takes_ctx: bool,
        retries: int | None,
        prepare: ToolPrepareFunc[AgentDepsT] | None,
        docstring_format: DocstringFormat,
        require_parameter_descriptions: bool,
    ) -> None:
        """Private utility to register a function as a tool."""
        retries_ = retries if retries is not None else self._default_retries
        tool = Tool[AgentDepsT](
            func,
            takes_ctx=takes_ctx,
            max_retries=retries_,
            prepare=prepare,
            docstring_format=docstring_format,
            require_parameter_descriptions=require_parameter_descriptions,
        )
        self._register_tool(tool)

    def _register_tool(self, tool: Tool[AgentDepsT]) -> None:
        """Private utility to register a tool instance."""
        if tool.max_retries is None:
            # noinspection PyTypeChecker
            tool = dataclasses.replace(tool, max_retries=self._default_retries)

        if tool.name in self._function_tools:
            raise exceptions.UserError(f'Tool name conflicts with existing tool: {tool.name!r}')

        if self._result_schema and tool.name in self._result_schema.tools:
            raise exceptions.UserError(f'Tool name conflicts with result schema name: {tool.name!r}')

        self._function_tools[tool.name] = tool

    async def _get_model(self, model: models.Model | models.KnownModelName | None) -> models.Model:
        """Create a model configured for this agent.

        Args:
            model: model to use for this run, required if `model` was not set when creating the agent.

        Returns:
            The model used
        """
        model_: models.Model
        if some_model := self._override_model:
            # we don't want `override()` to cover up errors from the model not being defined, hence this check
            if model is None and self.model is None:
                raise exceptions.UserError(
                    '`model` must be set either when creating the agent or when calling it. '
                    '(Even when `override(model=...)` is customizing the model that will actually be called)'
                )
            model_ = some_model.value
        elif model is not None:
            model_ = models.infer_model(model)
        elif self.model is not None:
            # noinspection PyTypeChecker
            model_ = self.model = models.infer_model(self.model)
        else:
            raise exceptions.UserError('`model` must be set either when creating the agent or when calling it.')

        return model_

    async def _prepare_model(
        self, run_context: RunContext[AgentDepsT], result_schema: _result.ResultSchema[RunResultData] | None
    ) -> models.AgentModel:
        """Build tools and create an agent model."""
        function_tools: list[ToolDefinition] = []

        async def add_tool(tool: Tool[AgentDepsT]) -> None:
            ctx = run_context.replace_with(retry=tool.current_retry, tool_name=tool.name)
            if tool_def := await tool.prepare_tool_def(ctx):
                function_tools.append(tool_def)

        await asyncio.gather(*map(add_tool, self._function_tools.values()))

        return await run_context.model.agent_model(
            function_tools=function_tools,
            allow_text_result=self._allow_text_result(result_schema),
            result_tools=result_schema.tool_defs() if result_schema is not None else [],
        )

    async def _reevaluate_dynamic_prompts(
        self, messages: list[_messages.ModelMessage], run_context: RunContext[AgentDepsT]
    ) -> None:
        """Reevaluate any `SystemPromptPart` with dynamic_ref in the provided messages by running the associated runner function."""
        # Only proceed if there's at least one dynamic runner.
        if self._system_prompt_dynamic_functions:
            for msg in messages:
                if isinstance(msg, _messages.ModelRequest):
                    for i, part in enumerate(msg.parts):
                        if isinstance(part, _messages.SystemPromptPart) and part.dynamic_ref:
                            # Look up the runner by its ref
                            if runner := self._system_prompt_dynamic_functions.get(part.dynamic_ref):
                                updated_part_content = await runner.run(run_context)
                                msg.parts[i] = _messages.SystemPromptPart(
                                    updated_part_content, dynamic_ref=part.dynamic_ref
                                )

    def _prepare_result_schema(
        self, result_type: type[RunResultData] | None
    ) -> _result.ResultSchema[RunResultData] | None:
        if result_type is not None:
            if self._result_validators:
                raise exceptions.UserError('Cannot set a custom run `result_type` when the agent has result validators')
            return _result.ResultSchema[result_type].build(
                result_type, self._result_tool_name, self._result_tool_description
            )
        else:
            return self._result_schema  # pyright: ignore[reportReturnType]

    async def _prepare_messages(
        self,
        user_prompt: str,
        message_history: list[_messages.ModelMessage] | None,
        run_context: RunContext[AgentDepsT],
    ) -> list[_messages.ModelMessage]:
        try:
            ctx_messages = _messages_ctx_var.get()
        except LookupError:
            messages: list[_messages.ModelMessage] = []
        else:
            if ctx_messages.used:
                messages = []
            else:
                messages = ctx_messages.messages
                ctx_messages.used = True

        if message_history:
            # Shallow copy messages
            messages.extend(message_history)
            # Reevaluate any dynamic system prompt parts
            await self._reevaluate_dynamic_prompts(messages, run_context)
            messages.append(_messages.ModelRequest([_messages.UserPromptPart(user_prompt)]))
        else:
            parts = await self._sys_parts(run_context)
            parts.append(_messages.UserPromptPart(user_prompt))
            messages.append(_messages.ModelRequest(parts))

        return messages

    async def _handle_model_response(
        self,
        model_response: _messages.ModelResponse,
        run_context: RunContext[AgentDepsT],
        result_schema: _result.ResultSchema[RunResultData] | None,
    ) -> tuple[_MarkFinalResult[RunResultData] | None, list[_messages.ModelRequestPart]]:
        """Process a non-streamed response from the model.

        Returns:
            A tuple of `(final_result, request parts)`. If `final_result` is not `None`, the conversation should end.
        """
        texts: list[str] = []
        tool_calls: list[_messages.ToolCallPart] = []
        for part in model_response.parts:
            if isinstance(part, _messages.TextPart):
                # ignore empty content for text parts, see #437
                if part.content:
                    texts.append(part.content)
            else:
                tool_calls.append(part)

        # At the moment, we prioritize at least executing tool calls if they are present.
        # In the future, we'd consider making this configurable at the agent or run level.
        # This accounts for cases like anthropic returns that might contain a text response
        # and a tool call response, where the text response just indicates the tool call will happen.
        if tool_calls:
            return await self._handle_structured_response(tool_calls, run_context, result_schema)
        elif texts:
            text = '\n\n'.join(texts)
            return await self._handle_text_response(text, run_context, result_schema)
        else:
            raise exceptions.UnexpectedModelBehavior('Received empty model response')

    async def _handle_text_response(
        self, text: str, run_context: RunContext[AgentDepsT], result_schema: _result.ResultSchema[RunResultData] | None
    ) -> tuple[_MarkFinalResult[RunResultData] | None, list[_messages.ModelRequestPart]]:
        """Handle a plain text response from the model for non-streaming responses."""
        if self._allow_text_result(result_schema):
            result_data_input = cast(RunResultData, text)
            try:
                result_data = await self._validate_result(result_data_input, run_context, None)
            except _result.ToolRetryError as e:
                self._incr_result_retry(run_context)
                return None, [e.tool_retry]
            else:
                return _MarkFinalResult(result_data, None), []
        else:
            self._incr_result_retry(run_context)
            response = _messages.RetryPromptPart(
                content='Plain text responses are not permitted, please call one of the functions instead.',
            )
            return None, [response]

    async def _handle_structured_response(
        self,
        tool_calls: list[_messages.ToolCallPart],
        run_context: RunContext[AgentDepsT],
        result_schema: _result.ResultSchema[RunResultData] | None,
    ) -> tuple[_MarkFinalResult[RunResultData] | None, list[_messages.ModelRequestPart]]:
        """Handle a structured response containing tool calls from the model for non-streaming responses."""
        assert tool_calls, 'Expected at least one tool call'

        # first look for the result tool call
        final_result: _MarkFinalResult[RunResultData] | None = None

        parts: list[_messages.ModelRequestPart] = []
        if result_schema is not None:
            if match := result_schema.find_tool(tool_calls):
                call, result_tool = match
                try:
                    result_data = result_tool.validate(call)
                    result_data = await self._validate_result(result_data, run_context, call)
                except _result.ToolRetryError as e:
                    parts.append(e.tool_retry)
                else:
                    final_result = _MarkFinalResult(result_data, call.tool_name)

        # Then build the other request parts based on end strategy
        parts += await self._process_function_tools(
            tool_calls, final_result and final_result.tool_name, run_context, result_schema
        )

        if any(isinstance(part, _messages.RetryPromptPart) for part in parts):
            self._incr_result_retry(run_context)

        return final_result, parts

    async def _process_function_tools(
        self,
        tool_calls: list[_messages.ToolCallPart],
        result_tool_name: str | None,
        run_context: RunContext[AgentDepsT],
        result_schema: _result.ResultSchema[RunResultData] | None,
    ) -> list[_messages.ModelRequestPart]:
        """Process function (non-result) tool calls in parallel.

        Also add stub return parts for any other tools that need it.
        """
        parts: list[_messages.ModelRequestPart] = []
        tasks: list[asyncio.Task[_messages.ModelRequestPart]] = []

        stub_function_tools = bool(result_tool_name) and self.end_strategy == 'early'

        # we rely on the fact that if we found a result, it's the first result tool in the last
        found_used_result_tool = False
        for call in tool_calls:
            if call.tool_name == result_tool_name and not found_used_result_tool:
                found_used_result_tool = True
                parts.append(
                    _messages.ToolReturnPart(
                        tool_name=call.tool_name,
                        content='Final result processed.',
                        tool_call_id=call.tool_call_id,
                    )
                )
            elif tool := self._function_tools.get(call.tool_name):
                if stub_function_tools:
                    parts.append(
                        _messages.ToolReturnPart(
                            tool_name=call.tool_name,
                            content='Tool not executed - a final result was already processed.',
                            tool_call_id=call.tool_call_id,
                        )
                    )
                else:
                    tasks.append(asyncio.create_task(tool.run(call, run_context), name=call.tool_name))
            elif result_schema is not None and call.tool_name in result_schema.tools:
                # if tool_name is in _result_schema, it means we found a result tool but an error occurred in
                # validation, we don't add another part here
                if result_tool_name is not None:
                    parts.append(
                        _messages.ToolReturnPart(
                            tool_name=call.tool_name,
                            content='Result tool not used - a final result was already processed.',
                            tool_call_id=call.tool_call_id,
                        )
                    )
            else:
                parts.append(self._unknown_tool(call.tool_name, result_schema))

        # Run all tool tasks in parallel
        if tasks:
            with _logfire.span('running {tools=}', tools=[t.get_name() for t in tasks]):
                task_results: Sequence[_messages.ModelRequestPart] = await asyncio.gather(*tasks)
                parts.extend(task_results)
        return parts

    async def _handle_streamed_response(
        self,
        streamed_response: models.StreamedResponse,
        run_context: RunContext[AgentDepsT],
        result_schema: _result.ResultSchema[RunResultData] | None,
    ) -> _MarkFinalResult[models.StreamedResponse] | tuple[_messages.ModelResponse, list[_messages.ModelRequestPart]]:
        """Process a streamed response from the model.

        Returns:
            Either a final result or a tuple of the model response and the tool responses for the next request.
            If a final result is returned, the conversation should end.
        """
        received_text = False

        async for maybe_part_event in streamed_response:
            if isinstance(maybe_part_event, _messages.PartStartEvent):
                new_part = maybe_part_event.part
                if isinstance(new_part, _messages.TextPart):
                    received_text = True
                    if self._allow_text_result(result_schema):
                        return _MarkFinalResult(streamed_response, None)
                elif isinstance(new_part, _messages.ToolCallPart):
                    if result_schema is not None and (match := result_schema.find_tool([new_part])):
                        call, _ = match
                        return _MarkFinalResult(streamed_response, call.tool_name)
                else:
                    assert_never(new_part)

        tasks: list[asyncio.Task[_messages.ModelRequestPart]] = []
        parts: list[_messages.ModelRequestPart] = []
        model_response = streamed_response.get()
        if not model_response.parts:
            raise exceptions.UnexpectedModelBehavior('Received empty model response')
        for p in model_response.parts:
            if isinstance(p, _messages.ToolCallPart):
                if tool := self._function_tools.get(p.tool_name):
                    tasks.append(asyncio.create_task(tool.run(p, run_context), name=p.tool_name))
                else:
                    parts.append(self._unknown_tool(p.tool_name, result_schema))

        if received_text and not tasks and not parts:
            # Can only get here if self._allow_text_result returns `False` for the provided result_schema
            self._incr_result_retry(run_context)
            model_response = _messages.RetryPromptPart(
                content='Plain text responses are not permitted, please call one of the functions instead.',
            )
            return streamed_response.get(), [model_response]

        with _logfire.span('running {tools=}', tools=[t.get_name() for t in tasks]):
            task_results: Sequence[_messages.ModelRequestPart] = await asyncio.gather(*tasks)
            parts.extend(task_results)

        if any(isinstance(part, _messages.RetryPromptPart) for part in parts):
            self._incr_result_retry(run_context)

        return model_response, parts

    async def _validate_result(
        self,
        result_data: RunResultData,
        run_context: RunContext[AgentDepsT],
        tool_call: _messages.ToolCallPart | None,
    ) -> RunResultData:
        if self._result_validators:
            agent_result_data = cast(ResultDataT, result_data)
            for validator in self._result_validators:
                agent_result_data = await validator.validate(agent_result_data, tool_call, run_context)
            return cast(RunResultData, agent_result_data)
        else:
            return result_data

    def _incr_result_retry(self, run_context: RunContext[AgentDepsT]) -> None:
        run_context.retry += 1
        if run_context.retry > self._max_result_retries:
            raise exceptions.UnexpectedModelBehavior(
                f'Exceeded maximum retries ({self._max_result_retries}) for result validation'
            )

    async def _sys_parts(self, run_context: RunContext[AgentDepsT]) -> list[_messages.ModelRequestPart]:
        """Build the initial messages for the conversation."""
        messages: list[_messages.ModelRequestPart] = [_messages.SystemPromptPart(p) for p in self._system_prompts]
        for sys_prompt_runner in self._system_prompt_functions:
            prompt = await sys_prompt_runner.run(run_context)
            if sys_prompt_runner.dynamic:
                messages.append(_messages.SystemPromptPart(prompt, dynamic_ref=sys_prompt_runner.function.__qualname__))
            else:
                messages.append(_messages.SystemPromptPart(prompt))
        return messages

    def _unknown_tool(
        self,
        tool_name: str,
<<<<<<< HEAD
=======
        run_context: RunContext[AgentDepsT],
>>>>>>> d1a7cda2
        result_schema: _result.ResultSchema[RunResultData] | None,
    ) -> _messages.RetryPromptPart:
        names = list(self._function_tools.keys())
        if result_schema:
            names.extend(result_schema.tool_names())
        if names:
            msg = f'Available tools: {", ".join(names)}'
        else:
            msg = 'No tools available.'
        return _messages.RetryPromptPart(content=f'Unknown tool name: {tool_name!r}. {msg}')

    def _get_deps(self: Agent[T, Any], deps: T) -> T:
        """Get deps for a run.

        If we've overridden deps via `_override_deps`, use that, otherwise use the deps passed to the call.

        We could do runtime type checking of deps against `self._deps_type`, but that's a slippery slope.
        """
        if some_deps := self._override_deps:
            return some_deps.value
        else:
            return deps

    def _infer_name(self, function_frame: FrameType | None) -> None:
        """Infer the agent name from the call frame.

        Usage should be `self._infer_name(inspect.currentframe())`.
        """
        assert self.name is None, 'Name already set'
        if function_frame is not None:  # pragma: no branch
            if parent_frame := function_frame.f_back:  # pragma: no branch
                for name, item in parent_frame.f_locals.items():
                    if item is self:
                        self.name = name
                        return
                if parent_frame.f_locals != parent_frame.f_globals:
                    # if we couldn't find the agent in locals and globals are a different dict, try globals
                    for name, item in parent_frame.f_globals.items():
                        if item is self:
                            self.name = name
                            return

    @staticmethod
    def _allow_text_result(result_schema: _result.ResultSchema[RunResultData] | None) -> bool:
        return result_schema is None or result_schema.allow_text_result

    @property
    @deprecated(
        'The `last_run_messages` attribute has been removed, use `capture_run_messages` instead.', category=None
    )
    def last_run_messages(self) -> list[_messages.ModelMessage]:
        raise AttributeError('The `last_run_messages` attribute has been removed, use `capture_run_messages` instead.')


@dataclasses.dataclass
class _RunMessages:
    messages: list[_messages.ModelMessage]
    used: bool = False


_messages_ctx_var: ContextVar[_RunMessages] = ContextVar('var')


@contextmanager
def capture_run_messages() -> Iterator[list[_messages.ModelMessage]]:
    """Context manager to access the messages used in a [`run`][pydantic_ai.Agent.run], [`run_sync`][pydantic_ai.Agent.run_sync], or [`run_stream`][pydantic_ai.Agent.run_stream] call.

    Useful when a run may raise an exception, see [model errors](../agents.md#model-errors) for more information.

    Examples:
    ```python
    from pydantic_ai import Agent, capture_run_messages

    agent = Agent('test')

    with capture_run_messages() as messages:
        try:
            result = agent.run_sync('foobar')
        except Exception:
            print(messages)
            raise
    ```

    !!! note
        If you call `run`, `run_sync`, or `run_stream` more than once within a single `capture_run_messages` context,
        `messages` will represent the messages exchanged during the first call only.
    """
    try:
        yield _messages_ctx_var.get().messages
    except LookupError:
        messages: list[_messages.ModelMessage] = []
        token = _messages_ctx_var.set(_RunMessages(messages))
        try:
            yield messages
        finally:
            _messages_ctx_var.reset(token)


@dataclasses.dataclass
class _MarkFinalResult(Generic[ResultDataT]):
    """Marker class to indicate that the result is the final result.

    This allows us to use `isinstance`, which wouldn't be possible if we were returning `ResultDataT` directly.

    It also avoids problems in the case where the result type is itself `None`, but is set.
    """

    data: ResultDataT
    """The final result data."""
    tool_name: str | None
    """Name of the final result tool, None if the result is a string."""<|MERGE_RESOLUTION|>--- conflicted
+++ resolved
@@ -1315,10 +1315,6 @@
     def _unknown_tool(
         self,
         tool_name: str,
-<<<<<<< HEAD
-=======
-        run_context: RunContext[AgentDepsT],
->>>>>>> d1a7cda2
         result_schema: _result.ResultSchema[RunResultData] | None,
     ) -> _messages.RetryPromptPart:
         names = list(self._function_tools.keys())
