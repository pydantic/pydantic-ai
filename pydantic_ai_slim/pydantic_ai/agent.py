--- conflicted
+++ resolved
@@ -11,11 +11,7 @@
 
 from opentelemetry.trace import NoOpTracer, use_span
 from pydantic.json_schema import GenerateJsonSchema
-<<<<<<< HEAD
-from typing_extensions import Never, TypeGuard, TypeVar, deprecated
-=======
-from typing_extensions import Literal, TypeGuard, TypeVar, deprecated
->>>>>>> 21c23513
+from typing_extensions import Literal, Never, TypeGuard, TypeVar, deprecated
 
 from pydantic_graph import End, Graph, GraphRun, GraphRunContext
 from pydantic_graph._utils import get_event_loop
@@ -362,7 +358,7 @@
 
     async def run(
         self,
-        user_prompt: str | Sequence[_messages.UserContent],
+        user_prompt: str | Sequence[_messages.UserContent] | None = None,
         *,
         output_type: type[RunOutputDataT] | OutputTool[RunOutputDataT] | None = None,
         message_history: list[_messages.ModelMessage] | None = None,
@@ -434,7 +430,7 @@
     @overload
     def iter(
         self,
-        user_prompt: str | Sequence[_messages.UserContent],
+        user_prompt: str | Sequence[_messages.UserContent] | None,
         *,
         output_type: type[RunOutputDataT] | OutputTool[RunOutputDataT] | None = None,
         message_history: list[_messages.ModelMessage] | None = None,
@@ -451,7 +447,7 @@
     @deprecated('`result_type` is deprecated, use `output_type` instead.')
     def iter(
         self,
-        user_prompt: str | Sequence[_messages.UserContent],
+        user_prompt: str | Sequence[_messages.UserContent] | None,
         *,
         result_type: type[RunOutputDataT],
         message_history: list[_messages.ModelMessage] | None = None,
@@ -688,7 +684,7 @@
 
     def run_sync(
         self,
-        user_prompt: str | Sequence[_messages.UserContent],
+        user_prompt: str | Sequence[_messages.UserContent] | None = None,
         *,
         output_type: type[RunOutputDataT] | OutputTool[RunOutputDataT] | None = None,
         message_history: list[_messages.ModelMessage] | None = None,
