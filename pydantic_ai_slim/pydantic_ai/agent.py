--- conflicted
+++ resolved
@@ -16,11 +16,8 @@
 from pydantic.json_schema import GenerateJsonSchema
 from typing_extensions import Literal, Never, Self, TypeIs, TypeVar, deprecated
 
-<<<<<<< HEAD
 from pydantic_ai.builtin_tools import AbstractBuiltinTool, WebSearchTool
 from pydantic_ai.profiles import ModelProfile
-=======
->>>>>>> 01c550c2
 from pydantic_graph import End, Graph, GraphRun, GraphRunContext
 from pydantic_graph._utils import get_event_loop
 
@@ -315,13 +312,9 @@
             output_retries: The maximum number of retries to allow for output validation, defaults to `retries`.
             tools: Tools to register with the agent, you can also register tools via the decorators
                 [`@agent.tool`][pydantic_ai.Agent.tool] and [`@agent.tool_plain`][pydantic_ai.Agent.tool_plain].
-<<<<<<< HEAD
             builtin_tools: The builtin tools that the agent will use. This depends on the model, as some models may not
                 support certain tools. On models that don't support certain tools, the tool will be ignored.
-            prepare_tools: custom method to prepare the tool definition of all tools for each step.
-=======
             prepare_tools: Custom function to prepare the tool definition of all tools for each step, except output tools.
->>>>>>> 01c550c2
                 This is useful if you want to customize the definition of multiple tools or you want to register
                 a subset of tools for a given step. See [`ToolsPrepareFunc`][pydantic_ai.tools.ToolsPrepareFunc]
             prepare_output_tools: Custom function to prepare the tool definition of all output tools for each step.
@@ -427,8 +420,6 @@
         self._system_prompt_dynamic_functions = {}
 
         self._max_result_retries = output_retries if output_retries is not None else retries
-<<<<<<< HEAD
-        self._mcp_servers = mcp_servers
         self._builtin_tools: list[AbstractBuiltinTool] = []
 
         for tool in builtin_tools:
@@ -437,8 +428,6 @@
             else:
                 self._builtin_tools.append(tool)
 
-=======
->>>>>>> 01c550c2
         self._prepare_tools = prepare_tools
         self._prepare_output_tools = prepare_output_tools
 
@@ -844,14 +833,8 @@
             output_schema=output_schema,
             output_validators=output_validators,
             history_processors=self.history_processors,
-<<<<<<< HEAD
-            function_tools=run_function_tools,
             builtin_tools=self._builtin_tools,
-            mcp_servers=self._mcp_servers,
-            default_retries=self._default_retries,
-=======
             tool_manager=run_toolset,
->>>>>>> 01c550c2
             tracer=tracer,
             get_instructions=get_instructions,
             instrumentation_settings=instrumentation_settings,
