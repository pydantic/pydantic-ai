--- conflicted
+++ resolved
@@ -200,7 +200,6 @@
     ) -> None: ...
 
     @overload
-<<<<<<< HEAD
     @deprecated(
         '`result_type`, `result_tool_name` & `result_tool_description` are deprecated, use `output_type` instead. `result_retries` is deprecated, use `output_retries` instead.'
     )
@@ -233,8 +232,6 @@
     ) -> None: ...
 
     @overload
-=======
->>>>>>> 6d4eb066
     @deprecated('`mcp_servers` is deprecated, use `toolsets` instead.')
     def __init__(
         self,
@@ -720,34 +717,6 @@
                     *[await func.run(run_context) for func in self._instructions_functions],
                 ]
 
-<<<<<<< HEAD
-        graph_deps = _agent_graph.GraphAgentDeps[AgentDepsT, RunOutputDataT](
-            user_deps=deps,
-            prompt=user_prompt,
-            new_message_index=new_message_index,
-            model=model_used,
-            model_settings=model_settings,
-            usage_limits=usage_limits,
-            max_result_retries=self._max_result_retries,
-            end_strategy=self.end_strategy,
-            output_schema=output_schema,
-            output_validators=output_validators,
-            history_processors=self.history_processors,
-            builtin_tools=self._builtin_tools,
-            tool_manager=run_toolset,
-            tracer=tracer,
-            get_instructions=get_instructions,
-            instrumentation_settings=instrumentation_settings,
-        )
-        start_node = _agent_graph.UserPromptNode[AgentDepsT](
-            user_prompt=user_prompt,
-            instructions=self._instructions,
-            instructions_functions=self._instructions_functions,
-            system_prompts=self._system_prompts,
-            system_prompt_functions=self._system_prompt_functions,
-            system_prompt_dynamic_functions=self._system_prompt_dynamic_functions,
-        )
-=======
                 model_profile = model_used.profile
                 if isinstance(output_schema, _output.PromptedOutputSchema):
                     instructions = output_schema.instructions(model_profile.prompted_output_template)
@@ -770,6 +739,7 @@
                 output_schema=output_schema,
                 output_validators=output_validators,
                 history_processors=self.history_processors,
+                builtin_tools=list(self._builtin_tools),
                 tool_manager=run_toolset,
                 tracer=tracer,
                 get_instructions=get_instructions,
@@ -783,7 +753,6 @@
                 system_prompt_functions=self._system_prompt_functions,
                 system_prompt_dynamic_functions=self._system_prompt_dynamic_functions,
             )
->>>>>>> 6d4eb066
 
             try:
                 async with graph.iter(
