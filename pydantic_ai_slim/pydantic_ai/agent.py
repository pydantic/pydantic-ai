--- conflicted
+++ resolved
@@ -82,9 +82,6 @@
     end_strategy: EndStrategy
     """Strategy for handling tool calls when a final result is found."""
 
-<<<<<<< HEAD
-    # noinspection PyDataclass
-=======
     model_settings: ModelSettings | None = None
     """Optional model request settings to use for this agents's runs, by default.
 
@@ -92,7 +89,6 @@
     be merged with this value, with the runtime argument taking priority.
     """
 
->>>>>>> 7d27c42e
     last_run_messages: list[_messages.Message] | None = None
     """The messages from the last run, useful when a run raised an exception.
 
