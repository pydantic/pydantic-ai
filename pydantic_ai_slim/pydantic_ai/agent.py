from __future__ import annotations as _annotations

import dataclasses
import inspect
import json
import warnings
from collections.abc import AsyncIterator, Awaitable, Iterator, Sequence
from contextlib import AbstractAsyncContextManager, AsyncExitStack, asynccontextmanager, contextmanager
from copy import deepcopy
from types import FrameType
from typing import TYPE_CHECKING, Any, Callable, ClassVar, Generic, cast, final, overload

from opentelemetry.trace import NoOpTracer, use_span
from pydantic.json_schema import GenerateJsonSchema
from typing_extensions import Literal, Never, Self, TypeIs, TypeVar, deprecated

from pydantic_ai.profiles import ModelProfile
from pydantic_graph import End, Graph, GraphRun, GraphRunContext
from pydantic_graph._utils import get_event_loop

from . import (
    _agent_graph,
    _output,
    _system_prompt,
    _utils,
    exceptions,
    messages as _messages,
    models,
    result,
    usage as _usage,
)
from ._agent_graph import HistoryProcessor
from .models.instrumented import InstrumentationSettings, InstrumentedModel, instrument_model
from .output import OutputDataT, OutputSpec
from .result import FinalResult, StreamedRunResult
from .settings import ModelSettings, merge_model_settings
from .tools import (
    AgentDepsT,
    DocstringFormat,
    GenerateToolJsonSchema,
    RunContext,
    Tool,
    ToolFuncContext,
    ToolFuncEither,
    ToolFuncPlain,
    ToolParams,
    ToolPrepareFunc,
    ToolsPrepareFunc,
)

# Re-exporting like this improves auto-import behavior in PyCharm
capture_run_messages = _agent_graph.capture_run_messages
EndStrategy = _agent_graph.EndStrategy
CallToolsNode = _agent_graph.CallToolsNode
ModelRequestNode = _agent_graph.ModelRequestNode
UserPromptNode = _agent_graph.UserPromptNode

if TYPE_CHECKING:
    from starlette.middleware import Middleware
    from starlette.routing import Route
    from starlette.types import ExceptionHandler, Lifespan

    from fasta2a.applications import FastA2A
    from fasta2a.broker import Broker
    from fasta2a.schema import Provider, Skill
    from fasta2a.storage import Storage
    from pydantic_ai.mcp import MCPServer


__all__ = (
    'Agent',
    'AgentRun',
    'AgentRunResult',
    'capture_run_messages',
    'EndStrategy',
    'CallToolsNode',
    'ModelRequestNode',
    'UserPromptNode',
    'InstrumentationSettings',
)


T = TypeVar('T')
S = TypeVar('S')
NoneType = type(None)
RunOutputDataT = TypeVar('RunOutputDataT')
"""Type variable for the result data of a run where `output_type` was customized on the run call."""


@final
@dataclasses.dataclass(init=False)
class Agent(Generic[AgentDepsT, OutputDataT]):
    """Class for defining "agents" - a way to have a specific type of "conversation" with an LLM.

    Agents are generic in the dependency type they take [`AgentDepsT`][pydantic_ai.tools.AgentDepsT]
    and the output type they return, [`OutputDataT`][pydantic_ai.output.OutputDataT].

    By default, if neither generic parameter is customised, agents have type `Agent[None, str]`.

    Minimal usage example:

    ```python
    from pydantic_ai import Agent

    agent = Agent('openai:gpt-4o')
    result = agent.run_sync('What is the capital of France?')
    print(result.output)
    #> Paris
    ```
    """

    model: models.Model | models.KnownModelName | str | None
    """The default model configured for this agent.

    We allow `str` here since the actual list of allowed models changes frequently.
    """

    name: str | None
    """The name of the agent, used for logging.

    If `None`, we try to infer the agent name from the call frame when the agent is first run.
    """
    end_strategy: EndStrategy
    """Strategy for handling tool calls when a final result is found."""

    model_settings: ModelSettings | None
    """Optional model request settings to use for this agents's runs, by default.

    Note, if `model_settings` is provided by `run`, `run_sync`, or `run_stream`, those settings will
    be merged with this value, with the runtime argument taking priority.
    """

    output_type: OutputSpec[OutputDataT]
    """
    The type of data output by agent runs, used to validate the data returned by the model, defaults to `str`.
    """

    instrument: InstrumentationSettings | bool | None
    """Options to automatically instrument with OpenTelemetry."""

    _instrument_default: ClassVar[InstrumentationSettings | bool] = False

    _deps_type: type[AgentDepsT] = dataclasses.field(repr=False)
    _deprecated_result_tool_name: str | None = dataclasses.field(repr=False)
    _deprecated_result_tool_description: str | None = dataclasses.field(repr=False)
    _output_schema: _output.BaseOutputSchema[OutputDataT] = dataclasses.field(repr=False)
    _output_validators: list[_output.OutputValidator[AgentDepsT, OutputDataT]] = dataclasses.field(repr=False)
    _instructions: str | None = dataclasses.field(repr=False)
    _instructions_functions: list[_system_prompt.SystemPromptRunner[AgentDepsT]] = dataclasses.field(repr=False)
    _system_prompts: tuple[str, ...] = dataclasses.field(repr=False)
    _system_prompt_functions: list[_system_prompt.SystemPromptRunner[AgentDepsT]] = dataclasses.field(repr=False)
    _system_prompt_dynamic_functions: dict[str, _system_prompt.SystemPromptRunner[AgentDepsT]] = dataclasses.field(
        repr=False
    )
    _prepare_tools: ToolsPrepareFunc[AgentDepsT] | None = dataclasses.field(repr=False)
    _function_tools: dict[str, Tool[AgentDepsT]] = dataclasses.field(repr=False)
    _mcp_servers: Sequence[MCPServer] = dataclasses.field(repr=False)
    _default_retries: int = dataclasses.field(repr=False)
    _max_result_retries: int = dataclasses.field(repr=False)
    _override_deps: _utils.Option[AgentDepsT] = dataclasses.field(default=None, repr=False)
    _override_model: _utils.Option[models.Model] = dataclasses.field(default=None, repr=False)

    @overload
    def __init__(
        self,
        model: models.Model | models.KnownModelName | str | None = None,
        *,
        output_type: OutputSpec[OutputDataT] = str,
        instructions: str
        | _system_prompt.SystemPromptFunc[AgentDepsT]
        | Sequence[str | _system_prompt.SystemPromptFunc[AgentDepsT]]
        | None = None,
        system_prompt: str | Sequence[str] = (),
        deps_type: type[AgentDepsT] = NoneType,
        name: str | None = None,
        model_settings: ModelSettings | None = None,
        retries: int = 1,
        output_retries: int | None = None,
        tools: Sequence[Tool[AgentDepsT] | ToolFuncEither[AgentDepsT, ...]] = (),
        prepare_tools: ToolsPrepareFunc[AgentDepsT] | None = None,
        mcp_servers: Sequence[MCPServer] = (),
        defer_model_check: bool = False,
        end_strategy: EndStrategy = 'early',
        instrument: InstrumentationSettings | bool | None = None,
        history_processors: Sequence[HistoryProcessor[AgentDepsT]] | None = None,
    ) -> None: ...

    @overload
    @deprecated(
        '`result_type`, `result_tool_name`, `result_tool_description` & `result_retries` are deprecated, use `output_type` instead. `result_retries` is deprecated, use `output_retries` instead.'
    )
    def __init__(
        self,
        model: models.Model | models.KnownModelName | str | None = None,
        *,
        result_type: type[OutputDataT] = str,
        instructions: str
        | _system_prompt.SystemPromptFunc[AgentDepsT]
        | Sequence[str | _system_prompt.SystemPromptFunc[AgentDepsT]]
        | None = None,
        system_prompt: str | Sequence[str] = (),
        deps_type: type[AgentDepsT] = NoneType,
        name: str | None = None,
        model_settings: ModelSettings | None = None,
        retries: int = 1,
        result_tool_name: str = _output.DEFAULT_OUTPUT_TOOL_NAME,
        result_tool_description: str | None = None,
        result_retries: int | None = None,
        tools: Sequence[Tool[AgentDepsT] | ToolFuncEither[AgentDepsT, ...]] = (),
        prepare_tools: ToolsPrepareFunc[AgentDepsT] | None = None,
        mcp_servers: Sequence[MCPServer] = (),
        defer_model_check: bool = False,
        end_strategy: EndStrategy = 'early',
        instrument: InstrumentationSettings | bool | None = None,
        history_processors: Sequence[HistoryProcessor[AgentDepsT]] | None = None,
    ) -> None: ...

    def __init__(
        self,
        model: models.Model | models.KnownModelName | str | None = None,
        *,
        # TODO change this back to `output_type: _output.OutputType[OutputDataT] = str,` when we remove the overloads
        output_type: Any = str,
        instructions: str
        | _system_prompt.SystemPromptFunc[AgentDepsT]
        | Sequence[str | _system_prompt.SystemPromptFunc[AgentDepsT]]
        | None = None,
        system_prompt: str | Sequence[str] = (),
        deps_type: type[AgentDepsT] = NoneType,
        name: str | None = None,
        model_settings: ModelSettings | None = None,
        retries: int = 1,
        output_retries: int | None = None,
        tools: Sequence[Tool[AgentDepsT] | ToolFuncEither[AgentDepsT, ...]] = (),
        prepare_tools: ToolsPrepareFunc[AgentDepsT] | None = None,
        mcp_servers: Sequence[MCPServer] = (),
        defer_model_check: bool = False,
        end_strategy: EndStrategy = 'early',
        instrument: InstrumentationSettings | bool | None = None,
        history_processors: Sequence[HistoryProcessor[AgentDepsT]] | None = None,
        **_deprecated_kwargs: Any,
    ):
        """Create an agent.

        Args:
            model: The default model to use for this agent, if not provide,
                you must provide the model when calling it. We allow `str` here since the actual list of allowed models changes frequently.
            output_type: The type of the output data, used to validate the data returned by the model,
                defaults to `str`.
            instructions: Instructions to use for this agent, you can also register instructions via a function with
                [`instructions`][pydantic_ai.Agent.instructions].
            system_prompt: Static system prompts to use for this agent, you can also register system
                prompts via a function with [`system_prompt`][pydantic_ai.Agent.system_prompt].
            deps_type: The type used for dependency injection, this parameter exists solely to allow you to fully
                parameterize the agent, and therefore get the best out of static type checking.
                If you're not using deps, but want type checking to pass, you can set `deps=None` to satisfy Pyright
                or add a type hint `: Agent[None, <return type>]`.
            name: The name of the agent, used for logging. If `None`, we try to infer the agent name from the call frame
                when the agent is first run.
            model_settings: Optional model request settings to use for this agent's runs, by default.
            retries: The default number of retries to allow before raising an error.
            output_retries: The maximum number of retries to allow for result validation, defaults to `retries`.
            tools: Tools to register with the agent, you can also register tools via the decorators
                [`@agent.tool`][pydantic_ai.Agent.tool] and [`@agent.tool_plain`][pydantic_ai.Agent.tool_plain].
            prepare_tools: custom method to prepare the tool definition of all tools for each step.
                This is useful if you want to customize the definition of multiple tools or you want to register
                a subset of tools for a given step. See [`ToolsPrepareFunc`][pydantic_ai.tools.ToolsPrepareFunc]
            mcp_servers: MCP servers to register with the agent. You should register a [`MCPServer`][pydantic_ai.mcp.MCPServer]
                for each server you want the agent to connect to.
            defer_model_check: by default, if you provide a [named][pydantic_ai.models.KnownModelName] model,
                it's evaluated to create a [`Model`][pydantic_ai.models.Model] instance immediately,
                which checks for the necessary environment variables. Set this to `false`
                to defer the evaluation until the first run. Useful if you want to
                [override the model][pydantic_ai.Agent.override] for testing.
            end_strategy: Strategy for handling tool calls that are requested alongside a final result.
                See [`EndStrategy`][pydantic_ai.agent.EndStrategy] for more information.
            instrument: Set to True to automatically instrument with OpenTelemetry,
                which will use Logfire if it's configured.
                Set to an instance of [`InstrumentationSettings`][pydantic_ai.agent.InstrumentationSettings] to customize.
                If this isn't set, then the last value set by
                [`Agent.instrument_all()`][pydantic_ai.Agent.instrument_all]
                will be used, which defaults to False.
                See the [Debugging and Monitoring guide](https://ai.pydantic.dev/logfire/) for more info.
            history_processors: Optional list of callables to process the message history before sending it to the model.
                Each processor takes a list of messages and returns a modified list of messages.
                Processors can be sync or async and are applied in sequence.
        """
        if model is None or defer_model_check:
            self.model = model
        else:
            self.model = models.infer_model(model)

        self.end_strategy = end_strategy
        self.name = name
        self.model_settings = model_settings

        if 'result_type' in _deprecated_kwargs:  # pragma: no cover
            if output_type is not str:
                raise TypeError('`result_type` and `output_type` cannot be set at the same time.')
            warnings.warn('`result_type` is deprecated, use `output_type` instead', DeprecationWarning)
            output_type = _deprecated_kwargs.pop('result_type')

        self.output_type = output_type

        self.instrument = instrument

        self._deps_type = deps_type

        self._deprecated_result_tool_name = _deprecated_kwargs.pop('result_tool_name', None)
        if self._deprecated_result_tool_name is not None:  # pragma: no cover
            warnings.warn(
                '`result_tool_name` is deprecated, use `output_type` with `ToolOutput` instead',
                DeprecationWarning,
            )

        self._deprecated_result_tool_description = _deprecated_kwargs.pop('result_tool_description', None)
        if self._deprecated_result_tool_description is not None:  # pragma: no cover
            warnings.warn(
                '`result_tool_description` is deprecated, use `output_type` with `ToolOutput` instead',
                DeprecationWarning,
            )
        result_retries = _deprecated_kwargs.pop('result_retries', None)
        if result_retries is not None:  # pragma: no cover
            if output_retries is not None:
                raise TypeError('`output_retries` and `result_retries` cannot be set at the same time.')
            warnings.warn('`result_retries` is deprecated, use `max_result_retries` instead', DeprecationWarning)
            output_retries = result_retries

<<<<<<< HEAD
        _utils.validate_no_deprecated_kwargs(_deprecated_kwargs)

=======
        default_output_mode = (
            self.model.profile.default_structured_output_mode if isinstance(self.model, models.Model) else None
        )
>>>>>>> 8039c20f
        self._output_schema = _output.OutputSchema[OutputDataT].build(
            output_type,
            default_mode=default_output_mode,
            name=self._deprecated_result_tool_name,
            description=self._deprecated_result_tool_description,
        )
        self._output_validators = []

        self._instructions = ''
        self._instructions_functions = []
        if isinstance(instructions, (str, Callable)):
            instructions = [instructions]
        for instruction in instructions or []:
            if isinstance(instruction, str):
                self._instructions += instruction + '\n'
            else:
                self._instructions_functions.append(_system_prompt.SystemPromptRunner(instruction))
        self._instructions = self._instructions.strip() or None

        self._system_prompts = (system_prompt,) if isinstance(system_prompt, str) else tuple(system_prompt)
        self._system_prompt_functions = []
        self._system_prompt_dynamic_functions = {}

        self._function_tools = {}

        self._default_retries = retries
        self._max_result_retries = output_retries if output_retries is not None else retries
        self._mcp_servers = mcp_servers
        self._prepare_tools = prepare_tools
        self.history_processors = history_processors or []
        for tool in tools:
            if isinstance(tool, Tool):
                self._register_tool(tool)
            else:
                self._register_tool(Tool(tool))

    @staticmethod
    def instrument_all(instrument: InstrumentationSettings | bool = True) -> None:
        """Set the instrumentation options for all agents where `instrument` is not set."""
        Agent._instrument_default = instrument

    @overload
    async def run(
        self,
        user_prompt: str | Sequence[_messages.UserContent] | None = None,
        *,
        output_type: None = None,
        message_history: list[_messages.ModelMessage] | None = None,
        model: models.Model | models.KnownModelName | str | None = None,
        deps: AgentDepsT = None,
        model_settings: ModelSettings | None = None,
        usage_limits: _usage.UsageLimits | None = None,
        usage: _usage.Usage | None = None,
        infer_name: bool = True,
    ) -> AgentRunResult[OutputDataT]: ...

    @overload
    async def run(
        self,
        user_prompt: str | Sequence[_messages.UserContent] | None = None,
        *,
        output_type: OutputSpec[RunOutputDataT],
        message_history: list[_messages.ModelMessage] | None = None,
        model: models.Model | models.KnownModelName | str | None = None,
        deps: AgentDepsT = None,
        model_settings: ModelSettings | None = None,
        usage_limits: _usage.UsageLimits | None = None,
        usage: _usage.Usage | None = None,
        infer_name: bool = True,
    ) -> AgentRunResult[RunOutputDataT]: ...

    @overload
    @deprecated('`result_type` is deprecated, use `output_type` instead.')
    async def run(
        self,
        user_prompt: str | Sequence[_messages.UserContent] | None = None,
        *,
        result_type: type[RunOutputDataT],
        message_history: list[_messages.ModelMessage] | None = None,
        model: models.Model | models.KnownModelName | str | None = None,
        deps: AgentDepsT = None,
        model_settings: ModelSettings | None = None,
        usage_limits: _usage.UsageLimits | None = None,
        usage: _usage.Usage | None = None,
        infer_name: bool = True,
    ) -> AgentRunResult[RunOutputDataT]: ...

    async def run(
        self,
        user_prompt: str | Sequence[_messages.UserContent] | None = None,
        *,
        output_type: OutputSpec[RunOutputDataT] | None = None,
        message_history: list[_messages.ModelMessage] | None = None,
        model: models.Model | models.KnownModelName | str | None = None,
        deps: AgentDepsT = None,
        model_settings: ModelSettings | None = None,
        usage_limits: _usage.UsageLimits | None = None,
        usage: _usage.Usage | None = None,
        infer_name: bool = True,
        **_deprecated_kwargs: Never,
    ) -> AgentRunResult[Any]:
        """Run the agent with a user prompt in async mode.

        This method builds an internal agent graph (using system prompts, tools and result schemas) and then
        runs the graph to completion. The result of the run is returned.

        Example:
        ```python
        from pydantic_ai import Agent

        agent = Agent('openai:gpt-4o')

        async def main():
            agent_run = await agent.run('What is the capital of France?')
            print(agent_run.output)
            #> Paris
        ```

        Args:
            user_prompt: User input to start/continue the conversation.
            output_type: Custom output type to use for this run, `output_type` may only be used if the agent has no
                output validators since output validators would expect an argument that matches the agent's output type.
            message_history: History of the conversation so far.
            model: Optional model to use for this run, required if `model` was not set when creating the agent.
            deps: Optional dependencies to use for this run.
            model_settings: Optional settings to use for this model's request.
            usage_limits: Optional limits on model request count or token usage.
            usage: Optional usage to start with, useful for resuming a conversation or agents used in tools.
            infer_name: Whether to try to infer the agent name from the call frame if it's not set.

        Returns:
            The result of the run.
        """
        if infer_name and self.name is None:
            self._infer_name(inspect.currentframe())

        if 'result_type' in _deprecated_kwargs:  # pragma: no cover
            if output_type is not str:
                raise TypeError('`result_type` and `output_type` cannot be set at the same time.')
            warnings.warn('`result_type` is deprecated, use `output_type` instead.', DeprecationWarning)
            output_type = _deprecated_kwargs.pop('result_type')

        _utils.validate_no_deprecated_kwargs(_deprecated_kwargs)

        async with self.iter(
            user_prompt=user_prompt,
            output_type=output_type,
            message_history=message_history,
            model=model,
            deps=deps,
            model_settings=model_settings,
            usage_limits=usage_limits,
            usage=usage,
        ) as agent_run:
            async for _ in agent_run:
                pass

        assert agent_run.result is not None, 'The graph run did not finish properly'
        return agent_run.result

    @overload
    def iter(
        self,
        user_prompt: str | Sequence[_messages.UserContent] | None,
        *,
        output_type: None = None,
        message_history: list[_messages.ModelMessage] | None = None,
        model: models.Model | models.KnownModelName | str | None = None,
        deps: AgentDepsT = None,
        model_settings: ModelSettings | None = None,
        usage_limits: _usage.UsageLimits | None = None,
        usage: _usage.Usage | None = None,
        infer_name: bool = True,
        **_deprecated_kwargs: Never,
    ) -> AbstractAsyncContextManager[AgentRun[AgentDepsT, OutputDataT]]: ...

    @overload
    def iter(
        self,
        user_prompt: str | Sequence[_messages.UserContent] | None,
        *,
        output_type: OutputSpec[RunOutputDataT],
        message_history: list[_messages.ModelMessage] | None = None,
        model: models.Model | models.KnownModelName | str | None = None,
        deps: AgentDepsT = None,
        model_settings: ModelSettings | None = None,
        usage_limits: _usage.UsageLimits | None = None,
        usage: _usage.Usage | None = None,
        infer_name: bool = True,
        **_deprecated_kwargs: Never,
    ) -> AbstractAsyncContextManager[AgentRun[AgentDepsT, RunOutputDataT]]: ...

    @overload
    @deprecated('`result_type` is deprecated, use `output_type` instead.')
    def iter(
        self,
        user_prompt: str | Sequence[_messages.UserContent] | None,
        *,
        result_type: type[RunOutputDataT],
        message_history: list[_messages.ModelMessage] | None = None,
        model: models.Model | models.KnownModelName | str | None = None,
        deps: AgentDepsT = None,
        model_settings: ModelSettings | None = None,
        usage_limits: _usage.UsageLimits | None = None,
        usage: _usage.Usage | None = None,
        infer_name: bool = True,
    ) -> AbstractAsyncContextManager[AgentRun[AgentDepsT, Any]]: ...

    @asynccontextmanager
    async def iter(
        self,
        user_prompt: str | Sequence[_messages.UserContent] | None = None,
        *,
        output_type: OutputSpec[RunOutputDataT] | None = None,
        message_history: list[_messages.ModelMessage] | None = None,
        model: models.Model | models.KnownModelName | str | None = None,
        deps: AgentDepsT = None,
        model_settings: ModelSettings | None = None,
        usage_limits: _usage.UsageLimits | None = None,
        usage: _usage.Usage | None = None,
        infer_name: bool = True,
        **_deprecated_kwargs: Never,
    ) -> AsyncIterator[AgentRun[AgentDepsT, Any]]:
        """A contextmanager which can be used to iterate over the agent graph's nodes as they are executed.

        This method builds an internal agent graph (using system prompts, tools and output schemas) and then returns an
        `AgentRun` object. The `AgentRun` can be used to async-iterate over the nodes of the graph as they are
        executed. This is the API to use if you want to consume the outputs coming from each LLM model response, or the
        stream of events coming from the execution of tools.

        The `AgentRun` also provides methods to access the full message history, new messages, and usage statistics,
        and the final result of the run once it has completed.

        For more details, see the documentation of `AgentRun`.

        Example:
        ```python
        from pydantic_ai import Agent

        agent = Agent('openai:gpt-4o')

        async def main():
            nodes = []
            async with agent.iter('What is the capital of France?') as agent_run:
                async for node in agent_run:
                    nodes.append(node)
            print(nodes)
            '''
            [
                UserPromptNode(
                    user_prompt='What is the capital of France?',
                    instructions=None,
                    instructions_functions=[],
                    system_prompts=(),
                    system_prompt_functions=[],
                    system_prompt_dynamic_functions={},
                ),
                ModelRequestNode(
                    request=ModelRequest(
                        parts=[
                            UserPromptPart(
                                content='What is the capital of France?',
                                timestamp=datetime.datetime(...),
                            )
                        ]
                    )
                ),
                CallToolsNode(
                    model_response=ModelResponse(
                        parts=[TextPart(content='Paris')],
                        usage=Usage(
                            requests=1, request_tokens=56, response_tokens=1, total_tokens=57
                        ),
                        model_name='gpt-4o',
                        timestamp=datetime.datetime(...),
                    )
                ),
                End(data=FinalResult(output='Paris')),
            ]
            '''
            print(agent_run.result.output)
            #> Paris
        ```

        Args:
            user_prompt: User input to start/continue the conversation.
            output_type: Custom output type to use for this run, `output_type` may only be used if the agent has no
                output validators since output validators would expect an argument that matches the agent's output type.
            message_history: History of the conversation so far.
            model: Optional model to use for this run, required if `model` was not set when creating the agent.
            deps: Optional dependencies to use for this run.
            model_settings: Optional settings to use for this model's request.
            usage_limits: Optional limits on model request count or token usage.
            usage: Optional usage to start with, useful for resuming a conversation or agents used in tools.
            infer_name: Whether to try to infer the agent name from the call frame if it's not set.

        Returns:
            The result of the run.
        """
        if infer_name and self.name is None:
            self._infer_name(inspect.currentframe())
        model_used = self._get_model(model)
        del model

        if 'result_type' in _deprecated_kwargs:  # pragma: no cover
            if output_type is not str:
                raise TypeError('`result_type` and `output_type` cannot be set at the same time.')
            warnings.warn('`result_type` is deprecated, use `output_type` instead.', DeprecationWarning)
            output_type = _deprecated_kwargs.pop('result_type')

        _utils.validate_no_deprecated_kwargs(_deprecated_kwargs)

        deps = self._get_deps(deps)
        new_message_index = len(message_history) if message_history else 0
        output_schema = self._prepare_output_schema(output_type, model_used.profile)

        output_type_ = output_type or self.output_type

        # Build the graph
        graph: Graph[_agent_graph.GraphAgentState, _agent_graph.GraphAgentDeps[AgentDepsT, Any], FinalResult[Any]] = (
            _agent_graph.build_agent_graph(self.name, self._deps_type, output_type_)
        )

        # Build the initial state
        usage = usage or _usage.Usage()
        state = _agent_graph.GraphAgentState(
            message_history=message_history[:] if message_history else [],
            usage=usage,
            retries=0,
            run_step=0,
        )

        # We consider it a user error if a user tries to restrict the result type while having an output validator that
        # may change the result type from the restricted type to something else. Therefore, we consider the following
        # typecast reasonable, even though it is possible to violate it with otherwise-type-checked code.
        output_validators = cast(list[_output.OutputValidator[AgentDepsT, RunOutputDataT]], self._output_validators)

        model_settings = merge_model_settings(self.model_settings, model_settings)
        usage_limits = usage_limits or _usage.UsageLimits()

        if isinstance(model_used, InstrumentedModel):
            instrumentation_settings = model_used.settings
            tracer = model_used.settings.tracer
        else:
            instrumentation_settings = None
            tracer = NoOpTracer()
        agent_name = self.name or 'agent'
        run_span = tracer.start_span(
            'agent run',
            attributes={
                'model_name': model_used.model_name if model_used else 'no-model',
                'agent_name': agent_name,
                'logfire.msg': f'{agent_name} run',
            },
        )

        async def get_instructions(run_context: RunContext[AgentDepsT]) -> str | None:
            parts = [
                self._instructions,
                *[await func.run(run_context) for func in self._instructions_functions],
            ]

            model_profile = model_used.profile
            if isinstance(output_schema, _output.PromptedOutputSchema):
                instructions = output_schema.instructions(model_profile.prompted_output_template)
                parts.append(instructions)

            parts = [p for p in parts if p]
            if not parts:
                return None
            return '\n\n'.join(parts).strip()

        # Copy the function tools so that retry state is agent-run-specific
        # Note that the retry count is reset to 0 when this happens due to the `default=0` and `init=False`.
        run_function_tools = {k: dataclasses.replace(v) for k, v in self._function_tools.items()}

        graph_deps = _agent_graph.GraphAgentDeps[AgentDepsT, RunOutputDataT](
            user_deps=deps,
            prompt=user_prompt,
            new_message_index=new_message_index,
            model=model_used,
            model_settings=model_settings,
            usage_limits=usage_limits,
            max_result_retries=self._max_result_retries,
            end_strategy=self.end_strategy,
            output_schema=output_schema,
            output_validators=output_validators,
            history_processors=self.history_processors,
            function_tools=run_function_tools,
            mcp_servers=self._mcp_servers,
            default_retries=self._default_retries,
            tracer=tracer,
            prepare_tools=self._prepare_tools,
            get_instructions=get_instructions,
        )
        start_node = _agent_graph.UserPromptNode[AgentDepsT](
            user_prompt=user_prompt,
            instructions=self._instructions,
            instructions_functions=self._instructions_functions,
            system_prompts=self._system_prompts,
            system_prompt_functions=self._system_prompt_functions,
            system_prompt_dynamic_functions=self._system_prompt_dynamic_functions,
        )

        try:
            async with graph.iter(
                start_node,
                state=state,
                deps=graph_deps,
                span=use_span(run_span) if run_span.is_recording() else None,
                infer_name=False,
            ) as graph_run:
                agent_run = AgentRun(graph_run)
                yield agent_run
                if (final_result := agent_run.result) is not None and run_span.is_recording():
                    run_span.set_attribute(
                        'final_result',
                        (
                            final_result.output
                            if isinstance(final_result.output, str)
                            else json.dumps(InstrumentedModel.serialize_any(final_result.output))
                        ),
                    )
        finally:
            try:
                if instrumentation_settings and run_span.is_recording():
                    run_span.set_attributes(self._run_span_end_attributes(state, usage, instrumentation_settings))
            finally:
                run_span.end()

    def _run_span_end_attributes(
        self, state: _agent_graph.GraphAgentState, usage: _usage.Usage, settings: InstrumentationSettings
    ):
        return {
            **usage.opentelemetry_attributes(),
            'all_messages_events': json.dumps(
                [InstrumentedModel.event_to_dict(e) for e in settings.messages_to_otel_events(state.message_history)]
            ),
            'logfire.json_schema': json.dumps(
                {
                    'type': 'object',
                    'properties': {
                        'all_messages_events': {'type': 'array'},
                        'final_result': {'type': 'object'},
                    },
                }
            ),
        }

    @overload
    def run_sync(
        self,
        user_prompt: str | Sequence[_messages.UserContent] | None = None,
        *,
        message_history: list[_messages.ModelMessage] | None = None,
        model: models.Model | models.KnownModelName | str | None = None,
        deps: AgentDepsT = None,
        model_settings: ModelSettings | None = None,
        usage_limits: _usage.UsageLimits | None = None,
        usage: _usage.Usage | None = None,
        infer_name: bool = True,
    ) -> AgentRunResult[OutputDataT]: ...

    @overload
    def run_sync(
        self,
        user_prompt: str | Sequence[_messages.UserContent] | None = None,
        *,
        output_type: OutputSpec[RunOutputDataT] | None = None,
        message_history: list[_messages.ModelMessage] | None = None,
        model: models.Model | models.KnownModelName | str | None = None,
        deps: AgentDepsT = None,
        model_settings: ModelSettings | None = None,
        usage_limits: _usage.UsageLimits | None = None,
        usage: _usage.Usage | None = None,
        infer_name: bool = True,
    ) -> AgentRunResult[RunOutputDataT]: ...

    @overload
    @deprecated('`result_type` is deprecated, use `output_type` instead.')
    def run_sync(
        self,
        user_prompt: str | Sequence[_messages.UserContent] | None = None,
        *,
        result_type: type[RunOutputDataT],
        message_history: list[_messages.ModelMessage] | None = None,
        model: models.Model | models.KnownModelName | str | None = None,
        deps: AgentDepsT = None,
        model_settings: ModelSettings | None = None,
        usage_limits: _usage.UsageLimits | None = None,
        usage: _usage.Usage | None = None,
        infer_name: bool = True,
    ) -> AgentRunResult[RunOutputDataT]: ...

    def run_sync(
        self,
        user_prompt: str | Sequence[_messages.UserContent] | None = None,
        *,
        output_type: OutputSpec[RunOutputDataT] | None = None,
        message_history: list[_messages.ModelMessage] | None = None,
        model: models.Model | models.KnownModelName | str | None = None,
        deps: AgentDepsT = None,
        model_settings: ModelSettings | None = None,
        usage_limits: _usage.UsageLimits | None = None,
        usage: _usage.Usage | None = None,
        infer_name: bool = True,
        **_deprecated_kwargs: Never,
    ) -> AgentRunResult[Any]:
        """Synchronously run the agent with a user prompt.

        This is a convenience method that wraps [`self.run`][pydantic_ai.Agent.run] with `loop.run_until_complete(...)`.
        You therefore can't use this method inside async code or if there's an active event loop.

        Example:
        ```python
        from pydantic_ai import Agent

        agent = Agent('openai:gpt-4o')

        result_sync = agent.run_sync('What is the capital of Italy?')
        print(result_sync.output)
        #> Rome
        ```

        Args:
            user_prompt: User input to start/continue the conversation.
            output_type: Custom output type to use for this run, `output_type` may only be used if the agent has no
                output validators since output validators would expect an argument that matches the agent's output type.
            message_history: History of the conversation so far.
            model: Optional model to use for this run, required if `model` was not set when creating the agent.
            deps: Optional dependencies to use for this run.
            model_settings: Optional settings to use for this model's request.
            usage_limits: Optional limits on model request count or token usage.
            usage: Optional usage to start with, useful for resuming a conversation or agents used in tools.
            infer_name: Whether to try to infer the agent name from the call frame if it's not set.

        Returns:
            The result of the run.
        """
        if infer_name and self.name is None:
            self._infer_name(inspect.currentframe())

        if 'result_type' in _deprecated_kwargs:  # pragma: no cover
            if output_type is not str:
                raise TypeError('`result_type` and `output_type` cannot be set at the same time.')
            warnings.warn('`result_type` is deprecated, use `output_type` instead.', DeprecationWarning)
            output_type = _deprecated_kwargs.pop('result_type')

        _utils.validate_no_deprecated_kwargs(_deprecated_kwargs)

        return get_event_loop().run_until_complete(
            self.run(
                user_prompt,
                output_type=output_type,
                message_history=message_history,
                model=model,
                deps=deps,
                model_settings=model_settings,
                usage_limits=usage_limits,
                usage=usage,
                infer_name=False,
            )
        )

    @overload
    def run_stream(
        self,
        user_prompt: str | Sequence[_messages.UserContent] | None = None,
        *,
        message_history: list[_messages.ModelMessage] | None = None,
        model: models.Model | models.KnownModelName | None = None,
        deps: AgentDepsT = None,
        model_settings: ModelSettings | None = None,
        usage_limits: _usage.UsageLimits | None = None,
        usage: _usage.Usage | None = None,
        infer_name: bool = True,
    ) -> AbstractAsyncContextManager[result.StreamedRunResult[AgentDepsT, OutputDataT]]: ...

    @overload
    def run_stream(
        self,
        user_prompt: str | Sequence[_messages.UserContent],
        *,
        output_type: OutputSpec[RunOutputDataT],
        message_history: list[_messages.ModelMessage] | None = None,
        model: models.Model | models.KnownModelName | str | None = None,
        deps: AgentDepsT = None,
        model_settings: ModelSettings | None = None,
        usage_limits: _usage.UsageLimits | None = None,
        usage: _usage.Usage | None = None,
        infer_name: bool = True,
    ) -> AbstractAsyncContextManager[result.StreamedRunResult[AgentDepsT, RunOutputDataT]]: ...

    @overload
    @deprecated('`result_type` is deprecated, use `output_type` instead.')
    def run_stream(
        self,
        user_prompt: str | Sequence[_messages.UserContent] | None = None,
        *,
        result_type: type[RunOutputDataT],
        message_history: list[_messages.ModelMessage] | None = None,
        model: models.Model | models.KnownModelName | str | None = None,
        deps: AgentDepsT = None,
        model_settings: ModelSettings | None = None,
        usage_limits: _usage.UsageLimits | None = None,
        usage: _usage.Usage | None = None,
        infer_name: bool = True,
    ) -> AbstractAsyncContextManager[result.StreamedRunResult[AgentDepsT, RunOutputDataT]]: ...

    @asynccontextmanager
    async def run_stream(  # noqa C901
        self,
        user_prompt: str | Sequence[_messages.UserContent] | None = None,
        *,
        output_type: OutputSpec[RunOutputDataT] | None = None,
        message_history: list[_messages.ModelMessage] | None = None,
        model: models.Model | models.KnownModelName | str | None = None,
        deps: AgentDepsT = None,
        model_settings: ModelSettings | None = None,
        usage_limits: _usage.UsageLimits | None = None,
        usage: _usage.Usage | None = None,
        infer_name: bool = True,
        **_deprecated_kwargs: Never,
    ) -> AsyncIterator[result.StreamedRunResult[AgentDepsT, Any]]:
        """Run the agent with a user prompt in async mode, returning a streamed response.

        Example:
        ```python
        from pydantic_ai import Agent

        agent = Agent('openai:gpt-4o')

        async def main():
            async with agent.run_stream('What is the capital of the UK?') as response:
                print(await response.get_output())
                #> London
        ```

        Args:
            user_prompt: User input to start/continue the conversation.
            output_type: Custom output type to use for this run, `output_type` may only be used if the agent has no
                output validators since output validators would expect an argument that matches the agent's output type.
            message_history: History of the conversation so far.
            model: Optional model to use for this run, required if `model` was not set when creating the agent.
            deps: Optional dependencies to use for this run.
            model_settings: Optional settings to use for this model's request.
            usage_limits: Optional limits on model request count or token usage.
            usage: Optional usage to start with, useful for resuming a conversation or agents used in tools.
            infer_name: Whether to try to infer the agent name from the call frame if it's not set.

        Returns:
            The result of the run.
        """
        # TODO: We need to deprecate this now that we have the `iter` method.
        #   Before that, though, we should add an event for when we reach the final result of the stream.
        if infer_name and self.name is None:
            # f_back because `asynccontextmanager` adds one frame
            if frame := inspect.currentframe():  # pragma: no branch
                self._infer_name(frame.f_back)

        if 'result_type' in _deprecated_kwargs:  # pragma: no cover
            if output_type is not str:
                raise TypeError('`result_type` and `output_type` cannot be set at the same time.')
            warnings.warn('`result_type` is deprecated, use `output_type` instead.', DeprecationWarning)
            output_type = _deprecated_kwargs.pop('result_type')

        _utils.validate_no_deprecated_kwargs(_deprecated_kwargs)

        yielded = False
        async with self.iter(
            user_prompt,
            output_type=output_type,
            message_history=message_history,
            model=model,
            deps=deps,
            model_settings=model_settings,
            usage_limits=usage_limits,
            usage=usage,
            infer_name=False,
        ) as agent_run:
            first_node = agent_run.next_node  # start with the first node
            assert isinstance(first_node, _agent_graph.UserPromptNode)  # the first node should be a user prompt node
            node = first_node
            while True:
                if self.is_model_request_node(node):
                    graph_ctx = agent_run.ctx
                    async with node._stream(graph_ctx) as streamed_response:  # pyright: ignore[reportPrivateUsage]

                        async def stream_to_final(
                            s: models.StreamedResponse,
                        ) -> FinalResult[models.StreamedResponse] | None:
                            output_schema = graph_ctx.deps.output_schema
                            async for maybe_part_event in streamed_response:
                                if isinstance(maybe_part_event, _messages.PartStartEvent):
                                    new_part = maybe_part_event.part
                                    if isinstance(new_part, _messages.TextPart) and isinstance(
                                        output_schema, _output.TextOutputSchema
                                    ):
                                        return FinalResult(s, None, None)
                                    elif isinstance(new_part, _messages.ToolCallPart) and isinstance(
                                        output_schema, _output.ToolOutputSchema
                                    ):  # pragma: no branch
                                        for call, _ in output_schema.find_tool([new_part]):
                                            return FinalResult(s, call.tool_name, call.tool_call_id)
                            return None

                        final_result_details = await stream_to_final(streamed_response)
                        if final_result_details is not None:
                            if yielded:
                                raise exceptions.AgentRunError('Agent run produced final results')  # pragma: no cover
                            yielded = True

                            messages = graph_ctx.state.message_history.copy()

                            async def on_complete() -> None:
                                """Called when the stream has completed.

                                The model response will have been added to messages by now
                                by `StreamedRunResult._marked_completed`.
                                """
                                last_message = messages[-1]
                                assert isinstance(last_message, _messages.ModelResponse)
                                tool_calls = [
                                    part for part in last_message.parts if isinstance(part, _messages.ToolCallPart)
                                ]

                                parts: list[_messages.ModelRequestPart] = []
                                async for _event in _agent_graph.process_function_tools(
                                    tool_calls,
                                    final_result_details.tool_name,
                                    final_result_details.tool_call_id,
                                    graph_ctx,
                                    parts,
                                ):
                                    pass
                                # TODO: Should we do something here related to the retry count?
                                #   Maybe we should move the incrementing of the retry count to where we actually make a request?
                                # if any(isinstance(part, _messages.RetryPromptPart) for part in parts):
                                #     ctx.state.increment_retries(ctx.deps.max_result_retries)
                                if parts:
                                    messages.append(_messages.ModelRequest(parts))

                            yield StreamedRunResult(
                                messages,
                                graph_ctx.deps.new_message_index,
                                graph_ctx.deps.usage_limits,
                                streamed_response,
                                graph_ctx.deps.output_schema,
                                _agent_graph.build_run_context(graph_ctx),
                                graph_ctx.deps.output_validators,
                                final_result_details.tool_name,
                                on_complete,
                            )
                            break
                next_node = await agent_run.next(node)
                if not isinstance(next_node, _agent_graph.AgentNode):
                    raise exceptions.AgentRunError(  # pragma: no cover
                        'Should have produced a StreamedRunResult before getting here'
                    )
                node = cast(_agent_graph.AgentNode[Any, Any], next_node)

        if not yielded:
            raise exceptions.AgentRunError('Agent run finished without producing a final result')  # pragma: no cover

    @contextmanager
    def override(
        self,
        *,
        deps: AgentDepsT | _utils.Unset = _utils.UNSET,
        model: models.Model | models.KnownModelName | str | _utils.Unset = _utils.UNSET,
    ) -> Iterator[None]:
        """Context manager to temporarily override agent dependencies and model.

        This is particularly useful when testing.
        You can find an example of this [here](../testing.md#overriding-model-via-pytest-fixtures).

        Args:
            deps: The dependencies to use instead of the dependencies passed to the agent run.
            model: The model to use instead of the model passed to the agent run.
        """
        if _utils.is_set(deps):
            override_deps_before = self._override_deps
            self._override_deps = _utils.Some(deps)
        else:
            override_deps_before = _utils.UNSET

        if _utils.is_set(model):
            override_model_before = self._override_model
            self._override_model = _utils.Some(models.infer_model(model))
        else:
            override_model_before = _utils.UNSET

        try:
            yield
        finally:
            if _utils.is_set(override_deps_before):
                self._override_deps = override_deps_before
            if _utils.is_set(override_model_before):
                self._override_model = override_model_before

    @overload
    def instructions(
        self, func: Callable[[RunContext[AgentDepsT]], str], /
    ) -> Callable[[RunContext[AgentDepsT]], str]: ...

    @overload
    def instructions(
        self, func: Callable[[RunContext[AgentDepsT]], Awaitable[str]], /
    ) -> Callable[[RunContext[AgentDepsT]], Awaitable[str]]: ...

    @overload
    def instructions(self, func: Callable[[], str], /) -> Callable[[], str]: ...

    @overload
    def instructions(self, func: Callable[[], Awaitable[str]], /) -> Callable[[], Awaitable[str]]: ...

    @overload
    def instructions(
        self, /
    ) -> Callable[[_system_prompt.SystemPromptFunc[AgentDepsT]], _system_prompt.SystemPromptFunc[AgentDepsT]]: ...

    def instructions(
        self,
        func: _system_prompt.SystemPromptFunc[AgentDepsT] | None = None,
        /,
    ) -> (
        Callable[[_system_prompt.SystemPromptFunc[AgentDepsT]], _system_prompt.SystemPromptFunc[AgentDepsT]]
        | _system_prompt.SystemPromptFunc[AgentDepsT]
    ):
        """Decorator to register an instructions function.

        Optionally takes [`RunContext`][pydantic_ai.tools.RunContext] as its only argument.
        Can decorate a sync or async functions.

        The decorator can be used bare (`agent.instructions`).

        Overloads for every possible signature of `instructions` are included so the decorator doesn't obscure
        the type of the function.

        Example:
        ```python
        from pydantic_ai import Agent, RunContext

        agent = Agent('test', deps_type=str)

        @agent.instructions
        def simple_instructions() -> str:
            return 'foobar'

        @agent.instructions
        async def async_instructions(ctx: RunContext[str]) -> str:
            return f'{ctx.deps} is the best'
        ```
        """
        if func is None:

            def decorator(
                func_: _system_prompt.SystemPromptFunc[AgentDepsT],
            ) -> _system_prompt.SystemPromptFunc[AgentDepsT]:
                self._instructions_functions.append(_system_prompt.SystemPromptRunner(func_))
                return func_

            return decorator
        else:
            self._instructions_functions.append(_system_prompt.SystemPromptRunner(func))
            return func

    @overload
    def system_prompt(
        self, func: Callable[[RunContext[AgentDepsT]], str], /
    ) -> Callable[[RunContext[AgentDepsT]], str]: ...

    @overload
    def system_prompt(
        self, func: Callable[[RunContext[AgentDepsT]], Awaitable[str]], /
    ) -> Callable[[RunContext[AgentDepsT]], Awaitable[str]]: ...

    @overload
    def system_prompt(self, func: Callable[[], str], /) -> Callable[[], str]: ...

    @overload
    def system_prompt(self, func: Callable[[], Awaitable[str]], /) -> Callable[[], Awaitable[str]]: ...

    @overload
    def system_prompt(
        self, /, *, dynamic: bool = False
    ) -> Callable[[_system_prompt.SystemPromptFunc[AgentDepsT]], _system_prompt.SystemPromptFunc[AgentDepsT]]: ...

    def system_prompt(
        self,
        func: _system_prompt.SystemPromptFunc[AgentDepsT] | None = None,
        /,
        *,
        dynamic: bool = False,
    ) -> (
        Callable[[_system_prompt.SystemPromptFunc[AgentDepsT]], _system_prompt.SystemPromptFunc[AgentDepsT]]
        | _system_prompt.SystemPromptFunc[AgentDepsT]
    ):
        """Decorator to register a system prompt function.

        Optionally takes [`RunContext`][pydantic_ai.tools.RunContext] as its only argument.
        Can decorate a sync or async functions.

        The decorator can be used either bare (`agent.system_prompt`) or as a function call
        (`agent.system_prompt(...)`), see the examples below.

        Overloads for every possible signature of `system_prompt` are included so the decorator doesn't obscure
        the type of the function, see `tests/typed_agent.py` for tests.

        Args:
            func: The function to decorate
            dynamic: If True, the system prompt will be reevaluated even when `messages_history` is provided,
                see [`SystemPromptPart.dynamic_ref`][pydantic_ai.messages.SystemPromptPart.dynamic_ref]

        Example:
        ```python
        from pydantic_ai import Agent, RunContext

        agent = Agent('test', deps_type=str)

        @agent.system_prompt
        def simple_system_prompt() -> str:
            return 'foobar'

        @agent.system_prompt(dynamic=True)
        async def async_system_prompt(ctx: RunContext[str]) -> str:
            return f'{ctx.deps} is the best'
        ```
        """
        if func is None:

            def decorator(
                func_: _system_prompt.SystemPromptFunc[AgentDepsT],
            ) -> _system_prompt.SystemPromptFunc[AgentDepsT]:
                runner = _system_prompt.SystemPromptRunner[AgentDepsT](func_, dynamic=dynamic)
                self._system_prompt_functions.append(runner)
                if dynamic:  # pragma: lax no cover
                    self._system_prompt_dynamic_functions[func_.__qualname__] = runner
                return func_

            return decorator
        else:
            assert not dynamic, "dynamic can't be True in this case"
            self._system_prompt_functions.append(_system_prompt.SystemPromptRunner[AgentDepsT](func, dynamic=dynamic))
            return func

    @overload
    def output_validator(
        self, func: Callable[[RunContext[AgentDepsT], OutputDataT], OutputDataT], /
    ) -> Callable[[RunContext[AgentDepsT], OutputDataT], OutputDataT]: ...

    @overload
    def output_validator(
        self, func: Callable[[RunContext[AgentDepsT], OutputDataT], Awaitable[OutputDataT]], /
    ) -> Callable[[RunContext[AgentDepsT], OutputDataT], Awaitable[OutputDataT]]: ...

    @overload
    def output_validator(
        self, func: Callable[[OutputDataT], OutputDataT], /
    ) -> Callable[[OutputDataT], OutputDataT]: ...

    @overload
    def output_validator(
        self, func: Callable[[OutputDataT], Awaitable[OutputDataT]], /
    ) -> Callable[[OutputDataT], Awaitable[OutputDataT]]: ...

    def output_validator(
        self, func: _output.OutputValidatorFunc[AgentDepsT, OutputDataT], /
    ) -> _output.OutputValidatorFunc[AgentDepsT, OutputDataT]:
        """Decorator to register an output validator function.

        Optionally takes [`RunContext`][pydantic_ai.tools.RunContext] as its first argument.
        Can decorate a sync or async functions.

        Overloads for every possible signature of `output_validator` are included so the decorator doesn't obscure
        the type of the function, see `tests/typed_agent.py` for tests.

        Example:
        ```python
        from pydantic_ai import Agent, ModelRetry, RunContext

        agent = Agent('test', deps_type=str)

        @agent.output_validator
        def output_validator_simple(data: str) -> str:
            if 'wrong' in data:
                raise ModelRetry('wrong response')
            return data

        @agent.output_validator
        async def output_validator_deps(ctx: RunContext[str], data: str) -> str:
            if ctx.deps in data:
                raise ModelRetry('wrong response')
            return data

        result = agent.run_sync('foobar', deps='spam')
        print(result.output)
        #> success (no tool calls)
        ```
        """
        self._output_validators.append(_output.OutputValidator[AgentDepsT, Any](func))
        return func

    @deprecated('`result_validator` is deprecated, use `output_validator` instead.')
    def result_validator(self, func: Any, /) -> Any: ...

    @overload
    def tool(self, func: ToolFuncContext[AgentDepsT, ToolParams], /) -> ToolFuncContext[AgentDepsT, ToolParams]: ...

    @overload
    def tool(
        self,
        /,
        *,
        name: str | None = None,
        retries: int | None = None,
        prepare: ToolPrepareFunc[AgentDepsT] | None = None,
        docstring_format: DocstringFormat = 'auto',
        require_parameter_descriptions: bool = False,
        schema_generator: type[GenerateJsonSchema] = GenerateToolJsonSchema,
        strict: bool | None = None,
    ) -> Callable[[ToolFuncContext[AgentDepsT, ToolParams]], ToolFuncContext[AgentDepsT, ToolParams]]: ...

    def tool(
        self,
        func: ToolFuncContext[AgentDepsT, ToolParams] | None = None,
        /,
        *,
        name: str | None = None,
        retries: int | None = None,
        prepare: ToolPrepareFunc[AgentDepsT] | None = None,
        docstring_format: DocstringFormat = 'auto',
        require_parameter_descriptions: bool = False,
        schema_generator: type[GenerateJsonSchema] = GenerateToolJsonSchema,
        strict: bool | None = None,
    ) -> Any:
        """Decorator to register a tool function which takes [`RunContext`][pydantic_ai.tools.RunContext] as its first argument.

        Can decorate a sync or async functions.

        The docstring is inspected to extract both the tool description and description of each parameter,
        [learn more](../tools.md#function-tools-and-schema).

        We can't add overloads for every possible signature of tool, since the return type is a recursive union
        so the signature of functions decorated with `@agent.tool` is obscured.

        Example:
        ```python
        from pydantic_ai import Agent, RunContext

        agent = Agent('test', deps_type=int)

        @agent.tool
        def foobar(ctx: RunContext[int], x: int) -> int:
            return ctx.deps + x

        @agent.tool(retries=2)
        async def spam(ctx: RunContext[str], y: float) -> float:
            return ctx.deps + y

        result = agent.run_sync('foobar', deps=1)
        print(result.output)
        #> {"foobar":1,"spam":1.0}
        ```

        Args:
            func: The tool function to register.
            name: The name of the tool, defaults to the function name.
            retries: The number of retries to allow for this tool, defaults to the agent's default retries,
                which defaults to 1.
            prepare: custom method to prepare the tool definition for each step, return `None` to omit this
                tool from a given step. This is useful if you want to customise a tool at call time,
                or omit it completely from a step. See [`ToolPrepareFunc`][pydantic_ai.tools.ToolPrepareFunc].
            docstring_format: The format of the docstring, see [`DocstringFormat`][pydantic_ai.tools.DocstringFormat].
                Defaults to `'auto'`, such that the format is inferred from the structure of the docstring.
            require_parameter_descriptions: If True, raise an error if a parameter description is missing. Defaults to False.
            schema_generator: The JSON schema generator class to use for this tool. Defaults to `GenerateToolJsonSchema`.
            strict: Whether to enforce JSON schema compliance (only affects OpenAI).
                See [`ToolDefinition`][pydantic_ai.tools.ToolDefinition] for more info.
        """
        if func is None:

            def tool_decorator(
                func_: ToolFuncContext[AgentDepsT, ToolParams],
            ) -> ToolFuncContext[AgentDepsT, ToolParams]:
                # noinspection PyTypeChecker
                self._register_function(
                    func_,
                    True,
                    name,
                    retries,
                    prepare,
                    docstring_format,
                    require_parameter_descriptions,
                    schema_generator,
                    strict,
                )
                return func_

            return tool_decorator
        else:
            # noinspection PyTypeChecker
            self._register_function(
                func,
                True,
                name,
                retries,
                prepare,
                docstring_format,
                require_parameter_descriptions,
                schema_generator,
                strict,
            )
            return func

    @overload
    def tool_plain(self, func: ToolFuncPlain[ToolParams], /) -> ToolFuncPlain[ToolParams]: ...

    @overload
    def tool_plain(
        self,
        /,
        *,
        name: str | None = None,
        retries: int | None = None,
        prepare: ToolPrepareFunc[AgentDepsT] | None = None,
        docstring_format: DocstringFormat = 'auto',
        require_parameter_descriptions: bool = False,
        schema_generator: type[GenerateJsonSchema] = GenerateToolJsonSchema,
        strict: bool | None = None,
    ) -> Callable[[ToolFuncPlain[ToolParams]], ToolFuncPlain[ToolParams]]: ...

    def tool_plain(
        self,
        func: ToolFuncPlain[ToolParams] | None = None,
        /,
        *,
        name: str | None = None,
        retries: int | None = None,
        prepare: ToolPrepareFunc[AgentDepsT] | None = None,
        docstring_format: DocstringFormat = 'auto',
        require_parameter_descriptions: bool = False,
        schema_generator: type[GenerateJsonSchema] = GenerateToolJsonSchema,
        strict: bool | None = None,
    ) -> Any:
        """Decorator to register a tool function which DOES NOT take `RunContext` as an argument.

        Can decorate a sync or async functions.

        The docstring is inspected to extract both the tool description and description of each parameter,
        [learn more](../tools.md#function-tools-and-schema).

        We can't add overloads for every possible signature of tool, since the return type is a recursive union
        so the signature of functions decorated with `@agent.tool` is obscured.

        Example:
        ```python
        from pydantic_ai import Agent, RunContext

        agent = Agent('test')

        @agent.tool
        def foobar(ctx: RunContext[int]) -> int:
            return 123

        @agent.tool(retries=2)
        async def spam(ctx: RunContext[str]) -> float:
            return 3.14

        result = agent.run_sync('foobar', deps=1)
        print(result.output)
        #> {"foobar":123,"spam":3.14}
        ```

        Args:
            func: The tool function to register.
            name: The name of the tool, defaults to the function name.
            retries: The number of retries to allow for this tool, defaults to the agent's default retries,
                which defaults to 1.
            prepare: custom method to prepare the tool definition for each step, return `None` to omit this
                tool from a given step. This is useful if you want to customise a tool at call time,
                or omit it completely from a step. See [`ToolPrepareFunc`][pydantic_ai.tools.ToolPrepareFunc].
            docstring_format: The format of the docstring, see [`DocstringFormat`][pydantic_ai.tools.DocstringFormat].
                Defaults to `'auto'`, such that the format is inferred from the structure of the docstring.
            require_parameter_descriptions: If True, raise an error if a parameter description is missing. Defaults to False.
            schema_generator: The JSON schema generator class to use for this tool. Defaults to `GenerateToolJsonSchema`.
            strict: Whether to enforce JSON schema compliance (only affects OpenAI).
                See [`ToolDefinition`][pydantic_ai.tools.ToolDefinition] for more info.
        """
        if func is None:

            def tool_decorator(func_: ToolFuncPlain[ToolParams]) -> ToolFuncPlain[ToolParams]:
                # noinspection PyTypeChecker
                self._register_function(
                    func_,
                    False,
                    name,
                    retries,
                    prepare,
                    docstring_format,
                    require_parameter_descriptions,
                    schema_generator,
                    strict,
                )
                return func_

            return tool_decorator
        else:
            self._register_function(
                func,
                False,
                name,
                retries,
                prepare,
                docstring_format,
                require_parameter_descriptions,
                schema_generator,
                strict,
            )
            return func

    def _register_function(
        self,
        func: ToolFuncEither[AgentDepsT, ToolParams],
        takes_ctx: bool,
        name: str | None,
        retries: int | None,
        prepare: ToolPrepareFunc[AgentDepsT] | None,
        docstring_format: DocstringFormat,
        require_parameter_descriptions: bool,
        schema_generator: type[GenerateJsonSchema],
        strict: bool | None,
    ) -> None:
        """Private utility to register a function as a tool."""
        retries_ = retries if retries is not None else self._default_retries
        tool = Tool[AgentDepsT](
            func,
            takes_ctx=takes_ctx,
            name=name,
            max_retries=retries_,
            prepare=prepare,
            docstring_format=docstring_format,
            require_parameter_descriptions=require_parameter_descriptions,
            schema_generator=schema_generator,
            strict=strict,
        )
        self._register_tool(tool)

    def _register_tool(self, tool: Tool[AgentDepsT]) -> None:
        """Private utility to register a tool instance."""
        if tool.max_retries is None:
            # noinspection PyTypeChecker
            tool = dataclasses.replace(tool, max_retries=self._default_retries)

        if tool.name in self._function_tools:
            raise exceptions.UserError(f'Tool name conflicts with existing tool: {tool.name!r}')

        if tool.name in self._output_schema.tools:
            raise exceptions.UserError(f'Tool name conflicts with output tool name: {tool.name!r}')

        self._function_tools[tool.name] = tool

    def _get_model(self, model: models.Model | models.KnownModelName | str | None) -> models.Model:
        """Create a model configured for this agent.

        Args:
            model: model to use for this run, required if `model` was not set when creating the agent.

        Returns:
            The model used
        """
        model_: models.Model
        if some_model := self._override_model:
            # we don't want `override()` to cover up errors from the model not being defined, hence this check
            if model is None and self.model is None:
                raise exceptions.UserError(
                    '`model` must either be set on the agent or included when calling it. '
                    '(Even when `override(model=...)` is customizing the model that will actually be called)'
                )
            model_ = some_model.value
        elif model is not None:
            model_ = models.infer_model(model)
        elif self.model is not None:
            # noinspection PyTypeChecker
            model_ = self.model = models.infer_model(self.model)
        else:
            raise exceptions.UserError('`model` must either be set on the agent or included when calling it.')

        instrument = self.instrument
        if instrument is None:
            instrument = self._instrument_default

        return instrument_model(model_, instrument)

    def _get_deps(self: Agent[T, OutputDataT], deps: T) -> T:
        """Get deps for a run.

        If we've overridden deps via `_override_deps`, use that, otherwise use the deps passed to the call.

        We could do runtime type checking of deps against `self._deps_type`, but that's a slippery slope.
        """
        if some_deps := self._override_deps:
            return some_deps.value
        else:
            return deps

    def _infer_name(self, function_frame: FrameType | None) -> None:
        """Infer the agent name from the call frame.

        Usage should be `self._infer_name(inspect.currentframe())`.
        """
        assert self.name is None, 'Name already set'
        if function_frame is not None:  # pragma: no branch
            if parent_frame := function_frame.f_back:  # pragma: no branch
                for name, item in parent_frame.f_locals.items():
                    if item is self:
                        self.name = name
                        return
                if parent_frame.f_locals != parent_frame.f_globals:  # pragma: no branch
                    # if we couldn't find the agent in locals and globals are a different dict, try globals
                    for name, item in parent_frame.f_globals.items():
                        if item is self:
                            self.name = name
                            return

    @property
    @deprecated(
        'The `last_run_messages` attribute has been removed, use `capture_run_messages` instead.', category=None
    )
    def last_run_messages(self) -> list[_messages.ModelMessage]:
        raise AttributeError('The `last_run_messages` attribute has been removed, use `capture_run_messages` instead.')

    def _prepare_output_schema(
        self, output_type: OutputSpec[RunOutputDataT] | None, model_profile: ModelProfile
    ) -> _output.OutputSchema[RunOutputDataT]:
        if output_type is not None:
            if self._output_validators:
                raise exceptions.UserError('Cannot set a custom run `output_type` when the agent has output validators')
            schema = _output.OutputSchema[RunOutputDataT].build(
                output_type,
                name=self._deprecated_result_tool_name,
                description=self._deprecated_result_tool_description,
                default_mode=model_profile.default_structured_output_mode,
            )
        else:
            schema = self._output_schema.with_default_mode(model_profile.default_structured_output_mode)

        schema.raise_if_unsupported(model_profile)

        return schema  # pyright: ignore[reportReturnType]

    @staticmethod
    def is_model_request_node(
        node: _agent_graph.AgentNode[T, S] | End[result.FinalResult[S]],
    ) -> TypeIs[_agent_graph.ModelRequestNode[T, S]]:
        """Check if the node is a `ModelRequestNode`, narrowing the type if it is.

        This method preserves the generic parameters while narrowing the type, unlike a direct call to `isinstance`.
        """
        return isinstance(node, _agent_graph.ModelRequestNode)

    @staticmethod
    def is_call_tools_node(
        node: _agent_graph.AgentNode[T, S] | End[result.FinalResult[S]],
    ) -> TypeIs[_agent_graph.CallToolsNode[T, S]]:
        """Check if the node is a `CallToolsNode`, narrowing the type if it is.

        This method preserves the generic parameters while narrowing the type, unlike a direct call to `isinstance`.
        """
        return isinstance(node, _agent_graph.CallToolsNode)

    @staticmethod
    def is_user_prompt_node(
        node: _agent_graph.AgentNode[T, S] | End[result.FinalResult[S]],
    ) -> TypeIs[_agent_graph.UserPromptNode[T, S]]:
        """Check if the node is a `UserPromptNode`, narrowing the type if it is.

        This method preserves the generic parameters while narrowing the type, unlike a direct call to `isinstance`.
        """
        return isinstance(node, _agent_graph.UserPromptNode)

    @staticmethod
    def is_end_node(
        node: _agent_graph.AgentNode[T, S] | End[result.FinalResult[S]],
    ) -> TypeIs[End[result.FinalResult[S]]]:
        """Check if the node is a `End`, narrowing the type if it is.

        This method preserves the generic parameters while narrowing the type, unlike a direct call to `isinstance`.
        """
        return isinstance(node, End)

    @asynccontextmanager
    async def run_mcp_servers(
        self, model: models.Model | models.KnownModelName | str | None = None
    ) -> AsyncIterator[None]:
        """Run [`MCPServerStdio`s][pydantic_ai.mcp.MCPServerStdio] so they can be used by the agent.

        Returns: a context manager to start and shutdown the servers.
        """
        try:
            sampling_model: models.Model | None = self._get_model(model)
        except exceptions.UserError:  # pragma: no cover
            sampling_model = None

        exit_stack = AsyncExitStack()
        try:
            for mcp_server in self._mcp_servers:
                if sampling_model is not None:  # pragma: no branch
                    mcp_server.sampling_model = sampling_model
                await exit_stack.enter_async_context(mcp_server)
            yield
        finally:
            await exit_stack.aclose()

    def to_a2a(
        self,
        *,
        storage: Storage | None = None,
        broker: Broker | None = None,
        # Agent card
        name: str | None = None,
        url: str = 'http://localhost:8000',
        version: str = '1.0.0',
        description: str | None = None,
        provider: Provider | None = None,
        skills: list[Skill] | None = None,
        # Starlette
        debug: bool = False,
        routes: Sequence[Route] | None = None,
        middleware: Sequence[Middleware] | None = None,
        exception_handlers: dict[Any, ExceptionHandler] | None = None,
        lifespan: Lifespan[FastA2A] | None = None,
    ) -> FastA2A:
        """Convert the agent to a FastA2A application.

        Example:
        ```python
        from pydantic_ai import Agent

        agent = Agent('openai:gpt-4o')
        app = agent.to_a2a()
        ```

        The `app` is an ASGI application that can be used with any ASGI server.

        To run the application, you can use the following command:

        ```bash
        uvicorn app:app --host 0.0.0.0 --port 8000
        ```
        """
        from ._a2a import agent_to_a2a

        return agent_to_a2a(
            self,
            storage=storage,
            broker=broker,
            name=name,
            url=url,
            version=version,
            description=description,
            provider=provider,
            skills=skills,
            debug=debug,
            routes=routes,
            middleware=middleware,
            exception_handlers=exception_handlers,
            lifespan=lifespan,
        )

    async def to_cli(self: Self, deps: AgentDepsT = None, prog_name: str = 'pydantic-ai') -> None:
        """Run the agent in a CLI chat interface.

        Args:
            deps: The dependencies to pass to the agent.
            prog_name: The name of the program to use for the CLI. Defaults to 'pydantic-ai'.

        Example:
        ```python {title="agent_to_cli.py" test="skip"}
        from pydantic_ai import Agent

        agent = Agent('openai:gpt-4o', instructions='You always respond in Italian.')

        async def main():
            await agent.to_cli()
        ```
        """
        from rich.console import Console

        from pydantic_ai._cli import run_chat

        await run_chat(stream=True, agent=self, deps=deps, console=Console(), code_theme='monokai', prog_name=prog_name)

    def to_cli_sync(self: Self, deps: AgentDepsT = None, prog_name: str = 'pydantic-ai') -> None:
        """Run the agent in a CLI chat interface with the non-async interface.

        Args:
            deps: The dependencies to pass to the agent.
            prog_name: The name of the program to use for the CLI. Defaults to 'pydantic-ai'.

        ```python {title="agent_to_cli_sync.py" test="skip"}
        from pydantic_ai import Agent

        agent = Agent('openai:gpt-4o', instructions='You always respond in Italian.')
        agent.to_cli_sync()
        agent.to_cli_sync(prog_name='assistant')
        ```
        """
        return get_event_loop().run_until_complete(self.to_cli(deps=deps, prog_name=prog_name))


@dataclasses.dataclass(repr=False)
class AgentRun(Generic[AgentDepsT, OutputDataT]):
    """A stateful, async-iterable run of an [`Agent`][pydantic_ai.agent.Agent].

    You generally obtain an `AgentRun` instance by calling `async with my_agent.iter(...) as agent_run:`.

    Once you have an instance, you can use it to iterate through the run's nodes as they execute. When an
    [`End`][pydantic_graph.nodes.End] is reached, the run finishes and [`result`][pydantic_ai.agent.AgentRun.result]
    becomes available.

    Example:
    ```python
    from pydantic_ai import Agent

    agent = Agent('openai:gpt-4o')

    async def main():
        nodes = []
        # Iterate through the run, recording each node along the way:
        async with agent.iter('What is the capital of France?') as agent_run:
            async for node in agent_run:
                nodes.append(node)
        print(nodes)
        '''
        [
            UserPromptNode(
                user_prompt='What is the capital of France?',
                instructions=None,
                instructions_functions=[],
                system_prompts=(),
                system_prompt_functions=[],
                system_prompt_dynamic_functions={},
            ),
            ModelRequestNode(
                request=ModelRequest(
                    parts=[
                        UserPromptPart(
                            content='What is the capital of France?',
                            timestamp=datetime.datetime(...),
                        )
                    ]
                )
            ),
            CallToolsNode(
                model_response=ModelResponse(
                    parts=[TextPart(content='Paris')],
                    usage=Usage(
                        requests=1, request_tokens=56, response_tokens=1, total_tokens=57
                    ),
                    model_name='gpt-4o',
                    timestamp=datetime.datetime(...),
                )
            ),
            End(data=FinalResult(output='Paris')),
        ]
        '''
        print(agent_run.result.output)
        #> Paris
    ```

    You can also manually drive the iteration using the [`next`][pydantic_ai.agent.AgentRun.next] method for
    more granular control.
    """

    _graph_run: GraphRun[
        _agent_graph.GraphAgentState, _agent_graph.GraphAgentDeps[AgentDepsT, Any], FinalResult[OutputDataT]
    ]

    @overload
    def _traceparent(self, *, required: Literal[False]) -> str | None: ...
    @overload
    def _traceparent(self) -> str: ...
    def _traceparent(self, *, required: bool = True) -> str | None:
        traceparent = self._graph_run._traceparent(required=False)  # type: ignore[reportPrivateUsage]
        if traceparent is None and required:  # pragma: no cover
            raise AttributeError('No span was created for this agent run')
        return traceparent

    @property
    def ctx(self) -> GraphRunContext[_agent_graph.GraphAgentState, _agent_graph.GraphAgentDeps[AgentDepsT, Any]]:
        """The current context of the agent run."""
        return GraphRunContext[_agent_graph.GraphAgentState, _agent_graph.GraphAgentDeps[AgentDepsT, Any]](
            self._graph_run.state, self._graph_run.deps
        )

    @property
    def next_node(
        self,
    ) -> _agent_graph.AgentNode[AgentDepsT, OutputDataT] | End[FinalResult[OutputDataT]]:
        """The next node that will be run in the agent graph.

        This is the next node that will be used during async iteration, or if a node is not passed to `self.next(...)`.
        """
        next_node = self._graph_run.next_node
        if isinstance(next_node, End):
            return next_node
        if _agent_graph.is_agent_node(next_node):
            return next_node
        raise exceptions.AgentRunError(f'Unexpected node type: {type(next_node)}')  # pragma: no cover

    @property
    def result(self) -> AgentRunResult[OutputDataT] | None:
        """The final result of the run if it has ended, otherwise `None`.

        Once the run returns an [`End`][pydantic_graph.nodes.End] node, `result` is populated
        with an [`AgentRunResult`][pydantic_ai.agent.AgentRunResult].
        """
        graph_run_result = self._graph_run.result
        if graph_run_result is None:
            return None
        return AgentRunResult(
            graph_run_result.output.output,
            graph_run_result.output.tool_name,
            graph_run_result.state,
            self._graph_run.deps.new_message_index,
            self._traceparent(required=False),
        )

    def __aiter__(
        self,
    ) -> AsyncIterator[_agent_graph.AgentNode[AgentDepsT, OutputDataT] | End[FinalResult[OutputDataT]]]:
        """Provide async-iteration over the nodes in the agent run."""
        return self

    async def __anext__(
        self,
    ) -> _agent_graph.AgentNode[AgentDepsT, OutputDataT] | End[FinalResult[OutputDataT]]:
        """Advance to the next node automatically based on the last returned node."""
        next_node = await self._graph_run.__anext__()
        if _agent_graph.is_agent_node(next_node):
            return next_node
        assert isinstance(next_node, End), f'Unexpected node type: {type(next_node)}'
        return next_node

    async def next(
        self,
        node: _agent_graph.AgentNode[AgentDepsT, OutputDataT],
    ) -> _agent_graph.AgentNode[AgentDepsT, OutputDataT] | End[FinalResult[OutputDataT]]:
        """Manually drive the agent run by passing in the node you want to run next.

        This lets you inspect or mutate the node before continuing execution, or skip certain nodes
        under dynamic conditions. The agent run should be stopped when you return an [`End`][pydantic_graph.nodes.End]
        node.

        Example:
        ```python
        from pydantic_ai import Agent
        from pydantic_graph import End

        agent = Agent('openai:gpt-4o')

        async def main():
            async with agent.iter('What is the capital of France?') as agent_run:
                next_node = agent_run.next_node  # start with the first node
                nodes = [next_node]
                while not isinstance(next_node, End):
                    next_node = await agent_run.next(next_node)
                    nodes.append(next_node)
                # Once `next_node` is an End, we've finished:
                print(nodes)
                '''
                [
                    UserPromptNode(
                        user_prompt='What is the capital of France?',
                        instructions=None,
                        instructions_functions=[],
                        system_prompts=(),
                        system_prompt_functions=[],
                        system_prompt_dynamic_functions={},
                    ),
                    ModelRequestNode(
                        request=ModelRequest(
                            parts=[
                                UserPromptPart(
                                    content='What is the capital of France?',
                                    timestamp=datetime.datetime(...),
                                )
                            ]
                        )
                    ),
                    CallToolsNode(
                        model_response=ModelResponse(
                            parts=[TextPart(content='Paris')],
                            usage=Usage(
                                requests=1,
                                request_tokens=56,
                                response_tokens=1,
                                total_tokens=57,
                            ),
                            model_name='gpt-4o',
                            timestamp=datetime.datetime(...),
                        )
                    ),
                    End(data=FinalResult(output='Paris')),
                ]
                '''
                print('Final result:', agent_run.result.output)
                #> Final result: Paris
        ```

        Args:
            node: The node to run next in the graph.

        Returns:
            The next node returned by the graph logic, or an [`End`][pydantic_graph.nodes.End] node if
            the run has completed.
        """
        # Note: It might be nice to expose a synchronous interface for iteration, but we shouldn't do it
        # on this class, or else IDEs won't warn you if you accidentally use `for` instead of `async for` to iterate.
        next_node = await self._graph_run.next(node)
        if _agent_graph.is_agent_node(next_node):
            return next_node
        assert isinstance(next_node, End), f'Unexpected node type: {type(next_node)}'
        return next_node

    def usage(self) -> _usage.Usage:
        """Get usage statistics for the run so far, including token usage, model requests, and so on."""
        return self._graph_run.state.usage

    def __repr__(self) -> str:  # pragma: no cover
        result = self._graph_run.result
        result_repr = '<run not finished>' if result is None else repr(result.output)
        return f'<{type(self).__name__} result={result_repr} usage={self.usage()}>'


@dataclasses.dataclass
class AgentRunResult(Generic[OutputDataT]):
    """The final result of an agent run."""

    output: OutputDataT
    """The output data from the agent run."""

    _output_tool_name: str | None = dataclasses.field(repr=False)
    _state: _agent_graph.GraphAgentState = dataclasses.field(repr=False)
    _new_message_index: int = dataclasses.field(repr=False)
    _traceparent_value: str | None = dataclasses.field(repr=False)

    @overload
    def _traceparent(self, *, required: Literal[False]) -> str | None: ...
    @overload
    def _traceparent(self) -> str: ...
    def _traceparent(self, *, required: bool = True) -> str | None:
        if self._traceparent_value is None and required:  # pragma: no cover
            raise AttributeError('No span was created for this agent run')
        return self._traceparent_value

    @property
    @deprecated('`result.data` is deprecated, use `result.output` instead.')
    def data(self) -> OutputDataT:
        return self.output

    def _set_output_tool_return(self, return_content: str) -> list[_messages.ModelMessage]:
        """Set return content for the output tool.

        Useful if you want to continue the conversation and want to set the response to the output tool call.
        """
        if not self._output_tool_name:
            raise ValueError('Cannot set output tool return content when the return type is `str`.')
        messages = deepcopy(self._state.message_history)
        last_message = messages[-1]
        for part in last_message.parts:
            if isinstance(part, _messages.ToolReturnPart) and part.tool_name == self._output_tool_name:
                part.content = return_content
                return messages
        raise LookupError(f'No tool call found with tool name {self._output_tool_name!r}.')

    @overload
    def all_messages(self, *, output_tool_return_content: str | None = None) -> list[_messages.ModelMessage]: ...

    @overload
    @deprecated('`result_tool_return_content` is deprecated, use `output_tool_return_content` instead.')
    def all_messages(self, *, result_tool_return_content: str | None = None) -> list[_messages.ModelMessage]: ...

    def all_messages(
        self, *, output_tool_return_content: str | None = None, result_tool_return_content: str | None = None
    ) -> list[_messages.ModelMessage]:
        """Return the history of _messages.

        Args:
            output_tool_return_content: The return content of the tool call to set in the last message.
                This provides a convenient way to modify the content of the output tool call if you want to continue
                the conversation and want to set the response to the output tool call. If `None`, the last message will
                not be modified.
            result_tool_return_content: Deprecated, use `output_tool_return_content` instead.

        Returns:
            List of messages.
        """
        content = result.coalesce_deprecated_return_content(output_tool_return_content, result_tool_return_content)
        if content is not None:
            return self._set_output_tool_return(content)
        else:
            return self._state.message_history

    @overload
    def all_messages_json(self, *, output_tool_return_content: str | None = None) -> bytes: ...

    @overload
    @deprecated('`result_tool_return_content` is deprecated, use `output_tool_return_content` instead.')
    def all_messages_json(self, *, result_tool_return_content: str | None = None) -> bytes: ...

    def all_messages_json(
        self, *, output_tool_return_content: str | None = None, result_tool_return_content: str | None = None
    ) -> bytes:
        """Return all messages from [`all_messages`][pydantic_ai.agent.AgentRunResult.all_messages] as JSON bytes.

        Args:
            output_tool_return_content: The return content of the tool call to set in the last message.
                This provides a convenient way to modify the content of the output tool call if you want to continue
                the conversation and want to set the response to the output tool call. If `None`, the last message will
                not be modified.
            result_tool_return_content: Deprecated, use `output_tool_return_content` instead.

        Returns:
            JSON bytes representing the messages.
        """
        content = result.coalesce_deprecated_return_content(output_tool_return_content, result_tool_return_content)
        return _messages.ModelMessagesTypeAdapter.dump_json(self.all_messages(output_tool_return_content=content))

    @overload
    def new_messages(self, *, output_tool_return_content: str | None = None) -> list[_messages.ModelMessage]: ...

    @overload
    @deprecated('`result_tool_return_content` is deprecated, use `output_tool_return_content` instead.')
    def new_messages(self, *, result_tool_return_content: str | None = None) -> list[_messages.ModelMessage]: ...

    def new_messages(
        self, *, output_tool_return_content: str | None = None, result_tool_return_content: str | None = None
    ) -> list[_messages.ModelMessage]:
        """Return new messages associated with this run.

        Messages from older runs are excluded.

        Args:
            output_tool_return_content: The return content of the tool call to set in the last message.
                This provides a convenient way to modify the content of the output tool call if you want to continue
                the conversation and want to set the response to the output tool call. If `None`, the last message will
                not be modified.
            result_tool_return_content: Deprecated, use `output_tool_return_content` instead.

        Returns:
            List of new messages.
        """
        content = result.coalesce_deprecated_return_content(output_tool_return_content, result_tool_return_content)
        return self.all_messages(output_tool_return_content=content)[self._new_message_index :]

    @overload
    def new_messages_json(self, *, output_tool_return_content: str | None = None) -> bytes: ...

    @overload
    @deprecated('`result_tool_return_content` is deprecated, use `output_tool_return_content` instead.')
    def new_messages_json(self, *, result_tool_return_content: str | None = None) -> bytes: ...

    def new_messages_json(
        self, *, output_tool_return_content: str | None = None, result_tool_return_content: str | None = None
    ) -> bytes:
        """Return new messages from [`new_messages`][pydantic_ai.agent.AgentRunResult.new_messages] as JSON bytes.

        Args:
            output_tool_return_content: The return content of the tool call to set in the last message.
                This provides a convenient way to modify the content of the output tool call if you want to continue
                the conversation and want to set the response to the output tool call. If `None`, the last message will
                not be modified.
            result_tool_return_content: Deprecated, use `output_tool_return_content` instead.

        Returns:
            JSON bytes representing the new messages.
        """
        content = result.coalesce_deprecated_return_content(output_tool_return_content, result_tool_return_content)
        return _messages.ModelMessagesTypeAdapter.dump_json(self.new_messages(output_tool_return_content=content))

    def usage(self) -> _usage.Usage:
        """Return the usage of the whole run."""
        return self._state.usage<|MERGE_RESOLUTION|>--- conflicted
+++ resolved
@@ -326,14 +326,11 @@
             warnings.warn('`result_retries` is deprecated, use `max_result_retries` instead', DeprecationWarning)
             output_retries = result_retries
 
-<<<<<<< HEAD
-        _utils.validate_no_deprecated_kwargs(_deprecated_kwargs)
-
-=======
         default_output_mode = (
             self.model.profile.default_structured_output_mode if isinstance(self.model, models.Model) else None
         )
->>>>>>> 8039c20f
+        _utils.validate_no_deprecated_kwargs(_deprecated_kwargs)
+
         self._output_schema = _output.OutputSchema[OutputDataT].build(
             output_type,
             default_mode=default_output_mode,
