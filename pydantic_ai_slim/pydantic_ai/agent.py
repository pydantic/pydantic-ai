--- conflicted
+++ resolved
@@ -11,12 +11,8 @@
 import logfire_api
 from typing_extensions import TypeGuard, TypeVar, deprecated
 
-<<<<<<< HEAD
 from pydantic_graph import End, Graph, GraphRun, GraphRunContext
-=======
-from pydantic_graph import BaseNode, End, Graph, GraphRun, GraphRunContext
 from pydantic_graph._utils import get_event_loop
->>>>>>> bef69c8f
 
 from . import (
     _agent_graph,
