--- conflicted
+++ resolved
@@ -312,31 +312,6 @@
             model_name=model_used.name() if model_used else 'no-model',
             agent_name=self.name or 'agent',
         ) as run_span:
-<<<<<<< HEAD
-            run_context = RunContext(deps, model_used, usage or _usage.Usage(), user_prompt)
-            messages = await self._prepare_messages(user_prompt, message_history, run_context)
-            run_context.messages = messages
-
-            for tool in self._function_tools.values():
-                tool.current_retry = 0
-
-            model_settings = merge_model_settings(self.model_settings, model_settings)
-            usage_limits = usage_limits or _usage.UsageLimits()
-
-            while True:
-                usage_limits.check_before_request(run_context.usage)
-
-                run_context.run_step += 1
-                with _logfire.span('preparing model and tools {run_step=}', run_step=run_context.run_step):
-                    agent_request_config = await self._prepare_agent_request_config(run_context, result_schema)
-
-                with _logfire.span('model request', run_step=run_context.run_step) as model_req_span:
-                    model_response, request_usage = await model_used.request(
-                        messages, model_settings, agent_request_config
-                    )
-                    model_req_span.set_attribute('response', model_response)
-                    model_req_span.set_attribute('usage', request_usage)
-=======
             # Build the deps object for the graph
             graph_deps = _agent_graph.GraphAgentDeps[AgentDepsT, RunResultDataT](
                 user_deps=deps,
@@ -353,7 +328,6 @@
                 function_tools=self._function_tools,
                 run_span=run_span,
             )
->>>>>>> 442011c9
 
             start_node = _agent_graph.UserPromptNode[AgentDepsT](
                 user_prompt=user_prompt,
@@ -611,90 +585,6 @@
             node = start_node
             history: list[HistoryStep[_agent_graph.GraphAgentState, RunResultDataT]] = []
             while True:
-<<<<<<< HEAD
-                run_context.run_step += 1
-                usage_limits.check_before_request(run_context.usage)
-
-                with _logfire.span('preparing model and tools {run_step=}', run_step=run_context.run_step):
-                    agent_request_config = await self._prepare_agent_request_config(run_context, result_schema)
-
-                with _logfire.span('model request {run_step=}', run_step=run_context.run_step) as model_req_span:
-                    async with model_used.request_stream(
-                        messages, model_settings, agent_request_config
-                    ) as model_response:
-                        run_context.usage.requests += 1
-                        model_req_span.set_attribute('response_type', model_response.__class__.__name__)
-                        # We want to end the "model request" span here, but we can't exit the context manager
-                        # in the traditional way
-                        model_req_span.__exit__(None, None, None)
-
-                        with _logfire.span('handle model response') as handle_span:
-                            maybe_final_result = await self._handle_streamed_response(
-                                model_response, run_context, result_schema
-                            )
-
-                            # Check if we got a final result
-                            if isinstance(maybe_final_result, _MarkFinalResult):
-                                result_stream = maybe_final_result.data
-                                result_tool_name = maybe_final_result.tool_name
-                                handle_span.message = 'handle model response -> final result'
-
-                                async def on_complete():
-                                    """Called when the stream has completed.
-
-                                    The model response will have been added to messages by now
-                                    by `StreamedRunResult._marked_completed`.
-                                    """
-                                    last_message = messages[-1]
-                                    assert isinstance(last_message, _messages.ModelResponse)
-                                    tool_calls = [
-                                        part for part in last_message.parts if isinstance(part, _messages.ToolCallPart)
-                                    ]
-                                    parts = await self._process_function_tools(
-                                        tool_calls, result_tool_name, run_context, result_schema
-                                    )
-                                    if any(isinstance(part, _messages.RetryPromptPart) for part in parts):
-                                        self._incr_result_retry(run_context)
-                                    if parts:
-                                        messages.append(_messages.ModelRequest(parts))
-                                    run_span.set_attribute('all_messages', messages)
-
-                                # The following is not guaranteed to be true, but we consider it a user error if
-                                # there are result validators that might convert the result data from an overridden
-                                # `result_type` to a type that is not valid as such.
-                                result_validators = cast(
-                                    list[_result.ResultValidator[AgentDepsT, RunResultDataT]], self._result_validators
-                                )
-
-                                yield result.StreamedRunResult(
-                                    messages,
-                                    new_message_index,
-                                    usage_limits,
-                                    result_stream,
-                                    result_schema,
-                                    run_context,
-                                    result_validators,
-                                    result_tool_name,
-                                    on_complete,
-                                )
-                                return
-                            else:
-                                # continue the conversation
-                                model_response_msg, tool_responses = maybe_final_result
-                                # if we got a model response add that to messages
-                                messages.append(model_response_msg)
-                                if tool_responses:
-                                    # if we got one or more tool response parts, add a model request message
-                                    messages.append(_messages.ModelRequest(tool_responses))
-
-                                handle_span.set_attribute('tool_responses', tool_responses)
-                                tool_responses_str = ' '.join(r.part_kind for r in tool_responses)
-                                handle_span.message = f'handle model response -> {tool_responses_str}'
-                                # the model_response should have been fully streamed by now, we can add its usage
-                                model_response_usage = model_response.usage()
-                                run_context.usage.incr(model_response_usage)
-                                usage_limits.check_tokens(run_context.usage)
-=======
                 if isinstance(node, _agent_graph.StreamModelRequestNode):
                     node = cast(
                         _agent_graph.StreamModelRequestNode[
@@ -714,7 +604,6 @@
                     deps=graph_deps,
                     infer_name=False,
                 )
->>>>>>> 442011c9
 
     @contextmanager
     def override(
@@ -1110,339 +999,7 @@
 
         return model_
 
-<<<<<<< HEAD
-    async def _prepare_agent_request_config(
-        self, run_context: RunContext[AgentDepsT], result_schema: _result.ResultSchema[RunResultDataT] | None
-    ) -> models.AgentRequestConfig:
-        """Build tools and create an agent model."""
-        function_tools: list[ToolDefinition] = []
-
-        async def add_tool(tool: Tool[AgentDepsT]) -> None:
-            ctx = run_context.replace_with(retry=tool.current_retry, tool_name=tool.name)
-            if tool_def := await tool.prepare_tool_def(ctx):
-                function_tools.append(tool_def)
-
-        await asyncio.gather(*map(add_tool, self._function_tools.values()))
-
-        return models.AgentRequestConfig(
-            function_tools=function_tools,
-            allow_text_result=self._allow_text_result(result_schema),
-            result_tools=result_schema.tool_defs() if result_schema is not None else [],
-        )
-
-    async def _reevaluate_dynamic_prompts(
-        self, messages: list[_messages.ModelMessage], run_context: RunContext[AgentDepsT]
-    ) -> None:
-        """Reevaluate any `SystemPromptPart` with dynamic_ref in the provided messages by running the associated runner function."""
-        # Only proceed if there's at least one dynamic runner.
-        if self._system_prompt_dynamic_functions:
-            for msg in messages:
-                if isinstance(msg, _messages.ModelRequest):
-                    for i, part in enumerate(msg.parts):
-                        if isinstance(part, _messages.SystemPromptPart) and part.dynamic_ref:
-                            # Look up the runner by its ref
-                            if runner := self._system_prompt_dynamic_functions.get(part.dynamic_ref):
-                                updated_part_content = await runner.run(run_context)
-                                msg.parts[i] = _messages.SystemPromptPart(
-                                    updated_part_content, dynamic_ref=part.dynamic_ref
-                                )
-
-    def _prepare_result_schema(
-        self, result_type: type[RunResultDataT] | None
-    ) -> _result.ResultSchema[RunResultDataT] | None:
-        if result_type is not None:
-            if self._result_validators:
-                raise exceptions.UserError('Cannot set a custom run `result_type` when the agent has result validators')
-            return _result.ResultSchema[result_type].build(
-                result_type, self._result_tool_name, self._result_tool_description
-            )
-        else:
-            return self._result_schema  # pyright: ignore[reportReturnType]
-
-    async def _prepare_messages(
-        self,
-        user_prompt: str,
-        message_history: list[_messages.ModelMessage] | None,
-        run_context: RunContext[AgentDepsT],
-    ) -> list[_messages.ModelMessage]:
-        try:
-            ctx_messages = get_captured_run_messages()
-        except LookupError:
-            messages: list[_messages.ModelMessage] = []
-        else:
-            if ctx_messages.used:
-                messages = []
-            else:
-                messages = ctx_messages.messages
-                ctx_messages.used = True
-
-        if message_history:
-            # Shallow copy messages
-            messages.extend(message_history)
-            # Reevaluate any dynamic system prompt parts
-            await self._reevaluate_dynamic_prompts(messages, run_context)
-            messages.append(_messages.ModelRequest([_messages.UserPromptPart(user_prompt)]))
-        else:
-            parts = await self._sys_parts(run_context)
-            parts.append(_messages.UserPromptPart(user_prompt))
-            messages.append(_messages.ModelRequest(parts))
-
-        return messages
-
-    async def _handle_model_response(
-        self,
-        model_response: _messages.ModelResponse,
-        run_context: RunContext[AgentDepsT],
-        result_schema: _result.ResultSchema[RunResultDataT] | None,
-    ) -> tuple[_MarkFinalResult[RunResultDataT] | None, list[_messages.ModelRequestPart]]:
-        """Process a non-streamed response from the model.
-
-        Returns:
-            A tuple of `(final_result, request parts)`. If `final_result` is not `None`, the conversation should end.
-        """
-        texts: list[str] = []
-        tool_calls: list[_messages.ToolCallPart] = []
-        for part in model_response.parts:
-            if isinstance(part, _messages.TextPart):
-                # ignore empty content for text parts, see #437
-                if part.content:
-                    texts.append(part.content)
-            else:
-                tool_calls.append(part)
-
-        # At the moment, we prioritize at least executing tool calls if they are present.
-        # In the future, we'd consider making this configurable at the agent or run level.
-        # This accounts for cases like anthropic returns that might contain a text response
-        # and a tool call response, where the text response just indicates the tool call will happen.
-        if tool_calls:
-            return await self._handle_structured_response(tool_calls, run_context, result_schema)
-        elif texts:
-            text = '\n\n'.join(texts)
-            return await self._handle_text_response(text, run_context, result_schema)
-        else:
-            raise exceptions.UnexpectedModelBehavior('Received empty model response')
-
-    async def _handle_text_response(
-        self, text: str, run_context: RunContext[AgentDepsT], result_schema: _result.ResultSchema[RunResultDataT] | None
-    ) -> tuple[_MarkFinalResult[RunResultDataT] | None, list[_messages.ModelRequestPart]]:
-        """Handle a plain text response from the model for non-streaming responses."""
-        if self._allow_text_result(result_schema):
-            result_data_input = cast(RunResultDataT, text)
-            try:
-                result_data = await self._validate_result(result_data_input, run_context, None)
-            except _result.ToolRetryError as e:
-                self._incr_result_retry(run_context)
-                return None, [e.tool_retry]
-            else:
-                return _MarkFinalResult(result_data, None), []
-        else:
-            self._incr_result_retry(run_context)
-            response = _messages.RetryPromptPart(
-                content='Plain text responses are not permitted, please call one of the functions instead.',
-            )
-            return None, [response]
-
-    async def _handle_structured_response(
-        self,
-        tool_calls: list[_messages.ToolCallPart],
-        run_context: RunContext[AgentDepsT],
-        result_schema: _result.ResultSchema[RunResultDataT] | None,
-    ) -> tuple[_MarkFinalResult[RunResultDataT] | None, list[_messages.ModelRequestPart]]:
-        """Handle a structured response containing tool calls from the model for non-streaming responses."""
-        assert tool_calls, 'Expected at least one tool call'
-
-        # first look for the result tool call
-        final_result: _MarkFinalResult[RunResultDataT] | None = None
-
-        parts: list[_messages.ModelRequestPart] = []
-        if result_schema is not None:
-            if match := result_schema.find_tool(tool_calls):
-                call, result_tool = match
-                try:
-                    result_data = result_tool.validate(call)
-                    result_data = await self._validate_result(result_data, run_context, call)
-                except _result.ToolRetryError as e:
-                    parts.append(e.tool_retry)
-                else:
-                    final_result = _MarkFinalResult(result_data, call.tool_name)
-
-        # Then build the other request parts based on end strategy
-        parts += await self._process_function_tools(
-            tool_calls, final_result and final_result.tool_name, run_context, result_schema
-        )
-
-        if any(isinstance(part, _messages.RetryPromptPart) for part in parts):
-            self._incr_result_retry(run_context)
-
-        return final_result, parts
-
-    async def _process_function_tools(
-        self,
-        tool_calls: list[_messages.ToolCallPart],
-        result_tool_name: str | None,
-        run_context: RunContext[AgentDepsT],
-        result_schema: _result.ResultSchema[RunResultDataT] | None,
-    ) -> list[_messages.ModelRequestPart]:
-        """Process function (non-result) tool calls in parallel.
-
-        Also add stub return parts for any other tools that need it.
-        """
-        parts: list[_messages.ModelRequestPart] = []
-        tasks: list[asyncio.Task[_messages.ModelRequestPart]] = []
-
-        stub_function_tools = bool(result_tool_name) and self.end_strategy == 'early'
-
-        # we rely on the fact that if we found a result, it's the first result tool in the last
-        found_used_result_tool = False
-        for call in tool_calls:
-            if call.tool_name == result_tool_name and not found_used_result_tool:
-                found_used_result_tool = True
-                parts.append(
-                    _messages.ToolReturnPart(
-                        tool_name=call.tool_name,
-                        content='Final result processed.',
-                        tool_call_id=call.tool_call_id,
-                    )
-                )
-            elif tool := self._function_tools.get(call.tool_name):
-                if stub_function_tools:
-                    parts.append(
-                        _messages.ToolReturnPart(
-                            tool_name=call.tool_name,
-                            content='Tool not executed - a final result was already processed.',
-                            tool_call_id=call.tool_call_id,
-                        )
-                    )
-                else:
-                    tasks.append(asyncio.create_task(tool.run(call, run_context), name=call.tool_name))
-            elif result_schema is not None and call.tool_name in result_schema.tools:
-                # if tool_name is in _result_schema, it means we found a result tool but an error occurred in
-                # validation, we don't add another part here
-                if result_tool_name is not None:
-                    parts.append(
-                        _messages.ToolReturnPart(
-                            tool_name=call.tool_name,
-                            content='Result tool not used - a final result was already processed.',
-                            tool_call_id=call.tool_call_id,
-                        )
-                    )
-            else:
-                parts.append(self._unknown_tool(call.tool_name, result_schema))
-
-        # Run all tool tasks in parallel
-        if tasks:
-            with _logfire.span('running {tools=}', tools=[t.get_name() for t in tasks]):
-                task_results: Sequence[_messages.ModelRequestPart] = await asyncio.gather(*tasks)
-                parts.extend(task_results)
-        return parts
-
-    async def _handle_streamed_response(
-        self,
-        streamed_response: models.StreamedResponse,
-        run_context: RunContext[AgentDepsT],
-        result_schema: _result.ResultSchema[RunResultDataT] | None,
-    ) -> _MarkFinalResult[models.StreamedResponse] | tuple[_messages.ModelResponse, list[_messages.ModelRequestPart]]:
-        """Process a streamed response from the model.
-
-        Returns:
-            Either a final result or a tuple of the model response and the tool responses for the next request.
-            If a final result is returned, the conversation should end.
-        """
-        received_text = False
-
-        async for maybe_part_event in streamed_response:
-            if isinstance(maybe_part_event, _messages.PartStartEvent):
-                new_part = maybe_part_event.part
-                if isinstance(new_part, _messages.TextPart):
-                    received_text = True
-                    if self._allow_text_result(result_schema):
-                        return _MarkFinalResult(streamed_response, None)
-                elif isinstance(new_part, _messages.ToolCallPart):
-                    if result_schema is not None and (match := result_schema.find_tool([new_part])):
-                        call, _ = match
-                        return _MarkFinalResult(streamed_response, call.tool_name)
-                else:
-                    assert_never(new_part)
-
-        tasks: list[asyncio.Task[_messages.ModelRequestPart]] = []
-        parts: list[_messages.ModelRequestPart] = []
-        model_response = streamed_response.get()
-        if not model_response.parts:
-            raise exceptions.UnexpectedModelBehavior('Received empty model response')
-        for p in model_response.parts:
-            if isinstance(p, _messages.ToolCallPart):
-                if tool := self._function_tools.get(p.tool_name):
-                    tasks.append(asyncio.create_task(tool.run(p, run_context), name=p.tool_name))
-                else:
-                    parts.append(self._unknown_tool(p.tool_name, result_schema))
-
-        if received_text and not tasks and not parts:
-            # Can only get here if self._allow_text_result returns `False` for the provided result_schema
-            self._incr_result_retry(run_context)
-            model_response = _messages.RetryPromptPart(
-                content='Plain text responses are not permitted, please call one of the functions instead.',
-            )
-            return streamed_response.get(), [model_response]
-
-        with _logfire.span('running {tools=}', tools=[t.get_name() for t in tasks]):
-            task_results: Sequence[_messages.ModelRequestPart] = await asyncio.gather(*tasks)
-            parts.extend(task_results)
-
-        if any(isinstance(part, _messages.RetryPromptPart) for part in parts):
-            self._incr_result_retry(run_context)
-
-        return model_response, parts
-
-    async def _validate_result(
-        self,
-        result_data: RunResultDataT,
-        run_context: RunContext[AgentDepsT],
-        tool_call: _messages.ToolCallPart | None,
-    ) -> RunResultDataT:
-        if self._result_validators:
-            agent_result_data = cast(ResultDataT, result_data)
-            for validator in self._result_validators:
-                agent_result_data = await validator.validate(agent_result_data, tool_call, run_context)
-            return cast(RunResultDataT, agent_result_data)
-        else:
-            return result_data
-
-    def _incr_result_retry(self, run_context: RunContext[AgentDepsT]) -> None:
-        run_context.retry += 1
-        if run_context.retry > self._max_result_retries:
-            raise exceptions.UnexpectedModelBehavior(
-                f'Exceeded maximum retries ({self._max_result_retries}) for result validation'
-            )
-
-    async def _sys_parts(self, run_context: RunContext[AgentDepsT]) -> list[_messages.ModelRequestPart]:
-        """Build the initial messages for the conversation."""
-        messages: list[_messages.ModelRequestPart] = [_messages.SystemPromptPart(p) for p in self._system_prompts]
-        for sys_prompt_runner in self._system_prompt_functions:
-            prompt = await sys_prompt_runner.run(run_context)
-            if sys_prompt_runner.dynamic:
-                messages.append(_messages.SystemPromptPart(prompt, dynamic_ref=sys_prompt_runner.function.__qualname__))
-            else:
-                messages.append(_messages.SystemPromptPart(prompt))
-        return messages
-
-    def _unknown_tool(
-        self,
-        tool_name: str,
-        result_schema: _result.ResultSchema[RunResultDataT] | None,
-    ) -> _messages.RetryPromptPart:
-        names = list(self._function_tools.keys())
-        if result_schema:
-            names.extend(result_schema.tool_names())
-        if names:
-            msg = f'Available tools: {", ".join(names)}'
-        else:
-            msg = 'No tools available.'
-        return _messages.RetryPromptPart(content=f'Unknown tool name: {tool_name!r}. {msg}')
-
-    def _get_deps(self: Agent[T, Any], deps: T) -> T:
-=======
     def _get_deps(self: Agent[T, ResultDataT], deps: T) -> T:
->>>>>>> 442011c9
         """Get deps for a run.
 
         If we've overridden deps via `_override_deps`, use that, otherwise use the deps passed to the call.
