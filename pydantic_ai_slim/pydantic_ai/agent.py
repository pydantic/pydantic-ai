--- conflicted
+++ resolved
@@ -536,13 +536,9 @@
                         model_req_span.__exit__(None, None, None)
 
                         with _logfire.span('handle model response') as handle_span:
-<<<<<<< HEAD
-                            maybe_final_result = await self._handle_streamed_response(model_response, run_context)
-=======
-                            maybe_final_result = await self._handle_streamed_model_response(
+                            maybe_final_result = await self._handle_streamed_response(
                                 model_response, run_context, result_schema
                             )
->>>>>>> 7920cb9f
 
                             # Check if we got a final result
                             if isinstance(maybe_final_result, _MarkFinalResult):
@@ -1188,22 +1184,14 @@
         self,
         streamed_response: models.StreamedResponse,
         run_context: RunContext[AgentDeps],
-<<<<<<< HEAD
+        result_schema: _result.ResultSchema[RunResultData] | None,
     ) -> _MarkFinalResult[models.StreamedResponse] | tuple[_messages.ModelResponse, list[_messages.ModelRequestPart]]:
-=======
-        result_schema: _result.ResultSchema[RunResultData] | None,
-    ) -> (
-        _MarkFinalResult[models.EitherStreamedResponse]
-        | tuple[_messages.ModelResponse, list[_messages.ModelRequestPart]]
-    ):
->>>>>>> 7920cb9f
         """Process a streamed response from the model.
 
         Returns:
             Either a final result or a tuple of the model response and the tool responses for the next request.
             If a final result is returned, the conversation should end.
         """
-<<<<<<< HEAD
         received_text = False
 
         async for maybe_part_event in streamed_response:
@@ -1211,64 +1199,14 @@
                 new_part = maybe_part_event.part
                 if isinstance(new_part, TextPart):
                     received_text = True
-                    if self._allow_text_result:
+                    if self._allow_text_result(result_schema):
                         return _MarkFinalResult(streamed_response, None)
                 elif isinstance(new_part, ToolCallPart):
-                    if self._result_schema is not None and (match := self._result_schema.find_tool([new_part])):
+                    if result_schema is not None and (match := result_schema.find_tool([new_part])):
                         call, _ = match
                         return _MarkFinalResult(streamed_response, call.tool_name)
                 else:
                     assert_never(new_part)
-=======
-        if isinstance(model_response, models.StreamTextResponse):
-            # plain string response
-            if self._allow_text_result(result_schema):
-                return _MarkFinalResult(model_response, None)
-            else:
-                self._incr_result_retry(run_context)
-                response = _messages.RetryPromptPart(
-                    content='Plain text responses are not permitted, please call one of the functions instead.',
-                )
-                # stream the response, so usage is correct
-                async for _ in model_response:
-                    pass
-
-                text = ''.join(model_response.get(final=True))
-                return _messages.ModelResponse([_messages.TextPart(text)]), [response]
-        elif isinstance(model_response, models.StreamStructuredResponse):
-            if result_schema is not None:
-                # if there's a result schema, iterate over the stream until we find at least one tool
-                # NOTE: this means we ignore any other tools called here
-                structured_msg = model_response.get()
-                while not structured_msg.parts:
-                    try:
-                        await model_response.__anext__()
-                    except StopAsyncIteration:
-                        break
-                    structured_msg = model_response.get()
-
-                if match := result_schema.find_tool(structured_msg.parts):
-                    call, _ = match
-                    return _MarkFinalResult(model_response, call.tool_name)
-
-            # the model is calling a tool function, consume the response to get the next message
-            async for _ in model_response:
-                pass
-            model_response_msg = model_response.get()
-            if not model_response_msg.parts:
-                raise exceptions.UnexpectedModelBehavior('Received empty tool call message')
-
-            # we now run all tool functions in parallel
-            tasks: list[asyncio.Task[_messages.ModelRequestPart]] = []
-            parts: list[_messages.ModelRequestPart] = []
-            for item in model_response_msg.parts:
-                if isinstance(item, _messages.ToolCallPart):
-                    call = item
-                    if tool := self._function_tools.get(call.tool_name):
-                        tasks.append(asyncio.create_task(tool.run(call, run_context), name=call.tool_name))
-                    else:
-                        parts.append(self._unknown_tool(call.tool_name, run_context, result_schema))
->>>>>>> 7920cb9f
 
         tasks: list[asyncio.Task[_messages.ModelRequestPart]] = []
         parts: list[_messages.ModelRequestPart] = []
