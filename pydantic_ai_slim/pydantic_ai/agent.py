--- conflicted
+++ resolved
@@ -902,30 +902,19 @@
                         async def stream_to_final(
                             s: models.StreamedResponse,
                         ) -> FinalResult[models.StreamedResponse] | None:
-<<<<<<< HEAD
-                            result_schema = graph_ctx.deps.result_schema
-
-=======
                             output_schema = graph_ctx.deps.output_schema
->>>>>>> 7a09324c
+
                             async for maybe_part_event in streamed_response:
                                 if isinstance(maybe_part_event, _messages.PartStartEvent):
                                     new_part = maybe_part_event.part
 
                                     if isinstance(new_part, _messages.TextPart):
-<<<<<<< HEAD
                                         # Only consider non-empty text parts as potential final results
-                                        if new_part.has_content() and _agent_graph.allow_text_result(result_schema):
+                                        if new_part.has_content() and _agent_graph.allow_text_output(output_schema):
                                             return FinalResult(s, None, None)
                                         # Empty text parts are processed but don't end the stream
-                                    elif isinstance(new_part, _messages.ToolCallPart) and result_schema:
-                                        for call, _ in result_schema.find_tool([new_part]):
-=======
-                                        if _agent_graph.allow_text_output(output_schema):
-                                            return FinalResult(s, None, None)
                                     elif isinstance(new_part, _messages.ToolCallPart) and output_schema:
                                         for call, _ in output_schema.find_tool([new_part]):
->>>>>>> 7a09324c
                                             return FinalResult(s, call.tool_name, call.tool_call_id)
 
                             return None
