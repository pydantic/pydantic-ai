from __future__ import annotations as _annotations

import asyncio
import dataclasses
import inspect
from collections.abc import AsyncIterator, Awaitable, Iterator, Sequence
from contextlib import asynccontextmanager, contextmanager
from dataclasses import dataclass, field
from types import FrameType
from typing import Any, Callable, Generic, Literal, cast, final, overload

import logfire_api
from typing_extensions import assert_never

from . import (
    _result,
    _system_prompt,
    _utils,
    exceptions,
    messages as _messages,
    models,
    result,
)
from .result import ResultData
from .tools import (
    AgentDeps,
    RunContext,
    Tool,
    ToolDefinition,
    ToolFuncContext,
    ToolFuncEither,
    ToolFuncPlain,
    ToolParams,
    ToolPrepareFunc,
)

__all__ = ('Agent',)

_logfire = logfire_api.Logfire(otel_scope='pydantic-ai')

NoneType = type(None)
EndStrategy = Literal['early', 'complete']
"""The strategy for handling multiple tool calls when a final result is found.

- "early": Stop processing other tool calls once a final result is found
- "complete": Process all tool calls even after finding a final result
"""


@final
@dataclass(init=False)
class Agent(Generic[AgentDeps, ResultData]):
    """Class for defining "agents" - a way to have a specific type of "conversation" with an LLM.

    Agents are generic in the dependency type they take [`AgentDeps`][pydantic_ai.tools.AgentDeps]
    and the result data type they return, [`ResultData`][pydantic_ai.result.ResultData].

    By default, if neither generic parameter is customised, agents have type `Agent[None, str]`.

    Minimal usage example:

    ```py
    from pydantic_ai import Agent

    agent = Agent('openai:gpt-4o')
    result = agent.run_sync('What is the capital of France?')
    print(result.data)
    #> Paris
    ```
    """

    # we use dataclass fields in order to conveniently know what attributes are available
    model: models.Model | models.KnownModelName | None
    """The default model configured for this agent."""

    name: str | None
    """The name of the agent, used for logging.

    If `None`, we try to infer the agent name from the call frame when the agent is first run.
    """
<<<<<<< HEAD
    end_strategy: EndStrategy
=======

    last_run_messages: list[_messages.Message] | None = None
    """The messages from the last run, useful when a run raised an exception.

    Note: these are not used by the agent, e.g. in future runs, they are just stored for developers' convenience.
    """

>>>>>>> 660a6da5
    _result_schema: _result.ResultSchema[ResultData] | None = field(repr=False)
    _result_validators: list[_result.ResultValidator[AgentDeps, ResultData]] = field(repr=False)
    _allow_text_result: bool = field(repr=False)
    _system_prompts: tuple[str, ...] = field(repr=False)
    _function_tools: dict[str, Tool[AgentDeps]] = field(repr=False)
    _default_retries: int = field(repr=False)
    _system_prompt_functions: list[_system_prompt.SystemPromptRunner[AgentDeps]] = field(repr=False)
    _deps_type: type[AgentDeps] = field(repr=False)
    _max_result_retries: int = field(repr=False)
    _current_result_retry: int = field(repr=False)
    _override_deps: _utils.Option[AgentDeps] = field(default=None, repr=False)
    _override_model: _utils.Option[models.Model] = field(default=None, repr=False)

    def __init__(
        self,
        model: models.Model | models.KnownModelName | None = None,
        *,
        result_type: type[ResultData] = str,
        system_prompt: str | Sequence[str] = (),
        deps_type: type[AgentDeps] = NoneType,
        name: str | None = None,
        retries: int = 1,
        result_tool_name: str = 'final_result',
        result_tool_description: str | None = None,
        result_retries: int | None = None,
        tools: Sequence[Tool[AgentDeps] | ToolFuncEither[AgentDeps, ...]] = (),
        defer_model_check: bool = False,
        end_strategy: EndStrategy = 'early',
    ):
        """Create an agent.

        Args:
            model: The default model to use for this agent, if not provide,
                you must provide the model when calling it.
            result_type: The type of the result data, used to validate the result data, defaults to `str`.
            system_prompt: Static system prompts to use for this agent, you can also register system
                prompts via a function with [`system_prompt`][pydantic_ai.Agent.system_prompt].
            deps_type: The type used for dependency injection, this parameter exists solely to allow you to fully
                parameterize the agent, and therefore get the best out of static type checking.
                If you're not using deps, but want type checking to pass, you can set `deps=None` to satisfy Pyright
                or add a type hint `: Agent[None, <return type>]`.
            name: The name of the agent, used for logging. If `None`, we try to infer the agent name from the call frame
                when the agent is first run.
            retries: The default number of retries to allow before raising an error.
            result_tool_name: The name of the tool to use for the final result.
            result_tool_description: The description of the final result tool.
            result_retries: The maximum number of retries to allow for result validation, defaults to `retries`.
            tools: Tools to register with the agent, you can also register tools via the decorators
                [`@agent.tool`][pydantic_ai.Agent.tool] and [`@agent.tool_plain`][pydantic_ai.Agent.tool_plain].
            defer_model_check: by default, if you provide a [named][pydantic_ai.models.KnownModelName] model,
                it's evaluated to create a [`Model`][pydantic_ai.models.Model] instance immediately,
                which checks for the necessary environment variables. Set this to `false`
                to defer the evaluation until the first run. Useful if you want to
                [override the model][pydantic_ai.Agent.override] for testing.
            end_strategy: The strategy for handling tool calls that are requested alongside a final result.
                "early" means stop processing other tool calls if a final result is found.
                "complete" means process all tool calls even after finding a final result.
                Defaults to "early".
        """
        if model is None or defer_model_check:
            self.model = model
        else:
            self.model = models.infer_model(model)

        self.end_strategy = end_strategy
        self.name = name
        self._result_schema = _result.ResultSchema[result_type].build(
            result_type, result_tool_name, result_tool_description
        )
        # if the result tool is None, or its schema allows `str`, we allow plain text results
        self._allow_text_result = self._result_schema is None or self._result_schema.allow_text_result

        self._system_prompts = (system_prompt,) if isinstance(system_prompt, str) else tuple(system_prompt)
        self._function_tools = {}
        self._default_retries = retries
        for tool in tools:
            if isinstance(tool, Tool):
                self._register_tool(tool)
            else:
                self._register_tool(Tool(tool))
        self._deps_type = deps_type
        self._system_prompt_functions = []
        self._max_result_retries = result_retries if result_retries is not None else retries
        self._current_result_retry = 0
        self._result_validators = []

    async def run(
        self,
        user_prompt: str,
        *,
        message_history: list[_messages.Message] | None = None,
        model: models.Model | models.KnownModelName | None = None,
        deps: AgentDeps = None,
        infer_name: bool = True,
    ) -> result.RunResult[ResultData]:
        """Run the agent with a user prompt in async mode.

        Example:
        ```py
        from pydantic_ai import Agent

        agent = Agent('openai:gpt-4o')

        result_sync = agent.run_sync('What is the capital of Italy?')
        print(result_sync.data)
        #> Rome
        ```

        Args:
            user_prompt: User input to start/continue the conversation.
            message_history: History of the conversation so far.
            model: Optional model to use for this run, required if `model` was not set when creating the agent.
            deps: Optional dependencies to use for this run.
            infer_name: Whether to try to infer the agent name from the call frame if it's not set.

        Returns:
            The result of the run.
        """
        if infer_name and self.name is None:
            self._infer_name(inspect.currentframe())
        model_used, mode_selection = await self._get_model(model)

        deps = self._get_deps(deps)

        with _logfire.span(
            '{agent_name} run {prompt=}',
            prompt=user_prompt,
            agent=self,
            mode_selection=mode_selection,
            model_name=model_used.name(),
            agent_name=self.name or 'agent',
        ) as run_span:
            new_message_index, messages = await self._prepare_messages(deps, user_prompt, message_history)
            self.last_run_messages = messages

            for tool in self._function_tools.values():
                tool.current_retry = 0

            cost = result.Cost()

            run_step = 0
            while True:
                run_step += 1
                with _logfire.span('preparing model and tools {run_step=}', run_step=run_step):
                    agent_model = await self._prepare_model(model_used, deps)

                with _logfire.span('model request', run_step=run_step) as model_req_span:
                    model_response, request_cost = await agent_model.request(messages)
                    model_req_span.set_attribute('response', model_response)
                    model_req_span.set_attribute('cost', request_cost)
                    model_req_span.message = f'model request -> {model_response.role}'

                messages.append(model_response)
                cost += request_cost

                with _logfire.span('handle model response', run_step=run_step) as handle_span:
                    final_result, response_messages = await self._handle_model_response(model_response, deps)

                    # Add all messages to the conversation
                    messages.extend(response_messages)

                    # Check if we got a final result
                    if final_result is not None:
                        result_data = final_result.data
                        run_span.set_attribute('all_messages', messages)
                        run_span.set_attribute('cost', cost)
                        handle_span.set_attribute('result', result_data)
                        handle_span.message = 'handle model response -> final result'
                        return result.RunResult(messages, new_message_index, result_data, cost)
                    else:
                        # continue the conversation
                        handle_span.set_attribute('tool_responses', response_messages)
                        response_msgs = ' '.join(r.role for r in response_messages)
                        handle_span.message = f'handle model response -> {response_msgs}'

    def run_sync(
        self,
        user_prompt: str,
        *,
        message_history: list[_messages.Message] | None = None,
        model: models.Model | models.KnownModelName | None = None,
        deps: AgentDeps = None,
        infer_name: bool = True,
    ) -> result.RunResult[ResultData]:
        """Run the agent with a user prompt synchronously.

        This is a convenience method that wraps `self.run` with `loop.run_until_complete()`.

        Example:
        ```py
        from pydantic_ai import Agent

        agent = Agent('openai:gpt-4o')

        async def main():
            result = await agent.run('What is the capital of France?')
            print(result.data)
            #> Paris
        ```

        Args:
            user_prompt: User input to start/continue the conversation.
            message_history: History of the conversation so far.
            model: Optional model to use for this run, required if `model` was not set when creating the agent.
            deps: Optional dependencies to use for this run.
            infer_name: Whether to try to infer the agent name from the call frame if it's not set.

        Returns:
            The result of the run.
        """
        if infer_name and self.name is None:
            self._infer_name(inspect.currentframe())
        loop = asyncio.get_event_loop()
        return loop.run_until_complete(
            self.run(user_prompt, message_history=message_history, model=model, deps=deps, infer_name=False)
        )

    @asynccontextmanager
    async def run_stream(
        self,
        user_prompt: str,
        *,
        message_history: list[_messages.Message] | None = None,
        model: models.Model | models.KnownModelName | None = None,
        deps: AgentDeps = None,
        infer_name: bool = True,
    ) -> AsyncIterator[result.StreamedRunResult[AgentDeps, ResultData]]:
        """Run the agent with a user prompt in async mode, returning a streamed response.

        Example:
        ```py
        from pydantic_ai import Agent

        agent = Agent('openai:gpt-4o')

        async def main():
            async with agent.run_stream('What is the capital of the UK?') as response:
                print(await response.get_data())
                #> London
        ```

        Args:
            user_prompt: User input to start/continue the conversation.
            message_history: History of the conversation so far.
            model: Optional model to use for this run, required if `model` was not set when creating the agent.
            deps: Optional dependencies to use for this run.
            infer_name: Whether to try to infer the agent name from the call frame if it's not set.

        Returns:
            The result of the run.
        """
        if infer_name and self.name is None:
            # f_back because `asynccontextmanager` adds one frame
            if frame := inspect.currentframe():  # pragma: no branch
                self._infer_name(frame.f_back)
        model_used, mode_selection = await self._get_model(model)

        deps = self._get_deps(deps)

        with _logfire.span(
            '{agent_name} run stream {prompt=}',
            prompt=user_prompt,
            agent=self,
            mode_selection=mode_selection,
            model_name=model_used.name(),
            agent_name=self.name or 'agent',
        ) as run_span:
            new_message_index, messages = await self._prepare_messages(deps, user_prompt, message_history)
            self.last_run_messages = messages

            for tool in self._function_tools.values():
                tool.current_retry = 0

            cost = result.Cost()

            run_step = 0
            while True:
                run_step += 1

                with _logfire.span('preparing model and tools {run_step=}', run_step=run_step):
                    agent_model = await self._prepare_model(model_used, deps)

                with _logfire.span('model request {run_step=}', run_step=run_step) as model_req_span:
                    async with agent_model.request_stream(messages) as model_response:
                        model_req_span.set_attribute('response_type', model_response.__class__.__name__)
                        # We want to end the "model request" span here, but we can't exit the context manager
                        # in the traditional way
                        model_req_span.__exit__(None, None, None)

                        with _logfire.span('handle model response') as handle_span:
                            final_result, response_messages = await self._handle_streamed_model_response(
                                model_response, deps
                            )

                            # Add all messages to the conversation
                            messages.extend(response_messages)

                            # Check if we got a final result
                            if final_result is not None:
                                result_stream = final_result.data
                                run_span.set_attribute('all_messages', messages)
                                handle_span.set_attribute('result_type', result_stream.__class__.__name__)
                                handle_span.message = 'handle model response -> final result'
                                yield result.StreamedRunResult(
                                    messages,
                                    new_message_index,
                                    cost,
                                    result_stream,
                                    self._result_schema,
                                    deps,
                                    self._result_validators,
                                    lambda m: run_span.set_attribute('all_messages', messages),
                                )
                                return
                            else:
                                # continue the conversation
                                handle_span.set_attribute('tool_responses', response_messages)
                                response_msgs = ' '.join(r.role for r in response_messages)
                                handle_span.message = f'handle model response -> {response_msgs}'
                                # the model_response should have been fully streamed by now, we can add it's cost
                                cost += model_response.cost()

    @contextmanager
    def override(
        self,
        *,
        deps: AgentDeps | _utils.Unset = _utils.UNSET,
        model: models.Model | models.KnownModelName | _utils.Unset = _utils.UNSET,
    ) -> Iterator[None]:
        """Context manager to temporarily override agent dependencies and model.

        This is particularly useful when testing.
        You can find an example of this [here](../testing-evals.md#overriding-model-via-pytest-fixtures).

        Args:
            deps: The dependencies to use instead of the dependencies passed to the agent run.
            model: The model to use instead of the model passed to the agent run.
        """
        if _utils.is_set(deps):
            override_deps_before = self._override_deps
            self._override_deps = _utils.Some(deps)
        else:
            override_deps_before = _utils.UNSET

        # noinspection PyTypeChecker
        if _utils.is_set(model):
            override_model_before = self._override_model
            # noinspection PyTypeChecker
            self._override_model = _utils.Some(models.infer_model(model))  # pyright: ignore[reportArgumentType]
        else:
            override_model_before = _utils.UNSET

        try:
            yield
        finally:
            if _utils.is_set(override_deps_before):
                self._override_deps = override_deps_before
            if _utils.is_set(override_model_before):
                self._override_model = override_model_before

    @overload
    def system_prompt(
        self, func: Callable[[RunContext[AgentDeps]], str], /
    ) -> Callable[[RunContext[AgentDeps]], str]: ...

    @overload
    def system_prompt(
        self, func: Callable[[RunContext[AgentDeps]], Awaitable[str]], /
    ) -> Callable[[RunContext[AgentDeps]], Awaitable[str]]: ...

    @overload
    def system_prompt(self, func: Callable[[], str], /) -> Callable[[], str]: ...

    @overload
    def system_prompt(self, func: Callable[[], Awaitable[str]], /) -> Callable[[], Awaitable[str]]: ...

    def system_prompt(
        self, func: _system_prompt.SystemPromptFunc[AgentDeps], /
    ) -> _system_prompt.SystemPromptFunc[AgentDeps]:
        """Decorator to register a system prompt function.

        Optionally takes [`RunContext`][pydantic_ai.tools.RunContext] as its only argument.
        Can decorate a sync or async functions.

        Overloads for every possible signature of `system_prompt` are included so the decorator doesn't obscure
        the type of the function, see `tests/typed_agent.py` for tests.

        Example:
        ```py
        from pydantic_ai import Agent, RunContext

        agent = Agent('test', deps_type=str)

        @agent.system_prompt
        def simple_system_prompt() -> str:
            return 'foobar'

        @agent.system_prompt
        async def async_system_prompt(ctx: RunContext[str]) -> str:
            return f'{ctx.deps} is the best'

        result = agent.run_sync('foobar', deps='spam')
        print(result.data)
        #> success (no tool calls)
        ```
        """
        self._system_prompt_functions.append(_system_prompt.SystemPromptRunner(func))
        return func

    @overload
    def result_validator(
        self, func: Callable[[RunContext[AgentDeps], ResultData], ResultData], /
    ) -> Callable[[RunContext[AgentDeps], ResultData], ResultData]: ...

    @overload
    def result_validator(
        self, func: Callable[[RunContext[AgentDeps], ResultData], Awaitable[ResultData]], /
    ) -> Callable[[RunContext[AgentDeps], ResultData], Awaitable[ResultData]]: ...

    @overload
    def result_validator(self, func: Callable[[ResultData], ResultData], /) -> Callable[[ResultData], ResultData]: ...

    @overload
    def result_validator(
        self, func: Callable[[ResultData], Awaitable[ResultData]], /
    ) -> Callable[[ResultData], Awaitable[ResultData]]: ...

    def result_validator(
        self, func: _result.ResultValidatorFunc[AgentDeps, ResultData], /
    ) -> _result.ResultValidatorFunc[AgentDeps, ResultData]:
        """Decorator to register a result validator function.

        Optionally takes [`RunContext`][pydantic_ai.tools.RunContext] as its first argument.
        Can decorate a sync or async functions.

        Overloads for every possible signature of `result_validator` are included so the decorator doesn't obscure
        the type of the function, see `tests/typed_agent.py` for tests.

        Example:
        ```py
        from pydantic_ai import Agent, ModelRetry, RunContext

        agent = Agent('test', deps_type=str)

        @agent.result_validator
        def result_validator_simple(data: str) -> str:
            if 'wrong' in data:
                raise ModelRetry('wrong response')
            return data

        @agent.result_validator
        async def result_validator_deps(ctx: RunContext[str], data: str) -> str:
            if ctx.deps in data:
                raise ModelRetry('wrong response')
            return data

        result = agent.run_sync('foobar', deps='spam')
        print(result.data)
        #> success (no tool calls)
        ```
        """
        self._result_validators.append(_result.ResultValidator(func))
        return func

    @overload
    def tool(self, func: ToolFuncContext[AgentDeps, ToolParams], /) -> ToolFuncContext[AgentDeps, ToolParams]: ...

    @overload
    def tool(
        self,
        /,
        *,
        retries: int | None = None,
        prepare: ToolPrepareFunc[AgentDeps] | None = None,
    ) -> Callable[[ToolFuncContext[AgentDeps, ToolParams]], ToolFuncContext[AgentDeps, ToolParams]]: ...

    def tool(
        self,
        func: ToolFuncContext[AgentDeps, ToolParams] | None = None,
        /,
        *,
        retries: int | None = None,
        prepare: ToolPrepareFunc[AgentDeps] | None = None,
    ) -> Any:
        """Decorator to register a tool function which takes [`RunContext`][pydantic_ai.tools.RunContext] as its first argument.

        Can decorate a sync or async functions.

        The docstring is inspected to extract both the tool description and description of each parameter,
        [learn more](../agents.md#function-tools-and-schema).

        We can't add overloads for every possible signature of tool, since the return type is a recursive union
        so the signature of functions decorated with `@agent.tool` is obscured.

        Example:
        ```py
        from pydantic_ai import Agent, RunContext

        agent = Agent('test', deps_type=int)

        @agent.tool
        def foobar(ctx: RunContext[int], x: int) -> int:
            return ctx.deps + x

        @agent.tool(retries=2)
        async def spam(ctx: RunContext[str], y: float) -> float:
            return ctx.deps + y

        result = agent.run_sync('foobar', deps=1)
        print(result.data)
        #> {"foobar":1,"spam":1.0}
        ```

        Args:
            func: The tool function to register.
            retries: The number of retries to allow for this tool, defaults to the agent's default retries,
                which defaults to 1.
            prepare: custom method to prepare the tool definition for each step, return `None` to omit this
                tool from a given step. This is useful if you want to customise a tool at call time,
                or omit it completely from a step. See [`ToolPrepareFunc`][pydantic_ai.tools.ToolPrepareFunc].
        """
        if func is None:

            def tool_decorator(
                func_: ToolFuncContext[AgentDeps, ToolParams],
            ) -> ToolFuncContext[AgentDeps, ToolParams]:
                # noinspection PyTypeChecker
                self._register_function(func_, True, retries, prepare)
                return func_

            return tool_decorator
        else:
            # noinspection PyTypeChecker
            self._register_function(func, True, retries, prepare)
            return func

    @overload
    def tool_plain(self, func: ToolFuncPlain[ToolParams], /) -> ToolFuncPlain[ToolParams]: ...

    @overload
    def tool_plain(
        self,
        /,
        *,
        retries: int | None = None,
        prepare: ToolPrepareFunc[AgentDeps] | None = None,
    ) -> Callable[[ToolFuncPlain[ToolParams]], ToolFuncPlain[ToolParams]]: ...

    def tool_plain(
        self,
        func: ToolFuncPlain[ToolParams] | None = None,
        /,
        *,
        retries: int | None = None,
        prepare: ToolPrepareFunc[AgentDeps] | None = None,
    ) -> Any:
        """Decorator to register a tool function which DOES NOT take `RunContext` as an argument.

        Can decorate a sync or async functions.

        The docstring is inspected to extract both the tool description and description of each parameter,
        [learn more](../agents.md#function-tools-and-schema).

        We can't add overloads for every possible signature of tool, since the return type is a recursive union
        so the signature of functions decorated with `@agent.tool` is obscured.

        Example:
        ```py
        from pydantic_ai import Agent, RunContext

        agent = Agent('test')

        @agent.tool
        def foobar(ctx: RunContext[int]) -> int:
            return 123

        @agent.tool(retries=2)
        async def spam(ctx: RunContext[str]) -> float:
            return 3.14

        result = agent.run_sync('foobar', deps=1)
        print(result.data)
        #> {"foobar":123,"spam":3.14}
        ```

        Args:
            func: The tool function to register.
            retries: The number of retries to allow for this tool, defaults to the agent's default retries,
                which defaults to 1.
            prepare: custom method to prepare the tool definition for each step, return `None` to omit this
                tool from a given step. This is useful if you want to customise a tool at call time,
                or omit it completely from a step. See [`ToolPrepareFunc`][pydantic_ai.tools.ToolPrepareFunc].
        """
        if func is None:

            def tool_decorator(func_: ToolFuncPlain[ToolParams]) -> ToolFuncPlain[ToolParams]:
                # noinspection PyTypeChecker
                self._register_function(func_, False, retries, prepare)
                return func_

            return tool_decorator
        else:
            self._register_function(func, False, retries, prepare)
            return func

    def _register_function(
        self,
        func: ToolFuncEither[AgentDeps, ToolParams],
        takes_ctx: bool,
        retries: int | None,
        prepare: ToolPrepareFunc[AgentDeps] | None,
    ) -> None:
        """Private utility to register a function as a tool."""
        retries_ = retries if retries is not None else self._default_retries
        tool = Tool(func, takes_ctx=takes_ctx, max_retries=retries_, prepare=prepare)
        self._register_tool(tool)

    def _register_tool(self, tool: Tool[AgentDeps]) -> None:
        """Private utility to register a tool instance."""
        if tool.max_retries is None:
            # noinspection PyTypeChecker
            tool = dataclasses.replace(tool, max_retries=self._default_retries)

        if tool.name in self._function_tools:
            raise exceptions.UserError(f'Tool name conflicts with existing tool: {tool.name!r}')

        if self._result_schema and tool.name in self._result_schema.tools:
            raise exceptions.UserError(f'Tool name conflicts with result schema name: {tool.name!r}')

        self._function_tools[tool.name] = tool

    async def _get_model(self, model: models.Model | models.KnownModelName | None) -> tuple[models.Model, str]:
        """Create a model configured for this agent.

        Args:
            model: model to use for this run, required if `model` was not set when creating the agent.

        Returns:
            a tuple of `(model used, how the model was selected)`
        """
        model_: models.Model
        if some_model := self._override_model:
            # we don't want `override()` to cover up errors from the model not being defined, hence this check
            if model is None and self.model is None:
                raise exceptions.UserError(
                    '`model` must be set either when creating the agent or when calling it. '
                    '(Even when `override(model=...)` is customizing the model that will actually be called)'
                )
            model_ = some_model.value
            mode_selection = 'override-model'
        elif model is not None:
            model_ = models.infer_model(model)
            mode_selection = 'custom'
        elif self.model is not None:
            # noinspection PyTypeChecker
            model_ = self.model = models.infer_model(self.model)
            mode_selection = 'from-agent'
        else:
            raise exceptions.UserError('`model` must be set either when creating the agent or when calling it.')

        return model_, mode_selection

    async def _prepare_model(self, model: models.Model, deps: AgentDeps) -> models.AgentModel:
        """Create building tools and create an agent model."""
        function_tools: list[ToolDefinition] = []

        async def add_tool(tool: Tool[AgentDeps]) -> None:
            ctx = RunContext(deps, tool.current_retry, tool.name)
            if tool_def := await tool.prepare_tool_def(ctx):
                function_tools.append(tool_def)

        await asyncio.gather(*map(add_tool, self._function_tools.values()))

        return await model.agent_model(
            function_tools=function_tools,
            allow_text_result=self._allow_text_result,
            result_tools=self._result_schema.tool_defs() if self._result_schema is not None else [],
        )

    async def _prepare_messages(
        self, deps: AgentDeps, user_prompt: str, message_history: list[_messages.Message] | None
    ) -> tuple[int, list[_messages.Message]]:
        # if message history includes system prompts, we don't want to regenerate them
        if message_history and any(m.role == 'system' for m in message_history):
            # shallow copy messages
            messages = message_history.copy()
        else:
            messages = await self._init_messages(deps)
            if message_history:
                messages += message_history

        new_message_index = len(messages)
        messages.append(_messages.UserPrompt(user_prompt))
        return new_message_index, messages

    async def _handle_model_response(
        self, model_response: _messages.ModelAnyResponse, deps: AgentDeps
    ) -> tuple[_MarkFinalResult[ResultData] | None, list[_messages.Message]]:
        """Process a non-streamed response from the model.

        Returns:
            A tuple of `(final_result, messages)`. If `final_result` is not `None`, the conversation should end.
        """
        # Route to appropriate handler based on response type
        if model_response.role == 'model-text-response':
            return await self._handle_text_response(model_response, deps)
        elif model_response.role == 'model-structured-response':
            return await self._handle_structured_response(model_response, deps)
        else:
            assert_never(model_response)

    async def _handle_text_response(
        self, model_response: _messages.ModelTextResponse, deps: AgentDeps
    ) -> tuple[_MarkFinalResult[ResultData] | None, list[_messages.Message]]:
        """Handle a plain text response from the model for non-streaming responses."""
        # Check if we allow plain text results
        if not self._allow_text_result:
            self._incr_result_retry()
            response = _messages.RetryPrompt(
                content='Plain text responses are not permitted, please call one of the functions instead.',
            )
            return None, [response]

        # Try to validate the text response as a result
        result_data_input = cast(ResultData, model_response.content)
        try:
            result_data = await self._validate_result(result_data_input, deps, None)
        except _result.ToolRetryError as e:
            self._incr_result_retry()
            return None, [e.tool_retry]

        return _MarkFinalResult(result_data), []

    async def _handle_structured_response(
        self, model_response: _messages.ModelStructuredResponse, deps: AgentDeps
    ) -> tuple[_MarkFinalResult[ResultData] | None, list[_messages.Message]]:
        """Handle a structured response containing tool calls from the model for non-streaming responses."""
        if not model_response.calls:
            raise exceptions.UnexpectedModelBehavior('Received empty tool call message')

        # First process any final result tool calls
        final_result, final_messages = await self._process_final_tool_calls(model_response, deps)

        # Then process regular tools based on end strategy
        if not (final_result and self.end_strategy == 'early'):
            tool_messages = await self._process_regular_tool_calls(model_response, deps)
        else:
            tool_messages = self._mark_skipped_regular_tools(model_response)

        return final_result, [*final_messages, *tool_messages]

    async def _process_final_tool_calls(
        self,
        model_response: _messages.ModelStructuredResponse,
        deps: AgentDeps,
    ) -> tuple[_MarkFinalResult[ResultData] | None, list[_messages.Message]]:
        """Process any final result tool calls and return the first valid result."""
        if not self._result_schema:
            return None, []

        messages: list[_messages.Message] = []
        final_result = None

        for call in model_response.calls:
            # Try to match the call to a result tool
            match = self._result_schema.find_tool(model_response)
            if not match:
                continue

            call_, result_tool = match

            if final_result is None:
                # This is the first result tool - try to use it
                try:
                    result_data = result_tool.validate(call)
                    result_data = await self._validate_result(result_data, deps, call)
                    final_result = _MarkFinalResult(result_data)
                    messages.append(
                        _messages.ToolReturn(
                            tool_name=call.tool_name,
                            content='Final result processed.',
                            tool_call_id=call.tool_call_id,
                        )
                    )
                except _result.ToolRetryError as e:
                    self._incr_result_retry()
                    messages.append(e.tool_retry)
            else:
                # We already have a final result - mark this one as unused
                messages.append(
                    _messages.ToolReturn(
                        tool_name=call.tool_name,
                        content='Result tool not used - a final result was already processed.',
                        tool_id=call.tool_id,
                    )
                )

        return final_result, messages

    async def _process_regular_tool_calls(
        self,
        model_response: _messages.ModelStructuredResponse,
        deps: AgentDeps,
    ) -> list[_messages.Message]:
        """Process regular (non-final) tool calls in parallel."""
        messages: list[_messages.Message] = []
        tasks: list[asyncio.Task[_messages.Message]] = []

        for call in model_response.calls:
            # Skip final result tools
            if self._result_schema and call.tool_name in self._result_schema.tool_names():
                continue

            if tool := self._function_tools.get(call.tool_name):
                tasks.append(asyncio.create_task(tool.run(deps, call), name=call.tool_name))
            else:
                messages.append(self._unknown_tool(call.tool_name))

        # Run all tool tasks in parallel
        if tasks:
            with _logfire.span('running {tools=}', tools=[t.get_name() for t in tasks]):
                task_results: Sequence[_messages.Message] = await asyncio.gather(*tasks)
                messages.extend(task_results)

        return messages

    def _mark_skipped_regular_tools(
        self,
        model_response: _messages.ModelStructuredResponse,
    ) -> list[_messages.Message]:
        """Mark regular tools as skipped when a final result was found with early end strategy."""
        messages: list[_messages.Message] = []

        for call in model_response.calls:
            # Skip final result tools
            if self._result_schema and call.tool_name in self._result_schema.tool_names():
                continue

            if call.tool_name in self._function_tools:
                messages.append(
                    _messages.ToolReturn(
                        tool_name=call.tool_name,
                        content='Tool not executed - a final result was already processed.',
                        tool_id=call.tool_id,
                    )
                )

        return messages

    async def _handle_streamed_model_response(
        self, model_response: models.EitherStreamedResponse, deps: AgentDeps
    ) -> tuple[_MarkFinalResult[models.EitherStreamedResponse] | None, list[_messages.Message]]:
        """Process a streamed response from the model.

        Returns:
            A tuple of (final_result, messages). If final_result is not None, the conversation should end.
        """
        if isinstance(model_response, models.StreamTextResponse):
            # plain string response
            if self._allow_text_result:
                return _MarkFinalResult(model_response), []
            else:
                self._incr_result_retry()
                response = _messages.RetryPrompt(
                    content='Plain text responses are not permitted, please call one of the functions instead.',
                )
                # stream the response, so cost is correct
                async for _ in model_response:
                    pass

                return None, [response]
        else:
            assert isinstance(model_response, models.StreamStructuredResponse), f'Unexpected response: {model_response}'
            if self._result_schema is not None:
                # if there's a result schema, iterate over the stream until we find at least one tool
                # NOTE: this means we ignore any other tools called here
                structured_msg = model_response.get()
                while not structured_msg.calls:
                    try:
                        await model_response.__anext__()
                    except StopAsyncIteration:
                        break
                    structured_msg = model_response.get()

                if match := self._result_schema.find_tool(structured_msg):
                    call, _ = match
                    tool_return = _messages.ToolReturn(
                        tool_name=call.tool_name,
                        content='Final result processed.',
                        tool_call_id=call.tool_call_id,
                    )
                    return _MarkFinalResult(model_response), [tool_return]

            # the model is calling a tool function, consume the response to get the next message
            async for _ in model_response:
                pass
            structured_msg = model_response.get()
            if not structured_msg.calls:
                raise exceptions.UnexpectedModelBehavior('Received empty tool call message')
            messages: list[_messages.Message] = [structured_msg]

            # we now run all tool functions in parallel
            tasks: list[asyncio.Task[_messages.Message]] = []
            for call in structured_msg.calls:
                if tool := self._function_tools.get(call.tool_name):
                    tasks.append(asyncio.create_task(tool.run(deps, call), name=call.tool_name))
                else:
                    messages.append(self._unknown_tool(call.tool_name))

            with _logfire.span('running {tools=}', tools=[t.get_name() for t in tasks]):
                task_results: Sequence[_messages.Message] = await asyncio.gather(*tasks)
                messages.extend(task_results)
            return None, messages

    async def _validate_result(
        self, result_data: ResultData, deps: AgentDeps, tool_call: _messages.ToolCall | None
    ) -> ResultData:
        for validator in self._result_validators:
            result_data = await validator.validate(result_data, deps, self._current_result_retry, tool_call)
        return result_data

    def _incr_result_retry(self) -> None:
        self._current_result_retry += 1
        if self._current_result_retry > self._max_result_retries:
            raise exceptions.UnexpectedModelBehavior(
                f'Exceeded maximum retries ({self._max_result_retries}) for result validation'
            )

    async def _init_messages(self, deps: AgentDeps) -> list[_messages.Message]:
        """Build the initial messages for the conversation."""
        messages: list[_messages.Message] = [_messages.SystemPrompt(p) for p in self._system_prompts]
        for sys_prompt_runner in self._system_prompt_functions:
            prompt = await sys_prompt_runner.run(deps)
            messages.append(_messages.SystemPrompt(prompt))
        return messages

    def _unknown_tool(self, tool_name: str) -> _messages.RetryPrompt:
        self._incr_result_retry()
        names = list(self._function_tools.keys())
        if self._result_schema:
            names.extend(self._result_schema.tool_names())
        if names:
            msg = f'Available tools: {", ".join(names)}'
        else:
            msg = 'No tools available.'
        return _messages.RetryPrompt(content=f'Unknown tool name: {tool_name!r}. {msg}')

    def _get_deps(self, deps: AgentDeps) -> AgentDeps:
        """Get deps for a run.

        If we've overridden deps via `_override_deps`, use that, otherwise use the deps passed to the call.

        We could do runtime type checking of deps against `self._deps_type`, but that's a slippery slope.
        """
        if some_deps := self._override_deps:
            return some_deps.value
        else:
            return deps

    def _infer_name(self, function_frame: FrameType | None) -> None:
        """Infer the agent name from the call frame.

        Usage should be `self._infer_name(inspect.currentframe())`.
        """
        assert self.name is None, 'Name already set'
        if function_frame is not None:  # pragma: no branch
            if parent_frame := function_frame.f_back:  # pragma: no branch
                for name, item in parent_frame.f_locals.items():
                    if item is self:
                        self.name = name
                        return
                if parent_frame.f_locals != parent_frame.f_globals:
                    # if we couldn't find the agent in locals and globals are a different dict, try globals
                    for name, item in parent_frame.f_globals.items():
                        if item is self:
                            self.name = name
                            return


@dataclass
class _MarkFinalResult(Generic[ResultData]):
    """Marker class to indicate that the result is the final result.

    This allows us to use `isinstance`, which wouldn't be possible if we were returning `ResultData` directly.

    It also avoids problems in the case where the result type is itself `None`, but is set.
    """

    data: ResultData<|MERGE_RESOLUTION|>--- conflicted
+++ resolved
@@ -78,9 +78,7 @@
 
     If `None`, we try to infer the agent name from the call frame when the agent is first run.
     """
-<<<<<<< HEAD
     end_strategy: EndStrategy
-=======
 
     last_run_messages: list[_messages.Message] | None = None
     """The messages from the last run, useful when a run raised an exception.
@@ -88,7 +86,6 @@
     Note: these are not used by the agent, e.g. in future runs, they are just stored for developers' convenience.
     """
 
->>>>>>> 660a6da5
     _result_schema: _result.ResultSchema[ResultData] | None = field(repr=False)
     _result_validators: list[_result.ResultValidator[AgentDeps, ResultData]] = field(repr=False)
     _allow_text_result: bool = field(repr=False)
