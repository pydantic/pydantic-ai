from __future__ import annotations as _annotations

import dataclasses
from copy import copy
from dataclasses import dataclass, fields
from typing import Annotated, Any

from genai_prices.data_snapshot import get_snapshot
from pydantic import AliasChoices, BeforeValidator, Field
from typing_extensions import deprecated, overload

from . import _utils
from .exceptions import UsageLimitExceeded

__all__ = 'RequestUsage', 'RunUsage', 'Usage', 'UsageLimits'


@dataclass(repr=False, kw_only=True)
class UsageBase:
    input_tokens: Annotated[
        int,
        # `request_tokens` is deprecated, but we still want to support deserializing model responses stored in a DB before the name was changed
        Field(validation_alias=AliasChoices('input_tokens', 'request_tokens')),
    ] = 0
    """Number of input/prompt tokens."""

    cache_write_tokens: int = 0
    """Number of tokens written to the cache."""
    cache_read_tokens: int = 0
    """Number of tokens read from the cache."""

    output_tokens: Annotated[
        int,
        # `response_tokens` is deprecated, but we still want to support deserializing model responses stored in a DB before the name was changed
        Field(validation_alias=AliasChoices('output_tokens', 'response_tokens')),
    ] = 0
    """Number of output/completion tokens."""

    input_audio_tokens: int = 0
    """Number of audio input tokens."""
    cache_audio_read_tokens: int = 0
    """Number of audio tokens read from the cache."""
    output_audio_tokens: int = 0
    """Number of audio output tokens."""

    details: Annotated[
        dict[str, int],
        # `details` can not be `None` any longer, but we still want to support deserializing model responses stored in a DB before this was changed
        BeforeValidator(lambda d: d or {}),
    ] = dataclasses.field(default_factory=dict)
    """Any extra details returned by the model."""

    @property
    @deprecated('`request_tokens` is deprecated, use `input_tokens` instead')
    def request_tokens(self) -> int:
        return self.input_tokens

    @property
    @deprecated('`response_tokens` is deprecated, use `output_tokens` instead')
    def response_tokens(self) -> int:
        return self.output_tokens

    @property
    def total_tokens(self) -> int:
        """Sum of `input_tokens + output_tokens`."""
        return self.input_tokens + self.output_tokens

    def opentelemetry_attributes(self) -> dict[str, int]:
        """Get the token usage values as OpenTelemetry attributes."""
        result: dict[str, int] = {}
        if self.input_tokens:
            result['gen_ai.usage.input_tokens'] = self.input_tokens
        if self.output_tokens:
            result['gen_ai.usage.output_tokens'] = self.output_tokens

        details = self.details.copy()
        if self.cache_write_tokens:
            details['cache_write_tokens'] = self.cache_write_tokens
        if self.cache_read_tokens:
            details['cache_read_tokens'] = self.cache_read_tokens
        if self.input_audio_tokens:
            details['input_audio_tokens'] = self.input_audio_tokens
        if self.cache_audio_read_tokens:
            details['cache_audio_read_tokens'] = self.cache_audio_read_tokens
        if self.output_audio_tokens:
            details['output_audio_tokens'] = self.output_audio_tokens
        if details:
            prefix = 'gen_ai.usage.details.'
            for key, value in details.items():
                # Skipping check for value since spec implies all detail values are relevant
                if value:
                    result[prefix + key] = value
        return result

    def __repr__(self):
        kv_pairs = (f'{f.name}={value!r}' for f in fields(self) if (value := getattr(self, f.name)))
        return f'{self.__class__.__qualname__}({", ".join(kv_pairs)})'

    def has_values(self) -> bool:
        """Whether any values are set and non-zero."""
        return any(dataclasses.asdict(self).values())


@dataclass(repr=False, kw_only=True)
class RequestUsage(UsageBase):
    """LLM usage associated with a single request.

    This is an implementation of `genai_prices.types.AbstractUsage` so it can be used to calculate the price of the
    request using [genai-prices](https://github.com/pydantic/genai-prices).
    """

    @property
    def requests(self):
        return 1

    def incr(self, incr_usage: RequestUsage) -> None:
        """Increment the usage in place.

        Args:
            incr_usage: The usage to increment by.
        """
        return _incr_usage_tokens(self, incr_usage)

    def __add__(self, other: RequestUsage) -> RequestUsage:
        """Add two RequestUsages together.

        This is provided so it's trivial to sum usage information from multiple parts of a response.

        **WARNING:** this CANNOT be used to sum multiple requests without breaking some pricing calculations.
        """
        new_usage = copy(self)
        new_usage.incr(other)
        return new_usage

    @classmethod
    def extract(
        cls,
        data: Any,
        *,
        provider: str,
        provider_url: str,
        provider_fallback: str,
        api_flavor: str = 'default',
        details: dict[str, Any] | None = None,
    ) -> RequestUsage:
        """Extract usage information from the response data using genai-prices.

        Args:
            data: The response data from the model API.
            provider: The actual provider ID
            provider_url: The provider base_url
            provider_fallback: The fallback provider ID to use if the actual provider is not found in genai-prices.
                For example, an OpenAI model should set this to "openai" in case it has an obscure provider ID.
            api_flavor: The API flavor to use when extracting usage information,
                e.g. 'chat' or 'responses' for OpenAI.
            details: Becomes the `details` field on the returned `RequestUsage` for convenience.
        """
        details = details or {}
        for provider_id, provider_api_url in [(None, provider_url), (provider, None), (provider_fallback, None)]:
            try:
                provider_obj = get_snapshot().find_provider(None, provider_id, provider_api_url)
                _model_ref, extracted_usage = provider_obj.extract_usage(data, api_flavor=api_flavor)
                return cls(**{k: v for k, v in extracted_usage.__dict__.items() if v is not None}, details=details)
            except Exception:
                pass
        return cls(details=details)


@dataclass(repr=False, kw_only=True)
class RunUsage(UsageBase):
    """LLM usage associated with an agent run.

    Responsibility for calculating request usage is on the model; Pydantic AI simply sums the usage information across requests.
    """

    requests: int = 0
    """Number of requests made to the LLM API."""

    tool_calls: int = 0
    """Number of successful tool calls executed during the run."""

    input_tokens: int = 0
    """Total number of input/prompt tokens."""

    cache_write_tokens: int = 0
    """Total number of tokens written to the cache."""

    cache_read_tokens: int = 0
    """Total number of tokens read from the cache."""

    input_audio_tokens: int = 0
    """Total number of audio input tokens."""

    cache_audio_read_tokens: int = 0
    """Total number of audio tokens read from the cache."""

    output_tokens: int = 0
    """Total number of output/completion tokens."""

    details: dict[str, int] = dataclasses.field(default_factory=dict)
    """Any extra details returned by the model."""

    def incr(self, incr_usage: RunUsage | RequestUsage) -> None:
        """Increment the usage in place.

        Args:
            incr_usage: The usage to increment by.
        """
        if isinstance(incr_usage, RunUsage):
            self.requests += incr_usage.requests
            self.tool_calls += incr_usage.tool_calls
        return _incr_usage_tokens(self, incr_usage)

    def __add__(self, other: RunUsage | RequestUsage) -> RunUsage:
        """Add two RunUsages together.

        This is provided so it's trivial to sum usage information from multiple runs.
        """
        new_usage = copy(self)
        new_usage.incr(other)
        return new_usage


def _incr_usage_tokens(slf: RunUsage | RequestUsage, incr_usage: RunUsage | RequestUsage) -> None:
    """Increment the usage in place.

    Args:
        slf: The usage to increment.
        incr_usage: The usage to increment by.
    """
    slf.input_tokens += incr_usage.input_tokens
    slf.cache_write_tokens += incr_usage.cache_write_tokens
    slf.cache_read_tokens += incr_usage.cache_read_tokens
    slf.input_audio_tokens += incr_usage.input_audio_tokens
    slf.cache_audio_read_tokens += incr_usage.cache_audio_read_tokens
    slf.output_tokens += incr_usage.output_tokens

    for key, value in incr_usage.details.items():
        slf.details[key] = slf.details.get(key, 0) + value


@dataclass(repr=False, kw_only=True)
@deprecated('`Usage` is deprecated, use `RunUsage` instead')
class Usage(RunUsage):
    """Deprecated alias for `RunUsage`."""


@dataclass(repr=False, kw_only=True)
class UsageLimits:
    """Limits on model usage.

    The request count is tracked by pydantic_ai, and the request limit is checked before each request to the model.
    Token counts are provided in responses from the model, and the token limits are checked after each response.

    Each of the limits can be set to `None` to disable that limit.
    """

    request_limit: int | None = 50
    """The maximum number of requests allowed to the model."""
    tool_calls_limit: int | None = None
    """The maximum number of successful tool calls allowed to be executed."""
    input_tokens_limit: int | None = None
    """The maximum number of input/prompt tokens allowed."""
    output_tokens_limit: int | None = None
    """The maximum number of output/response tokens allowed."""
    total_tokens_limit: int | None = None
    """The maximum number of tokens allowed in requests and responses combined."""
    count_tokens_before_request: bool = False
    """If True, perform a token counting pass before sending the request to the model,
    to enforce `input_tokens_limit` ahead of time. This may incur additional overhead
    (from calling the model's `count_tokens` method before making the actual request) and is disabled by default.

<<<<<<< HEAD
    This feature is only supported by models that implement the `count_tokens` method:
    [`OpenAIChatModel`][pydantic_ai.models.openai.OpenAIChatModel] and
    [`OpenAIResponsesModel`][pydantic_ai.models.openai.OpenAIResponsesModel] (only for models with tiktoken support),
    [`AnthropicModel`][pydantic_ai.models.anthropic.AnthropicModel] (only with `provider='anthropic'`, not with Bedrock),
    [`BedrockModel`][pydantic_ai.models.bedrock.BedrockModel] (for Bedrock-native Anthropic models),
    and [`GoogleModel`][pydantic_ai.models.google.GoogleModel].
=======
    Supported by:
    
    - [`OpenAIChatModel`][pydantic_ai.models.openai.OpenAIChatModel] and
    [`OpenAIResponsesModel`][pydantic_ai.models.openai.OpenAIResponsesModel] (only for OpenAI models)
    - [`AnthropicModel`][pydantic_ai.models.anthropic.AnthropicModel] (excluding Bedrock client)
    - [`GoogleModel`][pydantic_ai.models.google.GoogleModel]
    - [`BedrockModel`][pydantic_ai.models.bedrock.BedrockModel] (including Anthropic models)
>>>>>>> 6deaea2b
    """

    @property
    @deprecated('`request_tokens_limit` is deprecated, use `input_tokens_limit` instead')
    def request_tokens_limit(self) -> int | None:
        return self.input_tokens_limit

    @property
    @deprecated('`response_tokens_limit` is deprecated, use `output_tokens_limit` instead')
    def response_tokens_limit(self) -> int | None:
        return self.output_tokens_limit

    @overload
    def __init__(
        self,
        *,
        request_limit: int | None = 50,
        tool_calls_limit: int | None = None,
        input_tokens_limit: int | None = None,
        output_tokens_limit: int | None = None,
        total_tokens_limit: int | None = None,
        count_tokens_before_request: bool = False,
    ) -> None:
        self.request_limit = request_limit
        self.tool_calls_limit = tool_calls_limit
        self.input_tokens_limit = input_tokens_limit
        self.output_tokens_limit = output_tokens_limit
        self.total_tokens_limit = total_tokens_limit
        self.count_tokens_before_request = count_tokens_before_request

    @overload
    @deprecated(
        'Use `input_tokens_limit` instead of `request_tokens_limit` and `output_tokens_limit` and `total_tokens_limit`'
    )
    def __init__(
        self,
        *,
        request_limit: int | None = 50,
        tool_calls_limit: int | None = None,
        request_tokens_limit: int | None = None,
        response_tokens_limit: int | None = None,
        total_tokens_limit: int | None = None,
        count_tokens_before_request: bool = False,
    ) -> None:
        self.request_limit = request_limit
        self.tool_calls_limit = tool_calls_limit
        self.input_tokens_limit = request_tokens_limit
        self.output_tokens_limit = response_tokens_limit
        self.total_tokens_limit = total_tokens_limit
        self.count_tokens_before_request = count_tokens_before_request

    def __init__(
        self,
        *,
        request_limit: int | None = 50,
        tool_calls_limit: int | None = None,
        input_tokens_limit: int | None = None,
        output_tokens_limit: int | None = None,
        total_tokens_limit: int | None = None,
        count_tokens_before_request: bool = False,
        # deprecated:
        request_tokens_limit: int | None = None,
        response_tokens_limit: int | None = None,
    ):
        self.request_limit = request_limit
        self.tool_calls_limit = tool_calls_limit
        self.input_tokens_limit = input_tokens_limit or request_tokens_limit
        self.output_tokens_limit = output_tokens_limit or response_tokens_limit
        self.total_tokens_limit = total_tokens_limit
        self.count_tokens_before_request = count_tokens_before_request

    def has_token_limits(self) -> bool:
        """Returns `True` if this instance places any limits on token counts.

        If this returns `False`, the `check_tokens` method will never raise an error.

        This is useful because if we have token limits, we need to check them after receiving each streamed message.
        If there are no limits, we can skip that processing in the streaming response iterator.
        """
        return any(
            limit is not None for limit in (self.input_tokens_limit, self.output_tokens_limit, self.total_tokens_limit)
        )

    def check_before_request(self, usage: RunUsage) -> None:
        """Raises a `UsageLimitExceeded` exception if the next request would exceed any of the limits."""
        request_limit = self.request_limit
        if request_limit is not None and usage.requests >= request_limit:
            raise UsageLimitExceeded(f'The next request would exceed the request_limit of {request_limit}')

        input_tokens = usage.input_tokens
        if self.input_tokens_limit is not None and input_tokens > self.input_tokens_limit:
            raise UsageLimitExceeded(
                f'The next request would exceed the input_tokens_limit of {self.input_tokens_limit} ({input_tokens=})'
            )

        total_tokens = usage.total_tokens
        if self.total_tokens_limit is not None and total_tokens > self.total_tokens_limit:
            raise UsageLimitExceeded(  # pragma: lax no cover
                f'The next request would exceed the total_tokens_limit of {self.total_tokens_limit} ({total_tokens=})'
            )

    def check_tokens(self, usage: RunUsage) -> None:
        """Raises a `UsageLimitExceeded` exception if the usage exceeds any of the token limits."""
        input_tokens = usage.input_tokens
        if self.input_tokens_limit is not None and input_tokens > self.input_tokens_limit:
            raise UsageLimitExceeded(f'Exceeded the input_tokens_limit of {self.input_tokens_limit} ({input_tokens=})')

        output_tokens = usage.output_tokens
        if self.output_tokens_limit is not None and output_tokens > self.output_tokens_limit:
            raise UsageLimitExceeded(
                f'Exceeded the output_tokens_limit of {self.output_tokens_limit} ({output_tokens=})'
            )

        total_tokens = usage.total_tokens
        if self.total_tokens_limit is not None and total_tokens > self.total_tokens_limit:
            raise UsageLimitExceeded(f'Exceeded the total_tokens_limit of {self.total_tokens_limit} ({total_tokens=})')

    def check_before_tool_call(self, projected_usage: RunUsage) -> None:
        """Raises a `UsageLimitExceeded` exception if the next tool call(s) would exceed the tool call limit."""
        tool_calls_limit = self.tool_calls_limit
        tool_calls = projected_usage.tool_calls
        if tool_calls_limit is not None and tool_calls > tool_calls_limit:
            raise UsageLimitExceeded(
                f'The next tool call(s) would exceed the tool_calls_limit of {tool_calls_limit} ({tool_calls=}).'
            )

    __repr__ = _utils.dataclasses_no_defaults_repr<|MERGE_RESOLUTION|>--- conflicted
+++ resolved
@@ -270,14 +270,6 @@
     to enforce `input_tokens_limit` ahead of time. This may incur additional overhead
     (from calling the model's `count_tokens` method before making the actual request) and is disabled by default.
 
-<<<<<<< HEAD
-    This feature is only supported by models that implement the `count_tokens` method:
-    [`OpenAIChatModel`][pydantic_ai.models.openai.OpenAIChatModel] and
-    [`OpenAIResponsesModel`][pydantic_ai.models.openai.OpenAIResponsesModel] (only for models with tiktoken support),
-    [`AnthropicModel`][pydantic_ai.models.anthropic.AnthropicModel] (only with `provider='anthropic'`, not with Bedrock),
-    [`BedrockModel`][pydantic_ai.models.bedrock.BedrockModel] (for Bedrock-native Anthropic models),
-    and [`GoogleModel`][pydantic_ai.models.google.GoogleModel].
-=======
     Supported by:
     
     - [`OpenAIChatModel`][pydantic_ai.models.openai.OpenAIChatModel] and
@@ -285,7 +277,6 @@
     - [`AnthropicModel`][pydantic_ai.models.anthropic.AnthropicModel] (excluding Bedrock client)
     - [`GoogleModel`][pydantic_ai.models.google.GoogleModel]
     - [`BedrockModel`][pydantic_ai.models.bedrock.BedrockModel] (including Anthropic models)
->>>>>>> 6deaea2b
     """
 
     @property
