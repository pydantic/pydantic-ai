--- conflicted
+++ resolved
@@ -197,8 +197,11 @@
     output_tokens_limit: int | None = None
     """The maximum number of output/response tokens allowed."""
     total_tokens_limit: int | None = None
-<<<<<<< HEAD
-    """The maximum number of combined input and output tokens allowed."""
+    """The maximum number of tokens allowed in requests and responses combined."""
+    count_tokens_before_request: bool = False
+    """If True, perform a token counting pass before sending the request to the model,
+    to enforce `request_tokens_limit` ahead of time. This may incur additional overhead
+    (from calling the model's `count_tokens` API before making the actual request) and is disabled by default."""
 
     @overload
     def __init__(
@@ -208,11 +211,13 @@
         input_tokens_limit: int | None = None,
         output_tokens_limit: int | None = None,
         total_tokens_limit: int | None = None,
+        count_tokens_before_request: bool = False,
     ) -> None:
         self.request_limit = request_limit
         self.input_tokens_limit = input_tokens_limit
         self.output_tokens_limit = output_tokens_limit
         self.total_tokens_limit = total_tokens_limit
+        self.count_tokens_before_request = count_tokens_before_request
 
     @overload
     @deprecated(
@@ -225,11 +230,13 @@
         request_tokens_limit: int | None = None,
         response_tokens_limit: int | None = None,
         total_tokens_limit: int | None = None,
+        count_tokens_before_request: bool = False,
     ) -> None:
         self.request_limit = request_limit
         self.input_tokens_limit = request_tokens_limit
         self.output_tokens_limit = response_tokens_limit
         self.total_tokens_limit = total_tokens_limit
+        self.count_tokens_before_request = count_tokens_before_request
 
     def __init__(
         self,
@@ -238,6 +245,7 @@
         input_tokens_limit: int | None = None,
         output_tokens_limit: int | None = None,
         total_tokens_limit: int | None = None,
+        count_tokens_before_request: bool = False,
         # deprecated:
         request_tokens_limit: int | None = None,
         response_tokens_limit: int | None = None,
@@ -246,13 +254,7 @@
         self.input_tokens_limit = input_tokens_limit or request_tokens_limit
         self.output_tokens_limit = output_tokens_limit or response_tokens_limit
         self.total_tokens_limit = total_tokens_limit
-=======
-    """The maximum number of tokens allowed in requests and responses combined."""
-    count_tokens_before_request: bool = False
-    """If True, perform a token counting pass before sending the request to the model,
-    to enforce `request_tokens_limit` ahead of time. This may incur additional overhead
-    (from calling the model's `count_tokens` API before making the actual request) and is disabled by default."""
->>>>>>> 3429d358
+        self.count_tokens_before_request = count_tokens_before_request
 
     def has_token_limits(self) -> bool:
         """Returns `True` if this instance places any limits on token counts.
@@ -266,34 +268,25 @@
             limit is not None for limit in (self.input_tokens_limit, self.output_tokens_limit, self.total_tokens_limit)
         )
 
-<<<<<<< HEAD
     def check_before_request(self, usage: RunUsage) -> None:
-        """Raises a `UsageLimitExceeded` exception if the next request would exceed the request_limit."""
-=======
-    def check_before_request(self, usage: Usage) -> None:
         """Raises a `UsageLimitExceeded` exception if the next request would exceed any of the limits."""
->>>>>>> 3429d358
         request_limit = self.request_limit
         if request_limit is not None and usage.requests >= request_limit:
             raise UsageLimitExceeded(f'The next request would exceed the request_limit of {request_limit}')
 
-<<<<<<< HEAD
-    def check_tokens(self, usage: RunUsage) -> None:
-=======
-        request_tokens = usage.request_tokens or 0
-        if self.request_tokens_limit is not None and request_tokens > self.request_tokens_limit:
+        input_tokens = usage.input_tokens
+        if self.input_tokens_limit is not None and input_tokens > self.input_tokens_limit:
             raise UsageLimitExceeded(
-                f'The next request would exceed the request_tokens_limit of {self.request_tokens_limit} ({request_tokens=})'
+                f'The next request would exceed the input_tokens_limit of {self.input_tokens_limit} ({input_tokens=})'
             )
 
-        total_tokens = usage.total_tokens or 0
+        total_tokens = usage.total_tokens
         if self.total_tokens_limit is not None and total_tokens > self.total_tokens_limit:
             raise UsageLimitExceeded(
                 f'The next request would exceed the total_tokens_limit of {self.total_tokens_limit} ({total_tokens=})'
             )
 
-    def check_tokens(self, usage: Usage) -> None:
->>>>>>> 3429d358
+    def check_tokens(self, usage: RunUsage) -> None:
         """Raises a `UsageLimitExceeded` exception if the usage exceeds any of the token limits."""
         input_tokens = usage.input_tokens
         if self.input_tokens_limit is not None and input_tokens > self.input_tokens_limit:
