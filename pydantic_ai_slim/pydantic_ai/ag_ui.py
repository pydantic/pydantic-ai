"""Provides an AG-UI protocol adapter for the Pydantic AI agent.

This package provides seamless integration between pydantic-ai agents and ag-ui
for building interactive AI applications with streaming event-based communication.
"""

# TODO (v2): Remove this module in favor of `pydantic_ai.ui.ag_ui`

from __future__ import annotations

from collections.abc import AsyncIterator, Sequence
from typing import Any

<<<<<<< HEAD
from . import _utils
from ._agent_graph import CallToolsNode, ModelRequestNode
from .agent import AbstractAgent, AgentRun, AgentRunResult
from .exceptions import UserError
from .messages import (
    BaseToolCallPart,
    BuiltinToolCallPart,
    BuiltinToolReturnPart,
    CustomEvent,
    FunctionToolResultEvent,
    ModelMessage,
    ModelRequest,
    ModelRequestPart,
    ModelResponse,
    ModelResponsePart,
    ModelResponseStreamEvent,
    PartDeltaEvent,
    PartStartEvent,
    SystemPromptPart,
    TextPart,
    TextPartDelta,
    ThinkingPart,
    ThinkingPartDelta,
    ToolCallPart,
    ToolCallPartDelta,
    ToolReturnPart,
    UserPromptPart,
)
=======
from . import DeferredToolResults
from .agent import AbstractAgent
from .messages import ModelMessage
>>>>>>> cf7ce9f9
from .models import KnownModelName, Model
from .output import OutputSpec
from .settings import ModelSettings
from .tools import AgentDepsT
from .toolsets import AbstractToolset
from .usage import RunUsage, UsageLimits

try:
    from ag_ui.core import BaseEvent
    from ag_ui.core.types import RunAgentInput
    from starlette.requests import Request
    from starlette.responses import Response

    from .ui import SSE_CONTENT_TYPE, OnCompleteFunc, StateDeps, StateHandler
    from .ui.ag_ui import AGUIAdapter
    from .ui.ag_ui.app import AGUIApp
except ImportError as e:  # pragma: no cover
    raise ImportError(
        'Please install the `ag-ui-protocol` and `starlette` packages to use `AGUIAdapter`, '
        'you can use the `ag-ui` optional group — `pip install "pydantic-ai-slim[ag-ui]"`'
    ) from e


__all__ = [
    'SSE_CONTENT_TYPE',
    'StateDeps',
    'StateHandler',
    'AGUIApp',
    'OnCompleteFunc',
    'handle_ag_ui_request',
    'run_ag_ui',
]


async def handle_ag_ui_request(
    agent: AbstractAgent[AgentDepsT, Any],
    request: Request,
    *,
    output_type: OutputSpec[Any] | None = None,
    message_history: Sequence[ModelMessage] | None = None,
    deferred_tool_results: DeferredToolResults | None = None,
    model: Model | KnownModelName | str | None = None,
    deps: AgentDepsT = None,
    model_settings: ModelSettings | None = None,
    usage_limits: UsageLimits | None = None,
    usage: RunUsage | None = None,
    infer_name: bool = True,
    toolsets: Sequence[AbstractToolset[AgentDepsT]] | None = None,
    on_complete: OnCompleteFunc[BaseEvent] | None = None,
) -> Response:
    """Handle an AG-UI request by running the agent and returning a streaming response.

    Args:
        agent: The agent to run.
        request: The Starlette request (e.g. from FastAPI) containing the AG-UI run input.

        output_type: Custom output type to use for this run, `output_type` may only be used if the agent has no
            output validators since output validators would expect an argument that matches the agent's output type.
        message_history: History of the conversation so far.
        deferred_tool_results: Optional results for deferred tool calls in the message history.
        model: Optional model to use for this run, required if `model` was not set when creating the agent.
        deps: Optional dependencies to use for this run.
        model_settings: Optional settings to use for this model's request.
        usage_limits: Optional limits on model request count or token usage.
        usage: Optional usage to start with, useful for resuming a conversation or agents used in tools.
        infer_name: Whether to try to infer the agent name from the call frame if it's not set.
        toolsets: Optional additional toolsets for this run.
        on_complete: Optional callback function called when the agent run completes successfully.
            The callback receives the completed [`AgentRunResult`][pydantic_ai.agent.AgentRunResult] and can access `all_messages()` and other result data.

    Returns:
        A streaming Starlette response with AG-UI protocol events.
    """
    return await AGUIAdapter[AgentDepsT].dispatch_request(
        request,
        agent=agent,
        deps=deps,
        output_type=output_type,
        message_history=message_history,
        deferred_tool_results=deferred_tool_results,
        model=model,
        model_settings=model_settings,
        usage_limits=usage_limits,
        usage=usage,
        infer_name=infer_name,
        toolsets=toolsets,
        on_complete=on_complete,
    )


def run_ag_ui(
    agent: AbstractAgent[AgentDepsT, Any],
    run_input: RunAgentInput,
    accept: str = SSE_CONTENT_TYPE,
    *,
    output_type: OutputSpec[Any] | None = None,
    message_history: Sequence[ModelMessage] | None = None,
    deferred_tool_results: DeferredToolResults | None = None,
    model: Model | KnownModelName | str | None = None,
    deps: AgentDepsT = None,
    model_settings: ModelSettings | None = None,
    usage_limits: UsageLimits | None = None,
    usage: RunUsage | None = None,
    infer_name: bool = True,
    toolsets: Sequence[AbstractToolset[AgentDepsT]] | None = None,
    on_complete: OnCompleteFunc[BaseEvent] | None = None,
) -> AsyncIterator[str]:
    """Run the agent with the AG-UI run input and stream AG-UI protocol events.

    Args:
        agent: The agent to run.
        run_input: The AG-UI run input containing thread_id, run_id, messages, etc.
        accept: The accept header value for the run.

        output_type: Custom output type to use for this run, `output_type` may only be used if the agent has no
            output validators since output validators would expect an argument that matches the agent's output type.
        message_history: History of the conversation so far.
        deferred_tool_results: Optional results for deferred tool calls in the message history.
        model: Optional model to use for this run, required if `model` was not set when creating the agent.
        deps: Optional dependencies to use for this run.
        model_settings: Optional settings to use for this model's request.
        usage_limits: Optional limits on model request count or token usage.
        usage: Optional usage to start with, useful for resuming a conversation or agents used in tools.
        infer_name: Whether to try to infer the agent name from the call frame if it's not set.
        toolsets: Optional additional toolsets for this run.
        on_complete: Optional callback function called when the agent run completes successfully.
            The callback receives the completed [`AgentRunResult`][pydantic_ai.agent.AgentRunResult] and can access `all_messages()` and other result data.

    Yields:
        Streaming event chunks encoded as strings according to the accept header value.
    """
    adapter = AGUIAdapter(agent=agent, run_input=run_input, accept=accept)
    return adapter.encode_stream(
        adapter.run_stream(
            output_type=output_type,
            message_history=message_history,
            deferred_tool_results=deferred_tool_results,
            model=model,
            deps=deps,
            model_settings=model_settings,
            usage_limits=usage_limits,
            usage=usage,
            infer_name=infer_name,
            toolsets=toolsets,
<<<<<<< HEAD
        ) as run:
            async for event in _agent_stream(run):
                yield encoder.encode(event)

        if on_complete is not None and run.result is not None:
            if _utils.is_async_callable(on_complete):
                await on_complete(run.result)
            else:
                await _utils.run_in_executor(on_complete, run.result)
    except _RunError as e:
        yield encoder.encode(
            RunErrorEvent(message=e.message, code=e.code),
        )
    except Exception as e:
        yield encoder.encode(
            RunErrorEvent(message=str(e)),
        )
        raise e
    else:
        yield encoder.encode(
            RunFinishedEvent(
                thread_id=run_input.thread_id,
                run_id=run_input.run_id,
            ),
        )


async def _agent_stream(run: AgentRun[AgentDepsT, Any]) -> AsyncIterator[BaseEvent]:
    """Run the agent streaming responses using AG-UI protocol events.

    Args:
        run: The agent run to process.

    Yields:
        AG-UI Server-Sent Events (SSE).
    """
    async for node in run:
        stream_ctx = _RequestStreamContext()
        if isinstance(node, ModelRequestNode):
            async with node.stream(run.ctx) as request_stream:
                async for agent_event in request_stream:
                    async for msg in _handle_model_request_event(stream_ctx, agent_event):
                        yield msg

                if stream_ctx.part_end:  # pragma: no branch
                    yield stream_ctx.part_end
                    stream_ctx.part_end = None
                if stream_ctx.thinking:
                    yield ThinkingEndEvent(
                        type=EventType.THINKING_END,
                    )
                    stream_ctx.thinking = False
        elif isinstance(node, CallToolsNode):
            async with node.stream(run.ctx) as handle_stream:
                async for event in handle_stream:
                    if isinstance(event, FunctionToolResultEvent):
                        async for msg in _handle_tool_result_event(stream_ctx, event):
                            yield msg
                    elif isinstance(event, CustomEvent) and isinstance(event.payload, BaseEvent):
                        yield event.payload


async def _handle_model_request_event(  # noqa: C901
    stream_ctx: _RequestStreamContext,
    agent_event: ModelResponseStreamEvent,
) -> AsyncIterator[BaseEvent]:
    """Handle an agent event and yield AG-UI protocol events.

    Args:
        stream_ctx: The request stream context to manage state.
        agent_event: The agent event to process.

    Yields:
        AG-UI Server-Sent Events (SSE) based on the agent event.
    """
    if isinstance(agent_event, PartStartEvent):
        if stream_ctx.part_end:
            # End the previous part.
            yield stream_ctx.part_end
            stream_ctx.part_end = None

        part = agent_event.part
        if isinstance(part, ThinkingPart):  # pragma: no branch
            if not stream_ctx.thinking:
                yield ThinkingStartEvent(
                    type=EventType.THINKING_START,
                )
                stream_ctx.thinking = True

            if part.content:
                yield ThinkingTextMessageStartEvent(
                    type=EventType.THINKING_TEXT_MESSAGE_START,
                )
                yield ThinkingTextMessageContentEvent(
                    type=EventType.THINKING_TEXT_MESSAGE_CONTENT,
                    delta=part.content,
                )
                stream_ctx.part_end = ThinkingTextMessageEndEvent(
                    type=EventType.THINKING_TEXT_MESSAGE_END,
                )
        else:
            if stream_ctx.thinking:
                yield ThinkingEndEvent(
                    type=EventType.THINKING_END,
                )
                stream_ctx.thinking = False

            if isinstance(part, TextPart):
                message_id = stream_ctx.new_message_id()
                yield TextMessageStartEvent(
                    message_id=message_id,
                )
                if part.content:  # pragma: no branch
                    yield TextMessageContentEvent(
                        message_id=message_id,
                        delta=part.content,
                    )
                stream_ctx.part_end = TextMessageEndEvent(
                    message_id=message_id,
                )
            elif isinstance(part, BaseToolCallPart):
                tool_call_id = part.tool_call_id
                if isinstance(part, BuiltinToolCallPart):
                    builtin_tool_call_id = '|'.join(
                        [_BUILTIN_TOOL_CALL_ID_PREFIX, part.provider_name or '', tool_call_id]
                    )
                    stream_ctx.builtin_tool_call_ids[tool_call_id] = builtin_tool_call_id
                    tool_call_id = builtin_tool_call_id

                message_id = stream_ctx.message_id or stream_ctx.new_message_id()
                yield ToolCallStartEvent(
                    tool_call_id=tool_call_id,
                    tool_call_name=part.tool_name,
                    parent_message_id=message_id,
                )
                if part.args:
                    yield ToolCallArgsEvent(
                        tool_call_id=tool_call_id,
                        delta=part.args_as_json_str(),
                    )
                stream_ctx.part_end = ToolCallEndEvent(
                    tool_call_id=tool_call_id,
                )
            elif isinstance(part, BuiltinToolReturnPart):  # pragma: no branch
                tool_call_id = stream_ctx.builtin_tool_call_ids[part.tool_call_id]
                yield ToolCallResultEvent(
                    message_id=stream_ctx.new_message_id(),
                    type=EventType.TOOL_CALL_RESULT,
                    role='tool',
                    tool_call_id=tool_call_id,
                    content=part.model_response_str(),
                )

    elif isinstance(agent_event, PartDeltaEvent):
        delta = agent_event.delta
        if isinstance(delta, TextPartDelta):
            if delta.content_delta:  # pragma: no branch
                yield TextMessageContentEvent(
                    message_id=stream_ctx.message_id,
                    delta=delta.content_delta,
                )
        elif isinstance(delta, ToolCallPartDelta):  # pragma: no branch
            tool_call_id = delta.tool_call_id
            assert tool_call_id, '`ToolCallPartDelta.tool_call_id` must be set'
            if tool_call_id in stream_ctx.builtin_tool_call_ids:
                tool_call_id = stream_ctx.builtin_tool_call_ids[tool_call_id]
            yield ToolCallArgsEvent(
                tool_call_id=tool_call_id,
                delta=delta.args_delta if isinstance(delta.args_delta, str) else json.dumps(delta.args_delta),
            )
        elif isinstance(delta, ThinkingPartDelta):  # pragma: no branch
            if delta.content_delta:  # pragma: no branch
                if not isinstance(stream_ctx.part_end, ThinkingTextMessageEndEvent):
                    yield ThinkingTextMessageStartEvent(
                        type=EventType.THINKING_TEXT_MESSAGE_START,
                    )
                    stream_ctx.part_end = ThinkingTextMessageEndEvent(
                        type=EventType.THINKING_TEXT_MESSAGE_END,
                    )

                yield ThinkingTextMessageContentEvent(
                    type=EventType.THINKING_TEXT_MESSAGE_CONTENT,
                    delta=delta.content_delta,
                )


async def _handle_tool_result_event(
    stream_ctx: _RequestStreamContext,
    event: FunctionToolResultEvent,
) -> AsyncIterator[BaseEvent]:
    """Convert a tool call result to AG-UI events.

    Args:
        stream_ctx: The request stream context to manage state.
        event: The tool call result event to process.

    Yields:
        AG-UI Server-Sent Events (SSE).
    """
    result = event.result
    if not isinstance(result, ToolReturnPart):
        return

    yield ToolCallResultEvent(
        message_id=stream_ctx.new_message_id(),
        type=EventType.TOOL_CALL_RESULT,
        role='tool',
        tool_call_id=result.tool_call_id,
        content=result.model_response_str(),
    )

    # TODO (DouweM): Stream `event.content` as if they were user parts?

    # Now check for AG-UI events returned by the tool calls.
    possible_event = result.metadata or result.content
    if isinstance(possible_event, BaseEvent):
        yield possible_event
    elif isinstance(possible_event, str | bytes):  # pragma: no branch
        # Avoid iterable check for strings and bytes.
        pass
    elif isinstance(possible_event, Iterable):  # pragma: no branch
        for item in possible_event:  # type: ignore[reportUnknownMemberType]
            if isinstance(item, BaseEvent):  # pragma: no branch
                yield item


def _messages_from_ag_ui(messages: list[Message]) -> list[ModelMessage]:
    """Convert a AG-UI history to a Pydantic AI one."""
    result: list[ModelMessage] = []
    tool_calls: dict[str, str] = {}  # Tool call ID to tool name mapping.
    request_parts: list[ModelRequestPart] | None = None
    response_parts: list[ModelResponsePart] | None = None
    for msg in messages:
        if isinstance(msg, UserMessage | SystemMessage | DeveloperMessage) or (
            isinstance(msg, ToolMessage) and not msg.tool_call_id.startswith(_BUILTIN_TOOL_CALL_ID_PREFIX)
        ):
            if request_parts is None:
                request_parts = []
                result.append(ModelRequest(parts=request_parts))
                response_parts = None

            if isinstance(msg, UserMessage):
                request_parts.append(UserPromptPart(content=msg.content))
            elif isinstance(msg, SystemMessage | DeveloperMessage):
                request_parts.append(SystemPromptPart(content=msg.content))
            else:
                tool_call_id = msg.tool_call_id
                tool_name = tool_calls.get(tool_call_id)
                if tool_name is None:  # pragma: no cover
                    raise _ToolCallNotFoundError(tool_call_id=tool_call_id)

                request_parts.append(
                    ToolReturnPart(
                        tool_name=tool_name,
                        content=msg.content,
                        tool_call_id=tool_call_id,
                    )
                )

        elif isinstance(msg, AssistantMessage) or (  # pragma: no branch
            isinstance(msg, ToolMessage) and msg.tool_call_id.startswith(_BUILTIN_TOOL_CALL_ID_PREFIX)
        ):
            if response_parts is None:
                response_parts = []
                result.append(ModelResponse(parts=response_parts))
                request_parts = None

            if isinstance(msg, AssistantMessage):
                if msg.content:
                    response_parts.append(TextPart(content=msg.content))

                if msg.tool_calls:
                    for tool_call in msg.tool_calls:
                        tool_call_id = tool_call.id
                        tool_name = tool_call.function.name
                        tool_calls[tool_call_id] = tool_name

                        if tool_call_id.startswith(_BUILTIN_TOOL_CALL_ID_PREFIX):
                            _, provider_name, tool_call_id = tool_call_id.split('|', 2)
                            response_parts.append(
                                BuiltinToolCallPart(
                                    tool_name=tool_name,
                                    args=tool_call.function.arguments,
                                    tool_call_id=tool_call_id,
                                    provider_name=provider_name,
                                )
                            )
                        else:
                            response_parts.append(
                                ToolCallPart(
                                    tool_name=tool_name,
                                    tool_call_id=tool_call_id,
                                    args=tool_call.function.arguments,
                                )
                            )
            else:
                tool_call_id = msg.tool_call_id
                tool_name = tool_calls.get(tool_call_id)
                if tool_name is None:  # pragma: no cover
                    raise _ToolCallNotFoundError(tool_call_id=tool_call_id)
                _, provider_name, tool_call_id = tool_call_id.split('|', 2)

                response_parts.append(
                    BuiltinToolReturnPart(
                        tool_name=tool_name,
                        content=msg.content,
                        tool_call_id=tool_call_id,
                        provider_name=provider_name,
                    )
                )

    return result


@runtime_checkable
class StateHandler(Protocol):
    """Protocol for state handlers in agent runs. Requires the class to be a dataclass with a `state` field."""

    # Has to be a dataclass so we can use `replace` to update the state.
    # From https://github.com/python/typeshed/blob/9ab7fde0a0cd24ed7a72837fcb21093b811b80d8/stdlib/_typeshed/__init__.pyi#L352
    __dataclass_fields__: ClassVar[dict[str, Field[Any]]]

    @property
    def state(self) -> State:
        """Get the current state of the agent run."""
        ...

    @state.setter
    def state(self, state: State) -> None:
        """Set the state of the agent run.

        This method is called to update the state of the agent run with the
        provided state.

        Args:
            state: The run state.

        Raises:
            InvalidStateError: If `state` does not match the expected model.
        """
        ...


StateT = TypeVar('StateT', bound=BaseModel)
"""Type variable for the state type, which must be a subclass of `BaseModel`."""


@dataclass
class StateDeps(Generic[StateT]):
    """Provides AG-UI state management.

    This class is used to manage the state of an agent run. It allows setting
    the state of the agent run with a specific type of state model, which must
    be a subclass of `BaseModel`.

    The state is set using the `state` setter by the `Adapter` when the run starts.

    Implements the `StateHandler` protocol.
    """

    state: StateT


@dataclass(repr=False)
class _RequestStreamContext:
    """Data class to hold request stream context."""

    message_id: str = ''
    part_end: BaseEvent | None = None
    thinking: bool = False
    builtin_tool_call_ids: dict[str, str] = field(default_factory=dict)

    def new_message_id(self) -> str:
        """Generate a new message ID for the request stream.

        Assigns a new UUID to the `message_id` and returns it.

        Returns:
            A new message ID.
        """
        self.message_id = str(uuid.uuid4())
        return self.message_id


@dataclass
class _RunError(Exception):
    """Exception raised for errors during agent runs."""

    message: str
    code: str

    def __str__(self) -> str:  # pragma: no cover
        return self.message


@dataclass
class _NoMessagesError(_RunError):
    """Exception raised when no messages are found in the input."""

    message: str = 'no messages found in the input'
    code: str = 'no_messages'


@dataclass
class _InvalidStateError(_RunError, ValidationError):
    """Exception raised when an invalid state is provided."""

    message: str = 'invalid state provided'
    code: str = 'invalid_state'


class _ToolCallNotFoundError(_RunError, ValueError):
    """Exception raised when an tool result is present without a matching call."""

    def __init__(self, tool_call_id: str) -> None:
        """Initialize the exception with the tool call ID."""
        super().__init__(  # pragma: no cover
            message=f'Tool call with ID {tool_call_id} not found in the history.',
            code='tool_call_not_found',
        )


class _AGUIFrontendToolset(ExternalToolset[AgentDepsT]):
    def __init__(self, tools: list[AGUITool]):
        super().__init__(
            [
                ToolDefinition(
                    name=tool.name,
                    description=tool.description,
                    parameters_json_schema=tool.parameters,
                )
                for tool in tools
            ]
        )

    @property
    def label(self) -> str:
        return 'the AG-UI frontend tools'  # pragma: no cover
=======
            on_complete=on_complete,
        ),
    )
>>>>>>> cf7ce9f9
<|MERGE_RESOLUTION|>--- conflicted
+++ resolved
@@ -11,40 +11,9 @@
 from collections.abc import AsyncIterator, Sequence
 from typing import Any
 
-<<<<<<< HEAD
-from . import _utils
-from ._agent_graph import CallToolsNode, ModelRequestNode
-from .agent import AbstractAgent, AgentRun, AgentRunResult
-from .exceptions import UserError
-from .messages import (
-    BaseToolCallPart,
-    BuiltinToolCallPart,
-    BuiltinToolReturnPart,
-    CustomEvent,
-    FunctionToolResultEvent,
-    ModelMessage,
-    ModelRequest,
-    ModelRequestPart,
-    ModelResponse,
-    ModelResponsePart,
-    ModelResponseStreamEvent,
-    PartDeltaEvent,
-    PartStartEvent,
-    SystemPromptPart,
-    TextPart,
-    TextPartDelta,
-    ThinkingPart,
-    ThinkingPartDelta,
-    ToolCallPart,
-    ToolCallPartDelta,
-    ToolReturnPart,
-    UserPromptPart,
-)
-=======
 from . import DeferredToolResults
 from .agent import AbstractAgent
 from .messages import ModelMessage
->>>>>>> cf7ce9f9
 from .models import KnownModelName, Model
 from .output import OutputSpec
 from .settings import ModelSettings
@@ -189,447 +158,6 @@
             usage=usage,
             infer_name=infer_name,
             toolsets=toolsets,
-<<<<<<< HEAD
-        ) as run:
-            async for event in _agent_stream(run):
-                yield encoder.encode(event)
-
-        if on_complete is not None and run.result is not None:
-            if _utils.is_async_callable(on_complete):
-                await on_complete(run.result)
-            else:
-                await _utils.run_in_executor(on_complete, run.result)
-    except _RunError as e:
-        yield encoder.encode(
-            RunErrorEvent(message=e.message, code=e.code),
-        )
-    except Exception as e:
-        yield encoder.encode(
-            RunErrorEvent(message=str(e)),
-        )
-        raise e
-    else:
-        yield encoder.encode(
-            RunFinishedEvent(
-                thread_id=run_input.thread_id,
-                run_id=run_input.run_id,
-            ),
-        )
-
-
-async def _agent_stream(run: AgentRun[AgentDepsT, Any]) -> AsyncIterator[BaseEvent]:
-    """Run the agent streaming responses using AG-UI protocol events.
-
-    Args:
-        run: The agent run to process.
-
-    Yields:
-        AG-UI Server-Sent Events (SSE).
-    """
-    async for node in run:
-        stream_ctx = _RequestStreamContext()
-        if isinstance(node, ModelRequestNode):
-            async with node.stream(run.ctx) as request_stream:
-                async for agent_event in request_stream:
-                    async for msg in _handle_model_request_event(stream_ctx, agent_event):
-                        yield msg
-
-                if stream_ctx.part_end:  # pragma: no branch
-                    yield stream_ctx.part_end
-                    stream_ctx.part_end = None
-                if stream_ctx.thinking:
-                    yield ThinkingEndEvent(
-                        type=EventType.THINKING_END,
-                    )
-                    stream_ctx.thinking = False
-        elif isinstance(node, CallToolsNode):
-            async with node.stream(run.ctx) as handle_stream:
-                async for event in handle_stream:
-                    if isinstance(event, FunctionToolResultEvent):
-                        async for msg in _handle_tool_result_event(stream_ctx, event):
-                            yield msg
-                    elif isinstance(event, CustomEvent) and isinstance(event.payload, BaseEvent):
-                        yield event.payload
-
-
-async def _handle_model_request_event(  # noqa: C901
-    stream_ctx: _RequestStreamContext,
-    agent_event: ModelResponseStreamEvent,
-) -> AsyncIterator[BaseEvent]:
-    """Handle an agent event and yield AG-UI protocol events.
-
-    Args:
-        stream_ctx: The request stream context to manage state.
-        agent_event: The agent event to process.
-
-    Yields:
-        AG-UI Server-Sent Events (SSE) based on the agent event.
-    """
-    if isinstance(agent_event, PartStartEvent):
-        if stream_ctx.part_end:
-            # End the previous part.
-            yield stream_ctx.part_end
-            stream_ctx.part_end = None
-
-        part = agent_event.part
-        if isinstance(part, ThinkingPart):  # pragma: no branch
-            if not stream_ctx.thinking:
-                yield ThinkingStartEvent(
-                    type=EventType.THINKING_START,
-                )
-                stream_ctx.thinking = True
-
-            if part.content:
-                yield ThinkingTextMessageStartEvent(
-                    type=EventType.THINKING_TEXT_MESSAGE_START,
-                )
-                yield ThinkingTextMessageContentEvent(
-                    type=EventType.THINKING_TEXT_MESSAGE_CONTENT,
-                    delta=part.content,
-                )
-                stream_ctx.part_end = ThinkingTextMessageEndEvent(
-                    type=EventType.THINKING_TEXT_MESSAGE_END,
-                )
-        else:
-            if stream_ctx.thinking:
-                yield ThinkingEndEvent(
-                    type=EventType.THINKING_END,
-                )
-                stream_ctx.thinking = False
-
-            if isinstance(part, TextPart):
-                message_id = stream_ctx.new_message_id()
-                yield TextMessageStartEvent(
-                    message_id=message_id,
-                )
-                if part.content:  # pragma: no branch
-                    yield TextMessageContentEvent(
-                        message_id=message_id,
-                        delta=part.content,
-                    )
-                stream_ctx.part_end = TextMessageEndEvent(
-                    message_id=message_id,
-                )
-            elif isinstance(part, BaseToolCallPart):
-                tool_call_id = part.tool_call_id
-                if isinstance(part, BuiltinToolCallPart):
-                    builtin_tool_call_id = '|'.join(
-                        [_BUILTIN_TOOL_CALL_ID_PREFIX, part.provider_name or '', tool_call_id]
-                    )
-                    stream_ctx.builtin_tool_call_ids[tool_call_id] = builtin_tool_call_id
-                    tool_call_id = builtin_tool_call_id
-
-                message_id = stream_ctx.message_id or stream_ctx.new_message_id()
-                yield ToolCallStartEvent(
-                    tool_call_id=tool_call_id,
-                    tool_call_name=part.tool_name,
-                    parent_message_id=message_id,
-                )
-                if part.args:
-                    yield ToolCallArgsEvent(
-                        tool_call_id=tool_call_id,
-                        delta=part.args_as_json_str(),
-                    )
-                stream_ctx.part_end = ToolCallEndEvent(
-                    tool_call_id=tool_call_id,
-                )
-            elif isinstance(part, BuiltinToolReturnPart):  # pragma: no branch
-                tool_call_id = stream_ctx.builtin_tool_call_ids[part.tool_call_id]
-                yield ToolCallResultEvent(
-                    message_id=stream_ctx.new_message_id(),
-                    type=EventType.TOOL_CALL_RESULT,
-                    role='tool',
-                    tool_call_id=tool_call_id,
-                    content=part.model_response_str(),
-                )
-
-    elif isinstance(agent_event, PartDeltaEvent):
-        delta = agent_event.delta
-        if isinstance(delta, TextPartDelta):
-            if delta.content_delta:  # pragma: no branch
-                yield TextMessageContentEvent(
-                    message_id=stream_ctx.message_id,
-                    delta=delta.content_delta,
-                )
-        elif isinstance(delta, ToolCallPartDelta):  # pragma: no branch
-            tool_call_id = delta.tool_call_id
-            assert tool_call_id, '`ToolCallPartDelta.tool_call_id` must be set'
-            if tool_call_id in stream_ctx.builtin_tool_call_ids:
-                tool_call_id = stream_ctx.builtin_tool_call_ids[tool_call_id]
-            yield ToolCallArgsEvent(
-                tool_call_id=tool_call_id,
-                delta=delta.args_delta if isinstance(delta.args_delta, str) else json.dumps(delta.args_delta),
-            )
-        elif isinstance(delta, ThinkingPartDelta):  # pragma: no branch
-            if delta.content_delta:  # pragma: no branch
-                if not isinstance(stream_ctx.part_end, ThinkingTextMessageEndEvent):
-                    yield ThinkingTextMessageStartEvent(
-                        type=EventType.THINKING_TEXT_MESSAGE_START,
-                    )
-                    stream_ctx.part_end = ThinkingTextMessageEndEvent(
-                        type=EventType.THINKING_TEXT_MESSAGE_END,
-                    )
-
-                yield ThinkingTextMessageContentEvent(
-                    type=EventType.THINKING_TEXT_MESSAGE_CONTENT,
-                    delta=delta.content_delta,
-                )
-
-
-async def _handle_tool_result_event(
-    stream_ctx: _RequestStreamContext,
-    event: FunctionToolResultEvent,
-) -> AsyncIterator[BaseEvent]:
-    """Convert a tool call result to AG-UI events.
-
-    Args:
-        stream_ctx: The request stream context to manage state.
-        event: The tool call result event to process.
-
-    Yields:
-        AG-UI Server-Sent Events (SSE).
-    """
-    result = event.result
-    if not isinstance(result, ToolReturnPart):
-        return
-
-    yield ToolCallResultEvent(
-        message_id=stream_ctx.new_message_id(),
-        type=EventType.TOOL_CALL_RESULT,
-        role='tool',
-        tool_call_id=result.tool_call_id,
-        content=result.model_response_str(),
-    )
-
-    # TODO (DouweM): Stream `event.content` as if they were user parts?
-
-    # Now check for AG-UI events returned by the tool calls.
-    possible_event = result.metadata or result.content
-    if isinstance(possible_event, BaseEvent):
-        yield possible_event
-    elif isinstance(possible_event, str | bytes):  # pragma: no branch
-        # Avoid iterable check for strings and bytes.
-        pass
-    elif isinstance(possible_event, Iterable):  # pragma: no branch
-        for item in possible_event:  # type: ignore[reportUnknownMemberType]
-            if isinstance(item, BaseEvent):  # pragma: no branch
-                yield item
-
-
-def _messages_from_ag_ui(messages: list[Message]) -> list[ModelMessage]:
-    """Convert a AG-UI history to a Pydantic AI one."""
-    result: list[ModelMessage] = []
-    tool_calls: dict[str, str] = {}  # Tool call ID to tool name mapping.
-    request_parts: list[ModelRequestPart] | None = None
-    response_parts: list[ModelResponsePart] | None = None
-    for msg in messages:
-        if isinstance(msg, UserMessage | SystemMessage | DeveloperMessage) or (
-            isinstance(msg, ToolMessage) and not msg.tool_call_id.startswith(_BUILTIN_TOOL_CALL_ID_PREFIX)
-        ):
-            if request_parts is None:
-                request_parts = []
-                result.append(ModelRequest(parts=request_parts))
-                response_parts = None
-
-            if isinstance(msg, UserMessage):
-                request_parts.append(UserPromptPart(content=msg.content))
-            elif isinstance(msg, SystemMessage | DeveloperMessage):
-                request_parts.append(SystemPromptPart(content=msg.content))
-            else:
-                tool_call_id = msg.tool_call_id
-                tool_name = tool_calls.get(tool_call_id)
-                if tool_name is None:  # pragma: no cover
-                    raise _ToolCallNotFoundError(tool_call_id=tool_call_id)
-
-                request_parts.append(
-                    ToolReturnPart(
-                        tool_name=tool_name,
-                        content=msg.content,
-                        tool_call_id=tool_call_id,
-                    )
-                )
-
-        elif isinstance(msg, AssistantMessage) or (  # pragma: no branch
-            isinstance(msg, ToolMessage) and msg.tool_call_id.startswith(_BUILTIN_TOOL_CALL_ID_PREFIX)
-        ):
-            if response_parts is None:
-                response_parts = []
-                result.append(ModelResponse(parts=response_parts))
-                request_parts = None
-
-            if isinstance(msg, AssistantMessage):
-                if msg.content:
-                    response_parts.append(TextPart(content=msg.content))
-
-                if msg.tool_calls:
-                    for tool_call in msg.tool_calls:
-                        tool_call_id = tool_call.id
-                        tool_name = tool_call.function.name
-                        tool_calls[tool_call_id] = tool_name
-
-                        if tool_call_id.startswith(_BUILTIN_TOOL_CALL_ID_PREFIX):
-                            _, provider_name, tool_call_id = tool_call_id.split('|', 2)
-                            response_parts.append(
-                                BuiltinToolCallPart(
-                                    tool_name=tool_name,
-                                    args=tool_call.function.arguments,
-                                    tool_call_id=tool_call_id,
-                                    provider_name=provider_name,
-                                )
-                            )
-                        else:
-                            response_parts.append(
-                                ToolCallPart(
-                                    tool_name=tool_name,
-                                    tool_call_id=tool_call_id,
-                                    args=tool_call.function.arguments,
-                                )
-                            )
-            else:
-                tool_call_id = msg.tool_call_id
-                tool_name = tool_calls.get(tool_call_id)
-                if tool_name is None:  # pragma: no cover
-                    raise _ToolCallNotFoundError(tool_call_id=tool_call_id)
-                _, provider_name, tool_call_id = tool_call_id.split('|', 2)
-
-                response_parts.append(
-                    BuiltinToolReturnPart(
-                        tool_name=tool_name,
-                        content=msg.content,
-                        tool_call_id=tool_call_id,
-                        provider_name=provider_name,
-                    )
-                )
-
-    return result
-
-
-@runtime_checkable
-class StateHandler(Protocol):
-    """Protocol for state handlers in agent runs. Requires the class to be a dataclass with a `state` field."""
-
-    # Has to be a dataclass so we can use `replace` to update the state.
-    # From https://github.com/python/typeshed/blob/9ab7fde0a0cd24ed7a72837fcb21093b811b80d8/stdlib/_typeshed/__init__.pyi#L352
-    __dataclass_fields__: ClassVar[dict[str, Field[Any]]]
-
-    @property
-    def state(self) -> State:
-        """Get the current state of the agent run."""
-        ...
-
-    @state.setter
-    def state(self, state: State) -> None:
-        """Set the state of the agent run.
-
-        This method is called to update the state of the agent run with the
-        provided state.
-
-        Args:
-            state: The run state.
-
-        Raises:
-            InvalidStateError: If `state` does not match the expected model.
-        """
-        ...
-
-
-StateT = TypeVar('StateT', bound=BaseModel)
-"""Type variable for the state type, which must be a subclass of `BaseModel`."""
-
-
-@dataclass
-class StateDeps(Generic[StateT]):
-    """Provides AG-UI state management.
-
-    This class is used to manage the state of an agent run. It allows setting
-    the state of the agent run with a specific type of state model, which must
-    be a subclass of `BaseModel`.
-
-    The state is set using the `state` setter by the `Adapter` when the run starts.
-
-    Implements the `StateHandler` protocol.
-    """
-
-    state: StateT
-
-
-@dataclass(repr=False)
-class _RequestStreamContext:
-    """Data class to hold request stream context."""
-
-    message_id: str = ''
-    part_end: BaseEvent | None = None
-    thinking: bool = False
-    builtin_tool_call_ids: dict[str, str] = field(default_factory=dict)
-
-    def new_message_id(self) -> str:
-        """Generate a new message ID for the request stream.
-
-        Assigns a new UUID to the `message_id` and returns it.
-
-        Returns:
-            A new message ID.
-        """
-        self.message_id = str(uuid.uuid4())
-        return self.message_id
-
-
-@dataclass
-class _RunError(Exception):
-    """Exception raised for errors during agent runs."""
-
-    message: str
-    code: str
-
-    def __str__(self) -> str:  # pragma: no cover
-        return self.message
-
-
-@dataclass
-class _NoMessagesError(_RunError):
-    """Exception raised when no messages are found in the input."""
-
-    message: str = 'no messages found in the input'
-    code: str = 'no_messages'
-
-
-@dataclass
-class _InvalidStateError(_RunError, ValidationError):
-    """Exception raised when an invalid state is provided."""
-
-    message: str = 'invalid state provided'
-    code: str = 'invalid_state'
-
-
-class _ToolCallNotFoundError(_RunError, ValueError):
-    """Exception raised when an tool result is present without a matching call."""
-
-    def __init__(self, tool_call_id: str) -> None:
-        """Initialize the exception with the tool call ID."""
-        super().__init__(  # pragma: no cover
-            message=f'Tool call with ID {tool_call_id} not found in the history.',
-            code='tool_call_not_found',
-        )
-
-
-class _AGUIFrontendToolset(ExternalToolset[AgentDepsT]):
-    def __init__(self, tools: list[AGUITool]):
-        super().__init__(
-            [
-                ToolDefinition(
-                    name=tool.name,
-                    description=tool.description,
-                    parameters_json_schema=tool.parameters,
-                )
-                for tool in tools
-            ]
-        )
-
-    @property
-    def label(self) -> str:
-        return 'the AG-UI frontend tools'  # pragma: no cover
-=======
             on_complete=on_complete,
         ),
-    )
->>>>>>> cf7ce9f9
+    )