from __future__ import annotations as _annotations

import warnings

from pydantic_ai.exceptions import UserError

from . import ModelProfile
from ._json_schema import JsonSchema, JsonSchemaTransformer


def google_model_profile(model_name: str) -> ModelProfile | None:
    """Get the model profile for a Google model."""
    return ModelProfile(
        json_schema_transformer=GoogleJsonSchemaTransformer,
<<<<<<< HEAD
        supports_structured_output=True,
        supports_json_output=True,
=======
        supports_json_schema_output=True,
        supports_json_object_output=True,
>>>>>>> 8039c20f
    )


class GoogleJsonSchemaTransformer(JsonSchemaTransformer):
    """Transforms the JSON Schema from Pydantic to be suitable for Gemini.

    Gemini which [supports](https://ai.google.dev/gemini-api/docs/function-calling#function_declarations)
    a subset of OpenAPI v3.0.3.

    Specifically:
    * gemini doesn't allow the `title` keyword to be set
    * gemini doesn't allow `$defs` — we need to inline the definitions where possible
    """

    def __init__(self, schema: JsonSchema, *, strict: bool | None = None):
        super().__init__(schema, strict=strict, prefer_inlined_defs=True, simplify_nullable_unions=True)

    def transform(self, schema: JsonSchema) -> JsonSchema:
        # Note: we need to remove `additionalProperties: False` since it is currently mishandled by Gemini
        additional_properties = schema.pop(
            'additionalProperties', None
        )  # don't pop yet so it's included in the warning
        if additional_properties:
            original_schema = {**schema, 'additionalProperties': additional_properties}
            warnings.warn(
                '`additionalProperties` is not supported by Gemini; it will be removed from the tool JSON schema.'
                f' Full schema: {self.schema}\n\n'
                f'Source of additionalProperties within the full schema: {original_schema}\n\n'
                'If this came from a field with a type like `dict[str, MyType]`, that field will always be empty.\n\n'
                "If Google's APIs are updated to support this properly, please create an issue on the PydanticAI GitHub"
                ' and we will fix this behavior.',
                UserWarning,
            )

        schema.pop('title', None)
        schema.pop('default', None)
        schema.pop('$schema', None)
        if (const := schema.pop('const', None)) is not None:
            # Gemini doesn't support const, but it does support enum with a single value
            schema['enum'] = [const]
        schema.pop('discriminator', None)
        schema.pop('examples', None)

        # TODO: Should we use the trick from pydantic_ai.models.openai._OpenAIJsonSchema
        #   where we add notes about these properties to the field description?
        schema.pop('exclusiveMaximum', None)
        schema.pop('exclusiveMinimum', None)

        # Gemini only supports string enums, so we need to convert any enum values to strings.
        # Pydantic will take care of transforming the transformed string values to the correct type.
        if enum := schema.get('enum'):
            schema['type'] = 'string'
            schema['enum'] = [str(val) for val in enum]

        type_ = schema.get('type')
        if 'oneOf' in schema and 'type' not in schema:  # pragma: no cover
            # This gets hit when we have a discriminated union
            # Gemini returns an API error in this case even though it says in its error message it shouldn't...
            # Changing the oneOf to an anyOf prevents the API error and I think is functionally equivalent
            schema['anyOf'] = schema.pop('oneOf')

        if type_ == 'string' and (fmt := schema.pop('format', None)):
            description = schema.get('description')
            if description:
                schema['description'] = f'{description} (format: {fmt})'
            else:
                schema['description'] = f'Format: {fmt}'

        if '$ref' in schema:
            raise UserError(f'Recursive `$ref`s in JSON Schema are not supported by Gemini: {schema["$ref"]}')

        if 'prefixItems' in schema:
            # prefixItems is not currently supported in Gemini, so we convert it to items for best compatibility
            prefix_items = schema.pop('prefixItems')
            items = schema.get('items')
            unique_items = [items] if items is not None else []
            for item in prefix_items:
                if item not in unique_items:
                    unique_items.append(item)
            if len(unique_items) > 1:  # pragma: no cover
                schema['items'] = {'anyOf': unique_items}
            elif len(unique_items) == 1:  # pragma: no branch
                schema['items'] = unique_items[0]
            schema.setdefault('minItems', len(prefix_items))
            if items is None:  # pragma: no branch
                schema.setdefault('maxItems', len(prefix_items))

        return schema<|MERGE_RESOLUTION|>--- conflicted
+++ resolved
@@ -12,13 +12,8 @@
     """Get the model profile for a Google model."""
     return ModelProfile(
         json_schema_transformer=GoogleJsonSchemaTransformer,
-<<<<<<< HEAD
-        supports_structured_output=True,
-        supports_json_output=True,
-=======
         supports_json_schema_output=True,
         supports_json_object_output=True,
->>>>>>> 8039c20f
     )
 
 
