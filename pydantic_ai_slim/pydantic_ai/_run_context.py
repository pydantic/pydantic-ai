from __future__ import annotations as _annotations

import dataclasses
from collections.abc import Iterator, Sequence
from contextlib import contextmanager
from contextvars import ContextVar
from dataclasses import field
from typing import TYPE_CHECKING, Any, Generic

from opentelemetry.trace import NoOpTracer, Tracer
from typing_extensions import TypeVar

from pydantic_ai._instrumentation import DEFAULT_INSTRUMENTATION_VERSION
from pydantic_ai._tool_usage_policy import AgentToolPolicy

from . import _utils, messages as _messages

if TYPE_CHECKING:
    from .models import Model
    from .result import RunUsage

# TODO (v2): Change the default for all typevars like this from `None` to `object`
AgentDepsT = TypeVar('AgentDepsT', default=None, contravariant=True)
"""Type variable for agent dependencies."""

RunContextAgentDepsT = TypeVar('RunContextAgentDepsT', default=None, covariant=True)
"""Type variable for the agent dependencies in `RunContext`."""


@dataclasses.dataclass(repr=False, kw_only=True)
class RunContext(Generic[RunContextAgentDepsT]):
    """Information about the current call."""

    deps: RunContextAgentDepsT
    """Dependencies for the agent."""
    model: Model
    """The model used in this run."""
    usage: RunUsage
    """LLM usage associated with the run."""
    prompt: str | Sequence[_messages.UserContent] | None = None
    """The original user prompt passed to the run."""
    messages: list[_messages.ModelMessage] = field(default_factory=list)
    """Messages exchanged in the conversation so far."""
    validation_context: Any = None
    """Pydantic [validation context](https://docs.pydantic.dev/latest/concepts/validators/#validation-context) for tool args and run outputs."""
    tracer: Tracer = field(default_factory=NoOpTracer)
    """The tracer to use for tracing the run."""
    trace_include_content: bool = False
    """Whether to include the content of the messages in the trace."""
    instrumentation_version: int = DEFAULT_INSTRUMENTATION_VERSION
    """Instrumentation settings version, if instrumentation is enabled."""
    retries: dict[str, int] = field(default_factory=dict)
    """Number of retries for each tool so far."""
    tools_use_counts: dict[str, int] = field(default_factory=dict)
    """Successful use counts per tool. Only tools that have been used appear here."""
    tool_call_id: str | None = None
    """The ID of the tool call."""
    tool_name: str | None = None
    """Name of the tool being called."""
    retry: int = 0
    """Number of retries of this tool so far."""
    max_retries: int = 0
    """The maximum number of retries of this tool."""
    run_step: int = 0
    """The current step in the run."""
    tool_call_approved: bool = False
    """Whether a tool call that required approval has now been approved."""
    partial_output: bool = False
    """Whether the output passed to an output validator is partial."""
    run_id: str | None = None
    """"Unique identifier for the agent run."""
<<<<<<< HEAD
    tools_usage_policy: AgentToolPolicy | None = None
    """The tools usage policy for this run, if not provided, the default policy will be used."""
=======
    metadata: dict[str, Any] | None = None
    """Metadata associated with this agent run, if configured."""
>>>>>>> 92a2bb21

    @property
    def last_attempt(self) -> bool:
        """Whether this is the last attempt at running this tool before an error is raised."""
        return self.retry == self.max_retries

    @property
    def tool_use(self) -> int | None:
        """Successful use count for the current tool.

        Returns:
            The number of times the current tool has been successfully called,
            or `None` if not currently in a tool context (i.e., `tool_name` is not set).
        """
        if self.tool_name:
            return self.tools_use_counts.get(self.tool_name, 0)
        return None

    __repr__ = _utils.dataclasses_no_defaults_repr


_CURRENT_RUN_CONTEXT: ContextVar[RunContext[Any] | None] = ContextVar(
    'pydantic_ai.current_run_context',
    default=None,
)
"""Context variable storing the current [`RunContext`][pydantic_ai.tools.RunContext]."""


def get_current_run_context() -> RunContext[Any] | None:
    """Get the current run context, if one is set.

    Returns:
        The current [`RunContext`][pydantic_ai.tools.RunContext], or `None` if not in an agent run.
    """
    return _CURRENT_RUN_CONTEXT.get()


@contextmanager
def set_current_run_context(run_context: RunContext[Any]) -> Iterator[None]:
    """Context manager to set the current run context.

    Args:
        run_context: The run context to set as current.

    Yields:
        None
    """
    token = _CURRENT_RUN_CONTEXT.set(run_context)
    try:
        yield
    finally:
        _CURRENT_RUN_CONTEXT.reset(token)<|MERGE_RESOLUTION|>--- conflicted
+++ resolved
@@ -69,13 +69,10 @@
     """Whether the output passed to an output validator is partial."""
     run_id: str | None = None
     """"Unique identifier for the agent run."""
-<<<<<<< HEAD
     tools_usage_policy: AgentToolPolicy | None = None
     """The tools usage policy for this run, if not provided, the default policy will be used."""
-=======
     metadata: dict[str, Any] | None = None
     """Metadata associated with this agent run, if configured."""
->>>>>>> 92a2bb21
 
     @property
     def last_attempt(self) -> bool:
