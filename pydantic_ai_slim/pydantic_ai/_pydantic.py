--- conflicted
+++ resolved
@@ -6,11 +6,7 @@
 from __future__ import annotations as _annotations
 
 from inspect import Parameter, signature
-<<<<<<< HEAD
 from typing import TYPE_CHECKING, Any, Callable, cast, get_origin
-=======
-from typing import TYPE_CHECKING, Any, Callable, cast
->>>>>>> 444f5d08
 
 from pydantic import ConfigDict
 from pydantic._internal import _decorators, _generate_schema, _typing_extra
@@ -19,7 +15,6 @@
 from pydantic.json_schema import GenerateJsonSchema
 from pydantic.plugin._schema_validator import create_schema_validator
 from pydantic_core import SchemaValidator, core_schema
-from typing_extensions import TypedDict, get_origin
 
 from ._griffe import doc_descriptions
 from ._utils import check_object_json_schema, is_model_like
