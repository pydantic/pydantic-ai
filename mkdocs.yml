site_name: PydanticAI
site_description: Agent Framework / shim to use Pydantic with LLMs
strict: true
site_url: https://ai.pydantic.dev

repo_name: pydantic/pydantic-ai
repo_url: https://github.com/pydantic/pydantic-ai
edit_uri: edit/main/docs/

copyright: © Pydantic Services Inc. 2024 to present

nav:
  - Introduction: index.md
  - install.md
  - help.md
  - contributing.md
  - troubleshooting.md
  - changelog.md
  - Documentation:
      - agents.md
      - Models:
          - models/index.md
          - models/openai.md
          - models/anthropic.md
          - models/gemini.md
          - models/google.md
          - models/bedrock.md
          - models/cohere.md
          - models/groq.md
          - models/mistral.md
      - dependencies.md
      - tools.md
      - common-tools.md
      - output.md
      - message-history.md
      - testing.md
      - logfire.md
      - multi-agent-applications.md
      - graph.md
      - evals.md
      - input.md
<<<<<<< HEAD
      - thinking.md
=======
      - direct.md
>>>>>>> 78e006c8
      - MCP:
          - mcp/index.md
          - mcp/client.md
          - mcp/server.md
          - mcp/run-python.md
      - A2A: a2a.md
      - cli.md
  - Examples:
      - examples/index.md
      - examples/pydantic-model.md
      - examples/weather-agent.md
      - examples/bank-support.md
      - examples/sql-gen.md
      - examples/flight-booking.md
      - examples/rag.md
      - examples/stream-markdown.md
      - examples/stream-whales.md
      - examples/chat-app.md
      - examples/question-graph.md
  - API Reference:
      - api/agent.md
      - api/tools.md
      - api/common_tools.md
      - api/result.md
      - api/messages.md
      - api/exceptions.md
      - api/settings.md
      - api/usage.md
      - api/mcp.md
      - api/format_as_xml.md
      - api/direct.md
      - api/models/base.md
      - api/models/openai.md
      - api/models/anthropic.md
      - api/models/bedrock.md
      - api/models/cohere.md
      - api/models/gemini.md
      - api/models/google.md
      - api/models/groq.md
      - api/models/instrumented.md
      - api/models/mistral.md
      - api/models/test.md
      - api/models/function.md
      - api/models/fallback.md
      - api/models/wrapper.md
      - api/profiles.md
      - api/providers.md
      - api/pydantic_graph/graph.md
      - api/pydantic_graph/nodes.md
      - api/pydantic_graph/persistence.md
      - api/pydantic_graph/mermaid.md
      - api/pydantic_graph/exceptions.md
      - api/pydantic_evals/dataset.md
      - api/pydantic_evals/evaluators.md
      - api/pydantic_evals/reporting.md
      - api/pydantic_evals/otel.md
      - api/pydantic_evals/generation.md
      - api/fasta2a.md

extra:
  # hide the "Made with Material for MkDocs" message
  generator: false

theme:
  name: "material"
  custom_dir: docs/.overrides
  palette:
    - media: "(prefers-color-scheme)"
      primary: pink
      accent: pink
      toggle:
        icon: material/brightness-auto
        name: "Switch to light mode"
    - media: "(prefers-color-scheme: light)"
      scheme: default
      primary: pink
      accent: pink
      toggle:
        icon: material/brightness-7
        name: "Switch to dark mode"
    - media: "(prefers-color-scheme: dark)"
      scheme: slate
      primary: pink
      accent: pink
      toggle:
        icon: material/brightness-4
        name: "Switch to system preference"
  features:
    - search.suggest
    - search.highlight
    - content.tabs.link
    - content.code.annotate
    - content.code.copy
    - content.code.select
    - navigation.path
    - navigation.indexes
    - navigation.sections
    - navigation.tracking
    - toc.follow
  logo: "img/logo-white.svg"
  favicon: "favicon.ico"

# https://www.mkdocs.org/user-guide/configuration/#validation
validation:
  omitted_files: warn
  absolute_links: warn
  unrecognized_links: warn
  anchors: warn

extra_css:
  - "extra/tweaks.css"
# used for analytics
extra_javascript:
  - "/flarelytics/client.js"
  - "https://cdn.jsdelivr.net/npm/algoliasearch@5.20.0/dist/lite/builds/browser.umd.js"
  - "https://cdn.jsdelivr.net/npm/instantsearch.js@4.77.3/dist/instantsearch.production.min.js"
  - "/javascripts/algolia-search.js"

markdown_extensions:
  - tables
  - admonition
  - attr_list
  - md_in_html
  - pymdownx.details
  - pymdownx.caret
  - pymdownx.critic
  - pymdownx.mark
  - pymdownx.superfences
  - pymdownx.snippets
  - pymdownx.tilde
  - pymdownx.inlinehilite
  - pymdownx.highlight:
      pygments_lang_class: true
  - pymdownx.extra:
      pymdownx.superfences:
        custom_fences:
          - name: mermaid
            class: mermaid
            format: !!python/name:pymdownx.superfences.fence_code_format
  - pymdownx.emoji:
      emoji_index: !!python/name:material.extensions.emoji.twemoji
      emoji_generator: !!python/name:material.extensions.emoji.to_svg
      options:
        custom_icons:
          - docs/.overrides/.icons
  - pymdownx.tabbed:
      alternate_style: true
  - pymdownx.tasklist:
      custom_checkbox: true
  - sane_lists # this means you can start a list from any number

watch:
  - pydantic_ai_slim
  - pydantic_graph
  - examples

plugins:
  - search
  - social
  - glightbox
  - mkdocstrings:
      handlers:
        python:
          paths: [pydantic_ai_slim/pydantic_ai]
          options:
            relative_crossrefs: true
            members_order: source
            separate_signature: true
            show_signature_annotations: true
            signature_crossrefs: true
            group_by_category: false
            # 3 because docs are in pages with an H2 just above them
            heading_level: 3
          import:
            - url: https://logfire.pydantic.dev/docs/objects.inv
            - url: https://docs.python.org/3/objects.inv
            - url: https://docs.pydantic.dev/latest/objects.inv
            - url: https://dirty-equals.helpmanual.io/latest/objects.inv
            - url: https://fastapi.tiangolo.com/objects.inv
            - url: https://typing-extensions.readthedocs.io/en/latest/objects.inv
            - url: https://rich.readthedocs.io/en/stable/objects.inv
            # waiting for https://github.com/encode/httpx/discussions/3091#discussioncomment-11205594
  - llmstxt:
      enabled: !ENV [CI, false]
      full_output: llms-full.txt
      markdown_description: |-
        PydanticAI is a Python agent framework designed to make it less painful to build production grade
        applications with Generative AI.
      sections:
        Concepts documentation:
          - agents.md
          - dependencies.md
          - tools.md
          - common-tools.md
          - results.md
          - message-history.md
          - multi-agent-applications.md
        Models:
          - models/*.md
        Graphs:
          - graph.md
        Evals:
          - evals.md
        MCP:
          - mcp/*.md
        Optional:
          - testing.md
          - cli.md
          - logfire.md
          - examples/*.md

hooks:
  - "docs/.hooks/main.py"
  - "docs/.hooks/algolia.py"<|MERGE_RESOLUTION|>--- conflicted
+++ resolved
@@ -39,11 +39,8 @@
       - graph.md
       - evals.md
       - input.md
-<<<<<<< HEAD
       - thinking.md
-=======
       - direct.md
->>>>>>> 78e006c8
       - MCP:
           - mcp/index.md
           - mcp/client.md
