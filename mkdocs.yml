--- conflicted
+++ resolved
@@ -40,32 +40,6 @@
       - examples/chat-app.md
       - examples/question-graph.md
   - API Reference:
-<<<<<<< HEAD
-    - api/agent.md
-    - api/tools.md
-    - api/result.md
-    - api/messages.md
-    - api/exceptions.md
-    - api/settings.md
-    - api/usage.md
-    - api/format_as_xml.md
-    - api/models/base.md
-    - api/models/openai.md
-    - api/models/anthropic.md
-    - api/models/cohere.md
-    - api/models/gemini.md
-    - api/models/vertexai.md
-    - api/models/groq.md
-    - api/models/mistral.md
-    - api/models/test.md
-    - api/models/function.md
-    - api/models/fallback.md
-    - api/pydantic_graph/graph.md
-    - api/pydantic_graph/nodes.md
-    - api/pydantic_graph/state.md
-    - api/pydantic_graph/mermaid.md
-    - api/pydantic_graph/exceptions.md
-=======
       - api/agent.md
       - api/tools.md
       - api/result.md
@@ -84,12 +58,12 @@
       - api/models/mistral.md
       - api/models/test.md
       - api/models/function.md
+      - api/models/fallback.md
       - api/pydantic_graph/graph.md
       - api/pydantic_graph/nodes.md
       - api/pydantic_graph/state.md
       - api/pydantic_graph/mermaid.md
       - api/pydantic_graph/exceptions.md
->>>>>>> e4e4c3ee
 
 extra:
   # hide the "Made with Material for MkDocs" message
