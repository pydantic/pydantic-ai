--- conflicted
+++ resolved
@@ -29,20 +29,6 @@
       - graph.md
       - input.md
   - Examples:
-<<<<<<< HEAD
-    - examples/index.md
-    - examples/pydantic-model.md
-    - examples/weather-agent.md
-    - examples/bank-support.md
-    - examples/sql-gen.md
-    - examples/flight-booking.md
-    - examples/rag.md
-    - examples/stream-markdown.md
-    - examples/stream-whales.md
-    - examples/transcription.md
-    - examples/chat-app.md
-    - examples/question-graph.md
-=======
       - examples/index.md
       - examples/pydantic-model.md
       - examples/weather-agent.md
@@ -52,9 +38,9 @@
       - examples/rag.md
       - examples/stream-markdown.md
       - examples/stream-whales.md
+      - examples/transcription.md
       - examples/chat-app.md
       - examples/question-graph.md
->>>>>>> bef69c8f
   - API Reference:
       - api/agent.md
       - api/tools.md
