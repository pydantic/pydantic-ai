--- conflicted
+++ resolved
@@ -60,20 +60,13 @@
       - Overview: graph.md
 
   - Integrations:
-<<<<<<< HEAD
-    - Debugging & Monitoring with Pydantic Logfire: logfire.md
-    - Durable Execution:
+      - Debugging & Monitoring with Pydantic Logfire: logfire.md
+      - Durable Execution:
         - Overview: durable_execution/index.md
         - Temporal: durable_execution/temporal.md
         - DBOS: durable_execution/dbos.md
-    - Agent-User Interaction (AG-UI): ag-ui.md
-    - Agent2Agent (A2A): a2a.md
-=======
-      - Debugging & Monitoring with Pydantic Logfire: logfire.md
-      - temporal.md
       - Agent-User Interaction (AG-UI): ag-ui.md
       - Agent2Agent (A2A): a2a.md
->>>>>>> 3b7f299f
 
   - Related Packages:
       - Clai: cli.md
